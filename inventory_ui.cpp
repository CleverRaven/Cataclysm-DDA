--- conflicted
+++ resolved
@@ -6,12 +6,6 @@
 #include <map>
 #include <sstream>
 
-<<<<<<< HEAD
-#include <map>
-#include <sstream>
-
-=======
->>>>>>> 3ff88c47
 std::string CATEGORIES[9] =
  {"GROUND:", "FIREARMS:", "AMMUNITION:", "CLOTHING:", "COMESTIBLES:",
   "TOOLS:", "BOOKS:", "WEAPONS:", "OTHER:"};
@@ -38,20 +32,8 @@
   wprintz(w_inv, c_ltgray, "%d", g->u.volume_carried());
  wprintw(w_inv, "/%d", g->u.volume_capacity() - 2);
 
-<<<<<<< HEAD
-// Print items carried
- int n_items = 0;
- for(int ch='a'; ch <= 'z'; ++ch)
-   n_items += ((g->u.inv.index_by_letter(ch) == -1) ? 0 : 1);
- for(int ch='A'; ch <= 'Z'; ++ch)
-   n_items += ((g->u.inv.index_by_letter(ch) == -1) ? 0 : 1);
- mvwprintw(w_inv, 1, 62, "Items:  %d/52 ", n_items);
-
-// Print our weapon
-=======
 // Print our weapon
  int n_items = 0;
->>>>>>> 3ff88c47
  mvwprintz(w_inv, 2, 45, c_magenta, "WEAPON:");
  int dropping_weapon = false;
  for (int i = 0; i < dropped_items.size() && !dropping_weapon; i++) {
@@ -66,12 +48,8 @@
   else
    mvwprintz(w_inv, 3, 45, g->u.weapon.color_in_inventory(&(g->u)), "%c - %s",
              g->u.weapon.invlet, g->u.weapname().c_str());
-<<<<<<< HEAD
- } else if (g->u.weapon.is_style())
-=======
  } else if (g->u.weapon.is_style()) {
   n_items++;
->>>>>>> 3ff88c47
   mvwprintz(w_inv, 3, 45, c_ltgray, "%c - %s",
             g->u.weapon.invlet, g->u.weapname().c_str());
  } else
@@ -101,7 +79,7 @@
    n_items += ((g->u.inv.index_by_letter(ch) == -1) ? 0 : 1);
  mvwprintw(w_inv, 1, 62, "Items:  %d/52 ", n_items);
 }
-
+ 
 std::vector<int> find_firsts(inventory &inv)
 {
  std::vector<int> firsts;
@@ -131,7 +109,7 @@
 
  return firsts;
 }
-
+ 
 // Display current inventory.
 char game::inv(std::string title)
 {
@@ -149,11 +127,7 @@
  do {
   if (ch == '<' && start > 0) { // Clear lines and shift
    for (int i = 1; i < maxitems+4; i++)
-<<<<<<< HEAD
     mvwprintz(w_inv, i, 0, c_black, "                                        ");
-=======
-    mvwprintz(w_inv, i, 0, c_black, "                                             ");
->>>>>>> 3ff88c47
    start -= maxitems;
    if (start < 0)
     start = 0;
@@ -163,16 +137,12 @@
    start = cur_it;
    mvwprintw(w_inv, maxitems + 4, 12, "            ");
    for (int i = 1; i < maxitems+4; i++)
-<<<<<<< HEAD
     mvwprintz(w_inv, i, 0, c_black, "                                        ");
-=======
-    mvwprintz(w_inv, i, 0, c_black, "                                             ");
->>>>>>> 3ff88c47
   }
   int cur_line = 2;
   for (cur_it = start; cur_it < start + maxitems && cur_line < maxitems+3; cur_it++) {
 // Clear the current line;
-   mvwprintw(w_inv, cur_line, 0, "                                             ");
+   mvwprintw(w_inv, cur_line, 0, "                                    ");
 // Print category header
    for (int i = 1; i < 9; i++) {
     if (cur_it == firsts[i-1]) {
@@ -212,11 +182,7 @@
 {
 // this function lists inventory objects by type
 // refer to enum item_cat in itype.h for list of categories
-<<<<<<< HEAD
  
-=======
-
->>>>>>> 3ff88c47
  WINDOW* w_inv = newwin(((VIEWY < 12) ? 25 : VIEWY*2+1), ((VIEWX < 12) ? 80 : VIEWX*2+56), 0, 0);
  const int maxitems = (VIEWY < 12) ? 20 : VIEWY*2-4;    // Number of items to show at one time.
  char ch = '.';
@@ -231,7 +197,7 @@
   inventory reduced_inv = u.inv;
   reduced_inv.clear();
   int inv_index = 0;
-
+  
   if (u.inv.size() > 0)
   {
     do
@@ -253,7 +219,7 @@
         case IC_BOOK: // books
           if (u.inv[inv_index].is_book())
             reduced_inv += u.inv[inv_index];
-          break;
+          break;         
         case IC_TOOL: // tools
           if (u.inv[inv_index].is_tool())
             reduced_inv += u.inv[inv_index];
@@ -269,22 +235,18 @@
             if (u.inv[inv_index].is_container())
               reduced_inv += u.inv[inv_index];
           }
-          break;
+          break;                         
       }
-      inv_index++;
+      inv_index++;  
     } while (inv_index < u.inv.size());
-  }
+  }    
 
  std::vector<int> firsts = find_firsts(reduced_inv);
 
  do {
   if (ch == '<' && start > 0) { // Clear lines and shift
    for (int i = 1; i < maxitems+4; i++)
-<<<<<<< HEAD
     mvwprintz(w_inv, i, 0, c_black, "                                        ");
-=======
-    mvwprintz(w_inv, i, 0, c_black, "                                             ");
->>>>>>> 3ff88c47
    start -= maxitems;
    if (start < 0)
     start = 0;
@@ -294,16 +256,12 @@
    start = cur_it;
    mvwprintw(w_inv, maxitems + 4, 12, "            ");
    for (int i = 1; i < maxitems+4; i++)
-<<<<<<< HEAD
     mvwprintz(w_inv, i, 0, c_black, "                                        ");
-=======
-    mvwprintz(w_inv, i, 0, c_black, "                                             ");
->>>>>>> 3ff88c47
   }
   int cur_line = 2;
   for (cur_it = start; cur_it < start + maxitems && cur_line < maxitems+3; cur_it++) {
 // Clear the current line;
-   mvwprintw(w_inv, cur_line, 0, "                                             ");
+   mvwprintw(w_inv, cur_line, 0, "                                    ");
 
    for (int i = 1; i < 9; i++) {
     if (cur_it == firsts[i-1]) {
@@ -311,7 +269,7 @@
      cur_line++;
     }
    }
-
+   
    if (cur_it < reduced_inv.size())
    {
     mvwputch (w_inv, cur_line, 0, c_white, reduced_inv[cur_it].invlet);
@@ -363,11 +321,7 @@
  do {
   if (ch == '<' && start > 0) {
    for (int i = 1; i < maxitems+4; i++)
-<<<<<<< HEAD
     mvwprintz(w_inv, i, 0, c_black, "                                        ");
-=======
-    mvwprintz(w_inv, i, 0, c_black, "                                             ");
->>>>>>> 3ff88c47
    start -= maxitems;
    if (start < 0)
     start = 0;
@@ -377,16 +331,12 @@
    start = cur_it;
    mvwprintw(w_inv, maxitems + 4, 12, "            ");
    for (int i = 1; i < maxitems+4; i++)
-<<<<<<< HEAD
     mvwprintz(w_inv, i, 0, c_black, "                                        ");
-=======
-    mvwprintz(w_inv, i, 0, c_black, "                                             ");
->>>>>>> 3ff88c47
   }
   int cur_line = 2;
   for (cur_it = start; cur_it < start + maxitems && cur_line < maxitems+3; cur_it++) {
 // Clear the current line;
-   mvwprintw(w_inv, cur_line, 0, "                                             ");
+   mvwprintw(w_inv, cur_line, 0, "                                    ");
 // Print category header
    for (int i = 1; i < 9; i++) {
     if (cur_it == firsts[i-1]) {
@@ -446,17 +396,17 @@
       print_inv_statics(this, w_inv, "Multidrop:", weapon_and_armor);
      }
     }
-   } else {
-    if (count == 0) {
+   } else {   
+    if (count == 0) {  
     if (u.inv.stack_at(index)[0].count_by_charges())
-      {
+      {  
        if (dropping[index] == 0)
         dropping[index] = -1;
        else
         dropping[index] = 0;
-      }
+      } 
     else
-      {
+      {  
        if (dropping[index] == 0)
         dropping[index] = u.inv.stack_at(index).size();
        else
@@ -465,13 +415,13 @@
     }
 
     else if (count >= u.inv.stack_at(index).size() && !u.inv.stack_at(index)[0].count_by_charges())
-       dropping[index] = u.inv.stack_at(index).size();
+       dropping[index] = u.inv.stack_at(index).size();                 
     else
       dropping[index] = count;
 
    count = 0;
   }
-  }
+  } 
  } while (ch != '\n' && ch != KEY_ESCAPE && ch != ' ');
  werase(w_inv);
  delwin(w_inv);
@@ -488,31 +438,31 @@
  for (int i = 0; i < max_size; i++) {
 
   if (dropping[i] == -1) {  // drop whole stack of charges
-   ret.push_back(u.inv.remove_item(current_stack));
-   current_stack--;
-  }
-
-  for (int j = 0; j < dropping[i]; j++) {
+    ret.push_back(u.inv.remove_item(current_stack));
+    current_stack--;  
+  } 
+ 
+    for (int j = 0; j < dropping[i]; j++) {    
    if (u.inv.stack_at(current_stack)[0].count_by_charges()) {      // dropping parts of stacks
-    int tmpcount = dropping[i];
-
+        int tmpcount = dropping[i];
+        
     if (tmpcount >= u.inv.stack_at(current_stack)[0].charges) {
-      ret.push_back(u.inv.remove_item(current_stack));
-      current_stack--;
+          ret.push_back(u.inv.remove_item(current_stack));
+          current_stack--;
     } else {
-      u.inv.stack_at(current_stack)[0].charges -= tmpcount;
-      ret.push_back(u.inv.remove_item_by_quantity(current_stack, tmpcount));
-    }
-    j = dropping[i];
+          u.inv.stack_at(current_stack)[0].charges -= tmpcount;
+          ret.push_back(u.inv.remove_item_by_quantity(current_stack, tmpcount));
+        }      
+          j = dropping[i];
    } else {
-    if (current_stack >= 0) {
-    if (u.inv.stack_at(current_stack).size() == 1) {
-     ret.push_back(u.inv.remove_item(current_stack));
-     current_stack--;
-    } else
-     ret.push_back(u.inv.remove_item(current_stack));
-    }
-   }
+      if (current_stack >= 0) {
+      if (u.inv.stack_at(current_stack).size() == 1) {
+       ret.push_back(u.inv.remove_item(current_stack));
+       current_stack--;
+      } else
+       ret.push_back(u.inv.remove_item(current_stack));
+      }
+    }  
   }
   current_stack++;
  }
@@ -532,22 +482,6 @@
   examx = iCompareX;
   examy = iCompareY;
  } else {
-<<<<<<< HEAD
- mvwprintw(w_terrain, 0, 0, "Compare where? (Direction button)");
- wrefresh(w_terrain);
-
-  ch = input();
- last_action += ch;
-  if (ch == KEY_ESCAPE || ch == 'q')
-  return;
-  if (ch == '\n' || ch == 'I')
-   ch = '.';
- get_direction(this, examx, examy, ch);
- if (examx == -2 || examy == -2) {
-  add_msg("Invalid direction.");
-  return;
- }
-=======
   mvwprintw(w_terrain, 0, 0, "Compare where? (Direction button)");
   wrefresh(w_terrain);
 
@@ -562,7 +496,6 @@
    add_msg("Invalid direction.");
    return;
   }
->>>>>>> 3ff88c47
  }
  examx += u.posx;
  examy += u.posy;
@@ -604,11 +537,7 @@
  do {
   if (ch == '<' && start > 0) {
    for (int i = 1; i < maxitems+4; i++)
-<<<<<<< HEAD
-    mvwprintz(w_inv, i, 0, c_black, "                                        ");
-=======
     mvwprintz(w_inv, i, 0, c_black, "                                             ");
->>>>>>> 3ff88c47
    start -= maxitems;
    if (start < 0)
     start = 0;
@@ -618,22 +547,14 @@
    start = cur_it;
    mvwprintw(w_inv, maxitems + 4, 12, "            ");
    for (int i = 1; i < maxitems+4; i++)
-<<<<<<< HEAD
-    mvwprintz(w_inv, i, 0, c_black, "                                        ");
-=======
     mvwprintz(w_inv, i, 0, c_black, "                                             ");
->>>>>>> 3ff88c47
   }
   int cur_line = 2;
   int iHeaderOffset = (groundsize > 0) ? 0 : 1;
 
   for (cur_it = start; cur_it < start + maxitems && cur_line < maxitems+3; cur_it++) {
 // Clear the current line;
-<<<<<<< HEAD
-   mvwprintw(w_inv, cur_line, 0, "                                    ");
-=======
    mvwprintw(w_inv, cur_line, 0, "                                             ");
->>>>>>> 3ff88c47
 // Print category header
    for (int i = iHeaderOffset; i < 9; i++) {
     if (cur_it == firsts[i-iHeaderOffset]) {
@@ -648,11 +569,7 @@
     if (cur_it < groundsize) {
      mvwputch (w_inv, cur_line, 0, c_white, '1'+((cur_it<9) ? cur_it: -1));
      nc_color col = (compare[cur_it] == 0 ? c_ltgray : c_white);
-<<<<<<< HEAD
-    mvwprintz(w_inv, cur_line, 1, col, " %c %s", icon,
-=======
      mvwprintz(w_inv, cur_line, 1, col, " %c %s", icon,
->>>>>>> 3ff88c47
                grounditems[cur_it].tname(this).c_str());
     } else {
      mvwputch (w_inv, cur_line, 0, c_white, u.inv[cur_it-groundsize].invlet);
@@ -666,11 +583,7 @@
      else if (u.inv[cur_it-groundsize].contents.size() == 1 &&
               u.inv[cur_it-groundsize].contents[0].charges > 0)
       wprintw(w_inv, " (%d)", u.inv[cur_it-groundsize].contents[0].charges);
-<<<<<<< HEAD
-   }
-=======
-    }
->>>>>>> 3ff88c47
+    }
    }
    cur_line++;
   }
@@ -745,11 +658,7 @@
     }
    }
   }
-<<<<<<< HEAD
-   if (bShowCompare) {
-=======
   if (bShowCompare) {
->>>>>>> 3ff88c47
    std::vector<iteminfo> vItemLastCh, vItemCh;
    std::string sItemLastCh, sItemCh;
    if (cLastCh >= '0' && cLastCh <= '9') {
@@ -781,25 +690,13 @@
    compare_split_screen_popup(true, sItemLastCh, vItemLastCh, vItemCh);
    compare_split_screen_popup(false, sItemCh, vItemCh, vItemLastCh);
 
-<<<<<<< HEAD
-    wclear(w_inv);
-    print_inv_statics(this, w_inv, "Compare:", weapon_and_armor);
-    bShowCompare = false;
-   }
-=======
    wclear(w_inv);
    print_inv_statics(this, w_inv, "Compare:", weapon_and_armor);
    bShowCompare = false;
   }
->>>>>>> 3ff88c47
  } while (ch != '\n' && ch != KEY_ESCAPE && ch != ' ');
  werase(w_inv);
  delwin(w_inv);
  erase();
  refresh_all();
-<<<<<<< HEAD
-
-}
-=======
-}
->>>>>>> 3ff88c47
+}