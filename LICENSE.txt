--- conflicted
+++ resolved
@@ -10,11 +10,9 @@
 
 getpost (tools/json_tools/format/getpost.h) is licensed under the MIT license, see file for text of license.
 
-<<<<<<< HEAD
+libintl-lite is licensed under Boost Software License 1.0. Visit https://www.boost.org/users/license.html to read the license.
+
 gzstream (src/gzstream.*) is licensed under the GNU Lesser General Public License 2.1, see http://www.cs.unc.edu/Research/compgeom/gzstream/
-=======
-libintl-lite is licensed under Boost Software License 1.0. Visit https://www.boost.org/users/license.html to read the license.
->>>>>>> 92e15073
 
 libbacktrace is licensed under a BSD license (https://github.com/ianlancetaylor/libbacktrace/blob/master/LICENSE). The full license text is as follows:
 
