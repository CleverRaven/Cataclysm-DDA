--- conflicted
+++ resolved
@@ -20,10 +20,7 @@
 OPT_AUTOSAVE_MINUTES, // Minimum realtime minutes between autosaves
 OPT_GRADUAL_NIGHT_LIGHT, // be so cool at night :)
 OPT_RAIN_ANIMATION, // Enable the rain and other weather animation
-<<<<<<< HEAD
-=======
 OPT_CIRCLEDIST, // Compute distance with pythagorean theorem
->>>>>>> 9d02380e
 OPT_QUERY_DISASSEMBLE, // Query before disassembling items
 OPT_DROP_EMPTY, // auto drop empty containers after use
 OPT_SKILL_RUST, // level of skill rust
@@ -39,10 +36,7 @@
 OPT_SEASON_LENGTH, // Season length, in days
 OPT_STATIC_NPC, //Spawn static npcs
 OPT_RANDOM_NPC, //Spawn random npcs
-<<<<<<< HEAD
-=======
 OPT_RAD_MUTATION, //Radiation mutates
->>>>>>> 9d02380e
 NUM_OPTION_KEYS
 };
 
@@ -75,12 +69,9 @@
             case OPT_AUTOSAVE_MINUTES:
                 options[i] = 5;
                 break;
-<<<<<<< HEAD
-=======
             case OPT_MAX_TRAIT_POINTS:
                 options[i] = 12;
                 break;
->>>>>>> 9d02380e
             default:
                 options[i] = 0;
             }
