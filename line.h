--- conflicted
+++ resolved
@@ -31,36 +31,6 @@
 direction direction_from(int x1, int y1, int x2, int y2);
 std::string direction_name(direction dir);
 std::string direction_name_short(direction dir);
-<<<<<<< HEAD
-
-
-
-
-// weird class for 2d vectors where dist is derived from rl_dist
-struct rl_vec2d {
- float x;
- float y;
-
-// vec2d(){}
- rl_vec2d(float X = 0, float Y = 0) : x (X), y (Y) {}
- rl_vec2d(const rl_vec2d &v) : x (v.x), y (v.y) {}
- ~rl_vec2d(){}
-
- float norm();
- rl_vec2d normalized();
- float dot_product (rl_vec2d &v);
- bool is_null();
- // scale.
- rl_vec2d operator* (const float rhs);
- rl_vec2d operator/ (const float rhs);
- // subtract
- rl_vec2d operator- (const rl_vec2d &rhs);
- // unary negation
- rl_vec2d operator- ();
- rl_vec2d operator+ (const rl_vec2d &rhs);
-};
-=======
->>>>>>> 3ff88c47
 
 
 
