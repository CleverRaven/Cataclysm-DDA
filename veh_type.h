#ifndef _VEH_TYPE_H_
#define _VEH_TYPE_H_

#include "color.h"
#include "itype.h"

#ifndef mfb
#define mfb(n) long(1 << (n))
#endif

enum vpart_id
{
    vp_null = 0,

// external parts
    vp_seat,
    vp_bed,
    vp_frame_h,
    vp_frame_v,
    vp_frame_c,
    vp_frame_y,
    vp_frame_u,
    vp_frame_n,
    vp_frame_b,
    vp_frame_h2,
    vp_frame_v2,
    vp_frame_cover,
    vp_frame_handle,
    vp_board_h,
    vp_board_v,
    vp_board_y,
    vp_board_u,
    vp_board_n,
    vp_board_b,
    vp_roof,
    vp_door,
    vp_door_o,
    vp_door_i,
    vp_window,
    vp_blade_h,
    vp_blade_v,
    vp_spike_h,
    vp_spike_v = vp_spike_h,

    vp_wheel,
    vp_wheel_wide,
    vp_wheel_bicycle,
    vp_wheel_motorbike,
    vp_wheel_small,

    vp_engine_gas_1cyl,
    vp_engine_gas_v2,
    vp_engine_gas_i4,
    vp_engine_gas_v6,
    vp_engine_gas_v8,
    vp_engine_motor,
    vp_engine_motor_large,
    vp_engine_plasma,
    vp_engine_foot_crank,
    vp_fuel_tank_gas,
    vp_fuel_tank_batt,
    vp_fuel_tank_plut,
    vp_fuel_tank_hydrogen,
    vp_cargo_trunk, // over
    vp_cargo_box,   // over

// pure internal parts
    vp_controls,
    vp_muffler,
    vp_seatbelt,
    vp_solar_panel,
    vp_m249,
    vp_flamethrower,
    vp_plasmagun,

// plating -- special case. mounted as internal, work as first line
// of defence and gives color to external part
    vp_steel_plate,
    vp_superalloy_plate,
    vp_spiked_plate,
    vp_hard_plate,

    vp_head_light,

    num_vparts
};

enum vpart_flags
{
    vpf_external,           // can be mounted as external part
    vpf_internal,           // can be mounted inside other part
    vpf_mount_point,        // allows mounting other parts to it
    vpf_mount_inner,        // allows mounting internal parts inside it (or over it)
    vpf_mount_over,         // allows mounting parts like cargo trunk over it
    vpf_opaque,             // can't see through it
    vpf_obstacle,           // can't pass through it
    vpf_openable,           // can open/close it
    vpf_no_reinforce,       // can't reinforce this part with armor plates
    vpf_sharp,              // cutting damage instead of bashing
    vpf_unmount_on_damage,  // when damaged, part is unmounted, rather than broken

// functional flags (only one of each can be mounted per tile)
    vpf_over,               // can be mounted over other part
    vpf_roof,               // is a roof (cover)
    vpf_wheel,              // this part touches ground (trigger traps)
    vpf_seat,               // is seat
    vpf_bed,                // is bed (like seat, but can't be boarded)
    vpf_engine,             // is engine
    vpf_fuel_tank,          // is fuel tank
    vpf_cargo,              // is cargo
    vpf_controls,           // is controls
    vpf_muffler,            // is muffler
    vpf_seatbelt,           // is seatbelt
    vpf_solar_panel,        // is solar panel
    vpf_turret,             // is turret
    vpf_armor,              // is armor plating
    vpf_light,              // generates light arc
    vpf_variable_size,      // has 'bigness' for power, wheel radius, etc.
    vpf_func_begin  = vpf_over,
    vpf_func_end    = vpf_light,

    num_vpflags
};

struct vpart_info
{
    const char *name;       // part name
    char sym;               // symbol of part as if it's looking north
    nc_color color;         // color
    char sym_broken;        // symbol of broken part as if it's looking north
    nc_color color_broken;  // color of broken part
    int dmg_mod;            // damage modifier, percent
    int durability;         // durability
    union
    {
        int par1;
        int power;      // engine (top spd), solar panel (% of 1 fuel per turn, can be > 100)
        int size;       // fuel tank, trunk
        int wheel_width;// wheel width in inches. car could be 9, bicycle could be 2.
        int bonus;      // seatbelt (str), muffler (%)
    };
    union
    {
        int par2;
        int fuel_type;  // engine, fuel tank
    };
    itype_id item;      // corresponding item
    int difficulty;     // installation difficulty (mechanics requirement)
    unsigned long flags;    // flags
};

// following symbols will be translated:
// y, u, n, b to NW, NE, SE, SW lines correspondingly
// h, j, c to horizontal, vertical, cross correspondingly
const vpart_info vpart_list[num_vparts] =
{   // name        sym   color    sym_b   color_b  dmg  dur  par1 par2  item
    { "null part",  '?', c_red,     '?', c_red,     100, 100, 0, 0, itm_null, 0,
        0 },
    { "seat",       '#', c_red,     '*', c_red,     60,  300, 0, 0, itm_seat, 1,
        mfb(vpf_over) | mfb(vpf_seat) | mfb(vpf_cargo) | mfb(vpf_no_reinforce) },
    { "bed",        '#', c_magenta, '*', c_magenta, 60,  300, 0, 0, itm_seat, 1,
        mfb(vpf_over) | mfb(vpf_bed) | mfb(vpf_cargo) | mfb(vpf_no_reinforce) },
    { "frame",      'h', c_ltgray,  '#', c_ltgray,  100, 400, 0, 0, itm_frame, 1,
        mfb(vpf_external) | mfb(vpf_mount_point) | mfb (vpf_mount_inner) },
    { "frame",      'j', c_ltgray,  '#', c_ltgray,  100, 400, 0, 0, itm_frame, 1,
        mfb(vpf_external) | mfb(vpf_mount_point) | mfb (vpf_mount_inner) },
    { "frame",      'c', c_ltgray,  '#', c_ltgray,  100, 400, 0, 0, itm_frame, 1,
        mfb(vpf_external) | mfb(vpf_mount_point) | mfb (vpf_mount_inner) },
    { "frame",      'y', c_ltgray,  '#', c_ltgray,  100, 400, 0, 0, itm_frame, 1,
        mfb(vpf_external) | mfb(vpf_mount_point) | mfb (vpf_mount_inner) },
    { "frame",      'u', c_ltgray,  '#', c_ltgray,  100, 400, 0, 0, itm_frame, 1,
        mfb(vpf_external) | mfb(vpf_mount_point) | mfb (vpf_mount_inner) },
    { "frame",      'n', c_ltgray,  '#', c_ltgray,  100, 400, 0, 0, itm_frame, 1,
        mfb(vpf_external) | mfb(vpf_mount_point) | mfb (vpf_mount_inner) },
    { "frame",      'b', c_ltgray,  '#', c_ltgray,  100, 400, 0, 0, itm_frame, 1,
        mfb(vpf_external) | mfb(vpf_mount_point) | mfb (vpf_mount_inner) },
    { "frame",      '=', c_ltgray,  '#', c_ltgray,  100, 400, 0, 0, itm_frame, 1,
        mfb(vpf_external) | mfb(vpf_mount_point) | mfb (vpf_mount_inner) },
    { "frame",      'H', c_ltgray,  '#', c_ltgray,  100, 400, 0, 0, itm_frame, 1,
        mfb(vpf_external) | mfb(vpf_mount_point) | mfb (vpf_mount_inner) },
    { "frame",      '^', c_ltgray,  '#', c_ltgray,  100, 400, 0, 0, itm_frame, 1,
        mfb(vpf_external) | mfb(vpf_mount_point) | mfb (vpf_mount_inner) },
    { "handle",     '^', c_ltcyan,  '#', c_ltcyan,  100, 300, 0, 0, itm_frame, 1,
        mfb(vpf_external) | mfb(vpf_mount_point) | mfb (vpf_mount_inner) },
    { "board",      'h', c_ltgray,  '#', c_ltgray,  100, 1000, 0, 0, itm_steel_plate, 1,
        mfb(vpf_external) | mfb(vpf_mount_point) | mfb (vpf_mount_inner) | mfb(vpf_opaque) | mfb(vpf_obstacle) },
    { "board",      'j', c_ltgray,  '#', c_ltgray,  100, 1000, 0, 0, itm_steel_plate, 1,
        mfb(vpf_external) | mfb(vpf_mount_point) | mfb (vpf_mount_inner) | mfb(vpf_opaque) | mfb(vpf_obstacle) },
    { "board",      'y', c_ltgray,  '#', c_ltgray,  100, 1000, 0, 0, itm_steel_plate, 1,
        mfb(vpf_external) | mfb(vpf_mount_point) | mfb (vpf_mount_inner) | mfb(vpf_opaque) | mfb(vpf_obstacle) },
    { "board",      'u', c_ltgray,  '#', c_ltgray,  100, 1000, 0, 0, itm_steel_plate, 1,
        mfb(vpf_external) | mfb(vpf_mount_point) | mfb (vpf_mount_inner) | mfb(vpf_opaque) | mfb(vpf_obstacle) },
    { "board",      'n', c_ltgray,  '#', c_ltgray,  100, 1000, 0, 0, itm_steel_plate, 1,
        mfb(vpf_external) | mfb(vpf_mount_point) | mfb (vpf_mount_inner) | mfb(vpf_opaque) | mfb(vpf_obstacle) },
    { "board",      'b', c_ltgray,  '#', c_ltgray,  100, 1000, 0, 0, itm_steel_plate, 1,
        mfb(vpf_external) | mfb(vpf_mount_point) | mfb (vpf_mount_inner) | mfb(vpf_opaque) | mfb(vpf_obstacle) },
    { "roof",       '#', c_ltgray,  '#', c_dkgray,  100, 1000, 0, 0, itm_steel_plate, 1,
        mfb(vpf_internal) | mfb(vpf_roof) },
    { "door",       '+', c_cyan,    '&', c_cyan,    80,  200, 0, 0, itm_frame, 2,
        mfb(vpf_external) | mfb(vpf_obstacle) | mfb(vpf_openable) },
    { "opaque door",'+', c_cyan,    '&', c_cyan,    80,  200, 0, 0, itm_frame, 2,
        mfb(vpf_external) | mfb(vpf_obstacle) | mfb(vpf_opaque) | mfb(vpf_openable) },
    { "internal door", '+', c_cyan, '&', c_cyan,    75,  75, 0, 0, itm_frame, 2,
        mfb(vpf_external) | mfb(vpf_obstacle) | mfb(vpf_opaque) | mfb(vpf_openable) | mfb(vpf_roof) | mfb(vpf_no_reinforce) },
    { "windshield", '"', c_ltcyan,  '0', c_ltgray,  70,  50, 0, 0, itm_glass_sheet, 1,
        mfb(vpf_over) | mfb(vpf_obstacle) | mfb(vpf_no_reinforce) },
    { "blade",      '-', c_white,   'x', c_white,   250, 100, 0, 0, itm_carblade, 2,
        mfb(vpf_external) | mfb(vpf_unmount_on_damage) | mfb(vpf_sharp) | mfb(vpf_no_reinforce) },
    { "blade",      '|', c_white,   'x', c_white,   350, 100, 0, 0, itm_carblade, 2,
        mfb(vpf_external) | mfb(vpf_unmount_on_damage) | mfb(vpf_sharp) | mfb(vpf_no_reinforce) },
    { "spike",      '.', c_white,   'x', c_white,   300, 100, 0, 0, itm_carspike, 2,
        mfb(vpf_external) | mfb(vpf_unmount_on_damage) | mfb(vpf_sharp) | mfb(vpf_no_reinforce) },

<<<<<<< HEAD
//                                                           wheel_width(inches) 
=======
//                                                           wheel_width(inches)
>>>>>>> 3ff88c47
    { "wheel",      '0',    c_dkgray,  'x', c_ltgray,  50,  200, 9, 0, itm_wheel, 4,
        mfb(vpf_external) | mfb (vpf_mount_over) | mfb(vpf_wheel) | mfb(vpf_mount_point) | mfb(vpf_variable_size) },
    { "wide wheel", 'O',     c_dkgray,   'x', c_ltgray,  50,  400, 14, 0, itm_wheel_wide, 5,
        mfb(vpf_external) | mfb (vpf_mount_over) | mfb(vpf_wheel) | mfb(vpf_mount_point) | mfb(vpf_variable_size) },
    { "bicycle wheel",'|',  c_dkgray, 'x', c_ltgray,  50,  40, 2, 0, itm_wheel_bicycle, 1,
        mfb(vpf_external) | mfb (vpf_mount_over) | mfb(vpf_wheel) | mfb(vpf_mount_point) | mfb(vpf_variable_size) },
    { "motorbike wheel",'o',c_dkgray, 'x', c_ltgray,  50,  90, 4, 0, itm_wheel_motorbike, 2,
        mfb(vpf_external) | mfb (vpf_mount_over) | mfb(vpf_wheel) | mfb(vpf_mount_point) | mfb(vpf_variable_size) },
    { "small wheel",    'o',c_dkgray, 'x', c_ltgray,  50,  70, 6, 0, itm_wheel_small, 2,
        mfb(vpf_external) | mfb (vpf_mount_over) | mfb(vpf_wheel) | mfb(vpf_mount_point) | mfb(vpf_variable_size) },
//
    { "1-cylinder engine",    '*', c_ltred,  '#', c_red,     80, 150, 40, AT_GAS, itm_1cyl_combustion, 2,
        mfb(vpf_internal) | mfb(vpf_engine) | mfb(vpf_variable_size) },
    { "V-twin engine",       '*', c_ltred,  '#', c_red,     80, 200, 120, AT_GAS, itm_v2_combustion, 2,
        mfb(vpf_internal) | mfb(vpf_engine) | mfb(vpf_variable_size) },
    { "Inline-4 engine",     '*', c_ltred,  '#', c_red,     80, 300, 300, AT_GAS, itm_i4_combustion, 3,
        mfb(vpf_internal) | mfb(vpf_engine) | mfb(vpf_variable_size) },
    { "V6 engine",       '*', c_ltred,  '#', c_red,     80, 400, 800, AT_GAS, itm_v6_combustion, 4,
        mfb(vpf_internal) | mfb(vpf_engine) | mfb(vpf_variable_size) },
    { "V8 engine",       '*', c_ltred,  '#', c_red,     80, 400, 800, AT_GAS, itm_v8_combustion, 4,
        mfb(vpf_internal) | mfb(vpf_engine) | mfb(vpf_variable_size) },
    { "electric motor",             '*', c_yellow,  '#', c_red,    80, 200, 70, AT_BATT, itm_motor, 3,
        mfb(vpf_internal) | mfb(vpf_engine) },
    { "large electric motor",       '*', c_yellow,  '#', c_red,    80, 400, 350, AT_BATT, itm_motor_large, 4,
        mfb(vpf_internal) | mfb(vpf_engine) },
    { "plasma engine",              '*', c_ltblue,  '#', c_red,    80, 250, 400, AT_PLASMA, itm_plasma_engine, 6,
        mfb(vpf_internal) | mfb(vpf_engine) },
    { "Foot pedals",                '*', c_ltgray,  '#', c_red,     50, 50, 70, AT_MUSCLE, itm_foot_crank, 1,
        mfb(vpf_internal) | mfb(vpf_engine) },
//                                                                         capacity type
    { "gasoline tank",              'O', c_ltred,  '#', c_red,     80, 150, 3000, AT_GAS, itm_metal_tank, 1,
        mfb(vpf_internal) | mfb(vpf_fuel_tank) },
    { "storage battery",            'O', c_yellow,  '#', c_red,    80, 300, 1000, AT_BATT, itm_storage_battery, 2,
        mfb(vpf_internal) | mfb(vpf_fuel_tank) },
    { "minireactor",                'O', c_ltgreen,  '#', c_red,    80, 700, 10000, AT_PLUT, itm_minireactor, 7,
        mfb(vpf_internal) | mfb(vpf_fuel_tank) },
    { "hydrogene tank",             'O', c_ltblue,  '#', c_red,     80, 150, 3000, AT_PLASMA, itm_metal_tank, 1,
        mfb(vpf_internal) | mfb(vpf_fuel_tank) },
    { "trunk",                      'H', c_brown,  '#', c_brown,    80, 300, 400, 0, itm_frame, 1,
        mfb(vpf_over) | mfb(vpf_cargo) },
    { "box",                        'o', c_brown,  '#', c_brown,    60, 100, 400, 0, itm_frame, 1,
        mfb(vpf_over) | mfb(vpf_cargo) },

    { "controls",   '$', c_ltgray,  '$', c_red,     10, 250, 0, 0, itm_vehicle_controls, 3,
        mfb(vpf_internal)  | mfb(vpf_controls) },
//                                                          bonus
    { "muffler",    '/', c_ltgray,  '/', c_ltgray,  10, 150, 40, 0, itm_muffler, 2,
        mfb(vpf_internal)  | mfb(vpf_muffler) },
    { "seatbelt",   ',', c_ltgray,  ',', c_red,     10, 200, 25, 0, itm_rope_6, 1,
        mfb(vpf_internal)  | mfb(vpf_seatbelt) },
    { "solar panel", '#', c_yellow,  'x', c_yellow, 10, 20, 30, 0, itm_solar_panel, 6,
        mfb(vpf_over)  | mfb(vpf_solar_panel) },

    { "mounted M249",         't', c_cyan,    '#', c_cyan,    80, 400, 0, AT_223, itm_m249, 6,
        mfb(vpf_over)  | mfb(vpf_turret) | mfb(vpf_cargo) },
    { "mounted flamethrower", 't', c_dkgray,  '#', c_dkgray,  80, 400, 0, AT_GAS, itm_flamethrower, 7,
        mfb(vpf_over)  | mfb(vpf_turret) },
    { "mounted plasma gun", 't', c_ltblue,    '#', c_ltblue,    80, 400, 0, AT_PLASMA, itm_plasma_rifle, 7,
        mfb(vpf_over)  | mfb(vpf_turret) },

    { "steel plating",     ')', c_ltcyan, ')', c_ltcyan, 100, 1000, 0, 0, itm_steel_plate, 3,
        mfb(vpf_internal) | mfb(vpf_armor) },
    { "superalloy plating",')', c_dkgray, ')', c_dkgray, 100, 900, 0, 0, itm_alloy_plate, 4,
        mfb(vpf_internal) | mfb(vpf_armor) },
    { "spiked plating",    ')', c_red,    ')', c_red,    150, 900, 0, 0, itm_spiked_plate, 3,
        mfb(vpf_internal) | mfb(vpf_armor) | mfb(vpf_sharp) },
    { "hard plating",      ')', c_cyan,   ')', c_cyan,   100, 2300, 0, 0, itm_hard_plate, 4,
        mfb(vpf_internal) | mfb(vpf_armor) },
    { "head light",        '*', c_white,  '*', c_white,  10, 20, 120, 0, itm_flashlight, 1,
       mfb(vpf_internal) | mfb(vpf_light) }
};


enum vhtype_id
{
    veh_null = 0,
    veh_custom,

// in-built vehicles
    veh_bicycle,
    veh_motorcycle_chassis,
    veh_motorcycle,
    veh_sandbike,
    veh_sandbike_chassis,
    veh_car,
    veh_car_chassis,
    veh_truck,
    veh_semi,  //6L Semitruck. 10 wheels. Sleeper cab.
    veh_trucktrailer,  //Just a trailer with 8 wheels.
    veh_wagon, // Dwarf Fortress Wagon
    veh_bug,  //Old VW Bug.
    veh_bubblecar,  //360 degree view glass circular vehicle. Underpowered plutonium.
    veh_golfcart,  //Yamaha golf cart.
    veh_scooter,  //Vespa S50 scooter.
    veh_armytruck,  //Army M35A2 6L gas and/or hydrogen engine if commented parts uncommented.
    veh_schoolbus,  //Standard schoolbus

    num_vehicles
};

#endif<|MERGE_RESOLUTION|>--- conflicted
+++ resolved
@@ -211,11 +211,7 @@
     { "spike",      '.', c_white,   'x', c_white,   300, 100, 0, 0, itm_carspike, 2,
         mfb(vpf_external) | mfb(vpf_unmount_on_damage) | mfb(vpf_sharp) | mfb(vpf_no_reinforce) },
 
-<<<<<<< HEAD
-//                                                           wheel_width(inches) 
-=======
 //                                                           wheel_width(inches)
->>>>>>> 3ff88c47
     { "wheel",      '0',    c_dkgray,  'x', c_ltgray,  50,  200, 9, 0, itm_wheel, 4,
         mfb(vpf_external) | mfb (vpf_mount_over) | mfb(vpf_wheel) | mfb(vpf_mount_point) | mfb(vpf_variable_size) },
     { "wide wheel", 'O',     c_dkgray,   'x', c_ltgray,  50,  400, 14, 0, itm_wheel_wide, 5,
