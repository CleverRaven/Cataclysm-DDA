// Monster movement code; essentially, the AI

#include "monster.h"
#include "map.h"
#include "game.h"
#include "line.h"
#include "rng.h"
#include "pldata.h"
#include <stdlib.h>
<<<<<<< HEAD

=======
>>>>>>> 3ff88c47
#include "cursesdef.h"

#ifndef SGN
#define SGN(a) (((a)<0) ? -1 : 1)
#endif

#ifndef MIN
#define MIN(a, b) ((a) < (b) ? (a) : (b))
#endif

#define MONSTER_FOLLOW_DIST 8

void monster::receive_moves()
{
 moves += speed;
}

bool monster::wander()
{
 return (plans.empty());
}

bool monster::can_move_to(map &m, int x, int y)
{
 if (m.move_cost(x, y) == 0 &&
     (!has_flag(MF_DESTROYS) || !m.is_destructable(x, y)) &&
     ((!has_flag(MF_AQUATIC) && !has_flag(MF_SWIMS)) ||
      !m.has_flag(swimmable, x, y)))
  return false;
 if (has_flag(MF_DIGS) && !m.has_flag(diggable, x, y))
  return false;
 if (has_flag(MF_AQUATIC) && !m.has_flag(swimmable, x, y))
  return false;
 return true;
}

// Resets plans (list of squares to visit) and builds it as a straight line
// to the destination (x,y). t is used to choose which eligable line to use.
// Currently, this assumes we can see (x,y), so shouldn't be used in any other
// circumstance (or else the monster will "phase" through solid terrain!)
void monster::set_dest(int x, int y, int &t)
{
 plans.clear();
// TODO: This causes a segfault, once in a blue moon!  Whyyyyy.
 plans = line_to(posx, posy, x, y, t);
}

// Move towards (x,y) for f more turns--generally if we hear a sound there
// "Stupid" movement; "if (wandx < posx) posx--;" etc.
void monster::wander_to(int x, int y, int f)
{
 wandx = x;
 wandy = y;
 wandf = f;
 if (has_flag(MF_GOODHEARING))
  wandf *= 6;
}

void monster::plan(game *g)
{
 int sightrange = g->light_level();
 int closest = -1;
 int dist = 1000;
 int tc, stc;
 bool fleeing = false;
 if (friendly != 0) {	// Target monsters, not the player!
  for (int i = 0; i < g->z.size(); i++) {
   monster *tmp = &(g->z[i]);
   if (tmp->friendly == 0 && rl_dist(posx, posy, tmp->posx, tmp->posy) < dist &&
       g->m.sees(posx, posy, tmp->posx, tmp->posy, sightrange, tc)) {
    closest = i;
    dist = rl_dist(posx, posy, tmp->posx, tmp->posy);
    stc = tc;
   }
  }
  if (has_effect(ME_DOCILE))
   closest = -1;
  if (closest >= 0)
   set_dest(g->z[closest].posx, g->z[closest].posy, stc);
  else if (friendly > 0 && one_in(3))	// Grow restless with no targets
   friendly--;
  else if (friendly < 0 && g->sees_u(posx, posy, tc)) {
   if (rl_dist(posx, posy, g->u.posx, g->u.posy) > 2)
    set_dest(g->u.posx, g->u.posy, tc);
   else
    plans.clear();
  }
  return;
 }
 if (is_fleeing(g->u) && can_see() && g->sees_u(posx, posy, tc)) {
  fleeing = true;
  wandx = posx * 2 - g->u.posx;
  wandy = posy * 2 - g->u.posy;
  wandf = 40;
  dist = rl_dist(posx, posy, g->u.posx, g->u.posy);
 }
// If we can see, and we can see a character, start moving towards them
 if (!is_fleeing(g->u) && can_see() && g->sees_u(posx, posy, tc)) {
  dist = rl_dist(posx, posy, g->u.posx, g->u.posy);
  closest = -2;
  stc = tc;
 }
 for (int i = 0; i < g->active_npc.size(); i++) {
  npc *me = &(g->active_npc[i]);
  int medist = rl_dist(posx, posy, me->posx, me->posy);
  if ((medist < dist || (!fleeing && is_fleeing(*me))) &&
      (can_see() &&
       g->m.sees(posx, posy, me->posx, me->posy, sightrange, tc))) {
   if (is_fleeing(*me)) {
    fleeing = true;
    wandx = posx * 2 - me->posx;
    wandy = posy * 2 - me->posy;
    wandf = 40;
    dist = medist;
   } else if (can_see() &&
              g->m.sees(posx, posy, me->posx, me->posy, sightrange, tc)) {
    dist = rl_dist(posx, posy, me->posx, me->posy);
    closest = i;
    stc = tc;
   }
  }
 }
 if (!fleeing) {
  fleeing = attitude() == MATT_FLEE;
  for (int i = 0; i < g->z.size(); i++) {
   monster *mon = &(g->z[i]);
   int mondist = rl_dist(posx, posy, mon->posx, mon->posy);
   if (mon->friendly != 0 && mondist < dist && can_see() &&
       g->m.sees(posx, posy, mon->posx, mon->posy, sightrange, tc)) {
    dist = mondist;
    if (fleeing) {
     wandx = posx * 2 - mon->posx;
     wandy = posy * 2 - mon->posy;
     wandf = 40;
    } else {
     closest = -3 - i;
     stc = tc;
    }
   }
  }
 }
 if (!fleeing) {
  if (closest == -2)
   set_dest(g->u.posx, g->u.posy, stc);
  else if (closest <= -3)
   set_dest(g->z[-3 - closest].posx, g->z[-3 - closest].posy, stc);
  else if (closest >= 0)
   set_dest(g->active_npc[closest].posx, g->active_npc[closest].posy, stc);
 }
}

// General movement.
// Currently, priority goes:
// 1) Special Attack
// 2) Sight-based tracking
// 3) Scent-based tracking
// 4) Sound-based tracking
void monster::move(game *g)
{
// We decrement wandf no matter what.  We'll save our wander_to plans until
// after we finish out set_dest plans, UNLESS they time out first.
 if (wandf > 0)
  wandf--;

// First, use the special attack, if we can!
 if (sp_timeout > 0)
  sp_timeout--;
 if (sp_timeout == 0 && (friendly == 0 || has_flag(MF_FRIENDLY_SPECIAL))) {
  mattack ma;
  (ma.*type->sp_attack)(g, this);
 }
 if (moves < 0)
  return;
 if (has_flag(MF_IMMOBILE)) {
  moves = 0;
  return;
 }
 if (has_effect(ME_STUNNED)) {
  stumble(g, false);
  moves = 0;
  return;
 }
 if (has_effect(ME_DOWNED)) {
  moves = 0;
  return;
 }
 if (friendly != 0) {
  if (friendly > 0)
   friendly--;
  friendly_move(g);
  return;
 }

 moves -= 100;
 bool moved = false;
 point next;
 int mondex = (plans.size() > 0 ? g->mon_at(plans[0].x, plans[0].y) : -1);

 monster_attitude current_attitude = attitude();
 if (friendly == 0)
  current_attitude = attitude(&(g->u));
// If our plans end in a player, set our attitude to consider that player
 if (plans.size() > 0) {
  if (plans.back().x == g->u.posx && plans.back().y == g->u.posy)
   current_attitude = attitude(&(g->u));
  else {
   for (int i = 0; i < g->active_npc.size(); i++) {
    if (plans.back().x == g->active_npc[i].posx &&
        plans.back().y == g->active_npc[i].posy)
     current_attitude = attitude(&(g->active_npc[i]));
   }
  }
 }

 if (current_attitude == MATT_IGNORE ||
     (current_attitude == MATT_FOLLOW && plans.size() <= MONSTER_FOLLOW_DIST)) {
  stumble(g, false);
  return;
 }

 if (plans.size() > 0 && !is_fleeing(g->u) &&
     (mondex == -1 || g->z[mondex].friendly != 0 || has_flag(MF_ATTACKMON)) &&
     (can_move_to(g->m, plans[0].x, plans[0].y) ||
      (plans[0].x == g->u.posx && plans[0].y == g->u.posy) ||
     (g->m.has_flag(bashable, plans[0].x, plans[0].y) && has_flag(MF_BASHES)))){
  // CONCRETE PLANS - Most likely based on sight
  next = plans[0];
  moved = true;
 } else if (has_flag(MF_SMELLS)) {
// No sight... or our plans are invalid (e.g. moving through a transparent, but
//  solid, square of terrain).  Fall back to smell if we have it.
  point tmp = scent_move(g);
  if (tmp.x != -1) {
   next = tmp;
   moved = true;
  }
 }
 if (wandf > 0 && !moved) { // No LOS, no scent, so as a fall-back follow sound
  point tmp = sound_move(g);
  if (tmp.x != posx || tmp.y != posy) {
   next = tmp;
   moved = true;
  }
 }

// Finished logic section.  By this point, we should have chosen a square to
//  move to (moved = true).
 if (moved) {	// Actual effects of moving to the square we've chosen
  mondex = g->mon_at(next.x, next.y);
  int npcdex = g->npc_at(next.x, next.y);
  if (next.x == g->u.posx && next.y == g->u.posy && type->melee_dice > 0)
   hit_player(g, g->u);
  else if (mondex != -1 && g->z[mondex].type->species == species_hallu)
   g->kill_mon(mondex);
  else if (mondex != -1 && type->melee_dice > 0 &&
           (g->z[mondex].friendly != 0 || has_flag(MF_ATTACKMON)))
   hit_monster(g, mondex);
  else if (npcdex != -1 && type->melee_dice > 0)
   hit_player(g, g->active_npc[npcdex]);
  else if ((!can_move_to(g->m, next.x, next.y) || one_in(3)) &&
             g->m.has_flag(bashable, next.x, next.y) && has_flag(MF_BASHES)) {
   std::string bashsound = "NOBASH"; // If we hear "NOBASH" it's time to debug!
   int bashskill = int(type->melee_dice * type->melee_sides);
   g->m.bash(next.x, next.y, bashskill, bashsound);
   g->sound(next.x, next.y, 18, bashsound);
  } else if (g->m.move_cost(next.x, next.y) == 0 && has_flag(MF_DESTROYS)) {
   g->m.destroy(g, next.x, next.y, true);
   moves -= 250;
  } else if (can_move_to(g->m, next.x, next.y) && g->is_empty(next.x, next.y))
   move_to(g, next.x, next.y);
  else
   moves -= 100;
 }

// If we're close to our target, we get focused and don't stumble
 if ((has_flag(MF_STUMBLES) && (plans.size() > 3 || plans.size() == 0)) ||
     !moved)
  stumble(g, moved);
}

// footsteps will determine how loud a monster's normal movement is
// and create a sound in the monsters location when they move
void monster::footsteps(game *g, int x, int y)
{
 if (made_footstep)
  return;
 if (has_flag(MF_FLIES))
  return; // Flying monsters don't have footsteps!
 made_footstep = true;
 int volume = 6; // same as player's footsteps
 if (has_flag(MF_DIGS))
  volume = 10;
 switch (type->size) {
  case MS_TINY:
   return; // No sound for the tinies
  case MS_SMALL:
   volume /= 3;
   break;
  case MS_MEDIUM:
   break;
  case MS_LARGE:
   volume *= 1.5;
   break;
  case MS_HUGE:
   volume *= 2;
   break;
  default: break;
 }
 int dist = rl_dist(x, y, g->u.posx, g->u.posy);
 g->add_footstep(x, y, volume, dist);
 return;
}

void monster::friendly_move(game *g)
{
 point next;
 bool moved = false;
 moves -= 100;
 if (plans.size() > 0 && (plans[0].x != g->u.posx || plans[0].y != g->u.posy) &&
     (can_move_to(g->m, plans[0].x, plans[0].y) ||
     (g->m.has_flag(bashable, plans[0].x, plans[0].y) && has_flag(MF_BASHES)))){
  next = plans[0];
  plans.erase(plans.begin());
  moved = true;
 } else
  stumble(g, moved);
 if (moved) {
  int mondex = g->mon_at(next.x, next.y);
  int npcdex = g->npc_at(next.x, next.y);
  if (mondex != -1 && g->z[mondex].friendly == 0 && type->melee_dice > 0)
   hit_monster(g, mondex);
  else if (npcdex != -1 && type->melee_dice > 0)
   hit_player(g, g->active_npc[g->npc_at(next.x, next.y)]);
  else if (mondex == -1 && npcdex == -1 && can_move_to(g->m, next.x, next.y))
   move_to(g, next.x, next.y);
  else if ((!can_move_to(g->m, next.x, next.y) || one_in(3)) &&
           g->m.has_flag(bashable, next.x, next.y) && has_flag(MF_BASHES)) {
   std::string bashsound = "NOBASH"; // If we hear "NOBASH" it's time to debug!
   int bashskill = int(type->melee_dice * type->melee_sides);
   g->m.bash(next.x, next.y, bashskill, bashsound);
   g->sound(next.x, next.y, 18, bashsound);
  } else if (g->m.move_cost(next.x, next.y) == 0 && has_flag(MF_DESTROYS)) {
   g->m.destroy(g, next.x, next.y, true);
   moves -= 250;
  }
 }
}

point monster::scent_move(game *g)
{
 plans.clear();
 std::vector<point> smoves;
<<<<<<< HEAD
 
=======

>>>>>>> 3ff88c47
 int maxsmell = 2; // Squares with smell 0 are not eligable targets
 if (has_flag(MF_KEENNOSE)) {
 int maxsmell = 1; }
 int minsmell = 9999;
 point pbuff, next(-1, -1);
 unsigned int smell;
 for (int x = -1; x <= 1; x++) {
  for (int y = -1; y <= 1; y++) {
   smell = g->scent(posx + x, posy + y);
   int mon = g->mon_at(posx + x, posy + y);
   if ((mon == -1 || g->z[mon].friendly != 0 || has_flag(MF_ATTACKMON)) &&
       (can_move_to(g->m, posx + x, posy + y) ||
        (posx + x == g->u.posx && posx + y == g->u.posy) ||
        (g->m.has_flag(bashable, posx + x, posy + y) && has_flag(MF_BASHES)))) {
    if ((!is_fleeing(g->u) && smell > maxsmell) ||
        ( is_fleeing(g->u) && smell < minsmell)   ) {
     smoves.clear();
     pbuff.x = posx + x;
     pbuff.y = posy + y;
     smoves.push_back(pbuff);
     maxsmell = smell;
     minsmell = smell;
    } else if ((!is_fleeing(g->u) && smell == maxsmell) ||
               ( is_fleeing(g->u) && smell == minsmell)   ) {
     pbuff.x = posx + x;
     pbuff.y = posy + y;
     smoves.push_back(pbuff);
    }
   }
  }
 }
 if (smoves.size() > 0) {
  int nextsq = rng(0, smoves.size() - 1);
  next = smoves[nextsq];
 }
 return next;
}

point monster::sound_move(game *g)
{
 plans.clear();
 point next;
 bool xbest = true;
 if (abs(wandy - posy) > abs(wandx - posx))// which is more important
  xbest = false;
 next.x = posx;
 next.y = posy;
 int x = posx, x2 = posx - 1, x3 = posx + 1;
 int y = posy, y2 = posy - 1, y3 = posy + 1;
 if (wandx < posx) { x--; x2++;          }
 if (wandx > posx) { x++; x2++; x3 -= 2; }
 if (wandy < posy) { y--; y2++;          }
 if (wandy > posy) { y++; y2++; y3 -= 2; }
 if (xbest) {
  if (can_move_to(g->m, x, y) || (x == g->u.posx && y == g->u.posy) ||
      (has_flag(MF_BASHES) && g->m.has_flag(bashable, x, y))) {
   next.x = x;
   next.y = y;
  } else if (can_move_to(g->m, x, y2) || (x == g->u.posx && y == g->u.posy) ||
             (has_flag(MF_BASHES) && g->m.has_flag(bashable, x, y2))) {
   next.x = x;
   next.y = y2;
  } else if (can_move_to(g->m, x2, y) || (x == g->u.posx && y == g->u.posy) ||
             (has_flag(MF_BASHES) && g->m.has_flag(bashable, x2, y))) {
   next.x = x2;
   next.y = y;
  } else if (can_move_to(g->m, x, y3) || (x == g->u.posx && y == g->u.posy) ||
             (has_flag(MF_BASHES) && g->m.has_flag(bashable, x, y3))) {
   next.x = x;
   next.y = y3;
  } else if (can_move_to(g->m, x3, y) || (x == g->u.posx && y == g->u.posy) ||
             (has_flag(MF_BASHES) && g->m.has_flag(bashable, x3, y))) {
   next.x = x3;
   next.y = y;
  }
 } else {
  if (can_move_to(g->m, x, y) || (x == g->u.posx && y == g->u.posy) ||
      (has_flag(MF_BASHES) && g->m.has_flag(bashable, x, y))) {
   next.x = x;
   next.y = y;
  } else if (can_move_to(g->m, x2, y) || (x == g->u.posx && y == g->u.posy) ||
             (has_flag(MF_BASHES) && g->m.has_flag(bashable, x2, y))) {
   next.x = x2;
   next.y = y;
  } else if (can_move_to(g->m, x, y2) || (x == g->u.posx && y == g->u.posy) ||
             (has_flag(MF_BASHES) && g->m.has_flag(bashable, x, y2))) {
   next.x = x;
   next.y = y2;
  } else if (can_move_to(g->m, x3, y) || (x == g->u.posx && y == g->u.posy) ||
             (has_flag(MF_BASHES) && g->m.has_flag(bashable, x3, y))) {
   next.x = x3;
   next.y = y;
  } else if (can_move_to(g->m, x, y3) || (x == g->u.posx && y == g->u.posy) ||
             (has_flag(MF_BASHES) && g->m.has_flag(bashable, x, y3))) {
   next.x = x;
   next.y = y3;
  }
 }
 return next;
}

void monster::hit_player(game *g, player &p, bool can_grab)
{
 if (type->melee_dice == 0) // We don't attack, so just return
  return;
 add_effect(ME_HIT_BY_PLAYER, 3); // Make us a valid target for a few turns
 if (has_flag(MF_HIT_AND_RUN))
  add_effect(ME_RUN, 4);
 bool is_npc = p.is_npc();
 int  junk;
 bool u_see = (!is_npc || g->u_see(p.posx, p.posy, junk));
 std::string you  = (is_npc ? p.name : "you");
 std::string You  = (is_npc ? p.name : "You");
 std::string your = (is_npc ? p.name + "'s" : "your");
 std::string Your = (is_npc ? p.name + "'s" : "Your");
 body_part bphit;
 int side = rng(0, 1);
 int dam = hit(g, p, bphit), cut = type->melee_cut, stab = 0;
 technique_id tech = p.pick_defensive_technique(g, this, NULL);
 p.perform_defensive_technique(tech, g, this, NULL, bphit, side,
                               dam, cut, stab);
 if (dam == 0 && u_see)
  g->add_msg("The %s misses %s.", name().c_str(), you.c_str());
 else if (dam > 0) {
  if (u_see && tech != TEC_BLOCK)
   g->add_msg("The %s hits %s %s.", name().c_str(), your.c_str(),
              body_part_name(bphit, side).c_str());
// Attempt defensive moves

  if (!is_npc) {
   if (g->u.activity.type == ACT_RELOAD)
    g->add_msg("You stop reloading.");
   else if (g->u.activity.type == ACT_READ)
    g->add_msg("You stop reading.");
   else if (g->u.activity.type == ACT_CRAFT)
    g->add_msg("You stop crafting.");
   g->u.activity.type = ACT_NULL;
  }
  if (p.has_active_bionic(bio_ods)) {
   if (u_see)
    g->add_msg("%s offensive defense system shocks it!", Your.c_str());
   hurt(rng(10, 40));
  }
  if (p.encumb(bphit) == 0 &&
      (p.has_trait(PF_SPINES) || p.has_trait(PF_QUILLS))) {
   int spine = rng(1, (p.has_trait(PF_QUILLS) ? 20 : 8));
   g->add_msg("%s %s puncture it!", Your.c_str(),
              (g->u.has_trait(PF_QUILLS) ? "quills" : "spines"));
   hurt(spine);
  }

  if (dam + cut <= 0)
   return; // Defensive technique canceled damage.

  p.hit(g, bphit, side, dam, cut);
  if (has_flag(MF_VENOM)) {
   if (!is_npc)
    g->add_msg("You're poisoned!");
   p.add_disease(DI_POISON, 30, g);
  } else if (has_flag(MF_BADVENOM)) {
   if (!is_npc)
    g->add_msg("You feel poison flood your body, wracking you with pain...");
   p.add_disease(DI_BADPOISON, 40, g);
  }
<<<<<<< HEAD
  if (has_flag(MF_BLEED) && dam > 6 && cut > 0) { //Oddzball-Bleeding hit chance
   if (!is_npc)
    g->add_msg("You're Bleeding!");
   p.add_disease(DI_BLEED, 60, g);
=======
  if (has_flag(MF_BLEED) && dam > 6 && cut > 0) {
   if (!is_npc)
    g->add_msg("You're Bleeding!");
   p.add_disease(DI_BLEED, 30, g);
>>>>>>> 3ff88c47
  }
  if (can_grab && has_flag(MF_GRABS) &&
      dice(type->melee_dice, 10) > dice(p.dodge(g), 10)) {
   if (!is_npc)
    g->add_msg("The %s grabs you!", name().c_str());
   if (p.weapon.has_technique(TEC_BREAK, &p) &&
       dice(p.dex_cur + p.skillLevel("melee").level(), 12) > dice(type->melee_dice, 10)){
    if (!is_npc)
     g->add_msg("You break the grab!");
   } else
    hit_player(g, p, false);
  }

  if (tech == TEC_COUNTER && !is_npc) {
   g->add_msg("Counter-attack!");
   hurt( p.hit_mon(g, this) );
  }
 } // if dam > 0
 if (is_npc) {
  if (p.hp_cur[hp_head] <= 0 || p.hp_cur[hp_torso] <= 0) {
   npc* tmp = dynamic_cast<npc*>(&p);
   tmp->die(g);
   int index = g->npc_at(p.posx, p.posy);
   if (index != -1 && index < g->active_npc.size())
    g->active_npc.erase(g->active_npc.begin() + index);
   plans.clear();
  }
 }
// Adjust anger/morale of same-species monsters, if appropriate
 int anger_adjust = 0, morale_adjust = 0;
 for (int i = 0; i < type->anger.size(); i++) {
  if (type->anger[i] == MTRIG_FRIEND_ATTACKED)
   anger_adjust += 15;
 }
 for (int i = 0; i < type->placate.size(); i++) {
  if (type->placate[i] == MTRIG_FRIEND_ATTACKED)
   anger_adjust -= 15;
 }
 for (int i = 0; i < type->fear.size(); i++) {
  if (type->fear[i] == MTRIG_FRIEND_ATTACKED)
   morale_adjust -= 15;
 }
 if (anger_adjust != 0 && morale_adjust != 0) {
  for (int i = 0; i < g->z.size(); i++) {
   g->z[i].morale += morale_adjust;
   g->z[i].anger += anger_adjust;
  }
 }
}

void monster::move_to(game *g, int x, int y)
{
 int mondex = g->mon_at(x, y);
 if (mondex == -1) { //...assuming there's no monster there
  if (has_effect(ME_BEARTRAP)) {
   moves = 0;
   return;
  }
  if (plans.size() > 0)
   plans.erase(plans.begin());
  if (has_flag(MF_SWIMS) && g->m.has_flag(swimmable, x, y))
   moves += 50;
  if (!has_flag(MF_DIGS) && !has_flag(MF_FLIES) &&
      (!has_flag(MF_SWIMS) || !g->m.has_flag(swimmable, x, y)))
   moves -= (g->m.move_cost(x, y) - 2) * 50;
  posx = x;
  posy = y;
  footsteps(g, x, y);
  if (g->m.has_flag(sharp, posx, posy) && !one_in(4))
     hurt(rng(2, 3));
  if (g->m.has_flag(rough, posx, posy) && one_in(6))
     hurt(rng(1, 2));
  if (!has_flag(MF_DIGS) && !has_flag(MF_FLIES) &&
      g->m.tr_at(posx, posy) != tr_null) { // Monster stepped on a trap!
   trap* tr = g->traps[g->m.tr_at(posx, posy)];
   if (dice(3, sk_dodge + 1) < dice(3, tr->avoidance)) {
    trapfuncm f;
    (f.*(tr->actm))(g, this, posx, posy);
   }
  }
// Diggers turn the dirt into dirtmound
  if (has_flag(MF_DIGS))
   g->m.ter(posx, posy) = t_dirtmound;
// Acid trail monsters leave... a trail of acid
  if (has_flag(MF_ACIDTRAIL))
   g->m.add_field(g, posx, posy, fd_acid, 1);
 } else if (has_flag(MF_ATTACKMON) || g->z[mondex].friendly != 0)
// If there IS a monster there, and we fight monsters, fight it!
  hit_monster(g, mondex);
}

/* Random walking even when we've moved
 * To simulate zombie stumbling and ineffective movement
 * Note that this is sub-optimal; stumbling may INCREASE a zombie's speed.
 * Most of the time (out in the open) this effect is insignificant compared to
 * the negative effects, but in a hallway it's perfectly even
 */
void monster::stumble(game *g, bool moved)
{
 // don't stumble every turn. every 3rd turn, or 8th when walking.
 if(moved)
  if(!one_in(8))
   return;
 else
  if(!one_in(3))
   return;

 std::vector <point> valid_stumbles;
 for (int i = -1; i <= 1; i++) {
  for (int j = -1; j <= 1; j++) {
   if (can_move_to(g->m, posx + i, posy + j) &&
       (g->u.posx != posx + i || g->u.posy != posy + j) &&
       (g->mon_at(posx + i, posy + j) == -1 || (i == 0 && j == 0))) {
    point tmp(posx + i, posy + j);
    valid_stumbles.push_back(tmp);
   }
  }
 }
 if (valid_stumbles.size() == 0) //nowhere to stumble?
  return;

<<<<<<< HEAD
  int choice = rng(0, valid_stumbles.size() - 1);
  posx = valid_stumbles[choice].x;
  posy = valid_stumbles[choice].y;
  if (!has_flag(MF_DIGS) || !has_flag(MF_FLIES))
   moves -= (g->m.move_cost(posx, posy) - 2) * 50;
 // Here we have to fix our plans[] list,
 // acquiring a new path to the previous target.
 // target == either end of current plan, or the player.
   int tc;
=======
 int choice = rng(0, valid_stumbles.size() - 1);
 posx = valid_stumbles[choice].x;
 posy = valid_stumbles[choice].y;
 if (!has_flag(MF_DIGS) || !has_flag(MF_FLIES))
  moves -= (g->m.move_cost(posx, posy) - 2) * 50;
 // Here we have to fix our plans[] list,
 // acquiring a new path to the previous target.
 // target == either end of current plan, or the player.
 int tc;
>>>>>>> 3ff88c47
 if (plans.size() > 0) {
  if (g->m.sees(posx, posy, plans.back().x, plans.back().y, -1, tc))
   set_dest(plans.back().x, plans.back().y, tc);
  else if (g->sees_u(posx, posy, tc))
   set_dest(g->u.posx, g->u.posy, tc);
  else //durr, i'm suddenly calm. what was i doing?
<<<<<<< HEAD
    plans.clear();
=======
   plans.clear();
>>>>>>> 3ff88c47
 }
}

void monster::knock_back_from(game *g, int x, int y)
{
 if (x == posx && y == posy)
  return; // No effect
 point to(posx, posy);
 if (x < posx)
  to.x++;
 if (x > posx)
  to.x--;
 if (y < posy)
  to.y++;
 if (y > posy)
  to.y--;

 int t = 0;
 bool u_see = g->u_see(to.x, to.y, t);

// First, see if we hit another monster
 int mondex = g->mon_at(to.x, to.y);
 if (mondex != -1) {
  monster *z = &(g->z[mondex]);
  hurt(z->type->size);
  add_effect(ME_STUNNED, 1);
  if (type->size > 1 + z->type->size) {
   z->knock_back_from(g, posx, posy); // Chain reaction!
   z->hurt(type->size);
   z->add_effect(ME_STUNNED, 1);
  } else if (type->size > z->type->size) {
   z->hurt(type->size);
   z->add_effect(ME_STUNNED, 1);
  }

  if (u_see)
   g->add_msg("The %s bounces off a %s!", name().c_str(), z->name().c_str());

  return;
 }

 int npcdex = g->npc_at(to.x, to.y);
 if (npcdex != -1) {
  npc *p = &(g->active_npc[npcdex]);
  hurt(3);
  add_effect(ME_STUNNED, 1);
  p->hit(g, bp_torso, 0, type->size, 0);
  if (u_see)
   g->add_msg("The %s bounces off %s!", name().c_str(), p->name.c_str());

  return;
 }

// If we're still in the function at this point, we're actually moving a tile!
 if (g->m.move_cost(to.x, to.y) == 0) { // Wait, it's a wall (or water)

  if (g->m.has_flag(liquid, to.x, to.y)) {
   if (!has_flag(MF_SWIMS) && !has_flag(MF_AQUATIC)) {
    hurt(9999);
    if (u_see)
     g->add_msg("The %s drowns!", name().c_str());
   }

  } else if (has_flag(MF_AQUATIC)) { // We swim but we're NOT in water
   hurt(9999);
   if (u_see)
    g->add_msg("The %s flops around and dies!", name().c_str());

  } else { // It's some kind of wall.
   hurt(type->size);
   add_effect(ME_STUNNED, 2);
   if (u_see)
    g->add_msg("The %s bounces off a %s.", name().c_str(),
                                           g->m.tername(to.x, to.y).c_str());
  }

 } else { // It's no wall
  posx = to.x;
  posy = to.y;
 }
}


/* will_reach() is used for determining whether we'll get to stairs (and
 * potentially other locations of interest).  It is generally permissive.
 * TODO: Pathfinding;
         Make sure that non-smashing monsters won't "teleport" through windows
         Injure monsters if they're gonna be walking through pits or whatevs
 */
bool monster::will_reach(game *g, int x, int y)
{
 monster_attitude att = attitude(&(g->u));
 if (att != MATT_FOLLOW && att != MATT_ATTACK && att != MATT_FRIEND)
  return false;

 if (has_flag(MF_DIGS))
  return false;

 if (has_flag(MF_IMMOBILE) && (posx != x || posy != y))
  return false;

 if (has_flag(MF_SMELLS) && g->scent(posx, posy) > 0 &&
     g->scent(x, y) > g->scent(posx, posy))
  return true;

 if (can_hear() && wandf > 0 && rl_dist(wandx, wandy, x, y) <= 2 &&
     rl_dist(posx, posy, wandx, wandy) <= wandf)
  return true;

 int t;
 if (can_see() && g->m.sees(posx, posy, x, y, g->light_level(), t))
  return true;

 return false;
}

int monster::turns_to_reach(game *g, int x, int y)
{
 std::vector<point> path = g->m.route(posx, posy, x, y, has_flag(MF_BASHES));
 if (path.size() == 0)
  return 999;

 double turns = 0.;
 for (int i = 0; i < path.size(); i++) {
  if (g->m.move_cost(path[i].x, path[i].y) == 0) // We have to bash through
   turns += 5;
  else
   turns += double(50 * g->m.move_cost(path[i].x, path[i].y)) / speed;
 }
 return int(turns + .9); // Round up
}<|MERGE_RESOLUTION|>--- conflicted
+++ resolved
@@ -7,10 +7,6 @@
 #include "rng.h"
 #include "pldata.h"
 #include <stdlib.h>
-<<<<<<< HEAD
-
-=======
->>>>>>> 3ff88c47
 #include "cursesdef.h"
 
 #ifndef SGN
@@ -52,7 +48,7 @@
 // Currently, this assumes we can see (x,y), so shouldn't be used in any other
 // circumstance (or else the monster will "phase" through solid terrain!)
 void monster::set_dest(int x, int y, int &t)
-{
+{ 
  plans.clear();
 // TODO: This causes a segfault, once in a blue moon!  Whyyyyy.
  plans = line_to(posx, posy, x, y, t);
@@ -161,7 +157,7 @@
    set_dest(g->active_npc[closest].posx, g->active_npc[closest].posy, stc);
  }
 }
-
+ 
 // General movement.
 // Currently, priority goes:
 // 1) Special Attack
@@ -234,7 +230,7 @@
  if (plans.size() > 0 && !is_fleeing(g->u) &&
      (mondex == -1 || g->z[mondex].friendly != 0 || has_flag(MF_ATTACKMON)) &&
      (can_move_to(g->m, plans[0].x, plans[0].y) ||
-      (plans[0].x == g->u.posx && plans[0].y == g->u.posy) ||
+      (plans[0].x == g->u.posx && plans[0].y == g->u.posy) || 
      (g->m.has_flag(bashable, plans[0].x, plans[0].y) && has_flag(MF_BASHES)))){
   // CONCRETE PLANS - Most likely based on sight
   next = plans[0];
@@ -363,11 +359,7 @@
 {
  plans.clear();
  std::vector<point> smoves;
-<<<<<<< HEAD
- 
-=======
-
->>>>>>> 3ff88c47
+
  int maxsmell = 2; // Squares with smell 0 are not eligable targets
  if (has_flag(MF_KEENNOSE)) {
  int maxsmell = 1; }
@@ -532,17 +524,10 @@
     g->add_msg("You feel poison flood your body, wracking you with pain...");
    p.add_disease(DI_BADPOISON, 40, g);
   }
-<<<<<<< HEAD
   if (has_flag(MF_BLEED) && dam > 6 && cut > 0) { //Oddzball-Bleeding hit chance
    if (!is_npc)
     g->add_msg("You're Bleeding!");
    p.add_disease(DI_BLEED, 60, g);
-=======
-  if (has_flag(MF_BLEED) && dam > 6 && cut > 0) {
-   if (!is_npc)
-    g->add_msg("You're Bleeding!");
-   p.add_disease(DI_BLEED, 30, g);
->>>>>>> 3ff88c47
   }
   if (can_grab && has_flag(MF_GRABS) &&
       dice(type->melee_dice, 10) > dice(p.dodge(g), 10)) {
@@ -555,7 +540,7 @@
    } else
     hit_player(g, p, false);
   }
-
+     
   if (tech == TEC_COUNTER && !is_npc) {
    g->add_msg("Counter-attack!");
    hurt( p.hit_mon(g, this) );
@@ -654,7 +639,7 @@
  for (int i = -1; i <= 1; i++) {
   for (int j = -1; j <= 1; j++) {
    if (can_move_to(g->m, posx + i, posy + j) &&
-       (g->u.posx != posx + i || g->u.posy != posy + j) &&
+       (g->u.posx != posx + i || g->u.posy != posy + j) && 
        (g->mon_at(posx + i, posy + j) == -1 || (i == 0 && j == 0))) {
     point tmp(posx + i, posy + j);
     valid_stumbles.push_back(tmp);
@@ -664,7 +649,6 @@
  if (valid_stumbles.size() == 0) //nowhere to stumble?
   return;
 
-<<<<<<< HEAD
   int choice = rng(0, valid_stumbles.size() - 1);
   posx = valid_stumbles[choice].x;
   posy = valid_stumbles[choice].y;
@@ -673,29 +657,14 @@
  // Here we have to fix our plans[] list,
  // acquiring a new path to the previous target.
  // target == either end of current plan, or the player.
-   int tc;
-=======
- int choice = rng(0, valid_stumbles.size() - 1);
- posx = valid_stumbles[choice].x;
- posy = valid_stumbles[choice].y;
- if (!has_flag(MF_DIGS) || !has_flag(MF_FLIES))
-  moves -= (g->m.move_cost(posx, posy) - 2) * 50;
- // Here we have to fix our plans[] list,
- // acquiring a new path to the previous target.
- // target == either end of current plan, or the player.
  int tc;
->>>>>>> 3ff88c47
  if (plans.size() > 0) {
   if (g->m.sees(posx, posy, plans.back().x, plans.back().y, -1, tc))
    set_dest(plans.back().x, plans.back().y, tc);
   else if (g->sees_u(posx, posy, tc))
    set_dest(g->u.posx, g->u.posy, tc);
   else //durr, i'm suddenly calm. what was i doing?
-<<<<<<< HEAD
     plans.clear();
-=======
-   plans.clear();
->>>>>>> 3ff88c47
  }
 }
 
@@ -779,7 +748,7 @@
 }
 
 
-/* will_reach() is used for determining whether we'll get to stairs (and
+/* will_reach() is used for determining whether we'll get to stairs (and 
  * potentially other locations of interest).  It is generally permissive.
  * TODO: Pathfinding;
          Make sure that non-smashing monsters won't "teleport" through windows
