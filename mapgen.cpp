#include "map.h"
#include "omdata.h"
#include "mapitems.h"
#include "output.h"
#include "game.h"
#include "rng.h"
#include "line.h"
#include "debug.h"

#ifndef sgn
#define sgn(x) (((x) < 0) ? -1 : 1)
#endif

#define dbg(x) dout((DebugLevel)(x),D_MAP_GEN) << __FILE__ << ":" << __LINE__ << ": "

ter_id grass_or_dirt()
{
 if (one_in(4))
  return t_grass;
 return t_dirt;
}

enum room_type {
 room_null,
 room_closet,
 room_lobby,
 room_chemistry,
 room_teleport,
 room_goo,
 room_cloning,
 room_vivisect,
 room_bionics,
 room_dorm,
 room_living,
 room_bathroom,
 room_kitchen,
 room_bedroom,
 room_mine_shaft,
 room_mine_office,
 room_mine_storage,
 room_mine_fuel,
 room_mine_housing,
 room_bunker_bots,
 room_bunker_launcher,
 room_bunker_rifles,
 room_bunker_grenades,
 room_bunker_armor,
 room_mansion_courtyard,
 room_mansion_entry,
 room_mansion_bedroom,
 room_mansion_library,
 room_mansion_kitchen,
 room_mansion_dining,
 room_mansion_game,
 room_mansion_pool,
 room_mansion_bathroom,
 room_mansion_gallery,
 room_split
};

bool connects_to(oter_id there, int dir_from_here);
void house_room(map *m, room_type type, int x1, int y1, int x2, int y2);
void science_room(map *m, int x1, int y1, int x2, int y2, int rotate);
void set_science_room(map *m, int x1, int y1, bool faces_right, int turn);
void silo_rooms(map *m);
void build_mine_room(map *m, room_type type, int x1, int y1, int x2, int y2);
map_extra random_map_extra(map_extras);

room_type pick_mansion_room(int x1, int y1, int x2, int y2);
void build_mansion_room(map *m, room_type type, int x1, int y1, int x2, int y2);
void mansion_room(map *m, int x1, int y1, int x2, int y2); // pick & build

void line(map *m, ter_id type, int x1, int y1, int x2, int y2);
void square(map *m, ter_id type, int x1, int y1, int x2, int y2);
void rough_circle(map *m, ter_id type, int x, int y, int rad);
void add_corpse(game *g, map *m, int x, int y);

void map::generate(game *g, overmap *om, int x, int y, int turn)
{
 dbg(D_INFO) << "map::generate( g["<<g<<"], om["<<(void*)om<<"], x["<<x<<"], "
            << "y["<<y<<"], turn["<<turn<<"] )";

// First we have to create new submaps and initialize them to 0 all over
// We create all the submaps, even if we're not a tinymap, so that map
//  generation which overflows won't cause a crash.  At the bottom of this
//  function, we save the upper-left 4 submaps, and delete the rest.
 for (int i = 0; i < my_MAPSIZE * my_MAPSIZE; i++) {
  grid[i] = new submap;
  grid[i]->active_item_count = 0;
  grid[i]->field_count = 0;
  grid[i]->turn_last_touched = turn;
  grid[i]->comp = computer();
  for (int x = 0; x < SEEX; x++) {
   for (int y = 0; y < SEEY; y++) {
    grid[i]->ter[x][y] = t_null;
    grid[i]->trp[x][y] = tr_null;
    grid[i]->fld[x][y] = field();
    grid[i]->rad[x][y] = 0;
   }
  }
 }

 oter_id terrain_type, t_north, t_east, t_south, t_west, t_above;
 unsigned zones = 0;
 int overx = x / 2;
 int overy = y / 2;
 if ( 0 && x >= OMAPX * 2 || x < 0 || y >= OMAPY * 2 || y < 0) {
  dbg(D_INFO) << "map::generate: In section 1";

// This happens when we're at the very edge of the overmap, and are generating
// terrain for the adjacent overmap.
  int sx = 0, sy = 0;
  overx = (x % (OMAPX * 2)) / 2;
  if (x >= OMAPX * 2)
   sx = 1;
  if (x < 0) {
   sx = -1;
   overx = (OMAPX * 2 + x) / 2;
  }
  overy = (y % (OMAPY * 2)) / 2;
  if (y >= OMAPY * 2)
   sy = 1;
  if (y < 0) {
   overy = (OMAPY * 2 + y) / 2;
   sy = -1;
  }
  overmap tmp(g, om->posx + sx, om->posy + sy, om->posz);
  terrain_type = tmp.ter(overx, overy);
  //zones = tmp.zones(overx, overy);
  if (om->posz < 0 || om->posz == 9) {	// 9 is for tutorial overmap
   overmap tmp2 = overmap(g, om->posx, om->posy, om->posz + 1);
   t_above = tmp2.ter(overx, overy);
  } else
   t_above = ot_null;
  if (overy - 1 >= 0)
   t_north = tmp.ter(overx, overy - 1);
  else
   t_north = om->ter(overx, OMAPY - 1);
  if (overx + 1 < OMAPX)
   t_east = tmp.ter(overx + 1, overy - 1);
  else
   t_east = om->ter(0, overy);
  if (overy + 1 < OMAPY)
   t_south = tmp.ter(overx, overy + 1);
  else
   t_south = om->ter(overx, 0);
  if (overx - 1 >= 0)
   t_west = tmp.ter(overx - 1, overy);
  else
   t_west = om->ter(OMAPX - 1, overy);
 } else {
  dbg(D_INFO) << "map::generate: In section 2";

  if (om->posz < 0 || om->posz == 9) {	// 9 is for tutorials
   overmap tmp = overmap(g, om->posx, om->posy, om->posz + 1);
   t_above = tmp.ter(overx, overy);
  } else
   t_above = ot_null;
  terrain_type = om->ter(overx, overy);
  if (overy - 1 >= 0)
   t_north = om->ter(overx, overy - 1);
  else {
   overmap tmp(g, om->posx, om->posy - 1, 0);
   t_north = tmp.ter(overx, OMAPY - 1);
  }
  if (overx + 1 < OMAPX)
   t_east = om->ter(overx + 1, overy);
  else {
   overmap tmp(g, om->posx + 1, om->posy, 0);
   t_east = tmp.ter(0, overy);
  }
  if (overy + 1 < OMAPY)
   t_south = om->ter(overx, overy + 1);
  else {
   overmap tmp(g, om->posx, om->posy + 1, 0);
   t_south = tmp.ter(overx, 0);
  }
  if (overx - 1 >= 0)
   t_west = om->ter(overx - 1, overy);
  else {
   overmap tmp(g, om->posx - 1, om->posy, 0);
   t_west = tmp.ter(OMAPX - 1, overy);
  }
 }

 draw_map(terrain_type, t_north, t_east, t_south, t_west, t_above, turn, g);

 if ( one_in( oterlist[terrain_type].embellishments.chance ))
  add_extra( random_map_extra( oterlist[terrain_type].embellishments ), g);

 post_process(g, zones);

<<<<<<< HEAD
 // Okay, we know who are neighbors are.  Let's draw!
 // And finally save used submaps and delete the rest.
=======
// Okay, we know who are neighbors are.  Let's draw!
// And finally save used submaps and delete the rest.
>>>>>>> ebbf82dc
 for (int i = 0; i < my_MAPSIZE; i++) {
  for (int j = 0; j < my_MAPSIZE; j++) {

   dbg(D_INFO) << "map::generate: submap ("<<i<<","<<j<<")";
   dbg(D_INFO) << grid[i+j];

   if (i <= 1 && j <= 1)
    saven(om, turn, x, y, i, j);
   else
    delete grid[i + j * my_MAPSIZE];
  }
 }
}

void map::draw_map(oter_id terrain_type, oter_id t_north, oter_id t_east,
                   oter_id t_south, oter_id t_west, oter_id t_above, int turn,
                   game *g)
{
// Big old switch statement with a case for each overmap terrain type.
// Many of these can be copied from another type, then rotated; for instance,
//  ot_house_east is identical to ot_house_north, just rotated 90 degrees to
//  the right.  The rotate(int) function is at the bottom of this file.

// The place_items() function takes a mapitems type (see mapitems.h and
//  mapitemsdef.cpp), an "odds" int giving the chance for a single item to be
//  placed, four ints (x1, y1, x2, y2) corresponding to the upper left corner
//  and lower right corner of a square where the items are placed, a boolean
//  that indicates whether items may spawn on grass & dirt, and finally an
//  integer that indicates on which turn the items were created.  This final
//  integer should be 0, unless the items are "fresh-grown" like wild fruit.

 int rn, lw, rw, mw, tw, bw, cw, x, y;
 int n_fac = 0, e_fac = 0, s_fac = 0, w_fac = 0;
 computer *tmpcomp = NULL;

 switch (terrain_type) {

 case ot_null:
  for (int i = 0; i < SEEX * 2; i++) {
   for (int j = 0; j < SEEY * 2; j++) {
    ter(i, j) = t_null;
    radiation(i, j) = 0;
   }
  }
  break;

 case ot_crater:
  if (t_north != ot_crater)
   n_fac = 6;
  if (t_east  != ot_crater)
   e_fac = 6;
  if (t_south != ot_crater)
   s_fac = 6;
  if (t_west  != ot_crater)
   w_fac = 6;

  for (int i = 0; i < SEEX * 2; i++) {
   for (int j = 0; j < SEEY * 2; j++) {
    if (rng(0, w_fac) <= i && rng(0, e_fac) <= SEEX * 2 - 1 - i &&
        rng(0, n_fac) <= j && rng(0, s_fac) <= SEEX * 2 - 1 - j   ) {
     ter(i, j) = t_rubble;
     radiation(i, j) = rng(0, 4) * rng(0, 2);
    } else {
     ter(i, j) = t_dirt;
     radiation(i, j) = rng(0, 2) * rng(0, 2) * rng(0, 2);
    }
   }
  }
  place_items(mi_wreckage, 83, 0, 0, SEEX * 2 - 1, SEEY * 2 - 1, true, 0);
  break;

 case ot_field:
  for (int i = 0; i < SEEX * 2; i++) {
   for (int j = 0; j < SEEY * 2; j++) {
    ter(i, j) = grass_or_dirt();
    //------Jovan's-----
    if (one_in(120)) ter(i, j) = t_shrub; else
    if (one_in(500)) ter(i,j) = t_mutpoppy;
    //------------------
    }
  }
  place_items(mi_field, 60, 0, 0, SEEX * 2 - 1, SEEY * 2 - 1, true, turn);
  break;

 case ot_forest:
 case ot_forest_thick:
 case ot_forest_water:
  switch (terrain_type) {
  case ot_forest_thick:
   n_fac = 8;
   e_fac = 8;
   s_fac = 8;
   w_fac = 8;
   break;
  case ot_forest_water:
   n_fac = 4;
   e_fac = 4;
   s_fac = 4;
   w_fac = 4;
   break;
  case ot_forest:
   n_fac = 0;
   e_fac = 0;
   s_fac = 0;
   w_fac = 0;
  }
       if (t_north == ot_forest || t_north == ot_forest_water)
   n_fac += 14;
  else if (t_north == ot_forest_thick)
   n_fac += 18;
       if (t_east == ot_forest || t_east == ot_forest_water)
   e_fac += 14;
  else if (t_east == ot_forest_thick)
   e_fac += 18;
       if (t_south == ot_forest || t_south == ot_forest_water)
   s_fac += 14;
  else if (t_south == ot_forest_thick)
   s_fac += 18;
       if (t_west == ot_forest || t_west == ot_forest_water)
   w_fac += 14;
  else if (t_west == ot_forest_thick)
   w_fac += 18;
  for (int i = 0; i < SEEX * 2; i++) {
   for (int j = 0; j < SEEY * 2; j++) {
    int forest_chance = 0, num = 0;
    if (j < n_fac) {
     forest_chance += n_fac - j;
     num++;
    }
    if (SEEX * 2 - 1 - i < e_fac) {
     forest_chance += e_fac - (SEEX * 2 - 1 - i);
     num++;
    }
    if (SEEY * 2 - 1 - j < s_fac) {
     forest_chance += s_fac - (SEEX * 2 - 1 - j);
     num++;
    }
    if (i < w_fac) {
     forest_chance += w_fac - i;
     num++;
    }
    if (num > 0)
     forest_chance /= num;
    rn = rng(0, forest_chance);
         if ((forest_chance > 0 && rn > 13) || one_in(100 - forest_chance))
     ter(i, j) = t_tree;
    else if ((forest_chance > 0 && rn > 10) || one_in(100 - forest_chance))
     ter(i, j) = t_tree_young;
    else if ((forest_chance > 0 && rn >  9) || one_in(100 - forest_chance))
     ter(i, j) = t_underbrush;
    else
     ter(i, j) = t_dirt;
   }
  }
  place_items(mi_forest, 60, 0, 0, SEEX * 2 - 1, SEEY * 2 - 1, true, turn);

  if (terrain_type == ot_forest_water) {
// Reset *_fac to handle where to place water
        if (t_north == ot_forest_water)
    n_fac = 2;
   else if (t_north >= ot_river_center && t_north <= ot_river_nw)
    n_fac = 3;
   else if (t_north == ot_forest || t_north == ot_forest_thick)
    n_fac = 1;
   else
    n_fac = 0;
        if (t_east == ot_forest_water)
    e_fac = 2;
   else if (t_east >= ot_river_center && t_east <= ot_river_nw)
    e_fac = 3;
   else if (t_east == ot_forest || t_east == ot_forest_thick)
    e_fac = 1;
   else
    e_fac = 0;
        if (t_south == ot_forest_water)
    s_fac = 2;
   else if (t_south >= ot_river_center && t_south <= ot_river_nw)
    s_fac = 3;
   else if (t_south == ot_forest || t_south == ot_forest_thick)
    s_fac = 1;
   else
    s_fac = 0;
        if (t_west == ot_forest_water)
    w_fac = 2;
   else if (t_west >= ot_river_center && t_west <= ot_river_nw)
    w_fac = 3;
   else if (t_west == ot_forest || t_west == ot_forest_thick)
    w_fac = 1;
   else
    w_fac = 0;
   x = SEEX / 2 + rng(0, SEEX), y = SEEY / 2 + rng(0, SEEY);
   for (int i = 0; i < 20; i++) {
    if (x >= 0 && x < SEEX * 2 && y >= 0 && y < SEEY * 2) {
     if (ter(x, y) == t_water_sh)
      ter(x, y) = t_water_dp;
     else if (ter(x, y) == t_dirt || ter(x, y) == t_underbrush)
      ter(x, y) = t_water_sh;
    } else
     i = 20;
    x += rng(-2, 2);
    y += rng(-2, 2);
    if (x < 0 || x >= SEEX * 2)
     x = SEEX / 2 + rng(0, SEEX);
    if (y < 0 || y >= SEEY * 2)
     y = SEEY / 2 + rng(0, SEEY);
    for (int j = 0; j < n_fac; j++) {
     int wx = rng(0, SEEX * 2 -1), wy = rng(0, SEEY - 1);
     if (ter(wx, wy) == t_dirt || ter(wx, wy) == t_underbrush)
      ter(wx, wy) = t_water_sh;
    }
    for (int j = 0; j < e_fac; j++) {
     int wx = rng(SEEX, SEEX * 2 - 1), wy = rng(0, SEEY * 2 - 1);
     if (ter(wx, wy) == t_dirt || ter(wx, wy) == t_underbrush)
      ter(wx, wy) = t_water_sh;
    }
    for (int j = 0; j < s_fac; j++) {
     int wx = rng(0, SEEX * 2 - 1), wy = rng(SEEY, SEEY * 2 - 1);
     if (ter(wx, wy) == t_dirt || ter(wx, wy) == t_underbrush)
      ter(wx, wy) = t_water_sh;
    }
    for (int j = 0; j < w_fac; j++) {
     int wx = rng(0, SEEX - 1), wy = rng(0, SEEY * 2 - 1);
     if (ter(wx, wy) == t_dirt || ter(wx, wy) == t_underbrush)
      ter(wx, wy) = t_water_sh;
    }
   }
   rn = rng(0, 2) * rng(0, 1) * (rng(0, 1) + rng(0, 1));// Good chance of 0
   for (int i = 0; i < rn; i++) {
    x = rng(0, SEEX * 2 - 1);
    y = rng(0, SEEY * 2 - 1);
    add_trap(x, y, tr_sinkhole);
    if (ter(x, y) != t_water_sh)
     ter(x, y) = t_dirt;
   }
  }

  if (one_in(100)) { // One in 100 forests has a spider living in it :o
   for (int i = 0; i < SEEX * 2; i++) {
    for (int j = 0; j < SEEX * 2; j++) {
     if ((ter(i, j) == t_dirt || ter(i, j) == t_underbrush) && !one_in(3))
      field_at(i, j) = field(fd_web, rng(1, 3), 0);
    }
   }
   add_spawn(mon_spider_web, rng(1, 2), SEEX, SEEY);
  }
  break;

 case ot_hive:
// Start with a basic forest pattern
  for (int i = 0; i < SEEX * 2; i++) {
   for (int j = 0; j < SEEY * 2; j++) {
    rn = rng(0, 14);
    if (rn > 13) {
     ter(i, j) = t_tree;
    } else if (rn > 11) {
     ter(i, j) = t_tree_young;
    } else if (rn > 10) {
     ter(i, j) = t_underbrush;
    } else {
     ter(i, j) = t_dirt;
    }
   }
  }

// j and i loop through appropriate hive-cell center squares
  for (int j = 5; j < SEEY * 2 - 5; j += 6) {
   for (int i = (j == 5 || j == 17 ? 3 : 6); i < SEEX * 2 - 5; i += 6) {
    if (!one_in(8)) {
// Caps are always there
     ter(i    , j - 5) = t_wax;
     ter(i    , j + 5) = t_wax;
     for (int k = -2; k <= 2; k++) {
      for (int l = -1; l <= 1; l++)
       ter(i + k, j + l) = t_floor_wax;
     }
     add_spawn(mon_bee, 2, i, j);
     ter(i    , j - 3) = t_floor_wax;
     ter(i    , j + 3) = t_floor_wax;
     ter(i - 1, j - 2) = t_floor_wax;
     ter(i    , j - 2) = t_floor_wax;
     ter(i + 1, j - 2) = t_floor_wax;
     ter(i - 1, j + 2) = t_floor_wax;
     ter(i    , j + 2) = t_floor_wax;
     ter(i + 1, j + 2) = t_floor_wax;

// Up to two of these get skipped; an entrance to the cell
     int skip1 = rng(0, 23);
     int skip2 = rng(0, 23);

     ter(i - 1, j - 4) = t_wax;
     ter(i    , j - 4) = t_wax;
     ter(i + 1, j - 4) = t_wax;
     ter(i - 2, j - 3) = t_wax;
     ter(i - 1, j - 3) = t_wax;
     ter(i + 1, j - 3) = t_wax;
     ter(i + 2, j - 3) = t_wax;
     ter(i - 3, j - 2) = t_wax;
     ter(i - 2, j - 2) = t_wax;
     ter(i + 2, j - 2) = t_wax;
     ter(i + 3, j - 2) = t_wax;
     ter(i - 3, j - 1) = t_wax;
     ter(i - 3, j    ) = t_wax;
     ter(i - 3, j - 1) = t_wax;
     ter(i - 3, j + 1) = t_wax;
     ter(i - 3, j    ) = t_wax;
     ter(i - 3, j + 1) = t_wax;
     ter(i - 2, j + 3) = t_wax;
     ter(i - 1, j + 3) = t_wax;
     ter(i + 1, j + 3) = t_wax;
     ter(i + 2, j + 3) = t_wax;
     ter(i - 1, j + 4) = t_wax;
     ter(i    , j + 4) = t_wax;
     ter(i + 1, j + 4) = t_wax;

     if (skip1 ==  0 || skip2 ==  0)
      ter(i - 1, j - 4) = t_floor_wax;
     if (skip1 ==  1 || skip2 ==  1)
      ter(i    , j - 4) = t_floor_wax;
     if (skip1 ==  2 || skip2 ==  2)
      ter(i + 1, j - 4) = t_floor_wax;
     if (skip1 ==  3 || skip2 ==  3)
      ter(i - 2, j - 3) = t_floor_wax;
     if (skip1 ==  4 || skip2 ==  4)
      ter(i - 1, j - 3) = t_floor_wax;
     if (skip1 ==  5 || skip2 ==  5)
      ter(i + 1, j - 3) = t_floor_wax;
     if (skip1 ==  6 || skip2 ==  6)
      ter(i + 2, j - 3) = t_floor_wax;
     if (skip1 ==  7 || skip2 ==  7)
      ter(i - 3, j - 2) = t_floor_wax;
     if (skip1 ==  8 || skip2 ==  8)
      ter(i - 2, j - 2) = t_floor_wax;
     if (skip1 ==  9 || skip2 ==  9)
      ter(i + 2, j - 2) = t_floor_wax;
     if (skip1 == 10 || skip2 == 10)
      ter(i + 3, j - 2) = t_floor_wax;
     if (skip1 == 11 || skip2 == 11)
      ter(i - 3, j - 1) = t_floor_wax;
     if (skip1 == 12 || skip2 == 12)
      ter(i - 3, j    ) = t_floor_wax;
     if (skip1 == 13 || skip2 == 13)
      ter(i - 3, j - 1) = t_floor_wax;
     if (skip1 == 14 || skip2 == 14)
      ter(i - 3, j + 1) = t_floor_wax;
     if (skip1 == 15 || skip2 == 15)
      ter(i - 3, j    ) = t_floor_wax;
     if (skip1 == 16 || skip2 == 16)
      ter(i - 3, j + 1) = t_floor_wax;
     if (skip1 == 17 || skip2 == 17)
      ter(i - 2, j + 3) = t_floor_wax;
     if (skip1 == 18 || skip2 == 18)
      ter(i - 1, j + 3) = t_floor_wax;
     if (skip1 == 19 || skip2 == 19)
      ter(i + 1, j + 3) = t_floor_wax;
     if (skip1 == 20 || skip2 == 20)
      ter(i + 2, j + 3) = t_floor_wax;
     if (skip1 == 21 || skip2 == 21)
      ter(i - 1, j + 4) = t_floor_wax;
     if (skip1 == 22 || skip2 == 22)
      ter(i    , j + 4) = t_floor_wax;
     if (skip1 == 23 || skip2 == 23)
      ter(i + 1, j + 4) = t_floor_wax;

     if (t_north == ot_hive && t_east == ot_hive && t_south == ot_hive &&
         t_west == ot_hive)
      place_items(mi_hive_center, 90, i - 2, j - 2, i + 2, j + 2, false, turn);
     else
      place_items(mi_hive, 80, i - 2, j - 2, i + 2, j + 2, false, turn);
    }
   }
  }
  break;

 case ot_spider_pit:
// First generate a forest
  n_fac = 0;
  e_fac = 0;
  s_fac = 0;
  w_fac = 0;
  if (t_north == ot_forest || t_north == ot_forest_water)
   n_fac += 14;
  else if (t_north == ot_forest_thick)
   n_fac += 18;
  if (t_east == ot_forest || t_east == ot_forest_water)
   e_fac += 14;
  else if (t_east == ot_forest_thick)
   e_fac += 18;
  if (t_south == ot_forest || t_south == ot_forest_water)
   s_fac += 14;
  else if (t_south == ot_forest_thick)
   s_fac += 18;
  if (t_west == ot_forest || t_west == ot_forest_water)
   w_fac += 14;
  else if (t_west == ot_forest_thick)
   w_fac += 18;
  for (int i = 0; i < SEEX * 2; i++) {
   for (int j = 0; j < SEEY * 2; j++) {
    int forest_chance = 0, num = 0;
    if (j < n_fac) {
     forest_chance += n_fac - j;
     num++;
    }
    if (SEEX * 2 - 1 - i < e_fac) {
     forest_chance += e_fac - (SEEX * 2 - 1 - i);
     num++;
    }
    if (SEEY * 2 - 1 - j < s_fac) {
     forest_chance += s_fac - (SEEX * 2 - 1 - j);
     num++;
    }
    if (i < w_fac) {
     forest_chance += w_fac - i;
     num++;
    }
    if (num > 0)
     forest_chance /= num;
    rn = rng(0, forest_chance);
         if ((forest_chance > 0 && rn > 13) || one_in(100 - forest_chance))
     ter(i, j) = t_tree;
    else if ((forest_chance > 0 && rn > 10) || one_in(100 - forest_chance))
     ter(i, j) = t_tree_young;
    else if ((forest_chance > 0 && rn >  9) || one_in(100 - forest_chance))
     ter(i, j) = t_underbrush;
    else
     ter(i, j) = t_dirt;
   }
  }
  place_items(mi_forest, 60, 0, 0, SEEX * 2 - 1, SEEY * 2 - 1, true, turn);
// Next, place webs and sinkholes
  for (int i = 0; i < 4; i++) {
   int x = rng(3, SEEX * 2 - 4), y = rng(3, SEEY * 2 - 4);
   if (i == 0)
    ter(x, y) = t_slope_down;
   else {
    ter(x, y) = t_dirt;
    add_trap(x, y, tr_sinkhole);
   }
   for (int x1 = x - 3; x1 <= x + 3; x1++) {
    for (int y1 = y - 3; y1 <= y + 3; y1++) {
     field_at(x1, y1) = field(fd_web, rng(2, 3), 0);
     if (ter(x1, y1) != t_slope_down)
      ter(x1, y1) = t_dirt;
    }
   }
  }
  break;

 case ot_fungal_bloom:
  for (int i = 0; i < SEEX * 2; i++) {
   for (int j = 0; j < SEEY * 2; j++) {
    if (one_in(10))
     ter(i, j) = t_tree_fungal;
    else if (one_in(300)) {
     ter(i, j) = t_marloss;
     add_item(i, j, (*itypes)[itm_marloss_berry], turn);
    } else if (one_in(3))
     ter(i, j) = t_dirt;
    else
     ter(i, j) = t_fungus;
   }
  }
  square(this, t_fungus, SEEX - 3, SEEY - 3, SEEX + 3, SEEY + 3);
  add_spawn(mon_fungaloid_queen, 1, 12, 12);
  break;

 case ot_road_ns:
 case ot_road_ew:
  if ((t_west  >= ot_house_north && t_west  <= ot_sub_station_west) ||
      (t_east  >= ot_house_north && t_east  <= ot_sub_station_west) ||
      (t_north >= ot_house_north && t_north <= ot_sub_station_west) ||
      (t_south >= ot_house_north && t_south <= ot_sub_station_west)   )
   rn = 1;	// rn = 1 if this road has sidewalks
  else
   rn = 0;
  for (int i = 0; i < SEEX * 2; i++) {
   for (int j = 0; j < SEEY * 2; j++) {
    if (i < 4 || i >= SEEX * 2 - 4) {
     if (rn == 1)
      ter(i, j) = t_sidewalk;
     else
      ter(i, j) = grass_or_dirt();
    } else {
     if ((i == SEEX - 1 || i == SEEX) && j % 4 != 0)
      ter(i, j) = t_pavement_y;
     else
      ter(i, j) = t_pavement;
    }
   }
  }
  if (terrain_type == ot_road_ew)
   rotate(1);
  place_items(mi_road, 5, 0, 0, SEEX * 2 - 1, SEEX * 2 - 1, false, turn);
  break;

 case ot_road_ne:
 case ot_road_es:
 case ot_road_sw:
 case ot_road_wn:
  if ((t_west  >= ot_house_north && t_west  <= ot_sub_station_west) ||
      (t_east  >= ot_house_north && t_east  <= ot_sub_station_west) ||
      (t_north >= ot_house_north && t_north <= ot_sub_station_west) ||
      (t_south >= ot_house_north && t_south <= ot_sub_station_west)   )
   rn = 1;	// rn = 1 if this road has sidewalks
  else
   rn = 0;
  for (int i = 0; i < SEEX * 2; i++) {
   for (int j = 0; j < SEEY * 2; j++) {
    if ((i >= SEEX * 2 - 4 && j < 4) || i < 4 || j >= SEEY * 2 - 4) {
     if (rn == 1)
      ter(i, j) = t_sidewalk;
     else
      ter(i, j) = grass_or_dirt();
    } else {
     if (((i == SEEX - 1 || i == SEEX) && j % 4 != 0 && j < SEEY - 1) ||
         ((j == SEEY - 1 || j == SEEY) && i % 4 != 0 && i > SEEX))
      ter(i, j) = t_pavement_y;
     else
      ter(i, j) = t_pavement;
    }
   }
  }
  if (terrain_type == ot_road_es)
   rotate(1);
  if (terrain_type == ot_road_sw)
   rotate(2);
  if (terrain_type == ot_road_wn)
   rotate(3);
  place_items(mi_road, 5, 0, 0, SEEX * 2 - 1, SEEX * 2 - 1, false, turn);
  break;

 case ot_road_nes:
 case ot_road_new:
 case ot_road_nsw:
 case ot_road_esw:
  if ((t_west  >= ot_house_north && t_west  <= ot_sub_station_west) ||
      (t_east  >= ot_house_north && t_east  <= ot_sub_station_west) ||
      (t_north >= ot_house_north && t_north <= ot_sub_station_west) ||
      (t_south >= ot_house_north && t_south <= ot_sub_station_west)   )
   rn = 1;	// rn = 1 if this road has sidewalks
  else
   rn = 0;
  for (int i = 0; i < SEEX * 2; i++) {
   for (int j = 0; j < SEEY * 2; j++) {
    if (i < 4 || (i >= SEEX * 2 - 4 && (j < 4 || j >= SEEY * 2 - 4))) {
     if (rn == 1)
      ter(i, j) = t_sidewalk;
     else
      ter(i, j) = grass_or_dirt();
    } else {
     if (((i == SEEX - 1 || i == SEEX) && j % 4 != 0) ||
         ((j == SEEY - 1 || j == SEEY) && i % 4 != 0 && i > SEEX))
      ter(i, j) = t_pavement_y;
     else
      ter(i, j) = t_pavement;
    }
   }
  }
  if (terrain_type == ot_road_esw)
   rotate(1);
  if (terrain_type == ot_road_nsw)
   rotate(2);
  if (terrain_type == ot_road_new)
   rotate(3);
  place_items(mi_road, 5, 0, 0, SEEX * 2 - 1, SEEX * 2 - 1, false, turn);
  break;

 case ot_road_nesw:
 case ot_road_nesw_manhole:
  if ((t_west  == ot_road_nesw || t_west  == ot_road_nesw_manhole) &&
      (t_east  == ot_road_nesw || t_east  == ot_road_nesw_manhole) &&
      (t_north == ot_road_nesw || t_north == ot_road_nesw_manhole) &&
      (t_south == ot_road_nesw || t_south == ot_road_nesw_manhole)   )
   rn = 2;	// rn = 2 if this is actually a plaza
  else
   rn = 1;	// rn = 1 if this road has sidewalks
  for (int i = 0; i < SEEX * 2; i++) {
   for (int j = 0; j < SEEY * 2; j++) {
    if (rn == 2)
     ter(i, j) = t_sidewalk;
    else if ((i < 4 || i >= SEEX * 2 - 4) && (j < 4 || j >= SEEY * 2 - 4)) {
     if (rn == 1)
      ter(i, j) = t_sidewalk;
     else
      ter(i, j) = grass_or_dirt();
    } else {
     if (((i == SEEX - 1 || i == SEEX) && j % 4 != 0) ||
         ((j == SEEY - 1 || j == SEEY) && i % 4 != 0))
      ter(i, j) = t_pavement_y;
     else
      ter(i, j) = t_pavement;
    }
   }
  }
  if (rn == 2) {	// Special embellishments for a plaza
   if (one_in(10)) {	// Fountain
    for (int i = SEEX - 2; i <= SEEX + 2; i++) {
     ter(i, i) = t_water_sh;
     ter(i, SEEX * 2 - i) = t_water_sh;
    }
   }
   if (one_in(10)) {	// Small trees in center
    ter(SEEX - 1, SEEY - 2) = t_tree_young;
    ter(SEEX    , SEEY - 2) = t_tree_young;
    ter(SEEX - 1, SEEY + 2) = t_tree_young;
    ter(SEEX    , SEEY + 2) = t_tree_young;
    ter(SEEX - 2, SEEY - 1) = t_tree_young;
    ter(SEEX - 2, SEEY    ) = t_tree_young;
    ter(SEEX + 2, SEEY - 1) = t_tree_young;
    ter(SEEX + 2, SEEY    ) = t_tree_young;
   }
   if (one_in(14)) {	// Rows of small trees
    int gap = rng(2, 4);
    int start = rng(0, 4);
    for (int i = 2; i < SEEX * 2 - start; i += gap) {
     ter(i               , start) = t_tree_young;
     ter(SEEX * 2 - 1 - i, start) = t_tree_young;
     ter(start, i               ) = t_tree_young;
     ter(start, SEEY * 2 - 1 - i) = t_tree_young;
    }
   }
   place_items(mi_trash, 5, 0, 0, SEEX * 2 -1, SEEX * 2 - 1, true, 0);
  } else
   place_items(mi_road,  5, 0, 0, SEEX * 2 - 1, SEEX * 2 - 1, false, turn);
  if (terrain_type == ot_road_nesw_manhole)
   ter(rng(6, SEEX * 2 - 6), rng(6, SEEX * 2 - 6)) = t_manhole_cover;
  break;

 case ot_bridge_ns:
 case ot_bridge_ew:
  for (int i = 0; i < SEEX * 2; i++) {
   for (int j = 0; j < SEEY * 2; j++) {
    if (i < 4 || i >= SEEX * 2 - 4)
     ter(i, j) = t_water_dp;
    else if (i == 4 || i == SEEX * 2 - 5)
     ter(i, j) = t_railing_v;
    else {
     if ((i == SEEX - 1 || i == SEEX) && j % 4 != 0)
      ter(i, j) = t_pavement_y;
     else
      ter(i, j) = t_pavement;
    }
   }
  }
  if (terrain_type == ot_bridge_ew)
   rotate(1);
  place_items(mi_road, 5, 0, 0, SEEX * 2 - 1, SEEX * 2 - 1, false, turn);
  break;

 case ot_hiway_ns:
 case ot_hiway_ew:
  for (int i = 0; i < SEEX * 2; i++) {
   for (int j = 0; j < SEEY * 2; j++) {
    if (i < 3 || i >= SEEX * 2 - 3)
     ter(i, j) = grass_or_dirt();
    else if (i == 3 || i == SEEX * 2 - 4)
     ter(i, j) = t_railing_v;
    else {
     if ((i == SEEX - 1 || i == SEEX) && j % 4 != 0)
      ter(i, j) = t_pavement_y;
     else
      ter(i, j) = t_pavement;
    }
   }
  }
  if (terrain_type == ot_hiway_ew)
   rotate(1);
  place_items(mi_road, 8, 0, 0, SEEX * 2 - 1, SEEX * 2 - 1, false, turn);
  break;

 case ot_river_center:
  for (int i = 0; i < SEEX * 2; i++) {
   for (int j = 0; j < SEEY * 2; j++)
    ter(i, j) = t_water_dp;
  }
  break;

 case ot_river_c_not_ne:
 case ot_river_c_not_se:
 case ot_river_c_not_sw:
 case ot_river_c_not_nw:
  for (int i = SEEX * 2 - 1; i >= 0; i--) {
   for (int j = 0; j < SEEY * 2; j++) {
    if (j < 4 && i >= SEEX * 2 - 4)
      ter(i, j) = t_water_sh;
    else
     ter(i, j) = t_water_dp;
   }
  }
  if (terrain_type == ot_river_c_not_se)
   rotate(1);
  if (terrain_type == ot_river_c_not_sw)
   rotate(2);
  if (terrain_type == ot_river_c_not_nw)
   rotate(3);
  break;

 case ot_river_north:
 case ot_river_east:
 case ot_river_south:
 case ot_river_west:
  for (int i = 0; i < SEEX * 2; i++) {
   for (int j = 0; j < SEEY * 2; j++) {
    if (j < 4)
      ter(i, j) = t_water_sh;
    else
     ter(i, j) = t_water_dp;
   }
  }
  if (terrain_type == ot_river_east)
   rotate(1);
  if (terrain_type == ot_river_south)
   rotate(2);
  if (terrain_type == ot_river_west)
   rotate(3);
  break;

 case ot_river_ne:
 case ot_river_se:
 case ot_river_sw:
 case ot_river_nw:
  for (int i = SEEX * 2 - 1; i >= 0; i--) {
   for (int j = 0; j < SEEY * 2; j++) {
    if (i >= SEEX * 2 - 4 || j < 4)
     ter(i, j) = t_water_sh;
    else
     ter(i, j) = t_water_dp;
   }
  }
  if (terrain_type == ot_river_se)
   rotate(1);
  if (terrain_type == ot_river_sw)
   rotate(2);
  if (terrain_type == ot_river_nw)
   rotate(3);
  break;

 case ot_house_base_north:
 case ot_house_base_east:
 case ot_house_base_south:
 case ot_house_base_west:
 case ot_house_north:
 case ot_house_east:
 case ot_house_south:
 case ot_house_west:
  lw = rng(0, 4);		// West external wall
  mw = lw + rng(7, 10);		// Middle wall between bedroom & kitchen/bath
  rw = SEEX * 2 - rng(1, 5);	// East external wall
  tw = rng(1, 6);		// North external wall
  bw = SEEX * 2 - rng(2, 5);	// South external wall
  cw = tw + rng(4, 7);		// Middle wall between living room & kitchen/bed
  for (int i = 0; i < SEEX * 2; i++) {
   for (int j = 0; j < SEEY * 2; j++) {
    if (i > lw && i < rw && j > tw && j < bw)
     ter(i, j) = t_floor;
    else
     ter(i, j) = grass_or_dirt();
    if (i >= lw && i <= rw && (j == tw || j == bw))
     ter(i, j) = t_wall_h;
    if ((i == lw || i == rw) && j > tw && j < bw)
     ter(i, j) = t_wall_v;
   }
  }
  switch(rng(1, 3)) {
  case 1:	// Quadrants, essentially
   mw = rng(lw + 5, rw - 5);
   cw = tw + rng(4, 7);
   house_room(this, room_living,	mw, tw, rw, cw);
   house_room(this, room_kitchen,	lw, tw, mw, cw);
   ter(mw, rng(tw + 2, cw - 2)) = (one_in(3) ? t_door_c : t_floor);
   rn = rng(lw + 1, cw - 2);
   ter(rn    , tw) = t_window;
   ter(rn + 1, tw) = t_window;
   rn = rng(cw + 1, rw - 2);
   ter(rn    , tw) = t_window;
   ter(rn + 1, tw) = t_window;
   mw = rng(lw + 3, rw - 3);
   if (mw <= lw + 5) {	// Bedroom on right, bathroom on left
    rn = rng(cw + 2, rw - 2);
    if (bw - cw >= 10 && mw - lw >= 6) {
     house_room(this, room_bathroom, lw, bw - 5, mw, bw);
     house_room(this, room_bedroom, lw, cw, mw, bw - 5);
     ter(mw - 1, cw) = t_door_c;
    } else {
     if (bw - cw > 4) {	// Too big for a bathroom, not big enough for 2nd bedrm
      house_room(this, room_bathroom, lw, bw - 4, mw, bw);
      for (int i = lw + 1; i <= mw - 1; i++)
       ter(i, cw    ) = t_floor;
     } else
      house_room(this, room_bathroom, lw, cw, mw, bw);
    }
    house_room(this, room_bedroom, mw, cw, rw, bw);
    ter(mw, rng(bw - 4, bw - 1)) = t_door_c;
   } else {	// Bedroom on left, bathroom on right
    rn = rng(lw + 2, cw - 2);
    if (bw - cw >= 10 && rw - mw >= 6) {
     house_room(this, room_bathroom, mw, bw - 5, rw, bw);
     house_room(this, room_bedroom, mw, cw, rw, bw - 5);
     ter(rw - 1, cw) = t_door_c;
    } else {
     if (bw - cw > 4) {	// Too big for a bathroom, not big enough for 2nd bedrm
      house_room(this, room_bathroom, mw, bw - 4, rw, bw);
      for (int i = mw + 1; i <= rw - 1; i++)
       ter(i, cw    ) = t_floor;
     } else
      house_room(this, room_bathroom, mw, cw, rw, bw);
    }
    house_room(this, room_bedroom, lw, cw, mw, bw);
    ter(mw, rng(bw - 4, bw - 1)) = t_door_c;
   }
   ter(rn    , bw) = t_window;
   ter(rn + 1, bw) = t_window;
   if (!one_in(3)) {	// Potential side windows
    rn = rng(tw + 2, bw - 5);
    ter(rw, rn    ) = t_window;
    ter(rw, rn + 4) = t_window;
   }
   if (!one_in(3)) {	// Potential side windows
    rn = rng(tw + 2, bw - 5);
    ter(lw, rn    ) = t_window;
    ter(lw, rn + 4) = t_window;
   }
   ter(rng(lw + 1, lw + 2), cw) = t_door_c;
   if (one_in(4))
    ter(rw - 2, cw) = t_door_c;
   else
    ter(mw, rng(cw + 1, bw - 1)) = t_door_c;
   if (one_in(2)) {	// Placement of the main door
    ter(rng(lw + 2, cw - 1), tw) = (one_in(6) ? t_door_c : t_door_locked);
    if (one_in(5))
     ter(rw, rng(tw + 2, cw - 2)) = (one_in(6) ? t_door_c : t_door_locked);
   } else {
    ter(rng(cw + 1, rw - 2), tw) = (one_in(6) ? t_door_c : t_door_locked);
    if (one_in(5))
     ter(lw, rng(tw + 2, cw - 2)) = (one_in(6) ? t_door_c : t_door_locked);
   }
   break;

  case 2:	// Old-style; simple
   cw = tw + rng(3, 6);
   mw = rng(lw + 7, rw - 4);
// Plop down the rooms
   house_room(this, room_living, lw, tw, rw, cw);
   house_room(this, room_kitchen, mw, cw, rw, bw - 3);
   house_room(this, room_bedroom, lw, cw, mw, bw);
   house_room(this, room_bathroom, mw, bw - 3, rw, bw);
// Space between kitchen & living room:
   rn = rng(mw + 1, rw - 3);
   ter(rn    , cw) = t_floor;
   ter(rn + 1, cw) = t_floor;
// Front windows
   rn = rng(2, 5);
   ter(lw + rn    , tw) = t_window;
   ter(lw + rn + 1, tw) = t_window;
   ter(rw - rn    , tw) = t_window;
   ter(rw - rn + 1, tw) = t_window;
// Front door
   ter(rng(lw + 4, rw - 4), tw) = (one_in(6) ? t_door_c : t_door_locked);
   if (one_in(3)) {	// Kitchen windows
    rn = rng(cw + 1, bw - 5);
    ter(rw, rn    ) = t_window;
    ter(rw, rn + 1) = t_window;
   }
   if (one_in(3)) {	// Bedroom windows
    rn = rng(cw + 1, bw - 2);
    ter(lw, rn    ) = t_window;
    ter(lw, rn + 1) = t_window;
   }
// Door to bedroom
   if (one_in(4))
    ter(rng(lw + 1, mw - 1), cw) = t_door_c;
   else
    ter(mw, rng(cw + 3, bw - 4)) = t_door_c;
// Door to bathrom
   if (one_in(4))
    ter(mw, bw - 1) = t_door_c;
   else
    ter(rng(mw + 2, rw - 2), bw - 3) = t_door_c;
// Back windows
   rn = rng(lw + 1, mw - 2);
   ter(rn    , bw) = t_window;
   ter(rn + 1, bw) = t_window;
   rn = rng(mw + 1, rw - 1);
   ter(rn, bw) = t_window;
   break;

  case 3:	// Long center hallway
   mw = int((lw + rw) / 2);
   cw = bw - rng(5, 7);
// Hallway doors and windows
   ter(mw    , tw) = (one_in(6) ? t_door_c : t_door_locked);
   if (one_in(4)) {
    ter(mw - 1, tw) = t_window;
    ter(mw + 1, tw) = t_window;
   }
   for (int i = tw + 1; i < cw; i++) {	// Hallway walls
    ter(mw - 2, i) = t_wall_v;
    ter(mw + 2, i) = t_wall_v;
   }
   if (one_in(2)) {	// Front rooms are kitchen or living room
    house_room(this, room_living, lw, tw, mw - 2, cw);
    house_room(this, room_kitchen, mw + 2, tw, rw, cw);
   } else {
    house_room(this, room_kitchen, lw, tw, mw - 2, cw);
    house_room(this, room_living, mw + 2, tw, rw, cw);
   }
// Front windows
   rn = rng(lw + 1, mw - 4);
   ter(rn    , tw) = t_window;
   ter(rn + 1, tw) = t_window;
   rn = rng(mw + 3, rw - 2);
   ter(rn    , tw) = t_window;
   ter(rn + 1, tw) = t_window;
   if (one_in(4)) {	// Side windows?
    rn = rng(tw + 1, cw - 2);
    ter(lw, rn    ) = t_window;
    ter(lw, rn + 1) = t_window;
   }
   if (one_in(4)) {	// Side windows?
    rn = rng(tw + 1, cw - 2);
    ter(rw, rn    ) = t_window;
    ter(rw, rn + 1) = t_window;
   }
   if (one_in(2)) {	// Bottom rooms are bedroom or bathroom
    house_room(this, room_bedroom, lw, cw, rw - 3, bw);
    house_room(this, room_bathroom, rw - 3, cw, rw, bw);
    ter(rng(lw + 2, mw - 3), cw) = t_door_c;
    if (one_in(4))
     ter(rng(rw - 2, rw - 1), cw) = t_door_c;
    else
     ter(rw - 3, rng(cw + 2, bw - 2)) = t_door_c;
    rn = rng(lw + 1, rw - 5);
    ter(rn    , bw) = t_window;
    ter(rn + 1, bw) = t_window;
    if (one_in(4))
     ter(rng(rw - 2, rw - 1), bw) = t_window;
    else
     ter(rw, rng(cw + 1, bw - 1));
   } else {
    house_room(this, room_bathroom, lw, cw, lw + 3, bw);
    house_room(this, room_bedroom, lw + 3, cw, rw, bw);
    if (one_in(4))
     ter(rng(lw + 1, lw + 2), cw) = t_door_c;
    else
     ter(lw + 3, rng(cw + 2, bw - 2)) = t_door_c;
    rn = rng(lw + 4, rw - 2);
    ter(rn    , bw) = t_window;
    ter(rn + 1, bw) = t_window;
    if (one_in(4))
     ter(rng(lw + 1, lw + 2), bw) = t_window;
    else
     ter(lw, rng(cw + 1, bw - 1));
   }
// Doors off the sides of the hallway
   ter(mw - 2, rng(tw + 3, cw - 3)) = t_door_c;
   ter(mw + 2, rng(tw + 3, cw - 3)) = t_door_c;
   ter(mw, cw) = t_door_c;
   break;
  }	// Done with the various house structures

  if (rng(2, 7) < tw) {	// Big front yard has a chance for a fence
   for (int i = lw; i <= rw; i++)
    ter(i, 0) = t_fence_h;
   for (int i = 1; i < tw; i++) {
    ter(lw, i) = t_fence_v;
    ter(rw, i) = t_fence_v;
   }
   int hole = rng(SEEX - 3, SEEX + 2);
   ter(hole, 0) = t_dirt;
   ter(hole + 1, 0) = t_dirt;
   if (one_in(tw)) {
    ter(hole - 1, 1) = t_tree_young;
    ter(hole + 2, 1) = t_tree_young;
   }
  }

  if (terrain_type >= ot_house_base_north &&
      terrain_type <= ot_house_base_west) {
   do
    rn = rng(lw + 1, rw - 1);
   while (ter(rn, bw - 1) != t_floor);
   ter(rn, bw - 1) = t_stairs_down;
  }
  if (one_in(100)) { // Houses have a 1 in 100 chance of wasps!
   for (int i = 0; i < SEEX * 2; i++) {
    for (int j = 0; j < SEEY * 2; j++) {
     if (ter(i, j) == t_door_c || ter(i, j) == t_door_locked)
      ter(i, j) = t_door_frame;
     if (ter(i, j) == t_window && !one_in(3))
      ter(i, j) = t_window_frame;
     if ((ter(i, j) == t_wall_h || ter(i, j) == t_wall_v) && one_in(8))
      ter(i, j) = t_paper;
    }
   }
   int num_pods = rng(8, 12);
   for (int i = 0; i < num_pods; i++) {
    int podx = rng(1, SEEX * 2 - 2), pody = rng(1, SEEY * 2 - 2);
    int nonx = 0, nony = 0;
    while (nonx == 0 && nony == 0) {
     nonx = rng(-1, 1);
     nony = rng(-1, 1);
    }
    for (int x = -1; x <= 1; x++) {
     for (int y = -1; y <= 1; y++) {
      if ((x != nonx || y != nony) && (x != 0 || y != 0))
       ter(podx + x, pody + y) = t_paper;
     }
    }
    add_spawn(mon_wasp, 1, podx, pody);
   }
   place_items(mi_rare, 70, 0, 0, SEEX * 2 - 1, SEEY * 2 - 1, false, turn);

  } else if (one_in(150)) { // No wasps; black widows?
   for (int i = 0; i < SEEX * 2; i++) {
    for (int j = 0; j < SEEY * 2; j++) {
     if (ter(i, j) == t_floor) {
      if (one_in(15)) {
       add_spawn(mon_spider_widow, rng(1, 2), i, j);
       for (int x = i - 1; x <= i + 1; x++) {
        for (int y = j - 1; y <= j + 1; y++) {
         if (ter(x, y) == t_floor)
          field_at(x, y) = field(fd_web, rng(2, 3), 0);
        }
       }
      } else if (move_cost(i, j) > 0 && field_at(i, j).is_null() && one_in(5))
       field_at(i, j) = field(fd_web, 1, 0);
     }
    }
   }
   place_items(mi_rare, 60, 0, 0, SEEX * 2 - 1, SEEY * 2 - 1, false, turn);
  }

  if (terrain_type == ot_house_east  || terrain_type == ot_house_base_east)
   rotate(1);
  if (terrain_type == ot_house_south || terrain_type == ot_house_base_south)
   rotate(2);
  if (terrain_type == ot_house_west  || terrain_type == ot_house_base_west)
   rotate(3);
  break;

 case ot_s_lot:
  for (int i = 0; i < SEEX * 2; i++) {
   for (int j = 0; j < SEEY * 2; j++) {
    if ((j == 5 || j == 9 || j == 13 || j == 17 || j == 21) &&
        ((i > 1 && i < 8) || (i > 14 && i < SEEX * 2 - 2)))
     ter(i, j) = t_pavement_y;
    else if ((j < 2 && i > 7 && i < 17) ||
             (j >= 2 && j < SEEY * 2 - 2 && i > 1 && i < SEEX * 2 - 2))
     ter(i, j) = t_pavement;
    else
     ter(i, j) = grass_or_dirt();
   }
  }
  if (one_in(3))
  {
      int vx = rng (0, 3) * 4 + 5;
      int vy = 4;
      vhtype_id vt = (one_in(10)? veh_sandbike :
                     (one_in(8)? veh_truck :
                     (one_in(3)? veh_car : veh_motorcycle)));
      add_vehicle (g, vt, vx, vy, one_in(2)? 90 : 270);
  }
  place_items(mi_road, 8, 0, 0, SEEX * 2 - 1, SEEY * 2 - 1, false, turn);
  if (t_east  >= ot_road_null && t_east  <= ot_road_nesw_manhole)
   rotate(1);
  if (t_south >= ot_road_null && t_south <= ot_road_nesw_manhole)
   rotate(2);
  if (t_west  >= ot_road_null && t_west  <= ot_road_nesw_manhole)
   rotate(3);
  break;

 case ot_park: {
  if (one_in(3)) { // Playground
   for (int i = 0; i < SEEX * 2; i++) {
    for (int j = 0; j < SEEY * 2; j++)
     ter(i, j) = t_grass;
   }
   square(this, t_sandbox,     16,  4, 17,  5);
   square(this, t_monkey_bars,  4,  7,  6,  9);
   line(this, t_slide, 11,  8, 11, 11);
   line(this, t_bench,  6, 14,  6, 15);
   ter( 3,  9) = t_tree;
   ter( 5, 15) = t_tree;
   ter( 6,  4) = t_tree;
   ter( 9, 17) = t_tree;
   ter(13,  3) = t_tree;
   ter(15, 16) = t_tree;
   ter(19, 14) = t_tree;
   ter(20,  8) = t_tree;
   rotate(rng(0, 3));
  } else { // Basketball court
   for (int i = 0; i < SEEX * 2; i++) {
    for (int j = 0; j < SEEY * 2; j++)
     ter(i, j) = t_pavement;
   }
   line(this, t_pavement_y,  1, 11, 22, 11);
   line(this, t_pavement_y,  6,  2,  6,  8);
   line(this, t_pavement_y, 16,  2, 16,  8);
   line(this, t_pavement_y,  6, 14,  6, 20);
   line(this, t_pavement_y, 16, 14, 16, 20);

   square(this, t_pavement_y,  9,  2, 13,  4);
   square(this, t_pavement_y,  9, 18, 13, 20);
   square(this, t_pavement,   10,  2, 12,  3);
   square(this, t_pavement,   10, 19, 12, 20);
   ter( 7,  9) = t_pavement_y;
   ter( 8, 10) = t_pavement_y;
   ter(15,  9) = t_pavement_y;
   ter(14, 10) = t_pavement_y;
   ter( 8, 12) = t_pavement_y;
   ter( 7, 13) = t_pavement_y;
   ter(14, 12) = t_pavement_y;
   ter(15, 13) = t_pavement_y;

   line(this, t_bench,  1,  4,  1, 10);
   line(this, t_bench,  1, 12,  1, 18);
   line(this, t_bench, 22,  4, 22, 10);
   line(this, t_bench, 22, 12, 22, 18);

   ter(11,  2) = t_backboard;
   ter(11, 20) = t_backboard;

   line(this, t_fence_v,  0,  1,  0, 21);
   line(this, t_fence_v, 23,  1, 23, 21);
   line(this, t_fence_h,  1,  1, 22,  1);
   line(this, t_fence_h,  1, 21, 22, 21);

   ter( 2,  1) = t_pavement;
   ter(21,  1) = t_pavement;
   ter( 2, 21) = t_pavement;
   ter(21, 21) = t_pavement;

   rotate(rng(0, 3));
  }
 } break;

 case ot_s_gas_north:
 case ot_s_gas_east:
 case ot_s_gas_south:
 case ot_s_gas_west:
  tw = rng(5, 14);
  bw = SEEY * 2 - rng(1, 2);
  mw = rng(tw + 5, bw - 3);
  if (mw < bw - 5)
   mw = bw - 5;
  lw = rng(0, 3);
  rw = SEEX * 2 - rng(1, 4);
  cw = rng(lw + 4, rw - 5);
  rn = rng(3, 6);	// Frequency of gas pumps
  for (int i = 0; i < SEEX * 2; i++) {
   for (int j = 0; j < SEEX * 2; j++) {
    if (j < tw && (tw - j) % 4 == 0 && i > lw && i < rw &&
        (i - (1 + lw)) % rn == 0)
     ter(i, j) = t_gas_pump;
    else if ((j < 2 && i > 7 && i < 16) || (j < tw && i > lw && i < rw))
     ter(i, j) = t_pavement;
    else if (j == tw && (i == lw+6 || i == lw+7 || i == rw-7 || i == rw-6))
     ter(i, j) = t_window;
    else if (((j == tw || j == bw) && i >= lw && i <= rw) ||
             (j == mw && (i >= cw && i < rw)))
     ter(i, j) = t_wall_h;
    else if (((i == lw || i == rw) && j > tw && j < bw) ||
             (j > mw && j < bw && (i == cw || i == rw - 2)))
     ter(i, j) = t_wall_v;
    else if (i == lw + 1 && j > tw && j < bw)
     ter(i, j) = t_fridge;
    else if (i > lw + 2 && i < lw + 12 && i < cw && i % 2 == 1 &&
             j > tw + 1 && j < mw - 1)
     ter(i, j) = t_rack;
    else if ((i == rw - 5 && j > tw + 1 && j < tw + 4) ||
             (j == tw + 3 && i > rw - 5 && i < rw))
     ter(i, j) = t_counter;
    else if (i > lw && i < rw && j > tw && j < bw)
     ter(i, j) = t_floor;
    else
     ter(i, j) = grass_or_dirt();
   }
  }
  ter(cw, rng(mw + 1, bw - 1)) = t_door_c;
  ter(rw - 1, mw) = t_door_c;
  ter(rw - 1, bw - 1) = t_toilet;
  ter(rng(10, 13), tw) = t_door_c;
  if (one_in(5))
   ter(rng(lw + 1, cw - 1), bw) = (one_in(4) ? t_door_c : t_door_locked);
  for (int i = lw + (lw % 2 == 0 ? 3 : 4); i < cw && i < lw + 12; i += 2) {
   if (!one_in(3))
    place_items(mi_snacks,	74, i, tw + 2, i, mw - 2, false, 0);
   else
    place_items(mi_magazines,	74, i, tw + 2, i, mw - 2, false, 0);
  }
  place_items(mi_fridgesnacks,	82, lw + 1, tw + 1, lw + 1, bw - 1, false, 0);
  place_items(mi_road,		12, 0,      0,  SEEX*2 - 1, tw - 1, false, 0);
  place_items(mi_behindcounter,	70, rw - 4, tw + 1, rw - 1, tw + 2, false, 0);
  place_items(mi_softdrugs,	12, rw - 1, bw - 2, rw - 1, bw - 2, false, 0);
  if (terrain_type == ot_s_gas_east)
   rotate(1);
  if (terrain_type == ot_s_gas_south)
   rotate(2);
  if (terrain_type == ot_s_gas_west)
   rotate(3);
  break;

 case ot_s_pharm_north:
 case ot_s_pharm_east:
 case ot_s_pharm_south:
 case ot_s_pharm_west:
  tw = rng(0, 4);
  bw = SEEY * 2 - rng(1, 5);
  mw = bw - rng(3, 4);	// Top of the storage room
  lw = rng(0, 4);
  rw = SEEX * 2 - rng(1, 5);
  cw = rng(13, rw - 5);	// Left side of the storage room
  for (int i = 0; i < SEEX * 2; i++) {
   for (int j = 0; j < SEEY * 2; j++) {
    if (j == tw && ((i > lw + 2 && i < lw + 6) || (i > rw - 6 && i < rw - 2)))
     ter(i, j) = t_window;
    else if ((j == tw && (i == lw + 8 || i == lw + 9)) ||
             (i == cw && j == mw + 1))
     ter(i, j) = t_door_c;
    else if (((j == tw || j == bw) && i >= lw && i <= rw) ||
             (j == mw && i >= cw && i < rw))
     ter(i, j) = t_wall_h;
    else if (((i == lw || i == rw) && j > tw && j < bw) ||
             (i == cw && j > mw && j < bw))
     ter(i, j) = t_wall_v;
    else if (((i == lw + 8 || i == lw + 9 || i == rw - 4 || i == rw - 3) &&
              j > tw + 3 && j < mw - 2) ||
             (j == bw - 1 && i > lw + 1 && i < cw - 1))
     ter(i, j) = t_rack;
    else if ((i == lw + 1 && j > tw + 8 && j < mw - 1) ||
             (j == mw - 1 && i > cw + 1 && i < rw))
     ter(i, j) = t_fridge;
    else if ((j == mw     && i > lw + 1 && i < cw) ||
             (j == tw + 6 && i > lw + 1 && i < lw + 6) ||
             (i == lw + 5 && j > tw     && j < tw + 7))
     ter(i, j) = t_counter;
    else if (i > lw && i < rw && j > tw && j < bw)
     ter(i, j) = t_floor;
    else
     ter(i, j) = grass_or_dirt();
   }
  }
  if (one_in(3))
   place_items(mi_snacks,	74, lw + 8, tw + 4, lw + 8, mw - 3, false, 0);
  else if (one_in(4))
   place_items(mi_cleaning,	74, lw + 8, tw + 4, lw + 8, mw - 3, false, 0);
  else
   place_items(mi_magazines,	74, lw + 8, tw + 4, lw + 8, mw - 3, false, 0);
  if (one_in(5))
   place_items(mi_softdrugs,	84, lw + 9, tw + 4, lw + 9, mw - 3, false, 0);
  else if (one_in(4))
   place_items(mi_cleaning,	74, lw + 9, tw + 4, lw + 9, mw - 3, false, 0);
  else
   place_items(mi_snacks,	74, lw + 9, tw + 4, lw + 9, mw - 3, false, 0);
  if (one_in(5))
   place_items(mi_softdrugs,	84, rw - 4, tw + 4, rw - 4, mw - 3, false, 0);
  else
   place_items(mi_snacks,	74, rw - 4, tw + 4, rw - 4, mw - 3, false, 0);
  if (one_in(3))
   place_items(mi_snacks,	70, rw - 3, tw + 4, rw - 3, mw - 3, false, 0);
  else
   place_items(mi_softdrugs,	80, rw - 3, tw + 4, rw - 3, mw - 3, false, 0);
  place_items(mi_fridgesnacks,	74, lw + 1, tw + 9, lw + 1, mw - 2, false, 0);
  place_items(mi_fridgesnacks,	74, cw + 2, mw - 1, rw - 1, mw - 1, false, 0);
  place_items(mi_harddrugs,	88, lw + 2, bw - 1, cw - 2, bw - 1, false, 0);
  place_items(mi_behindcounter,	78, lw + 1, tw + 1, lw + 4, tw + 5, false, 0);
  if (terrain_type == ot_s_pharm_east)
   rotate(1);
  if (terrain_type == ot_s_pharm_south)
   rotate(2);
  if (terrain_type == ot_s_pharm_west)
   rotate(3);
  break;

 case ot_s_grocery_north:
 case ot_s_grocery_east:
 case ot_s_grocery_south:
 case ot_s_grocery_west:
  for (int i = 0; i < SEEX * 2; i++) {
   for (int j = 0; j < SEEY * 2; j++) {
    if (j == 2 && ((i > 4 && i < 8) || (i > 15 && i < 19)))
     ter(i, j) = t_window;
    else if ((j == 2 && (i == 11 || i == 12)) || (i == 6 && j == 20))
     ter(i, j) = t_door_c;
    else if (((j == 2 || j == SEEY * 2 - 3) && i > 1 && i < SEEX * 2 - 2) ||
               (j == 18 && i > 2 && i < 7))
     ter(i, j) = t_wall_h;
    else if (((i == 2 || i == SEEX * 2 - 3) && j > 2 && j < SEEY * 2 - 3) ||
               (i == 6 && j == 19))
     ter(i, j) = t_wall_v;
    else if (j > 4 && j < 8) {
     if (i == 5 || i == 9 || i == 13 || i == 17)
      ter(i, j) = t_counter;
     else if (i == 8 || i == 12 || i == 16 || i == 20)
      ter(i, j) = t_rack;
     else if (i > 2 && i < SEEX * 2 - 3)
      ter(i, j) = t_floor;
     else
      ter(i, j) = grass_or_dirt();
    } else if ((j == 7 && (i == 3 || i == 4)) ||
               ((j == 11 || j == 14) && (i == 18 || i == 19)) ||
               ((j > 9 && j < 16) && (i == 6 || i == 7 || i == 10 ||
                                      i == 11 || i == 14 || i == 15 ||
                                      i == 20)))
     ter(i, j) = t_rack;
    else if ((j == 18 && i > 15 && i < 21) || (j == 19 && i == 16))
     ter(i, j) = t_counter;
    else if ((i == 3 && j > 9 && j < 16) ||
             (j == 20 && ((i > 7 && i < 15) || (i > 18 && i < 21))))
     ter(i, j) = t_fridge;
    else if (i > 2 && i < SEEX * 2 - 3 && j > 2 && j < SEEY * 2 - 3)
     ter(i, j) = t_floor;
    else
     ter(i, j) = grass_or_dirt();
   }
  }
  place_items(mi_fridgesnacks,	65,  3, 10,  3, 15, false, 0);
  place_items(mi_fridge,	70,  8, 20, 14, 20, false, 0);
  place_items(mi_fridge,	50, 19, 20, 20, 20, false, 0);
  place_items(mi_softdrugs,	55,  6, 10,  6, 15, false, 0);
  place_items(mi_cleaning,	88,  7, 10,  7, 15, false, 0);
  place_items(mi_kitchen,	75, 10, 10, 10, 15, false, 0);
  place_items(mi_snacks,	78, 11, 10, 11, 15, false, 0);
  place_items(mi_cannedfood,	80, 14, 10, 14, 15, false, 0);
  place_items(mi_pasta,		74, 15, 10, 15, 15, false, 0);
  place_items(mi_produce,	60, 20, 10, 20, 15, false, 0);
  place_items(mi_produce,	50, 18, 11, 19, 11, false, 0);
  place_items(mi_produce,	50, 18, 10, 20, 15, false, 0);
  for (int i = 8; i < 21; i +=4) {	// Checkout snacks & magazines
   place_items(mi_snacks,    50, i, 5, i, 6, false, 0);
   place_items(mi_magazines, 70, i, 7, i, 7, false, 0);
  }
  if (terrain_type == ot_s_grocery_east)
   rotate(1);
  if (terrain_type == ot_s_grocery_south)
   rotate(2);
  if (terrain_type == ot_s_grocery_west)
   rotate(3);
  break;

 case ot_s_hardware_north:
 case ot_s_hardware_east:
 case ot_s_hardware_south:
 case ot_s_hardware_west:
  rn = 0;	// No back door
  if (!one_in(3))
   rn = 1;	// Old-style back door
  else if (one_in(3))
   rn = 2;	// Paved back area
  for (int i = 0; i < SEEX * 2; i++) {
   for (int j = 0; j < SEEY * 2; j++) {
    if (j == 3 && ((i > 5 && i < 9) || (i > 14 && i < 18)))
     ter(i, j) = t_window;
    else if ((j == 3 && i > 1 && i < SEEX * 2 - 2) ||
             (j == 15 && i > 1 && i < 14) ||
             (j == SEEY * 2 - 3 && i > 12 && i < SEEX * 2 - 2))
     ter(i, j) = t_wall_h;
    else if ((i == 2 && j > 3 && j < 15) ||
             (i == SEEX * 2 - 3 && j > 3 && j < SEEY * 2 - 3) ||
             (i == 13 && j > 15 && j < SEEY * 2 - 3))
     ter(i, j) = t_wall_v;
    else if ((i > 3 && i < 10 && j == 6) || (i == 9 && j > 3 && j < 7))
     ter(i, j) = t_counter;
    else if (((i == 3 || i == 6 || i == 7 || i == 10 || i == 11) &&
               j > 8 && j < 15) ||
              (i == SEEX * 2 - 4 && j > 3 && j < SEEX * 2 - 4) ||
              (i > 14 && i < 18 &&
               (j == 8 || j == 9 || j == 12 || j == 13)) ||
              (j == SEEY * 2 - 4 && i > 13 && i < SEEX * 2 - 4) ||
              (i > 15 && i < 18 && j > 15 && j < 18) ||
              (i == 9 && j == 7))
     ter(i, j) = t_rack;
    else if ((i > 2 && i < SEEX * 2 - 3 && j > 3 && j < 15) ||
             (i > 13 && i < SEEX * 2 - 3 && j > 14 && j < SEEY * 2 - 3))
     ter(i, j) = t_floor;
    else if (rn == 2 && i > 1 && i < 13 && j > 15 && j < SEEY * 2 - 3)
     ter(i, j) = t_pavement;
    else
     ter(i, j) = grass_or_dirt();
   }
  }
  ter(rng(10, 13), 3) = t_door_c;
  if (rn > 0)
   ter(13, rng(16, 19)) = (one_in(3) ? t_door_c : t_door_locked);
  if (rn == 2) {
   if (one_in(5))
    ter(rng(4, 10), 16) = t_gas_pump;
   if (one_in(3)) {	// Place a dumpster
    int startx = rng(2, 11), starty = rng(18, 19);
    if (startx == 11)
     starty = 18;
    bool hori = (starty == 18 ? false : true);
    for (int i = startx; i <= startx + (hori ? 3 : 2); i++) {
     for (int j = starty; j <= starty + (hori ? 2 : 3); j++)
      ter(i, j) = t_dumpster;
    }
    if (hori)
     place_items(mi_trash, 30, startx, starty, startx+3, starty+2, false, 0);
    else
     place_items(mi_trash, 30, startx, starty, startx+2, starty+3, false, 0);
   }
   place_items(mi_road, 30, 2, 16, 12, SEEY * 2 - 3, false, 0);
  }

  place_items(mi_magazines,	70,  9,  7,  9,  7, false, 0);
  if (one_in(4))
   place_items(mi_snacks,	70,  9,  7,  9,  7, false, 0);

  if (!one_in(3))
   place_items(mi_hardware,	80,  3,  9,  3, 14, false, 0);
  else if (!one_in(3))
   place_items(mi_tools,	80,  3,  9,  3, 14, false, 0);
  else
   place_items(mi_bigtools,	80,  3,  9,  3, 14, false, 0);

  if (!one_in(3))
   place_items(mi_hardware,	80,  6,  9,  6, 14, false, 0);
  else if (!one_in(3))
   place_items(mi_tools,	80,  6,  9,  6, 14, false, 0);
  else
   place_items(mi_bigtools,	80,  6,  9,  6, 14, false, 0);

  if (!one_in(4))
   place_items(mi_tools,	80,  7,  9,  7, 14, false, 0);
  else if (one_in(4))
   place_items(mi_mischw,	80,  7,  9,  7, 14, false, 0);
  else
   place_items(mi_hardware,	80,  7,  9,  7, 14, false, 0);
  if (!one_in(4))
   place_items(mi_tools,	80, 10,  9, 10, 14, false, 0);
  else if (one_in(4))
   place_items(mi_mischw,	80, 10,  9, 10, 14, false, 0);
  else
   place_items(mi_hardware,	80, 10,  9, 10, 14, false, 0);

  if (!one_in(3))
   place_items(mi_bigtools,	75, 11,  9, 11, 14, false, 0);
  else if (one_in(2))
   place_items(mi_cleaning,	75, 11,  9, 11, 14, false, 0);
  else
   place_items(mi_tools,	75, 11,  9, 11, 14, false, 0);
  if (one_in(2))
   place_items(mi_cleaning,	65, 15,  8, 17,  8, false, 0);
  else
   place_items(mi_snacks,	65, 15,  8, 17,  8, false, 0);
  if (one_in(4))
   place_items(mi_hardware,	74, 15,  9, 17,  9, false, 0);
  else
   place_items(mi_cleaning,	74, 15,  9, 17,  9, false, 0);
  if (one_in(4))
   place_items(mi_hardware,	74, 15, 12, 17, 12, false, 0);
  else
   place_items(mi_cleaning,	74, 15, 12, 17, 12, false, 0);
  place_items(mi_mischw,	90, 20,  4, 20, 19, false, 0);
  if (terrain_type == ot_s_hardware_east)
   rotate(1);
  if (terrain_type == ot_s_hardware_south)
   rotate(2);
  if (terrain_type == ot_s_hardware_west)
   rotate(3);
  break;

 case ot_s_electronics_north:
 case ot_s_electronics_east:
 case ot_s_electronics_south:
 case ot_s_electronics_west:
     /*
     -------""-+--"""------
     |{{{{{           #   |
     |{               #   |
     |{               #   |
     |{               ### |
     |{                   |
     |{     {{            "
     |{     {{            "
     |{                   "
     |{                   |
     |{                   |
     |{  {{     {{        "
     |{  {{     {{        "
     |{                   "
     |{                   |
     |#     {      {     #|
     |#     {      {     #|
     |#     {      {     #|
     |#     {      {     #|
     |####################|
     ----------------------

     */

  square(this, grass_or_dirt(), 0, 0, SEEX * 2, SEEY * 2);
  square(this, t_floor, 4, 4, SEEX * 2 - 4, SEEY * 2 - 4);
  line(this, t_wall_v, 3, 4, 3, SEEY * 2 - 4);
  line(this, t_wall_v, SEEX * 2 - 3, 4, SEEX * 2 - 3, SEEY * 2 - 4);
  line(this, t_wall_h, 3, 3, SEEX * 2 - 3, 3);
  line(this, t_wall_h, 3, SEEY * 2 - 3, SEEX * 2 - 3, SEEY * 2 - 3);
  ter(13, 3) = t_door_c;
  line(this, t_window, 10, 3, 11, 3);
  line(this, t_window, 16, 3, 18, 3);
  line(this, t_window, SEEX * 2 - 3, 9,  SEEX * 2 - 3, 11);
  line(this, t_window, SEEX * 2 - 3, 14,  SEEX * 2 - 3, 16);
  line(this, t_counter, 4, SEEY * 2 - 4, SEEX * 2 - 4, SEEY * 2 - 4);
  line(this, t_counter, 4, SEEY * 2 - 5, 4, SEEY * 2 - 9);
  line(this, t_counter, SEEX * 2 - 4, SEEY * 2 - 5, SEEX * 2 - 4, SEEY * 2 - 9);
  line(this, t_counter, SEEX * 2 - 7, 4, SEEX * 2 - 7, 6);
  line(this, t_counter, SEEX * 2 - 7, 7, SEEX * 2 - 5, 7);
  line(this, t_rack, 9, SEEY * 2 - 5, 9, SEEY * 2 - 9);
  line(this, t_rack, SEEX * 2 - 9, SEEY * 2 - 5, SEEX * 2 - 9, SEEY * 2 - 9);
  line(this, t_rack, 4, 4, 4, SEEY * 2 - 10);
  line(this, t_rack, 5, 4, 8, 4);
  place_items(mi_consumer_electronics, 85, 4, SEEY * 2 - 4, SEEX * 2 - 4,
              SEEY * 2 - 4, false, turn - 50);
  place_items(mi_consumer_electronics, 85, 4, SEEY * 2 - 5, 4, SEEY * 2 - 9,
              false, turn - 50);
  place_items(mi_consumer_electronics, 85, SEEX * 2 - 4, SEEY * 2 - 5,
              SEEX * 2 - 4, SEEY * 2 - 9, false, turn - 50);
  place_items(mi_consumer_electronics, 85, 9, SEEY * 2 - 5, 9, SEEY * 2 - 9,
              false, turn - 50);
  place_items(mi_consumer_electronics, 85, SEEX * 2 - 9, SEEY * 2 - 5,
              SEEX * 2 - 9, SEEY * 2 - 9, false, turn - 50);
  place_items(mi_consumer_electronics, 85, 4, 4, 4, SEEY * 2 - 10, false,
              turn - 50);
  place_items(mi_consumer_electronics, 85, 5, 4, 8, 4, false, turn - 50);
  if (terrain_type == ot_s_electronics_east)
   rotate(1);
  if (terrain_type == ot_s_electronics_south)
   rotate(2);
  if (terrain_type == ot_s_electronics_west)
   rotate(3);
  break;

 case ot_s_sports_north:
 case ot_s_sports_east:
 case ot_s_sports_south:
 case ot_s_sports_west:
  lw = rng(0, 3);
  rw = SEEX * 2 - 1 - rng(0, 3);
  tw = rng(3, 10);
  bw = SEEY * 2 - 1 - rng(0, 3);
  cw = bw - rng(3, 5);
  for (int i = 0; i < SEEX * 2; i++) {
   for (int j = 0; j < SEEY * 2; j++) {
    if (((j == tw || j == bw) && i >= lw && i <= rw) ||
        (j == cw && i > lw && i < rw))
     ter(i, j) = t_wall_h;
    else if ((i == lw || i == rw) && j > tw && j < bw)
     ter(i, j) = t_wall_v;
    else if ((j == cw - 1 && i > lw && i < rw - 4) ||
             (j < cw - 3 && j > tw && (i == lw + 1 || i == rw - 1)))
     ter(i, j) = t_rack;
    else if (j == cw - 3 && i > lw && i < rw - 4)
     ter(i, j) = t_counter;
    else if (j > tw && j < bw && i > lw && i < rw)
     ter(i, j) = t_floor;
    else if (tw >= 6 && j >= tw - 6 && j < tw && i >= lw && i <= rw) {
     if ((i - lw) % 4 == 0)
      ter(i, j) = t_pavement_y;
     else
      ter(i, j) = t_pavement;
    } else
     ter(i, j) = grass_or_dirt();
   }
  }
  rn = rng(tw + 2, cw - 6);
  for (int i = lw + 3; i <= rw - 5; i += 4) {
   if (cw - 6 > tw + 1) {
    ter(i    , rn + 1) = t_rack;
    ter(i    , rn    ) = t_rack;
    ter(i + 1, rn + 1) = t_rack;
    ter(i + 1, rn    ) = t_rack;
    place_items(mi_camping,	86, i, rn, i + 1, rn + 1, false, 0);
   } else if (cw - 5 > tw + 1) {
    ter(i    , cw - 5) = t_rack;
    ter(i + 1, cw - 5) = t_rack;
    place_items(mi_camping,	80, i, cw - 5, i + 1, cw - 5, false, 0);
   }
  }
  ter(rw - rng(2, 3), cw) = t_door_c;
  rn = rng(2, 4);
  for (int i = lw + 2; i <= lw + 2 + rn; i++)
   ter(i, tw) = t_window;
  for (int i = rw - 2; i >= rw - 2 - rn; i--)
   ter(i, tw) = t_window;
  ter(rng(lw + 3 + rn, rw - 3 - rn), tw) = t_door_c;
  if (one_in(4))
   ter(rng(lw + 2, rw - 2), bw) = t_door_locked;
  place_items(mi_allsporting,	90, lw + 1, cw - 1, rw - 5, cw - 1, false, 0);
  place_items(mi_sports,	82, lw + 1, tw + 1, lw + 1, cw - 4, false, 0);
  place_items(mi_sports,	82, rw - 1, tw + 1, rw - 1, cw - 4, false, 0);
  if (!one_in(4))
   place_items(mi_allsporting,	92, lw + 1, cw + 1, rw - 1, bw - 1, false, 0);

  if (terrain_type == ot_s_sports_east)
   rotate(1);
  if (terrain_type == ot_s_sports_south)
   rotate(2);
  if (terrain_type == ot_s_sports_west)
   rotate(3);
  break;

 case ot_s_liquor_north:
 case ot_s_liquor_east:
 case ot_s_liquor_south:
 case ot_s_liquor_west:
  for (int i = 0; i < SEEX * 2; i++) {
   for (int j = 0; j < SEEY * 2; j++) {
    if (j == 2 && (i == 5 || i == 18))
     ter(i, j) = t_window;
    else if (((j == 2 || j == 12) && i > 2 && i < SEEX * 2 - 3) ||
             (j == 9 && i > 3 && i < 8))
     ter(i, j) = t_wall_h;
    else if (((i == 3 || i == SEEX * 2 - 4) && j > 2 && j < 12) ||
             (i == 7 && j > 9 && j < 12))
     ter(i, j) = t_wall_v;
    else if ((i == 19 && j > 6 && j < 12) || (j == 11 && i > 16 && i < 19))
     ter(i, j) = t_fridge;
    else if (((i == 4 || i == 7 || i == 8) && j > 2 && j < 8) ||
             (j == 3 && i > 8 && i < 12) ||
             (i > 10 && i < 13 && j > 4 && j < 7) ||
             (i > 10 && i < 16 && j > 7 && j < 10))
     ter(i, j) = t_rack;
    else if ((i == 16 && j > 2 && j < 6) || (j == 5 && i > 16 && i < 19))
     ter(i, j) = t_counter;
    else if ((i > 4 && i < 8 && j > 12 && j < 15) ||
             (i > 17 && i < 20 && j > 14 && j < 18))
     ter(i, j) = t_dumpster;
    else if (i > 2 && i < SEEX * 2 - 3) {
     if (j > 2 && j < 12)
      ter(i, j) = t_floor;
     else if (j > 12 && j < SEEY * 2 - 1)
      ter(i, j) = t_pavement;
     else
      ter(i, j) = grass_or_dirt();
    } else
     ter(i, j) = grass_or_dirt();
   }
  }
  ter(rng(13, 15), 2) = t_door_c;
  ter(rng(4, 6), 9) = t_door_c;
  ter(rng(9, 16), 12) = t_door_c;

  place_items(mi_alcohol,	96,  4,  3,  4,  7, false, 0);
  place_items(mi_alcohol,	96,  7,  3, 11,  3, false, 0);
  place_items(mi_alcohol,	96,  7,  4,  8,  7, false, 0);
  place_items(mi_alcohol,	96, 11,  8, 15,  9, false, 0);
  place_items(mi_snacks,	85, 11,  5, 12,  6, false, 0);
  place_items(mi_fridgesnacks,	90, 19,  7, 19, 10, false, 0);
  place_items(mi_fridgesnacks,	90, 17, 11, 19, 11, false, 0);
  place_items(mi_behindcounter,	80, 17,  3, 19,  4, false, 0);
  place_items(mi_trash,		30,  5, 14,  7, 14, false, 0);
  place_items(mi_trash,		30, 18, 15, 18, 17, false, 0);

  if (terrain_type == ot_s_liquor_east)
   rotate(1);
  if (terrain_type == ot_s_liquor_south)
   rotate(2);
  if (terrain_type == ot_s_liquor_west)
   rotate(3);
  break;

 case ot_s_gun_north:
 case ot_s_gun_east:
 case ot_s_gun_south:
 case ot_s_gun_west:
  for (int i = 0; i < SEEX * 2; i++) {
   for (int j = 0; j < SEEY * 2; j++) {
    if ((i == 2 || i == SEEX * 2 - 3) && j > 6 && j < SEEY * 2 - 1)
     ter(i, j) = t_wall_v;
    else if ((i == 8 && j > 6 && j < 13) ||
             (j == 16 && (i == 5 || i == 8 || i == 11 || i == 14 || i == 17)))
     ter(i, j) = t_counter;
    else if ((j == 6 && ((i > 4 && i < 8) || (i > 15 && i < 19))))
     ter(i, j) = t_window;
    else if ((j == 14 && i > 3 && i < 15))
     ter(i, j) = t_wall_glass_h;
    else if (j == 16 && i == SEEX * 2 - 4)
     ter(i, j) = t_door_c;
    else if (((j == 6 || j == SEEY * 2 - 1) && i > 1 && i < SEEX * 2 - 2) ||
             ((j == 16 || j == 14) && i > 2 && i < SEEX * 2 - 3))
     ter(i, j) = t_wall_h;
    else if (((i == 3 || i == SEEX * 2 - 4) && j > 6 && j < 14) ||
             ((j > 8 && j < 12) && (i == 12 || i == 13 || i == 16)) ||
             (j == 13 && i > 15 && i < SEEX * 2 - 4))
     ter(i, j) = t_rack;
    else if (i > 2 && i < SEEX * 2 - 3 && j > 6 && j < SEEY * 2 - 1)
     ter(i, j) = t_floor;
    else if ((j > 0 && j < 6 &&
             (i == 2 || i == 6 || i == 10 || i == 17 || i == SEEX * 2 - 3)))
     ter(i, j) = t_pavement_y;
    else if (j < 6 && i > 1 && i < SEEX * 2 - 2)
     ter(i, j) = t_pavement;
    else
     ter(i, j) = grass_or_dirt();
   }
  }
  ter(rng(11, 14), 6) = t_door_c;
  ter(rng(5, 14), 14) = t_door_c;
  place_items(mi_pistols,	70, 12,  9, 13, 11, false, 0);
  place_items(mi_shotguns,	60, 16,  9, 16, 11, false, 0);
  place_items(mi_rifles,	80, 20,  7, 20, 12, false, 0);
  place_items(mi_smg,		25,  3,  7,  3,  8, false, 0);
  place_items(mi_assault,	18,  3,  9,  3, 10, false, 0);
  place_items(mi_ammo,		93,  3, 11,  3, 13, false, 0);
  place_items(mi_allguns,	12,  5, 16, 17, 16, false, 0);
  place_items(mi_gunxtras,	67, 16, 13, 19, 13, false, 0);
  if (terrain_type == ot_s_gun_east)
   rotate(1);
  if (terrain_type == ot_s_gun_south)
   rotate(2);
  if (terrain_type == ot_s_gun_west)
   rotate(3);
  break;

 case ot_s_clothes_north:
 case ot_s_clothes_east:
 case ot_s_clothes_south:
 case ot_s_clothes_west:
  for (int i = 0; i < SEEX * 2; i++) {
   for (int j = 0; j < SEEY * 2; j++) {
    if (j == 2 && (i == 11 || i == 12))
     ter(i, j) = t_door_glass_c;
    else if (j == 2 && i > 3 && i < SEEX * 2 - 4)
     ter(i, j) = t_wall_glass_h;
    else if (((j == 2 || j == SEEY * 2 - 2) && i > 1 && i < SEEX * 2 - 2) ||
             (j == 4 && i > 12 && i < SEEX * 2 - 3) ||
             (j == 17 && i > 2 && i < 12) ||
             (j == 20 && i > 2 && i < 11))
     ter(i, j) = t_wall_h;
    else if (((i == 2 || i == SEEX * 2 - 3) && j > 1 && j < SEEY * 2 - 1) ||
             (i == 11 && (j == 18 || j == 20 || j == 21)) ||
             (j == 21 && (i == 5 || i == 8)))
     ter(i, j) = t_wall_v;
    else if ((i == 16 && j > 4 && j < 9) ||
             (j == 8 && (i == 17 || i == 18)) ||
             (j == 18 && i > 2 && i < 11))
     ter(i, j) = t_counter;
    else if ((i == 3 && j > 4 && j < 13) ||
             (i == SEEX * 2 - 4 && j > 9 && j < 20) ||
             ((j == 10 || j == 11) && i > 6 && i < 13) ||
             ((j == 14 || j == 15) && i > 4 && i < 13) ||
             ((i == 15 || i == 16) && j > 10 && j < 18) ||
             (j == SEEY * 2 - 3 && i > 11 && i < 18))
     ter(i, j) = t_rack;
    else if (i > 2 && i < SEEX * 2 - 3 && j > 2 && j < SEEY * 2 - 2)
     ter(i, j) = t_floor;
    else
     ter(i, j) = grass_or_dirt();
   }
  }

  for (int i = 3; i <= 9; i += 3) {
   if (one_in(2))
    ter(i, SEEY * 2 - 4) = t_door_c;
   else
    ter(i + 1, SEEY * 2 - 4) = t_door_c;
  }

  place_items(mi_shoes,		70,  7, 10, 12, 10, false, 0);
  place_items(mi_pants,		88,  5, 14, 12, 14, false, 0);
  place_items(mi_shirts,	88,  7, 11, 12, 11, false, 0);
  place_items(mi_jackets,	80,  3,  5,  3, 12, false, 0);
  place_items(mi_winter,	60,  5, 15, 12, 15, false, 0);
  place_items(mi_bags,		70, 15, 11, 15, 17, false, 0);
  place_items(mi_dresser,	50, 12, 21, 17, 21, false, 0);
  place_items(mi_allclothes,	20,  3, 21, 10, 21, false, 0);
  place_items(mi_allclothes,	20,  3, 18, 10, 18, false, 0);
  switch (rng(0, 2)) {
   case 0:
    place_items(mi_pants,	70, 16, 11, 16, 17, false, 0);
    break;
   case 1:
    place_items(mi_shirts,	70, 16, 11, 16, 17, false, 0);
    break;
   case 2:
    place_items(mi_bags,	70, 16, 11, 16, 17, false, 0);
    break;
  }
  switch (rng(0, 2)) {
   case 0:
    place_items(mi_pants,	75, 20, 10, 20, 19, false, 0);
    break;
   case 1:
    place_items(mi_shirts,	75, 20, 10, 20, 19, false, 0);
    break;
   case 2:
    place_items(mi_jackets,	75, 20, 10, 20, 19, false, 0);
    break;
  }

  if (terrain_type == ot_s_clothes_east)
   rotate(1);
  if (terrain_type == ot_s_clothes_south)
   rotate(2);
  if (terrain_type == ot_s_clothes_west)
   rotate(3);
  break;

 case ot_s_library_north:
 case ot_s_library_east:
 case ot_s_library_south:
 case ot_s_library_west:
  for (int i = 0; i < SEEX * 2; i++) {
   for (int j = 0; j < SEEY * 2; j++) {
    if (j == 2) {
     if (i == 5 || i == 6 || i == 17 || i == 18)
      ter(i, j) = t_window;
     else if (i == 11 || i == 12)
      ter(i, j) = t_door_c;
     else if (i > 1 && i < SEEX * 2 - 2)
      ter(i, j) = t_wall_h;
     else
      ter(i, j) = grass_or_dirt();
    } else if (j == 17 && i > 1 && i < SEEX * 2 - 2)
      ter(i, j) = t_wall_h;
    else if (i == 2) {
     if (j == 6 || j == 7 || j == 10 || j == 11 || j == 14 || j == 15)
      ter(i, j) = t_window;
     else if (j > 1 && j < 17)
      ter(i, j) = t_wall_v;
     else
      ter(i, j) = grass_or_dirt();
    } else if (i == SEEX * 2 - 3) {
     if (j == 6 || j == 7)
      ter(i, j) = t_window;
     else if (j > 1 && j < 17)
      ter(i, j) = t_wall_v;
     else
      ter(i, j) = grass_or_dirt();
    } else if (((j == 4 || j == 5) && i > 2 && i < 10) ||
               ((j == 8 || j == 9 || j == 12 || j == 13 || j == 16) &&
                i > 2 && i < 16) || (i == 20 && j > 7 && j < 17))
     ter(i, j) = t_bookcase;
    else if ((i == 14 && j < 6 && j > 2) || (j == 5 && i > 14 && i < 19))
     ter(i, j) = t_counter;
    else if (i > 2 && i < SEEX * 2 - 3 && j > 2 && j < 17)
     ter(i, j) = t_floor;
    else
     ter(i, j) = grass_or_dirt();
   }
  }
  if (!one_in(3))
   ter(18, 17) = t_door_c;
  place_items(mi_magazines, 	70,  3,  4,  9,  4, false, 0);
  place_items(mi_magazines,	70, 20,  8, 20, 16, false, 0);
  place_items(mi_novels, 	96,  3,  5,  9,  5, false, 0);
  place_items(mi_novels,	96,  3,  8, 15,  9, false, 0);
  place_items(mi_manuals,	92,  3, 12, 15, 13, false, 0);
  place_items(mi_textbooks,	88,  3, 16, 15, 16, false, 0);
  if (terrain_type == ot_s_library_east)
   rotate(1);
  if (terrain_type == ot_s_library_south)
   rotate(2);
  if (terrain_type == ot_s_library_west)
   rotate(3);
  break;

 case ot_s_restaurant_north:
 case ot_s_restaurant_east:
 case ot_s_restaurant_south:
 case ot_s_restaurant_west: {
// Init to grass/dirt
  for (int i = 0; i < SEEX * 2; i++) {
   for (int j = 0; j < SEEY * 2; j++)
    ter(i, j) = grass_or_dirt();
  }
  ter_id doortype = (one_in(4) ? t_door_c : t_door_glass_c);
  lw = rng(0, 4);
  rw = rng(19, 23);
  tw = rng(0, 4);
  bw = rng(17, 23);
// Fill in with floor
  square(this, t_floor, lw + 1, tw + 1, rw - 1, bw - 1);
// Draw the walls
  line(this, t_wall_h, lw, tw, rw, tw);
  line(this, t_wall_h, lw, bw, rw, bw);
  line(this, t_wall_v, lw, tw + 1, lw, bw - 1);
  line(this, t_wall_v, rw, tw + 1, rw, bw - 1);

// What's the front wall look like?
  switch (rng(1, 3)) {
  case 1: // Door to one side
  case 2:
// Mirror it?
   if (one_in(2))
    ter(lw + 2, tw) = doortype;
   else
    ter(rw - 2, tw) = doortype;
   break;
  case 3: // Double-door in center
   line(this, doortype, (lw + rw) / 2, tw, 1 + ((lw + rw) / 2), tw);
   break;
  }
// What type of windows?
  switch (rng(1, 6)) {
  case 1: // None!
   break;
  case 2:
  case 3: // Glass walls everywhere
   for (int i = lw + 1; i <= rw - 1; i++) {
    if (ter(i, tw) == t_wall_h)
     ter(i, tw) = t_wall_glass_h;
   }
   while (!one_in(3)) { // 2 in 3 chance of having some walls too
    rn = rng(1, 3);
    if (ter(lw + rn, tw) == t_wall_glass_h)
     ter(lw + rn, tw) = t_wall_h;
    if (ter(rw - rn, tw) == t_wall_glass_h)
     ter(rw - rn, tw) = t_wall_h;
   }
   break;
  case 4:
  case 5:
  case 6: { // Just some windows
   rn = rng(1, 3);
   int win_width = rng(1, 3);
   for (int i = rn; i <= rn + win_width; i++) {
    if (ter(lw + i, tw) == t_wall_h)
     ter(lw + i, tw) = t_window;
    if (ter(rw - i, tw) == t_wall_h)
     ter(rw - i, tw) = t_window;
   }
   } break;
  } // Done building windows
// Build a kitchen
  mw = rng(bw - 6, bw - 3);
  cw = (one_in(3) ? rw - 3 : rw - 1); // 1 in 3 chance for corridor to back
  line(this, t_wall_h, lw + 1, mw, cw, mw);
  line(this, t_wall_v, cw, mw + 1, cw, bw - 1);
  ter(lw + 1, mw + 1) = t_fridge;
  ter(lw + 2, mw + 1) = t_fridge;
  place_items(mi_fridge, 80, lw + 1, mw + 1, lw + 2, mw + 1, false, 0);
  line(this, t_counter, lw + 3, mw + 1, cw - 1, mw + 1);
  place_items(mi_kitchen, 70, lw + 3, mw + 1, cw - 1, mw + 1, false, 0);
// Place a door to the kitchen
  if (cw != rw - 1 && one_in(2)) // side door
   ter(cw, rng(mw + 2, bw - 1)) = t_door_c;
  else { // north-facing door
   rn = rng(lw + 4, cw - 2);
// Clear the counters around the door
   line(this, t_floor, rn - 1, mw + 1, rn + 1, mw + 1);
   ter(rn, mw) = t_door_c;
  }
// Back door?
  if (bw <= 19 || one_in(3)) {
// If we have a corridor, put it over there
   if (cw == rw - 3) {
// One in two chance of a double-door
    if (one_in(2))
     line(this, t_door_locked, cw + 1, bw, rw - 1, bw);
    else
     ter( rng(cw + 1, rw - 1), bw) = t_door_locked;
   } else // No corridor
    ter( rng(lw + 1, rw - 1), bw) = t_door_locked;
  }
// Build a dining area
  int table_spacing = rng(2, 4);
  for (int i = lw + table_spacing + 1; i <= rw - 2 - table_spacing;
           i += table_spacing + 2) {
   for (int j = tw + table_spacing + 1; j <= mw - 1 - table_spacing;
            j += table_spacing + 2) {
    square(this, t_table, i, j, i + 1, j + 1);
    place_items(mi_dining, 70, i, j, i + 1, j + 1, false, 0);
   }
  }
// Dumpster out back?
  if (rng(18, 21) > bw) {
   square(this, t_pavement, lw, bw + 1, rw, 24);
   rn = rng(lw + 1, rw - 4);
   square(this, t_dumpster, rn, 22, rn + 2, 23);
   place_items(mi_trash,  40, rn, 22, rn + 3, 23, false, 0);
   place_items(mi_fridge, 50, rn, 22, rn + 3, 23, false, 0);
  }

  if (terrain_type == ot_s_restaurant_east)
   rotate(1);
  if (terrain_type == ot_s_restaurant_south)
   rotate(2);
  if (terrain_type == ot_s_restaurant_west)
   rotate(3);
  } break;

//....
case ot_shelter: {
// Init to grass & dirt;
  for (int i = 0; i < SEEX * 2; i++) {
   for (int j = 0; j < SEEY * 2; j++)
    ter(i, j) = grass_or_dirt();
  }
  //square(this, t_floor_l, 5, 5, SEEX * 2 - 6, SEEY * 2 - 6);
        square(this, t_floor, 5, 5, SEEX * 2 - 6, SEEY * 2 - 6);
        /*ter(6,6) = t_counter;
        ter(6,7) = t_console_broken;*/


  square(this, t_stairs_down, SEEX - 1, SEEY - 1, SEEX, SEEY);
  line(this, t_wall_h, 4, 4, SEEX * 2 - 5, 4);
  line(this, t_door_c, SEEX - 1, 4, SEEX, 4);
  line(this, t_wall_h, 4, SEEY * 2 - 5, SEEX * 2 - 5, SEEY * 2 - 5);
  line(this, t_door_c, SEEX - 1, SEEY * 2 - 5, SEEX, SEEY * 2 - 5);
  line(this, t_wall_v, 4, 5, 4, SEEY * 2 - 6);
  line(this, t_door_c, 4, SEEY - 1, 4, SEEY);
  line(this, t_wall_v, SEEX * 2 - 5, 5, SEEX * 2 - 5, SEEY * 2 - 6);
  line(this, t_door_c, SEEX * 2 - 5, SEEY - 1, SEEX * 2 - 5, SEEY);
        ter(SEEX*2-5, SEEY-3) = t_window;
        ter(SEEX*2-5, SEEY+2) = t_window;
        ter(4, SEEY-3) = t_window;
        ter(4, SEEY+2) = t_window;
        ter(SEEX-3, 4) = t_window;
        ter(SEEX+2, 4) = t_window;
        line(this, t_counter, SEEX+3, 5, SEEX+3, SEEY-4);
        ter(SEEX+6, 5) = t_console;
        computer* evaccomp = this->add_computer(SEEX+6, 5, "Evac shelter computer", 0);
        line(this, t_counter, SEEX+3, SEEY+3, SEEX+3, SEEY*2-6);
        ter(SEEX+6, SEEY*2-6) = t_console_broken;
            line(this, t_bench, 6,6, 6,SEEY-3);
            line(this, t_bench, 8,6, 8,SEEY-3);
            line(this, t_bench, 10,6, 10,SEEY-3);

            line(this, t_bench, 6,SEEY+2, 6,SEEY*2-7);
            line(this, t_bench, 8,SEEY+2, 8,SEEY*2-7);
            line(this, t_bench, 10,SEEY+2, 10,SEEY*2-7);
        }

  break;
//....

 case ot_shelter_under:
  square(this, t_rock, 0, 0, SEEX * 2 - 1, SEEY * 2 - 1);
  square(this, t_floor, 8, 8, SEEX * 2 - 9, SEEY * 2 - 9);
  line(this, t_stairs_up, SEEX - 1, SEEY * 2 - 8, SEEX, SEEY * 2 - 8);
  place_items(mi_shelter, 80, 8, 8, SEEX * 2 - 9, SEEY * 2 - 9, false, 0);
  break;

 case ot_lab:
 case ot_lab_stairs:
 case ot_lab_core:
// Check for adjacent sewers; used below
  tw = 0;
  rw = 0;
  bw = 0;
  lw = 0;
  if (t_north>=ot_sewer_ns && t_north<=ot_sewer_nesw && connects_to(t_north,2))
   tw = SEEY * 2;
  if (t_east >=ot_sewer_ns && t_east <=ot_sewer_nesw && connects_to(t_east, 3))
   rw = SEEX * 2;
  if (t_south>=ot_sewer_ns && t_south<=ot_sewer_nesw && connects_to(t_south,0))
   bw = SEEY * 2;
  if (t_west >=ot_sewer_ns && t_west <=ot_sewer_nesw && connects_to(t_west, 1))
   lw = SEEX * 2;
  if (t_above == ot_null) {	// We're on ground level
   for (int i = 0; i < SEEX * 2; i++) {
    for (int j = 0; j < SEEY * 2; j++) {
     if (i <= 1 || i >= SEEX * 2 - 2 ||
         (j > 1 && j < SEEY * 2 - 2 && (i == SEEX - 2 || i == SEEX + 1)))
      ter(i, j) = t_wall_metal_v;
     else if (j <= 1 || j >= SEEY * 2 - 2)
      ter(i, j) = t_wall_metal_h;
     else
      ter(i, j) = t_floor;
    }
   }
   ter(SEEX - 1, 0) = t_dirt;
   ter(SEEX - 1, 1) = t_door_metal_locked;
   ter(SEEX    , 0) = t_dirt;
   ter(SEEX    , 1) = t_door_metal_locked;
   ter(SEEX - 2 + rng(0, 1) * 4, 0) = t_card_science;
   ter(SEEX - 2, SEEY    ) = t_door_metal_c;
   ter(SEEX + 1, SEEY    ) = t_door_metal_c;
   ter(SEEX - 2, SEEY - 1) = t_door_metal_c;
   ter(SEEX + 1, SEEY - 1) = t_door_metal_c;
   ter(SEEX - 1, SEEY * 2 - 3) = t_stairs_down;
   ter(SEEX    , SEEY * 2 - 3) = t_stairs_down;
   science_room(this, 2       , 2, SEEX - 3    , SEEY * 2 - 3, 1);
   science_room(this, SEEX + 2, 2, SEEX * 2 - 3, SEEY * 2 - 3, 3);

   add_spawn(mon_turret, 1, SEEX, 5);

   if (t_east > ot_road_null && t_east <= ot_road_nesw_manhole)
    rotate(1);
   else if (t_south > ot_road_null && t_south <= ot_road_nesw_manhole)
    rotate(2);
   else if (t_west > ot_road_null && t_west <= ot_road_nesw_manhole)
    rotate(3);
  } else if (tw != 0 || rw != 0 || lw != 0 || bw != 0) {	// Sewers!
   for (int i = 0; i < SEEX * 2; i++) {
    for (int j = 0; j < SEEY * 2; j++) {
     ter(i, j) = t_floor;
     if (((i < lw || i > SEEX * 2 - 1 - rw) && j > SEEY - 3 && j < SEEY + 2) ||
         ((j < tw || j > SEEY * 2 - 1 - bw) && i > SEEX - 3 && i < SEEX + 2))
      ter(i, j) = t_sewage;
     if ((i == 0 && t_east >= ot_lab && t_east <= ot_lab_core) ||
         i == SEEX * 2 - 1) {
      if (ter(i, j) == t_sewage)
       ter(i, j) = t_bars;
      else if (j == SEEY - 1 || j == SEEY)
       ter(i, j) = t_door_metal_c;
      else
       ter(i, j) = t_wall_v;
     } else if ((j == 0 && t_north >= ot_lab && t_north <= ot_lab_core) ||
                j == SEEY * 2 - 1) {
      if (ter(i, j) == t_sewage)
       ter(i, j) = t_bars;
      else if (i == SEEX - 1 || i == SEEX)
       ter(i, j) = t_door_metal_c;
      else
       ter(i, j) = t_wall_h;
     }
    }
   }
  } else { // We're below ground, and no sewers
// Set up the boudaries of walls (connect to adjacent lab squares)
   tw = (t_north >= ot_lab && t_north <= ot_lab_finale) ? 0 : 2;
   rw = (t_east  >= ot_lab && t_east  <= ot_lab_finale) ? 1 : 2;
   bw = (t_south >= ot_lab && t_south <= ot_lab_finale) ? 1 : 2;
   lw = (t_west  >= ot_lab && t_west  <= ot_lab_finale) ? 0 : 2;
   switch (rng(1, 3)) {	// Pick a random lab layout
   case 1:	// Cross shaped
    for (int i = 0; i < SEEX * 2; i++) {
     for (int j = 0; j < SEEY * 2; j++) {
      if ((i < lw || i > SEEX * 2 - 1 - rw) ||
          ((j < SEEY - 1 || j > SEEY) && (i == SEEX - 2 || i == SEEX + 1)))
       ter(i, j) = t_wall_v;
      else if ((j < tw || j > SEEY * 2 - 1 - bw) ||
               ((i < SEEX - 1 || i > SEEX) && (j == SEEY - 2 || j == SEEY + 1)))
       ter(i, j) = t_wall_h;
      else
       ter(i, j) = t_floor;
     }
    }
    if (t_above == ot_lab_stairs)
     ter(rng(SEEX - 1, SEEX), rng(SEEY - 1, SEEY)) = t_stairs_up;
// Top left
    if (one_in(2)) {
     ter(SEEX - 2, int(SEEY / 2)) = t_door_metal_c;
     science_room(this, lw, tw, SEEX - 3, SEEY - 3, 1);
    } else {
     ter(int(SEEX / 2), SEEY - 2) = t_door_metal_c;
     science_room(this, lw, tw, SEEX - 3, SEEY - 3, 2);
    }
// Top right
    if (one_in(2)) {
     ter(SEEX + 1, int(SEEY / 2)) = t_door_metal_c;
     science_room(this, SEEX + 2, tw, SEEX * 2 - 1 - rw, SEEY - 3, 3);
    } else {
     ter(SEEX + int(SEEX / 2), SEEY - 2) = t_door_metal_c;
     science_room(this, SEEX + 2, tw, SEEX * 2 - 1 - rw, SEEY - 3, 2);
    }
// Bottom left
    if (one_in(2)) {
     ter(int(SEEX / 2), SEEY + 1) = t_door_metal_c;
     science_room(this, lw, SEEY + 2, SEEX - 3, SEEY * 2 - 1 - bw, 0);
    } else {
     ter(SEEX - 2, SEEY + int(SEEY / 2)) = t_door_metal_c;
     science_room(this, lw, SEEY + 2, SEEX - 3, SEEY * 2 - 1 - bw, 1);
    }
// Bottom right
    if (one_in(2)) {
     ter(SEEX + int(SEEX / 2), SEEY + 1) = t_door_metal_c;
     science_room(this, SEEX +2, SEEY + 2, SEEX*2 - 1 - rw, SEEY*2 - 1 - bw, 0);
    } else {
     ter(SEEX + 1, SEEY + int(SEEY / 2)) = t_door_metal_c;
     science_room(this, SEEX +2, SEEY + 2, SEEX*2 - 1 - rw, SEEY*2 - 1 - bw, 3);
    }
    if (rw == 1) {
     ter(SEEX * 2 - 1, SEEY - 1) = t_door_metal_c;
     ter(SEEX * 2 - 1, SEEY    ) = t_door_metal_c;
    }
    if (bw == 1) {
     ter(SEEX - 1, SEEY * 2 - 1) = t_door_metal_c;
     ter(SEEX    , SEEY * 2 - 1) = t_door_metal_c;
    }
    if (terrain_type == ot_lab_stairs) {	// Stairs going down
     std::vector<point> stair_points;
     if (tw != 0) {
      stair_points.push_back(point(SEEX - 1, 2));
      stair_points.push_back(point(SEEX - 1, 2));
      stair_points.push_back(point(SEEX    , 2));
      stair_points.push_back(point(SEEX    , 2));
     }
     if (rw != 1) {
      stair_points.push_back(point(SEEX * 2 - 3, SEEY - 1));
      stair_points.push_back(point(SEEX * 2 - 3, SEEY - 1));
      stair_points.push_back(point(SEEX * 2 - 3, SEEY    ));
      stair_points.push_back(point(SEEX * 2 - 3, SEEY    ));
     }
     if (bw != 1) {
      stair_points.push_back(point(SEEX - 1, SEEY * 2 - 3));
      stair_points.push_back(point(SEEX - 1, SEEY * 2 - 3));
      stair_points.push_back(point(SEEX    , SEEY * 2 - 3));
      stair_points.push_back(point(SEEX    , SEEY * 2 - 3));
     }
     if (lw != 0) {
      stair_points.push_back(point(2, SEEY - 1));
      stair_points.push_back(point(2, SEEY - 1));
      stair_points.push_back(point(2, SEEY    ));
      stair_points.push_back(point(2, SEEY    ));
     }
     stair_points.push_back(point(int(SEEX / 2)       , SEEY    ));
     stair_points.push_back(point(int(SEEX / 2)       , SEEY - 1));
     stair_points.push_back(point(int(SEEX / 2) + SEEX, SEEY    ));
     stair_points.push_back(point(int(SEEX / 2) + SEEX, SEEY - 1));
     stair_points.push_back(point(SEEX    , int(SEEY / 2)       ));
     stair_points.push_back(point(SEEX + 2, int(SEEY / 2)       ));
     stair_points.push_back(point(SEEX    , int(SEEY / 2) + SEEY));
     stair_points.push_back(point(SEEX + 2, int(SEEY / 2) + SEEY));
     rn = rng(0, stair_points.size() - 1);
     ter(stair_points[rn].x, stair_points[rn].y) = t_stairs_down;
    }

    break;

   case 2:	// tic-tac-toe # layout
    for (int i = 0; i < SEEX * 2; i++) {
     for (int j = 0; j < SEEY * 2; j++) {
      if (i < lw || i > SEEX * 2 - 1 - rw || i == SEEX - 4 || i == SEEX + 3)
       ter(i, j) = t_wall_v;
      else if (j < lw || j > SEEY*2 - 1 - bw || j == SEEY - 4 || j == SEEY + 3)
       ter(i, j) = t_wall_h;
      else
       ter(i, j) = t_floor;
     }
    }
    if (t_above == ot_lab_stairs) {
     ter(SEEX - 1, SEEY - 1) = t_stairs_up;
     ter(SEEX    , SEEY - 1) = t_stairs_up;
     ter(SEEX - 1, SEEY    ) = t_stairs_up;
     ter(SEEX    , SEEY    ) = t_stairs_up;
    }
    ter(SEEX - rng(0, 1), SEEY - 4) = t_door_metal_c;
    ter(SEEX - rng(0, 1), SEEY + 3) = t_door_metal_c;
    ter(SEEX - 4, SEEY + rng(0, 1)) = t_door_metal_c;
    ter(SEEX + 3, SEEY + rng(0, 1)) = t_door_metal_c;
    ter(SEEX - 4, int(SEEY / 2)) = t_door_metal_c;
    ter(SEEX + 3, int(SEEY / 2)) = t_door_metal_c;
    ter(int(SEEX / 2), SEEY - 4) = t_door_metal_c;
    ter(int(SEEX / 2), SEEY + 3) = t_door_metal_c;
    ter(SEEX + int(SEEX / 2), SEEY - 4) = t_door_metal_c;
    ter(SEEX + int(SEEX / 2), SEEY + 3) = t_door_metal_c;
    ter(SEEX - 4, SEEY + int(SEEY / 2)) = t_door_metal_c;
    ter(SEEX + 3, SEEY + int(SEEY / 2)) = t_door_metal_c;
    science_room(this, lw, tw, SEEX - 5, SEEY - 5, rng(1, 2));
    science_room(this, SEEX - 3, tw, SEEX + 2, SEEY - 5, 2);
    science_room(this, SEEX + 4, tw, SEEX * 2 - 1 - rw, SEEY - 5, rng(2, 3));
    science_room(this, lw, SEEY - 3, SEEX - 5, SEEY + 2, 1);
    science_room(this, SEEX + 4, SEEY - 3, SEEX * 2 - 1 - rw, SEEY + 2, 3);
    science_room(this, lw, SEEY + 4, SEEX - 5, SEEY * 2 - 1 - bw, rng(0, 1));
    science_room(this, SEEX - 3, SEEY + 4, SEEX + 2, SEEY * 2 - 1 - bw, 0);
    science_room(this, SEEX+4, SEEX+4, SEEX*2-1-rw, SEEY*2-1-bw, 3 * rng(0, 1));
    if (rw == 1) {
     ter(SEEX * 2 - 1, SEEY - 1) = t_door_metal_c;
     ter(SEEX * 2 - 1, SEEY    ) = t_door_metal_c;
    }
    if (bw == 1) {
     ter(SEEX - 1, SEEY * 2 - 1) = t_door_metal_c;
     ter(SEEX    , SEEY * 2 - 1) = t_door_metal_c;
    }
    if (terrain_type == ot_lab_stairs)
     ter(SEEX - 3 + 5 * rng(0, 1), SEEY - 3 + 5 * rng(0, 1)) = t_stairs_down;
    break;

   case 3:	// Big room
    for (int i = 0; i < SEEX * 2; i++) {
     for (int j = 0; j < SEEY * 2; j++) {
      if (i < lw || i >= SEEX * 2 - 1 - rw)
       ter(i, j) = t_wall_v;
      else if (j < tw || j >= SEEY * 2 - 1 - bw)
       ter(i, j) = t_wall_h;
      else
       ter(i, j) = t_floor;
     }
    }
    science_room(this, lw, tw, SEEX * 2 - 1 - rw, SEEY * 2 - 1 - bw, rng(0, 3));
    if (t_above == ot_lab_stairs) {
     int sx, sy;
     do {
      sx = rng(lw, SEEX * 2 - 1 - rw);
      sy = rng(tw, SEEY * 2 - 1 - bw);
     } while (ter(sx, sy) != t_floor);
     ter(sx, sy) = t_stairs_up;
    }
    if (rw == 1) {
     ter(SEEX * 2 - 1, SEEY - 1) = t_door_metal_c;
     ter(SEEX * 2 - 1, SEEY    ) = t_door_metal_c;
    }
    if (bw == 1) {
     ter(SEEX - 1, SEEY * 2 - 1) = t_door_metal_c;
     ter(SEEX    , SEEY * 2 - 1) = t_door_metal_c;
    }
    if (terrain_type == ot_lab_stairs) {
     int sx, sy;
     do {
      sx = rng(lw, SEEX * 2 - 1 - rw);
      sy = rng(tw, SEEY * 2 - 1 - bw);
     } while (ter(sx, sy) != t_floor);
     ter(sx, sy) = t_stairs_down;
    }
    break;
   }
  }
// Ants will totally wreck up the place
  tw = 0;
  rw = 0;
  bw = 0;
  lw = 0;
  if (t_north >= ot_ants_ns && t_north <=ot_ants_nesw && connects_to(t_north,2))
   tw = SEEY;
  if (t_east  >= ot_ants_ns && t_east <= ot_ants_nesw && connects_to(t_east, 3))
   rw = SEEX;
  if (t_south >= ot_ants_ns && t_south <=ot_ants_nesw && connects_to(t_south,0))
   bw = SEEY + 1;
  if (t_west  >= ot_ants_ns && t_west <= ot_ants_nesw && connects_to(t_west, 1))
   lw = SEEX + 1;
  if (tw != 0 || rw != 0 || bw != 0 || lw != 0) {
   for (int i = 0; i < SEEX * 2; i++) {
    for (int j = 0; j < SEEY * 2; j++) {
     if ((i < SEEX*2 - lw && (!one_in(3) || (j > SEEY - 6 && j < SEEY + 5))) ||
         (i > rw &&          (!one_in(3) || (j > SEEY - 6 && j < SEEY + 5))) ||
         (j > tw &&          (!one_in(3) || (i > SEEX - 6 && i < SEEX + 5))) ||
         (j < SEEY*2 - bw && (!one_in(3) || (i > SEEX - 6 && i < SEEX + 5)))) {
      if (one_in(5))
       ter(i, j) = t_rubble;
      else
       ter(i, j) = t_rock_floor;
     }
    }
   }
  }

// Slimes pretty much wreck up the place, too, but only underground
  tw = (t_north == ot_slimepit ? SEEY     : 0);
  rw = (t_east  == ot_slimepit ? SEEX + 1 : 0);
  bw = (t_south == ot_slimepit ? SEEY + 1 : 0);
  lw = (t_west  == ot_slimepit ? SEEX     : 0);
  if (tw != 0 || rw != 0 || bw != 0 || lw != 0) {
   for (int i = 0; i < SEEX * 2; i++) {
    for (int j = 0; j < SEEY * 2; j++) {
     if (((j <= tw || i >= rw) && i >= j && (SEEX * 2 - 1 - i) <= j) ||
         ((j >= bw || i <= lw) && i <= j && (SEEY * 2 - 1 - j) <= i)   ) {
      if (one_in(5))
       ter(i, j) = t_rubble;
      else if (!one_in(5))
       ter(i, j) = t_slime;
     }
    }
   }
  }

 break;

 case ot_lab_finale:
  tw = (t_north >= ot_lab && t_north <= ot_lab_finale) ? 0 : 2;
  rw = (t_east  >= ot_lab && t_east  <= ot_lab_finale) ? 1 : 2;
  bw = (t_south >= ot_lab && t_south <= ot_lab_finale) ? 1 : 2;
  lw = (t_west  >= ot_lab && t_west  <= ot_lab_finale) ? 0 : 2;
// Start by setting up a large, empty room.
  for (int i = 0; i < SEEX * 2; i++) {
   for (int j = 0; j < SEEY * 2; j++) {
    if (i < lw || i > SEEX * 2 - 1 - rw)
     ter(i, j) = t_wall_v;
    else if (j < tw || j > SEEY * 2 - 1 - bw)
     ter(i, j) = t_wall_h;
    else
     ter(i, j) = t_floor;
   }
  }
  if (rw == 1) {
   ter(SEEX * 2 - 1, SEEY - 1) = t_door_metal_c;
   ter(SEEX * 2 - 1, SEEY    ) = t_door_metal_c;
  }
  if (bw == 1) {
   ter(SEEX - 1, SEEY * 2 - 1) = t_door_metal_c;
   ter(SEEX    , SEEY * 2 - 1) = t_door_metal_c;
  }

  switch (rng(1, 3)) {
  case 1:	// Weapons testing
   add_spawn(mon_secubot, 1,            6,            6);
   add_spawn(mon_secubot, 1, SEEX * 2 - 7,            6);
   add_spawn(mon_secubot, 1,            6, SEEY * 2 - 7);
   add_spawn(mon_secubot, 1, SEEX * 2 - 7, SEEY * 2 - 7);
   add_trap(SEEX - 2, SEEY - 2, tr_dissector);
   add_trap(SEEX + 1, SEEY - 2, tr_dissector);
   add_trap(SEEX - 2, SEEY + 1, tr_dissector);
   add_trap(SEEX + 1, SEEY + 1, tr_dissector);
   if (!one_in(3)) {
    rn = dice(4, 3);
    for (int i = 0; i < rn; i++) {
     add_item(SEEX - 1, SEEY - 1, (*itypes)[itm_laser_pack], 0);
     add_item(SEEX + 1, SEEY - 1, (*itypes)[itm_laser_pack], 0);
    }
    add_item(SEEX - 1, SEEY    , (*itypes)[itm_v29], 0);
    add_item(SEEX + 1, SEEY    , (*itypes)[itm_ftk93], 0);
   } else if (!one_in(3)) {
    rn = dice(3, 6);
    for (int i = 0; i < rn; i++) {
     add_item(SEEX - 1, SEEY - 1, (*itypes)[itm_mininuke], 0);
     add_item(SEEX    , SEEY - 1, (*itypes)[itm_mininuke], 0);
     add_item(SEEX - 1, SEEY    , (*itypes)[itm_mininuke], 0);
     add_item(SEEX    , SEEY    , (*itypes)[itm_mininuke], 0);
    }
   } else {
    ter(SEEX - 2, SEEY - 1) = t_rack;
    ter(SEEX - 1, SEEY - 1) = t_rack;
    ter(SEEX    , SEEY - 1) = t_rack;
    ter(SEEX + 1, SEEY - 1) = t_rack;
    ter(SEEX - 2, SEEY    ) = t_rack;
    ter(SEEX - 1, SEEY    ) = t_rack;
    ter(SEEX    , SEEY    ) = t_rack;
    ter(SEEX + 1, SEEY    ) = t_rack;
    place_items(mi_ammo, 96, SEEX - 2, SEEY - 1, SEEX + 1, SEEY - 1, false, 0);
    place_items(mi_allguns, 96, SEEX - 2, SEEY, SEEX + 1, SEEY, false, 0);
   }
   break;

  case 2: {	// Netherworld access
   if (!one_in(4)) {	// Trapped netherworld monsters
    tw = rng(SEEY + 3, SEEY + 5);
    bw = tw + 4;
    lw = rng(SEEX - 6, SEEX - 2);
    rw = lw + 6;
    for (int i = lw; i <= rw; i++) {
     for (int j = tw; j <= bw; j++) {
      if (j == tw || j == bw) {
       if ((i - lw) % 2 == 0)
        ter(i, j) = t_wall_h;
       else
        ter(i, j) = t_reinforced_glass_h;
      } else if ((i - lw) % 2 == 0)
       ter(i, j) = t_wall_v;
      else if (j == tw + 2)
       ter(i, j) = t_wall_h;
      else {	// Empty space holds monsters!
       mon_id type = mon_id(rng(mon_flying_polyp, mon_gozu));
       add_spawn(type, 1, i, j);
      }
     }
    }
   }
   tmpcomp = add_computer(SEEX, 8, "Sub-prime contact console", 7);
   tmpcomp->add_option("Terminate Specimens", COMPACT_TERMINATE, 2);
   tmpcomp->add_option("Release Specimens", COMPACT_RELEASE, 3);
   tmpcomp->add_option("Toggle Portal", COMPACT_PORTAL, 8);
   tmpcomp->add_option("Activate Resonance Cascade", COMPACT_CASCADE, 10);
   tmpcomp->add_failure(COMPFAIL_MANHACKS);
   tmpcomp->add_failure(COMPFAIL_SECUBOTS);
   ter(SEEX - 2, 4) = t_radio_tower;
   ter(SEEX + 1, 4) = t_radio_tower;
   ter(SEEX - 2, 7) = t_radio_tower;
   ter(SEEX + 1, 7) = t_radio_tower;
   } break;

  case 3: // Bionics
   add_spawn(mon_secubot, 1,            6,            6);
   add_spawn(mon_secubot, 1, SEEX * 2 - 7,            6);
   add_spawn(mon_secubot, 1,            6, SEEY * 2 - 7);
   add_spawn(mon_secubot, 1, SEEX * 2 - 7, SEEY * 2 - 7);
   add_trap(SEEX - 2, SEEY - 2, tr_dissector);
   add_trap(SEEX + 1, SEEY - 2, tr_dissector);
   add_trap(SEEX - 2, SEEY + 1, tr_dissector);
   add_trap(SEEX + 1, SEEY + 1, tr_dissector);
   square(this, t_counter, SEEX - 1, SEEY - 1, SEEX, SEEY);
   place_items(mi_bionics, 75, SEEX - 1, SEEY - 1, SEEX, SEEY, false, 0);
   line(this, t_reinforced_glass_h, SEEX - 2, SEEY - 2, SEEX + 1, SEEY - 2);
   line(this, t_reinforced_glass_h, SEEX - 2, SEEY + 1, SEEX + 1, SEEY + 1);
   line(this, t_reinforced_glass_v, SEEX - 2, SEEY - 1, SEEX - 2, SEEY);
   line(this, t_reinforced_glass_v, SEEX + 1, SEEY - 1, SEEX + 1, SEEY);
   ter(SEEX - 3, SEEY - 3) = t_console;
   tmpcomp = add_computer(SEEX - 3, SEEY - 3, "Bionic access", 3);
   tmpcomp->add_option("Manifest", COMPACT_LIST_BIONICS, 0);
   tmpcomp->add_option("Open Chambers", COMPACT_RELEASE, 5);
   tmpcomp->add_failure(COMPFAIL_MANHACKS);
   tmpcomp->add_failure(COMPFAIL_SECUBOTS);
   break;
  }
  break;

 case ot_bunker:
  if (t_above == ot_null) {	// We're on ground level
   for (int i = 0; i < SEEX * 2; i++) {
    for (int j = 0; j < SEEY * 2; j++)
     ter(i, j) = grass_or_dirt();
   }
   line(this, t_wall_metal_h,  7,  7, 16,  7);
   line(this, t_wall_metal_h,  8,  8, 15,  8);
   line(this, t_wall_metal_h,  8, 15, 15, 15);
   line(this, t_wall_metal_h,  7, 16, 10, 16);
   line(this, t_wall_metal_h, 14, 16, 16, 16);
   line(this, t_wall_metal_v,  7,  8,  7, 15);
   line(this, t_wall_metal_v, 16,  8, 16, 15);
   line(this, t_wall_metal_v,  8,  9,  8, 14);
   line(this, t_wall_metal_v, 15,  9, 15, 14);
   square(this, t_floor, 9, 10, 14, 14);
   line(this, t_stairs_down,  11,  9, 12,  9);
   line(this, t_door_metal_locked, 11, 15, 12, 15);
   for (int i = 9; i <= 13; i += 2) {
    line(this, t_wall_metal_h,  9, i, 10, i);
    line(this, t_wall_metal_h, 13, i, 14, i);
    add_spawn(mon_turret, 1, 9, i + 1);
    add_spawn(mon_turret, 1, 14, i + 1);
   }
   ter(13, 16) = t_card_military;

  } else { // Below ground!

   square(this, t_rock,  0, 0, SEEX * 2 - 1, SEEY * 2 - 1);
   square(this, t_floor, 1, 1, SEEX * 2 - 2, SEEY * 2 - 2);
   line(this, t_wall_metal_h,  2,  8,  8,  8);
   line(this, t_wall_metal_h, 15,  8, 21,  8);
   line(this, t_wall_metal_h,  2, 15,  8, 15);
   line(this, t_wall_metal_h, 15, 15, 21, 15);
   for (int j = 2; j <= 16; j += 7) {
    ter( 9, j    ) = t_card_military;
    ter(14, j    ) = t_card_military;
    ter( 9, j + 1) = t_door_metal_locked;
    ter(14, j + 1) = t_door_metal_locked;
    line(this, t_reinforced_glass_v,  9, j + 2,  9, j + 4);
    line(this, t_reinforced_glass_v, 14, j + 2, 14, j + 4);
    line(this, t_wall_metal_v,  9, j + 5,  9, j + 6);
    line(this, t_wall_metal_v, 14, j + 5, 14, j + 6);

// Fill rooms with items!
    for (int i = 2; i <= 15; i += 13) {
     items_location goods;
     int size;
     switch (rng(1, 14)) {
      case  1:
      case  2: goods = mi_bots; size = 85; break;
      case  3:
      case  4: goods = mi_launchers; size = 83; break;
      case  5:
      case  6: goods = mi_mil_rifles; size = 87; break;
      case  7:
      case  8: goods = mi_grenades; size = 88; break;
      case  9:
      case 10: goods = mi_mil_armor; size = 85; break;
      case 11:
      case 12:
      case 13: goods = mi_mil_food; size = 90; break;
      case 14: goods = mi_bionics_mil; size = 78; break;
     }
     place_items(goods, size, i, j, i + 6, j + 5, false, 0);
    }
   }
   line(this, t_wall_metal_h, 1, 1, SEEX * 2 - 2, 1);
   line(this, t_wall_metal_h, 1, SEEY * 2 - 2, SEEX * 2 - 2, SEEY * 2 - 2);
   line(this, t_wall_metal_v, 1, 2, 1, SEEY * 2 - 3);
   line(this, t_wall_metal_v, SEEX * 2 - 2, 2, SEEX * 2 - 2, SEEY * 2 - 3);
   ter(SEEX - 1, 21) = t_stairs_up;
   ter(SEEX,     21) = t_stairs_up;
  }
  break;

 case ot_outpost: {
  for (int i = 0; i < SEEX * 2; i++) {
   for (int j = 0; j < SEEY * 2; j++)
    ter(i, j) = grass_or_dirt();
  }
  square(this, t_dirt, 3, 3, 20, 20);
  line(this, t_wall_metal_h,  2,  2, 10,  2);
  line(this, t_wall_metal_h, 13,  2, 21,  2);
  line(this, t_wall_metal_h,  2, 21, 10, 21);
  line(this, t_wall_metal_h, 13, 21, 21, 21);
  line(this, t_wall_metal_v,  2,  3,  2, 10);
  line(this, t_wall_metal_v, 21,  3, 21, 10);
  line(this, t_wall_metal_v,  2, 13,  2, 20);
  line(this, t_wall_metal_v, 21, 13, 21, 20);
// Place some random buildings

  bool okay = true;
  while (okay) {
   int buildx = rng(6, 17), buildy = rng(6, 17);
   int buildwidthmax  = (buildx <= 11 ? buildx - 3 : 20 - buildx),
       buildheightmax = (buildy <= 11 ? buildy - 3 : 20 - buildy);
   int buildwidth = rng(3, buildwidthmax), buildheight = rng(3, buildheightmax);
   if (ter(buildx, buildy) != t_dirt)
    okay = false;
   else {
    int bx1 = buildx - buildwidth, bx2 = buildx + buildwidth,
        by1 = buildy - buildheight, by2 = buildy + buildheight;
    square(this, t_floor, bx1, by1, bx2, by2);
    line(this, t_wall_metal_h, bx1, by1, bx2, by1);
    line(this, t_wall_metal_h, bx1, by2, bx2, by2);
    line(this, t_wall_metal_v, bx1, by1, bx1, by2);
    line(this, t_wall_metal_v, bx2, by1, bx2, by2);
    switch (rng(1, 3)) {  // What type of building?
    case 1: // Barracks
     for (int i = by1 + 1; i <= by2 - 1; i += 2) {
      line(this, t_bed, bx1 + 1, i, bx1 + 2, i);
      line(this, t_bed, bx2 - 2, i, bx2 - 1, i);
     }
     place_items(mi_bedroom, 84, bx1 + 1, by1 + 1, bx2 - 1, by2 - 1, false, 0);
     break;
    case 2: // Armory
     line(this, t_counter, bx1 + 1, by1 + 1, bx2 - 1, by1 + 1);
     line(this, t_counter, bx1 + 1, by2 - 1, bx2 - 1, by2 - 1);
     line(this, t_counter, bx1 + 1, by1 + 2, bx1 + 1, by2 - 2);
     line(this, t_counter, bx2 - 1, by1 + 2, bx2 - 1, by2 - 2);
     place_items(mi_mil_rifles, 40, bx1+1, by1+1, bx2-1, by1+1, false, 0);
     place_items(mi_launchers,  40, bx1+1, by2-1, bx2-1, by2-1, false, 0);
     place_items(mi_grenades,   40, bx1+1, by1+2, bx1+1, by2-2, false, 0);
     place_items(mi_mil_armor,  40, bx2-1, by1+2, bx2-1, by2-2, false, 0);
     break;
    case 3: // Supplies
     for (int i = by1 + 1; i <= by2 - 1; i += 3) {
      line(this, t_rack, bx1 + 2, i, bx2 - 2, i);
      place_items(mi_mil_food, 78, bx1 + 2, i, bx2 - 2, i, false, 0);
     }
     break;
    }
    std::vector<direction> doorsides;
    if (bx1 > 3)
     doorsides.push_back(WEST);
    if (bx2 < 20)
     doorsides.push_back(EAST);
    if (by1 > 3)
     doorsides.push_back(NORTH);
    if (by2 < 20)
     doorsides.push_back(SOUTH);
    int doorx, doory;
    switch (doorsides[rng(0, doorsides.size() - 1)]) {
     case WEST:
      doorx = bx1;
      doory = rng(by1 + 1, by2 - 1);
      break;
     case EAST:
      doorx = bx2;
      doory = rng(by1 + 1, by2 - 1);
      break;
     case NORTH:
      doorx = rng(bx1 + 1, bx2 - 1);
      doory = by1;
      break;
     case SOUTH:
      doorx = rng(bx1 + 1, bx2 - 1);
      doory = by2;
      break;
    }
    for (int i = doorx - 1; i <= doorx + 1; i++) {
     for (int j = doory - 1; j <= doory + 1; j++) {
      i_clear(i, j);
      if (ter(i, j) == t_bed || ter(i, j) == t_rack || ter(i, j) == t_counter)
       ter(i, j) = t_floor;
     }
    }
    ter(doorx, doory) = t_door_c;
   }
  }
// Seal up the entrances if there's walls there
  if (ter(11,  3) != t_dirt)
   ter(11,  2) = t_wall_metal_h;
  if (ter(12,  3) != t_dirt)
   ter(12,  2) = t_wall_metal_h;

  if (ter(11, 20) != t_dirt)
   ter(11,  2) = t_wall_metal_h;
  if (ter(12, 20) != t_dirt)
   ter(12,  2) = t_wall_metal_h;

  if (ter( 3, 11) != t_dirt)
   ter( 2, 11) = t_wall_metal_v;
  if (ter( 3, 12) != t_dirt)
   ter( 2, 12) = t_wall_metal_v;

  if (ter( 3, 11) != t_dirt)
   ter( 2, 11) = t_wall_metal_v;
  if (ter( 3, 12) != t_dirt)
   ter( 2, 12) = t_wall_metal_v;

// Place turrets by (possible) entrances
  add_spawn(mon_turret, 1,  3, 11);
  add_spawn(mon_turret, 1,  3, 12);
  add_spawn(mon_turret, 1, 20, 11);
  add_spawn(mon_turret, 1, 20, 12);
  add_spawn(mon_turret, 1, 11,  3);
  add_spawn(mon_turret, 1, 12,  3);
  add_spawn(mon_turret, 1, 11, 20);
  add_spawn(mon_turret, 1, 12, 20);

// Finally, scatter dead bodies / mil zombies
  for (int i = 0; i < 20; i++) {
   int rnx = rng(3, 20), rny = rng(3, 20);
   if (move_cost(rnx, rny) != 0) {
    if (one_in(5)) // Military zombie
     add_spawn(mon_zombie_soldier, 1, rnx, rny);
    else if (one_in(2)) {
     item body;
     body.make_corpse(g->itypes[itm_corpse], g->mtypes[mon_null], 0);
     add_item(rnx, rny, body);
     place_items(mi_launchers,  10, rnx, rny, rnx, rny, true, 0);
     place_items(mi_mil_rifles, 30, rnx, rny, rnx, rny, true, 0);
     place_items(mi_mil_armor,  70, rnx, rny, rnx, rny, true, 0);
     place_items(mi_mil_food,   40, rnx, rny, rnx, rny, true, 0);
     add_item(rnx, rny, (*itypes)[itm_id_military], 0);
    } else if (one_in(20))
     rough_circle(this, t_rubble, rnx, rny, rng(3, 6));
   }
  }
// Oh wait--let's also put radiation in any rubble
  for (int i = 0; i < SEEX * 2; i++) {
   for (int j = 0; j < SEEY * 2; j++) {
    radiation(i, j) += (one_in(5) ? rng(1, 2) : 0);
    if (ter(i, j) == t_rubble)
     radiation(i, j) += rng(1, 3);
   }
  }

 } break;

 case ot_silo:
  if (t_above == ot_null) {	// We're on ground level
   for (int i = 0; i < SEEX * 2; i++) {
    for (int j = 0; j < SEEY * 2; j++) {
     if (trig_dist(i, j, SEEX, SEEY) <= 6)
      ter(i, j) = t_metal_floor;
     else
      ter(i, j) = grass_or_dirt();
    }
   }
   switch (rng(1, 4)) {	// Placement of stairs
   case 1:
    lw = 3;
    mw = 5;
    tw = 3;
    break;
   case 2:
    lw = 3;
    mw = 5;
    tw = SEEY * 2 - 4;
    break;
   case 3:
    lw = SEEX * 2 - 7;
    mw = lw;
    tw = 3;
    break;
   case 4:
    lw = SEEX * 2 - 7;
    mw = lw;
    tw = SEEY * 2 - 4;
    break;
   }
   for (int i = lw; i <= lw + 2; i++) {
    ter(i, tw    ) = t_wall_metal_h;
    ter(i, tw + 2) = t_wall_metal_h;
   }
   ter(lw    , tw + 1) = t_wall_metal_v;
   ter(lw + 1, tw + 1) = t_stairs_down;
   ter(lw + 2, tw + 1) = t_wall_metal_v;
   ter(mw    , tw + 1) = t_door_metal_locked;
   ter(mw    , tw + 2) = t_card_military;

  } else {	// We are NOT above ground.
   for (int i = 0; i < SEEX * 2; i++) {
    for (int j = 0; j < SEEY * 2; j++) {
     if (trig_dist(i, j, SEEX, SEEY) > 7)
      ter(i, j) = t_rock;
     else if (trig_dist(i, j, SEEX, SEEY) > 5) {
      ter(i, j) = t_metal_floor;
      if (one_in(30))
       add_field(NULL, i, j, fd_nuke_gas, 2);	// NULL game; no messages
     } else if (trig_dist(i, j, SEEX, SEEY) == 5) {
      ter(i, j) = t_hole;
      add_trap(i, j, tr_ledge);
     } else
      ter(i, j) = t_missile;
    }
   }
   silo_rooms(this);
  }
  break;

 case ot_silo_finale: {
  for (int i = 0; i < SEEX * 2; i++) {
   for (int j = 0; j < SEEY * 2; j++) {
    if (i == 5) {
     if (j > 4 && j < SEEY)
      ter(i, j) = t_reinforced_glass_v;
     else if (j == SEEY * 2 - 4)
      ter(i, j) = t_door_metal_c;
     else
      ter(i, j) = t_rock;
    } else
     ter(i, j) = t_rock_floor;
   }
  }
  ter(0, 0) = t_stairs_up;
  tmpcomp = add_computer(4, 5, "Missile Controls", 8);
  tmpcomp->add_option("Launch Missile", COMPACT_MISS_LAUNCH, 10);
  tmpcomp->add_option("Disarm Missile", COMPACT_MISS_DISARM,  8);
  tmpcomp->add_failure(COMPFAIL_SECUBOTS);
  tmpcomp->add_failure(COMPFAIL_DAMAGE);
  } break;

 case ot_temple:
 case ot_temple_stairs:
  if (t_above == ot_null) { // Ground floor
// TODO: More varieties?
   square(this, t_dirt, 0, 0, 23, 23);
   square(this, t_grate, SEEX - 1, SEEY - 1, SEEX, SEEX);
   ter(SEEX + 1, SEEY + 1) = t_pedestal_temple;
  } else { // Underground!  Shit's about to get interesting!
// Start with all rock floor
   square(this, t_rock_floor, 0, 0, SEEX * 2 - 1, SEEY * 2 - 1);
// We always start at the south and go north.
// We use (g->levx / 2 + g->levz) % 5 to guarantee that rooms don't repeat.
   switch (1 + int(g->levy / 2 + g->levz) % 4) {// TODO: More varieties!

    case 1: // Flame bursts
     square(this, t_rock, 0, 0, SEEX - 1, SEEY * 2 - 1);
     square(this, t_rock, SEEX + 2, 0, SEEX * 2 - 1, SEEY * 2 - 1);
     for (int i = 2; i < SEEY * 2 - 4; i++) {
      add_field(g, SEEX    , i, fd_fire_vent, rng(1, 3));
      add_field(g, SEEX + 1, i, fd_fire_vent, rng(1, 3));
     }
     break;

    case 2: // Spreading water
     square(this, t_water_dp, 4, 4, 5, 5);
     add_spawn(mon_sewer_snake, 1, 4, 4);

     square(this, t_water_dp, SEEX * 2 - 5, 4, SEEX * 2 - 4, 6);
     add_spawn(mon_sewer_snake, 1, SEEX * 2 - 5, 4);

     square(this, t_water_dp, 4, SEEY * 2 - 5, 6, SEEY * 2 - 4);

     square(this, t_water_dp, SEEX * 2 - 5, SEEY * 2 - 5, SEEX * 2 - 4,
                              SEEY * 2 - 4);

     square(this, t_rock, 0, SEEY * 2 - 2, SEEX - 1, SEEY * 2 - 1);
     square(this, t_rock, SEEX + 2, SEEY * 2 - 2, SEEX * 2 - 1, SEEY * 2 - 1);
     line(this, t_grate, SEEX, 1, SEEX + 1, 1); // To drain the water
     add_trap(SEEX, SEEY * 2 - 2, tr_temple_flood);
     add_trap(SEEX + 1, SEEY * 2 - 2, tr_temple_flood);
     for (int y = 2; y < SEEY * 2 - 2; y++) {
      for (int x = 2; x < SEEX * 2 - 2; x++) {
       if (ter(x, y) == t_rock_floor && one_in(4))
        add_trap(x, y, tr_temple_flood);
      }
     }
     break;

    case 3: { // Flipping walls puzzle
     line(this, t_rock, 0, 0, SEEX - 1, 0);
     line(this, t_rock, SEEX + 2, 0, SEEX * 2 - 1, 0);
     line(this, t_rock, SEEX - 1, 1, SEEX - 1, 6);
     line(this, t_bars, SEEX + 2, 1, SEEX + 2, 6);
     ter(14, 1) = t_switch_rg;
     ter(15, 1) = t_switch_gb;
     ter(16, 1) = t_switch_rb;
     ter(17, 1) = t_switch_even;
// Start with clear floors--then work backwards to the starting state
     line(this, t_floor_red,   SEEX, 1, SEEX + 1, 1);
     line(this, t_floor_green, SEEX, 2, SEEX + 1, 2);
     line(this, t_floor_blue,  SEEX, 3, SEEX + 1, 3);
     line(this, t_floor_red,   SEEX, 4, SEEX + 1, 4);
     line(this, t_floor_green, SEEX, 5, SEEX + 1, 5);
     line(this, t_floor_blue,  SEEX, 6, SEEX + 1, 6);
// Now, randomly choose actions
// Set up an actions vector so that there's not undue repetion
     std::vector<int> actions;
     actions.push_back(1);
     actions.push_back(2);
     actions.push_back(3);
     actions.push_back(4);
     actions.push_back(rng(1, 3));
     while (!actions.empty()) {
      int index = rng(0, actions.size() - 1);
      int action = actions[index];
      actions.erase(actions.begin() + index);
      for (int y = 1; y < 7; y++) {
       for (int x = SEEX; x <= SEEX + 1; x++) {
        switch (action) {
         case 1: // Toggle RG
          if (ter(x, y) == t_floor_red)
           ter(x, y) = t_rock_red;
          else if (ter(x, y) == t_rock_red)
           ter(x, y) = t_floor_red;
          else if (ter(x, y) == t_floor_green)
           ter(x, y) = t_rock_green;
          else if (ter(x, y) == t_rock_green)
           ter(x, y) = t_floor_green;
          break;
         case 2: // Toggle GB
          if (ter(x, y) == t_floor_blue)
           ter(x, y) = t_rock_blue;
          else if (ter(x, y) == t_rock_blue)
           ter(x, y) = t_floor_blue;
          else if (ter(x, y) == t_floor_green)
           ter(x, y) = t_rock_green;
          else if (ter(x, y) == t_rock_green)
           ter(x, y) = t_floor_green;
          break;
         case 3: // Toggle RB
          if (ter(x, y) == t_floor_blue)
           ter(x, y) = t_rock_blue;
          else if (ter(x, y) == t_rock_blue)
           ter(x, y) = t_floor_blue;
          else if (ter(x, y) == t_floor_red)
           ter(x, y) = t_rock_red;
          else if (ter(x, y) == t_rock_red)
           ter(x, y) = t_floor_red;
          break;
         case 4: // Toggle Even
          if (y % 2 == 0) {
           if (ter(x, y) == t_floor_blue)
            ter(x, y) = t_rock_blue;
           else if (ter(x, y) == t_rock_blue)
            ter(x, y) = t_floor_blue;
           else if (ter(x, y) == t_floor_red)
            ter(x, y) = t_rock_red;
           else if (ter(x, y) == t_rock_red)
            ter(x, y) = t_floor_red;
           else if (ter(x, y) == t_floor_green)
            ter(x, y) = t_rock_green;
           else if (ter(x, y) == t_rock_green)
            ter(x, y) = t_floor_green;
          }
          break;
        }
       }
      }
     }
    } break;

    case 4: { // Toggling walls maze
     square(this, t_rock,        0,            0, SEEX     - 1,            1);
     square(this, t_rock,        0, SEEY * 2 - 2, SEEX     - 1, SEEY * 2 - 1);
     square(this, t_rock,        0,            2, SEEX     - 4, SEEY * 2 - 3);
     square(this, t_rock, SEEX + 2,            0, SEEX * 2 - 1,            1);
     square(this, t_rock, SEEX + 2, SEEY * 2 - 2, SEEX * 2 - 1, SEEY * 2 - 1);
     square(this, t_rock, SEEX + 5,            2, SEEX * 2 - 1, SEEY * 2 - 3);
     int x = rng(SEEX - 1, SEEX + 2), y = 2;
     std::vector<point> path; // Path, from end to start
     while (x < SEEX - 1 || x > SEEX + 2 || y < SEEY * 2 - 2) {
      path.push_back( point(x, y) );
      ter(x, y) = ter_id( rng(t_floor_red, t_floor_blue) );
      if (y == SEEY * 2 - 2) {
       if (x < SEEX - 1)
        x++;
       else if (x > SEEX + 2)
        x--;
      } else {
       std::vector<point> next;
       for (int nx = x - 1; nx <= x + 1; nx++ ) {
        for (int ny = y; ny <= y + 1; ny++) {
         if (ter(nx, ny) == t_rock_floor)
          next.push_back( point(nx, ny) );
        }
       }
       int index = rng(0, next.size() - 1);
       x = next[index].x;
       y = next[index].y;
      }
     }
// Now go backwards through path (start to finish), toggling any tiles that need
     bool toggle_red = false, toggle_green = false, toggle_blue = false;
     for (int i = path.size() - 1; i >= 0; i--) {
      if (ter(path[i].x, path[i].y) == t_floor_red) {
       toggle_green = !toggle_green;
       if (toggle_red)
        ter(path[i].x, path[i].y) = t_rock_red;
      } else if (ter(path[i].x, path[i].y) == t_floor_green) {
       toggle_blue = !toggle_blue;
       if (toggle_green)
        ter(path[i].x, path[i].y) = t_rock_green;
      } else if (ter(path[i].x, path[i].y) == t_floor_blue) {
       toggle_red = !toggle_red;
       if (toggle_blue)
        ter(path[i].x, path[i].y) = t_rock_blue;
      }
     }
// Finally, fill in the rest with random tiles, and place toggle traps
     for (int i = SEEX - 3; i <= SEEX + 4; i++) {
      for (int j = 2; j <= SEEY * 2 - 2; j++) {
       add_trap(i, j, tr_temple_toggle);
       if (ter(i, j) == t_rock_floor)
        ter(i, j) = ter_id( rng(t_rock_red, t_floor_blue) );
      }
     }
    } break;
   } // Done with room type switch
// Stairs down if we need them
   if (terrain_type == ot_temple_stairs)
    line(this, t_stairs_down, SEEX, 0, SEEX + 1, 0);
// Stairs at the south if t_above has stairs down.
   if (t_above == ot_temple_stairs)
    line(this, t_stairs_up, SEEX, SEEY * 2 - 1, SEEX + 1, SEEY * 2 - 1);

  } // Done with underground-only stuff
  break;

 case ot_temple_finale:
  square(this, t_rock, 0, 0, SEEX * 2 - 1, SEEX * 2 - 1);
  square(this, t_rock_floor, SEEX - 1, 1, SEEX + 2, 4);
  square(this, t_rock_floor, SEEX, 5, SEEX + 1, SEEY * 2 - 1);
  line(this, t_stairs_up, SEEX, SEEY * 2 - 1, SEEX + 1, SEEY * 2 - 1);
  add_item(rng(SEEX, SEEX + 1), rng(2, 3), g->new_artifact(), 0);
  add_item(rng(SEEX, SEEX + 1), rng(2, 3), g->new_artifact(), 0);
  return;

 case ot_sewage_treatment:
  square(this, t_floor, 0,  0, 23, 23); // Set all to floor
  line(this, t_wall_h,  0,  0, 23,  0); // Top wall
  line(this, t_window,  1,  0,  6,  0); // Its windows
  line(this, t_wall_h,  0, 23, 23, 23); // Bottom wall
  line(this, t_wall_h,  1,  5,  6,  5); // Interior wall (front office)
  line(this, t_wall_h,  1, 14,  6, 14); // Interior wall (equipment)
  line(this, t_wall_h,  1, 20,  7, 20); // Interior wall (stairs)
  line(this, t_wall_h, 14, 15, 22, 15); // Interior wall (tank)
  line(this, t_wall_v,  0,  1,  0, 22); // Left wall
  line(this, t_wall_v, 23,  1, 23, 22); // Right wall
  line(this, t_wall_v,  7,  1,  7,  5); // Interior wall (front office)
  line(this, t_wall_v,  7, 14,  7, 19); // Interior wall (stairs)
  line(this, t_wall_v,  4, 15,  4, 19); // Interior wall (mid-stairs)
  line(this, t_wall_v, 14, 15, 14, 20); // Interior wall (tank)
  line(this, t_wall_glass_v,  7,  6,  7, 13); // Interior glass (equipment)
  line(this, t_wall_glass_h,  8, 20, 13, 20); // Interior glass (flow)
  line(this, t_counter,  1,  3,  3,  3); // Desk (front office);
  line(this, t_counter,  1,  6,  1, 13); // Counter (equipment);
// Central tanks:
  square(this, t_sewage, 10,  3, 13,  6);
  square(this, t_sewage, 17,  3, 20,  6);
  square(this, t_sewage, 10, 10, 13, 13);
  square(this, t_sewage, 17, 10, 20, 13);
// Drainage tank
  square(this, t_sewage, 16, 16, 21, 18);
  square(this, t_grate,  18, 16, 19, 17);
  line(this, t_sewage, 17, 19, 20, 19);
  line(this, t_sewage, 18, 20, 19, 20);
  line(this, t_sewage,  2, 21, 19, 21);
  line(this, t_sewage,  2, 22, 19, 22);
// Pipes and pumps
  line(this, t_sewage_pipe,  1, 15,  1, 19);
  line(this, t_sewage_pump,  1, 21,  1, 22);
// Stairs down
  ter(2, 15) = t_stairs_down;
// Now place doors
  ter(rng(2, 5), 0) = t_door_c;
  ter(rng(3, 5), 5) = t_door_c;
  ter(5, 14) = t_door_c;
  ter(7, rng(15, 17)) = t_door_c;
  ter(14, rng(17, 19)) = t_door_c;
  if (one_in(3)) // back door
   ter(23, rng(19, 22)) = t_door_locked;
  ter(4, 19) = t_door_metal_locked;
  ter(2, 19) = t_console;
  ter(6, 19) = t_console;
// Computers to unlock stair room, and items
  tmpcomp = add_computer(2, 19, "EnviroCom OS v2.03", 1);
  tmpcomp->add_option("Unlock stairs", COMPACT_OPEN, 0);
  tmpcomp->add_failure(COMPFAIL_SHUTDOWN);

  tmpcomp = add_computer(6, 19, "EnviroCom OS v2.03", 1);
  tmpcomp->add_option("Unlock stairs", COMPACT_OPEN, 0);
  tmpcomp->add_failure(COMPFAIL_SHUTDOWN);
  place_items(mi_sewage_plant, 80, 1, 6, 1, 13, false, 0);

  break;

 case ot_sewage_treatment_hub: // Stairs up, center of 3x3 of treatment_below
  square(this, t_floor, 0,  0, 23, 23);
// Top & left walls; right & bottom are handled by adjacent terrain
  line(this, t_wall_h,  0,  0, 23,  0);
  line(this, t_wall_v,  0,  1,  0, 23);
// Top-left room
  line(this, t_wall_v,  8,  1,  8,  8);
  line(this, t_wall_h,  1,  9,  9,  9);
  line(this, t_wall_glass_h, rng(1, 3), 9, rng(4, 7), 9);
  ter(2, 15) = t_stairs_up;
  ter(8, 8) = t_door_c;
  ter(3, 0) = t_door_c;

// Bottom-left room - stairs and equipment
  line(this, t_wall_h,  1, 14,  8, 14);
  line(this, t_wall_glass_h, rng(1, 3), 14, rng(5, 8), 14);
  line(this, t_wall_v,  9, 14,  9, 23);
  line(this, t_wall_glass_v, 9, 16, 9, 19);
  square(this, t_counter, 5, 16, 6, 20);
  place_items(mi_sewage_plant, 80, 5, 16, 6, 20, false, 0);
  ter(0, 20) = t_door_c;
  ter(9, 20) = t_door_c;

// Bottom-right room
  line(this, t_wall_v, 14, 19, 14, 23);
  line(this, t_wall_h, 14, 18, 19, 18);
  line(this, t_wall_h, 21, 14, 23, 14);
  ter(14, 18) = t_wall_h;
  ter(14, 20) = t_door_c;
  ter(15, 18) = t_door_c;
  line(this, t_wall_v, 20, 15, 20, 18);

// Tanks and their content
  for (int i = 9; i <= 16; i += 7) {
   for (int j = 2; j <= 9; j += 7) {
    square(this, t_rock, i, j, i + 5, j + 5);
    square(this, t_sewage, i + 1, j + 1, i + 4, j + 4);
   }
  }
  square(this, t_rock, 16, 15, 19, 17); // Wall around sewage from above
  square(this, t_rock, 10, 15, 14, 17); // Extra walls for southward flow
// Flow in from north, east, and west always connects to the corresponding tank
  square(this, t_sewage, 10,  0, 13,  2); // North -> NE tank
  square(this, t_sewage, 21, 10, 23, 13); // East  -> SE tank
  square(this, t_sewage,  0, 10,  9, 13); // West  -> SW tank
// Flow from south may go to SW tank or SE tank
  square(this, t_sewage, 10, 16, 13, 23);
  if (one_in(2)) { // To SW tank
   square(this, t_sewage, 10, 14, 13, 17);
// Then, flow from above may be either to flow from south, to SE tank, or both
   switch (rng(1, 5)) {
   case 1:
   case 2: // To flow from south
    square(this, t_sewage, 14, 16, 19, 17);
    line(this, t_bridge, 15, 16, 15, 17);
    if (!one_in(4))
     line(this, t_wall_glass_h, 16, 18, 19, 18); // Viewing window
    break;
   case 3:
   case 4: // To SE tank
    square(this, t_sewage, 18, 14, 19, 17);
    if (!one_in(4))
     line(this, t_wall_glass_v, 20, 15, 20, 17); // Viewing window
    break;
   case 5: // Both!
    square(this, t_sewage, 14, 16, 19, 17);
    square(this, t_sewage, 18, 14, 19, 17);
   line(this, t_bridge, 15, 16, 15, 17);
    if (!one_in(4))
     line(this, t_wall_glass_h, 16, 18, 19, 18); // Viewing window
    if (!one_in(4))
     line(this, t_wall_glass_v, 20, 15, 20, 17); // Viewing window
    break;
   }
  } else { // To SE tank, via flow from above
   square(this, t_sewage, 14, 16, 19, 17);
   square(this, t_sewage, 18, 14, 19, 17);
   line(this, t_bridge, 15, 16, 15, 17);
   if (!one_in(4))
    line(this, t_wall_glass_h, 16, 18, 19, 18); // Viewing window
   if (!one_in(4))
    line(this, t_wall_glass_v, 20, 15, 20, 17); // Viewing window
  }

// Next, determine how the tanks interconnect.
  rn = rng(1, 4); // Which of the 4 possible connections is missing?
  if (rn != 1) {
   line(this, t_sewage, 14,  4, 14,  5);
   line(this, t_bridge, 15,  4, 15,  5);
   line(this, t_sewage, 16,  4, 16,  5);
  }
  if (rn != 2) {
   line(this, t_sewage, 18,  7, 19,  7);
   line(this, t_bridge, 18,  8, 19,  8);
   line(this, t_sewage, 18,  9, 19,  9);
  }
  if (rn != 3) {
   line(this, t_sewage, 14, 11, 14, 12);
   line(this, t_bridge, 15, 11, 15, 12);
   line(this, t_sewage, 16, 11, 16, 12);
  }
  if (rn != 4) {
   line(this, t_sewage, 11,  7, 12,  7);
   line(this, t_bridge, 11,  8, 12,  8);
   line(this, t_sewage, 11,  9, 12,  9);
  }
// Bridge connecting bottom two rooms
  line(this, t_bridge, 10, 20, 13, 20);
// Possibility of extra equipment shelves
  if (!one_in(3)) {
   line(this, t_rack, 23, 1, 23, 4);
   place_items(mi_sewage_plant, 60, 23, 1, 23, 4, false, 0);
  }


// Finally, choose what the top-left and bottom-right rooms do.
  if (one_in(2)) { // Upper left is sampling, lower right valuable finds
// Upper left...
   line(this, t_wall_h, 1, 3, 2, 3);
   line(this, t_wall_h, 1, 5, 2, 5);
   line(this, t_wall_h, 1, 7, 2, 7);
   ter(1, 4) = t_sewage_pump;
   ter(2, 4) = t_counter;
   ter(1, 6) = t_sewage_pump;
   ter(2, 6) = t_counter;
   ter(1, 2) = t_console;
   tmpcomp = add_computer(1, 2, "EnviroCom OS v2.03", 0);
   tmpcomp->add_option("Download Sewer Maps", COMPACT_MAP_SEWER, 0);
   tmpcomp->add_option("Divert sample", COMPACT_SAMPLE, 3);
   tmpcomp->add_failure(COMPFAIL_PUMP_EXPLODE);
   tmpcomp->add_failure(COMPFAIL_PUMP_LEAK);
// Lower right...
   line(this, t_counter, 15, 23, 22, 23);
   place_items(mi_sewer, 65, 15, 23, 22, 23, false, 0);
   line(this, t_counter, 23, 15, 23, 19);
   place_items(mi_sewer, 65, 23, 15, 23, 19, false, 0);
  } else { // Upper left is valuable finds, lower right is sampling
// Upper left...
   line(this, t_counter,     1, 1, 1, 7);
   place_items(mi_sewer, 65, 1, 1, 1, 7, false, 0);
   line(this, t_counter,     7, 1, 7, 7);
   place_items(mi_sewer, 65, 7, 1, 7, 7, false, 0);
// Lower right...
   line(this, t_wall_v, 17, 22, 17, 23);
   line(this, t_wall_v, 19, 22, 19, 23);
   line(this, t_wall_v, 21, 22, 21, 23);
   ter(18, 23) = t_sewage_pump;
   ter(18, 22) = t_counter;
   ter(20, 23) = t_sewage_pump;
   ter(20, 22) = t_counter;
   ter(16, 23) = t_console;
   tmpcomp = add_computer(16, 23, "EnviroCom OS v2.03", 0);
   tmpcomp->add_option("Download Sewer Maps", COMPACT_MAP_SEWER, 0);
   tmpcomp->add_option("Divert sample", COMPACT_SAMPLE, 3);
   tmpcomp->add_failure(COMPFAIL_PUMP_EXPLODE);
   tmpcomp->add_failure(COMPFAIL_PUMP_LEAK);
  }
  break;

 case ot_sewage_treatment_under:
  square(this, t_floor, 0,  0, 23, 23);

  if (t_north == ot_sewage_treatment_under || t_north == ot_sewage_treatment_hub ||
      (t_north >= ot_sewer_ns && t_north <= ot_sewer_nesw &&
       connects_to(t_north, 2))) {
   if (t_north == ot_sewage_treatment_under ||
       t_north == ot_sewage_treatment_hub) {
    line(this, t_wall_h,  0,  0, 23,  0);
    ter(3, 0) = t_door_c;
   }
   n_fac = 1;
   square(this, t_sewage, 10, 0, 13, 13);
  }

  if (t_east == ot_sewage_treatment_under ||
      t_east == ot_sewage_treatment_hub ||
      (t_east >= ot_sewer_ns && t_east <= ot_sewer_nesw &&
       connects_to(t_east, 3))) {
   e_fac = 1;
   square(this, t_sewage, 10, 10, 23, 13);
  }

  if (t_south == ot_sewage_treatment_under ||
      t_south == ot_sewage_treatment_hub ||
      (t_south >= ot_sewer_ns && t_south <= ot_sewer_nesw &&
       connects_to(t_south, 0))) {
   s_fac = 1;
   square(this, t_sewage, 10, 10, 13, 23);
  }

  if (t_west == ot_sewage_treatment_under ||
      t_west == ot_sewage_treatment_hub ||
      (t_west >= ot_sewer_ns && t_west <= ot_sewer_nesw &&
       connects_to(t_west, 1))) {
   if (t_west == ot_sewage_treatment_under ||
       t_west == ot_sewage_treatment_hub) {
    line(this, t_wall_v,  0,  1,  0, 23);
    ter(0, 20) = t_door_c;
   }
   w_fac = 1;
   square(this, t_sewage,  0, 10, 13, 13);
  }
  break;

 case ot_mine_entrance: {
  for (int i = 0; i < SEEX * 2; i++) {
   for (int j = 0; j < SEEY * 2; j++)
    ter(i, j) = grass_or_dirt();
  }
  int tries = 0;
  bool build_shaft = true;
  do {
   int x1 = rng(1, SEEX * 2 - 10), y1 = rng(1, SEEY * 2 - 10);
   int x2 = x1 + rng(4, 9),        y2 = y1 + rng(4, 9);
   if (build_shaft) {
    build_mine_room(this, room_mine_shaft, x1, y1, x2, y2);
    build_shaft = false;
   } else {
    bool okay = true;
    for (int x = x1; x <= x2 && okay; x++) {
     for (int y = y1; y <= y2 && okay; y++) {
      if (ter(x, y) != t_grass && ter(x, y) != t_dirt)
       okay = false;
     }
    }
    if (okay) {
     room_type type = room_type( rng(room_mine_office, room_mine_housing) );
     build_mine_room(this, type, x1, y1, x2, y2);
     tries = 0;
    } else
     tries++;
   }
  } while (tries < 5);
  int ladderx = rng(0, SEEX * 2 - 1), laddery = rng(0, SEEY * 2 - 1);
  while (ter(ladderx, laddery) != t_dirt && ter(ladderx, laddery) != t_grass) {
   ladderx = rng(0, SEEX * 2 - 1);
   laddery = rng(0, SEEY * 2 - 1);
  }
  ter(ladderx, laddery) = t_manhole_cover;

 } break;

 case ot_mine_shaft: // Not intended to actually be inhabited!
  square(this, t_rock, 0, 0, 23, 23);
  square(this, t_hole, SEEX - 3, SEEY - 3, SEEX + 2, SEEY + 2);
  line(this, t_grate, SEEX - 3, SEEY - 4, SEEX + 2, SEEY - 4);
  ter(SEEX - 3, SEEY - 5) = t_ladder_up;
  ter(SEEX + 2, SEEY - 5) = t_ladder_down;
  rotate(rng(0, 3));
  break;

 case ot_mine:
 case ot_mine_down:
  if (t_north >= ot_mine && t_north <= ot_mine_finale)
   n_fac = (one_in(10) ? 0 : -2);
  else
   n_fac = 4;
  if (t_east >= ot_mine  && t_east <= ot_mine_finale)
   e_fac = (one_in(10) ? 0 : -2);
  else
   e_fac = 4;
  if (t_south >= ot_mine && t_south <= ot_mine_finale)
   s_fac = (one_in(10) ? 0 : -2);
  else
   s_fac = 4;
  if (t_west >= ot_mine  && t_west <= ot_mine_finale)
   w_fac = (one_in(10) ? 0 : -2);
  else
   w_fac = 4;

  for (int i = 0; i < SEEX * 2; i++) {
   for (int j = 0; j < SEEY * 2; j++) {
    if (i >= w_fac + rng(0, 2) && i <= SEEX * 2 - 1 - e_fac - rng(0, 2) &&
        j >= n_fac + rng(0, 2) && j <= SEEY * 2 - 1 - s_fac - rng(0, 2) &&
        i + j >= 4 && (SEEX * 2 - i) + (SEEY * 2 - j) >= 6  )
     ter(i, j) = t_rock_floor;
    else
     ter(i, j) = t_rock;
   }
  }

  if (t_above == ot_mine_shaft) { // We need the entrance room
   square(this, t_floor, 10, 10, 15, 15);
   line(this, t_wall_h,  9,  9, 16,  9);
   line(this, t_wall_h,  9, 16, 16, 16);
   line(this, t_wall_v,  9, 10,  9, 15);
   line(this, t_wall_v, 16, 10, 16, 15);
   line(this, t_wall_h, 10, 11, 12, 11);
   ter(10, 10) = t_elevator_control;
   ter(11, 10) = t_elevator;
   ter(10, 12) = t_ladder_up;
   line(this, t_counter, 10, 15, 15, 15);
   place_items(mi_mine_equipment, 86, 10, 15, 15, 15, false, 0);
   if (one_in(2))
    ter(9, 12) = t_door_c;
   else
    ter(16, 12) = t_door_c;

  } else { // Not an entrance; maybe some hazards!
   switch( rng(0, 6) ) {
    case 0: break; // Nothing!  Lucky!

    case 1: { // Toxic gas
     int cx = rng(9, 14), cy = rng(9, 14);
     ter(cx, cy) = t_rock;
     add_field(g, cx, cy, fd_gas_vent, 1);
    } break;

    case 2: { // Lava
     int x1 = rng(6, SEEX),                y1 = rng(6, SEEY),
         x2 = rng(SEEX + 1, SEEX * 2 - 7), y2 = rng(SEEY + 1, SEEY * 2 - 7);
     int num = rng(2, 4);
     for (int i = 0; i < num; i++) {
      int lx1 = x1 + rng(-1, 1), lx2 = x2 + rng(-1, 1),
          ly1 = y1 + rng(-1, 1), ly2 = y2 + rng(-1, 1);
      line(this, t_lava, lx1, ly1, lx2, ly2);
     }
    } break;

    case 3: { // Wrecked equipment
     int x = rng(9, 14), y = rng(9, 14);
     for (int i = x - 3; i < x + 3; i++) {
      for (int j = y - 3; j < y + 3; j++) {
       if (!one_in(4))
        ter(i, j) = t_wreckage;
      }
     }
     place_items(mi_wreckage, 70, x - 3, y - 3, x + 2, y + 2, false, 0);
    } break;

    case 4: { // Dead miners
     int num_bodies = rng(4, 8);
     for (int i = 0; i < num_bodies; i++) {
      int tries = 0;
      point body;
      do {
       body = point(-1, -1);
       int x = rng(0, SEEX * 2 - 1), y = rng(0, SEEY * 2 - 1);
       if (move_cost(x, y) == 2)
        body = point(x, y);
       else
        tries++;
      } while (body.x == -1 && tries < 10);
      if (tries < 10) {
       item miner;
       miner.make_corpse(g->itypes[itm_corpse], g->mtypes[mon_null], 0);
       add_item(body.x, body.y, miner);
       place_items(mi_mine_equipment, 60, body.x, body.y, body.x, body.y,
                   false, 0);
      }
     }
    } break;

    case 5: { // Dark worm!
     int num_worms = rng(1, 5);
     for (int i = 0; i < num_worms; i++) {
      std::vector<direction> sides;
      if (n_fac == 6)
       sides.push_back(NORTH);
      if (e_fac == 6)
       sides.push_back(EAST);
      if (s_fac == 6)
       sides.push_back(SOUTH);
      if (w_fac == 6)
       sides.push_back(WEST);
      if (sides.empty()) {
       add_spawn(mon_dark_wyrm, 1, SEEX, SEEY);
       i = num_worms;
      } else {
       direction side = sides[rng(0, sides.size() - 1)];
       point p;
       switch (side) {
        case NORTH: p = point(rng(1, SEEX * 2 - 2), rng(1, 5)           );break;
        case EAST:  p = point(SEEX * 2 - rng(2, 6), rng(1, SEEY * 2 - 2));break;
        case SOUTH: p = point(rng(1, SEEX * 2 - 2), SEEY * 2 - rng(2, 6));break;
        case WEST:  p = point(rng(1, 5)           , rng(1, SEEY * 2 - 2));break;
       }
       ter(p.x, p.y) = t_rock_floor;
       add_spawn(mon_dark_wyrm, 1, p.x, p.y);
      }
     }
    } break;

    case 6: { // Spiral
     int orx = rng(SEEX - 4, SEEX), ory = rng(SEEY - 4, SEEY);
     line(this, t_rock, orx    , ory    , orx + 5, ory    );
     line(this, t_rock, orx + 5, ory    , orx + 5, ory + 5);
     line(this, t_rock, orx + 1, ory + 5, orx + 5, ory + 5);
     line(this, t_rock, orx + 1, ory + 2, orx + 1, ory + 4);
     line(this, t_rock, orx + 1, ory + 2, orx + 3, ory + 2);
     ter(orx + 3, ory + 3) = t_rock;
     item miner;
     miner.make_corpse(g->itypes[itm_corpse], g->mtypes[mon_null], 0);
     add_item(orx + 2, ory + 3, miner);
     place_items(mi_mine_equipment, 60, orx + 2, ory + 3, orx + 2, ory + 3,
                 false, 0);
    } break;
   }
  }

  if (terrain_type == ot_mine_down) { // Don't forget to build a slope down!
   std::vector<direction> open;
   if (n_fac == 4)
    open.push_back(NORTH);
   if (e_fac == 4)
    open.push_back(EAST);
   if (s_fac == 4)
    open.push_back(SOUTH);
   if (w_fac == 4)
    open.push_back(WEST);

   if (open.empty()) { // We'll have to build it in the center
    int tries = 0;
    point p;
    bool okay = true;
    do {
     p.x = rng(SEEX - 6, SEEX + 1);
     p.y = rng(SEEY - 6, SEEY + 1);
     okay = true;
     for (int i = p.x; i <= p.x + 5 && okay; i++) {
      for (int j = p.y; j <= p.y + 5 && okay; j++) {
       if (ter(i, j) != t_rock_floor)
        okay = false;
      }
     }
     if (!okay)
      tries++;
    } while (!okay && tries < 10);
    if (tries == 10) // Clear the area around the slope down
     square(this, t_rock_floor, p.x, p.y, p.x + 5, p.y + 5);
    square(this, t_slope_down, p.x + 1, p.y + 1, p.x + 2, p.y + 2);

   } else { // We can build against a wall
    direction side = open[rng(0, open.size() - 1)];
    switch (side) {
     case NORTH:
      square(this, t_rock_floor, SEEX - 3, 6, SEEX + 2, SEEY);
      line(this, t_slope_down, SEEX - 2, 6, SEEX + 1, 6);
      break;
     case EAST:
      square(this, t_rock_floor, SEEX + 1, SEEY - 3, SEEX * 2 - 7, SEEY + 2);
      line(this, t_slope_down, SEEX * 2 - 7, SEEY - 2, SEEX * 2 - 7, SEEY + 1);
      break;
     case SOUTH:
      square(this, t_rock_floor, SEEX - 3, SEEY + 1, SEEX + 2, SEEY * 2 - 7);
      line(this, t_slope_down, SEEX - 2, SEEY * 2 - 7, SEEX + 1, SEEY * 2 - 7);
      break;
     case WEST:
      square(this, t_rock_floor, 6, SEEY - 3, SEEX, SEEY + 2);
      line(this, t_slope_down, 6, SEEY - 2, 6, SEEY + 1);
      break;
    }
   }
  } // Done building a slope down

  if (t_above == ot_mine_down) {  // Don't forget to build a slope up!
   std::vector<direction> open;
   if (n_fac == 6 && ter(SEEX, 6) != t_slope_down)
    open.push_back(NORTH);
   if (e_fac == 6 && ter(SEEX * 2 - 7, SEEY) != t_slope_down)
    open.push_back(EAST);
   if (s_fac == 6 && ter(SEEX, SEEY * 2 - 7) != t_slope_down)
    open.push_back(SOUTH);
   if (w_fac == 6 && ter(6, SEEY) != t_slope_down)
    open.push_back(WEST);

   if (open.empty()) { // We'll have to build it in the center
    int tries = 0;
    point p;
    bool okay = true;
    do {
     p.x = rng(SEEX - 6, SEEX + 1);
     p.y = rng(SEEY - 6, SEEY + 1);
     okay = true;
     for (int i = p.x; i <= p.x + 5 && okay; i++) {
      for (int j = p.y; j <= p.y + 5 && okay; j++) {
       if (ter(i, j) != t_rock_floor)
        okay = false;
      }
     }
     if (!okay)
      tries++;
    } while (!okay && tries < 10);
    if (tries == 10) // Clear the area around the slope down
     square(this, t_rock_floor, p.x, p.y, p.x + 5, p.y + 5);
    square(this, t_slope_up, p.x + 1, p.y + 1, p.x + 2, p.y + 2);

   } else { // We can build against a wall
    direction side = open[rng(0, open.size() - 1)];
    switch (side) {
     case NORTH:
      line(this, t_slope_up, SEEX - 2, 6, SEEX + 1, 6);
      break;
     case EAST:
      line(this, t_slope_up, SEEX * 2 - 7, SEEY - 2, SEEX * 2 - 7, SEEY + 1);
      break;
     case SOUTH:
      line(this, t_slope_up, SEEX - 2, SEEY * 2 - 7, SEEX + 1, SEEY * 2 - 7);
      break;
     case WEST:
      line(this, t_slope_up, 6, SEEY - 2, 6, SEEY + 1);
      break;
    }
   }
  } // Done building a slope up
  break;

 case ot_mine_finale: {
// Set up the basic chamber
  for (int i = 0; i < SEEX * 2; i++) {
   for (int j = 0; j < SEEY * 2; j++) {
    if (i > rng(1, 3) && i < SEEX * 2 - rng(2, 4) &&
        j > rng(1, 3) && j < SEEY * 2 - rng(2, 4)   )
     ter(i, j) = t_rock_floor;
    else
     ter(i, j) = t_rock;
   }
  }
  std::vector<direction> face; // Which walls are solid, and can be a facing?
// Now draw the entrance(s)
  if (t_north == ot_mine)
   square(this, t_rock_floor, SEEX, 0, SEEX + 1, 3);
  else
   face.push_back(NORTH);

  if (t_east  == ot_mine)
   square(this, t_rock_floor, SEEX * 2 - 4, SEEY, SEEX * 2 - 1, SEEY + 1);
  else
   face.push_back(EAST);

  if (t_south == ot_mine)
   square(this, t_rock_floor, SEEX, SEEY * 2 - 4, SEEX + 1, SEEY * 2 - 1);
  else
   face.push_back(SOUTH);

  if (t_west  == ot_mine)
   square(this, t_rock_floor, 0, SEEY, 3, SEEY + 1);
  else
   face.push_back(WEST);

// Now, pick and generate a type of finale!
  if (face.empty())
   rn = rng(1, 3); // Amigara fault is not valid
  else
   rn = rng(1, 4);

  switch (rn) {
   case 1: { // Wyrms
    int x = rng(SEEX, SEEX + 1), y = rng(SEEY, SEEY + 1);
    ter(x, y) = t_pedestal_wyrm;
    add_item(x, y, (*itypes)[itm_petrified_eye], 0);
   } break; // That's it!  game::examine handles the pedestal/wyrm spawns

   case 2: { // The Thing dog
    item miner;
    miner.make_corpse(g->itypes[itm_corpse], g->mtypes[mon_null], 0);
    int num_bodies = rng(4, 8);
    for (int i = 0; i < num_bodies; i++) {
     int x = rng(4, SEEX * 2 - 5), y = rng(4, SEEX * 2 - 5);
     add_item(x, y, miner);
     place_items(mi_mine_equipment, 60, x, y, x, y, false, 0);
    }
    add_spawn(mon_dog_thing, 1, rng(SEEX, SEEX + 1), rng(SEEX, SEEX + 1), true);
    add_item(rng(SEEX, SEEX + 1), rng(SEEY, SEEY + 1), g->new_artifact(), 0);
   } break;

   case 3: { // Spiral down
    line(this, t_rock,  5,  5,  5, 18);
    line(this, t_rock,  5,  5, 18,  5);
    line(this, t_rock, 18,  5, 18, 18);
    line(this, t_rock,  8, 18, 18, 18);
    line(this, t_rock,  8,  8,  8, 18);
    line(this, t_rock,  8,  8, 15,  8);
    line(this, t_rock, 15,  8, 15, 15);
    line(this, t_rock, 10, 15, 15, 15);
    line(this, t_rock, 10, 10, 10, 15);
    line(this, t_rock, 10, 10, 13, 10);
    line(this, t_rock, 13, 10, 13, 13);
    ter(12, 13) = t_rock;
    ter(12, 12) = t_slope_down;
    ter(12, 11) = t_slope_down;
   } break;

   case 4: { // Amigara fault
    direction fault = face[rng(0, face.size() - 1)];
// Construct the fault on the appropriate face
    switch (fault) {
     case NORTH:
      square(this, t_rock, 0, 0, SEEX * 2 - 1, 4);
      line(this, t_fault, 4, 4, SEEX * 2 - 5, 4);
      break;
     case EAST:
      square(this, t_rock, SEEX * 2 - 5, 0, SEEY * 2 - 1, SEEX * 2 - 1);
      line(this, t_fault, SEEX * 2 - 5, 4, SEEX * 2 - 5, SEEY * 2 - 5);
      break;
     case SOUTH:
      square(this, t_rock, 0, SEEY * 2 - 5, SEEX * 2 - 1, SEEY * 2 - 1);
      line(this, t_fault, 4, SEEY * 2 - 5, SEEX * 2 - 5, SEEY * 2 - 5);
      break;
     case WEST:
      square(this, t_rock, 0, 0, 4, SEEY * 2 - 1);
      line(this, t_fault, 4, 4, 4, SEEY * 2 - 5);
      break;
    }

    ter(SEEX, SEEY) = t_console;
    tmpcomp = add_computer(SEEX, SEEY, "NEPowerOS", 0);
    tmpcomp->add_option("Read Logs", COMPACT_AMIGARA_LOG, 0);
    tmpcomp->add_option("Initiate Tremors", COMPACT_AMIGARA_START, 4);
    tmpcomp->add_failure(COMPFAIL_AMIGARA);
   } break;
  }
  } break;

 case ot_spiral_hub:
  for (int i = 0; i < SEEX * 2; i++) {
   for (int j = 0; j < SEEY * 2; j++)
    ter(i, j) = t_rock_floor;
  }
  line(this, t_rock, 23,  0, 23, 23);
  line(this, t_rock,  2, 23, 23, 23);
  line(this, t_rock,  2,  4,  2, 23);
  line(this, t_rock,  2,  4, 18,  4);
  line(this, t_rock, 18,  4, 18, 18); // bad
  line(this, t_rock,  6, 18, 18, 18);
  line(this, t_rock,  6,  7,  6, 18);
  line(this, t_rock,  6,  7, 15,  7);
  line(this, t_rock, 15,  7, 15, 15);
  line(this, t_rock,  8, 15, 15, 15);
  line(this, t_rock,  8,  9,  8, 15);
  line(this, t_rock,  8,  9, 13,  9);
  line(this, t_rock, 13,  9, 13, 13);
  line(this, t_rock, 10, 13, 13, 13);
  line(this, t_rock, 10, 11, 10, 13);
  square(this, t_slope_up, 11, 11, 12, 12);
  rotate(rng(0, 3));
  break;

 case ot_spiral: {
  for (int i = 0; i < SEEX * 2; i++) {
   for (int j = 0; j < SEEY * 2; j++)
    ter(i, j) = t_rock_floor;
  }
  int num_spiral = rng(1, 4);
  for (int i = 0; i < num_spiral; i++) {
   int orx = rng(SEEX - 4, SEEX), ory = rng(SEEY - 4, SEEY);
   line(this, t_rock, orx    , ory    , orx + 5, ory    );
   line(this, t_rock, orx + 5, ory    , orx + 5, ory + 5);
   line(this, t_rock, orx + 1, ory + 5, orx + 5, ory + 5);
   line(this, t_rock, orx + 1, ory + 2, orx + 1, ory + 4);
   line(this, t_rock, orx + 1, ory + 2, orx + 3, ory + 2);
   ter(orx + 3, ory + 3) = t_rock;
   ter(orx + 2, ory + 3) = t_rock_floor;
   place_items(mi_spiral, 60, orx + 2, ory + 3, orx + 2, ory + 3, false, 0);
  }
 } break;

 case ot_radio_tower:
  for (int i = 0; i < SEEX * 2; i++) {
   for (int j = 0; j < SEEY * 2; j++)
    ter(i, j) = grass_or_dirt();
  }
  lw = rng(1, SEEX * 2 - 2);
  tw = rng(1, SEEY * 2 - 2);
  for (int i = lw; i < lw + 4; i++) {
   for (int j = tw; j < tw + 4; j++)
    ter(i, j) = t_radio_tower;
  }
  rw = -1;
  bw = -1;
  if (lw <= 4)
   rw = rng(lw + 5, 10);
  else if (lw >= 16)
   rw = rng(3, lw - 13);
  if (tw <= 3)
   bw = rng(tw + 5, 10);
  else if (tw >= 16)
   bw = rng(3, tw - 7);
  if (rw != -1 && bw != -1) {
   for (int i = rw; i < rw + 12; i++) {
    for (int j = bw; j < bw + 6; j++) {
     if (j == bw || j == bw + 5)
      ter(i, j) = t_wall_h;
     else if (i == rw || i == rw + 11)
      ter(i, j) = t_wall_v;
     else if (j == bw + 1)
      ter(i, j) = t_counter;
     else
      ter(i, j) = t_floor;
    }
   }
   cw = rng(rw + 2, rw + 8);
   ter(cw, bw + 5) = t_window;
   ter(cw + 1, bw + 5) = t_window;
   ter(rng(rw + 2, rw + 8), bw + 5) = t_door_c;
   ter(rng(rw + 2, rw + 8), bw + 1) = t_radio_controls;
   place_items(mi_radio, 60, rw + 1, bw + 2, rw + 10, bw + 4, true, 0);
  } else	// No control room... simple controls near the tower
   ter(rng(lw, lw + 3), tw + 4) = t_radio_controls;
  break;

 case ot_toxic_dump: {
  square(this, t_dirt, 0, 0, SEEX * 2 - 1, SEEY * 2 - 1);
  for (int n = 0; n < 6; n++) {
   int poolx = rng(4, SEEX * 2 - 5), pooly = rng(4, SEEY * 2 - 5);
   for (int i = poolx - 3; i <= poolx + 3; i++) {
    for (int j = pooly - 3; j <= pooly + 3; j++) {
     if (rng(2, 5) > rl_dist(poolx, pooly, i, j)) {
      ter(i, j) = t_sewage;
      radiation(i, j) += rng(20, 60);
     }
    }
   }
  }
  int buildx = rng(6, SEEX * 2 - 7), buildy = rng(6, SEEY * 2 - 7);
  square(this, t_floor, buildx - 3, buildy - 3, buildx + 3, buildy + 3);
  line(this, t_wall_h, buildx - 4, buildy - 4, buildx + 4, buildy - 4);
  line(this, t_wall_h, buildx - 4, buildy + 4, buildx + 4, buildy + 4);
  line(this, t_wall_v, buildx - 4, buildy - 4, buildx - 4, buildy + 4);
  line(this, t_wall_v, buildx + 4, buildy - 4, buildx + 4, buildy + 4);
  line(this, t_counter, buildx - 3, buildy - 3, buildx + 3, buildy - 3);
  place_items(mi_toxic_dump_equipment, 80,
              buildx - 3, buildy - 3, buildx + 3, buildy - 3, false, 0);
  add_item(buildx, buildy, g->itypes[itm_id_military], 0);
  ter(buildx, buildy + 4) = t_door_locked;

  rotate(rng(0, 3));
 } break;


 case ot_cave:
  if (t_above == ot_cave) { // We're underground!
   for (int i = 0; i < SEEX * 2; i++) {
    for (int j = 0; j < SEEY * 2; j++) {
     if (rng(0, 6) < i || SEEX * 2 - rng(1, 7) > i ||
         rng(0, 6) < j || SEEY * 2 - rng(1, 7) > j   )
      ter(i, j) = t_rock_floor;
     else
      ter(i, j) = t_rock;
    }
   }
   square(this, t_slope_up, SEEX - 1, SEEY - 1, SEEX, SEEY);

   switch (rng(1, 3)) { // What type of cave is it?
   case 1: // Bear cave
    add_spawn(mon_bear, 1, rng(SEEX - 6, SEEX + 5), rng(SEEY - 6, SEEY + 5));
    if (one_in(4))
     add_spawn(mon_bear, 1, rng(SEEX - 6, SEEX + 5), rng(SEEY - 6, SEEY + 5));
    place_items(mi_ant_food, 80, 0, 0, SEEX * 2 - 1, SEEY * 2 - 1, true, 0);
    break;
   case 2: // Wolf cave!
    do
     add_spawn(mon_wolf, 1, rng(SEEX - 6, SEEX + 5), rng(SEEY - 6, SEEY + 5));
    while (one_in(2));
    place_items(mi_ant_food, 86, 0, 0, SEEX * 2 - 1, SEEY * 2 - 1, true, 0);
    break;
   case 3: { // Hermit cave
    int origx = rng(SEEX - 1, SEEX), origy = rng(SEEY - 1, SEEY),
        hermx = rng(SEEX - 6, SEEX + 5), hermy = rng(SEEX - 6, SEEY + 5);
    std::vector<point> bloodline = line_to(origx, origy, hermx, hermy, 0);
    for (int ii = 0; ii < bloodline.size(); ii++)
     add_field(g, bloodline[ii].x, bloodline[ii].y, fd_blood, 2);
    item body;
    body.make_corpse(g->itypes[itm_corpse], g->mtypes[mon_null], g->turn);
    add_item(hermx, hermy, body);
    place_items(mi_rare, 25, hermx - 1, hermy - 1, hermx + 1, hermy + 1,true,0);
   } break;
   }

  } else { // We're above ground!
// First, draw a forest
   draw_map(ot_forest, t_north, t_east, t_south, t_west, t_above, turn, g);
// Clear the center with some rocks
   square(this, t_rock, SEEX - 6, SEEY - 6, SEEX + 5, SEEY + 5);
   int pathx, pathy;
   if (one_in(2)) {
    pathx = rng(SEEX - 6, SEEX + 5);
    pathy = (one_in(2) ? SEEY - 8 : SEEY + 7);
   } else {
    pathx = (one_in(2) ? SEEX - 8 : SEEX + 7);
    pathy = rng(SEEY - 6, SEEY + 5);
   }
   std::vector<point> pathline = line_to(pathx, pathy, SEEX - 1, SEEY - 1, 0);
   for (int ii = 0; ii < pathline.size(); ii++)
    square(this, t_dirt, pathline[ii].x,     pathline[ii].y,
                         pathline[ii].x + 1, pathline[ii].y + 1);
   while (!one_in(8))
    ter(rng(SEEX - 6, SEEX + 5), rng(SEEY - 6, SEEY + 5)) = t_dirt;
   square(this, t_slope_down, SEEX - 1, SEEY - 1, SEEX, SEEY);
  }
  break;

 case ot_cave_rat:
  square(this, t_rock, 0, 0, SEEX * 2 - 1, SEEY * 2 - 1);

  if (t_above == ot_cave_rat) { // Finale
   rough_circle(this, t_rock_floor, SEEX, SEEY, 8);
   square(this, t_rock_floor, SEEX - 1, SEEY, SEEX, SEEY * 2 - 2);
   line(this, t_slope_up, SEEX - 1, SEEY * 2 - 3, SEEX, SEEY * 2 - 2);
   for (int i = SEEX - 4; i <= SEEX + 4; i++) {
    for (int j = SEEY - 4; j <= SEEY + 4; j++) {
     if ((i <= SEEX - 2 || i >= SEEX + 2) && (j <= SEEY - 2 || j >= SEEY + 2))
      add_spawn(mon_sewer_rat, 1, i, j);
    }
   }
   add_spawn(mon_rat_king, 1, SEEX, SEEY);
   place_items(mi_rare, 75, SEEX - 4, SEEY - 4, SEEX + 4, SEEY + 4, true, 0);
  } else { // Level 1
   int cavex = SEEX, cavey = SEEY * 2 - 3;
   int stairsx = SEEX - 1, stairsy = 1; // Default stairs location--may change
   int centerx;
   do {
    cavex += rng(-1, 1);
    cavey -= rng(0, 1);
    for (int cx = cavex - 1; cx <= cavex + 1; cx++) {
     for (int cy = cavey - 1; cy <= cavey + 1; cy++) {
      ter(cx, cy) = t_rock_floor;
      if (one_in(10))
       add_field(g, cx, cy, fd_blood, rng(1, 3));
      if (one_in(20))
       add_spawn(mon_sewer_rat, 1, cx, cy);
     }
    }
    if (cavey == SEEY - 1)
     centerx = cavex;
   } while (cavey > 2);
// Now draw some extra passages!
   do {
    int tox = (one_in(2) ? 2 : SEEX * 2 - 3), toy = rng(2, SEEY * 2 - 3);
    std::vector<point> path = line_to(centerx, SEEY - 1, tox, toy, 0);
    for (int i = 0; i < path.size(); i++) {
     for (int cx = path[i].x - 1; cx <= path[i].x + 1; cx++) {
      for (int cy = path[i].y - 1; cy <= path[i].y + 1; cy++) {
       ter(cx, cy) = t_rock_floor;
       if (one_in(10))
        add_field(g, cx, cy, fd_blood, rng(1, 3));
       if (one_in(20))
        add_spawn(mon_sewer_rat, 1, cx, cy);
      }
     }
    }
    if (one_in(2)) {
     stairsx = tox;
     stairsy = toy;
    }
   } while (one_in(2));
// Finally, draw the stairs up and down.
   ter(SEEX - 1, SEEX * 2 - 2) = t_slope_up;
   ter(SEEX    , SEEX * 2 - 2) = t_slope_up;
   ter(stairsx, stairsy) = t_slope_down;
  }
  break;

 case ot_sub_station_north:
 case ot_sub_station_east:
 case ot_sub_station_south:
 case ot_sub_station_west:
  for (int i = 0; i < SEEX * 2; i++) {
   for (int j = 0; j < SEEY * 2; j++) {
    if (j < 9 || j > 12 || i < 4 || i > 19)
     ter(i, j) = t_pavement;
    else if (j < 12 && j > 8 && (i == 4 || i == 19))
     ter(i, j) = t_wall_v;
    else if (i > 3 && i < 20 && j == 12)
     ter(i, j) = t_wall_h;
    else
     ter(i, j) = t_floor;
   }
  }
  ter(16, 10) = t_stairs_down;
  if (terrain_type == ot_sub_station_east)
   rotate(1);
  if (terrain_type == ot_sub_station_south)
   rotate(2);
  if (terrain_type == ot_sub_station_west)
   rotate(3);
  break;

case ot_s_garage_north:
  case ot_s_garage_east:
  case ot_s_garage_south:
  case ot_s_garage_west:
       /*
     ......................
     ......................
     ......................
     ......................
     ......................
     ---++++++-----++++++--
     |#6       # #       6|
     |#        # #        |
     |#                   |
     |#                   |
     |#                   |
     |#                   |
     |###                 |
     |---            -----|
     |# |            | ###|
     |# +            + ## |
     |# |            |    |
     |# |############| {{{|
     ----------------------
     */
  {
        square(this, grass_or_dirt(), 0, 0, SEEX * 2, SEEY * 2);
        int yard_wdth = 5;
        square(this, t_floor, 0, yard_wdth, SEEX * 2 - 4, SEEY * 2 - 4);
        line(this, t_wall_v, 0, yard_wdth, 0, SEEY*2-4);
        line(this, t_wall_v, SEEX * 2 - 3, yard_wdth, SEEX * 2 - 3, SEEY*2-4);
        line(this, t_wall_h, 0, SEEY*2-4, SEEX * 2 - 3, SEEY*2-4);
        /*square(this, t_floor, 4, 4, SEEX * 2 - 4, SEEY * 2 - 4);
        line(this, t_wall_v, 3, 4, 3, SEEY * 2 - 4);
        line(this, t_wall_v, SEEX * 2 - 3, 4, SEEX * 2 - 3, SEEY * 2 - 4);
        line(this, t_wall_h, 3, 3, SEEX * 2 - 3, 3);*/
        line(this, t_wall_h, 0, yard_wdth, 2, yard_wdth);
        line(this, t_wall_h, 8, yard_wdth, 13, yard_wdth);
        line(this, t_wall_h, 20, yard_wdth, 21, yard_wdth);
        line(this, t_counter, 1, yard_wdth+1, 1, yard_wdth+7);
        line(this, t_wall_h, 1, SEEY*2-9, 3, SEEY*2-9);
        line(this, t_wall_v, 3, SEEY*2-8, 3, SEEY*2-5);
        ter(3, SEEY*2-7)= t_door_frame;
        ter(21, SEEY*2-7)= t_door_c;
        line(this, t_counter,4, SEEY*2-5, 15, SEEY*2-5);
        //office
        line(this, t_wall_glass_h, 16, SEEY*2-9 ,20, SEEY*2-9);
        line(this, t_wall_glass_v, 16, SEEY*2-8, 16, SEEY*2-5);
        ter(16, SEEY*2-7)= t_door_glass_c;
        line(this, t_bench, SEEX*2-6, SEEY*2-8, SEEX*2-4, SEEY*2-8);
        ter(SEEX*2-6, SEEY*2-6) = t_console_broken;
        ter(SEEX*2-5, SEEY*2-6) = t_bench;
        line(this, t_bookcase, SEEX*2-6, SEEY*2-5, SEEX*2-4, SEEY*2-5);
        //gates
        line(this, t_door_metal_locked, 3, yard_wdth, 8, yard_wdth);
        ter(2, yard_wdth+1) = t_gates_mech_control;
        ter(2, yard_wdth-1) = t_gates_mech_control;
        line(this, t_door_metal_locked, 14, yard_wdth, 19, yard_wdth );
        ter(13, yard_wdth+1) = t_gates_mech_control;
        ter(13, yard_wdth-1) = t_gates_mech_control;
        //place items
        place_items(mi_mechanics, 90, 1, yard_wdth+1, 1, yard_wdth+7, true, 0);
        place_items(mi_mechanics, 90, 4, SEEY*2-5, 15, SEEY*2-5, true, 0);
        //place vehicles
        /*vhtype_id vt = (one_in(10)? veh_sandbike :
                     (one_in(8)? veh_truck :
                     (one_in(3)? veh_car : veh_motorcycle)));*/
        vhtype_id vt = veh_car;

        if (terrain_type == ot_s_garage_north) {
        int vy = yard_wdth+6, vx = 5;
        if (one_in(10))
         add_vehicle (g, vt, vx, vy, 90); }

          if (terrain_type == ot_s_garage_east) {
            rotate(1);
            //int vy = yard_wdth+5, vx = 4;
            int vy = 4, vx=yard_wdth+8;
            if (one_in(10))
             add_vehicle (g, vt, vx, vy, 0);
            }
          if (terrain_type == ot_s_garage_south) {
            rotate(2);
            int vy = SEEY*2-(yard_wdth+5)-2, vx = SEEX*2-5-1;
            if (one_in(10))
             add_vehicle (g, vt, vx, vy, 270);
            }
          if (terrain_type == ot_s_garage_west) {
            //int vy = yard_wdth+5, vx = 4;
            rotate(3);
            //int vy = 4, vx=yard_wdth;
            int vy = SEEY*2-4-1, vx=SEEX*2-yard_wdth-9;
            if (one_in(10))
             add_vehicle (g, vt, vx, vy, 180);
            }
  }
  break; 

 case ot_police_north:
 case ot_police_east:
 case ot_police_south:
 case ot_police_west: {
  for (int i = 0; i < SEEX * 2; i++) {
   for (int j = 0; j < SEEY * 2; j++) {
    if ((j ==  7 && i != 17 && i != 18) ||
        (j == 12 && i !=  0 && i != 17 && i != 18 && i != SEEX * 2 - 1) ||
        (j == 14 && ((i > 0 && i < 6) || i == 9 || i == 13 || i == 17)) ||
        (j == 15 && i > 17  && i < SEEX * 2 - 1) ||
        (j == 17 && i >  0  && i < 17) ||
        (j == 20))
     ter(i, j) = t_wall_h;
    else if (((i == 0 || i == SEEX * 2 - 1) && j > 7 && j < 20) ||
             ((i == 5 || i == 10 || i == 16 || i == 19) && j > 7 && j < 12) ||
             ((i == 5 || i ==  9 || i == 13) && j > 14 && j < 17) ||
             (i == 17 && j > 14 && j < 20))
     ter(i, j) = t_wall_v;
    else if (j == 14 && i > 5 && i < 17 && i % 2 == 0)
     ter(i, j) = t_bars;
    else if ((i > 1 && i < 4 && j > 8 && j < 11) ||
             (j == 17 && i > 17 && i < 21))
     ter(i, j) = t_counter;
    else if ((i == 20 && j > 7 && j < 12) || (j == 8 && i > 19 && i < 23) ||
             (j == 15 && i > 0 && i < 5))
     ter(i, j) = t_rack;
    else if (j < 7)
     ter(i, j) = t_pavement;
    else if (j > 20)
     ter(i, j) = t_sidewalk;
    else
     ter(i, j) = t_floor;
   }
  }
  ter(17, 7) = t_door_locked_alarm;
  ter(18, 7) = t_door_locked_alarm;
  ter(rng( 1,  4), 12) = t_door_c;
  ter(rng( 6,  9), 12) = t_door_c;
  ter(rng(11, 15), 12) = t_door_c;
  ter(21, 12) = t_door_metal_locked;
  tmpcomp = add_computer(22, 13, "PolCom OS v1.47", 3);
  tmpcomp->add_option("Open Supply Room", COMPACT_OPEN, 3);
  tmpcomp->add_failure(COMPFAIL_SHUTDOWN);
  tmpcomp->add_failure(COMPFAIL_ALARM);
  tmpcomp->add_failure(COMPFAIL_MANHACKS);
  ter( 7, 14) = t_door_c;
  ter(11, 14) = t_door_c;
  ter(15, 14) = t_door_c;
  ter(rng(20, 22), 15) = t_door_c;
  ter(2, 17) = t_door_metal_locked;
  tmpcomp = add_computer(22, 13, "PolCom OS v1.47", 3);
  tmpcomp->add_option("Open Evidence Locker", COMPACT_OPEN, 3);
  tmpcomp->add_failure(COMPFAIL_SHUTDOWN);
  tmpcomp->add_failure(COMPFAIL_ALARM);
  tmpcomp->add_failure(COMPFAIL_MANHACKS);
  ter(17, 18) = t_door_c;
  for (int i = 18; i < SEEX * 2 - 1; i++)
   ter(i, 20) = t_window_alarm;
  if (one_in(3)) {
   for (int j = 16; j < 20; j++)
    ter(SEEX * 2 - 1, j) = t_window_alarm;
  }
  rn = rng(18, 21);
  if (one_in(4)) {
   ter(rn    , 20) = t_door_c;
   ter(rn + 1, 20) = t_door_c;
  } else {
   ter(rn    , 20) = t_door_locked_alarm;
   ter(rn + 1, 20) = t_door_locked_alarm;
  }
  rn = rng(1, 5);
  ter(rn, 20) = t_window_alarm;
  ter(rn + 1, 20) = t_window_alarm;
  rn = rng(10, 14);
  ter(rn, 20) = t_window_alarm;
  ter(rn + 1, 20) = t_window_alarm;
  if (one_in(2)) {
   for (int i = 6; i < 10; i++)
    ter(i, 8) = t_counter;
  }
  if (one_in(3)) {
   for (int j = 8; j < 12; j++)
    ter(6, j) = t_counter;
  }
  if (one_in(3)) {
   for (int j = 8; j < 12; j++)
    ter(9, j) = t_counter;
  }

  place_items(mi_kitchen,      40,  6,  8,  9, 11,    false, 0);
  place_items(mi_cop_weapons,  70, 20,  8, 22,  8,    false, 0);
  place_items(mi_cop_weapons,  70, 20,  8, 20, 11,    false, 0);
  place_items(mi_cop_evidence, 60,  1, 15,  4, 15,    false, 0);

  if (terrain_type == ot_police_west)
   rotate(1);
  if (terrain_type == ot_police_north)
   rotate(2);
  if (terrain_type == ot_police_east)
   rotate(3);
  } break;

 case ot_bank_north:
 case ot_bank_east:
 case ot_bank_south:
 case ot_bank_west: {
  for (int i = 0; i < SEEX * 2; i++) {
   for (int j = 0; j < SEEY * 2; j++)
    ter(i, j) = grass_or_dirt();
  }
  square(this, t_floor, 1,  1, 22, 22);
  line(this, t_wall_h,  1,  1, 22,  1);
  line(this, t_wall_h,  2,  6, 19,  6);
  line(this, t_wall_h,  2, 13, 18, 13);
  line(this, t_wall_h,  1, 22, 22, 22);
  line(this, t_wall_h,  9,  9, 18,  9);
  line(this, t_wall_v,  1,  2,  1, 21);
  line(this, t_wall_v, 22,  2, 22, 21);
  line(this, t_wall_v, 19,  9, 19, 21);
  line(this, t_wall_v, 13, 14, 13, 16);
  line(this, t_wall_v, 13, 19, 13, 21);
  line(this, t_wall_v,  8,  7,  8, 12);
  line(this, t_wall_metal_h,  3, 14, 11, 14);
  line(this, t_wall_metal_h,  3, 21, 11, 21);
  line(this, t_wall_metal_v,  2, 14,  2, 21);
  line(this, t_wall_metal_v, 12, 14, 12, 16);
  line(this, t_wall_metal_v, 12, 19, 12, 21);
  line(this, t_counter,  2,  4,  14,  4);
  ter(13, 17) = t_door_metal_locked;
  ter(13, 18) = t_door_metal_locked;
  tmpcomp = add_computer(14, 16, "First United Bank", 3);
  tmpcomp->add_option("Open Vault", COMPACT_OPEN, 3);
  tmpcomp->add_failure(COMPFAIL_SHUTDOWN);
  tmpcomp->add_failure(COMPFAIL_ALARM);
// Front wall--glass or windows?
  if (!one_in(4)) {
   line(this, t_wall_glass_h_alarm, 2, 1, 21, 1);
   if (one_in(2))
    line(this, t_wall_glass_v_alarm, 1, 2, 1, 5); // Side wall for teller room
  } else {
   if (one_in(4))
    line(this, t_wall_glass_v_alarm, 1, 2, 1, 5); // Side wall for teller room
   rn = rng(3, 7);
   ter(rn    , 1) = t_window_alarm;
   ter(rn + 1, 1) = t_window_alarm;
   rn = rng(13, 18);
   ter(rn    , 1) = t_window_alarm;
   ter(rn + 1, 1) = t_window_alarm;
  }
// Doors for offices
  ter(8, rng(7, 8)) = t_door_c;
  ter(rng(10, 17), 9) = t_door_c;
  ter(19, rng(15, 20)) = t_door_c;
// Side and back windows
  ter(1, rng(7, 12)) = t_window_alarm;
  ter(1, rng(7, 12)) = t_window_alarm;
  ter(rng(14, 18), 22) = t_window_alarm;
  if (one_in(2))
   ter(rng(14, 18), 22) = t_window_alarm;
  if (one_in(10))
   line(this, t_wall_glass_v, 22, 2, 22, 21); // Right side is glass wall!
  else {
   rn = rng(7, 12);
   ter(22, rn    ) = t_window_alarm;
   ter(22, rn + 1) = t_window_alarm;
   rn = rng(13, 19);
   ter(22, rn    ) = t_window_alarm;
   ter(22, rn + 1) = t_window_alarm;
  }
// Finally, place the front doors.
  if (one_in(4)) { // 1 in 4 are unlocked
   ter(10, 1) = t_door_c;
   ter(11, 1) = t_door_c;
  } else if (one_in(4)) { // 1 in 4 locked ones are un-alarmed
   ter(10, 1) = t_door_locked;
   ter(11, 1) = t_door_locked;
  } else {
   ter(10, 1) = t_door_locked_alarm;
   ter(11, 1) = t_door_locked_alarm;
  }

  place_items(mi_office,       60,  2,  7,  7, 12,    false, 0);
  place_items(mi_office,       60,  9, 10, 18, 12,    false, 0);
  place_items(mi_office,       70, 14, 14, 18, 21,    false, 0);
  place_items(mi_vault,        45,  3, 15, 11, 20,    false, 0);

  if (terrain_type == ot_bank_east)
   rotate(1);
  if (terrain_type == ot_bank_south)
   rotate(2);
  if (terrain_type == ot_bank_west)
   rotate(3);
  } break;

 case ot_bar_north:
 case ot_bar_east:
 case ot_bar_south:
 case ot_bar_west: {
  for (int i = 0; i < SEEX * 2; i++) {
   for (int j = 0; j < SEEY * 2; j++)
    ter(i, j) = t_pavement;
  }

  square(this, t_floor, 2, 2, 21, 15);
  square(this, t_floor, 18, 17, 21, 18);
  // Main walls
  line(this, t_wall_h, 2, 1, 21, 1);
  line(this, t_wall_h, 2, 16, 21, 16);
  line(this, t_wall_h, 18, 19, 21, 19);
  line(this, t_wall_v, 1, 1, 1, 16);
  line(this, t_wall_v, 22, 1, 22, 19);
  line(this, t_wall_v, 17, 18, 17, 19);
  // Main bar counter
  line(this, t_counter, 19, 3, 19, 10);
  line(this, t_counter, 20, 3, 21, 3);
  ter(20,10) = t_counter;
   // Back room counter
  line(this, t_counter, 18, 18, 21, 18);
  // Tables
  square(this, t_table, 4, 3, 5, 4);
  square(this, t_table, 9, 3, 10, 4);
  square(this, t_table, 14, 3, 15, 4);
  square(this, t_table, 4, 8, 5, 9);
  square(this, t_table, 9, 8, 10, 9);
  square(this, t_table, 14, 8, 15, 9);
  // Pool tables
  square(this, t_pool_table,      4, 13,  8, 14);
  place_items(mi_pool_table, 50,  4, 13,  8, 14, false, 0);
  square(this, t_pool_table,     13, 13, 17, 14);
  place_items(mi_pool_table, 50, 13, 13, 17, 14, false, 0);
  // 1 in 4 chance to have glass walls in front
  if (one_in(4)) {
   line(this, t_wall_glass_h, 3, 1, 5, 1);
   line(this, t_wall_glass_h, 7, 1, 9, 1);
   line(this, t_wall_glass_h, 14, 1, 16, 1);
   line(this, t_wall_glass_h, 18, 1, 20, 1);
   line(this, t_wall_glass_v, 1, 3, 1, 5);
   line(this, t_wall_glass_v, 1, 7, 1, 9);
   line(this, t_wall_glass_v, 1, 11, 1, 13);
  } else {
   ter(3,1) = t_window;
   ter(5,1) = t_window;
   ter(7,1) = t_window;
   ter(16,1) = t_window;
   ter(18,1) = t_window;
   ter(20,1) = t_window;
   ter(1,6) = t_window;
   ter(1,11) = t_window;
  }
  // Fridges and closets
  ter(21,4) = t_fridge;
  line(this, t_rack, 21, 5, 21, 8);
  ter(21,17) = t_fridge; // Back room fridge
  // Door placement
  ter(11,1) = t_door_c;
  ter(12,1) = t_door_c;
  ter(20, 16) = t_door_locked;
  ter(17, 17) = t_door_locked;

  // Item placement
  place_items(mi_snacks, 30, 19, 3, 19, 10, false, 0);
  place_items(mi_snacks, 50, 18, 18, 21, 18, false, 0);
  place_items(mi_fridgesnacks, 60, 21, 4, 21, 4, false, 0);
  place_items(mi_fridgesnacks, 60, 21, 17, 21, 17, false, 0);
  place_items(mi_alcohol, 70, 21, 5, 21, 8, false, 0);
  place_items(mi_trash, 15, 2, 17, 16, 19, true, 0);

  if (terrain_type == ot_bar_east)
   rotate(1);
  if (terrain_type == ot_bar_south)
   rotate(2);
  if (terrain_type == ot_bar_west)
   rotate(3);
 } break;

 case ot_pawn_north:
 case ot_pawn_east:
 case ot_pawn_south:
 case ot_pawn_west:
// Init to plain grass/dirt
  for (int i = 0; i < SEEX * 2; i++) {
   for (int j = 0; j < SEEY * 2; j++)
    ter(i, j) = grass_or_dirt();
  }

  tw = rng(0, 10);
  bw = SEEY * 2 - rng(1, 2) - rng(0, 1) * rng(0, 1);
  lw = rng(0, 4);
  rw = SEEX * 2 - rng(1, 5);
  if (tw >= 6) { // Big enough for its own parking lot
   square(this, t_pavement, 0, 0, SEEX * 2 - 1, tw - 1);
   for (int i = rng(0, 1); i < SEEX * 2; i += 4)
    line(this, t_pavement_y, i, 1, i, tw - 1);
  }
// Floor and walls
  square(this, t_floor, lw, tw, rw, bw);
  line(this, t_wall_h, lw, tw, rw, tw);
  line(this, t_wall_h, lw, bw, rw, bw);
  line(this, t_wall_v, lw, tw + 1, lw, bw - 1);
  line(this, t_wall_v, rw, tw + 1, rw, bw - 1);
// Doors and windows--almost certainly alarmed
  if (one_in(15)) {
   line(this, t_window, lw + 2, tw, lw + 5, tw);
   line(this, t_window, rw - 5, tw, rw - 2, tw);
   line(this, t_door_locked, SEEX, tw, SEEX + 1, tw);
  } else {
   line(this, t_window_alarm, lw + 2, tw, lw + 5, tw);
   line(this, t_window_alarm, rw - 5, tw, rw - 2, tw);
   line(this, t_door_locked_alarm, SEEX, tw, SEEX + 1, tw);
  }
// Some display racks by the left and right walls
  line(this, t_rack, lw + 1, tw + 1, lw + 1, bw - 1);
  place_items(mi_pawn, 86, lw + 1, tw + 1, lw + 1, bw - 1, false, 0);
  line(this, t_rack, rw - 1, tw + 1, rw - 1, bw - 1);
  place_items(mi_pawn, 86, rw - 1, tw + 1, rw - 1, bw - 1, false, 0);
// Some display counters
  line(this, t_counter, lw + 4, tw + 2, lw + 4, bw - 3);
  place_items(mi_pawn, 80, lw + 4, tw + 2, lw + 4, bw - 3, false, 0);
  line(this, t_counter, rw - 4, tw + 2, rw - 4, bw - 3);
  place_items(mi_pawn, 80, rw - 4, tw + 2, rw - 4, bw - 3, false, 0);
// More display counters, if there's room for them
  if (rw - lw >= 18 && one_in(rw - lw - 17)) {
   for (int j = tw + rng(3, 5); j <= bw - 3; j += 3) {
    line(this, t_counter, lw + 6, j, rw - 6, j);
    place_items(mi_pawn, 75, lw + 6, j, rw - 6, j, false, 0);
   }
  }
// Finally, place an office sometimes
  if (!one_in(5)) {
   if (one_in(2)) { // Office on the left side
    int office_top = bw - rng(3, 5), office_right = lw + rng(4, 7);
// Clear out any items in that area!  And reset to floor.
    for (int i = lw + 1; i <= office_right; i++) {
     for (int j = office_top; j <= bw - 1; j++) {
      i_clear(i, j);
      ter(i, j) = t_floor;
     }
    }
    line(this, t_wall_h, lw + 1, office_top, office_right, office_top);
    line(this, t_wall_v, office_right, office_top + 1, office_right, bw - 1);
    ter(office_right, rng(office_top + 1, bw - 1)) = t_door_locked;
    if (one_in(4)) // Back door
     ter(rng(lw + 1, office_right - 1), bw) = t_door_locked_alarm;
// Finally, add some stuff in there
    place_items(mi_office, 70, lw + 1, office_top + 1, office_right - 1, bw - 1,
                false, 0);
    place_items(mi_homeguns, 50, lw + 1, office_top + 1, office_right - 1,
                bw - 1, false, 0);
    place_items(mi_harddrugs, 20, lw + 1, office_top + 1, office_right - 1,
                bw - 1, false, 0);
   } else { // Office on the right side
    int office_top = bw - rng(3, 5), office_left = rw - rng(4, 7);
    for (int i = office_left; i <= rw - 1; i++) {
     for (int j = office_top; j <= bw - 1; j++) {
      i_clear(i, j);
      ter(i, j) = t_floor;
     }
    }
    line(this, t_wall_h, office_left, office_top, rw - 1, office_top);
    line(this, t_wall_v, office_left, office_top + 1, office_left, bw - 1);
    ter(office_left, rng(office_top + 1, bw - 1)) = t_door_locked;
    if (one_in(4)) // Back door
     ter(rng(office_left + 1, rw - 1), bw) = t_door_locked_alarm;
    place_items(mi_office, 70, office_left + 1, office_top + 1, rw - 1, bw - 1,
                false, 0);
    place_items(mi_homeguns, 50, office_left + 1, office_top + 1, rw - 1,
                bw - 1, false, 0);
    place_items(mi_harddrugs, 20, office_left + 1, office_top + 1, rw - 1,
                bw - 1, false, 0);
   }
  }
  if (terrain_type == ot_pawn_east)
   rotate(1);
  if (terrain_type == ot_pawn_south)
   rotate(2);
  if (terrain_type == ot_pawn_west)
   rotate(3);
  break;

 case ot_mil_surplus_north:
 case ot_mil_surplus_east:
 case ot_mil_surplus_south:
 case ot_mil_surplus_west:
// Init to plain grass/dirt
  for (int i = 0; i < SEEX * 2; i++) {
   for (int j = 0; j < SEEY * 2; j++)
    ter(i, j) = grass_or_dirt();
  }
  lw = rng(0, 2);
  rw = SEEX * 2 - rng(1, 3);
  tw = rng(0, 4);
  bw = SEEY * 2 - rng(3, 8);
  square(this, t_floor, lw, tw, rw, bw);
  line(this, t_wall_h, lw, tw, rw, tw);
  line(this, t_wall_h, lw, bw, rw, bw);
  line(this, t_wall_v, lw, tw + 1, lw, bw - 1);
  line(this, t_wall_v, rw, tw + 1, rw, bw - 1);
  rn = rng(4, 7);
  line(this, t_window, lw + 2, tw, lw + rn, tw);
  line(this, t_window, rw - rn, tw, rw - 2, tw);
  line(this, t_door_c, SEEX, tw, SEEX + 1, tw);
  if (one_in(2)) // counter on left
   line(this, t_counter, lw + 2, tw + 1, lw + 2, tw + rng(3, 4));
  else // counter on right
   line(this, t_counter, rw - 2, tw + 1, rw - 2, tw + rng(3, 4));
  for (int i = lw + 1; i <= SEEX; i += 2) {
   line(this, t_rack, i, tw + 5, i, bw - 2);
   items_location loc;
   if (one_in(3))
    loc = mi_mil_armor;
   else if (one_in(3))
    loc = mi_mil_surplus;
   else
    loc = mi_mil_food_nodrugs;
   place_items(loc, 70, i, tw + 5, i, bw - 2, false, 0);
  }
  for (int i = rw - 1; i >= SEEX + 1; i -= 2) {
   line(this, t_rack, i, tw + 5, i, bw - 2);
   items_location loc;
   if (one_in(3))
    loc = mi_mil_armor;
   else if (one_in(3))
    loc = mi_mil_surplus;
   else
    loc = mi_mil_food_nodrugs;
   place_items(loc, 70, i, tw + 5, i, bw - 2, false, 0);
  }
  if (terrain_type == ot_mil_surplus_east)
   rotate(1);
  if (terrain_type == ot_mil_surplus_south)
   rotate(2);
  if (terrain_type == ot_mil_surplus_west)
   rotate(3);
  break;

 case ot_megastore_entrance: {
  square(this, t_floor, 0, 0, SEEX * 2 - 1, SEEY * 2 - 1);
// Construct facing north; below, we'll rotate to face road
  line(this, t_wall_glass_h, 0, 0, SEEX * 2 - 1, 0);
  ter(SEEX, 0) = t_door_glass_c;
  ter(SEEX + 1, 0) = t_door_glass_c;
// Long checkout lanes
  for (int x = 2; x <= 18; x += 4) {
   line(this, t_counter, x, 4, x, 14);
   line(this, t_rack, x + 3, 4, x + 3, 14);
   place_items(mi_snacks,    80, x + 3, 4, x + 3, 14, false, 0);
   place_items(mi_magazines, 70, x + 3, 4, x + 3, 14, false, 0);
  }
  for (int i = 0; i < 10; i++) {
   int x = rng(0, SEEX * 2 - 1), y = rng(0, SEEY * 2 - 1);
   if (ter(x, y) == t_floor)
    add_spawn(mon_zombie, 1, x, y);
  }
// Finally, figure out where the road is; contruct our entrance facing that.
  std::vector<direction> faces_road;
  if (t_east >= ot_road_null && t_east <= ot_bridge_ew)
   rotate(1);
  if (t_south >= ot_road_null && t_south <= ot_bridge_ew)
   rotate(2);
  if (t_west >= ot_road_null && t_west <= ot_bridge_ew)
   rotate(3);
 } break;

 case ot_megastore:
  square(this, t_floor, 0, 0, SEEX * 2 - 1, SEEY * 2 - 1);

// Randomly pick contents
  switch (rng(1, 5)) {
  case 1: { // Groceries
   bool fridge = false;
   for (int x = rng(2, 3); x < SEEX * 2 - 1; x += 3) {
    for (int y = 2; y <= SEEY; y += SEEY - 2) {
     if (one_in(3))
      fridge = !fridge;
     if (fridge) {
      line(this, t_fridge, x, y, x, y + SEEY - 4);
      if (one_in(3))
       place_items(mi_fridgesnacks, 80, x, y, x, y + SEEY - 4, false, 0);
      else
       place_items(mi_fridge,       70, x, y, x, y + SEEY - 4, false, 0);
     } else {
      line(this, t_rack, x, y, x, y + SEEY - 4);
      if (one_in(3))
       place_items(mi_cannedfood, 78, x, y, x, y + SEEY - 4, false, 0);
      else if (one_in(2))
       place_items(mi_pasta,      82, x, y, x, y + SEEY - 4, false, 0);
      else if (one_in(2))
       place_items(mi_produce,    65, x, y, x, y + SEEY - 4, false, 0);
      else
       place_items(mi_snacks,     72, x, y, x, y + SEEY - 4, false, 0);
     }
    }
   }
  } break;
  case 2: // Hardware
   for (int x = 2; x <= 22; x += 4) {
    line(this, t_rack, x, 4, x, SEEY * 2 - 5);
    if (one_in(3))
     place_items(mi_tools,    70, x, 4, x, SEEY * 2 - 5, false, 0);
    else if (one_in(2))
     place_items(mi_bigtools, 70, x, 4, x, SEEY * 2 - 5, false, 0);
    else if (one_in(3))
     place_items(mi_hardware, 70, x, 4, x, SEEY * 2 - 5, false, 0);
    else
     place_items(mi_mischw,   70, x, 4, x, SEEY * 2 - 5, false, 0);
   }
   break;
  case 3: // Clothing
   for (int x = 2; x < SEEX * 2; x += 6) {
    for (int y = 3; y <= 9; y += 6) {
     square(this, t_rack, x, y, x + 1, y + 1);
     if (one_in(2))
      place_items(mi_shirts,  75, x, y, x + 1, y + 1, false, 0);
     else if (one_in(2))
      place_items(mi_pants,   72, x, y, x + 1, y + 1, false, 0);
     else if (one_in(2))
      place_items(mi_jackets, 65, x, y, x + 1, y + 1, false, 0);
     else
      place_items(mi_winter,  62, x, y, x + 1, y + 1, false, 0);
    }
   }
   for (int y = 13; y <= SEEY * 2 - 2; y += 3) {
    line(this, t_rack, 2, y, SEEX * 2 - 3, y);
    if (one_in(3))
     place_items(mi_shirts,     75, 2, y, SEEX * 2 - 3, y, false, 0);
    else if (one_in(2))
     place_items(mi_shoes,      75, 2, y, SEEX * 2 - 3, y, false, 0);
    else if (one_in(2))
     place_items(mi_bags,       75, 2, y, SEEX * 2 - 3, y, false, 0);
    else
     place_items(mi_allclothes, 75, 2, y, SEEX * 2 - 3, y, false, 0);
   }
   break;
  case 4: // Cleaning and soft drugs and novels and junk
   for (int x = rng(2, 3); x < SEEX * 2 - 1; x += 3) {
    for (int y = 2; y <= SEEY; y += SEEY - 2) {
     line(this, t_rack, x, y, x, y + SEEY - 4);
     if (one_in(3))
      place_items(mi_cleaning,  78, x, y, x, y + SEEY - 4, false, 0);
     else if (one_in(2))
      place_items(mi_softdrugs, 72, x, y, x, y + SEEY - 4, false, 0);
     else
      place_items(mi_novels,    84, x, y, x, y + SEEY - 4, false, 0);
    }
   }
   break;
  case 5: // Sporting goods
   for (int x = rng(2, 3); x < SEEX * 2 - 1; x += 3) {
    for (int y = 2; y <= SEEY; y += SEEY - 2) {
     line(this, t_rack, x, y, x, y + SEEY - 4);
     if (one_in(2))
      place_items(mi_sports,  72, x, y, x, y + SEEY - 4, false, 0);
     else if (one_in(10))
      place_items(mi_rifles,  20, x, y, x, y + SEEY - 4, false, 0);
     else
      place_items(mi_camping, 68, x, y, x, y + SEEY - 4, false, 0);
    }
   }
   break;
  }

// Add some spawns
  for (int i = 0; i < 15; i++) {
   int x = rng(0, SEEX * 2 - 1), y = rng(0, SEEY * 2 - 1);
   if (ter(x, y) == t_floor)
    add_spawn(mon_zombie, 1, x, y);
  }
// Rotate randomly...
  rotate(rng(0, 3));
// ... then place walls as needed.
  if (t_north != ot_megastore_entrance && t_north != ot_megastore)
   line(this, t_wall_h, 0, 0, SEEX * 2 - 1, 0);
  if (t_east != ot_megastore_entrance && t_east != ot_megastore)
   line(this, t_wall_v, SEEX * 2 - 1, 0, SEEX * 2 - 1, SEEY * 2 - 1);
  if (t_south != ot_megastore_entrance && t_south != ot_megastore)
   line(this, t_wall_h, 0, SEEY * 2 - 1, SEEX * 2 - 1, SEEY * 2 - 1);
  if (t_west != ot_megastore_entrance && t_west != ot_megastore)
   line(this, t_wall_v, 0, 0, 0, SEEY * 2 - 1);
  break;

 case ot_hospital_entrance:
  square(this, t_pavement, 0, 0, SEEX * 2 - 1, 5);
  square(this, t_floor, 0, 6, SEEX * 2 - 1, SEEY * 2 - 1);
// Ambulance parking place
  line(this, t_pavement_y,  5, 1, 22, 1);
  line(this, t_pavement_y,  5, 2,  5, 5);
  line(this, t_pavement_y, 22, 2, 22, 5);
// Top wall
  line(this, t_wall_h, 0, 6, 6, 6);
  line(this, t_door_glass_c, 3, 6, 4, 6);
  line(this, t_wall_glass_h, 7, 6, 19, 6);
  line(this, t_wall_h, 20, 6, SEEX * 2 - 1, 6);
// Left wall
  line(this, t_wall_v, 0, 0, 0, SEEY * 2 - 1);
  line(this, t_floor, 0, 11, 0, 12);
// Waiting area
  line(this, t_bench,  8, 7, 11,  7);
  line(this, t_bench, 13, 7, 17,  7);
  line(this, t_bench, 20, 7, 22,  7);
  line(this, t_bench, 22, 8, 22, 10);
  place_items(mi_magazines, 70, 8, 7, 22, 10, false, 0);
// Reception and examination rooms
  line(this, t_counter, 8, 13, 9, 13);
  line(this, t_wall_h, 10, 13, SEEX * 2 - 1, 13);
  line(this, t_door_c, 15, 13, 16, 13);
  line(this, t_wall_h,  8, 17, 13, 17);
  line(this, t_wall_h, 18, 17, 22, 17);
  line(this, t_wall_h,  8, 20, 13, 20);
  line(this, t_wall_h, 18, 20, 22, 20);
  line(this, t_wall_v,  7, 13,  7, 22);
  line(this, t_wall_v, 14, 15, 14, 20);
  line(this, t_wall_v, 17, 14, 17, 22);
  line(this, t_bed,  8, 19,  9, 19);
  line(this, t_bed, 21, 19, 22, 19);
  line(this, t_bed, 21, 22, 22, 22);
  line(this, t_rack, 18, 14, 22, 14);
  place_items(mi_harddrugs, 80, 18, 14, 22, 14, false, 0);
  line(this, t_rack, 8, 21, 8, 22);
  place_items(mi_softdrugs, 70, 8, 21, 8, 22, false, 0);
  ter(14, rng(18, 19)) = t_door_c;
  ter(17, rng(15, 16)) = t_door_locked; // Hard drugs room is locked
  ter(17, rng(18, 19)) = t_door_c;
  ter(17, rng(21, 22)) = t_door_c;
// ER and bottom wall
  line(this, t_wall_h, 0, 16, 6, 16);
  line(this, t_door_c, 3, 16, 4, 16);
  square(this, t_bed, 3, 19, 4, 20);
  line(this, t_counter, 1, 22, 6, 22);
  place_items(mi_surgery, 78, 1, 22, 6, 22, false, 0);
  line(this, t_wall_h, 1, 23, 22, 23);
  line(this, t_floor, 11, 23, 12, 23);
// Right side wall (needed sometimes!)
  line(this, t_wall_v, 23,  0, 23, 10);
  line(this, t_wall_v, 23, 13, 23, 23);

// Generate bodies / zombies
  rn = rng(10, 15);
  for (int i = 0; i < rn; i++) {
   item body;
   body.make_corpse(g->itypes[itm_corpse], g->mtypes[mon_null], g->turn);
   int zx = rng(0, SEEX * 2 - 1), zy = rng(0, SEEY * 2 - 1);
   if (ter(zx, zy) == t_bed || one_in(3))
    add_item(zx, zy, body);
   else if (move_cost(zx, zy) > 0) {
    mon_id zom = mon_zombie;
    if (one_in(6))
     zom = mon_zombie_spitter;
    else if (!one_in(3))
     zom = mon_boomer;
    add_spawn(zom, 1, zx, zy);
   }
  }

// Rotate to face the road
  if (t_east >= ot_road_null && t_east <= ot_bridge_ew)
   rotate(1);
  if (t_south >= ot_road_null && t_south <= ot_bridge_ew)
   rotate(2);
  if (t_west >= ot_road_null && t_west <= ot_bridge_ew)
   rotate(3);
  break;

 case ot_hospital:
  square(this, t_floor, 0, 0, 23, 23);
// We always have walls on the left and bottom
  line(this, t_wall_v, 0,  0,  0, 22);
  line(this, t_wall_h, 0, 23, 23, 23);
// These walls contain doors if they lead to more hospital
  if (t_west == ot_hospital_entrance || t_west == ot_hospital)
   line(this, t_door_c, 0, 11, 0, 12);
  if (t_south == ot_hospital_entrance || t_south == ot_hospital)
   line(this, t_door_c, 11, 23, 12, 23);

  if ((t_north == ot_hospital_entrance || t_north == ot_hospital) &&
      (t_east  == ot_hospital_entrance || t_east  == ot_hospital) &&
      (t_south == ot_hospital_entrance || t_south == ot_hospital) &&
      (t_west  == ot_hospital_entrance || t_west  == ot_hospital)   ) {
// We're in the center; center is always blood lab
// Large lab
   line(this, t_wall_h,  1,  2, 21,  2);
   line(this, t_wall_h,  1, 10, 21, 10);
   line(this, t_wall_v, 21,  3, 21,  9);
   line(this, t_counter, 2,  3,  2,  9);
   place_items(mi_hospital_lab, 70, 2, 3, 2, 9, false, 0);
   square(this, t_counter,  5,  4,  6,  8);
   place_items(mi_hospital_lab, 74, 5, 4, 6, 8, false, 0);
   square(this, t_counter, 10,  4, 11,  8);
   place_items(mi_hospital_lab, 74, 10, 4, 11, 8, false, 0);
   square(this, t_counter, 15,  4, 16,  8);
   place_items(mi_hospital_lab, 74, 15, 4, 16, 8, false, 0);
   ter(rng(3, 18),  2) = t_door_c;
   ter(rng(3, 18), 10) = t_door_c;
   if (one_in(4)) // Door on the right side
    ter(21, rng(4, 8)) = t_door_c;
   else { // Counter on the right side
    line(this, t_counter, 20, 3, 20, 9);
    place_items(mi_hospital_lab, 70, 20, 3, 20, 9, false, 0);
   }
// Blood testing facility
   line(this, t_wall_h,  1, 13, 10, 13);
   line(this, t_wall_v, 10, 14, 10, 22);
   rn = rng(1, 3);
   if (rn == 1 || rn == 3)
    ter(rng(3, 8), 13) = t_door_c;
   if (rn == 2 || rn == 3)
    ter(10, rng(15, 21)) = t_door_c;
   line(this, t_counter, 2, 14,  2, 22);
   place_items(mi_hospital_lab, 60, 2, 14, 2, 22, false, 0);
   square(this, t_counter, 4, 17, 6, 19);
   ter(4, 18) = t_centrifuge;
   line(this, t_floor, 5, 18, 6, rng(17, 19)); // Clear path to console
   tmpcomp = add_computer(5, 18, "Centrifuge", 0);
   tmpcomp->add_option("Analyze blood", COMPACT_BLOOD_ANAL, 4);
   tmpcomp->add_failure(COMPFAIL_DESTROY_BLOOD);
// Sample storage
   line(this, t_wall_h, 13, 13, 23, 13);
   line(this, t_wall_v, 13, 14, 13, 23);
   rn = rng(1, 3);
   if (rn == 1 || rn == 3)
    ter(rng(14, 22), 13) = t_door_c;
   if (rn == 2 || rn == 3)
    ter(13, rng(14, 21)) = t_door_c;
   square(this, t_rack, 16, 16, 21, 17);
   place_items(mi_hospital_samples, 68, 16, 16, 21, 17, false, 0);
   square(this, t_rack, 16, 19, 21, 20);
   place_items(mi_hospital_samples, 68, 16, 19, 21, 20, false, 0);
   line(this, t_rack, 14, 22, 23, 22);
   place_items(mi_hospital_samples, 62, 14, 22, 23, 22, false, 0);

  } else { // We're NOT in the center; a random hospital type!

   switch (rng(1, 4)) { // What type?
   case 1: // Dorms
// Upper left rooms
    line(this, t_wall_h, 1, 5, 9, 5);
    for (int i = 1; i <= 7; i += 3) {
     line(this, t_bed, i, 1, i, 2);
     line(this, t_wall_v, i + 2, 0, i + 2, 4);
     ter(rng(i, i + 1), 5) = t_door_c;
    }
// Upper right rooms
    line(this, t_wall_h, 14, 5, 23, 5);
    line(this, t_wall_v, 14, 0, 14, 4);
    line(this, t_bed, 15, 1, 15, 2);
    ter(rng(15, 16), 5) = t_door_c;
    line(this, t_wall_v, 17, 0, 17, 4);
    line(this, t_bed, 18, 1, 18, 2);
    ter(rng(18, 19), 5) = t_door_c;
    line(this, t_wall_v, 20, 0, 20, 4);
    line(this, t_bed, 21, 1, 21, 2);
    ter(rng(21, 22), 5) = t_door_c;
// Waiting area
    for (int i = 1; i <= 9; i += 4)
     line(this, t_bench, i, 7, i, 10);
    line(this, t_table, 3, 8, 3, 9);
    place_items(mi_magazines, 50, 3, 8, 3, 9, false, 0);
    line(this, t_table, 7, 8, 7, 9);
    place_items(mi_magazines, 50, 7, 8, 7, 9, false, 0);
// Middle right rooms
    line(this, t_wall_v, 14, 7, 14, 10);
    line(this, t_wall_h, 15, 7, 23, 7);
    line(this, t_wall_h, 15, 10, 23, 10);
    line(this, t_wall_v, 19, 8, 19, 9);
    line(this, t_bed, 18, 8, 18, 9);
    line(this, t_bed, 20, 8, 20, 9);
    if (one_in(3)) { // Doors to north
     ter(rng(15, 16), 7) = t_door_c;
     ter(rng(21, 22), 7) = t_door_c;
    } else { // Doors to south
     ter(rng(15, 16), 10) = t_door_c;
     ter(rng(21, 22), 10) = t_door_c;
    }
    line(this, t_wall_v, 14, 13, 14, 16);
    line(this, t_wall_h, 15, 13, 23, 13);
    line(this, t_wall_h, 15, 16, 23, 16);
    line(this, t_wall_v, 19, 14, 19, 15);
    line(this, t_bed, 18, 14, 18, 15);
    line(this, t_bed, 20, 14, 20, 15);
    if (one_in(3)) { // Doors to south
     ter(rng(15, 16), 16) = t_door_c;
     ter(rng(21, 22), 16) = t_door_c;
    } else { // Doors to north
     ter(rng(15, 16), 13) = t_door_c;
     ter(rng(21, 22), 13) = t_door_c;
    }
// Lower left rooms
    line(this, t_wall_v, 5, 13, 5, 22);
    line(this, t_wall_h, 1, 13, 4, 13);
    line(this, t_bed, 1, 14, 1, 15);
    line(this, t_wall_h, 1, 17, 4, 17);
    line(this, t_bed, 1, 18, 1, 19);
    line(this, t_wall_h, 1, 20, 4, 20);
    line(this, t_bed, 1, 21, 1, 22);
    ter(5, rng(14, 16)) = t_door_c;
    ter(5, rng(18, 19)) = t_door_c;
    ter(5, rng(21, 22)) = t_door_c;
    line(this, t_wall_h, 7, 13, 10, 13);
    line(this, t_wall_v, 7, 14, 7, 22);
    line(this, t_wall_v, 10, 14, 10, 22);
    line(this, t_wall_h, 8, 18, 9, 18);
    line(this, t_bed, 8, 17, 9, 17);
    line(this, t_bed, 8, 22, 9, 22);
    if (one_in(3)) { // Doors to west
     ter(7, rng(14, 16)) = t_door_c;
     ter(7, rng(19, 21)) = t_door_c;
    } else { // Doors to east
     ter(10, rng(14, 16)) = t_door_c;
     ter(10, rng(19, 21)) = t_door_c;
    }
// Lower-right rooms
    line(this, t_wall_h, 14, 18, 23, 18);
    for (int i = 14; i <= 20; i += 3) {
     line(this, t_wall_v, i, 19, i, 22);
     line(this, t_bed, i + 1, 21, i + 1, 22);
     ter(rng(i + 1, i + 2), 18) = t_door_c;
    }
    break;

   case 2: // Offices and cafeteria
// Offices to north
    line(this, t_wall_v, 10, 0, 10, 8);
    line(this, t_wall_v, 13, 0, 13, 8);
    line(this, t_wall_h,  1, 5,  9, 5);
    line(this, t_wall_h, 14, 5, 23, 5);
    line(this, t_wall_h,  1, 9, 23, 9);
    line(this, t_door_c, 11, 9, 12, 9);
    line(this, t_table,  3, 3,  7, 3);
    line(this, t_table, 16, 3, 20, 3);
    line(this, t_table,  3, 8,  7, 8);
    line(this, t_table, 16, 8, 20, 8);
    ter(10, rng(2, 3)) = t_door_c;
    ter(13, rng(2, 3)) = t_door_c;
    ter(10, rng(6, 7)) = t_door_c;
    ter(13, rng(6, 7)) = t_door_c;
    place_items(mi_office, 70,  1, 1,  9, 3, false, 0);
    place_items(mi_office, 70, 14, 1, 22, 3, false, 0);
    place_items(mi_office, 70,  1, 5,  9, 8, false, 0);
    place_items(mi_office, 70, 14, 5, 22, 8, false, 0);
// Cafeteria to south
    line(this, t_wall_h,  1, 14,  8, 14);
    line(this, t_wall_h, 15, 14, 23, 14);
    for (int i = 16; i <= 19; i += 3) {
     for (int j = 17; j <= 20; j += 3) {
      square(this, t_table, i, j, i + 1, j + 1);
      place_items(mi_snacks,  60, i, j, i + 1, j + 1, false, 0);
      place_items(mi_produce, 65, i, j, i + 1, j + 1, false, 0);
     }
    }
    for (int i = 3; i <= 6; i += 3) {
     for (int j = 17; j <= 20; j += 3) {
      square(this, t_table, i, j, i + 1, j + 1);
      place_items(mi_snacks,  60, i, j, i + 1, j + 1, false, 0);
      place_items(mi_produce, 65, i, j, i + 1, j + 1, false, 0);
     }
    }
    break;

   case 3: // Operating rooms
// First, walls and doors; divide it into four big operating rooms
    line(this, t_wall_v, 10,  0, 10,  9);
    line(this, t_door_c, 10,  4, 10,  5);
    line(this, t_wall_v, 13,  0, 13,  9);
    line(this, t_door_c, 13,  4, 13,  5);
    line(this, t_wall_v, 10, 14, 10, 22);
    line(this, t_door_c, 10, 18, 10, 19);
    line(this, t_wall_v, 13, 14, 13, 22);
    line(this, t_door_c, 13, 18, 13, 19);
// Horizontal walls/doors
    line(this, t_wall_h,  1, 10, 10, 10);
    line(this, t_door_c,  5, 10,  6, 10);
    line(this, t_wall_h, 13, 10, 23, 10);
    line(this, t_door_c, 18, 10, 19, 10);
    line(this, t_wall_h,  1, 13, 10, 13);
    line(this, t_door_c,  5, 13,  6, 13);
    line(this, t_wall_h, 13, 13, 23, 13);
    line(this, t_door_c, 18, 13, 19, 13);
// Next, the contents of each operating room
    line(this, t_counter, 1, 0, 1, 9);
    place_items(mi_surgery, 70, 1, 1, 1, 9, false, 0);
    square(this, t_bed, 5, 4, 6, 5);

    line(this, t_counter, 1, 14, 1, 22);
    place_items(mi_surgery, 70, 1, 14, 1, 22, false, 0);
    square(this, t_bed, 5, 18, 6, 19);

    line(this, t_counter, 14, 6, 14, 9);
    place_items(mi_surgery, 60, 14, 6, 14, 9, false, 0);
    line(this, t_counter, 15, 9, 17, 9);
    place_items(mi_surgery, 60, 15, 9, 17, 9, false, 0);
    square(this, t_bed, 18, 4, 19, 5);

    line(this, t_counter, 14, 14, 14, 17);
    place_items(mi_surgery, 60, 14, 14, 14, 17, false, 0);
    line(this, t_counter, 15, 14, 17, 14);
    place_items(mi_surgery, 60, 15, 14, 17, 14, false, 0);
    square(this, t_bed, 18, 18, 19, 19);

    break;

   case 4: // Storage
// Soft drug storage
    line(this, t_wall_h, 3,  2, 12,  2);
    line(this, t_wall_h, 3, 10, 12, 10);
    line(this, t_wall_v, 3,  3,  3,  9);
    ter(3, 6) = t_door_c;
    line(this, t_rack,   4,  3, 11,  3);
    place_items(mi_softdrugs, 90, 4, 3, 11, 3, false, 0);
    line(this, t_rack,   4,  9, 11,  9);
    place_items(mi_softdrugs, 90, 4, 9, 11, 9, false, 0);
    line(this, t_rack, 6, 5, 10, 5);
    place_items(mi_softdrugs, 80, 6, 5, 10, 5, false, 0);
    line(this, t_rack, 6, 7, 10, 7);
    place_items(mi_softdrugs, 80, 6, 7, 10, 7, false, 0);
// Hard drug storage
    line(this, t_wall_v, 13, 0, 13, 19);
    ter(13, 6) = t_door_locked;
    line(this, t_rack, 14, 0, 14, 4);
    place_items(mi_harddrugs, 78, 14, 1, 14, 4, false, 0);
    line(this, t_rack, 17, 0, 17, 7);
    place_items(mi_harddrugs, 85, 17, 0, 17, 7, false, 0);
    line(this, t_rack, 20, 0, 20, 7);
    place_items(mi_harddrugs, 85, 20, 0, 20, 7, false, 0);
    line(this, t_wall_h, 20, 10, 23, 10);
    line(this, t_rack, 16, 10, 19, 10);
    place_items(mi_harddrugs, 78, 16, 10, 19, 10, false, 0);
    line(this, t_rack, 16, 12, 19, 12);
    place_items(mi_harddrugs, 78, 16, 12, 19, 12, false, 0);
    line(this, t_wall_h, 14, 14, 19, 14);
    ter(rng(14, 15), 14) = t_door_locked;
    ter(rng(16, 18), 14) = t_bars;
    line(this, t_wall_v, 20, 11, 20, 19);
    line(this, t_wall_h, 13, 20, 20, 20);
    line(this, t_door_c, 16, 20, 17, 20);
// Laundry room
    line(this, t_wall_h, 1, 13, 10, 13);
    ter(rng(3, 8), 13) = t_door_c;
    line(this, t_wall_v, 10, 14, 10, 22);
    ter(10, rng(16, 20)) = t_door_c;
    line(this, t_counter, 1, 14, 1, 22);
    place_items(mi_allclothes, 70, 1, 14, 1, 22, false, 0);
    for (int j = 15; j <= 21; j += 3) {
     line(this, t_rack, 4, j, 7, j);
     if (one_in(2))
      place_items(mi_cleaning, 92, 4, j, 7, j, false, 0);
     else if (one_in(5))
      place_items(mi_cannedfood, 75, 4, j, 7, j, false, 0);
     else
      place_items(mi_allclothes, 50, 4, j, 7, j, false, 0);
    }
    break;
   }


// We have walls to the north and east if they're not hospitals
   if (t_east != ot_hospital_entrance && t_east != ot_hospital)
    line(this, t_wall_v, 23, 0, 23, 23);
   if (t_north != ot_hospital_entrance && t_north != ot_hospital)
    line(this, t_wall_h, 0, 0, 23, 0);
  }
// Generate bodies / zombies
  rn = rng(15, 20);
  for (int i = 0; i < rn; i++) {
   item body;
   body.make_corpse(g->itypes[itm_corpse], g->mtypes[mon_null], g->turn);
   int zx = rng(0, SEEX * 2 - 1), zy = rng(0, SEEY * 2 - 1);
   if (ter(zx, zy) == t_bed || one_in(3))
    add_item(zx, zy, body);
   else if (move_cost(zx, zy) > 0) {
    mon_id zom = mon_zombie;
    if (one_in(6))
     zom = mon_zombie_spitter;
    else if (!one_in(3))
     zom = mon_boomer;
    add_spawn(zom, 1, zx, zy);
   }
  }
  break;

 case ot_mansion_entrance: {
// Left wall
  line(this, t_wall_v,  0,  0,  0, SEEY * 2 - 2);
  line(this, t_door_c,  0, SEEY - 1, 0, SEEY);
// Front wall
  line(this, t_wall_h,  1, 10,  SEEX * 2 - 1, 10);
  line(this, t_door_locked, SEEX - 1, 10, SEEX, 10);
  int winx1 = rng(2, 4);
  int winx2 = rng(4, 6);
  line(this, t_window, winx1, 10, winx2, 10);
  line(this, t_window, SEEX * 2 - 1 - winx1, 10, SEEX * 2 - 1 - winx2, 10);
  winx1 = rng(7, 10);
  winx2 = rng(10, 11);
  line(this, t_window, winx1, 10, winx2, 10);
  line(this, t_window, SEEX * 2 - 1 - winx1, 10, SEEX * 2 - 1 - winx2, 10);
  line(this, t_door_c, SEEX - 1, 10, SEEX, 10);
// Bottom wall
  line(this, t_wall_h,  0, SEEY * 2 - 1, SEEX * 2 - 1, SEEY * 2 - 1);
  line(this, t_door_c, SEEX - 1, SEEY * 2 - 1, SEEX, SEEY * 2 - 1);

  build_mansion_room(this, room_mansion_courtyard, 1, 0, SEEX * 2 - 1, 9);
  square(this, t_floor, 1, 11, SEEX * 2 - 1, SEEY * 2 - 2);
  build_mansion_room(this, room_mansion_entry, 1, 11, SEEX * 2 - 1, SEEY*2 - 2);
// Rotate to face the road
  if (t_east >= ot_road_null && t_east <= ot_bridge_ew)
   rotate(1);
  if (t_south >= ot_road_null && t_south <= ot_bridge_ew)
   rotate(2);
  if (t_west >= ot_road_null && t_west <= ot_bridge_ew)
   rotate(3);
 } break;

 case ot_mansion:
// Start with floors all over
  square(this, t_floor, 1, 0, SEEX * 2 - 1, SEEY * 2 - 2);
// We always have a left and bottom wall
  line(this, t_wall_v, 0, 0, 0, SEEY * 2 - 2);
  line(this, t_wall_h, 0, SEEY * 2 - 1, SEEX * 2 - 1, SEEY * 2 - 1);
// tw and rw are the boundaries of the rooms inside...
  tw = 0;
  rw = SEEX * 2 - 1;
// ...if we need outside walls, adjust tw & rw and build them
// We build windows below.
  if (t_north != ot_mansion_entrance && t_north != ot_mansion) {
   tw = 1;
   line(this, t_wall_h, 0, 0, SEEX * 2 - 1, 0);
  }
  if (t_east != ot_mansion_entrance && t_east != ot_mansion) {
   rw = SEEX * 2 - 2;
   line(this, t_wall_v, SEEX * 2 - 1, 0, SEEX * 2 - 1, SEEX * 2 - 1);
  }
// Now pick a random layout
  switch (rng(1, 4)) {

  case 1: // Just one. big. room.
   mansion_room(this, 1, tw, rw, SEEY * 2 - 2);
   if (t_west == ot_mansion_entrance || t_west == ot_mansion)
    line(this, t_door_c, 0, SEEY - 1, 0, SEEY);
   if (t_south == ot_mansion_entrance || t_south == ot_mansion)
    line(this, t_door_c, SEEX - 1, SEEY * 2 - 1, SEEX, SEEY * 2 - 1);
   break;

  case 2: // Wide hallway, two rooms.
   if (one_in(2)) { // vertical hallway
    line(this, t_wall_v,  9,  tw,  9, SEEY * 2 - 2);
    line(this, t_wall_v, 14,  tw, 14, SEEY * 2 - 2);
    line(this, t_floor, SEEX - 1, SEEY * 2 - 1, SEEX, SEEY * 2 - 1);
    line(this, t_door_c, 0, SEEY - 1, 0, SEEY);
    mansion_room(this, 1, tw, 8, SEEY * 2 - 2);
    mansion_room(this, 15, tw, rw, SEEY * 2 - 2);
    ter( 9, rng(tw + 2, SEEX * 2 - 4)) = t_door_c;
    ter(14, rng(tw + 2, SEEX * 2 - 4)) = t_door_c;
   } else { // horizontal hallway
    line(this, t_wall_h, 1,  9, rw,  9);
    line(this, t_wall_h, 1, 14, rw, 14);
    line(this, t_door_c, SEEX - 1, SEEY * 2 - 1, SEEX, SEEY * 2 - 1);
    line(this, t_floor, 0, SEEY - 1, 0, SEEY);
    mansion_room(this, 1, tw, rw, 8);
    mansion_room(this, 1, 15, rw, SEEY * 2 - 2);
    ter(rng(3, rw - 2),  9) = t_door_c;
    ter(rng(3, rw - 2), 14) = t_door_c;
   }
   if (t_west == ot_mansion_entrance || t_west == ot_mansion)
    line(this, t_door_c, 0, SEEY - 1, 0, SEEY);
   if (t_south == ot_mansion_entrance || t_south == ot_mansion)
    line(this, t_floor, SEEX - 1, SEEY * 2 - 1, SEEX, SEEY * 2 - 1);
   break;

  case 3: // Four corners rooms
   line(this, t_wall_v, 10, tw, 10,  9);
   line(this, t_wall_v, 13, tw, 13,  9);
   line(this, t_wall_v, 10, 14, 10, SEEY * 2 - 2);
   line(this, t_wall_v, 13, 14, 13, SEEY * 2 - 2);
   line(this, t_wall_h,  1, 10, 10, 10);
   line(this, t_wall_h,  1, 13, 10, 13);
   line(this, t_wall_h, 13, 10, rw, 10);
   line(this, t_wall_h, 13, 13, rw, 13);
// Doors
   if (one_in(2))
    ter(10, rng(tw + 1, 8)) = t_door_c;
   else
    ter(rng(2, 8), 10) = t_door_c;

   if (one_in(2))
    ter(13, rng(tw + 1, 8)) = t_door_c;
   else
    ter(rng(15, rw - 1), 10) = t_door_c;

   if (one_in(2))
    ter(10, rng(15, SEEY * 2 - 3)) = t_door_c;
   else
    ter(rng(2, 8), 13) = t_door_c;

   if (one_in(2))
    ter(13, rng(15, SEEY * 2 - 3)) = t_door_c;
   else
    ter(rng(15, rw - 1), 13) = t_door_c;

   mansion_room(this,  1, tw,  9,  9);
   mansion_room(this, 14, tw, rw,  9);
   mansion_room(this,  1, 14,  9, SEEY * 2 - 2);
   mansion_room(this, 14, 14, rw, SEEY * 2 - 2);
   if (t_west == ot_mansion_entrance || t_west == ot_mansion)
    line(this, t_floor, 0, SEEY - 1, 0, SEEY);
   if (t_south == ot_mansion_entrance || t_south == ot_mansion)
    line(this, t_floor, SEEX - 1, SEEY * 2 - 1, SEEX, SEEY * 2 - 1);
   break;

  case 4: // One large room in lower-left
   mw = rng( 4, 10);
   cw = rng(13, 19);
   x = rng(5, 10);
   y = rng(13, 18);
   line(this, t_wall_h,  1, mw, cw, mw);
   ter( rng(x + 1, cw - 1), mw) = t_door_c;
   line(this, t_wall_v, cw, mw + 1, cw, SEEY * 2 - 2);
   ter(cw, rng(y + 2, SEEY * 2 - 3) ) = t_door_c;
   mansion_room(this, 1, mw + 1, cw - 1, SEEY * 2 - 2);
// And a couple small rooms in the UL LR corners
   line(this, t_wall_v, x, tw, x, mw - 1);
   mansion_room(this, 1, tw, x - 1, mw - 1);
   if (one_in(2))
    ter(rng(2, x - 2), mw) = t_door_c;
   else
    ter(x, rng(tw + 2, mw - 2)) = t_door_c;
   line(this, t_wall_h, cw + 1, y, rw, y);
   mansion_room(this, cw + 1, y, rw, SEEY * 2 - 2);
   if (one_in(2))
    ter(rng(cw + 2, rw - 1), y) = t_door_c;
   else
    ter(cw, rng(y + 2, SEEY * 2 - 3)) = t_door_c;

   if (t_west == ot_mansion_entrance || t_west == ot_mansion)
    line(this, t_floor, 0, SEEY - 1, 0, SEEY);
   if (t_south == ot_mansion_entrance || t_south == ot_mansion)
    line(this, t_floor, SEEX - 1, SEEY * 2 - 1, SEEX, SEEY * 2 - 1);
   break;
  } // switch (rng(1, 4))

// Finally, place windows on outside-facing walls if necessary
  if (t_west != ot_mansion_entrance && t_west != ot_mansion) {
   int consecutive = 0;
   for (int i = 1; i < SEEY; i++) {
    if (move_cost(1, i) != 0 && move_cost(1, SEEY * 2 - 1 - i) != 0) {
     if (consecutive == 3)
      consecutive = 0; // No really long windows
     else {
      consecutive++;
      ter(0, i) = t_window;
      ter(0, SEEY * 2 - 1 - i) = t_window;
     }
    } else
     consecutive = 0;
   }
  }
  if (t_south != ot_mansion_entrance && t_south != ot_mansion) {
   int consecutive = 0;
   for (int i = 1; i < SEEX; i++) {
    if (move_cost(i, SEEY * 2 - 2) != 0 &&
        move_cost(SEEX * 2 - 1 - i, SEEY * 2 - 2) != 0) {
     if (consecutive == 3)
      consecutive = 0; // No really long windows
     else {
      consecutive++;
      ter(i, SEEY * 2 - 1) = t_window;
      ter(SEEX * 2 - 1 - i, SEEY * 2 - 1) = t_window;
     }
    } else
     consecutive = 0;
   }
  }
  if (t_east != ot_mansion_entrance && t_east != ot_mansion) {
   int consecutive = 0;
   for (int i = 1; i < SEEY; i++) {
    if (move_cost(SEEX * 2 - 2, i) != 0 &&
        move_cost(SEEX * 2 - 2, SEEY * 2 - 1 - i) != 0) {
     if (consecutive == 3)
      consecutive = 0; // No really long windows
     else {
      consecutive++;
      ter(SEEX * 2 - 1, i) = t_window;
      ter(SEEX * 2 - 1, SEEY * 2 - 1 - i) = t_window;
     }
    } else
     consecutive = 0;
   }
  }

  if (t_north != ot_mansion_entrance && t_north != ot_mansion) {
   int consecutive = 0;
   for (int i = 1; i < SEEX; i++) {
    if (move_cost(i, 1) != 0 && move_cost(SEEX * 2 - 1 - i, 1) != 0) {
     if (consecutive == 3)
      consecutive = 0; // No really long windows
     else {
      consecutive++;
      ter(i, 0) = t_window;
      ter(SEEX * 2 - 1 - i, 0) = t_window;
     }
    } else
     consecutive = 0;
   }
  }
  break;

 case ot_spider_pit_under:
  for (int i = 0; i < SEEX * 2; i++) {
   for (int j = 0; j < SEEY * 2; j++) {
    if ((i >= 3 && i <= SEEX * 2 - 4 && j >= 3 && j <= SEEY * 2 - 4) ||
        one_in(4)) {
     ter(i, j) = t_rock_floor;
     if (!one_in(3))
      field_at(i, j) = field(fd_web, rng(1, 3), 0);
    } else
     ter(i, j) = t_rock;
   }
  }
  ter(rng(3, SEEX * 2 - 4), rng(3, SEEY * 2 - 4)) = t_slope_up;
  place_items(mi_spider, 85, 0, 0, SEEX * 2 - 1, SEEY * 2 - 1, false, 0);
  add_spawn(mon_spider_trapdoor, 1, rng(3, SEEX * 2 - 5), rng(3, SEEY * 2 - 4));
  break;

 case ot_anthill:
  for (int i = 0; i < SEEX * 2; i++) {
   for (int j = 0; j < SEEY * 2; j++) {
    if (i < 8 || j < 8 || i > SEEX * 2 - 9 || j > SEEY * 2 - 9)
     ter(i, j) = grass_or_dirt();
    else if ((i == 11 || i == 12) && (j == 11 || j == 12))
     ter(i, j) = t_slope_down;
    else
     ter(i, j) = t_dirtmound;
   }
  }
  break;

 case ot_rock:
  if (t_north == ot_cavern || t_north == ot_slimepit ||
      t_north == ot_slimepit_down)
   n_fac = 6;
  else
   n_fac = 0;
  if (t_east == ot_cavern || t_east == ot_slimepit ||
      t_east == ot_slimepit_down)
   e_fac = 6;
  else
   e_fac = 0;
  if (t_south == ot_cavern || t_south == ot_slimepit ||
      t_south == ot_slimepit_down)
   s_fac = 6;
  else
   s_fac = 0;
  if (t_west == ot_cavern || t_west == ot_slimepit ||
      t_west == ot_slimepit_down)
   w_fac = 6;
  else
   w_fac = 0;

  for (int i = 0; i < SEEX * 2; i++) {
   for (int j = 0; j < SEEY * 2; j++) {
    if (rng(0, n_fac) > j || rng(0, e_fac) > SEEX * 2 - 1 - i ||
        rng(0, w_fac) > i || rng(0, s_fac) > SEEY * 2 - 1 - j   )
     ter(i, j) = t_rock_floor;
    else
     ter(i, j) = t_rock;
   }
  }
  break;

 case ot_rift:
  if (t_north != ot_rift && t_north != ot_hellmouth) {
   if (connects_to(t_north, 2))
    n_fac = rng(-6, -2);
   else
    n_fac = rng(2, 6);
  }
  if (t_east != ot_rift && t_east != ot_hellmouth) {
   if (connects_to(t_east, 3))
    e_fac = rng(-6, -2);
   else
    e_fac = rng(2, 6);
  }
  if (t_south != ot_rift && t_south != ot_hellmouth) {
   if (connects_to(t_south, 0))
    s_fac = rng(-6, -2);
   else
    s_fac = rng(2, 6);
  }
  if (t_west != ot_rift && t_west != ot_hellmouth) {
   if (connects_to(t_west, 1))
    w_fac = rng(-6, -2);
   else
    w_fac = rng(2, 6);
  }
// Negative *_fac values indicate rock floor connection, otherwise solid rock
// Of course, if we connect to a rift, *_fac = 0, and thus lava extends all the
//  way.
  for (int i = 0; i < SEEX * 2; i++) {
   for (int j = 0; j < SEEY * 2; j++) {
    if ((n_fac < 0 && j < n_fac * -1) || (s_fac < 0 && j >= SEEY * 2 - s_fac) ||
        (w_fac < 0 && i < w_fac * -1) || (e_fac < 0 && i >= SEEX * 2 - e_fac)  )
     ter(i, j) = t_rock_floor;
    else if (j < n_fac || j >= SEEY * 2 - s_fac ||
             i < w_fac || i >= SEEX * 2 - e_fac   )
     ter(i, j) = t_rock;
    else
     ter(i, j) = t_lava;
   }
  }
  break;

 case ot_hellmouth:
  if (t_north != ot_rift && t_north != ot_hellmouth)
   n_fac = 6;
  if (t_east != ot_rift && t_east != ot_hellmouth)
   e_fac = 6;
  if (t_south != ot_rift && t_south != ot_hellmouth)
   s_fac = 6;
  if (t_west != ot_rift && t_west != ot_hellmouth)
   w_fac = 6;

  for (int i = 0; i < SEEX * 2; i++) {
   for (int j = 0; j < SEEY * 2; j++) {
    if (j < n_fac || j >= SEEY*2 - s_fac || i < w_fac || i >= SEEX*2 - e_fac ||
        (i >= 6 && i < SEEX * 2 - 6 && j >= 6 && j < SEEY * 2 - 6))
     ter(i, j) = t_rock_floor;
    else
     ter(i, j) = t_lava;
    if (i >= SEEX - 1 && i <= SEEX && j >= SEEY - 1 && j <= SEEY)
     ter(i, j) = t_slope_down;
   }
  }
  switch (rng(0, 4)) {	// Randomly chosen "altar" design
  case 0:
   for (int i = 7; i <= 16; i += 3) {
    ter(i, 6) = t_rock;
    ter(i, 17) = t_rock;
    ter(6, i) = t_rock;
    ter(17, i) = t_rock;
    if (i > 7 && i < 16) {
     ter(i, 10) = t_rock;
     ter(i, 13) = t_rock;
    } else {
     ter(i - 1, 6 ) = t_rock;
     ter(i - 1, 10) = t_rock;
     ter(i - 1, 13) = t_rock;
     ter(i - 1, 17) = t_rock;
    }
   }
   break;
  case 1:
   for (int i = 6; i < 11; i++) {
    ter(i, i) = t_lava;
    ter(SEEX * 2 - 1 - i, i) = t_lava;
    ter(i, SEEY * 2 - 1 - i) = t_lava;
    ter(SEEX * 2 - 1 - i, SEEY * 2 - 1 - i) = t_lava;
    if (i < 10) {
     ter(i + 1, i) = t_lava;
     ter(SEEX * 2 - i, i) = t_lava;
     ter(i + 1, SEEY * 2 - 1 - i) = t_lava;
     ter(SEEX * 2 - i, SEEY * 2 - 1 - i) = t_lava;

     ter(i, i + 1) = t_lava;
     ter(SEEX * 2 - 1 - i, i + 1) = t_lava;
     ter(i, SEEY * 2 - i) = t_lava;
     ter(SEEX * 2 - 1 - i, SEEY * 2 - i) = t_lava;
    }
    if (i < 9) {
     ter(i + 2, i) = t_rock;
     ter(SEEX * 2 - i + 1, i) = t_rock;
     ter(i + 2, SEEY * 2 - 1 - i) = t_rock;
     ter(SEEX * 2 - i + 1, SEEY * 2 - 1 - i) = t_rock;

     ter(i, i + 2) = t_rock;
     ter(SEEX * 2 - 1 - i, i + 2) = t_rock;
     ter(i, SEEY * 2 - i + 1) = t_rock;
     ter(SEEX * 2 - 1 - i, SEEY * 2 - i + 1) = t_rock;
    }
   }
   break;
  case 2:
   for (int i = 7; i < 17; i++) {
    ter(i, 6) = t_rock;
    ter(6, i) = t_rock;
    ter(i, 17) = t_rock;
    ter(17, i) = t_rock;
    if (i != 7 && i != 16 && i != 11 && i != 12) {
     ter(i, 8) = t_rock;
     ter(8, i) = t_rock;
     ter(i, 15) = t_rock;
     ter(15, i) = t_rock;
    }
    if (i == 11 || i == 12) {
     ter(i, 10) = t_rock;
     ter(10, i) = t_rock;
     ter(i, 13) = t_rock;
     ter(13, i) = t_rock;
    }
   }
   break;
  case 3:
   for (int i = 6; i < 11; i++) {
    for (int j = 6; j < 11; j++) {
     ter(i, j) = t_lava;
     ter(SEEX * 2 - 1 - i, j) = t_lava;
     ter(i, SEEY * 2 - 1 - j) = t_lava;
     ter(SEEX * 2 - 1 - i, SEEY * 2 - 1 - j) = t_lava;
    }
   }
   break;
  }
  break;

 case ot_slimepit:
 case ot_slimepit_down:
  n_fac = (t_north == ot_slimepit || t_north == ot_slimepit_down ? 1 : 0);
  e_fac = (t_east  == ot_slimepit || t_east  == ot_slimepit_down ? 1 : 0);
  s_fac = (t_south == ot_slimepit || t_south == ot_slimepit_down ? 1 : 0);
  w_fac = (t_west  == ot_slimepit || t_west  == ot_slimepit_down ? 1 : 0);

  for (int i = 0; i < SEEX * 2; i++) {
   for (int j = 0; j < SEEY * 2; j++) {
    if (!one_in(10) && (j < n_fac * SEEX        || i < w_fac * SEEX ||
                        j > SEEY*2 - s_fac*SEEY || i > SEEX*2 - e_fac*SEEX))
     ter(i, j) = (!one_in(10) ? t_slime : t_rock_floor);
    else if (rng(0, SEEX) > abs(i - SEEX) && rng(0, SEEY) > abs(j - SEEY))
     ter(i, j) = t_slime;
    else if (t_above == ot_null)
     ter(i, j) = t_dirt;
    else
     ter(i, j) = t_rock_floor;
   }
  }

  if (terrain_type == ot_slimepit_down)
   ter(rng(3, SEEX * 2 - 4), rng(3, SEEY * 2 - 4)) = t_slope_down;

  if (t_above == ot_slimepit_down) {
   switch (rng(1, 4)) {
    case 1: ter(rng(0, 2), rng(0, 2)) = t_slope_up;
    case 2: ter(rng(0, 2), SEEY * 2 - rng(1, 3)) = t_slope_up;
    case 3: ter(SEEX * 2 - rng(1, 3), rng(0, 2)) = t_slope_up;
    case 4: ter(SEEX * 2 - rng(1, 3), SEEY * 2 - rng(1, 3)) = t_slope_up;
   }
  }

  add_spawn(mon_blob, 8, SEEX, SEEY);
  place_items(mi_sewer, 40, 0, 0, SEEX * 2 - 1, SEEY * 2 - 1, true, 0);

  break;

 case ot_triffid_grove:
  square(this, t_dirt, 0, 0, 23, 23);
  for (int rad = 5; rad < SEEX - 2; rad += rng(2, 3)) {
   square(this, t_tree, rad, rad, 23 - rad, 23 - rad);
   square(this, t_dirt, rad + 1, rad + 1, 22 - rad, 22 - rad);
   if (one_in(2)) { // Vertical side opening
    int x = (one_in(2) ? rad : 23 - rad), y = rng(rad + 1, 22 - rad);
    ter(x, y) = t_dirt;
   } else { // Horizontal side opening
    int x = rng(rad + 1, 22 - rad), y = (one_in(2) ? rad : 23 - rad);
    ter(x, y) = t_dirt;
   }
   add_spawn( (one_in(3) ? mon_biollante : mon_triffid), 1, rad + 1, rad + 1);
   add_spawn( (one_in(3) ? mon_biollante : mon_triffid), 1, 22 - rad, rad + 1);
   add_spawn( (one_in(3) ? mon_biollante : mon_triffid), 1, rad + 1, 22 - rad);
   add_spawn( (one_in(3) ? mon_biollante : mon_triffid), 1, 22 - rad, 22 - rad);
  }
  square(this, t_slope_down, SEEX - 1, SEEY - 1, SEEX, SEEY);
  break;

 case ot_triffid_roots: {
  square(this, t_root_wall, 0, 0, 23, 23);
  int node = 0;
  int step = 0;
  bool node_built[16];
  bool done = false;
  for (int i = 0; i < 16; i++)
   node_built[i] = false;
  do {
   node_built[node] = true;
   step++;
   int nodex = 1 + 6 * (node % 4), nodey = 1 + 6 * int(node / 4);
// Clear a 4x4 dirt square
   square(this, t_dirt, nodex, nodey, nodex + 3, nodey + 3);
// Spawn a monster in there
   if (step > 2) { // First couple of chambers are safe
    int monrng = rng(1, 20);
    int spawnx = nodex + rng(0, 3), spawny = nodey + rng(0, 3);
    if (monrng <= 5)
     add_spawn(mon_triffid, rng(1, 4), spawnx, spawny);
    else if (monrng <= 13)
     add_spawn(mon_creeper_hub, 1, spawnx, spawny);
    else if (monrng <= 19)
     add_spawn(mon_biollante, 1, spawnx, spawny);
    else {
     for (int webx = nodex; webx <= nodex + 3; webx++) {
      for (int weby = nodey; weby <= nodey + 3; weby++)
       add_field(g, webx, weby, fd_web, rng(1, 3));
     }
     add_spawn(mon_spider_web, 1, spawnx, spawny);
    }
   }
// TODO: Non-monster hazards?
// Next, pick a cell to move to
   std::vector<direction> move;
   if (node % 4 > 0 && !node_built[node - 1])
    move.push_back(WEST);
   if (node % 4 < 3 && !node_built[node + 1])
    move.push_back(EAST);
   if (int(node / 4) > 0 && !node_built[node - 4])
    move.push_back(NORTH);
   if (int(node / 4) < 3 && !node_built[node + 4])
    move.push_back(SOUTH);

   if (move.empty()) { // Nowhere to go!
    square(this, t_slope_down, nodex + 1, nodey + 1, nodex + 2, nodey + 2);
    done = true;
   } else {
    int index = rng(0, move.size() - 1);
    switch (move[index]) {
     case NORTH:
      square(this, t_dirt, nodex + 1, nodey - 2, nodex + 2, nodey - 1);
      node -= 4;
      break;
     case EAST:
      square(this, t_dirt, nodex + 4, nodey + 1, nodex + 5, nodey + 2);
      node++;
      break;
     case SOUTH:
      square(this, t_dirt, nodex + 1, nodey + 4, nodex + 2, nodey + 5);
      node += 4;
      break;
     case WEST:
      square(this, t_dirt, nodex - 2, nodey + 1, nodex - 1, nodey + 2);
      node--;
      break;
    }
   }
  } while (!done);
  square(this, t_slope_up, 2, 2, 3, 3);
  rotate(rng(0, 3));
 } break;

 case ot_triffid_finale: {
  square(this, t_root_wall, 0, 0, 23, 23);
  square(this, t_dirt, 1, 1, 4, 4);
  square(this, t_dirt, 19, 19, 22, 22);
// Drunken walk until we reach the heart (lower right, [19, 19])
// Chance increases by 1 each turn, and gives the % chance of forcing a move
// to the right or down.
  int chance = 0;
  int x = 4, y = 4;
  do {
   ter(x, y) = t_dirt;

   if (chance >= 10 && one_in(10)) { // Add a spawn
    if (one_in(2))
     add_spawn(mon_biollante, 1, x, y);
    else if (!one_in(4))
     add_spawn(mon_creeper_hub, 1, x, y);
    else
     add_spawn(mon_triffid, 1, x, y);
   }

   if (rng(0, 99) < chance) { // Force movement down or to the right
    if (x >= 19)
     y++;
    else if (y >= 19)
     x++;
    else {
     if (one_in(2))
      x++;
     else
      y++;
    }
   } else {
    chance++; // Increase chance of forced movement down/right
// Weigh movement towards directions with lots of existing walls
    int chance_west = 0, chance_east = 0, chance_north = 0, chance_south = 0;
    for (int dist = 1; dist <= 5; dist++) {
     if (ter(x - dist, y) == t_root_wall)
      chance_west++;
     if (ter(x + dist, y) == t_root_wall)
      chance_east++;
     if (ter(x, y - dist) == t_root_wall)
      chance_north++;
     if (ter(x, y + dist) == t_root_wall)
      chance_south++;
    }
    int roll = rng(0, chance_west + chance_east + chance_north + chance_south);
    if (roll < chance_west && x > 0)
     x--;
    else if (roll < chance_west + chance_east && x < 23)
     x++;
    else if (roll < chance_west + chance_east + chance_north && y > 0)
     y--;
    else if (y < 23)
     y++;
   } // Done with drunken walk
  } while (x < 19 || y < 19);
  square(this, t_slope_up, 1, 1, 2, 2);
  add_spawn(mon_triffid_heart, 1, 21, 21);
 } break;

 case ot_basement:
  for (int i = 0; i < SEEX * 2; i++) {
   for (int j = 0; j < SEEY * 2; j++) {
    if (i == 0 || j == 0 || i == SEEX * 2 - 1 || j == SEEY * 2 - 1)
     ter(i, j) = t_rock;
    else
     ter(i, j) = t_rock_floor;
   }
  }
  switch (rng(0, 4)) {	// TODO: More types!

  case 0:	// Junk!
   ter(SEEX - 1, SEEY * 2 - 2) = t_stairs_up;
   ter(SEEX    , SEEY * 2 - 2) = t_stairs_up;
   place_items(mi_bedroom, 60, 1, 1, SEEX * 2 - 2, SEEY * 2 - 2, false, 0);
   place_items(mi_home_hw, 80, 1, 1, SEEX * 2 - 2, SEEY * 2 - 2, false, 0);
   place_items(mi_homeguns, 10, 1, 1, SEEX * 2 - 2, SEEY * 2 - 2, false, 0);
   break;


  case 1:	// Weapons cache
   for (int i = 2; i < SEEX * 2 - 2; i++) {
    ter(i, 1) = t_rack;
    ter(i, 5) = t_rack;
    ter(i, 9) = t_rack;
   }
   place_items(mi_allguns, 80, 2, 1, SEEX * 2 - 3, 1, false, 0);
   place_items(mi_ammo,    94, 2, 5, SEEX * 2 - 3, 5, false, 0);
   place_items(mi_weapons, 88, 2, 9, SEEX * 2 - 3, 9, false, 0);
   ter(SEEX - 1, SEEY * 2 - 2) = t_stairs_up;
   ter(SEEX    , SEEY * 2 - 2) = t_stairs_up;
   break;

  case 2:	// Survival Bunker
   ter(1, 1) = t_bed;
   ter(1, 2) = t_bed;
   ter(SEEX * 2 - 2, 1) = t_bed;
   ter(SEEX * 2 - 2, 2) = t_bed;
   for (int i = 1; i < SEEY; i++) {
    ter(SEEX - 1, i) = t_rack;
    ter(SEEX    , i) = t_rack;
   }
   place_items(mi_softdrugs,	 86, SEEX - 1,  1, SEEX,  2, false, 0);
   place_items(mi_cannedfood,	 92, SEEX - 1,  3, SEEX,  6, false, 0);
   place_items(mi_homeguns,	 72, SEEX - 1,  7, SEEX,  7, false, 0);
   place_items(mi_survival_tools,83, SEEX - 1,  8, SEEX, 10, false, 0);
   place_items(mi_manuals,	 60, SEEX - 1, 11, SEEX, 11, false, 0);
   ter(SEEX - 1, SEEY * 2 - 2) = t_stairs_up;
   ter(SEEX    , SEEY * 2 - 2) = t_stairs_up;
   break;

  case 3:	// Chem lab
   for (int i = 1; i < SEEY + 4; i++) {
    ter(1           , i) = t_counter;
    ter(SEEX * 2 - 2, i) = t_counter;
   }
   place_items(mi_chemistry,	90,        1, 1,        1, SEEY + 3, false, 0);
   if (one_in(3))
    place_items(mi_chemistry,	90, SEEX*2-2, 1, SEEX*2-2, SEEY + 3, false, 0);
   else
    place_items(mi_electronics,	90, SEEX*2-2, 1, SEEX*2-2, SEEY + 3, false, 0);
   ter(SEEX - 1, SEEY * 2 - 2) = t_stairs_up;
   ter(SEEX    , SEEY * 2 - 2) = t_stairs_up;
   break;

  case 4:	// Weed grow
   line(this, t_counter, 1, 1, 1, SEEY * 2 - 2);
   line(this, t_counter, SEEX * 2 - 2, 1, SEEX * 2 - 2, SEEY * 2 - 2);
   ter(SEEX - 1, SEEY * 2 - 2) = t_stairs_up;
   ter(SEEX    , SEEY * 2 - 2) = t_stairs_up;
   line(this, t_rock, SEEX - 2, SEEY * 2 - 4, SEEX - 2, SEEY * 2 - 2);
   line(this, t_rock, SEEX + 1, SEEY * 2 - 4, SEEX + 1, SEEY * 2 - 2);
   line(this, t_door_locked, SEEX - 1, SEEY * 2 - 4, SEEX, SEEY * 2 - 4);
   for (int i = 3; i < SEEX * 2 - 3; i += 5) {
    for (int j = 3; j < 16; j += 5) {
     square(this, t_dirt, i, j, i + 2, j + 2);
     int num_weed = rng(0, 3) * rng(0, 1);
     for (int n = 0; n < num_weed; n++) {
      int x = rng(i, i + 2), y = rng(j, j + 2);
      add_item(x, y, (*itypes)[itm_weed], 0);
     }
    }
   }
   break;
  }
  break;

// TODO: Maybe subway systems could have broken down trains in them?
 case ot_subway_station:
  if (t_north >= ot_subway_ns && t_north <= ot_subway_nesw &&
      connects_to(t_north, 2))
   n_fac = 1;
  if (t_east >= ot_subway_ns && t_east <= ot_subway_nesw &&
      connects_to(t_east, 3))
   e_fac = 1;
  if (t_south >= ot_subway_ns && t_south <= ot_subway_nesw &&
      connects_to(t_south, 0))
   s_fac = 1;
  if (t_west >= ot_subway_ns && t_west <= ot_subway_nesw &&
      connects_to(t_west, 1))
   w_fac = 1;
  for (int i = 0; i < SEEX * 2; i++) {
   for (int j = 0; j < SEEY * 2; j++) {
    if ((i < 4 && (w_fac == 0 || j < 4 || j > SEEY * 2 - 5)) ||
        (j < 4 && (n_fac == 0 || i < 4 || i > SEEX * 2 - 5)) ||
        (i > SEEX * 2 - 5 && (e_fac == 0 || j < 4 || j > SEEY * 2 - 5)) ||
        (j > SEEY * 2 - 5 && (s_fac == 0 || i < 4 || i > SEEX * 2 - 5)))
     ter(i, j) = t_floor;
    else
     ter(i, j) = t_rock_floor;
   }
  }
  ter(2,            2           ) = t_stairs_up;
  ter(SEEX * 2 - 3, 2           ) = t_stairs_up;
  ter(2,            SEEY * 2 - 3) = t_stairs_up;
  ter(SEEX * 2 - 3, SEEY * 2 - 3) = t_stairs_up;
  if (ter(2, SEEY) == t_floor)
   ter(2, SEEY) = t_stairs_up;
  if (ter(SEEX * 2 - 3, SEEY) == t_floor)
   ter(SEEX * 2 - 3, SEEY) = t_stairs_up;
  if (ter(SEEX, 2) == t_floor)
   ter(SEEX, 2) = t_stairs_up;
  if (ter(SEEX, SEEY * 2 - 3) == t_floor)
   ter(SEEX, SEEY * 2 - 3) = t_stairs_up;
  break;
 case ot_subway_ns:
 case ot_subway_ew:
  if (terrain_type == ot_subway_ns) {
   w_fac = (t_west  == ot_cavern ? 0 : 4);
   e_fac = (t_east  == ot_cavern ? SEEX * 2 : SEEX * 2 - 5);
  } else {
   w_fac = (t_north == ot_cavern ? 0 : 4);
   e_fac = (t_south == ot_cavern ? SEEX * 2 : SEEX * 2 - 5);
  }
  for (int i = 0; i < SEEX * 2; i++) {
   for (int j = 0; j < SEEY * 2; j++) {
    if (i < w_fac || i > e_fac)
     ter(i, j) = t_rock;
    else if (one_in(90))
     ter(i, j) = t_rubble;
    else
     ter(i, j) = t_rock_floor;
   }
  }
  if (t_above >= ot_sub_station_north && t_above <= ot_sub_station_west)
   ter(SEEX * 2 - 5, rng(SEEY - 5, SEEY + 4)) = t_stairs_up;
  place_items(mi_subway, 30, 4, 0, SEEX * 2 - 5, SEEY * 2 - 1, true, 0);
  if (terrain_type == ot_subway_ew)
   rotate(1);
  break;

 case ot_subway_ne:
 case ot_subway_es:
 case ot_subway_sw:
 case ot_subway_wn:
  for (int i = 0; i < SEEX * 2; i++) {
   for (int j = 0; j < SEEY * 2; j++) {
    if ((i >= SEEX * 2 - 4 && j < 4) || i < 4 || j >= SEEY * 2 - 4)
     ter(i, j) = t_rock;
    else if (one_in(30))
     ter(i, j) = t_rubble;
    else
     ter(i, j) = t_rock_floor;
   }
  }
  if (t_above >= ot_sub_station_north && t_above <= ot_sub_station_west)
   ter(SEEX * 2 - 5, rng(SEEY - 5, SEEY + 4)) = t_stairs_up;
  place_items(mi_subway, 30, 0, 0, SEEX * 2 - 1, SEEY * 2 - 1, true, 0);
  if (terrain_type == ot_subway_es)
   rotate(1);
  if (terrain_type == ot_subway_sw)
   rotate(2);
  if (terrain_type == ot_subway_wn)
   rotate(3);
  break;

 case ot_subway_nes:
 case ot_subway_new:
 case ot_subway_nsw:
 case ot_subway_esw:
  for (int i = 0; i < SEEX * 2; i++) {
   for (int j = 0; j < SEEY * 2; j++) {
    if (i < 4 || (i >= SEEX * 2 - 4 && (j < 4 || j >= SEEY * 2 - 4)))
     ter(i, j) = t_rock;
    else if (one_in(30))
     ter(i, j) = t_rubble;
    else
     ter(i, j) = t_rock_floor;
   }
  }
  if (t_above >= ot_sub_station_north && t_above <= ot_sub_station_west)
   ter(4, rng(SEEY - 5, SEEY + 4)) = t_stairs_up;
  place_items(mi_subway, 35, 0, 0, SEEX * 2 - 1, SEEY * 2 - 1, true, 0);
  if (terrain_type == ot_subway_esw)
   rotate(1);
  if (terrain_type == ot_subway_nsw)
   rotate(2);
  if (terrain_type == ot_subway_new)
   rotate(3);
  break;

 case ot_subway_nesw:
  for (int i = 0; i < SEEX * 2; i++) {
   for (int j = 0; j < SEEY * 2; j++) {
    if ((i < 4 || i >= SEEX * 2 - 4) &&
        (j < 4 || j >= SEEY * 2 - 4))
      ter(i, j) = t_rock;
    else if (one_in(30))
     ter(i, j) = t_rubble;
    else
     ter(i, j) = t_rock_floor;
   }
  }
  if (t_above >= ot_sub_station_north && t_above <= ot_sub_station_west)
   ter(4 + rng(0,1)*(SEEX * 2 - 9), 4 + rng(0,1)*(SEEY * 2 - 9)) = t_stairs_up;
  place_items(mi_subway, 40, 0, 0, SEEX * 2 - 1, SEEY * 2 - 1, true, 0);
  break;

 case ot_sewer_ns:
 case ot_sewer_ew:
  for (int i = 0; i < SEEX * 2; i++) {
   for (int j = 0; j < SEEY * 2; j++) {
    if (i < SEEX - 2 || i > SEEX + 1)
     ter(i, j) = t_rock;
    else
     ter(i, j) = t_sewage;
   }
  }
  place_items(mi_sewer, 10, 0, 0, SEEX * 2 - 1, SEEY * 2 - 1, true, 0);
  if (terrain_type == ot_sewer_ew)
   rotate(1);
  break;

 case ot_sewer_ne:
 case ot_sewer_es:
 case ot_sewer_sw:
 case ot_sewer_wn:
  for (int i = 0; i < SEEX * 2; i++) {
   for (int j = 0; j < SEEY * 2; j++) {
    if ((i > SEEX + 1 && j < SEEY - 2) || i < SEEX - 2 || j > SEEY + 1)
     ter(i, j) = t_rock;
    else
     ter(i, j) = t_sewage;
   }
  }
  place_items(mi_sewer, 18, 0, 0, SEEX * 2 - 1, SEEY * 2 - 1, true, 0);
  if (terrain_type == ot_sewer_es)
   rotate(1);
  if (terrain_type == ot_sewer_sw)
   rotate(2);
  if (terrain_type == ot_sewer_wn)
   rotate(3);
  break;

 case ot_sewer_nes:
 case ot_sewer_new:
 case ot_sewer_nsw:
 case ot_sewer_esw:
  for (int i = 0; i < SEEX * 2; i++) {
   for (int j = 0; j < SEEY * 2; j++) {
    if (i < SEEX - 2 || (i > SEEX + 1 && (j < SEEY - 2 || j > SEEY + 1)))
     ter(i, j) = t_rock;
    else
     ter(i, j) = t_sewage;
   }
  }
  place_items(mi_sewer, 23, 0, 0, SEEX * 2 - 1, SEEY * 2 - 1, true, 0);
  if (terrain_type == ot_sewer_esw)
   rotate(1);
  if (terrain_type == ot_sewer_nsw)
   rotate(2);
  if (terrain_type == ot_sewer_new)
   rotate(3);
  break;

 case ot_sewer_nesw:
  rn = rng(0, 3);
  for (int i = 0; i < SEEX * 2; i++) {
   for (int j = 0; j < SEEY * 2; j++) {
    if ((i < SEEX - 2 || i > SEEX + 1) && (j < SEEY - 2 || j > SEEY + 1))
      ter(i, j) = t_rock;
    else
     ter(i, j) = t_sewage;
    if (rn == 0 && (trig_dist(i, j, SEEX - 1, SEEY - 1) <= 6 ||
                    trig_dist(i, j, SEEX - 1, SEEY    ) <= 6 ||
                    trig_dist(i, j, SEEX,     SEEY - 1) <= 6 ||
                    trig_dist(i, j, SEEX,     SEEY    ) <= 6   ))
     ter(i, j) = t_sewage;
    if (rn == 0 && (i == SEEX - 1 || i == SEEX) && (j == SEEY - 1 || j == SEEY))
     ter(i, j) = t_grate;
   }
  }
  place_items(mi_sewer, 28, 0, 0, SEEX * 2 - 1, SEEY * 2 - 1, true, 0);
  break;

 case ot_ants_ns:
 case ot_ants_ew:
  x = SEEX;
  for (int i = 0; i < SEEX * 2; i++) {
   for (int j = 0; j < SEEY * 2; j++)
    ter(i, j) = t_rock;
  }
  for (int j = 0; j < SEEY * 2; j++) {
   for (int i = x - 2; i <= x + 3; i++) {
    if (i >= 1 && i < SEEX * 2 - 1)
     ter(i, j) = t_rock_floor;
   }
   x += rng(-1, 1);
   while (abs(SEEX - x) > SEEX * 2 - j - 1) {
    if (x < SEEX) x++;
    if (x > SEEX) x--;
   }
  }
  if (terrain_type == ot_ants_ew)
   rotate(1);
  break;

 case ot_ants_ne:
 case ot_ants_es:
 case ot_ants_sw:
 case ot_ants_wn:
  x = SEEX;
  y = 1;
  rn = 0;
// First, set it all to rock
  for (int i = 0; i < SEEX * 2; i++) {
   for (int j = 0; j < SEEY * 2; j++)
    ter(i, j) = t_rock;
  }

  for (int i = SEEX - 2; i <= SEEX + 3; i++) {
   ter(i, 0) = t_rock_floor;
   ter(i, 1) = t_rock_floor;
   ter(i, 2) = t_rock_floor;
   ter(SEEX * 2 - 1, i) = t_rock_floor;
   ter(SEEX * 2 - 2, i) = t_rock_floor;
   ter(SEEX * 2 - 3, i) = t_rock_floor;
  }
  do {
   for (int i = x - 2; i <= x + 3; i++) {
    for (int j = y - 2; j <= y + 3; j++) {
     if (i > 0 && i < SEEX * 2 - 1 && j > 0 && j < SEEY * 2 - 1)
      ter(i, j) = t_rock_floor;
    }
   }
   if (rn < SEEX) {
    x += rng(-1, 1);
    y++;
   } else {
    x++;
    if (!one_in(x - SEEX))
     y += rng(-1, 1);
    else if (y < SEEY)
     y++;
    else if (y > SEEY)
     y--;
   }
   rn++;
  } while (x < SEEX * 2 - 1 || y != SEEY);
  for (int i = x - 2; i <= x + 3; i++) {
   for (int j = y - 2; j <= y + 3; j++) {
    if (i > 0 && i < SEEX * 2 - 1 && j > 0 && j < SEEY * 2 - 1)
     ter(i, j) = t_rock_floor;
   }
  }
  if (terrain_type == ot_ants_es)
   rotate(1);
  if (terrain_type == ot_ants_sw)
   rotate(2);
  if (terrain_type == ot_ants_wn)
   rotate(3);
  break;

 case ot_ants_nes:
 case ot_ants_new:
 case ot_ants_nsw:
 case ot_ants_esw:
  for (int i = 0; i < SEEX * 2; i++) {
   for (int j = 0; j < SEEY * 2; j++)
    ter(i, j) = t_rock;
  }
  x = SEEX;
  for (int j = 0; j < SEEY * 2; j++) {
   for (int i = x - 2; i <= x + 3; i++) {
    if (i >= 1 && i < SEEX * 2 - 1)
     ter(i, j) = t_rock_floor;
   }
   x += rng(-1, 1);
   while (abs(SEEX - x) > SEEY * 2 - j - 1) {
    if (x < SEEX) x++;
    if (x > SEEX) x--;
   }
  }
  y = SEEY;
  for (int i = SEEX; i < SEEX * 2; i++) {
   for (int j = y - 2; j <= y + 3; j++) {
    if (j >= 1 && j < SEEY * 2 - 1)
     ter(i, j) = t_rock_floor;
   }
   y += rng(-1, 1);
   while (abs(SEEY - y) > SEEX * 2 - 1 - i) {
    if (y < SEEY) y++;
    if (y > SEEY) y--;
   }
  }
  if (terrain_type == ot_ants_new)
   rotate(3);
  if (terrain_type == ot_ants_nsw)
   rotate(2);
  if (terrain_type == ot_ants_esw)
   rotate(1);
  break;

 case ot_ants_nesw:
  for (int i = 0; i < SEEX * 2; i++) {
   for (int j = 0; j < SEEY * 2; j++)
    ter(i, j) = t_rock;
  }
  x = SEEX;
  for (int j = 0; j < SEEY * 2; j++) {
   for (int i = x - 2; i <= x + 3; i++) {
    if (i >= 1 && i < SEEX * 2 - 1)
     ter(i, j) = t_rock_floor;
   }
   x += rng(-1, 1);
   while (abs(SEEX - x) > SEEY * 2 - j - 1) {
    if (x < SEEX) x++;
    if (x > SEEX) x--;
   }
  }

  y = SEEY;
  for (int i = 0; i < SEEX * 2; i++) {
   for (int j = y - 2; j <= y + 3; j++) {
    if (j >= 1 && j < SEEY * 2 - 1)
     ter(i, j) = t_rock_floor;
   }
   y += rng(-1, 1);
   while (abs(SEEY - y) > SEEX * 2 - i - 1) {
    if (y < SEEY) y++;
    if (y > SEEY) y--;
   }
  }
  break;

 case ot_ants_food:
 case ot_ants_larvae:
 case ot_ants_queen:
  for (int i = 0; i < SEEX * 2; i++) {
   for (int j = 0; j < SEEY * 2; j++) {
    if (i < SEEX - 4 || i > SEEX + 5 || j < SEEY - 4 || j > SEEY + 5)
     ter(i, j) = t_rock;
    else
     ter(i, j) = t_rock_floor;
   }
  }
  rn = rng(10, 20);
  for (int n = 0; n < rn; n++) {
   cw = rng(1, 8);
   do {
    x = rng(1 + cw, SEEX * 2 - 2 - cw);
    y = rng(1 + cw, SEEY * 2 - 2 - cw);
   } while (ter(x, y) == t_rock);
   for (int i = x - cw; i <= x + cw; i++) {
    for (int j = y - cw; j <= y + cw; j++) {
     if (trig_dist(x, y, i, j) <= cw)
      ter(i, j) = t_rock_floor;
    }
   }
  }
  if (connects_to(t_north, 2)) {
   for (int i = SEEX - 2; i <= SEEX + 3; i++) {
    for (int j = 0; j <= SEEY; j++)
     ter(i, j) = t_rock_floor;
   }
  }
  if (connects_to(t_east, 3)) {
   for (int i = SEEX; i <= SEEX * 2 - 1; i++) {
    for (int j = SEEY - 2; j <= SEEY + 3; j++)
     ter(i, j) = t_rock_floor;
   }
  }
  if (connects_to(t_south, 0)) {
   for (int i = SEEX - 2; i <= SEEX + 3; i++) {
    for (int j = SEEY; j <= SEEY * 2 - 1; j++)
     ter(i, j) = t_rock_floor;
   }
  }
  if (connects_to(t_west, 1)) {
   for (int i = 0; i <= SEEX; i++) {
    for (int j = SEEY - 2; j <= SEEY + 3; j++)
     ter(i, j) = t_rock_floor;
   }
  }
  if (terrain_type == ot_ants_food)
   place_items(mi_ant_food, 92, 0, 0, SEEX * 2 - 1, SEEY * 2 - 1, true, 0);
  else
   place_items(mi_ant_egg,  98, 0, 0, SEEX * 2 - 1, SEEY * 2 - 1, true, 0);
  if (terrain_type == ot_ants_queen)
   add_spawn(mon_ant_queen, 1, SEEX, SEEY);
  else if (terrain_type == ot_ants_larvae)
   add_spawn(mon_ant_larva, 10, SEEX, SEEY);
  break;

 case ot_tutorial:
  for (int i = 0; i < SEEX * 2; i++) {
   for (int j = 0; j < SEEY * 2; j++) {
    if (j == 0 || j == SEEY * 2 - 1)
     ter(i, j) = t_wall_h;
    else if (i == 0 || i == SEEX * 2 - 1)
     ter(i, j) = t_wall_v;
    else if (j == SEEY) {
     if (i % 4 == 2)
      ter(i, j) = t_door_c;
     else if (i % 5 == 3)
      ter(i, j) = t_window;
     else
      ter(i, j) = t_wall_h;
    } else
     ter(i, j) = t_floor;
   }
  }
  ter(7, SEEY * 2 - 4) = t_rack;
  ter(SEEX * 2 - 2, SEEY * 2 - 4) = t_gas_pump;
  if (t_above != ot_null) {
   ter(SEEX - 2, SEEY + 2) = t_stairs_up;
   ter(2, 2) = t_water_sh;
   ter(2, 3) = t_water_sh;
   ter(3, 2) = t_water_sh;
   ter(3, 3) = t_water_sh;
  } else {
   add_item(           5, SEEY + 1, (*itypes)[itm_helmet_bike], 0);
   add_item(           4, SEEY + 1, (*itypes)[itm_backpack], 0);
   add_item(           3, SEEY + 1, (*itypes)[itm_pants_cargo], 0);
   add_item(           7, SEEY * 2 - 4, (*itypes)[itm_machete], 0);
   add_item(           7, SEEY * 2 - 4, (*itypes)[itm_9mm], 0);
   add_item(           7, SEEY * 2 - 4, (*itypes)[itm_9mmP], 0);
   add_item(           7, SEEY * 2 - 4, (*itypes)[itm_uzi], 0);
   add_item(SEEX * 2 - 2, SEEY + 5, (*itypes)[itm_bubblewrap], 0);
   add_item(SEEX * 2 - 2, SEEY + 6, (*itypes)[itm_grenade], 0);
   add_item(SEEX * 2 - 3, SEEY + 6, (*itypes)[itm_flashlight], 0);
   add_item(SEEX * 2 - 2, SEEY + 7, (*itypes)[itm_cig], 0);
   add_item(SEEX * 2 - 2, SEEY + 7, (*itypes)[itm_codeine], 0);
   add_item(SEEX * 2 - 3, SEEY + 7, (*itypes)[itm_water], 0);
   ter(SEEX - 2, SEEY + 2) = t_stairs_down;
  }
  break;

 case ot_cavern:
  n_fac = (t_north == ot_cavern || t_north == ot_subway_ns ||
           t_north == ot_subway_ew ? 0 : 3);
  e_fac = (t_east  == ot_cavern || t_east  == ot_subway_ns ||
           t_east  == ot_subway_ew ? SEEX * 2 - 1 : SEEX * 2 - 4);
  s_fac = (t_south == ot_cavern || t_south == ot_subway_ns ||
           t_south == ot_subway_ew ? SEEY * 2 - 1 : SEEY * 2 - 4);
  w_fac = (t_west  == ot_cavern || t_west  == ot_subway_ns ||
           t_west  == ot_subway_ew ? 0 : 3);
  for (int i = 0; i < SEEX * 2; i++) {
   for (int j = 0; j < SEEY * 2; j++) {
    if ((j < n_fac || j > s_fac || i < w_fac || i > e_fac) &&
        (!one_in(3) || j == 0 || j == SEEY*2 - 1 || i == 0 || i == SEEX*2 - 1))
     ter(i, j) = t_rock;
    else
     ter(i, j) = t_rock_floor;
   }
  }

  rn = rng(0, 2) * rng(0, 3) + rng(0, 1);	// Number of pillars
  for (int n = 0; n < rn; n++) {
   int px = rng(5, SEEX * 2 - 6);
   int py = rng(5, SEEY * 2 - 6);
   for (int i = px - 1; i <= px + 1; i++) {
    for (int j = py - 1; j <= py + 1; j++)
     ter(i, j) = t_rock;
   }
  }

  if (connects_to(t_north, 2)) {
   for (int i = SEEX - 2; i <= SEEX + 3; i++) {
    for (int j = 0; j <= SEEY; j++)
     ter(i, j) = t_rock_floor;
   }
  }
  if (connects_to(t_east, 3)) {
   for (int i = SEEX; i <= SEEX * 2 - 1; i++) {
    for (int j = SEEY - 2; j <= SEEY + 3; j++)
     ter(i, j) = t_rock_floor;
   }
  }
  if (connects_to(t_south, 0)) {
   for (int i = SEEX - 2; i <= SEEX + 3; i++) {
    for (int j = SEEY; j <= SEEY * 2 - 1; j++)
     ter(i, j) = t_rock_floor;
   }
  }
  if (connects_to(t_west, 1)) {
   for (int i = 0; i <= SEEX; i++) {
    for (int j = SEEY - 2; j <= SEEY + 3; j++)
     ter(i, j) = t_rock_floor;
   }
  }
  place_items(mi_cavern, 60, 0, 0, SEEX * 2 - 1, SEEY * 2 - 1, false, 0);
  if (one_in(6)) {	// Miner remains
   int x, y;
   do {
    x = rng(0, SEEX * 2 - 1);
    y = rng(0, SEEY * 2 - 1);
   } while (move_cost(x, y) == 0);
   if (!one_in(3))
    add_item(x, y, (*itypes)[itm_jackhammer], 0);
   if (one_in(3))
    add_item(x, y, (*itypes)[itm_mask_dust], 0);
   if (one_in(2))
    add_item(x, y, (*itypes)[itm_hat_hard], 0);
   while (!one_in(3))
    add_item(x, y, (*itypes)[rng(itm_can_beans, itm_can_tuna)], 0);
  }
  break;

 default:
  debugmsg("Error: tried to generate map for omtype %d, \"%s\"", terrain_type,
           oterlist[terrain_type].name.c_str());
  for (int i = 0; i < SEEX * 2; i++) {
   for (int j = 0; j < SEEY * 2; j++)
    ter(i, j) = t_floor;
  }
  break;
 }

// Now, fix sewers and subways so that they interconnect.

 if (terrain_type >= ot_subway_ns && terrain_type <= ot_subway_nesw) {
  if (t_north >= ot_sewer_ns && t_north <= ot_sewer_nesw &&
      !connects_to(terrain_type, 0)) {
   if (connects_to(t_north, 2)) {
    for (int i = SEEX - 2; i < SEEX + 2; i++) {
     for (int j = 0; j < SEEY; j++)
      ter(i, j) = t_sewage;
    }
   } else {
    for (int j = 0; j < 3; j++) {
     ter(SEEX, j) = t_rock_floor;
     ter(SEEX - 1, j) = t_rock_floor;
    }
    ter(SEEX, 3) = t_door_metal_c;
    ter(SEEX - 1, 3) = t_door_metal_c;
   }
  }
  if (t_east >= ot_sewer_ns && t_east <= ot_sewer_nesw &&
      !connects_to(terrain_type, 1)) {
   if (connects_to(t_east, 3)) {
    for (int i = SEEX; i < SEEX * 2; i++) {
     for (int j = SEEY - 2; j < SEEY + 2; j++)
      ter(i, j) = t_sewage;
    }
   } else {
    for (int i = SEEX * 2 - 3; i < SEEX * 2; i++) {
     ter(i, SEEY) = t_rock_floor;
     ter(i, SEEY - 1) = t_rock_floor;
    }
    ter(SEEX * 2 - 4, SEEY) = t_door_metal_c;
    ter(SEEX * 2 - 4, SEEY - 1) = t_door_metal_c;
   }
  }
  if (t_south >= ot_sewer_ns && t_south <= ot_sewer_nesw &&
      !connects_to(terrain_type, 2)) {
   if (connects_to(t_south, 0)) {
    for (int i = SEEX - 2; i < SEEX + 2; i++) {
     for (int j = SEEY; j < SEEY * 2; j++)
      ter(i, j) = t_sewage;
    }
   } else {
    for (int j = SEEY * 2 - 3; j < SEEY * 2; j++) {
     ter(SEEX, j) = t_rock_floor;
     ter(SEEX - 1, j) = t_rock_floor;
    }
    ter(SEEX, SEEY * 2 - 4) = t_door_metal_c;
    ter(SEEX - 1, SEEY * 2 - 4) = t_door_metal_c;
   }
  }
  if (t_west >= ot_sewer_ns && t_west <= ot_sewer_nesw &&
      !connects_to(terrain_type, 3)) {
   if (connects_to(t_west, 1)) {
    for (int i = 0; i < SEEX; i++) {
     for (int j = SEEY - 2; j < SEEY + 2; j++)
      ter(i, j) = t_sewage;
    }
   } else {
    for (int i = 0; i < 3; i++) {
     ter(i, SEEY) = t_rock_floor;
     ter(i, SEEY - 1) = t_rock_floor;
    }
    ter(3, SEEY) = t_door_metal_c;
    ter(3, SEEY - 1) = t_door_metal_c;
   }
  }
 } else if (terrain_type >= ot_sewer_ns && terrain_type <= ot_sewer_nesw) {
  if (t_above == ot_road_nesw_manhole)
   ter(rng(SEEX - 2, SEEX + 1), rng(SEEY - 2, SEEY + 1)) = t_ladder_up;
  if (t_north >= ot_subway_ns && t_north <= ot_subway_nesw &&
      !connects_to(terrain_type, 0)) {
   for (int j = 0; j < SEEY - 3; j++) {
    ter(SEEX, j) = t_rock_floor;
    ter(SEEX - 1, j) = t_rock_floor;
   }
   ter(SEEX, SEEY - 3) = t_door_metal_c;
   ter(SEEX - 1, SEEY - 3) = t_door_metal_c;
  }
  if (t_east >= ot_subway_ns && t_east <= ot_subway_nesw &&
      !connects_to(terrain_type, 1)) {
   for (int i = SEEX + 3; i < SEEX * 2; i++) {
    ter(i, SEEY) = t_rock_floor;
    ter(i, SEEY - 1) = t_rock_floor;
   }
   ter(SEEX + 2, SEEY) = t_door_metal_c;
   ter(SEEX + 2, SEEY - 1) = t_door_metal_c;
  }
  if (t_south >= ot_subway_ns && t_south <= ot_subway_nesw &&
      !connects_to(terrain_type, 2)) {
   for (int j = SEEY + 3; j < SEEY * 2; j++) {
    ter(SEEX, j) = t_rock_floor;
    ter(SEEX - 1, j) = t_rock_floor;
   }
   ter(SEEX, SEEY + 2) = t_door_metal_c;
   ter(SEEX - 1, SEEY + 2) = t_door_metal_c;
  }
  if (t_west >= ot_subway_ns && t_west <= ot_subway_nesw &&
      !connects_to(terrain_type, 3)) {
   for (int i = 0; i < SEEX - 3; i++) {
    ter(i, SEEY) = t_rock_floor;
    ter(i, SEEY - 1) = t_rock_floor;
   }
   ter(SEEX - 3, SEEY) = t_door_metal_c;
   ter(SEEX - 3, SEEY - 1) = t_door_metal_c;
  }
 } else if (terrain_type >= ot_ants_ns && terrain_type <= ot_ants_queen) {
  if (t_above == ot_anthill) {
   bool done = false;
   do {
    int x = rng(0, SEEX * 2 - 1), y = rng(0, SEEY * 2 - 1);
    if (ter(x, y) == t_rock_floor) {
     done = true;
     ter(x, y) = t_slope_up;
    }
   } while (!done);
  }
 }

}

void map::post_process(game *g, unsigned zones)
{
 std::string junk;
 if (zones & mfb(OMZONE_CITY)) {
  if (!one_in(10)) { // 90% chance of smashing stuff up
   for (int x = 0; x < 24; x++) {
    for (int y = 0; y < 24; y++)
     bash(x, y, 20, junk);
   }
  }
  if (one_in(10)) { // 10% chance of corpses
   int num_corpses = rng(1, 8);
   for (int i = 0; i < num_corpses; i++) {
    int x = rng(0, 23), y = rng(0, 23);
    if (move_cost(x, y) > 0)
     add_corpse(g, this, x, y);
   }
  }
 } // OMZONE_CITY

 if (zones & mfb(OMZONE_BOMBED)) {
  while (one_in(4)) {
   point center( rng(4, 19), rng(4, 19) );
   int radius = rng(1, 4);
   for (int x = center.x - radius; x <= center.x + radius; x++) {
    for (int y = center.y - radius; y <= center.y + radius; y++) {
     if (rl_dist(x, y, center.x, center.y) <= rng(1, radius))
      destroy(g, x, y, false);
    }
   }
  }
 }

}

void map::place_items(items_location loc, int chance, int x1, int y1,
                      int x2, int y2, bool ongrass, int turn)
{
 std::vector<itype_id> eligible = (*mapitems)[loc];

 if (chance >= 100 || chance <= 0) {
  debugmsg("map::place_items() called with an invalid chance (%d)", chance);
  return;
 }
 if (eligible.size() == 0) { // No items here! (Why was it called?)
  debugmsg("map::place_items() called for an empty items list (list #%d)", loc);
  return;
 }

 int item_chance = 0;	// # of items
 for (int i = 0; i < eligible.size(); i++)
  item_chance += (*itypes)[eligible[i]]->rarity;
 int selection, randnum;
 int px, py;
 while (rng(0, 99) < chance) {
  randnum = rng(1, item_chance);
  selection = -1;
  while (randnum > 0) {
   selection++;
   if (selection >= eligible.size())
    debugmsg("OOB selection (%d of %d); randnum is %d, item_chance %d",
             selection, eligible.size(), randnum, item_chance);
   randnum -= (*itypes)[eligible[selection]]->rarity;
  }
  int tries = 0;
  do {
   px = rng(x1, x2);
   py = rng(y1, y2);
   tries++;
// Only place on valid terrain
  } while (((terlist[ter(px, py)].movecost == 0 &&
             !(terlist[ter(px, py)].flags & mfb(container))) ||
            (!ongrass && (ter(px, py) == t_dirt || ter(px, py) == t_grass))) &&
           tries < 20);
  if (tries < 20) {
   add_item(px, py, (*itypes)[eligible[selection]], turn);
// Guns in the home and behind counters are generated with their ammo
// TODO: Make this less of a hack
   if ((*itypes)[eligible[selection]]->is_gun() &&
       (loc == mi_homeguns || loc == mi_behindcounter)) {
    it_gun* tmpgun = dynamic_cast<it_gun*> ((*itypes)[eligible[selection]]);
    add_item(px, py, (*itypes)[default_ammo(tmpgun->ammo)], turn);
   }
  }
 }
}

void map::put_items_from(items_location loc, int num, int x, int y, int turn)
{
 std::vector<itype_id> eligible = (*mapitems)[loc];
 int item_chance = 0;	// # of items
 for (int i = 0; i < eligible.size(); i++)
  item_chance += (*itypes)[eligible[i]]->rarity;

 for (int i = 0; i < num; i++) {
  int selection, randnum;
  randnum = rng(1, item_chance);
  selection = -1;
  while (randnum > 0) {
   selection++;
   if (selection >= eligible.size())
    debugmsg("OOB selection (%d of %d); randnum is %d, item_chance %d",
             selection, eligible.size(), randnum, item_chance);
   randnum -= (*itypes)[eligible[selection]]->rarity;
  }
  add_item(x, y, (*itypes)[eligible[selection]], turn);
 }
}

void map::add_spawn(mon_id type, int count, int x, int y, bool friendly,
                    int faction_id, int mission_id, std::string name)
{
 if (x < 0 || x >= SEEX * my_MAPSIZE || y < 0 || y >= SEEY * my_MAPSIZE) {
  debugmsg("Bad add_spawn(%d, %d, %d, %d)", type, count, x, y);
  return;
 }
 int nonant = int(x / SEEX) + int(y / SEEY) * my_MAPSIZE;
 x %= SEEX;
 y %= SEEY;
 spawn_point tmp(type, count, x, y, faction_id, mission_id, friendly, name);
 grid[nonant]->spawns.push_back(tmp);
}

void map::add_spawn(monster *mon)
{
 int spawnx, spawny;
 std::string spawnname = (mon->unique_name == "" ? "NONE" : mon->unique_name);
 if (mon->spawnmapx != -1) {
  spawnx = mon->spawnposx;
  spawny = mon->spawnposy;
 } else {
  spawnx = mon->posx;
  spawny = mon->posy;
 }
 while (spawnx < 0)
  spawnx += SEEX;
 while (spawny < 0)
  spawny += SEEY;
 spawnx %= SEEX;
 spawny %= SEEY;
 add_spawn(mon_id(mon->type->id), 1, spawnx, spawny, (mon->friendly < 0),
           mon->faction_id, mon->mission_id, spawnname);
}

vehicle *map::add_vehicle(game *g, vhtype_id type, int x, int y, int dir)
{
 if (x < 0 || x >= SEEX * my_MAPSIZE || y < 0 || y >= SEEY * my_MAPSIZE) {
  debugmsg("Bad add_vehicle t=%d d=%d x=%d y=%d", type, dir, x, y);
  return 0;
 }
// debugmsg("add_vehicle t=%d d=%d x=%d y=%d", type, dir, x, y);

 int smx = x / SEEX;
 int smy = y / SEEY;
 int nonant = smx + smy * my_MAPSIZE;
 x %= SEEX;
 y %= SEEY;
// debugmsg("n=%d x=%d y=%d MAPSIZE=%d ^2=%d", nonant, x, y, MAPSIZE, MAPSIZE*MAPSIZE);
 vehicle * veh = new vehicle(g, type);
 veh->posx = x;
 veh->posy = y;
 veh->smx = smx;
 veh->smy = smy;
 veh->face.init(dir);
 veh->turn_dir = dir;
 veh->precalc_mounts (0, dir);

 grid[nonant]->vehicles.push_back(veh);

 vehicle_list.insert(veh);
 update_vehicle_cache(veh,true);

 //debugmsg ("grid[%d]->vehicles.size=%d veh.parts.size=%d", nonant, grid[nonant]->vehicles.size(),veh.parts.size());
 return veh;
}

computer* map::add_computer(int x, int y, std::string name, int security)
{
 ter(x, y) = t_console; // TODO: Turn this off?
 int nonant = int(x / SEEX) + int(y / SEEY) * my_MAPSIZE;
 grid[nonant]->comp = computer(name, security);
 return &(grid[nonant]->comp);
}

void map::make_all_items_owned()
{
/*
 for (int i = 0; i < SEEX * 2; i++) {
  for (int j = 0; j < SEEY * 2; j++) {
   for (int n = 0; n < i_at(i, j).size(); n++)
    i_at(i, j)[n].owned = true;
  }
 }
*/
}

void map::rotate(int turns)
{
 ter_id rotated         [SEEX*2][SEEY*2];
 trap_id traprot        [SEEX*2][SEEY*2];
 std::vector<item> itrot[SEEX*2][SEEY*2];
 std::vector<spawn_point> sprot[my_MAPSIZE * my_MAPSIZE];
 computer tmpcomp;
 std::vector<vehicle*> tmpveh;

 switch (turns) {
 case 1:
  for (int i = 0; i < SEEX * 2; i++) {
   for (int j = 0; j < SEEY * 2; j++) {
    rotated[i][j] = ter  (j, SEEX * 2 - 1 - i);
    itrot  [i][j] = i_at (j, SEEX * 2 - 1 - i);
    traprot[i][j] = tr_at(j, SEEX * 2 - 1 - i);
    i_clear(j, SEEX * 2 - 1 - i);
   }
  }
// Now, spawn points
  for (int sx = 0; sx < 2; sx++) {
   for (int sy = 0; sy < 2; sy++) {
    int gridfrom = sx + sy * my_MAPSIZE;
    int gridto = sx * my_MAPSIZE + 1 - sy;
    for (int j = 0; j < grid[gridfrom]->spawns.size(); j++) {
     spawn_point tmp = grid[gridfrom]->spawns[j];
     int tmpy = tmp.posy;
     tmp.posy = tmp.posx;
     tmp.posx = SEEY - 1 - tmpy;
     sprot[gridto].push_back(tmp);
    }
   }
  }
// Finally, computers
  tmpcomp = grid[0]->comp;
  grid[0]->comp = grid[my_MAPSIZE]->comp;
  grid[my_MAPSIZE]->comp = grid[my_MAPSIZE + 1]->comp;
  grid[my_MAPSIZE + 1]->comp = grid[1]->comp;
  grid[1]->comp = tmpcomp;
// ...and vehicles
  tmpveh = grid[0]->vehicles;
  grid[0]->vehicles = grid[my_MAPSIZE]->vehicles;
  grid[my_MAPSIZE]->vehicles = grid[my_MAPSIZE + 1]->vehicles;
  grid[my_MAPSIZE + 1]->vehicles = grid[1]->vehicles;
  grid[1]->vehicles = tmpveh;
  break;

 case 2:
  for (int i = 0; i < SEEX * 2; i++) {
   for (int j = 0; j < SEEY * 2; j++) {
    rotated[i][j] = ter  (SEEX * 2 - 1 - i, SEEY * 2 - 1 - j);
    itrot  [i][j] = i_at (SEEX * 2 - 1 - i, SEEY * 2 - 1 - j);
    traprot[i][j] = tr_at(SEEX * 2 - 1 - i, SEEY * 2 - 1 - j);
    i_clear(SEEX * 2 - 1 - i, SEEY * 2 - 1 - j);
   }
  }
// Now, spawn points
  for (int sx = 0; sx < 2; sx++) {
   for (int sy = 0; sy < 2; sy++) {
    int gridfrom = sx + sy * my_MAPSIZE;
    int gridto = (1 - sy) * my_MAPSIZE + 1 - sx;
    for (int j = 0; j < grid[gridfrom]->spawns.size(); j++) {
     spawn_point tmp = grid[gridfrom]->spawns[j];
     int tmpy = tmp.posy;
     tmp.posy = SEEY - 1 - tmp.posy;
     tmp.posx = SEEX - 1 - tmp.posx;
     sprot[gridto].push_back(tmp);
    }
   }
  }
  tmpcomp = grid[0]->comp;
  grid[0]->comp = grid[my_MAPSIZE + 1]->comp;
  grid[my_MAPSIZE + 1]->comp = tmpcomp;
  tmpcomp = grid[1]->comp;
  grid[1]->comp = grid[my_MAPSIZE]->comp;
  grid[my_MAPSIZE]->comp = tmpcomp;
// ...and vehicles
  tmpveh = grid[0]->vehicles;
  grid[0]->vehicles = grid[my_MAPSIZE + 1]->vehicles;
  grid[my_MAPSIZE + 1]->vehicles = tmpveh;
  tmpveh = grid[1]->vehicles;
  grid[1]->vehicles = grid[my_MAPSIZE]->vehicles;
  grid[my_MAPSIZE]->vehicles = tmpveh;
  break;

 case 3:
  for (int i = 0; i < SEEX * 2; i++) {
   for (int j = 0; j < SEEY * 2; j++) {
    rotated[i][j] = ter  (SEEY * 2 - 1 - j, i);
    itrot  [i][j] = i_at (SEEY * 2 - 1 - j, i);
    traprot[i][j] = tr_at(SEEY * 2 - 1 - j, i);
    i_clear(SEEY * 2 - 1 - j, i);
   }
  }
// Now, spawn points
  for (int sx = 0; sx < 2; sx++) {
   for (int sy = 0; sy < 2; sy++) {
    int gridfrom = sx + sy * my_MAPSIZE;
    int gridto = (1 - sx) * my_MAPSIZE + sy;
    for (int j = 0; j < grid[gridfrom]->spawns.size(); j++) {
     spawn_point tmp = grid[gridfrom]->spawns[j];
     int tmpy = tmp.posy;
     tmp.posy = SEEX - 1 - tmp.posx;
     tmp.posx = tmpy;
     sprot[gridto].push_back(tmp);
    }
   }
  }
  tmpcomp = grid[0]->comp;
  grid[0]->comp = grid[1]->comp;
  grid[1]->comp = grid[my_MAPSIZE + 1]->comp;
  grid[my_MAPSIZE + 1]->comp = grid[my_MAPSIZE]->comp;
  grid[my_MAPSIZE]->comp = tmpcomp;
// ...and vehicles
  tmpveh = grid[0]->vehicles;
  grid[0]->vehicles = grid[1]->vehicles;
  grid[1]->vehicles = grid[my_MAPSIZE + 1]->vehicles;
  grid[my_MAPSIZE + 1]->vehicles = grid[my_MAPSIZE]->vehicles;
  grid[my_MAPSIZE]->vehicles = tmpveh;
  break;

 default:
  return;
 }

// change vehicles' directions
 for (int i = 0; i < my_MAPSIZE * my_MAPSIZE; i++)
     for (int v = 0; v < grid[i]->vehicles.size(); v++)
         if (turns >= 1 && turns <= 3)
            grid[i]->vehicles[v]->turn (turns * 90);

// Set the spawn points
 grid[0]->spawns = sprot[0];
 grid[1]->spawns = sprot[1];
 grid[my_MAPSIZE]->spawns = sprot[my_MAPSIZE];
 grid[my_MAPSIZE + 1]->spawns = sprot[my_MAPSIZE + 1];
 for (int i = 0; i < SEEX * 2; i++) {
  for (int j = 0; j < SEEY * 2; j++) {
   ter  (i, j) = rotated[i][j];
   i_at (i, j) = itrot  [i][j];
   tr_at(i, j) = traprot[i][j];
   if (turns % 2 == 1) { 	// Rotate things like walls 90 degrees
    if (ter(i, j) == t_wall_v)
     ter(i, j) = t_wall_h;
    else if (ter(i, j) == t_wall_h)
     ter(i, j) = t_wall_v;
    else if (ter(i, j) == t_wall_metal_v)
     ter(i, j) = t_wall_metal_h;
    else if (ter(i, j) == t_wall_metal_h)
     ter(i, j) = t_wall_metal_v;
    else if (ter(i, j) == t_railing_v)
     ter(i, j) = t_railing_h;
    else if (ter(i, j) == t_railing_h)
     ter(i, j) = t_railing_v;
    else if (ter(i, j) == t_wall_glass_h)
     ter(i, j) = t_wall_glass_v;
    else if (ter(i, j) == t_wall_glass_v)
     ter(i, j) = t_wall_glass_h;
    else if (ter(i, j) == t_wall_glass_h_alarm)
     ter(i, j) = t_wall_glass_v_alarm;
    else if (ter(i, j) == t_wall_glass_v_alarm)
     ter(i, j) = t_wall_glass_h_alarm;
    else if (ter(i, j) == t_reinforced_glass_h)
     ter(i, j) = t_reinforced_glass_v;
    else if (ter(i, j) == t_reinforced_glass_v)
     ter(i, j) = t_reinforced_glass_h;
    else if (ter(i, j) == t_fence_v)
     ter(i, j) = t_fence_h;
    else if (ter(i, j) == t_fence_h)
     ter(i, j) = t_fence_v;
   }
  }
 }
}

// Hideous function, I admit...
bool connects_to(oter_id there, int dir)
{
 switch (dir) {
 case 2:
  if (there == ot_subway_ns  || there == ot_subway_es || there == ot_subway_sw||
      there == ot_subway_nes || there == ot_subway_nsw ||
      there == ot_subway_esw || there == ot_subway_nesw ||
      there == ot_sewer_ns   || there == ot_sewer_es || there == ot_sewer_sw ||
      there == ot_sewer_nes  || there == ot_sewer_nsw || there == ot_sewer_esw||
      there == ot_sewer_nesw || there == ot_ants_ns || there == ot_ants_es ||
      there == ot_ants_sw    || there == ot_ants_nes ||  there == ot_ants_nsw ||
      there == ot_ants_esw   || there == ot_ants_nesw)
   return true;
  return false;
 case 3:
  if (there == ot_subway_ew  || there == ot_subway_sw || there == ot_subway_wn||
      there == ot_subway_new || there == ot_subway_nsw ||
      there == ot_subway_esw || there == ot_subway_nesw ||
      there == ot_sewer_ew   || there == ot_sewer_sw || there == ot_sewer_wn ||
      there == ot_sewer_new  || there == ot_sewer_nsw || there == ot_sewer_esw||
      there == ot_sewer_nesw || there == ot_ants_ew || there == ot_ants_sw ||
      there == ot_ants_wn    || there == ot_ants_new || there == ot_ants_nsw ||
      there == ot_ants_esw   || there == ot_ants_nesw)
   return true;
  return false;
 case 0:
  if (there == ot_subway_ns  || there == ot_subway_ne || there == ot_subway_wn||
      there == ot_subway_nes || there == ot_subway_new ||
      there == ot_subway_nsw || there == ot_subway_nesw ||
      there == ot_sewer_ns   || there == ot_sewer_ne ||  there == ot_sewer_wn ||
      there == ot_sewer_nes  || there == ot_sewer_new || there == ot_sewer_nsw||
      there == ot_sewer_nesw || there == ot_ants_ns || there == ot_ants_ne ||
      there == ot_ants_wn    || there == ot_ants_nes || there == ot_ants_new ||
      there == ot_ants_nsw   || there == ot_ants_nesw)
   return true;
  return false;
 case 1:
  if (there == ot_subway_ew  || there == ot_subway_ne || there == ot_subway_es||
      there == ot_subway_nes || there == ot_subway_new ||
      there == ot_subway_esw || there == ot_subway_nesw ||
      there == ot_sewer_ew   || there == ot_sewer_ne || there == ot_sewer_es ||
      there == ot_sewer_nes  || there == ot_sewer_new || there == ot_sewer_esw||
      there == ot_sewer_nesw || there == ot_ants_ew || there == ot_ants_ne ||
      there == ot_ants_es    || there == ot_ants_nes || there == ot_ants_new ||
      there == ot_ants_esw   || there == ot_ants_nesw)
   return true;
  return false;
 default:
  debugmsg("Connects_to with dir of %d", dir);
  return false;
 }
}

void house_room(map *m, room_type type, int x1, int y1, int x2, int y2)
{
 for (int i = x1; i <= x2; i++) {
  for (int j = y1; j <= y2; j++) {
   if (m->ter(i, j) == t_grass || m->ter(i, j) == t_dirt ||
       m->ter(i, j) == t_floor) {
    if (j == y1 || j == y2) {
     m->ter(i, j) = t_wall_h;
     m->ter(i, j) = t_wall_h;
    } else if (i == x1 || i == x2) {
     m->ter(i, j) = t_wall_v;
     m->ter(i, j) = t_wall_v;
    } else
     m->ter(i, j) = t_floor;
   }
  }
 }
 for (int i = y1 + 1; i <= y2 - 1; i++) {
  m->ter(x1, i) = t_wall_v;
  m->ter(x2, i) = t_wall_v;
 }

 items_location placed = mi_none;
 int chance = 0, rn;
 switch (type) {
 case room_living:
  placed = mi_livingroom;
  chance = 83;
  break;
 case room_kitchen:
  placed = mi_kitchen;
  chance = 75;
  m->place_items(mi_cleaning,  58, x1 + 1, y1 + 1, x2 - 1, y2 - 2, false, 0);
  m->place_items(mi_home_hw,   40, x1 + 1, y1 + 1, x2 - 1, y2 - 2, false, 0);
  switch (rng(1, 4)) {
  case 1:
   m->ter(x1 + 2, y1 + 1) = t_fridge;
   m->place_items(mi_fridge, 82, x1 + 2, y1 + 1, x1 + 2, y1 + 1, false, 0);
   break;
  case 2:
   m->ter(x2 - 2, y1 + 1) = t_fridge;
   m->place_items(mi_fridge, 82, x2 - 2, y1 + 1, x2 - 2, y1 + 1, false, 0);
   break;
  case 3:
   m->ter(x1 + 2, y2 - 1) = t_fridge;
   m->place_items(mi_fridge, 82, x1 + 2, y2 - 1, x1 + 2, y2 - 1, false, 0);
   break;
  case 4:
   m->ter(x2 - 2, y2 - 1) = t_fridge;
   m->place_items(mi_fridge, 82, x2 - 2, y2 - 1, x2 - 2, y2 - 1, false, 0);
   break;
  }
  break;
 case room_bedroom:
  placed = mi_bedroom;
  chance = 78;
  if (one_in(14))
   m->place_items(mi_homeguns, 58, x1 + 1, y1 + 1, x2 - 1, y2 - 1, false, 0);
  if (one_in(10))
   m->place_items(mi_home_hw,  40, x1 + 1, y1 + 1, x2 - 1, y2 - 1, false, 0);
  switch (rng(1, 5)) {
  case 1:
   m->ter(x1 + 1, y1 + 2) = t_bed;
   m->ter(x1 + 1, y1 + 3) = t_bed;
   break;
  case 2:
   m->ter(x1 + 2, y2 - 1) = t_bed;
   m->ter(x1 + 3, y2 - 1) = t_bed;
   break;
  case 3:
   m->ter(x2 - 1, y2 - 3) = t_bed;
   m->ter(x2 - 1, y2 - 2) = t_bed;
   break;
  case 4:
   m->ter(x2 - 3, y1 + 1) = t_bed;
   m->ter(x2 - 2, y1 + 1) = t_bed;
   break;
  case 5:
   m->ter(int((x1 + x2) / 2)    , y2 - 1) = t_bed;
   m->ter(int((x1 + x2) / 2) + 1, y2 - 1) = t_bed;
   m->ter(int((x1 + x2) / 2)    , y2 - 2) = t_bed;
   m->ter(int((x1 + x2) / 2) + 1, y2 - 2) = t_bed;
   break;
  }
  switch (rng(1, 4)) {
  case 1:
   m->ter(x1 + 2, y1 + 1) = t_dresser;
   m->place_items(mi_dresser, 80, x1 + 2, y1 + 1, x1 + 2, y1 + 1, false, 0);
   break;
  case 2:
   m->ter(x2 - 2, y2 - 1) = t_dresser;
   m->place_items(mi_dresser, 80, x2 - 2, y2 - 1, x2 - 2, y2 - 1, false, 0);
   break;
  case 3:
   rn = int((x1 + x2) / 2);
   m->ter(rn, y1 + 1) = t_dresser;
   m->place_items(mi_dresser, 80, rn, y1 + 1, rn, y1 + 1, false, 0);
   break;
  case 4:
   rn = int((y1 + y2) / 2);
   m->ter(x1 + 1, rn) = t_dresser;
   m->place_items(mi_dresser, 80, x1 + 1, rn, x1 + 1, rn, false, 0);
   break;
  }
  break;
 case room_bathroom:
  m->ter(x2 - 1, y2 - 1) = t_toilet;
  m->place_items(mi_harddrugs, 18, x1 + 1, y1 + 1, x2 - 1, y2 - 2, false, 0);
  m->place_items(mi_cleaning,  48, x1 + 1, y1 + 1, x2 - 1, y2 - 2, false, 0);
  placed = mi_softdrugs;
  chance = 72;
  break;
 }
 m->place_items(placed, chance, x1 + 1, y1 + 1, x2 - 1, y2 - 1, false, 0);
}

void science_room(map *m, int x1, int y1, int x2, int y2, int rotate)
{
 int height = y2 - y1;
 int width  = x2 - x1;
 if (rotate % 2 == 1) {	// Swamp width & height if we're a lateral room
  int tmp = height;
  height  = width;
  width   = tmp;
 }
 for (int i = x1; i <= x2; i++) {
  for (int j = y1; j <= y2; j++)
   m->ter(i, j) = t_floor;
 }
 int area = height * width;
 std::vector<room_type> valid_rooms;
 if (height < 5 && width < 5)
 valid_rooms.push_back(room_closet);
 if (height > 6 && width > 3)
  valid_rooms.push_back(room_lobby);
 if (height > 4 || width > 4)
  valid_rooms.push_back(room_chemistry);
 if ((height > 7 || width > 7) && height > 2 && width > 2)
  valid_rooms.push_back(room_teleport);
 if (height > 4 && width > 4)
  valid_rooms.push_back(room_goo);
 if (height > 7 && width > 7)
  valid_rooms.push_back(room_bionics);
 if (height > 7 && width > 7)
  valid_rooms.push_back(room_cloning);
 if (area >= 9)
  valid_rooms.push_back(room_vivisect);
 if (height > 5 && width > 4)
  valid_rooms.push_back(room_dorm);
 if (width > 8) {
  for (int i = 8; i < width; i += rng(1, 2))
   valid_rooms.push_back(room_split);
 }

 room_type chosen = valid_rooms[rng(0, valid_rooms.size() - 1)];
 int trapx = rng(x1 + 1, x2 - 1);
 int trapy = rng(y1 + 1, y2 - 1);
 switch (chosen) {
  case room_closet:
   m->place_items(mi_cleaning, 80, x1, y1, x2, y2, false, 0);
   break;
  case room_lobby:
   if (rotate % 2 == 0)	{	// Vertical
    int desk = y1 + rng(int(height / 2) - int(height / 4), int(height / 2) + 1);
    for (int x = x1 + int(width / 4); x < x2 - int(width / 4); x++)
     m->ter(x, desk) = t_counter;
    computer* tmpcomp = m->add_computer(x2 - int(width / 4), desk,
                                        "Log Console", 3);
    tmpcomp->add_option("View Research Logs", COMPACT_RESEARCH, 0);
    tmpcomp->add_option("Download Map Data", COMPACT_MAPS, 0);
    tmpcomp->add_failure(COMPFAIL_SHUTDOWN);
    tmpcomp->add_failure(COMPFAIL_ALARM);
    tmpcomp->add_failure(COMPFAIL_DAMAGE);
    m->add_spawn(mon_turret, 1, int((x1 + x2) / 2), desk);
   } else {
    int desk = x1 + rng(int(height / 2) - int(height / 4), int(height / 2) + 1);
    for (int y = y1 + int(width / 4); y < y2 - int(width / 4); y++)
     m->ter(desk, y) = t_counter;
    computer* tmpcomp = m->add_computer(desk, y2 - int(width / 4),
                                        "Log Console", 3);
    tmpcomp->add_option("View Research Logs", COMPACT_RESEARCH, 0);
    tmpcomp->add_option("Download Map Data", COMPACT_MAPS, 0);
    tmpcomp->add_failure(COMPFAIL_SHUTDOWN);
    tmpcomp->add_failure(COMPFAIL_ALARM);
    tmpcomp->add_failure(COMPFAIL_DAMAGE);
    m->add_spawn(mon_turret, 1, desk, int((y1 + y2) / 2));
   }
   break;
  case room_chemistry:
   if (rotate % 2 == 0) {	// Vertical
    for (int x = x1; x <= x2; x++) {
     if (x % 3 == 0) {
      for (int y = y1 + 1; y <= y2 - 1; y++) {
       m->ter(x, y) = t_counter;
      }
      m->place_items(mi_chemistry, 70, x, y1 + 1, x, y2 - 1, false, 0);
     }
    }
   } else {
    for (int y = y1; y <= y2; y++) {
     if (y % 3 == 0) {
      for (int x = x1 + 1; x <= x2 - 1; x++) {
       m->ter(x, y) = t_counter;
      }
      m->place_items(mi_chemistry, 70, x1 + 1, y, x2 - 1, y, false, 0);
     }
    }
   }
   break;
  case room_teleport:
   m->ter(int((x1 + x2) / 2)    , int((y1 + y2) / 2)    ) = t_counter;
   m->ter(int((x1 + x2) / 2) + 1, int((y1 + y2) / 2)    ) = t_counter;
   m->ter(int((x1 + x2) / 2)    , int((y1 + y2) / 2) + 1) = t_counter;
   m->ter(int((x1 + x2) / 2) + 1, int((y1 + y2) / 2) + 1) = t_counter;
   m->add_trap(trapx, trapy, tr_telepad);
   m->place_items(mi_teleport, 70, int((x1 + x2) / 2),
                  int((y1 + y2) / 2), int((x1 + x2) / 2) + 1,
                  int((y1 + y2) / 2) + 1, false, 0);
   break;
  case room_goo:
   do {
    m->add_trap(trapx, trapy, tr_goo);
    trapx = rng(x1 + 1, x2 - 1);
    trapy = rng(y1 + 1, y2 - 1);
   } while(!one_in(5));
   if (rotate == 0) {
    m->tr_at(x1, y2) = tr_null;
    m->ter(x1, y2) = t_fridge;
    m->place_items(mi_goo, 60, x1, y2, x1, y2, false, 0);
   } else if (rotate == 1) {
    m->tr_at(x1, y1) = tr_null;
    m->ter(x1, y1) = t_fridge;
    m->place_items(mi_goo, 60, x1, y1, x1, y1, false, 0);
   } else if (rotate == 2) {
    m->tr_at(x2, y1) = tr_null;
    m->ter(x2, y1) = t_fridge;
    m->place_items(mi_goo, 60, x2, y1, x2, y1, false, 0);
   } else {
    m->tr_at(x2, y2) = tr_null;
    m->ter(x2, y2) = t_fridge;
    m->place_items(mi_goo, 60, x2, y2, x2, y2, false, 0);
   }
   break;
  case room_cloning:
   for (int x = x1 + 1; x <= x2 - 1; x++) {
    for (int y = y1 + 1; y <= y2 - 1; y++) {
     if (x % 3 == 0 && y % 3 == 0) {
      m->ter(x, y) = t_vat;
      m->place_items(mi_cloning_vat, 20, x, y, x, y, false, 0);
     }
    }
   }
   break;
  case room_vivisect:
   if        (rotate == 0) {
    for (int x = x1; x <= x2; x++)
     m->ter(x, y2 - 1) = t_counter;
    m->place_items(mi_dissection, 80, x1, y2 - 1, x2, y2 - 1, false, 0);
   } else if (rotate == 1) {
    for (int y = y1; y <= y2; y++)
     m->ter(x1 + 1, y) = t_counter;
    m->place_items(mi_dissection, 80, x1 + 1, y1, x1 + 1, y2, false, 0);
   } else if (rotate == 2) {
    for (int x = x1; x <= x2; x++)
     m->ter(x, y1 + 1) = t_counter;
    m->place_items(mi_dissection, 80, x1, y1 + 1, x2, y1 + 1, false, 0);
   } else if (rotate == 3) {
    for (int y = y1; y <= y2; y++)
     m->ter(x2 - 1, y) = t_counter;
    m->place_items(mi_dissection, 80, x2 - 1, y1, x2 - 1, y2, false, 0);
   }
   m->add_trap(int((x1 + x2) / 2), int((y1 + y2) / 2), tr_dissector);
   break;

  case room_bionics:
   if (rotate % 2 == 0) {
    int biox = x1 + 2, bioy = int((y1 + y2) / 2);
    m->ter(biox    , bioy - 1) = t_wall_h;
    m->ter(biox + 1, bioy - 1) = t_wall_h;
    m->ter(biox - 1, bioy - 1) = t_wall_h;
    m->ter(biox    , bioy + 1) = t_wall_h;
    m->ter(biox + 1, bioy + 1) = t_wall_h;
    m->ter(biox - 1, bioy + 1) = t_wall_h;
    m->ter(biox    , bioy    ) = t_counter;
    m->ter(biox + 1, bioy    ) = t_reinforced_glass_v;
    m->ter(biox - 1, bioy    ) = t_wall_v;
    m->place_items(mi_bionics_common, 70, biox, bioy, biox, bioy, false, 0);

    biox = x2 - 2;
    m->ter(biox    , bioy - 1) = t_wall_h;
    m->ter(biox - 1, bioy - 1) = t_wall_h;
    m->ter(biox + 1, bioy - 1) = t_wall_h;
    m->ter(biox    , bioy + 1) = t_wall_h;
    m->ter(biox - 1, bioy + 1) = t_wall_h;
    m->ter(biox + 1, bioy + 1) = t_wall_h;
    m->ter(biox    , bioy    ) = t_counter;
    m->ter(biox - 1, bioy    ) = t_reinforced_glass_v;
    m->ter(biox + 1, bioy    ) = t_wall_v;
    m->place_items(mi_bionics_common, 70, biox, bioy, biox, bioy, false, 0);

    int compx = int((x1 + x2) / 2), compy = int((y1 + y2) / 2);
    m->ter(compx, compy) = t_console;
    computer* tmpcomp = m->add_computer(compx, compy, "Bionic access", 2);
    tmpcomp->add_option("Manifest", COMPACT_LIST_BIONICS, 0);
    tmpcomp->add_option("Open Chambers", COMPACT_RELEASE, 3);
    tmpcomp->add_failure(COMPFAIL_MANHACKS);
    tmpcomp->add_failure(COMPFAIL_SECUBOTS);
   } else {
    int bioy = y1 + 2, biox = int((x1 + x2) / 2);
    m->ter(biox - 1, bioy    ) = t_wall_v;
    m->ter(biox - 1, bioy + 1) = t_wall_v;
    m->ter(biox - 1, bioy - 1) = t_wall_v;
    m->ter(biox + 1, bioy    ) = t_wall_v;
    m->ter(biox + 1, bioy + 1) = t_wall_v;
    m->ter(biox + 1, bioy - 1) = t_wall_v;
    m->ter(biox    , bioy    ) = t_counter;
    m->ter(biox    , bioy + 1) = t_reinforced_glass_h;
    m->ter(biox    , bioy - 1) = t_wall_h;
    m->place_items(mi_bionics_common, 70, biox, bioy, biox, bioy, false, 0);

    bioy = y2 - 2;
    m->ter(biox - 1, bioy    ) = t_wall_v;
    m->ter(biox - 1, bioy - 1) = t_wall_v;
    m->ter(biox - 1, bioy + 1) = t_wall_v;
    m->ter(biox + 1, bioy    ) = t_wall_v;
    m->ter(biox + 1, bioy - 1) = t_wall_v;
    m->ter(biox + 1, bioy + 1) = t_wall_v;
    m->ter(biox    , bioy    ) = t_counter;
    m->ter(biox    , bioy - 1) = t_reinforced_glass_h;
    m->ter(biox    , bioy + 1) = t_wall_h;
    m->place_items(mi_bionics_common, 70, biox, bioy, biox, bioy, false, 0);

    int compx = int((x1 + x2) / 2), compy = int((y1 + y2) / 2);
    m->ter(compx, compy) = t_console;
    computer* tmpcomp = m->add_computer(compx, compy, "Bionic access", 2);
    tmpcomp->add_option("Manifest", COMPACT_LIST_BIONICS, 0);
    tmpcomp->add_option("Open Chambers", COMPACT_RELEASE, 3);
    tmpcomp->add_failure(COMPFAIL_MANHACKS);
    tmpcomp->add_failure(COMPFAIL_SECUBOTS);
   }
   break;
  case room_dorm:
   if (rotate % 2 == 0) {
    for (int y = y1 + 1; y <= y2 - 1; y += 3) {
     m->ter(x1    , y) = t_bed;
     m->ter(x1 + 1, y) = t_bed;
     m->ter(x2    , y) = t_bed;
     m->ter(x2 - 1, y) = t_bed;
     m->ter(x1, y + 1) = t_dresser;
     m->ter(x2, y + 1) = t_dresser;
     m->place_items(mi_dresser, 70, x1, y + 1, x1, y + 1, false, 0);
     m->place_items(mi_dresser, 70, x2, y + 1, x2, y + 1, false, 0);
    }
   } else if (rotate % 2 == 1) {
    for (int x = x1 + 1; x <= x2 - 1; x += 3) {
     m->ter(x, y1    ) = t_bed;
     m->ter(x, y1 + 1) = t_bed;
     m->ter(x, y2    ) = t_bed;
     m->ter(x, y2 - 1) = t_bed;
     m->ter(x + 1, y1) = t_dresser;
     m->ter(x + 1, y2) = t_dresser;
     m->place_items(mi_dresser, 70, x + 1, y1, x + 1, y1, false, 0);
     m->place_items(mi_dresser, 70, x + 1, y2, x + 1, y2, false, 0);
    }
   }
   m->place_items(mi_bedroom, 84, x1, y1, x2, y2, false, 0);
   break;
  case room_split:
   if (rotate % 2 == 0) {
    int w1 = int((x1 + x2) / 2) - 2, w2 = int((x1 + x2) / 2) + 2;
    for (int y = y1; y <= y2; y++) {
     m->ter(w1, y) = t_wall_v;
     m->ter(w2, y) = t_wall_v;
    }
    m->ter(w1, int((y1 + y2) / 2)) = t_door_metal_c;
    m->ter(w2, int((y1 + y2) / 2)) = t_door_metal_c;
    science_room(m, x1, y1, w1 - 1, y2, 1);
    science_room(m, w2 + 1, y1, x2, y2, 3);
   } else {
    int w1 = int((y1 + y2) / 2) - 2, w2 = int((y1 + y2) / 2) + 2;
    for (int x = x1; x <= x2; x++) {
     m->ter(x, w1) = t_wall_h;
     m->ter(x, w2) = t_wall_h;
    }
    m->ter(int((x1 + x2) / 2), w1) = t_door_metal_c;
    m->ter(int((x1 + x2) / 2), w2) = t_door_metal_c;
    science_room(m, x1, y1, x2, w1 - 1, 2);
    science_room(m, x1, w2 + 1, x2, y2, 0);
   }
   break;
 }
}

void set_science_room(map *m, int x1, int y1, bool faces_right, int turn)
{
// TODO: More types!
 int type = rng(0, 4);
 int x2 = x1 + 7;
 int y2 = y1 + 4;
 switch (type) {
 case 0:	// Empty!
  return;
 case 1: // Chemistry.
// #######.
// #.......
// #.......
// #.......
// #######.
  for (int i = x1; i <= x2; i++) {
   for (int j = y1; j <= y2; j++) {
    if ((i == x1 || j == y1 || j == y2) && i != x1)
     m->ter(i, j) = t_counter;
   }
  }
  m->place_items(mi_chemistry,	85, x1 + 1, y1, x2 - 1, y1, false, 0);
  m->place_items(mi_chemistry,	85, x1 + 1, y2, x2 - 1, y2, false, 0);
  m->place_items(mi_chemistry,	85, x1, y1 + 1, x1, y2 - 1, false, 0);
  break;

 case 2: // Hydroponics.
// #.......
// #.~~~~~.
// #.......
// #.~~~~~.
// #.......
  for (int i = x1; i <= x2; i++) {
   for (int j = y1; j <= y2; j++) {
    if (i == x1)
     m->ter(i, j) = t_counter;
    else if (i > x1 + 1 && i < x2 && (j == y1 + 1 || j == y2 - 1))
     m->ter(i, j) = t_water_sh;
   }
  }
  m->place_items(mi_chemistry,	80, x1, y1, x1, y2, false, turn - 50);
  m->place_items(mi_hydro,	92, x1 + 1, y1 + 1, x2 - 1, y1 + 1, false,turn);
  m->place_items(mi_hydro,	92, x1 + 1, y2 - 1, x2 - 1, y2 - 1, false,turn);
  break;

 case 3: // Electronics.
// #######.
// #.......
// #.......
// #.......
// #######.
  for (int i = x1; i <= x2; i++) {
   for (int j = y1; j <= y2; j++) {
    if ((i == x1 || j == y1 || j == y2) && i != x1)
     m->ter(i, j) = t_counter;
   }
  }
  m->place_items(mi_electronics,85, x1 + 1, y1, x2 - 1, y1, false, turn - 50);
  m->place_items(mi_electronics,85, x1 + 1, y2, x2 - 1, y2, false, turn - 50);
  m->place_items(mi_electronics,85, x1, y1 + 1, x1, y2 - 1, false, turn - 50);
  break;

 case 4: // Monster research.
// .|.####.
// -|......
// .|......
// -|......
// .|.####.
  for (int i = x1; i <= x2; i++) {
   for (int j = y1; j <= y2; j++) {
    if (i == x1 + 1)
     m->ter(i, j) = t_wall_glass_v;
    else if (i == x1 && (j == y1 + 1 || j == y2 - 1))
     m->ter(i, j) = t_wall_glass_h;
    else if ((j == y1 || j == y2) && i >= x1 + 3 && i <= x2 - 1)
     m->ter(i, j) = t_counter;
   }
  }
// TODO: Place a monster in the sealed areas.
  m->place_items(mi_monparts,	70, x1 + 3, y1, 2 - 1, y1, false, turn - 100);
  m->place_items(mi_monparts,	70, x1 + 3, y2, 2 - 1, y2, false, turn - 100);
  break;
 }

 if (!faces_right) { // Flip it.
  ter_id rotated[SEEX*2][SEEY*2];
  std::vector<item> itrot[SEEX*2][SEEY*2];
  for (int i = x1; i <= x2; i++) {
   for (int j = y1; j <= y2; j++) {
    rotated[i][j] = m->ter(i, j);
    itrot[i][j] = m->i_at(i, j);
   }
  }
  for (int i = x1; i <= x2; i++) {
   for (int j = y1; j <= y2; j++) {
    m->ter(i, j) = rotated[x2 - (i - x1)][j];
    m->i_at(i, j) = itrot[x2 - (i - x1)][j];
   }
  }
 }
}

void silo_rooms(map *m)
{
 std::vector<point> rooms;
 std::vector<point> room_sizes;
 bool okay = true;
 do {
  int x, y, height, width;
  if (one_in(2)) {	// True = top/bottom, False = left/right
   x = rng(0, SEEX * 2 - 6);
   y = rng(0, 4);
   if (one_in(2))
    y = SEEY * 2 - 2 - y;	// Bottom of the screen, not the top
   width  = rng(2, 5);
   height = 2;
   if (x + width >= SEEX * 2 - 1)
    width = SEEX * 2 - 2 - x;	// Make sure our room isn't too wide
  } else {
   x = rng(0, 4);
   y = rng(0, SEEY * 2 - 6);
   if (one_in(2))
    x = SEEX * 2 - 2 - x;	// Right side of the screen, not the left
   width  = 2;
   height = rng(2, 5);
   if (y + height >= SEEY * 2 - 1)
    height = SEEY * 2 - 2 - y;	// Make sure our room isn't too tall
  }
  if (!rooms.empty() &&	// We need at least one room!
      (m->ter(x, y) != t_rock || m->ter(x + width, y + height) != t_rock))
   okay = false;
  else {
   rooms.push_back(point(x, y));
   room_sizes.push_back(point(width, height));
   for (int i = x; i <= x + width; i++) {
    for (int j = y; j <= y + height; j++) {
     if (m->ter(i, j) == t_rock)
      m->ter(i, j) = t_floor;
    }
   }
   items_location used1 = mi_none, used2 = mi_none;
   switch (rng(1, 14)) {	// What type of items go here?
    case  1:
    case  2: used1 = mi_cannedfood;
             used2 = mi_fridge;		break;
    case  3:
    case  4: used1 = mi_tools;		break;
    case  5:
    case  6: used1 = mi_allguns;
             used2 = mi_ammo;		break;
    case  7: used1 = mi_allclothes;	break;
    case  8: used1 = mi_manuals;	break;
    case  9:
    case 10:
    case 11: used1 = mi_electronics;	break;
    case 12: used1 = mi_survival_tools;	break;
    case 13:
    case 14: used1 = mi_radio;		break;
   }
   if (used1 != mi_none)
    m->place_items(used1, 78, x, y, x + width, y + height, false, 0);
   if (used2 != mi_none)
    m->place_items(used2, 64, x, y, x + width, y + height, false, 0);
  }
 } while (okay);

 m->ter(rooms[0].x, rooms[0].y) = t_stairs_up;
 int down_room = rng(0, rooms.size() - 1);
 point dp = rooms[down_room], ds = room_sizes[down_room];
 m->ter(dp.x + ds.x, dp.y + ds.y) = t_stairs_down;
 rooms.push_back(point(SEEX, SEEY)); // So the center circle gets connected
 room_sizes.push_back(point(5, 5));

 while (rooms.size() > 1) {
  int best_dist = 999, closest = 0;
  for (int i = 1; i < rooms.size(); i++) {
   int dist = trig_dist(rooms[0].x, rooms[0].y, rooms[i].x, rooms[i].y);
   if (dist < best_dist) {
    best_dist = dist;
    closest = i;
   }
  }
// We chose the closest room; now draw a corridor there
  point origin = rooms[0], origsize = room_sizes[0], dest = rooms[closest];
  int x = origin.x + origsize.x, y = origin.y + origsize.y;
  bool x_first = (abs(origin.x - dest.x) > abs(origin.y - dest.y));
  while (x != dest.x || y != dest.y) {
   if (m->ter(x, y) == t_rock)
    m->ter(x, y) = t_floor;
   if ((x_first && x != dest.x) || (!x_first && y == dest.y)) {
    if (dest.x < x)
     x--;
    else
     x++;
   } else {
    if (dest.y < y)
     y--;
    else
     y++;
   }
  }
  rooms.erase(rooms.begin());
  room_sizes.erase(room_sizes.begin());
 }
}

void build_mine_room(map *m, room_type type, int x1, int y1, int x2, int y2)
{
 direction door_side;
 std::vector<direction> possibilities;
 int midx = int( (x1 + x2) / 2), midy = int( (y1 + y2) / 2);
 if (x2 < SEEX)
  possibilities.push_back(EAST);
 if (x1 > SEEX + 1)
  possibilities.push_back(WEST);
 if (y1 > SEEY + 1)
  possibilities.push_back(NORTH);
 if (y2 < SEEY)
  possibilities.push_back(SOUTH);

 if (possibilities.empty()) { // We're in the middle of the map!
  if (midx <= SEEX)
   possibilities.push_back(EAST);
  else
   possibilities.push_back(WEST);
  if (midy <= SEEY)
   possibilities.push_back(SOUTH);
  else
   possibilities.push_back(NORTH);
 }

 door_side = possibilities[rng(0, possibilities.size() - 1)];
 point door_point;
 switch (door_side) {
  case NORTH:
   door_point.x = midx;
   door_point.y = y1;
   break;
  case EAST:
   door_point.x = x2;
   door_point.y = midy;
   break;
  case SOUTH:
   door_point.x = midx;
   door_point.y = y2;
   break;
  case WEST:
   door_point.x = x1;
   door_point.y = midy;
   break;
 }
 square(m, t_floor, x1, y1, x2, y2);
 line(m, t_wall_h, x1, y1, x2, y1);
 line(m, t_wall_h, x1, y2, x2, y2);
 line(m, t_wall_v, x1, y1 + 1, x1, y2 - 1);
 line(m, t_wall_v, x2, y1 + 1, x2, y2 - 1);
// Main build switch!
 switch (type) {
  case room_mine_shaft: {
   m->ter(x1 + 1, y1 + 1) = t_console;
   line(m, t_wall_h, x2 - 2, y1 + 2, x2 - 1, y1 + 2);
   m->ter(x2 - 2, y1 + 1) = t_elevator;
   m->ter(x2 - 1, y1 + 1) = t_elevator_control_off;
   computer* tmpcomp = m->add_computer(x1 + 1, y1 + 1, "NEPowerOS", 2);
   tmpcomp->add_option("Divert power to elevator", COMPACT_ELEVATOR_ON, 0);
   tmpcomp->add_failure(COMPFAIL_ALARM);
  } break;

  case room_mine_office:
   line(m, t_counter, midx, y1 + 2, midx, y2 - 2);
   line(m, t_window, midx - 1, y1, midx + 1, y1);
   line(m, t_window, midx - 1, y2, midx + 1, y2);
   line(m, t_window, x1, midy - 1, x1, midy + 1);
   line(m, t_window, x2, midy - 1, x2, midy + 1);
   m->place_items(mi_office, 80, x1 + 1, y1 + 1, x2 - 1, y2 - 1, false, 0);
   break;

  case room_mine_storage:
   m->place_items(mi_mine_storage,85, x1 + 2, y1 + 2, x2 - 2, y2 - 2, false, 0);
   break;

  case room_mine_fuel: {
   int spacing = rng(2, 4);
   if (door_side == NORTH || door_side == SOUTH) {
    int y = (door_side == NORTH ? y1 + 2 : y2 - 2);
    for (int x = x1 + 1; x <= x2 - 1; x += spacing)
     m->ter(x, y) = t_gas_pump;
   } else {
    int x = (door_side == EAST ? x2 - 2 : x1 + 2);
    for (int y = y1 + 1; y <= y2 - 1; y += spacing)
     m->ter(x, y) = t_gas_pump;
   }
  } break;

  case room_mine_housing:
   if (door_side == NORTH || door_side == SOUTH) {
    for (int y = y1 + 2; y <= y2 - 2; y += 2) {
     m->ter(x1    , y) = t_window;
     m->ter(x1 + 1, y) = t_bed;
     m->ter(x1 + 2, y) = t_bed;
     m->ter(x2    , y) = t_window;
     m->ter(x2 - 1, y) = t_bed;
     m->ter(x2 - 2, y) = t_bed;
     m->ter(x1 + 1, y + 1) = t_dresser;
     m->place_items(mi_dresser, 78, x1 + 1, y + 1, x1 + 1, y + 1, false, 0);
     m->ter(x2 - 1, y + 1) = t_dresser;
     m->place_items(mi_dresser, 78, x2 - 1, y + 1, x2 - 1, y + 1, false, 0);
    }
   } else {
    for (int x = x1 + 2; x <= x2 - 2; x += 2) {
     m->ter(x, y1    ) = t_window;
     m->ter(x, y1 + 1) = t_bed;
     m->ter(x, y1 + 2) = t_bed;
     m->ter(x, y2    ) = t_window;
     m->ter(x, y2 - 1) = t_bed;
     m->ter(x, y2 - 2) = t_bed;
     m->ter(x + 1, y1 + 1) = t_dresser;
     m->place_items(mi_dresser, 78, x + 1, y1 + 1, x + 1, y1 + 1, false, 0);
     m->ter(x + 1, y2 - 1) = t_dresser;
     m->place_items(mi_dresser, 78, x + 1, y2 - 1, x + 1, y2 - 1, false, 0);
    }
   }
   m->place_items(mi_bedroom, 65, x1 + 1, y1 + 1, x2 - 1, y2 - 1, false, 0);
   break;
 }

 if (type == room_mine_fuel) { // Fuel stations are open on one side
  switch (door_side) {
   case NORTH: line(m, t_floor, x1, y1    , x2, y1    ); break;
   case EAST:  line(m, t_floor, x2, y1 + 1, x2, y2 - 1); break;
   case SOUTH: line(m, t_floor, x1, y2    , x2, y2    ); break;
   case WEST:  line(m, t_floor, x1, y1 + 1, x1, y2 - 1); break;
  }
 } else {
  if (type == room_mine_storage) // Storage has a locked door
   m->ter(door_point.x, door_point.y) = t_door_locked;
  else
   m->ter(door_point.x, door_point.y) = t_door_c;
 }
}

map_extra random_map_extra(map_extras embellishments)
{
 int pick = 0;
// Set pick to the total of all the chances for map extras
 for (int i = 0; i < num_map_extras; i++)
  pick += embellishments.chances[i];
// Set pick to a number between 0 and the total
 pick = rng(0, pick - 1);
 int choice = -1;
 while (pick >= 0) {
  choice++;
  pick -= embellishments.chances[choice];
 }
 return map_extra(choice);
}


room_type pick_mansion_room(int x1, int y1, int x2, int y2)
{
 int dx = abs(x1 - x2), dy = abs(y1 - y2), area = dx * dy;
 int shortest = (dx < dy ? dx : dy), longest = (dx > dy ? dx : dy);
 std::vector<room_type> valid;
 if (shortest >= 12)
  valid.push_back(room_mansion_courtyard);
 if (shortest >= 7 && area >= 64 && area <= 100)
  valid.push_back(room_mansion_bedroom);
 if (shortest >= 9)
  valid.push_back(room_mansion_library);
 if (shortest >= 6 && area <= 60)
  valid.push_back(room_mansion_kitchen);
 if (longest >= 7 && shortest >= 5)
  valid.push_back(room_mansion_dining);
 if (shortest >= 6 && longest <= 10)
  valid.push_back(room_mansion_game);
 if (shortest >= 10)
  valid.push_back(room_mansion_pool);
 if (longest <= 6 || shortest <= 4)
  valid.push_back(room_mansion_bathroom);
 if (longest >= 8 && shortest <= 6)
  valid.push_back(room_mansion_gallery);

 if (valid.empty()) {
  debugmsg("x: %d - %d, dx: %d\n\
       y: %d - %d, dy: %d", x1, x2, dx,
                            y1, y2, dy);
  return room_null;
 }

 return valid[ rng(0, valid.size() - 1) ];
}

void build_mansion_room(map *m, room_type type, int x1, int y1, int x2, int y2)
{
 int dx = abs(x1 - x2), dy = abs(y1 - y2), area = dx * dy;
 int cx_low = (x1 + x2) / 2, cx_hi = (x1 + x2 + 1) / 2,
     cy_low = (y1 + y2) / 2, cy_hi = (y1 + y2 + 1) / 2;

/*
 debugmsg("\
x: %d - %d, dx: %d cx: %d/%d\n\
x: %d - %d, dx: %d cx: %d/%d", x1, x2, dx, cx_low, cx_hi,
                               y1, y2, dy, cy_low, cy_hi);
*/
 bool walled_west = (x1 <= 1),            walled_north = (y1 == 0),
      walled_east = (x2 == SEEX * 2 - 1), walled_south = (y2 >= SEEY * 2 - 2);

 switch (type) {

 case room_mansion_courtyard:
  for (int x = x1; x <= x2; x++) {
   for (int y = y1; y <= y2; y++)
    m->ter(x, y) = grass_or_dirt();
  }
  if (one_in(4)) { // Tree grid
   for (int x = 1; x <= dx / 2; x += 4) {
    for (int y = 1; y <= dx / 2; y += 4) {
     m->ter(x1 + x, y1 + y) = t_tree;
     m->ter(x2 - x, y2 - y) = t_tree;
    }
   }
  }
  if (one_in(3)) { // shrub-lined
   for (int i = x1; i <= x2; i++) {
    if (m->ter(i, y2 + 1) != t_door_c)
     m->ter(i, y2) = t_shrub;
   }
   if (walled_south && x1 <= SEEX && SEEX <= x2) {
    m->ter(SEEX - 1, y2) = grass_or_dirt();
    m->ter(SEEX,     y2) = grass_or_dirt();
   }
  }
  break;

 case room_mansion_entry:
  if (!one_in(3)) { // Columns
   for (int y = y1 + 2; y <= y2; y += 3) {
    m->ter(cx_low - 3, y) = t_column;
    m->ter(cx_low + 3, y) = t_column;
   }
  }
  if (one_in(6)) { // Suits of armor
   int start = y1 + rng(2, 4), end = y2 - rng(0, 4), step = rng(3, 6);
   for (int y = start; y <= end; y += step) {
    m->add_item(x1 + 1, y, (*(m->itypes))[itm_helmet_plate], 0);
    m->add_item(x1 + 1, y, (*(m->itypes))[itm_armor_plate],  0);
    if (one_in(2))
     m->add_item(x1 + 1, y, (*(m->itypes))[itm_pike],  0);
    else if (one_in(3))
     m->add_item(x1 + 1, y, (*(m->itypes))[itm_broadsword],  0);
    else if (one_in(6))
     m->add_item(x1 + 1, y, (*(m->itypes))[itm_mace],  0);
    else if (one_in(6))
     m->add_item(x1 + 1, y, (*(m->itypes))[itm_morningstar],  0);

    m->add_item(x2 - 1, y, (*(m->itypes))[itm_helmet_plate], 0);
    m->add_item(x2 - 1, y, (*(m->itypes))[itm_armor_plate],  0);
    if (one_in(2))
     m->add_item(x2 - 1, y, (*(m->itypes))[itm_pike],  0);
    else if (one_in(3))
     m->add_item(x2 - 1, y, (*(m->itypes))[itm_broadsword],  0);
    else if (one_in(6))
     m->add_item(x2 - 1, y, (*(m->itypes))[itm_mace],  0);
    else if (one_in(6))
     m->add_item(x2 - 1, y, (*(m->itypes))[itm_morningstar],  0);
   }
  }
  break;

 case room_mansion_bedroom:
  if (dx > dy || (dx == dy && one_in(2))) { // horizontal
   int dressy = (one_in(2) ? cy_low - 2 : cy_low + 2);
   if (one_in(2)) { // bed on left
    square(m, t_bed, x1 + 1, cy_low - 1, x1 + 3, cy_low + 1);
    m->ter(x1 + 1, dressy) = t_dresser;
    m->place_items(mi_dresser, 80, x1 + 1, dressy, x1 + 1, dressy, false, 0);
   } else { // bed on right
    square(m, t_bed, x2 - 3, cy_low - 1, x2 - 1, cy_low + 1);
    m->ter(x1 + 1, dressy) = t_dresser;
    m->place_items(mi_dresser, 80, x2 - 1, dressy, x2 - 1, dressy, false, 0);
   }
  } else { // vertical
   int dressx = (one_in(2) ? cx_low - 2 : cx_low + 2);
   if (one_in(2)) { // bed at top
    square(m, t_bed, cx_low - 1, y1 + 1, cx_low + 1, y1 + 3);
    m->ter(dressx, y1 + 1) = t_dresser;
    m->place_items(mi_dresser, 80, dressx, y1 + 1, dressx, y1 + 1, false, 0);
   } else { // bed at bottom
    square(m, t_bed, cx_low - 1, y2 - 3, cx_low + 1, y2 - 1);
    m->ter(dressx, y2 - 1) = t_dresser;
    m->place_items(mi_dresser, 80, dressx, y2 - 1, dressx, y2 - 1, false, 0);
   }
  }
  m->place_items(mi_bedroom, 75, x1, y1, x2, y2, false, 0);
  if (one_in(10))
   m->place_items(mi_homeguns, 58, x1, y1, x2, y2, false, 0);
  break;

 case room_mansion_library:
  if (dx < dy || (dx == dy && one_in(2))) { // vertically-aligned bookshelves
   for (int x = x1 + 1; x <= cx_low - 2; x += 3) {
    for (int y = y1 + 1; y <= y2 - 3; y += 4) {
     square(m, t_bookcase, x, y, x + 1, y + 2);
     m->place_items(mi_novels,    85, x, y, x + 1, y + 2, false, 0);
     m->place_items(mi_manuals,   62, x, y, x + 1, y + 2, false, 0);
     m->place_items(mi_textbooks, 40, x, y, x + 1, y + 2, false, 0);
    }
   }
   for (int x = x2 - 1; x >= cx_low + 2; x -= 3) {
    for (int y = y1 + 1; y <= y2 - 3; y += 4) {
     square(m, t_bookcase, x - 1, y, x, y + 2);
     m->place_items(mi_novels,    85, x - 1, y, x, y + 2, false, 0);
     m->place_items(mi_manuals,   62, x - 1, y, x, y + 2, false, 0);
     m->place_items(mi_textbooks, 40, x - 1, y, x, y + 2, false, 0);
    }
   }
  } else { // horizontally-aligned bookshelves
   for (int y = y1 + 1; y <= cy_low - 2; y += 3) {
    for (int x = x1 + 1; x <= x2 - 3; x += 4) {
     square(m, t_bookcase, x, y, x + 2, y + 1);
     m->place_items(mi_novels,    85, x, y, x + 2, y + 1, false, 0);
     m->place_items(mi_manuals,   62, x, y, x + 2, y + 1, false, 0);
     m->place_items(mi_textbooks, 40, x, y, x + 2, y + 1, false, 0);
    }
   }
   for (int y = y2 - 1; y >= cy_low + 2; y -= 3) {
    for (int x = x1 + 1; x <= x2 - 3; x += 4) {
     square(m, t_bookcase, x, y - 1, x + 2, y);
     m->place_items(mi_novels,    85, x, y - 1, x + 2, y, false, 0);
     m->place_items(mi_manuals,   62, x, y - 1, x + 2, y, false, 0);
     m->place_items(mi_textbooks, 40, x, y - 1, x + 2, y, false, 0);
    }
   }
  }
  break;

 case room_mansion_kitchen:
  square(m, t_counter, cx_low, cy_low, cx_hi, cy_hi);
  m->place_items(mi_cleaning,  58, x1 + 1, y1 + 1, x2 - 1, y2 - 1, false, 0);
  if (one_in(2)) { // Fridge/racks on left/right
   line(m, t_fridge, cx_low - 1, cy_low, cx_low - 1, cy_hi);
   m->place_items(mi_fridge, 82, cx_low - 1, cy_low, cx_low - 1, cy_hi,
                  false, 0);
   line(m, t_rack, cx_hi + 1, cy_low, cx_hi + 1, cy_hi);
   m->place_items(mi_cannedfood, 50, cx_hi + 1, cy_low, cx_hi + 1, cy_hi,
                  false, 0);
   m->place_items(mi_pasta,      50, cx_hi + 1, cy_low, cx_hi + 1, cy_hi,
                  false, 0);
  } else { // Fridge/racks on top/bottom
   line(m, t_fridge, cx_low, cy_low - 1, cx_hi, cy_low - 1);
   m->place_items(mi_fridge, 82, cx_low, cy_low - 1, cx_hi, cy_low - 1,
                  false, 0);
   line(m, t_rack, cx_low, cy_hi + 1, cx_hi, cy_hi + 1);
   m->place_items(mi_cannedfood, 50, cx_low, cy_hi + 1, cx_hi, cy_hi + 1,
                  false, 0);
   m->place_items(mi_pasta,      50, cx_low, cy_hi + 1, cx_hi, cy_hi + 1,
                  false, 0);
  }
  break;

 case room_mansion_dining:
  if (dx < dy || (dx == dy && one_in(2))) { // vertically-aligned table
   line(m, t_table, cx_low, y1 + 2, cx_low, y2 - 2);
   line(m, t_bench, cx_low - 1, y1 + 2, cx_low - 1, y2 - 2);
   line(m, t_bench, cx_low + 1, y1 + 2, cx_low + 1, y2 - 2);
   m->place_items(mi_dining, 78, cx_low, y1 + 2, cx_low, y2 - 2, false, 0);
  } else { // horizontally-aligned table
   line(m, t_table, x1 + 2, cy_low, x2 - 2, cy_low);
   line(m, t_bench, x1 + 2, cy_low - 1, x2 - 2, cy_low - 1);
   line(m, t_bench, x1 + 2, cy_low + 1, x2 - 2, cy_low + 1);
   m->place_items(mi_dining, 78, x1 + 2, cy_low, x2 - 2, cy_low, false, 0);
  }
  break;

 case room_mansion_game:
  if (dx < dy || one_in(2)) { // vertically-aligned table
   square(m, t_pool_table, cx_low, cy_low - 1, cx_low + 1, cy_low + 1);
   m->place_items(mi_pool_table, 80, cx_low, cy_low - 1, cx_low + 1, cy_low + 1,
                  false, 0);
  } else { // horizontally-aligned table
   square(m, t_pool_table, cx_low - 1, cy_low, cx_low + 1, cy_low + 1);
   m->place_items(mi_pool_table, 80, cx_low - 1, cy_low, cx_low + 1, cy_low + 1,
                  false, 0);
  }
  break;

 case room_mansion_pool:
  square(m, t_water_sh, x1 + 2, y1 + 2, x2 - 2, y2 - 2);
  break;

 case room_mansion_bathroom:
  m->ter( rng(x1 + 1, x2 - 1), rng(y1 + 1, y2 - 1) ) = t_toilet;
  m->place_items(mi_harddrugs, 20, x1 + 1, y1 + 1, x2 - 1, y2 - 1, false, 0);
  m->place_items(mi_softdrugs, 72, x1 + 1, y1 + 1, x2 - 1, y2 - 1, false, 0);
  m->place_items(mi_cleaning,  48, x1 + 1, y1 + 1, x2 - 1, y2 - 1, false, 0);
  break;

 case room_mansion_gallery:
  for (int x = x1 + 1; x <= cx_low - 1; x += rng(2, 4)) {
   for (int y = y1 + 1; y <= cy_low - 1; y += rng(2, 4)) {
    if (one_in(10)) { // Suit of armor
     m->add_item(x, y, (*(m->itypes))[itm_helmet_plate], 0);
     m->add_item(x, y, (*(m->itypes))[itm_armor_plate],  0);
     if (one_in(2))
      m->add_item(x, y, (*(m->itypes))[itm_pike],  0);
     else if (one_in(3))
      m->add_item(x, y, (*(m->itypes))[itm_broadsword],  0);
     else if (one_in(6))
      m->add_item(x, y, (*(m->itypes))[itm_mace],  0);
     else if (one_in(6))
      m->add_item(x, y, (*(m->itypes))[itm_morningstar],  0);
    } else { // Objets d'art
     m->ter(x, y) = t_counter;
     m->place_items(mi_art, 70, x, y, x, y, false, 0);
    }
   }
  }
  for (int x = x2 - 1; x >= cx_hi + 1; x -= rng(2, 4)) {
   for (int y = y2 - 1; y >= cy_hi + 1; y -= rng(2, 4)) {
    if (one_in(10)) { // Suit of armor
     m->add_item(x, y, (*(m->itypes))[itm_helmet_plate], 0);
     m->add_item(x, y, (*(m->itypes))[itm_armor_plate],  0);
     if (one_in(2))
      m->add_item(x, y, (*(m->itypes))[itm_pike],  0);
     else if (one_in(3))
      m->add_item(x, y, (*(m->itypes))[itm_broadsword],  0);
     else if (one_in(6))
      m->add_item(x, y, (*(m->itypes))[itm_mace],  0);
     else if (one_in(6))
      m->add_item(x, y, (*(m->itypes))[itm_morningstar],  0);
    } else { // Objets d'art
     m->ter(x, y) = t_counter;
     m->place_items(mi_art, 70, x, y, x, y, false, 0);
    }
   }
  }
  break;

 }
}

void mansion_room(map *m, int x1, int y1, int x2, int y2)
{
 room_type type = pick_mansion_room(x1, y1, x2, y2);
 build_mansion_room(m, type, x1, y1, x2, y2);
}

void map::add_extra(map_extra type, game *g)
{
 item body;
 body.make_corpse(g->itypes[itm_corpse], g->mtypes[mon_null], g->turn);

 switch (type) {

 case mx_null:
  debugmsg("Tried to generate null map extra.");
  break;

 case mx_helicopter:
 {
  int cx = rng(4, SEEX * 2 - 5), cy = rng(4, SEEY * 2 - 5);
  for (int x = 0; x < SEEX * 2; x++) {
   for (int y = 0; y < SEEY * 2; y++) {
    if (x >= cx - 4 && x <= cx + 4 && y >= cy - 4 && y <= cy + 4) {
     if (!one_in(5))
      ter(x, y) = t_wreckage;
     else if (has_flag(bashable, x, y)) {
      std::string junk;
      bash(x, y, 500, junk);	// Smash the fuck out of it
      bash(x, y, 500, junk);	// Smash the fuck out of it some more
     }
    } else if (one_in(10))	// 1 in 10 chance of being wreckage anyway
     ter(x, y) = t_wreckage;
   }
  }

  place_items(mi_helicopter, 90, cx - 4, cy - 4, cx + 4, cy + 4, true, 0);
  place_items(mi_helicopter, 20, 0, 0, SEEX * 2 - 1, SEEY * 2 - 1, true, 0);
  items_location extra_items = mi_helicopter;
  switch (rng(1, 4)) {
   case 1: extra_items = mi_military;	break;
   case 2: extra_items = mi_science;	break;
   case 3: extra_items = mi_allguns;	break;
   case 4: extra_items = mi_bionics;	break;
  }
  place_items(extra_items, 70, cx - 4, cy - 4, cx + 4, cy + 4, true, 0);
 }
 break;

 case mx_military:
 {
  int num_bodies = dice(2, 6);
  for (int i = 0; i < num_bodies; i++) {
   int x, y, tries = 0;;
   do {	// Loop until we find a valid spot to dump a body, or we give up
    x = rng(0, SEEX * 2 - 1);
    y = rng(0, SEEY * 2 - 1);
    tries++;
   } while (tries < 10 && move_cost(x, y) == 0);

   if (tries < 10) {	// We found a valid spot!
    add_item(x, y, body);
    place_items(mi_military, 86, x, y, x, y, true, 0);
    if (one_in(8))
     add_item(x, y, (*itypes)[itm_id_military], 0);
   }
  }
  place_items(mi_rare, 25, 0, 0, SEEX * 2 - 1, SEEY * 2 - 1, true, 0);
 }
 break;

 case mx_science:
 {
  int num_bodies = dice(2, 5);
  for (int i = 0; i < num_bodies; i++) {
   int x, y, tries = 0;
   do {	// Loop until we find a valid spot to dump a body, or we give up
    x = rng(0, SEEX * 2 - 1);
    y = rng(0, SEEY * 2 - 1);
    tries++;
   } while (tries < 10 && move_cost(x, y) == 0);

   if (tries < 10) {	// We found a valid spot!
    add_item(x, y, body);
    add_item(x, y, (*itypes)[itm_id_science], 0);
    place_items(mi_science, 84, x, y, x, y, true, 0);
   }
  }
  place_items(mi_rare, 45, 0, 0, SEEX * 2 - 1, SEEY * 2 - 1, true, 0);
 }
 break;

 case mx_stash:
 {
  int x = rng(0, SEEX * 2 - 1), y = rng(0, SEEY * 2 - 1);
  if (move_cost(x, y) != 0)
   ter(x, y) = t_dirt;

  int size;
  items_location stash;
  switch (rng(1, 6)) {	// What kind of stash?
   case 1: stash = mi_stash_food;	size = 90;	break;
   case 2: stash = mi_stash_ammo;	size = 80;	break;
   case 3: stash = mi_rare;		size = 70;	break;
   case 4: stash = mi_stash_wood;	size = 90;	break;
   case 5: stash = mi_stash_drugs;	size = 85;	break;
   case 6: stash = mi_trash;		size = 92;	break;
  }

  if (move_cost(x, y) == 0)
   ter(x, y) = t_dirt;
  place_items(stash, size, x, y, x, y, true, 0);

// Now add traps around that stash
  for (int i = x - 4; i <= x + 4; i++) {
   for (int j = y - 4; j <= y + 4; j++) {
    if (i >= 0 && j >= 0 && i < SEEX * 2 && j < SEEY * 2 && one_in(4)) {
     trap_id placed;
     switch (rng(1, 7)) {
      case 1:
      case 2:
      case 3: placed = tr_beartrap;	break;
      case 4:
      case 5: placed = tr_nailboard;	break;
      case 6: placed = tr_crossbow;	break;
      case 7: placed = tr_shotgun_2;	break;
     }
     if (placed == tr_beartrap && has_flag(diggable, i, j)) {
      if (one_in(8))
       placed = tr_landmine;
      else
       placed = tr_beartrap_buried;
     }
     add_trap(i, j,  placed);
    }
   }
  }
 }
 break;

 case mx_drugdeal: {
// Decide on a drug type
  int num_drugs;
  itype* drugtype;
  switch (rng(1, 10)) {
   case 1: // Weed
    num_drugs = rng(20, 30);
    drugtype = (*itypes)[itm_weed];
    break;
   case 2:
   case 3:
   case 4:
   case 5: // Cocaine
    num_drugs = rng(10, 20);
    drugtype = (*itypes)[itm_coke];
    break;
   case 6:
   case 7:
   case 8: // Meth
    num_drugs = rng(8, 14);
    drugtype = (*itypes)[itm_meth];
    break;
   case 9:
   case 10: // Heroin
    num_drugs = rng(6, 12);
    drugtype = (*itypes)[itm_heroin];
    break;
  }
  int num_bodies_a = dice(3, 3);
  int num_bodies_b = dice(3, 3);
  bool north_south = one_in(2);
  bool a_has_drugs = one_in(2);
  for (int i = 0; i < num_bodies_a; i++) {
   int x, y, tries = 0;
   do {	// Loop until we find a valid spot to dump a body, or we give up
    if (north_south) {
     x = rng(0, SEEX * 2 - 1);
     y = rng(0, SEEY - 4);
    } else {
     x = rng(0, SEEX - 4);
     y = rng(0, SEEY * 2 - 1);
    }
    tries++;
   } while (tries < 10 && move_cost(x, y) == 0);

   if (tries < 10) {	// We found a valid spot!
    add_item(x, y, body);
    place_items(mi_drugdealer, 75, x, y, x, y, true, 0);
    if (a_has_drugs && num_drugs > 0) {
     int drugs_placed = rng(2, 6);
     if (drugs_placed > num_drugs) {
      drugs_placed = num_drugs;
      num_drugs = 0;
     }
     for (int n = 0; n < drugs_placed; n++)
      add_item(x, y, drugtype, 0);
    }
   }
  }
  for (int i = 0; i < num_bodies_b; i++) {
   int x, y, tries = 0;
   do {	// Loop until we find a valid spot to dump a body, or we give up
    if (north_south) {
     x = rng(0, SEEX * 2 - 1);
     y = rng(SEEY + 3, SEEY * 2 - 1);
    } else {
     x = rng(SEEX + 3, SEEX * 2 - 1);
     y = rng(0, SEEY * 2 - 1);
    }
    tries++;
   } while (tries < 10 && move_cost(x, y) == 0);

   if (tries < 10) {	// We found a valid spot!
    add_item(x, y, body);
    place_items(mi_drugdealer, 75, x, y, x, y, true, 0);
    if (!a_has_drugs && num_drugs > 0) {
     int drugs_placed = rng(2, 6);
     if (drugs_placed > num_drugs) {
      drugs_placed = num_drugs;
      num_drugs = 0;
     }
     for (int n = 0; n < drugs_placed; n++)
      add_item(x, y, drugtype, 0);
    }
   }
  }
 } break;

 case mx_supplydrop: {
  int num_crates = rng(1, 5);
  for (int i = 0; i < num_crates; i++) {
   int x, y, tries = 0;
   do {	// Loop until we find a valid spot to dump a body, or we give up
    x = rng(0, SEEX * 2 - 1);
    y = rng(0, SEEY * 2 - 1);
    tries++;
   } while (tries < 10 && move_cost(x, y) == 0);
   ter(x, y) = t_crate_c;
   switch (rng(1, 10)) {
    case 1:
    case 2:
    case 3:
    case 4:
     place_items(mi_mil_food, 88, x, y, x, y, true, 0);
     break;
    case 5:
    case 6:
    case 7:
     place_items(mi_grenades, 82, x, y, x, y, true, 0);
     break;
    case 8:
    case 9:
     place_items(mi_mil_armor, 75, x, y, x, y, true, 0);
     break;
    case 10:
     place_items(mi_mil_rifles, 80, x, y, x, y, true, 0);
     break;
   }
  }
 }
 break;

 case mx_portal:
 {
  int x = rng(1, SEEX * 2 - 2), y = rng(1, SEEY * 2 - 2);
  for (int i = x - 1; i <= x + 1; i++) {
   for (int j = y - 1; j <= y + 1; j++)
    ter(i, j) = t_rubble;
  }
  add_trap(x, y, tr_portal);
  int num_monsters = rng(0, 4);
  for (int i = 0; i < num_monsters; i++) {
   mon_id type = mon_id( rng(mon_gelatin, mon_blank) );
   int mx = rng(1, SEEX * 2 - 2), my = rng(1, SEEY * 2 - 2);
   ter(mx, my) = t_rubble;
   add_spawn(type, 1, mx, my);
  }
 }
 break;

 case mx_minefield:
 {
  int num_mines = rng(6, 20);
  for (int x = 0; x < SEEX * 2; x++) {
   for (int y = 0; y < SEEY * 2; y++) {
    if (one_in(3))
     ter(x, y) = t_dirt;
   }
  }
  for (int i = 0; i < num_mines; i++) {
   int x = rng(0, SEEX * 2 - 1), y = rng(0, SEEY * 2 - 1);
   if (!has_flag(diggable, x, y) || one_in(4))
    ter(x, y) = t_dirtmound;
   add_trap(x, y, tr_landmine);
  }
 }
 break;

 case mx_wolfpack:
  add_spawn(mon_wolf, rng(3, 6), SEEX, SEEY);
  break;

 case mx_puddle:
 {
  int x = rng(6, SEEX * 2 - 7), y = rng(6, SEEY * 2 - 7);
  for (int dist = 0; dist < 6; dist++) {
   for (int px = x - dist; px <= x + dist; px++) {
    for (int py = y - dist; py <= y + dist; py++) {
     if (rng(0, 8) > dist)
      ter(px, py) = t_water_sh;
    }
   }
  }
 }
 break;

 case mx_crater:
 {
  int size = rng(2, 6);
  int x = rng(size, SEEX * 2 - 1 - size), y = rng(size, SEEY * 2 - 1 - size);
  for (int i = x - size; i <= x + size; i++) {
   for (int j = y - size; j <= y + size; j++) {
    ter(i, j) = t_rubble;
    radiation(i, j) += rng(20, 40);
   }
  }
 }
 break;

 case mx_fumarole:
 {
  int x1 = rng(0,    SEEX     - 1), y1 = rng(0,    SEEY     - 1),
      x2 = rng(SEEX, SEEX * 2 - 1), y2 = rng(SEEY, SEEY * 2 - 1);
  std::vector<point> fumarole = line_to(x1, y1, x2, y2, 0);
  for (int i = 0; i < fumarole.size(); i++)
   ter(fumarole[i].x, fumarole[i].y) = t_lava;
 }
 break;

 case mx_portal_in:
 {
  int x = rng(5, SEEX * 2 - 6), y = rng(5, SEEY * 2 - 6);
  add_field(g, x, y, fd_fatigue, 3);
  for (int i = x - 5; i <= x + 5; i++) {
   for (int j = y - 5; j <= y + 5; j++) {
    if (rng(0, 9) > trig_dist(x, y, i, j)) {
     marlossify(i, j);
     if (ter(i, j) == t_marloss)
      add_item(x, y, (*itypes)[itm_marloss_berry], g->turn);
     if (one_in(15)) {
      monster creature(g->mtypes[mon_id(rng(mon_gelatin, mon_blank))]);
      creature.spawn(i, j);
      g->z.push_back(creature);
     }
    }
   }
  }
 }
 break;

 case mx_anomaly: {
  point center( rng(6, SEEX * 2 - 7), rng(6, SEEY * 2 - 7) );
  artifact_natural_property prop =
   artifact_natural_property(rng(ARTPROP_NULL + 1, ARTPROP_MAX - 1));
  create_anomaly(center.x, center.y, prop);
  add_item(center.x, center.y, g->new_natural_artifact(prop), 0);
 } break;

 } // switch (prop)
}

void map::create_anomaly(int cx, int cy, artifact_natural_property prop)
{
 rough_circle(this, t_rubble, cx, cy, 5);
 switch (prop) {
  case ARTPROP_WRIGGLING:
  case ARTPROP_MOVING:
   for (int i = cx - 5; i <= cx + 5; i++) {
    for (int j = cy - 5; j <= cy + 5; j++) {
     if (ter(i, j) == t_rubble) {
      add_field(NULL, i, j, fd_push_items, 1);
      if (one_in(3))
       add_item(i, j, (*itypes)[itm_rock], 0);
     }
    }
   }
   break;

  case ARTPROP_GLOWING:
  case ARTPROP_GLITTERING:
   for (int i = cx - 5; i <= cx + 5; i++) {
    for (int j = cy - 5; j <= cy + 5; j++) {
     if (ter(i, j) == t_rubble && one_in(2))
      add_trap(i, j, tr_glow);
    }
   }
   break;

  case ARTPROP_HUMMING:
  case ARTPROP_RATTLING:
   for (int i = cx - 5; i <= cx + 5; i++) {
    for (int j = cy - 5; j <= cy + 5; j++) {
     if (ter(i, j) == t_rubble && one_in(2))
      add_trap(i, j, tr_hum);
    }
   }
   break;

  case ARTPROP_WHISPERING:
  case ARTPROP_ENGRAVED:
   for (int i = cx - 5; i <= cx + 5; i++) {
    for (int j = cy - 5; j <= cy + 5; j++) {
     if (ter(i, j) == t_rubble && one_in(3))
      add_trap(i, j, tr_shadow);
    }
   }
   break;

  case ARTPROP_BREATHING:
   for (int i = cx - 1; i <= cx + 1; i++) {
    for (int j = cy - 1; i <= cy + 1; j++)
     if (i == cx && j == cy)
      add_spawn(mon_breather_hub, 1, i, j);
     else
      add_spawn(mon_breather, 1, i, j);
   }
   break;

  case ARTPROP_DEAD:
   for (int i = cx - 5; i <= cx + 5; i++) {
    for (int j = cy - 5; j <= cy + 5; j++) {
     if (ter(i, j) == t_rubble)
      add_trap(i, j, tr_drain);
    }
   }
   break;

  case ARTPROP_ITCHY:
   for (int i = cx - 5; i <= cx + 5; i++) {
    for (int j = cy - 5; j <= cy + 5; j++) {
     if (ter(i, j) == t_rubble)
      radiation(i, j) = rng(0, 10);
    }
   }
   break;

  case ARTPROP_ELECTRIC:
  case ARTPROP_CRACKLING:
   add_field(NULL, cx, cy, fd_shock_vent, 3);
   break;

  case ARTPROP_SLIMY:
   add_field(NULL, cx, cy, fd_acid_vent, 3);
   break;

  case ARTPROP_WARM:
   for (int i = cx - 5; i <= cx + 5; i++) {
    for (int j = cy - 5; j <= cy + 5; j++) {
     if (ter(i, j) == t_rubble)
      add_field(NULL, i, j, fd_fire_vent, 1 + (rl_dist(cx, cy, i, j) % 3));
    }
   }
   break;

  case ARTPROP_SCALED:
   for (int i = cx - 5; i <= cx + 5; i++) {
    for (int j = cy - 5; j <= cy + 5; j++) {
     if (ter(i, j) == t_rubble)
      add_trap(i, j, tr_snake);
    }
   }
   break;

  case ARTPROP_FRACTAL:
   create_anomaly(cx - 4, cy - 4,
               artifact_natural_property(rng(ARTPROP_NULL + 1, ARTPROP_MAX - 1)));
   create_anomaly(cx + 4, cy - 4,
               artifact_natural_property(rng(ARTPROP_NULL + 1, ARTPROP_MAX - 1)));
   create_anomaly(cx - 4, cy + 4,
               artifact_natural_property(rng(ARTPROP_NULL + 1, ARTPROP_MAX - 1)));
   create_anomaly(cx + 4, cy - 4,
               artifact_natural_property(rng(ARTPROP_NULL + 1, ARTPROP_MAX - 1)));
   break;

 }
}

void line(map *m, ter_id type, int x1, int y1, int x2, int y2)
{
 std::vector<point> line = line_to(x1, y1, x2, y2, 0);
 for (int i = 0; i < line.size(); i++)
  m->ter(line[i].x, line[i].y) = type;
 m->ter(x1, y1) = type;
}

void square(map *m, ter_id type, int x1, int y1, int x2, int y2)
{
 for (int x = x1; x <= x2; x++) {
  for (int y = y1; y <= y2; y++)
   m->ter(x, y) = type;
 }
}

void rough_circle(map *m, ter_id type, int x, int y, int rad)
{
 for (int i = x - rad; i <= x + rad; i++) {
  for (int j = y - rad; j <= y + rad; j++) {
   if (rl_dist(x, y, i, j) + rng(0, 3) <= rad)
    m->ter(i, j) = type;
  }
 }
}

void add_corpse(game *g, map *m, int x, int y)
{
 item body;
 itype_id shoes, pants, shirt, extra;
 body.make_corpse(g->itypes[itm_corpse], g->mtypes[mon_null], 0);
 m->add_item(x, y, body);
 m->put_items_from(mi_shoes,  1, x, y);
 m->put_items_from(mi_pants,  1, x, y);
 m->put_items_from(mi_shirts, 1, x, y);
 if (one_in(6))
  m->put_items_from(mi_jackets, 1, x, y);
 if (one_in(15))
  m->put_items_from(mi_bags, 1, x, y);
}<|MERGE_RESOLUTION|>--- conflicted
+++ resolved
@@ -190,13 +190,8 @@
 
  post_process(g, zones);
 
-<<<<<<< HEAD
- // Okay, we know who are neighbors are.  Let's draw!
- // And finally save used submaps and delete the rest.
-=======
 // Okay, we know who are neighbors are.  Let's draw!
 // And finally save used submaps and delete the rest.
->>>>>>> ebbf82dc
  for (int i = 0; i < my_MAPSIZE; i++) {
   for (int j = 0; j < my_MAPSIZE; j++) {
 
