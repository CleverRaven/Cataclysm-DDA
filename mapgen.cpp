#include "map.h"
#include "omdata.h"
#include "mapitems.h"
#include "output.h"
#include "game.h"
#include "rng.h"
#include "line.h"
#include "debug.h"

#ifndef sgn
#define sgn(x) (((x) < 0) ? -1 : 1)
#endif

#define dbg(x) dout((DebugLevel)(x),D_MAP_GEN) << __FILE__ << ":" << __LINE__ << ": "

ter_id grass_or_dirt()
{
 if (one_in(4))
  return t_grass;
 return t_dirt;
}

ter_id dirt_or_pile()
{
 if (one_in(4))
  return t_dirtmound;
 return t_dirt;
}

enum room_type {
 room_null,
 room_closet,
 room_lobby,
 room_chemistry,
 room_teleport,
 room_goo,
 room_cloning,
 room_vivisect,
 room_bionics,
 room_dorm,
 room_living,
 room_bathroom,
 room_kitchen,
 room_bedroom,
 room_mine_shaft,
 room_mine_office,
 room_mine_storage,
 room_mine_fuel,
 room_mine_housing,
 room_bunker_bots,
 room_bunker_launcher,
 room_bunker_rifles,
 room_bunker_grenades,
 room_bunker_armor,
 room_mansion_courtyard,
 room_mansion_entry,
 room_mansion_bedroom,
 room_mansion_library,
 room_mansion_kitchen,
 room_mansion_dining,
 room_mansion_game,
 room_mansion_pool,
 room_mansion_bathroom,
 room_mansion_gallery,
 room_split
};

bool connects_to(oter_id there, int dir_from_here);
void house_room(map *m, room_type type, int x1, int y1, int x2, int y2);
void science_room(map *m, int x1, int y1, int x2, int y2, int rotate);
void set_science_room(map *m, int x1, int y1, bool faces_right, int turn);
void silo_rooms(map *m);
void build_mine_room(map *m, room_type type, int x1, int y1, int x2, int y2);
map_extra random_map_extra(map_extras);

room_type pick_mansion_room(int x1, int y1, int x2, int y2);
void build_mansion_room(map *m, room_type type, int x1, int y1, int x2, int y2);
void mansion_room(map *m, int x1, int y1, int x2, int y2); // pick & build

void line(map *m, ter_id type, int x1, int y1, int x2, int y2);
void square(map *m, ter_id type, int x1, int y1, int x2, int y2);
void rough_circle(map *m, ter_id type, int x, int y, int rad);
void add_corpse(game *g, map *m, int x, int y);

void map::generate(game *g, overmap *om, int x, int y, int turn)
{
 dbg(D_INFO) << "map::generate( g["<<g<<"], om["<<(void*)om<<"], x["<<x<<"], "
            << "y["<<y<<"], turn["<<turn<<"] )";

// First we have to create new submaps and initialize them to 0 all over
// We create all the submaps, even if we're not a tinymap, so that map
//  generation which overflows won't cause a crash.  At the bottom of this
//  function, we save the upper-left 4 submaps, and delete the rest.
 for (int i = 0; i < my_MAPSIZE * my_MAPSIZE; i++) {
  grid[i] = new submap;
  grid[i]->active_item_count = 0;
  grid[i]->field_count = 0;
  grid[i]->turn_last_touched = turn;
  grid[i]->comp = computer();
  for (int x = 0; x < SEEX; x++) {
   for (int y = 0; y < SEEY; y++) {
    grid[i]->ter[x][y] = t_null;
    grid[i]->trp[x][y] = tr_null;
    grid[i]->fld[x][y] = field();
    grid[i]->rad[x][y] = 0;
    grid[i]->graf[x][y] = graffiti();
   }
  }
 }

 oter_id terrain_type, t_north, t_east, t_south, t_west, t_above;
 unsigned zones = 0;
 int overx = x / 2;
 int overy = y / 2;
 if ( x >= OMAPX * 2 || x < 0 || y >= OMAPY * 2 || y < 0) {
  dbg(D_INFO) << "map::generate: In section 1";

// This happens when we're at the very edge of the overmap, and are generating
// terrain for the adjacent overmap.
  int sx = 0, sy = 0;
  overx = (x % (OMAPX * 2)) / 2;
  if (x >= OMAPX * 2)
   sx = 1;
  if (x < 0) {
   sx = -1;
   overx = (OMAPX * 2 + x) / 2;
  }
  overy = (y % (OMAPY * 2)) / 2;
  if (y >= OMAPY * 2)
   sy = 1;
  if (y < 0) {
   overy = (OMAPY * 2 + y) / 2;
   sy = -1;
  }
  overmap tmp(g, om->posx + sx, om->posy + sy, om->posz);
  terrain_type = tmp.ter(overx, overy);
  //zones = tmp.zones(overx, overy);
  if (om->posz < 0 || om->posz == 9) {	// 9 is for tutorial overmap
   overmap tmp2 = overmap(g, om->posx, om->posy, om->posz + 1);
   t_above = tmp2.ter(overx, overy);
  } else
   t_above = ot_null;
  if (overy - 1 >= 0)
   t_north = tmp.ter(overx, overy - 1);
  else
   t_north = om->ter(overx, OMAPY - 1);
  if (overx + 1 < OMAPX)
   t_east = tmp.ter(overx + 1, overy - 1);
  else
   t_east = om->ter(0, overy);
  if (overy + 1 < OMAPY)
   t_south = tmp.ter(overx, overy + 1);
  else
   t_south = om->ter(overx, 0);
  if (overx - 1 >= 0)
   t_west = tmp.ter(overx - 1, overy);
  else
   t_west = om->ter(OMAPX - 1, overy);
 } else {
  dbg(D_INFO) << "map::generate: In section 2";

  if (om->posz < 0 || om->posz == 9) {	// 9 is for tutorials
   overmap tmp = overmap(g, om->posx, om->posy, om->posz + 1);
   t_above = tmp.ter(overx, overy);
  } else
   t_above = ot_null;
  terrain_type = om->ter(overx, overy);
  if (overy - 1 >= 0)
   t_north = om->ter(overx, overy - 1);
  else {
   overmap tmp(g, om->posx, om->posy - 1, 0);
   t_north = tmp.ter(overx, OMAPY - 1);
  }
  if (overx + 1 < OMAPX)
   t_east = om->ter(overx + 1, overy);
  else {
   overmap tmp(g, om->posx + 1, om->posy, 0);
   t_east = tmp.ter(0, overy);
  }
  if (overy + 1 < OMAPY)
   t_south = om->ter(overx, overy + 1);
  else {
   overmap tmp(g, om->posx, om->posy + 1, 0);
   t_south = tmp.ter(overx, 0);
  }
  if (overx - 1 >= 0)
   t_west = om->ter(overx - 1, overy);
  else {
   overmap tmp(g, om->posx - 1, om->posy, 0);
   t_west = tmp.ter(OMAPX - 1, overy);
  }
 }

 draw_map(terrain_type, t_north, t_east, t_south, t_west, t_above, turn, g);

 if ( one_in( oterlist[terrain_type].embellishments.chance ))
  add_extra( random_map_extra( oterlist[terrain_type].embellishments ), g);

 post_process(g, zones);

// Okay, we know who are neighbors are.  Let's draw!
// And finally save used submaps and delete the rest.
 for (int i = 0; i < my_MAPSIZE; i++) {
  for (int j = 0; j < my_MAPSIZE; j++) {

   dbg(D_INFO) << "map::generate: submap ("<<i<<","<<j<<")";
   dbg(D_INFO) << grid[i+j];

   if (i <= 1 && j <= 1)
    saven(om, turn, x, y, i, j);
   else
    delete grid[i + j * my_MAPSIZE];
  }
 }
}

void map::draw_map(oter_id terrain_type, oter_id t_north, oter_id t_east,
                   oter_id t_south, oter_id t_west, oter_id t_above, int turn,
                   game *g)
{
// Big old switch statement with a case for each overmap terrain type.
// Many of these can be copied from another type, then rotated; for instance,
//  ot_house_east is identical to ot_house_north, just rotated 90 degrees to
//  the right.  The rotate(int) function is at the bottom of this file.

// The place_items() function takes a mapitems type (see mapitems.h and
//  mapitemsdef.cpp), an "odds" int giving the chance for a single item to be
//  placed, four ints (x1, y1, x2, y2) corresponding to the upper left corner
//  and lower right corner of a square where the items are placed, a boolean
//  that indicates whether items may spawn on grass & dirt, and finally an
//  integer that indicates on which turn the items were created.  This final
//  integer should be 0, unless the items are "fresh-grown" like wild fruit.

 int rn, lw, rw, mw, tw, bw, cw, x, y;
 int n_fac = 0, e_fac = 0, s_fac = 0, w_fac = 0;
 computer *tmpcomp = NULL;
       int SEEX_oth=SEEX;
       int SEEY_oth=SEEY-5;

 switch (terrain_type) {

 case ot_null:
  for (int i = 0; i < SEEX * 2; i++) {
   for (int j = 0; j < SEEY * 2; j++) {
    ter(i, j) = t_null;
    radiation(i, j) = 0;
   }
  }
  break;

 case ot_crater:
  if (t_north != ot_crater)
   n_fac = 6;
  if (t_east  != ot_crater)
   e_fac = 6;
  if (t_south != ot_crater)
   s_fac = 6;
  if (t_west  != ot_crater)
   w_fac = 6;

  for (int i = 0; i < SEEX * 2; i++) {
   for (int j = 0; j < SEEY * 2; j++) {
    if (rng(0, w_fac) <= i && rng(0, e_fac) <= SEEX * 2 - 1 - i &&
        rng(0, n_fac) <= j && rng(0, s_fac) <= SEEX * 2 - 1 - j   ) {
     ter(i, j) = t_rubble;
     radiation(i, j) = rng(0, 4) * rng(0, 2);
    } else {
     ter(i, j) = t_dirt;
     radiation(i, j) = rng(0, 2) * rng(0, 2) * rng(0, 2);
    }
   }
  }
  place_items(mi_wreckage, 83, 0, 0, SEEX * 2 - 1, SEEY * 2 - 1, true, 0);
  break;
  case ot_field:
  for (int i = 0; i < SEEX * 2; i++) {
   for (int j = 0; j < SEEY * 2; j++) {
    ter(i, j) = grass_or_dirt();
    //------Jovan's-----
    if (one_in(120))
    {
      if (one_in(30))
      {
        ter(i, j) = t_shrub_blueberry;
<<<<<<< HEAD
        add_item(i, j, (*itypes)[itm_blueberries], turn);
=======
>>>>>>> 3ff88c47
      }
      else
      ter(i, j) = t_shrub;
    }
    else
<<<<<<< HEAD
    if (one_in(99999)) ter(i,j) = t_mutpoppy;
=======
    if (one_in(1000)) ter(i,j) = t_mutpoppy;
>>>>>>> 3ff88c47
    //------------------
    }
  }
  place_items(mi_field, 60, 0, 0, SEEX * 2 - 1, SEEY * 2 - 1, true, turn);
  break;
 case ot_dirtlot:
  for (int i = 0; i < SEEX * 2; i++) {
   for (int j = 0; j < SEEY * 2; j++) {
    ter(i, j) = t_dirt;
    if (one_in(120)) ter(i, j) = t_pit_shallow; else
    if (one_in(50)) ter(i,j) = t_grass;
    }
  }
    if (one_in(4))
  {
      add_vehicle (g, veh_truck, 12, 12, 90);
	  }
  break;
 case ot_forest:
 case ot_forest_thick:
 case ot_forest_water:
  switch (terrain_type) {
  case ot_forest_thick:
   n_fac = 8;
   e_fac = 8;
   s_fac = 8;
   w_fac = 8;
   break;
  case ot_forest_water:
   n_fac = 4;
   e_fac = 4;
   s_fac = 4;
   w_fac = 4;
   break;
  case ot_forest:
   n_fac = 0;
   e_fac = 0;
   s_fac = 0;
   w_fac = 0;
  }
       if (t_north == ot_forest || t_north == ot_forest_water)
   n_fac += 14;
  else if (t_north == ot_forest_thick)
   n_fac += 18;
       if (t_east == ot_forest || t_east == ot_forest_water)
   e_fac += 14;
  else if (t_east == ot_forest_thick)
   e_fac += 18;
       if (t_south == ot_forest || t_south == ot_forest_water)
   s_fac += 14;
  else if (t_south == ot_forest_thick)
   s_fac += 18;
       if (t_west == ot_forest || t_west == ot_forest_water)
   w_fac += 14;
  else if (t_west == ot_forest_thick)
   w_fac += 18;
  for (int i = 0; i < SEEX * 2; i++) {
   for (int j = 0; j < SEEY * 2; j++) {
    int forest_chance = 0, num = 0;
    if (j < n_fac) {
     forest_chance += n_fac - j;
     num++;
    }
    if (SEEX * 2 - 1 - i < e_fac) {
     forest_chance += e_fac - (SEEX * 2 - 1 - i);
     num++;
    }
    if (SEEY * 2 - 1 - j < s_fac) {
     forest_chance += s_fac - (SEEX * 2 - 1 - j);
     num++;
    }
    if (i < w_fac) {
     forest_chance += w_fac - i;
     num++;
    }
    if (num > 0)
     forest_chance /= num;
    rn = rng(0, forest_chance);
         if ((forest_chance > 0 && rn > 13) || one_in(100 - forest_chance))
    {
      if (one_in(250))
      {
        ter(i, j) = t_tree_apple;
        add_item(i, j, (*itypes)[itm_apple], turn);
      }
      else
<<<<<<< HEAD
     ter(i, j) = t_tree;
=======
      ter(i, j) = t_tree;
>>>>>>> 3ff88c47
    }
    else if ((forest_chance > 0 && rn > 10) || one_in(100 - forest_chance))
     ter(i, j) = t_tree_young;
    else if ((forest_chance > 0 && rn >  9) || one_in(100 - forest_chance))
    {
      if (one_in(250))
      ter(i, j) = t_shrub_blueberry;
      else
<<<<<<< HEAD
     ter(i, j) = t_underbrush;
=======
      ter(i, j) = t_underbrush;
>>>>>>> 3ff88c47
    }
    else
     ter(i, j) = t_dirt;
   }
  }
  place_items(mi_forest, 60, 0, 0, SEEX * 2 - 1, SEEY * 2 - 1, true, turn);

  if (terrain_type == ot_forest_water) {
// Reset *_fac to handle where to place water
        if (t_north == ot_forest_water)
    n_fac = 2;
   else if (t_north >= ot_river_center && t_north <= ot_river_nw)
    n_fac = 3;
   else if (t_north == ot_forest || t_north == ot_forest_thick)
    n_fac = 1;
   else
    n_fac = 0;
        if (t_east == ot_forest_water)
    e_fac = 2;
   else if (t_east >= ot_river_center && t_east <= ot_river_nw)
    e_fac = 3;
   else if (t_east == ot_forest || t_east == ot_forest_thick)
    e_fac = 1;
   else
    e_fac = 0;
        if (t_south == ot_forest_water)
    s_fac = 2;
   else if (t_south >= ot_river_center && t_south <= ot_river_nw)
    s_fac = 3;
   else if (t_south == ot_forest || t_south == ot_forest_thick)
    s_fac = 1;
   else
    s_fac = 0;
        if (t_west == ot_forest_water)
    w_fac = 2;
   else if (t_west >= ot_river_center && t_west <= ot_river_nw)
    w_fac = 3;
   else if (t_west == ot_forest || t_west == ot_forest_thick)
    w_fac = 1;
   else
    w_fac = 0;
   x = SEEX / 2 + rng(0, SEEX), y = SEEY / 2 + rng(0, SEEY);
   for (int i = 0; i < 20; i++) {
    if (x >= 0 && x < SEEX * 2 && y >= 0 && y < SEEY * 2) {
     if (ter(x, y) == t_water_sh)
      ter(x, y) = t_water_dp;
     else if (ter(x, y) == t_dirt || ter(x, y) == t_underbrush)
      ter(x, y) = t_water_sh;
    } else
     i = 20;
    x += rng(-2, 2);
    y += rng(-2, 2);
    if (x < 0 || x >= SEEX * 2)
     x = SEEX / 2 + rng(0, SEEX);
    if (y < 0 || y >= SEEY * 2)
     y = SEEY / 2 + rng(0, SEEY);
    for (int j = 0; j < n_fac; j++) {
     int wx = rng(0, SEEX * 2 -1), wy = rng(0, SEEY - 1);
     if (ter(wx, wy) == t_dirt || ter(wx, wy) == t_underbrush)
      ter(wx, wy) = t_water_sh;
    }
    for (int j = 0; j < e_fac; j++) {
     int wx = rng(SEEX, SEEX * 2 - 1), wy = rng(0, SEEY * 2 - 1);
     if (ter(wx, wy) == t_dirt || ter(wx, wy) == t_underbrush)
      ter(wx, wy) = t_water_sh;
    }
    for (int j = 0; j < s_fac; j++) {
     int wx = rng(0, SEEX * 2 - 1), wy = rng(SEEY, SEEY * 2 - 1);
     if (ter(wx, wy) == t_dirt || ter(wx, wy) == t_underbrush)
      ter(wx, wy) = t_water_sh;
    }
    for (int j = 0; j < w_fac; j++) {
     int wx = rng(0, SEEX - 1), wy = rng(0, SEEY * 2 - 1);
     if (ter(wx, wy) == t_dirt || ter(wx, wy) == t_underbrush)
      ter(wx, wy) = t_water_sh;
    }
   }
   rn = rng(0, 2) * rng(0, 1) * (rng(0, 1) + rng(0, 1));// Good chance of 0
   for (int i = 0; i < rn; i++) {
    x = rng(0, SEEX * 2 - 1);
    y = rng(0, SEEY * 2 - 1);
    add_trap(x, y, tr_sinkhole);
    if (ter(x, y) != t_water_sh)
     ter(x, y) = t_dirt;
   }
  }

  if (one_in(9999)) { // One in 100 forests has a spider living in it :o //Oddzball-Stop spider spawns for now
   for (int i = 0; i < SEEX * 2; i++) {
    for (int j = 0; j < SEEX * 2; j++) {
     if ((ter(i, j) == t_dirt || ter(i, j) == t_underbrush) && !one_in(3))
      add_field(NULL, i, j, fd_web, rng(1, 3));
    }
   }
   add_spawn(mon_spider_web, rng(1, 2), SEEX, SEEY);
  }
  break;

 case ot_hive:
// Start with a basic forest pattern
  for (int i = 0; i < SEEX * 2; i++) {
   for (int j = 0; j < SEEY * 2; j++) {
    rn = rng(0, 14);
    if (rn > 13) {
     ter(i, j) = t_tree;
    } else if (rn > 11) {
     ter(i, j) = t_tree_young;
    } else if (rn > 10) {
     ter(i, j) = t_underbrush;
    } else {
     ter(i, j) = t_dirt;
    }
   }
  }

// j and i loop through appropriate hive-cell center squares
  for (int j = 5; j < SEEY * 2 - 5; j += 6) {
   for (int i = (j == 5 || j == 17 ? 3 : 6); i < SEEX * 2 - 5; i += 6) {
    if (!one_in(8)) {
// Caps are always there
     ter(i    , j - 5) = t_wax;
     ter(i    , j + 5) = t_wax;
     for (int k = -2; k <= 2; k++) {
      for (int l = -1; l <= 1; l++)
       ter(i + k, j + l) = t_floor_wax;
     }
     add_spawn(mon_bee, 2, i, j);
     add_spawn(mon_beekeeper, 1, i, j);
     ter(i    , j - 3) = t_floor_wax;
     ter(i    , j + 3) = t_floor_wax;
     ter(i - 1, j - 2) = t_floor_wax;
     ter(i    , j - 2) = t_floor_wax;
     ter(i + 1, j - 2) = t_floor_wax;
     ter(i - 1, j + 2) = t_floor_wax;
     ter(i    , j + 2) = t_floor_wax;
     ter(i + 1, j + 2) = t_floor_wax;

// Up to two of these get skipped; an entrance to the cell
     int skip1 = rng(0, 23);
     int skip2 = rng(0, 23);

     ter(i - 1, j - 4) = t_wax;
     ter(i    , j - 4) = t_wax;
     ter(i + 1, j - 4) = t_wax;
     ter(i - 2, j - 3) = t_wax;
     ter(i - 1, j - 3) = t_wax;
     ter(i + 1, j - 3) = t_wax;
     ter(i + 2, j - 3) = t_wax;
     ter(i - 3, j - 2) = t_wax;
     ter(i - 2, j - 2) = t_wax;
     ter(i + 2, j - 2) = t_wax;
     ter(i + 3, j - 2) = t_wax;
     ter(i - 3, j - 1) = t_wax;
     ter(i - 3, j    ) = t_wax;
     ter(i - 3, j - 1) = t_wax;
     ter(i - 3, j + 1) = t_wax;
     ter(i - 3, j    ) = t_wax;
     ter(i - 3, j + 1) = t_wax;
     ter(i - 2, j + 3) = t_wax;
     ter(i - 1, j + 3) = t_wax;
     ter(i + 1, j + 3) = t_wax;
     ter(i + 2, j + 3) = t_wax;
     ter(i - 1, j + 4) = t_wax;
     ter(i    , j + 4) = t_wax;
     ter(i + 1, j + 4) = t_wax;

     if (skip1 ==  0 || skip2 ==  0)
      ter(i - 1, j - 4) = t_floor_wax;
     if (skip1 ==  1 || skip2 ==  1)
      ter(i    , j - 4) = t_floor_wax;
     if (skip1 ==  2 || skip2 ==  2)
      ter(i + 1, j - 4) = t_floor_wax;
     if (skip1 ==  3 || skip2 ==  3)
      ter(i - 2, j - 3) = t_floor_wax;
     if (skip1 ==  4 || skip2 ==  4)
      ter(i - 1, j - 3) = t_floor_wax;
     if (skip1 ==  5 || skip2 ==  5)
      ter(i + 1, j - 3) = t_floor_wax;
     if (skip1 ==  6 || skip2 ==  6)
      ter(i + 2, j - 3) = t_floor_wax;
     if (skip1 ==  7 || skip2 ==  7)
      ter(i - 3, j - 2) = t_floor_wax;
     if (skip1 ==  8 || skip2 ==  8)
      ter(i - 2, j - 2) = t_floor_wax;
     if (skip1 ==  9 || skip2 ==  9)
      ter(i + 2, j - 2) = t_floor_wax;
     if (skip1 == 10 || skip2 == 10)
      ter(i + 3, j - 2) = t_floor_wax;
     if (skip1 == 11 || skip2 == 11)
      ter(i - 3, j - 1) = t_floor_wax;
     if (skip1 == 12 || skip2 == 12)
      ter(i - 3, j    ) = t_floor_wax;
     if (skip1 == 13 || skip2 == 13)
      ter(i - 3, j - 1) = t_floor_wax;
     if (skip1 == 14 || skip2 == 14)
      ter(i - 3, j + 1) = t_floor_wax;
     if (skip1 == 15 || skip2 == 15)
      ter(i - 3, j    ) = t_floor_wax;
     if (skip1 == 16 || skip2 == 16)
      ter(i - 3, j + 1) = t_floor_wax;
     if (skip1 == 17 || skip2 == 17)
      ter(i - 2, j + 3) = t_floor_wax;
     if (skip1 == 18 || skip2 == 18)
      ter(i - 1, j + 3) = t_floor_wax;
     if (skip1 == 19 || skip2 == 19)
      ter(i + 1, j + 3) = t_floor_wax;
     if (skip1 == 20 || skip2 == 20)
      ter(i + 2, j + 3) = t_floor_wax;
     if (skip1 == 21 || skip2 == 21)
      ter(i - 1, j + 4) = t_floor_wax;
     if (skip1 == 22 || skip2 == 22)
      ter(i    , j + 4) = t_floor_wax;
     if (skip1 == 23 || skip2 == 23)
      ter(i + 1, j + 4) = t_floor_wax;

     if (t_north == ot_hive && t_east == ot_hive && t_south == ot_hive &&
         t_west == ot_hive)
      place_items(mi_hive_center, 90, i - 2, j - 2, i + 2, j + 2, false, turn);
     else
      place_items(mi_hive, 80, i - 2, j - 2, i + 2, j + 2, false, turn);
    }
   }
  }
  break;

 case ot_spider_pit:
// First generate a forest
  n_fac = 0;
  e_fac = 0;
  s_fac = 0;
  w_fac = 0;
  if (t_north == ot_forest || t_north == ot_forest_water)
   n_fac += 14;
  else if (t_north == ot_forest_thick)
   n_fac += 18;
  if (t_east == ot_forest || t_east == ot_forest_water)
   e_fac += 14;
  else if (t_east == ot_forest_thick)
   e_fac += 18;
  if (t_south == ot_forest || t_south == ot_forest_water)
   s_fac += 14;
  else if (t_south == ot_forest_thick)
   s_fac += 18;
  if (t_west == ot_forest || t_west == ot_forest_water)
   w_fac += 14;
  else if (t_west == ot_forest_thick)
   w_fac += 18;
  for (int i = 0; i < SEEX * 2; i++) {
   for (int j = 0; j < SEEY * 2; j++) {
    int forest_chance = 0, num = 0;
    if (j < n_fac) {
     forest_chance += n_fac - j;
     num++;
    }
    if (SEEX * 2 - 1 - i < e_fac) {
     forest_chance += e_fac - (SEEX * 2 - 1 - i);
     num++;
    }
    if (SEEY * 2 - 1 - j < s_fac) {
     forest_chance += s_fac - (SEEX * 2 - 1 - j);
     num++;
    }
    if (i < w_fac) {
     forest_chance += w_fac - i;
     num++;
    }
    if (num > 0)
     forest_chance /= num;
    rn = rng(0, forest_chance);
         if ((forest_chance > 0 && rn > 13) || one_in(100 - forest_chance))
     ter(i, j) = t_tree;
    else if ((forest_chance > 0 && rn > 10) || one_in(100 - forest_chance))
     ter(i, j) = t_tree_young;
    else if ((forest_chance > 0 && rn >  9) || one_in(100 - forest_chance))
     ter(i, j) = t_underbrush;
    else
     ter(i, j) = t_dirt;
   }
  }
  place_items(mi_forest, 60, 0, 0, SEEX * 2 - 1, SEEY * 2 - 1, true, turn);
// Next, place webs and sinkholes
  for (int i = 0; i < 4; i++) {
   int x = rng(3, SEEX * 2 - 4), y = rng(3, SEEY * 2 - 4);
   if (i == 0)
    ter(x, y) = t_slope_down;
   else {
    ter(x, y) = t_dirt;
    add_trap(x, y, tr_sinkhole);
   }
   for (int x1 = x - 3; x1 <= x + 3; x1++) {
    for (int y1 = y - 3; y1 <= y + 3; y1++) {
     add_field(NULL, x1, y1, fd_web, rng(2, 3));
     if (ter(x1, y1) != t_slope_down)
      ter(x1, y1) = t_dirt;
    }
   }
  }
  break;

 case ot_fungal_bloom:
  for (int i = 0; i < SEEX * 2; i++) {
   for (int j = 0; j < SEEY * 2; j++) {
    if (one_in(10))
     ter(i, j) = t_tree_fungal;
    else if (one_in(300)) {
     ter(i, j) = t_marloss;
     add_item(i, j, (*itypes)[itm_marloss_berry], turn);
    } else if (one_in(3))
     ter(i, j) = t_dirt;
    else
     ter(i, j) = t_fungus;
   }
  }
  square(this, t_fungus, SEEX - 3, SEEY - 3, SEEX + 3, SEEY + 3);
  add_spawn(mon_fungaloid_queen, 1, 12, 12);
  break;

 case ot_road_ns:
 case ot_road_ew:
  if ((t_west  >= ot_house_north && t_west  <= ot_sub_station_west) ||
      (t_east  >= ot_house_north && t_east  <= ot_sub_station_west) ||
      (t_north >= ot_house_north && t_north <= ot_sub_station_west) ||
      (t_south >= ot_house_north && t_south <= ot_sub_station_west)   )
   rn = 1;	// rn = 1 if this road has sidewalks
  else
   rn = 0;
  for (int i = 0; i < SEEX * 2; i++) {
   for (int j = 0; j < SEEY * 2; j++) {
    if (i < 4 || i >= SEEX * 2 - 4) {
     if (rn == 1)
      ter(i, j) = t_sidewalk;
     else
      ter(i, j) = grass_or_dirt();
    } else {
     if ((i == SEEX - 1 || i == SEEX) && j % 4 != 0)
      ter(i, j) = t_pavement_y;
     else
      ter(i, j) = t_pavement;
    }
   }
  }
  if (terrain_type == ot_road_ew)
   rotate(1);
  place_items(mi_road, 5, 0, 0, SEEX * 2 - 1, SEEX * 2 - 1, false, turn);
  break;

 case ot_road_ne:
 case ot_road_es:
 case ot_road_sw:
 case ot_road_wn:
  if ((t_west  >= ot_house_north && t_west  <= ot_sub_station_west) ||
      (t_east  >= ot_house_north && t_east  <= ot_sub_station_west) ||
      (t_north >= ot_house_north && t_north <= ot_sub_station_west) ||
      (t_south >= ot_house_north && t_south <= ot_sub_station_west)   )
   rn = 1;	// rn = 1 if this road has sidewalks
  else
   rn = 0;
  for (int i = 0; i < SEEX * 2; i++) {
   for (int j = 0; j < SEEY * 2; j++) {
    if ((i >= SEEX * 2 - 4 && j < 4) || i < 4 || j >= SEEY * 2 - 4) {
     if (rn == 1)
      ter(i, j) = t_sidewalk;
     else
      ter(i, j) = grass_or_dirt();
    } else {
     if (((i == SEEX - 1 || i == SEEX) && j % 4 != 0 && j < SEEY - 1) ||
         ((j == SEEY - 1 || j == SEEY) && i % 4 != 0 && i > SEEX))
      ter(i, j) = t_pavement_y;
     else
      ter(i, j) = t_pavement;
    }
   }
  }
  if (terrain_type == ot_road_es)
   rotate(1);
  if (terrain_type == ot_road_sw)
   rotate(2);
  if (terrain_type == ot_road_wn)
   rotate(3);
  place_items(mi_road, 5, 0, 0, SEEX * 2 - 1, SEEX * 2 - 1, false, turn);
  break;

 case ot_road_nes:
 case ot_road_new:
 case ot_road_nsw:
 case ot_road_esw:
  if ((t_west  >= ot_house_north && t_west  <= ot_sub_station_west) ||
      (t_east  >= ot_house_north && t_east  <= ot_sub_station_west) ||
      (t_north >= ot_house_north && t_north <= ot_sub_station_west) ||
      (t_south >= ot_house_north && t_south <= ot_sub_station_west)   )
   rn = 1;	// rn = 1 if this road has sidewalks
  else
   rn = 0;
  for (int i = 0; i < SEEX * 2; i++) {
   for (int j = 0; j < SEEY * 2; j++) {
    if (i < 4 || (i >= SEEX * 2 - 4 && (j < 4 || j >= SEEY * 2 - 4))) {
     if (rn == 1)
      ter(i, j) = t_sidewalk;
     else
      ter(i, j) = grass_or_dirt();
    } else {
     if (((i == SEEX - 1 || i == SEEX) && j % 4 != 0) ||
         ((j == SEEY - 1 || j == SEEY) && i % 4 != 0 && i > SEEX))
      ter(i, j) = t_pavement_y;
     else
      ter(i, j) = t_pavement;
    }
   }
  }
  if (terrain_type == ot_road_esw)
   rotate(1);
  if (terrain_type == ot_road_nsw)
   rotate(2);
  if (terrain_type == ot_road_new)
   rotate(3);
  place_items(mi_road, 5, 0, 0, SEEX * 2 - 1, SEEX * 2 - 1, false, turn);
  break;

 case ot_road_nesw:
 case ot_road_nesw_manhole:
  if ((t_west  == ot_road_nesw || t_west  == ot_road_nesw_manhole) &&
      (t_east  == ot_road_nesw || t_east  == ot_road_nesw_manhole) &&
      (t_north == ot_road_nesw || t_north == ot_road_nesw_manhole) &&
      (t_south == ot_road_nesw || t_south == ot_road_nesw_manhole)   )
   rn = 2;	// rn = 2 if this is actually a plaza
  else
   rn = 1;	// rn = 1 if this road has sidewalks
  for (int i = 0; i < SEEX * 2; i++) {
   for (int j = 0; j < SEEY * 2; j++) {
    if (rn == 2)
     ter(i, j) = t_sidewalk;
    else if ((i < 4 || i >= SEEX * 2 - 4) && (j < 4 || j >= SEEY * 2 - 4)) {
     if (rn == 1)
      ter(i, j) = t_sidewalk;
     else
      ter(i, j) = grass_or_dirt();
    } else {
     if (((i == SEEX - 1 || i == SEEX) && j % 4 != 0) ||
         ((j == SEEY - 1 || j == SEEY) && i % 4 != 0))
      ter(i, j) = t_pavement_y;
     else
      ter(i, j) = t_pavement;
    }
   }
  }
  if (rn == 2) {	// Special embellishments for a plaza
   if (one_in(10)) {	// Fountain
    for (int i = SEEX - 2; i <= SEEX + 2; i++) {
     ter(i, i) = t_water_sh;
     ter(i, SEEX * 2 - i) = t_water_sh;
    }
   }
   if (one_in(10)) {	// Small trees in center
    ter(SEEX - 1, SEEY - 2) = t_tree_young;
    ter(SEEX    , SEEY - 2) = t_tree_young;
    ter(SEEX - 1, SEEY + 2) = t_tree_young;
    ter(SEEX    , SEEY + 2) = t_tree_young;
    ter(SEEX - 2, SEEY - 1) = t_tree_young;
    ter(SEEX - 2, SEEY    ) = t_tree_young;
    ter(SEEX + 2, SEEY - 1) = t_tree_young;
    ter(SEEX + 2, SEEY    ) = t_tree_young;
   }
   if (one_in(14)) {	// Rows of small trees
    int gap = rng(2, 4);
    int start = rng(0, 4);
    for (int i = 2; i < SEEX * 2 - start; i += gap) {
     ter(i               , start) = t_tree_young;
     ter(SEEX * 2 - 1 - i, start) = t_tree_young;
     ter(start, i               ) = t_tree_young;
     ter(start, SEEY * 2 - 1 - i) = t_tree_young;
    }
   }
   place_items(mi_trash, 5, 0, 0, SEEX * 2 -1, SEEX * 2 - 1, true, 0);
  } else
   place_items(mi_road,  5, 0, 0, SEEX * 2 - 1, SEEX * 2 - 1, false, turn);
  if (terrain_type == ot_road_nesw_manhole)
   ter(rng(6, SEEX * 2 - 6), rng(6, SEEX * 2 - 6)) = t_manhole_cover;
  break;

 case ot_bridge_ns:
 case ot_bridge_ew:
  for (int i = 0; i < SEEX * 2; i++) {
   for (int j = 0; j < SEEY * 2; j++) {
    if (i < 4 || i >= SEEX * 2 - 4)
     ter(i, j) = t_water_dp;
    else if (i == 4 || i == SEEX * 2 - 5)
     ter(i, j) = t_railing_v;
    else {
     if ((i == SEEX - 1 || i == SEEX) && j % 4 != 0)
      ter(i, j) = t_pavement_y;
     else
      ter(i, j) = t_pavement;
    }
   }
  }
  if (terrain_type == ot_bridge_ew)
   rotate(1);
  place_items(mi_road, 5, 0, 0, SEEX * 2 - 1, SEEX * 2 - 1, false, turn);
  break;

 case ot_hiway_ns:
 case ot_hiway_ew:
  for (int i = 0; i < SEEX * 2; i++) {
   for (int j = 0; j < SEEY * 2; j++) {
    if (i < 3 || i >= SEEX * 2 - 3)
     ter(i, j) = grass_or_dirt();
    else if (i == 3 || i == SEEX * 2 - 4)
     ter(i, j) = t_railing_v;
    else {
     if ((i == SEEX - 1 || i == SEEX) && j % 4 != 0)
      ter(i, j) = t_pavement_y;
     else
      ter(i, j) = t_pavement;
    }
   }
  }
  if (terrain_type == ot_hiway_ew)
   rotate(1);
  place_items(mi_road, 8, 0, 0, SEEX * 2 - 1, SEEX * 2 - 1, false, turn);
  break;

 case ot_river_center:
  for (int i = 0; i < SEEX * 2; i++) {
   for (int j = 0; j < SEEY * 2; j++)
    ter(i, j) = t_water_dp;
  }
  break;

 case ot_river_c_not_ne:
 case ot_river_c_not_se:
 case ot_river_c_not_sw:
 case ot_river_c_not_nw:
  for (int i = SEEX * 2 - 1; i >= 0; i--) {
   for (int j = 0; j < SEEY * 2; j++) {
    if (j < 4 && i >= SEEX * 2 - 4)
      ter(i, j) = t_water_sh;
    else
     ter(i, j) = t_water_dp;
   }
  }
  if (terrain_type == ot_river_c_not_se)
   rotate(1);
  if (terrain_type == ot_river_c_not_sw)
   rotate(2);
  if (terrain_type == ot_river_c_not_nw)
   rotate(3);
  break;

 case ot_river_north:
 case ot_river_east:
 case ot_river_south:
 case ot_river_west:
  for (int i = 0; i < SEEX * 2; i++) {
   for (int j = 0; j < SEEY * 2; j++) {
    if (j < 4)
      ter(i, j) = t_water_sh;
    else
     ter(i, j) = t_water_dp;
   }
  }
  if (terrain_type == ot_river_east)
   rotate(1);
  if (terrain_type == ot_river_south)
   rotate(2);
  if (terrain_type == ot_river_west)
   rotate(3);
  break;

 case ot_river_ne:
 case ot_river_se:
 case ot_river_sw:
 case ot_river_nw:
  for (int i = SEEX * 2 - 1; i >= 0; i--) {
   for (int j = 0; j < SEEY * 2; j++) {
    if (i >= SEEX * 2 - 4 || j < 4)
     ter(i, j) = t_water_sh;
    else
     ter(i, j) = t_water_dp;
   }
  }
  if (terrain_type == ot_river_se)
   rotate(1);
  if (terrain_type == ot_river_sw)
   rotate(2);
  if (terrain_type == ot_river_nw)
   rotate(3);
  break;

 case ot_house_base_north:
 case ot_house_base_east:
 case ot_house_base_south:
 case ot_house_base_west:
 case ot_house_north:
 case ot_house_east:
 case ot_house_south:
 case ot_house_west:

  lw = rng(0, 4);		// West external wall
  mw = lw + rng(7, 10);		// Middle wall between bedroom & kitchen/bath
  rw = SEEX * 2 - rng(1, 5);	// East external wall
  tw = rng(1, 6);		// North external wall
  bw = SEEX * 2 - rng(2, 5);	// South external wall
  cw = tw + rng(4, 7);		// Middle wall between living room & kitchen/bed
  for (int i = 0; i < SEEX * 2; i++) {
   for (int j = 0; j < SEEY * 2; j++) {
    if (i > lw && i < rw && j > tw && j < bw)
     ter(i, j) = t_floor;
    else
     ter(i, j) = grass_or_dirt();
    if (i >= lw && i <= rw && (j == tw || j == bw))
     ter(i, j) = t_wall_h;
    if ((i == lw || i == rw) && j > tw && j < bw)
     ter(i, j) = t_wall_v;
   }
  }
  switch(rng(1, 3)) {
  case 1:	// Quadrants, essentially
   mw = rng(lw + 5, rw - 5);
   cw = tw + rng(4, 7);
   house_room(this, room_living,	mw, tw, rw, cw);
   house_room(this, room_kitchen,	lw, tw, mw, cw);
   ter(mw, rng(tw + 2, cw - 2)) = (one_in(3) ? t_door_c : t_floor);
   rn = rng(lw + 1, cw - 2);
   ter(rn    , tw) = t_window_domestic;
   ter(rn + 1, tw) = t_window_domestic;
   rn = rng(cw + 1, rw - 2);
   ter(rn    , tw) = t_window_domestic;
   ter(rn + 1, tw) = t_window_domestic;
   mw = rng(lw + 3, rw - 3);
   if (mw <= lw + 5) {	// Bedroom on right, bathroom on left
    rn = rng(cw + 2, rw - 2);
    if (bw - cw >= 10 && mw - lw >= 6) {
     house_room(this, room_bathroom, lw, bw - 5, mw, bw);
     house_room(this, room_bedroom, lw, cw, mw, bw - 5);
     ter(mw - 1, cw) = t_door_c;
    } else {
     if (bw - cw > 4) {	// Too big for a bathroom, not big enough for 2nd bedrm
      house_room(this, room_bathroom, lw, bw - 4, mw, bw);
      for (int i = lw + 1; i <= mw - 1; i++)
       ter(i, cw    ) = t_floor;
     } else
      house_room(this, room_bathroom, lw, cw, mw, bw);
    }
    house_room(this, room_bedroom, mw, cw, rw, bw);
    ter(mw, rng(bw - 4, bw - 1)) = t_door_c;
   } else {	// Bedroom on left, bathroom on right
    rn = rng(lw + 2, cw - 2);
    if (bw - cw >= 10 && rw - mw >= 6) {
     house_room(this, room_bathroom, mw, bw - 5, rw, bw);
     house_room(this, room_bedroom, mw, cw, rw, bw - 5);
     ter(rw - 1, cw) = t_door_c;
    } else {
     if (bw - cw > 4) {	// Too big for a bathroom, not big enough for 2nd bedrm
      house_room(this, room_bathroom, mw, bw - 4, rw, bw);
      for (int i = mw + 1; i <= rw - 1; i++)
       ter(i, cw    ) = t_floor;
     } else
      house_room(this, room_bathroom, mw, cw, rw, bw);
    }
    house_room(this, room_bedroom, lw, cw, mw, bw);
    ter(mw, rng(bw - 4, bw - 1)) = t_door_c;
   }
   ter(rn    , bw) = t_window_domestic;
   ter(rn + 1, bw) = t_window_domestic;
   if (!one_in(3)) {	// Potential side windows
    rn = rng(tw + 2, bw - 5);
    ter(rw, rn    ) = t_window_domestic;
    ter(rw, rn + 4) = t_window_domestic;
   }
   if (!one_in(3)) {	// Potential side windows
    rn = rng(tw + 2, bw - 5);
    ter(lw, rn    ) = t_window_domestic;
    ter(lw, rn + 4) = t_window_domestic;
   }
   ter(rng(lw + 1, lw + 2), cw) = t_door_c;
   if (one_in(4))
    ter(rw - 2, cw) = t_door_c;
   else
    ter(mw, rng(cw + 1, bw - 1)) = t_door_c;
   if (one_in(2)) {	// Placement of the main door
    ter(rng(lw + 2, cw - 1), tw) = (one_in(6) ? t_door_c : t_door_locked);
    if (one_in(5))
     ter(rw, rng(tw + 2, cw - 2)) = (one_in(6) ? t_door_c : t_door_locked);
   } else {
    ter(rng(cw + 1, rw - 2), tw) = (one_in(6) ? t_door_c : t_door_locked);
    if (one_in(5))
     ter(lw, rng(tw + 2, cw - 2)) = (one_in(6) ? t_door_c : t_door_locked);
   }
   break;

  case 2:	// Old-style; simple
   cw = tw + rng(3, 6);
   mw = rng(lw + 7, rw - 4);
// Plop down the rooms
   house_room(this, room_living, lw, tw, rw, cw);
   house_room(this, room_kitchen, mw, cw, rw, bw - 3);
   house_room(this, room_bedroom, lw, cw, mw, bw);
   house_room(this, room_bathroom, mw, bw - 3, rw, bw);
// Space between kitchen & living room:
   rn = rng(mw + 1, rw - 3);
   ter(rn    , cw) = t_floor;
   ter(rn + 1, cw) = t_floor;
// Front windows
   rn = rng(2, 5);
   ter(lw + rn    , tw) = t_window_domestic;
   ter(lw + rn + 1, tw) = t_window_domestic;
   ter(rw - rn    , tw) = t_window_domestic;
   ter(rw - rn + 1, tw) = t_window_domestic;
// Front door
   ter(rng(lw + 4, rw - 4), tw) = (one_in(6) ? t_door_c : t_door_locked);
   if (one_in(3)) {	// Kitchen windows
    rn = rng(cw + 1, bw - 5);
    ter(rw, rn    ) = t_window_domestic;
    ter(rw, rn + 1) = t_window_domestic;
   }
   if (one_in(3)) {	// Bedroom windows
    rn = rng(cw + 1, bw - 2);
    ter(lw, rn    ) = t_window_domestic;
    ter(lw, rn + 1) = t_window_domestic;
   }
// Door to bedroom
   if (one_in(4))
    ter(rng(lw + 1, mw - 1), cw) = t_door_c;
   else
    ter(mw, rng(cw + 3, bw - 4)) = t_door_c;
// Door to bathrom
   if (one_in(4))
    ter(mw, bw - 1) = t_door_c;
   else
    ter(rng(mw + 2, rw - 2), bw - 3) = t_door_c;
// Back windows
   rn = rng(lw + 1, mw - 2);
   ter(rn    , bw) = t_window_domestic;
   ter(rn + 1, bw) = t_window_domestic;
   rn = rng(mw + 1, rw - 1);
   ter(rn, bw) = t_window_domestic;
   break;

  case 3:	// Long center hallway
   mw = int((lw + rw) / 2);
   cw = bw - rng(5, 7);
// Hallway doors and windows
   ter(mw    , tw) = (one_in(6) ? t_door_c : t_door_locked);
   if (one_in(4)) {
    ter(mw - 1, tw) = t_window_domestic;
    ter(mw + 1, tw) = t_window_domestic;
   }
   for (int i = tw + 1; i < cw; i++) {	// Hallway walls
    ter(mw - 2, i) = t_wall_v;
    ter(mw + 2, i) = t_wall_v;
   }
   if (one_in(2)) {	// Front rooms are kitchen or living room
    house_room(this, room_living, lw, tw, mw - 2, cw);
    house_room(this, room_kitchen, mw + 2, tw, rw, cw);
   } else {
    house_room(this, room_kitchen, lw, tw, mw - 2, cw);
    house_room(this, room_living, mw + 2, tw, rw, cw);
   }
// Front windows
   rn = rng(lw + 1, mw - 4);
   ter(rn    , tw) = t_window_domestic;
   ter(rn + 1, tw) = t_window_domestic;
   rn = rng(mw + 3, rw - 2);
   ter(rn    , tw) = t_window_domestic;
   ter(rn + 1, tw) = t_window_domestic;
   if (one_in(4)) {	// Side windows?
    rn = rng(tw + 1, cw - 2);
    ter(lw, rn    ) = t_window_domestic;
    ter(lw, rn + 1) = t_window_domestic;
   }
   if (one_in(4)) {	// Side windows?
    rn = rng(tw + 1, cw - 2);
    ter(rw, rn    ) = t_window_domestic;
    ter(rw, rn + 1) = t_window_domestic;
   }
   if (one_in(2)) {	// Bottom rooms are bedroom or bathroom
    house_room(this, room_bedroom, lw, cw, rw - 3, bw);
    house_room(this, room_bathroom, rw - 3, cw, rw, bw);
    ter(rng(lw + 2, mw - 3), cw) = t_door_c;
    if (one_in(4))
     ter(rng(rw - 2, rw - 1), cw) = t_door_c;
    else
     ter(rw - 3, rng(cw + 2, bw - 2)) = t_door_c;
    rn = rng(lw + 1, rw - 5);
    ter(rn    , bw) = t_window_domestic;
    ter(rn + 1, bw) = t_window_domestic;
    if (one_in(4))
     ter(rng(rw - 2, rw - 1), bw) = t_window_domestic;
    else
     ter(rw, rng(cw + 1, bw - 1));
   } else {
    house_room(this, room_bathroom, lw, cw, lw + 3, bw);
    house_room(this, room_bedroom, lw + 3, cw, rw, bw);
    if (one_in(4))
     ter(rng(lw + 1, lw + 2), cw) = t_door_c;
    else
     ter(lw + 3, rng(cw + 2, bw - 2)) = t_door_c;
    rn = rng(lw + 4, rw - 2);
    ter(rn    , bw) = t_window_domestic;
    ter(rn + 1, bw) = t_window_domestic;
    if (one_in(4))
     ter(rng(lw + 1, lw + 2), bw) = t_window_domestic;
    else
     ter(lw, rng(cw + 1, bw - 1));
   }
// Doors off the sides of the hallway
   ter(mw - 2, rng(tw + 3, cw - 3)) = t_door_c;
   ter(mw + 2, rng(tw + 3, cw - 3)) = t_door_c;
   ter(mw, cw) = t_door_c;
   break;
  }	// Done with the various house structures

  if (rng(2, 7) < tw) {	// Big front yard has a chance for a fence
   for (int i = lw; i <= rw; i++)
    ter(i, 0) = t_fence_h;
   for (int i = 1; i < tw; i++) {
    ter(lw, i) = t_fence_v;
    ter(rw, i) = t_fence_v;
   }
   int hole = rng(SEEX - 3, SEEX + 2);
   ter(hole, 0) = t_dirt;
   ter(hole + 1, 0) = t_dirt;
   if (one_in(tw)) {
    ter(hole - 1, 1) = t_tree_young;
    ter(hole + 2, 1) = t_tree_young;
   }
  }

  if (terrain_type >= ot_house_base_north &&
      terrain_type <= ot_house_base_west) {
   do
    rn = rng(lw + 1, rw - 1);
   while (ter(rn, bw - 1) != t_floor);
   ter(rn, bw - 1) = t_stairs_down;
  }
  if (one_in(10)) { //Oddzball-Spawn Zombie! 1 in 10 houses
       add_spawn(mon_zombie, rng(1, 5), rng(7, 11), rng(7, 11));
   }
   else if (one_in(100)) { // Oddzball-Rats! 
   add_spawn(mon_sewer_rat, rng(1, 10), rng(7, 11), rng(7, 11));
  }

  if (terrain_type == ot_house_east  || terrain_type == ot_house_base_east)
   rotate(1);
  if (terrain_type == ot_house_south || terrain_type == ot_house_base_south)
   rotate(2);
  if (terrain_type == ot_house_west  || terrain_type == ot_house_base_west)
   rotate(3);
  break;

 case ot_s_lot:
  for (int i = 0; i < SEEX * 2; i++) {
   for (int j = 0; j < SEEY * 2; j++) {
    if ((j == 5 || j == 9 || j == 13 || j == 17 || j == 21) &&
        ((i > 1 && i < 8) || (i > 14 && i < SEEX * 2 - 2)))
     ter(i, j) = t_pavement_y;
    else if ((j < 2 && i > 7 && i < 17) ||
             (j >= 2 && j < SEEY * 2 - 2 && i > 1 && i < SEEX * 2 - 2))
     ter(i, j) = t_pavement;
    else
     ter(i, j) = grass_or_dirt();
   }
  }
  if (x_in_y(2,3))
  {
      int vx = rng (0, 3) * 4 + 5;
      int vy = 4;
		vhtype_id vt = veh_null;
		int r = rng(1, 100);
		if (r <= 10)//specials
     		{
			int ra = rng(1, 100);
				if (ra <= 3)
					vt = veh_armytruck;
				else if (ra <= 10)
					vt = veh_bubblecar;
				else if (ra <= 20)
					vt = veh_schoolbus;
				else
					vt = veh_sandbike;
			}
		else if (r <= 30)//commercial
			{
			int rb = rng(1, 100);
				if (rb <= 25)
					vt = veh_trucktrailer;
				else if (rb <= 35)
					vt = veh_semi;
				else
					vt = veh_truck;
			}
		else//commons
			{
			int rc = rng(1, 100);
				if (rc <= 4)
					vt = veh_golfcart;
				else if (rc <= 11)
					vt = veh_scooter;
				else if (rc <= 21)
					vt = veh_bug;
				else if (rc <= 50)
					vt = veh_car;
				else if (rc <= 75)
					vt = veh_bicycle;
				else
					vt = veh_motorcycle;
			}

      add_vehicle (g, vt, vx, vy, one_in(2)? 90 : 270);
  }
  place_items(mi_road, 8, 0, 0, SEEX * 2 - 1, SEEY * 2 - 1, false, turn);
  if (t_east  >= ot_road_null && t_east  <= ot_road_nesw_manhole)
   rotate(1);
  if (t_south >= ot_road_null && t_south <= ot_road_nesw_manhole)
   rotate(2);
  if (t_west  >= ot_road_null && t_west  <= ot_road_nesw_manhole)
   rotate(3);
  break;

 case ot_park: {
  if (one_in(3)) { // Playground
   for (int i = 0; i < SEEX * 2; i++) {
    for (int j = 0; j < SEEY * 2; j++)
     ter(i, j) = t_grass;
   }
   square(this, t_sandbox,     16,  4, 17,  5);
   square(this, t_monkey_bars,  4,  7,  6,  9);
   line(this, t_slide, 11,  8, 11, 11);
   line(this, t_bench,  6, 14,  6, 15);
   ter( 3,  9) = t_tree;
   ter( 5, 15) = t_tree;
   ter( 6,  4) = t_tree;
   ter( 9, 17) = t_tree;
   ter(13,  3) = t_tree;
   ter(15, 16) = t_tree;
   ter(19, 14) = t_tree;
   ter(20,  8) = t_tree;
   rotate(rng(0, 3));
  } else { // Basketball court
   for (int i = 0; i < SEEX * 2; i++) {
    for (int j = 0; j < SEEY * 2; j++)
     ter(i, j) = t_pavement;
   }
   line(this, t_pavement_y,  1, 11, 22, 11);
   line(this, t_pavement_y,  6,  2,  6,  8);
   line(this, t_pavement_y, 16,  2, 16,  8);
   line(this, t_pavement_y,  6, 14,  6, 20);
   line(this, t_pavement_y, 16, 14, 16, 20);

   square(this, t_pavement_y,  9,  2, 13,  4);
   square(this, t_pavement_y,  9, 18, 13, 20);
   square(this, t_pavement,   10,  2, 12,  3);
   square(this, t_pavement,   10, 19, 12, 20);
   ter( 7,  9) = t_pavement_y;
   ter( 8, 10) = t_pavement_y;
   ter(15,  9) = t_pavement_y;
   ter(14, 10) = t_pavement_y;
   ter( 8, 12) = t_pavement_y;
   ter( 7, 13) = t_pavement_y;
   ter(14, 12) = t_pavement_y;
   ter(15, 13) = t_pavement_y;

   line(this, t_bench,  1,  4,  1, 10);
   line(this, t_bench,  1, 12,  1, 18);
   line(this, t_bench, 22,  4, 22, 10);
   line(this, t_bench, 22, 12, 22, 18);

   ter(11,  2) = t_backboard;
   ter(11, 20) = t_backboard;

   line(this, t_chainfence_v,  0,  1,  0, 21);
   line(this, t_chainfence_v, 23,  1, 23, 21);
   line(this, t_chainfence_h,  1,  1, 22,  1);
   line(this, t_chainfence_h,  1, 21, 22, 21);

   ter( 2,  1) = t_chaingate_l;
   ter(21,  1) = t_chaingate_l;
   ter( 2, 21) = t_chaingate_l;
   ter(21, 21) = t_chaingate_l;

   rotate(rng(0, 3));
  }
<<<<<<< HEAD
  add_spawn(mon_zombie_child, rng(2, 4), SEEX, SEEY);
  add_spawn(mon_zombie, rng(1, 3), SEEX, SEEY);
=======
  add_spawn(mon_zombie_child, rng(2, 8), SEEX, SEEY);
>>>>>>> 3ff88c47
 } break;
 case ot_s_gas_north:
 case ot_s_gas_east:
 case ot_s_gas_south:
 case ot_s_gas_west:
  tw = rng(5, 14);
  bw = SEEY * 2 - rng(1, 2);
  mw = rng(tw + 5, bw - 3);
  if (mw < bw - 5)
   mw = bw - 5;
  lw = rng(0, 3);
  rw = SEEX * 2 - rng(1, 4);
  cw = rng(lw + 4, rw - 5);
  rn = rng(3, 6);	// Frequency of gas pumps
  for (int i = 0; i < SEEX * 2; i++) {
   for (int j = 0; j < SEEX * 2; j++) {
    if (j < tw && (tw - j) % 4 == 0 && i > lw && i < rw &&
        (i - (1 + lw)) % rn == 0)
     ter(i, j) = t_gas_pump;
    else if ((j < 2 && i > 7 && i < 16) || (j < tw && i > lw && i < rw))
     ter(i, j) = t_pavement;
    else if (j == tw && (i == lw+6 || i == lw+7 || i == rw-7 || i == rw-6))
     ter(i, j) = t_window;
    else if (((j == tw || j == bw) && i >= lw && i <= rw) ||
             (j == mw && (i >= cw && i < rw)))
     ter(i, j) = t_wall_h;
    else if (((i == lw || i == rw) && j > tw && j < bw) ||
             (j > mw && j < bw && (i == cw || i == rw - 2)))
     ter(i, j) = t_wall_v;
    else if (i == lw + 1 && j > tw && j < bw)
     ter(i, j) = t_glass_fridge;
    else if (i > lw + 2 && i < lw + 12 && i < cw && i % 2 == 1 &&
             j > tw + 1 && j < mw - 1)
     ter(i, j) = t_rack;
    else if ((i == rw - 5 && j > tw + 1 && j < tw + 4) ||
             (j == tw + 3 && i > rw - 5 && i < rw))
     ter(i, j) = t_counter;
    else if (i > lw && i < rw && j > tw && j < bw)
     ter(i, j) = t_floor;
    else
     ter(i, j) = grass_or_dirt();
   }
  }
  ter(cw, rng(mw + 1, bw - 1)) = t_door_c;
  ter(rw - 1, mw) = t_door_c;
  ter(rw - 1, bw - 1) = t_toilet;
  ter(rng(10, 13), tw) = t_door_c;
  if (one_in(5))
   ter(rng(lw + 1, cw - 1), bw) = (one_in(4) ? t_door_c : t_door_locked);
  for (int i = lw + (lw % 2 == 0 ? 3 : 4); i < cw && i < lw + 12; i += 2) {
   if (!one_in(3))
    place_items(mi_snacks,	74, i, tw + 2, i, mw - 2, false, 0);
   else
    place_items(mi_magazines,	74, i, tw + 2, i, mw - 2, false, 0);
  }
  place_items(mi_fridgesnacks,	82, lw + 1, tw + 1, lw + 1, bw - 1, false, 0);
  place_items(mi_road,		12, 0,      0,  SEEX*2 - 1, tw - 1, false, 0);
  place_items(mi_behindcounter,	70, rw - 4, tw + 1, rw - 1, tw + 2, false, 0);
  place_items(mi_softdrugs,	12, rw - 1, bw - 2, rw - 1, bw - 2, false, 0);
  if (terrain_type == ot_s_gas_east)
   rotate(1);
  if (terrain_type == ot_s_gas_south)
   rotate(2);
  if (terrain_type == ot_s_gas_west)
   rotate(3);
  break;
 case ot_s_pharm_north:
 case ot_s_pharm_east:
 case ot_s_pharm_south:
 case ot_s_pharm_west:
  tw = rng(0, 4);
  bw = SEEY * 2 - rng(1, 5);
  mw = bw - rng(3, 4);	// Top of the storage room
  lw = rng(0, 4);
  rw = SEEX * 2 - rng(1, 5);
  cw = rng(13, rw - 5);	// Left side of the storage room
  for (int i = 0; i < SEEX * 2; i++) {
   for (int j = 0; j < SEEY * 2; j++) {
    if (j == tw && ((i > lw + 2 && i < lw + 6) || (i > rw - 6 && i < rw - 2)))
     ter(i, j) = t_window;
    else if ((j == tw && (i == lw + 8 || i == lw + 9)) ||
             (i == cw && j == mw + 1))
     ter(i, j) = t_door_c;
    else if (((j == tw || j == bw) && i >= lw && i <= rw) ||
             (j == mw && i >= cw && i < rw))
     ter(i, j) = t_wall_h;
    else if (((i == lw || i == rw) && j > tw && j < bw) ||
             (i == cw && j > mw && j < bw))
     ter(i, j) = t_wall_v;
    else if (((i == lw + 8 || i == lw + 9 || i == rw - 4 || i == rw - 3) &&
              j > tw + 3 && j < mw - 2) ||
             (j == bw - 1 && i > lw + 1 && i < cw - 1))
     ter(i, j) = t_rack;
    else if ((i == lw + 1 && j > tw + 8 && j < mw - 1) ||
             (j == mw - 1 && i > cw + 1 && i < rw))
     ter(i, j) = t_glass_fridge;
    else if ((j == mw     && i > lw + 1 && i < cw) ||
             (j == tw + 6 && i > lw + 1 && i < lw + 6) ||
             (i == lw + 5 && j > tw     && j < tw + 7))
     ter(i, j) = t_counter;
    else if (i > lw && i < rw && j > tw && j < bw)
     ter(i, j) = t_floor;
    else
     ter(i, j) = grass_or_dirt();
   }
  }
  if (one_in(3))
   place_items(mi_snacks,	74, lw + 8, tw + 4, lw + 8, mw - 3, false, 0);
  else if (one_in(4))
   place_items(mi_cleaning,	74, lw + 8, tw + 4, lw + 8, mw - 3, false, 0);
  else
   place_items(mi_magazines,	74, lw + 8, tw + 4, lw + 8, mw - 3, false, 0);
  if (one_in(5))
   place_items(mi_softdrugs,	84, lw + 9, tw + 4, lw + 9, mw - 3, false, 0);
  else if (one_in(4))
   place_items(mi_cleaning,	74, lw + 9, tw + 4, lw + 9, mw - 3, false, 0);
  else
   place_items(mi_snacks,	74, lw + 9, tw + 4, lw + 9, mw - 3, false, 0);
  if (one_in(5))
   place_items(mi_softdrugs,	84, rw - 4, tw + 4, rw - 4, mw - 3, false, 0);
  else
   place_items(mi_snacks,	74, rw - 4, tw + 4, rw - 4, mw - 3, false, 0);
  if (one_in(3))
   place_items(mi_snacks,	70, rw - 3, tw + 4, rw - 3, mw - 3, false, 0);
  else
   place_items(mi_softdrugs,	80, rw - 3, tw + 4, rw - 3, mw - 3, false, 0);
  place_items(mi_fridgesnacks,	74, lw + 1, tw + 9, lw + 1, mw - 2, false, 0);
  place_items(mi_fridgesnacks,	74, cw + 2, mw - 1, rw - 1, mw - 1, false, 0);
  place_items(mi_harddrugs,	88, lw + 2, bw - 1, cw - 2, bw - 1, false, 0);
  place_items(mi_behindcounter,	78, lw + 1, tw + 1, lw + 4, tw + 5, false, 0);
  if (terrain_type == ot_s_pharm_east)
   rotate(1);
  if (terrain_type == ot_s_pharm_south)
   rotate(2);
  if (terrain_type == ot_s_pharm_west)
   rotate(3);
  break;

 case ot_s_grocery_north:
 case ot_s_grocery_east:
 case ot_s_grocery_south:
 case ot_s_grocery_west:
  for (int i = 0; i < SEEX * 2; i++) {
   for (int j = 0; j < SEEY * 2; j++) {
    if (j == 2 && ((i > 4 && i < 8) || (i > 15 && i < 19)))
     ter(i, j) = t_window;
    else if ((j == 2 && (i == 11 || i == 12)) || (i == 6 && j == 20))
     ter(i, j) = t_door_c;
    else if (((j == 2 || j == SEEY * 2 - 3) && i > 1 && i < SEEX * 2 - 2) ||
               (j == 18 && i > 2 && i < 7))
     ter(i, j) = t_wall_h;
    else if (((i == 2 || i == SEEX * 2 - 3) && j > 2 && j < SEEY * 2 - 3) ||
               (i == 6 && j == 19))
     ter(i, j) = t_wall_v;
    else if (j > 4 && j < 8) {
     if (i == 5 || i == 9 || i == 13 || i == 17)
      ter(i, j) = t_counter;
     else if (i == 8 || i == 12 || i == 16 || i == 20)
      ter(i, j) = t_rack;
     else if (i > 2 && i < SEEX * 2 - 3)
      ter(i, j) = t_floor;
     else
      ter(i, j) = grass_or_dirt();
    } else if ((j == 7 && (i == 3 || i == 4)) ||
               ((j == 11 || j == 14) && (i == 18 || i == 19)) ||
               ((j > 9 && j < 16) && (i == 6 || i == 7 || i == 10 ||
                                      i == 11 || i == 14 || i == 15 ||
                                      i == 20)))
     ter(i, j) = t_rack;
    else if ((j == 18 && i > 15 && i < 21) || (j == 19 && i == 16))
     ter(i, j) = t_counter;
    else if ((i == 3 && j > 9 && j < 16) ||
             (j == 20 && ((i > 7 && i < 15) || (i > 18 && i < 21))))
     ter(i, j) = t_glass_fridge;
    else if (i > 2 && i < SEEX * 2 - 3 && j > 2 && j < SEEY * 2 - 3)
     ter(i, j) = t_floor;
    else
     ter(i, j) = grass_or_dirt();
   }
  }
  place_items(mi_fridgesnacks,	65,  3, 10,  3, 15, false, 0);
  place_items(mi_fridge,	70,  8, 20, 14, 20, false, 0);
  place_items(mi_fridge,	50, 19, 20, 20, 20, false, 0);
  place_items(mi_softdrugs,	55,  6, 10,  6, 15, false, 0);
  place_items(mi_cleaning,	88,  7, 10,  7, 15, false, 0);
  place_items(mi_kitchen,	75, 10, 10, 10, 15, false, 0);
  place_items(mi_snacks,	78, 11, 10, 11, 15, false, 0);
  place_items(mi_cannedfood,	80, 14, 10, 14, 15, false, 0);
  place_items(mi_pasta,		74, 15, 10, 15, 15, false, 0);
  place_items(mi_produce,	60, 20, 10, 20, 15, false, 0);
  place_items(mi_produce,	50, 18, 11, 19, 11, false, 0);
  place_items(mi_produce,	50, 18, 10, 20, 15, false, 0);
  for (int i = 8; i < 21; i +=4) {	// Checkout snacks & magazines
   place_items(mi_snacks,    50, i, 5, i, 6, false, 0);
   place_items(mi_magazines, 70, i, 7, i, 7, false, 0);
  }
  if (terrain_type == ot_s_grocery_east)
   rotate(1);
  if (terrain_type == ot_s_grocery_south)
   rotate(2);
  if (terrain_type == ot_s_grocery_west)
   rotate(3);
  break;

 case ot_s_hardware_north:
 case ot_s_hardware_east:
 case ot_s_hardware_south:
 case ot_s_hardware_west:
  rn = 0;	// No back door
//  if (!one_in(3))
//   rn = 1;	// Old-style back door
  if (!one_in(6))
   rn = 2;	// Paved back area
  for (int i = 0; i < SEEX * 2; i++) {
   for (int j = 0; j < SEEY * 2; j++) {
    if (j == 3 && ((i > 5 && i < 9) || (i > 14 && i < 18)))
     ter(i, j) = t_window;
    else if ((j == 3 && i > 1 && i < SEEX * 2 - 2) ||
             (j == 15 && i > 1 && i < 14) ||
             (j == SEEY * 2 - 3 && i > 12 && i < SEEX * 2 - 2))
     ter(i, j) = t_wall_h;
    else if ((i == 2 && j > 3 && j < 15) ||
             (i == SEEX * 2 - 3 && j > 3 && j < SEEY * 2 - 3) ||
             (i == 13 && j > 15 && j < SEEY * 2 - 3))
     ter(i, j) = t_wall_v;
    else if ((i > 3 && i < 10 && j == 6) || (i == 9 && j > 3 && j < 7))
     ter(i, j) = t_counter;
    else if (((i == 3 || i == 6 || i == 7 || i == 10 || i == 11) &&
               j > 8 && j < 15) ||
              (i == SEEX * 2 - 4 && j > 3 && j < SEEX * 2 - 4) ||
              (i > 14 && i < 18 &&
               (j == 8 || j == 9 || j == 12 || j == 13)) ||
              (j == SEEY * 2 - 4 && i > 13 && i < SEEX * 2 - 4) ||
              (i > 15 && i < 18 && j > 15 && j < 18) ||
              (i == 9 && j == 7))
     ter(i, j) = t_rack;
    else if ((i > 2 && i < SEEX * 2 - 3 && j > 3 && j < 15) ||
             (i > 13 && i < SEEX * 2 - 3 && j > 14 && j < SEEY * 2 - 3))
     ter(i, j) = t_floor;
    else if (rn == 2 && i > 1 && i < 13 && j > 15 && j < SEEY * 2 - 3)
     ter(i, j) = t_pavement;
    else
     ter(i, j) = grass_or_dirt();
   }
  }
  ter(rng(10, 13), 3) = t_door_c;
  if (rn > 0)
   ter(13, rng(16, 19)) = (one_in(3) ? t_door_c : t_door_locked);
  if (rn == 2) {
   if (one_in(5))
    ter(rng(4, 10), 16) = t_gas_pump;
      else ter(rng(4, 10), 16) = t_recycler;
   if (one_in(3)) {	// Place a dumpster
    int startx = rng(2, 11), starty = rng(18, 19);
    if (startx == 11)
     starty = 18;
    bool hori = (starty == 18 ? false : true);
    for (int i = startx; i <= startx + (hori ? 3 : 2); i++) {
     for (int j = starty; j <= starty + (hori ? 2 : 3); j++)
      ter(i, j) = t_dumpster;
    }
    if (hori)
     place_items(mi_trash, 30, startx, starty, startx+3, starty+2, false, 0);
    else
     place_items(mi_trash, 30, startx, starty, startx+2, starty+3, false, 0);
   }
   place_items(mi_road, 30, 2, 16, 12, SEEY * 2 - 3, false, 0);
  }

  place_items(mi_magazines,	70,  9,  7,  9,  7, false, 0);
  if (one_in(4))
   place_items(mi_snacks,	70,  9,  7,  9,  7, false, 0);

  if (!one_in(3))
   place_items(mi_hardware,	80,  3,  9,  3, 14, false, 0);
  else if (!one_in(3))
   place_items(mi_tools,	80,  3,  9,  3, 14, false, 0);
  else
   place_items(mi_bigtools,	80,  3,  9,  3, 14, false, 0);

  if (!one_in(3))
   place_items(mi_hardware,	80,  6,  9,  6, 14, false, 0);
  else if (!one_in(3))
   place_items(mi_tools,	80,  6,  9,  6, 14, false, 0);
  else
   place_items(mi_bigtools,	80,  6,  9,  6, 14, false, 0);

  if (!one_in(4))
   place_items(mi_tools,	80,  7,  9,  7, 14, false, 0);
  else if (one_in(4))
   place_items(mi_mischw,	80,  7,  9,  7, 14, false, 0);
  else
   place_items(mi_hardware,	80,  7,  9,  7, 14, false, 0);
  if (!one_in(4))
   place_items(mi_tools,	80, 10,  9, 10, 14, false, 0);
  else if (one_in(4))
   place_items(mi_mischw,	80, 10,  9, 10, 14, false, 0);
  else
   place_items(mi_hardware,	80, 10,  9, 10, 14, false, 0);

  if (!one_in(3))
   place_items(mi_bigtools,	75, 11,  9, 11, 14, false, 0);
  else if (one_in(2))
   place_items(mi_cleaning,	75, 11,  9, 11, 14, false, 0);
  else
   place_items(mi_tools,	75, 11,  9, 11, 14, false, 0);
  if (one_in(2))
   place_items(mi_cleaning,	65, 15,  8, 17,  8, false, 0);
  else
   place_items(mi_snacks,	65, 15,  8, 17,  8, false, 0);
  if (one_in(4))
   place_items(mi_hardware,	74, 15,  9, 17,  9, false, 0);
  else
   place_items(mi_cleaning,	74, 15,  9, 17,  9, false, 0);
  if (one_in(4))
   place_items(mi_hardware,	74, 15, 12, 17, 12, false, 0);
  else
   place_items(mi_cleaning,	74, 15, 12, 17, 12, false, 0);
  place_items(mi_mischw,	90, 20,  4, 20, 19, false, 0);
  if (terrain_type == ot_s_hardware_east)
   rotate(1);
  if (terrain_type == ot_s_hardware_south)
   rotate(2);
  if (terrain_type == ot_s_hardware_west)
   rotate(3);
  break;

 case ot_s_electronics_north:
 case ot_s_electronics_east:
 case ot_s_electronics_south:
 case ot_s_electronics_west:
  square(this, grass_or_dirt(), 0, 0, SEEX * 2, SEEY * 2);
  square(this, t_floor, 4, 4, SEEX * 2 - 4, SEEY * 2 - 4);
  line(this, t_wall_v, 3, 4, 3, SEEY * 2 - 4);
  line(this, t_wall_v, SEEX * 2 - 3, 4, SEEX * 2 - 3, SEEY * 2 - 4);
  line(this, t_wall_h, 3, 3, SEEX * 2 - 3, 3);
  line(this, t_wall_h, 3, SEEY * 2 - 3, SEEX * 2 - 3, SEEY * 2 - 3);
  ter(13, 3) = t_door_c;
  line(this, t_window, 10, 3, 11, 3);
  line(this, t_window, 16, 3, 18, 3);
  line(this, t_window, SEEX * 2 - 3, 9,  SEEX * 2 - 3, 11);
  line(this, t_window, SEEX * 2 - 3, 14,  SEEX * 2 - 3, 16);
  line(this, t_counter, 4, SEEY * 2 - 4, SEEX * 2 - 4, SEEY * 2 - 4);
  line(this, t_counter, 4, SEEY * 2 - 5, 4, SEEY * 2 - 9);
  line(this, t_counter, SEEX * 2 - 4, SEEY * 2 - 5, SEEX * 2 - 4, SEEY * 2 - 9);
  line(this, t_counter, SEEX * 2 - 7, 4, SEEX * 2 - 7, 6);
  line(this, t_counter, SEEX * 2 - 7, 7, SEEX * 2 - 5, 7);
  line(this, t_rack, 9, SEEY * 2 - 5, 9, SEEY * 2 - 9);
  line(this, t_rack, SEEX * 2 - 9, SEEY * 2 - 5, SEEX * 2 - 9, SEEY * 2 - 9);
  line(this, t_rack, 4, 4, 4, SEEY * 2 - 10);
  line(this, t_rack, 5, 4, 8, 4);
  place_items(mi_consumer_electronics, 85, 4, SEEY * 2 - 4, SEEX * 2 - 4,
              SEEY * 2 - 4, false, turn - 50);
  place_items(mi_consumer_electronics, 85, 4, SEEY * 2 - 5, 4, SEEY * 2 - 9,
              false, turn - 50);
  place_items(mi_consumer_electronics, 85, SEEX * 2 - 4, SEEY * 2 - 5,
              SEEX * 2 - 4, SEEY * 2 - 9, false, turn - 50);
  place_items(mi_consumer_electronics, 85, 9, SEEY * 2 - 5, 9, SEEY * 2 - 9,
              false, turn - 50);
  place_items(mi_consumer_electronics, 85, SEEX * 2 - 9, SEEY * 2 - 5,
              SEEX * 2 - 9, SEEY * 2 - 9, false, turn - 50);
  place_items(mi_consumer_electronics, 85, 4, 4, 4, SEEY * 2 - 10, false,
              turn - 50);
  place_items(mi_consumer_electronics, 85, 5, 4, 8, 4, false, turn - 50);
  if (terrain_type == ot_s_electronics_east)
   rotate(1);
  if (terrain_type == ot_s_electronics_south)
   rotate(2);
  if (terrain_type == ot_s_electronics_west)
   rotate(3);
  break;

 case ot_s_sports_north:
 case ot_s_sports_east:
 case ot_s_sports_south:
 case ot_s_sports_west:
  lw = rng(0, 3);
  rw = SEEX * 2 - 1 - rng(0, 3);
  tw = rng(3, 10);
  bw = SEEY * 2 - 1 - rng(0, 3);
  cw = bw - rng(3, 5);
  for (int i = 0; i < SEEX * 2; i++) {
   for (int j = 0; j < SEEY * 2; j++) {
    if (((j == tw || j == bw) && i >= lw && i <= rw) ||
        (j == cw && i > lw && i < rw))
     ter(i, j) = t_wall_h;
    else if ((i == lw || i == rw) && j > tw && j < bw)
     ter(i, j) = t_wall_v;
    else if ((j == cw - 1 && i > lw && i < rw - 4) ||
             (j < cw - 3 && j > tw && (i == lw + 1 || i == rw - 1)))
     ter(i, j) = t_rack;
    else if (j == cw - 3 && i > lw && i < rw - 4)
     ter(i, j) = t_counter;
    else if (j > tw && j < bw && i > lw && i < rw)
     ter(i, j) = t_floor;
    else if (tw >= 6 && j >= tw - 6 && j < tw && i >= lw && i <= rw) {
     if ((i - lw) % 4 == 0)
      ter(i, j) = t_pavement_y;
     else
      ter(i, j) = t_pavement;
    } else
     ter(i, j) = grass_or_dirt();
   }
  }
  rn = rng(tw + 2, cw - 6);
  for (int i = lw + 3; i <= rw - 5; i += 4) {
   if (cw - 6 > tw + 1) {
    ter(i    , rn + 1) = t_rack;
    ter(i    , rn    ) = t_rack;
    ter(i + 1, rn + 1) = t_rack;
    ter(i + 1, rn    ) = t_rack;
    place_items(mi_camping,	86, i, rn, i + 1, rn + 1, false, 0);
   } else if (cw - 5 > tw + 1) {
    ter(i    , cw - 5) = t_rack;
    ter(i + 1, cw - 5) = t_rack;
    place_items(mi_camping,	80, i, cw - 5, i + 1, cw - 5, false, 0);
   }
  }
  ter(rw - rng(2, 3), cw) = t_door_c;
  rn = rng(2, 4);
  for (int i = lw + 2; i <= lw + 2 + rn; i++)
   ter(i, tw) = t_window;
  for (int i = rw - 2; i >= rw - 2 - rn; i--)
   ter(i, tw) = t_window;
  ter(rng(lw + 3 + rn, rw - 3 - rn), tw) = t_door_c;
  if (one_in(4))
   ter(rng(lw + 2, rw - 2), bw) = t_door_locked;
  place_items(mi_allsporting,	90, lw + 1, cw - 1, rw - 5, cw - 1, false, 0);
  place_items(mi_sports,	82, lw + 1, tw + 1, lw + 1, cw - 4, false, 0);
  place_items(mi_sports,	82, rw - 1, tw + 1, rw - 1, cw - 4, false, 0);
  if (!one_in(4))
   place_items(mi_allsporting,	92, lw + 1, cw + 1, rw - 1, bw - 1, false, 0);

  if (terrain_type == ot_s_sports_east)
   rotate(1);
  if (terrain_type == ot_s_sports_south)
   rotate(2);
  if (terrain_type == ot_s_sports_west)
   rotate(3);
  break;

 case ot_s_liquor_north:
 case ot_s_liquor_east:
 case ot_s_liquor_south:
 case ot_s_liquor_west:
  for (int i = 0; i < SEEX * 2; i++) {
   for (int j = 0; j < SEEY * 2; j++) {
    if (j == 2 && (i == 5 || i == 18))
     ter(i, j) = t_window;
    else if (((j == 2 || j == 12) && i > 2 && i < SEEX * 2 - 3) ||
             (j == 9 && i > 3 && i < 8))
     ter(i, j) = t_wall_h;
    else if (((i == 3 || i == SEEX * 2 - 4) && j > 2 && j < 12) ||
             (i == 7 && j > 9 && j < 12))
     ter(i, j) = t_wall_v;
    else if ((i == 19 && j > 6 && j < 12) || (j == 11 && i > 16 && i < 19))
     ter(i, j) = t_glass_fridge;
    else if (((i == 4 || i == 7 || i == 8) && j > 2 && j < 8) ||
             (j == 3 && i > 8 && i < 12) ||
             (i > 10 && i < 13 && j > 4 && j < 7) ||
             (i > 10 && i < 16 && j > 7 && j < 10))
     ter(i, j) = t_rack;
    else if ((i == 16 && j > 2 && j < 6) || (j == 5 && i > 16 && i < 19))
     ter(i, j) = t_counter;
    else if ((i > 4 && i < 8 && j > 12 && j < 15) ||
             (i > 17 && i < 20 && j > 14 && j < 18))
     ter(i, j) = t_dumpster;
    else if (i > 2 && i < SEEX * 2 - 3) {
     if (j > 2 && j < 12)
      ter(i, j) = t_floor;
     else if (j > 12 && j < SEEY * 2 - 1)
      ter(i, j) = t_pavement;
     else
      ter(i, j) = grass_or_dirt();
    } else
     ter(i, j) = grass_or_dirt();
   }
  }
  ter(rng(13, 15), 2) = t_door_c;
  ter(rng(4, 6), 9) = t_door_c;
  ter(rng(9, 16), 12) = t_door_c;

  place_items(mi_alcohol,	96,  4,  3,  4,  7, false, 0);
  place_items(mi_alcohol,	96,  7,  3, 11,  3, false, 0);
  place_items(mi_alcohol,	96,  7,  4,  8,  7, false, 0);
  place_items(mi_alcohol,	96, 11,  8, 15,  9, false, 0);
  place_items(mi_snacks,	85, 11,  5, 12,  6, false, 0);
  place_items(mi_fridgesnacks,	90, 19,  7, 19, 10, false, 0);
  place_items(mi_fridgesnacks,	90, 17, 11, 19, 11, false, 0);
  place_items(mi_behindcounter,	80, 17,  3, 19,  4, false, 0);
  place_items(mi_trash,		30,  5, 14,  7, 14, false, 0);
  place_items(mi_trash,		30, 18, 15, 18, 17, false, 0);

  if (terrain_type == ot_s_liquor_east)
   rotate(1);
  if (terrain_type == ot_s_liquor_south)
   rotate(2);
  if (terrain_type == ot_s_liquor_west)
   rotate(3);
  break;

 case ot_s_gun_north:
 case ot_s_gun_east:
 case ot_s_gun_south:
 case ot_s_gun_west:
  for (int i = 0; i < SEEX * 2; i++) {
   for (int j = 0; j < SEEY * 2; j++) {
    if ((i == 2 || i == SEEX * 2 - 3) && j > 6 && j < SEEY * 2 - 1)
     ter(i, j) = t_wall_v;
    else if ((i == 8 && j > 6 && j < 13) ||
             (j == 16 && (i == 5 || i == 8 || i == 11 || i == 14 || i == 17)))
     ter(i, j) = t_counter;
    else if ((j == 6 && ((i > 4 && i < 8) || (i > 15 && i < 19))))
     ter(i, j) = t_window;
    else if ((j == 14 && i > 3 && i < 15))
     ter(i, j) = t_wall_glass_h;
    else if (j == 16 && i == SEEX * 2 - 4)
     ter(i, j) = t_door_c;
    else if (((j == 6 || j == SEEY * 2 - 1) && i > 1 && i < SEEX * 2 - 2) ||
             ((j == 16 || j == 14) && i > 2 && i < SEEX * 2 - 3))
     ter(i, j) = t_wall_h;
    else if (((i == 3 || i == SEEX * 2 - 4) && j > 6 && j < 14) ||
             ((j > 8 && j < 12) && (i == 12 || i == 13 || i == 16)) ||
             (j == 13 && i > 15 && i < SEEX * 2 - 4))
     ter(i, j) = t_rack;
    else if (i > 2 && i < SEEX * 2 - 3 && j > 6 && j < SEEY * 2 - 1)
     ter(i, j) = t_floor;
    else if ((j > 0 && j < 6 &&
             (i == 2 || i == 6 || i == 10 || i == 17 || i == SEEX * 2 - 3)))
     ter(i, j) = t_pavement_y;
    else if (j < 6 && i > 1 && i < SEEX * 2 - 2)
     ter(i, j) = t_pavement;
    else
     ter(i, j) = grass_or_dirt();
   }
  }
  ter(rng(11, 14), 6) = t_door_c;
  ter(rng(5, 14), 14) = t_door_c;
  place_items(mi_pistols,	70, 12,  9, 13, 11, false, 0);
  place_items(mi_shotguns,	60, 16,  9, 16, 11, false, 0);
  place_items(mi_rifles,	80, 20,  7, 20, 12, false, 0);
  place_items(mi_smg,		25,  3,  7,  3,  8, false, 0);
  place_items(mi_assault,	18,  3,  9,  3, 10, false, 0);
  place_items(mi_ammo,		93,  3, 11,  3, 13, false, 0);
  place_items(mi_allguns,	12,  5, 16, 17, 16, false, 0);
  place_items(mi_gunxtras,	67, 16, 13, 19, 13, false, 0);
  if (terrain_type == ot_s_gun_east)
   rotate(1);
  if (terrain_type == ot_s_gun_south)
   rotate(2);
  if (terrain_type == ot_s_gun_west)
   rotate(3);
  break;

 case ot_s_clothes_north:
 case ot_s_clothes_east:
 case ot_s_clothes_south:
 case ot_s_clothes_west:
  for (int i = 0; i < SEEX * 2; i++) {
   for (int j = 0; j < SEEY * 2; j++) {
    if (j == 2 && (i == 11 || i == 12))
     ter(i, j) = t_door_glass_c;
    else if (j == 2 && i > 3 && i < SEEX * 2 - 4)
     ter(i, j) = t_wall_glass_h;
    else if (((j == 2 || j == SEEY * 2 - 2) && i > 1 && i < SEEX * 2 - 2) ||
             (j == 4 && i > 12 && i < SEEX * 2 - 3) ||
             (j == 17 && i > 2 && i < 12) ||
             (j == 20 && i > 2 && i < 11))
     ter(i, j) = t_wall_h;
    else if (((i == 2 || i == SEEX * 2 - 3) && j > 1 && j < SEEY * 2 - 1) ||
             (i == 11 && (j == 18 || j == 20 || j == 21)) ||
             (j == 21 && (i == 5 || i == 8)))
     ter(i, j) = t_wall_v;
    else if ((i == 16 && j > 4 && j < 9) ||
             (j == 8 && (i == 17 || i == 18)) ||
             (j == 18 && i > 2 && i < 11))
     ter(i, j) = t_counter;
    else if ((i == 3 && j > 4 && j < 13) ||
             (i == SEEX * 2 - 4 && j > 9 && j < 20) ||
             ((j == 10 || j == 11) && i > 6 && i < 13) ||
             ((j == 14 || j == 15) && i > 4 && i < 13) ||
             ((i == 15 || i == 16) && j > 10 && j < 18) ||
             (j == SEEY * 2 - 3 && i > 11 && i < 18))
     ter(i, j) = t_rack;
    else if (i > 2 && i < SEEX * 2 - 3 && j > 2 && j < SEEY * 2 - 2)
     ter(i, j) = t_floor;
    else
     ter(i, j) = grass_or_dirt();
   }
  }

  for (int i = 3; i <= 9; i += 3) {
   if (one_in(2))
    ter(i, SEEY * 2 - 4) = t_door_c;
   else
    ter(i + 1, SEEY * 2 - 4) = t_door_c;
  }

  place_items(mi_shoes,		70,  7, 10, 12, 10, false, 0);
  place_items(mi_pants,		88,  5, 14, 12, 14, false, 0);
  place_items(mi_shirts,	88,  7, 11, 12, 11, false, 0);
  place_items(mi_jackets,	80,  3,  5,  3, 12, false, 0);
  place_items(mi_winter,	60,  5, 15, 12, 15, false, 0);
  place_items(mi_bags,		70, 15, 11, 15, 17, false, 0);
  place_items(mi_dresser,	50, 12, 21, 17, 21, false, 0);
  place_items(mi_allclothes,	20,  3, 21, 10, 21, false, 0);
  place_items(mi_allclothes,	20,  3, 18, 10, 18, false, 0);
  switch (rng(0, 2)) {
   case 0:
    place_items(mi_pants,	70, 16, 11, 16, 17, false, 0);
    break;
   case 1:
    place_items(mi_shirts,	70, 16, 11, 16, 17, false, 0);
    break;
   case 2:
    place_items(mi_bags,	70, 16, 11, 16, 17, false, 0);
    break;
  }
  switch (rng(0, 2)) {
   case 0:
    place_items(mi_pants,	75, 20, 10, 20, 19, false, 0);
    break;
   case 1:
    place_items(mi_shirts,	75, 20, 10, 20, 19, false, 0);
    break;
   case 2:
    place_items(mi_jackets,	75, 20, 10, 20, 19, false, 0);
    break;
  }

  if (terrain_type == ot_s_clothes_east)
   rotate(1);
  if (terrain_type == ot_s_clothes_south)
   rotate(2);
  if (terrain_type == ot_s_clothes_west)
   rotate(3);
  break;

 case ot_s_library_north:
 case ot_s_library_east:
 case ot_s_library_south:
 case ot_s_library_west:
  for (int i = 0; i < SEEX * 2; i++) {
   for (int j = 0; j < SEEY * 2; j++) {
    if (j == 2) {
     if (i == 5 || i == 6 || i == 17 || i == 18)
      ter(i, j) = t_window_domestic;
     else if (i == 11 || i == 12)
      ter(i, j) = t_door_c;
     else if (i > 1 && i < SEEX * 2 - 2)
      ter(i, j) = t_wall_h;
     else
      ter(i, j) = grass_or_dirt();
    } else if (j == 17 && i > 1 && i < SEEX * 2 - 2)
      ter(i, j) = t_wall_h;
    else if (i == 2) {
     if (j == 6 || j == 7 || j == 10 || j == 11 || j == 14 || j == 15)
      ter(i, j) = t_window_domestic;
     else if (j > 1 && j < 17)
      ter(i, j) = t_wall_v;
     else
      ter(i, j) = grass_or_dirt();
    } else if (i == SEEX * 2 - 3) {
     if (j == 6 || j == 7)
      ter(i, j) = t_window_domestic;
     else if (j > 1 && j < 17)
      ter(i, j) = t_wall_v;
     else
      ter(i, j) = grass_or_dirt();
    } else if (((j == 4 || j == 5) && i > 2 && i < 10) ||
               ((j == 8 || j == 9 || j == 12 || j == 13 || j == 16) &&
                i > 2 && i < 16) || (i == 20 && j > 7 && j < 17))
     ter(i, j) = t_bookcase;
    else if ((i == 14 && j < 6 && j > 2) || (j == 5 && i > 14 && i < 19))
     ter(i, j) = t_counter;
    else if (i > 2 && i < SEEX * 2 - 3 && j > 2 && j < 17)
     ter(i, j) = t_floor;
    else
     ter(i, j) = grass_or_dirt();
   }
  }
  if (!one_in(3))
   ter(18, 17) = t_door_c;
  place_items(mi_magazines, 	70,  3,  4,  9,  4, false, 0);
  place_items(mi_magazines,	70, 20,  8, 20, 16, false, 0);
  place_items(mi_novels, 	96,  3,  5,  9,  5, false, 0);
  place_items(mi_novels,	96,  3,  8, 15,  9, false, 0);
  place_items(mi_manuals,	92,  3, 12, 15, 13, false, 0);
  place_items(mi_textbooks,	88,  3, 16, 15, 16, false, 0);
  if (terrain_type == ot_s_library_east)
   rotate(1);
  if (terrain_type == ot_s_library_south)
   rotate(2);
  if (terrain_type == ot_s_library_west)
   rotate(3);
  break;

 case ot_s_restaurant_north:
 case ot_s_restaurant_east:
 case ot_s_restaurant_south:
 case ot_s_restaurant_west: {
// Init to grass/dirt
  for (int i = 0; i < SEEX * 2; i++) {
   for (int j = 0; j < SEEY * 2; j++)
    ter(i, j) = grass_or_dirt();
  }
  ter_id doortype = (one_in(4) ? t_door_c : t_door_glass_c);
  lw = rng(0, 4);
  rw = rng(19, 23);
  tw = rng(0, 4);
  bw = rng(17, 23);
// Fill in with floor
  square(this, t_floor, lw + 1, tw + 1, rw - 1, bw - 1);
// Draw the walls
  line(this, t_wall_h, lw, tw, rw, tw);
  line(this, t_wall_h, lw, bw, rw, bw);
  line(this, t_wall_v, lw, tw + 1, lw, bw - 1);
  line(this, t_wall_v, rw, tw + 1, rw, bw - 1);

// What's the front wall look like?
  switch (rng(1, 3)) {
  case 1: // Door to one side
  case 2:
// Mirror it?
   if (one_in(2))
    ter(lw + 2, tw) = doortype;
   else
    ter(rw - 2, tw) = doortype;
   break;
  case 3: // Double-door in center
   line(this, doortype, (lw + rw) / 2, tw, 1 + ((lw + rw) / 2), tw);
   break;
  }
// What type of windows?
  switch (rng(1, 6)) {
  case 1: // None!
   break;
  case 2:
  case 3: // Glass walls everywhere
   for (int i = lw + 1; i <= rw - 1; i++) {
    if (ter(i, tw) == t_wall_h)
     ter(i, tw) = t_wall_glass_h;
   }
   while (!one_in(3)) { // 2 in 3 chance of having some walls too
    rn = rng(1, 3);
    if (ter(lw + rn, tw) == t_wall_glass_h)
     ter(lw + rn, tw) = t_wall_h;
    if (ter(rw - rn, tw) == t_wall_glass_h)
     ter(rw - rn, tw) = t_wall_h;
   }
   break;
  case 4:
  case 5:
  case 6: { // Just some windows
   rn = rng(1, 3);
   int win_width = rng(1, 3);
   for (int i = rn; i <= rn + win_width; i++) {
    if (ter(lw + i, tw) == t_wall_h)
     ter(lw + i, tw) = t_window;
    if (ter(rw - i, tw) == t_wall_h)
     ter(rw - i, tw) = t_window;
   }
   } break;
  } // Done building windows
// Build a kitchen
  mw = rng(bw - 6, bw - 3);
  cw = (one_in(3) ? rw - 3 : rw - 1); // 1 in 3 chance for corridor to back
  line(this, t_wall_h, lw + 1, mw, cw, mw);
  line(this, t_wall_v, cw, mw + 1, cw, bw - 1);
  ter(lw + 1, mw + 1) = t_fridge;
  ter(lw + 2, mw + 1) = t_fridge;
  place_items(mi_fridge, 80, lw + 1, mw + 1, lw + 2, mw + 1, false, 0);
  line(this, t_counter, lw + 3, mw + 1, cw - 1, mw + 1);
  place_items(mi_kitchen, 70, lw + 3, mw + 1, cw - 1, mw + 1, false, 0);
// Place a door to the kitchen
  if (cw != rw - 1 && one_in(2)) // side door
   ter(cw, rng(mw + 2, bw - 1)) = t_door_c;
  else { // north-facing door
   rn = rng(lw + 4, cw - 2);
// Clear the counters around the door
   line(this, t_floor, rn - 1, mw + 1, rn + 1, mw + 1);
   ter(rn, mw) = t_door_c;
  }
// Back door?
  if (bw <= 19 || one_in(3)) {
// If we have a corridor, put it over there
   if (cw == rw - 3) {
// One in two chance of a double-door
    if (one_in(2))
     line(this, t_door_locked, cw + 1, bw, rw - 1, bw);
    else
     ter( rng(cw + 1, rw - 1), bw) = t_door_locked;
   } else // No corridor
    ter( rng(lw + 1, rw - 1), bw) = t_door_locked;
  }
// Build a dining area
  int table_spacing = rng(2, 4);
  for (int i = lw + table_spacing + 1; i <= rw - 2 - table_spacing;
           i += table_spacing + 2) {
   for (int j = tw + table_spacing + 1; j <= mw - 1 - table_spacing;
            j += table_spacing + 2) {
    square(this, t_table, i, j, i + 1, j + 1);
    place_items(mi_dining, 70, i, j, i + 1, j + 1, false, 0);
   }
  }
// Dumpster out back?
  if (rng(18, 21) > bw) {
   square(this, t_pavement, lw, bw + 1, rw, 24);
   rn = rng(lw + 1, rw - 4);
   square(this, t_dumpster, rn, 22, rn + 2, 23);
   place_items(mi_trash,  40, rn, 22, rn + 3, 23, false, 0);
   place_items(mi_fridge, 50, rn, 22, rn + 3, 23, false, 0);
  }

  if (terrain_type == ot_s_restaurant_east)
   rotate(1);
  if (terrain_type == ot_s_restaurant_south)
   rotate(2);
  if (terrain_type == ot_s_restaurant_west)
   rotate(3);
  } break;

//....
case ot_shelter: {
// Init to grass & dirt;
  for (int i = 0; i < SEEX * 2; i++) {
   for (int j = 0; j < SEEY * 2; j++)
    ter(i, j) = grass_or_dirt();
  }
  //square(this, t_floor_l, 5, 5, SEEX * 2 - 6, SEEY * 2 - 6);
        square(this, t_floor, 5, 5, SEEX * 2 - 6, SEEY * 2 - 6);
        /*ter(6,6) = t_counter;
        ter(6,7) = t_console_broken;*/


  square(this, t_stairs_down, SEEX - 1, SEEY - 1, SEEX, SEEY);
  line(this, t_wall_h, 4, 4, SEEX * 2 - 5, 4);
  line(this, t_door_c, SEEX - 1, 4, SEEX, 4);
  line(this, t_locker, SEEX - 7, 5, SEEX, 5);
  line(this, t_floor,  SEEX - 3, 5, SEEX, 5);
  line(this, t_wall_h, 4, SEEY * 2 - 5, SEEX * 2 - 5, SEEY * 2 - 5);
  line(this, t_door_c, SEEX - 1, SEEY * 2 - 5, SEEX, SEEY * 2 - 5);
  line(this, t_wall_v, 4, 5, 4, SEEY * 2 - 6);
  line(this, t_door_c, 4, SEEY - 1, 4, SEEY);
  line(this, t_wall_v, SEEX * 2 - 5, 5, SEEX * 2 - 5, SEEY * 2 - 6);
  line(this, t_door_c, SEEX * 2 - 5, SEEY - 1, SEEX * 2 - 5, SEEY);
        ter(SEEX*2-5, SEEY-3) = t_window_domestic;
        ter(SEEX*2-5, SEEY+2) = t_window_domestic;
        ter(4, SEEY-3) = t_window_domestic;
        ter(4, SEEY+2) = t_window_domestic;
        ter(SEEX-3, 4) = t_window_domestic;
        ter(SEEX+2, 4) = t_window_domestic;
        line(this, t_counter, SEEX+3, 5, SEEX+3, SEEY-4);
        ter(SEEX+6, 5) = t_console;
        this->add_computer(SEEX+6, 5, "Evac shelter computer", 0);
        line(this, t_counter, SEEX+3, SEEY+3, SEEX+3, SEEY*2-6);
        ter(SEEX+6, SEEY*2-6) = t_console_broken;
            line(this, t_bench, 6,6, 6,SEEY-3);
            line(this, t_bench, 8,6, 8,SEEY-3);
            line(this, t_bench, 10,6, 10,SEEY-3);

            line(this, t_bench, 6,SEEY+2, 6,SEEY*2-7);
            line(this, t_bench, 8,SEEY+2, 8,SEEY*2-7);
            line(this, t_bench, 10,SEEY+2, 10,SEEY*2-7);
        }

  break;
//....

 case ot_shelter_under:
  square(this, t_rock, 0, 0, SEEX * 2 - 1, SEEY * 2 - 1);
  square(this, t_rock_floor, 8, 8, SEEX * 2 - 9, SEEY * 2 - 9);
  line(this, t_stairs_up, SEEX - 1, SEEY * 2 - 8, SEEX, SEEY * 2 - 8);
  place_items(mi_shelter, 80, 8, 8, SEEX * 2 - 9, SEEY * 2 - 9, false, 0);
  break;
  
  //....
case ot_lmoe: {
// Init to grass & dirt;
  for (int i = 0; i < SEEX * 2; i++) {
   for (int j = 0; j < SEEY * 2; j++)
    ter(i, j) = grass_or_dirt();
  }
	square(this, t_shrub, 7, 6, 16, 12);
	square(this, t_rock, 10, 9, 13, 12);
	square(this, t_rock_floor, 11, 10, 12, 11);
	line(this, t_stairs_down, 11, 10, 12, 10);
	ter(11, 12) = t_door_metal_c;
	line(this, t_tree, 9, 8, 14, 8);
	line(this, t_tree, 9, 8, 9, 12);
	line(this, t_tree, 14, 8, 14, 12);
	square(this, t_shrub, 13, 13, 15, 14);
	square(this, t_shrub, 8, 13, 10, 14);
	ter(10, 6) = t_tree_young;
	ter(14, 6) = t_tree_young;
	line(this, t_tree_young, 9, 7, 10, 7);
	ter(12, 7) = t_tree_young;
	ter(14, 7) = t_tree_young;
	ter(8, 9) = t_tree_young;
	line(this, t_tree_young, 7, 11, 8, 11);
	line(this, t_tree_young, 15, 10, 15, 11);
	ter(16, 12) = t_tree_young;
	ter(9, 13) = t_tree_young;
	ter(12, 13) = t_tree_young;
	ter(16, 12) = t_tree_young;
	line(this, t_tree_young, 14, 13, 15, 13);
	ter(10, 14) = t_tree_young;
	ter(13, 14) = t_tree_young;
        }

  break;
//....

 case ot_lmoe_under:
  square(this, t_rock, 0, 0, SEEX * 2 - 1, SEEY * 2 - 1);
  square(this, t_rock_floor, 3, 3, 20, 20);
  line(this, t_stairs_up, 11, 20, 12, 20);
  line(this, t_wall_metal_h, 3, 12, 20, 12);
  line(this, t_wall_metal_v, 10, 12, 10, 20);
  line(this, t_wall_metal_v, 13, 12, 13, 20);
  line(this, t_chainfence_v, 7, 3, 7, 6);
  line(this, t_chainfence_h, 3, 6, 6, 6);
  line(this, t_wall_metal_v, 15, 3, 15, 10);
  line(this, t_wall_metal_h, 15, 9, 20, 9);
  line(this, t_wall_metal_v, 17, 10, 17, 11);
  ter(10, 16) = t_door_metal_c;
  ter(13, 16) = t_door_metal_c;
  ter(5, 6) = t_chaingate_c;
  line(this, t_door_metal_c, 11, 12, 12, 12);
  ter(17, 11) = t_door_metal_c;
  ter(15, 6) = t_door_metal_c;
  square(this, t_rubble, 18, 18, 20, 20);
  line(this, t_rubble, 16, 20, 20, 16);
  line(this, t_rubble, 17, 20, 20, 17);
  line(this, t_water_sh, 15, 20, 20, 15);
  //square(this, t_emergency_light_flicker, 11, 13, 12, 19);
  ter(17, 16) = t_woodstove;
  ter(14, 13) = t_chair;
  ter(14, 18) = t_chair;
  square(this, t_crate_c, 18, 13, 20, 14);
  line(this, t_crate_c, 17, 13, 19, 15);
  line(this, t_counter, 3, 13, 3, 20);
  line(this, t_counter, 3, 20, 9, 20);
  line(this, t_bookcase, 5, 13, 8, 13);
  square(this, t_table, 5, 15, 6, 17);
  ter(7, 16) = t_chair;
  line(this, t_rack, 3, 11, 7, 11);
  line(this, t_rack, 3, 9, 7, 9);
  line(this, t_rack, 3, 3, 6, 3);
  ter(10, 7) = t_column;
  ter(13, 7) = t_column;
  line(this, t_bookcase, 16, 3, 16, 5);
  square(this, t_bed, 19, 3, 20, 4);
  ter(19, 7) = t_chair;
  ter(20, 7) = t_desk;
  line(this, t_rubble, 15, 10, 16, 10);
  ter(19, 10) = t_sink;
  ter(20, 11) = t_toilet;
  place_items(mi_allguns, 80, 3, 3, 6, 3, false, 0);
  place_items(mi_ammo, 80, 3, 3, 6, 3, false, 0);
  place_items(mi_cannedfood, 90, 3, 9, 7, 9, false, 0);
  place_items(mi_survival_tools, 80, 3, 11, 7, 11, false, 0);
  place_items(mi_bags, 50, 3, 11, 7, 11, false, 0);
  place_items(mi_softdrugs, 50, 3, 11, 7, 11, false, 0);
  place_items(mi_manuals, 60, 5, 13, 8, 13, false, 0);
  place_items(mi_textbooks, 60, 5, 13, 8, 13, false, 0);
  place_items(mi_tools, 90, 5, 15, 6, 17, false, 0);
  place_items(mi_hardware, 70, 3, 13, 3, 20, false, 0);
  place_items(mi_stash_wood, 70, 3, 20, 9, 20, false, 0);
  place_items(mi_shelter, 70, 18, 13, 20, 14, false, 0);
  place_items(mi_novels, 70, 16, 3, 16, 5, false, 0);
  place_items(mi_office, 50, 20, 7, 20, 7, false, 0);
  
  
  
  //place_items(whatever, 80, 0, 0, 0, 0, false, 0);
  break;

  //....
case ot_lmoe: {
// Init to grass & dirt;
  for (int i = 0; i < SEEX * 2; i++) {
   for (int j = 0; j < SEEY * 2; j++)
    ter(i, j) = grass_or_dirt();
  }
	square(this, t_shrub, 7, 6, 16, 12);
	square(this, t_rock, 10, 9, 13, 12);
	square(this, t_rock_floor, 11, 10, 12, 11);
	line(this, t_stairs_down, 11, 10, 12, 10);
	ter(11, 12) = t_door_metal_c;
	line(this, t_tree, 9, 8, 14, 8);
	line(this, t_tree, 9, 8, 9, 12);
	line(this, t_tree, 14, 8, 14, 12);
	square(this, t_shrub, 13, 13, 15, 14);
	square(this, t_shrub, 8, 13, 10, 14);
	ter(10, 6) = t_tree_young;
	ter(14, 6) = t_tree_young;
	line(this, t_tree_young, 9, 7, 10, 7);
	ter(12, 7) = t_tree_young;
	ter(14, 7) = t_tree_young;
	ter(8, 9) = t_tree_young;
	line(this, t_tree_young, 7, 11, 8, 11);
	line(this, t_tree_young, 15, 10, 15, 11);
	ter(16, 12) = t_tree_young;
	ter(9, 13) = t_tree_young;
	ter(12, 13) = t_tree_young;
	ter(16, 12) = t_tree_young;
	line(this, t_tree_young, 14, 13, 15, 13);
	ter(10, 14) = t_tree_young;
	ter(13, 14) = t_tree_young;
        }

  break;
//....

 case ot_lmoe_under:
  square(this, t_rock, 0, 0, SEEX * 2 - 1, SEEY * 2 - 1);
  square(this, t_rock_floor, 3, 3, 20, 20);
  line(this, t_stairs_up, 11, 20, 12, 20);
  line(this, t_wall_metal_h, 3, 12, 20, 12);
  line(this, t_wall_metal_v, 10, 12, 10, 20);
  line(this, t_wall_metal_v, 13, 12, 13, 20);
  line(this, t_chainfence_v, 7, 3, 7, 6);
  line(this, t_chainfence_h, 3, 6, 6, 6);
  line(this, t_wall_metal_v, 15, 3, 15, 10);
  line(this, t_wall_metal_h, 15, 9, 20, 9);
  line(this, t_wall_metal_v, 17, 10, 17, 11);
  ter(10, 16) = t_door_metal_c;
  ter(13, 16) = t_door_metal_c;
  ter(5, 6) = t_chaingate_c;
  line(this, t_door_metal_c, 11, 12, 12, 12);
  ter(17, 11) = t_door_metal_c;
  ter(15, 6) = t_door_metal_c;
  square(this, t_rubble, 18, 18, 20, 20);
  line(this, t_rubble, 16, 20, 20, 16);
  line(this, t_rubble, 17, 20, 20, 17);
  line(this, t_water_sh, 15, 20, 20, 15);
  //square(this, t_emergency_light_flicker, 11, 13, 12, 19);
  ter(17, 16) = t_woodstove;
  ter(14, 13) = t_chair;
  ter(14, 18) = t_chair;
  square(this, t_crate_c, 18, 13, 20, 14);
  line(this, t_crate_c, 17, 13, 19, 15);
  line(this, t_counter, 3, 13, 3, 20);
  line(this, t_counter, 3, 20, 9, 20);
  line(this, t_bookcase, 5, 13, 8, 13);
  square(this, t_table, 5, 15, 6, 17);
  ter(7, 16) = t_chair;
  line(this, t_rack, 3, 11, 7, 11);
  line(this, t_rack, 3, 9, 7, 9);
  line(this, t_rack, 3, 3, 6, 3);
  ter(10, 7) = t_column;
  ter(13, 7) = t_column;
  line(this, t_bookcase, 16, 3, 16, 5);
  square(this, t_bed, 19, 3, 20, 4);
  ter(19, 7) = t_chair;
  ter(20, 7) = t_desk;
  line(this, t_rubble, 15, 10, 16, 10);
  ter(19, 10) = t_sink;
  ter(20, 11) = t_toilet;
  place_items(mi_allguns, 80, 3, 3, 6, 3, false, 0);
  place_items(mi_ammo, 80, 3, 3, 6, 3, false, 0);
  place_items(mi_cannedfood, 90, 3, 9, 7, 9, false, 0);
  place_items(mi_survival_tools, 80, 3, 11, 7, 11, false, 0);
  place_items(mi_bags, 50, 3, 11, 7, 11, false, 0);
  place_items(mi_softdrugs, 50, 3, 11, 7, 11, false, 0);
  place_items(mi_manuals, 60, 5, 13, 8, 13, false, 0);
  place_items(mi_textbooks, 60, 5, 13, 8, 13, false, 0);
  place_items(mi_tools, 90, 5, 15, 6, 17, false, 0);
  place_items(mi_hardware, 70, 3, 13, 3, 20, false, 0);
  place_items(mi_stash_wood, 70, 3, 20, 9, 20, false, 0);
  place_items(mi_shelter, 70, 18, 13, 20, 14, false, 0);
  place_items(mi_novels, 70, 16, 3, 16, 5, false, 0);
  place_items(mi_office, 50, 20, 7, 20, 7, false, 0);



  //place_items(whatever, 80, 0, 0, 0, 0, false, 0);
  break;

 case ot_lab:
 case ot_lab_stairs:
 case ot_lab_core:
// Check for adjacent sewers; used below
  tw = 0;
  rw = 0;
  bw = 0;
  lw = 0;
  if (t_north>=ot_sewer_ns && t_north<=ot_sewer_nesw && connects_to(t_north,2))
   tw = SEEY * 2;
  if (t_east >=ot_sewer_ns && t_east <=ot_sewer_nesw && connects_to(t_east, 3))
   rw = SEEX * 2;
  if (t_south>=ot_sewer_ns && t_south<=ot_sewer_nesw && connects_to(t_south,0))
   bw = SEEY * 2;
  if (t_west >=ot_sewer_ns && t_west <=ot_sewer_nesw && connects_to(t_west, 1))
   lw = SEEX * 2;
  if (t_above == ot_null) {	// We're on ground level
   for (int i = 0; i < SEEX * 2; i++) {
    for (int j = 0; j < SEEY * 2; j++) {
     if (i <= 1 || i >= SEEX * 2 - 2 ||
         (j > 1 && j < SEEY * 2 - 2 && (i == SEEX - 2 || i == SEEX + 1)))
      ter(i, j) = t_wall_v;
     else if (j <= 1 || j >= SEEY * 2 - 2)
      ter(i, j) = t_wall_h;
     else
      ter(i, j) = t_floor;
    }
   }
   ter(SEEX - 1, 0) = t_dirt;
   ter(SEEX - 1, 1) = t_door_metal_locked;
   ter(SEEX    , 0) = t_dirt;
   ter(SEEX    , 1) = t_door_metal_locked;
   ter(SEEX - 2 + rng(0, 1) * 4, 0) = t_card_science;
   ter(SEEX - 2, SEEY    ) = t_door_metal_c;
   ter(SEEX + 1, SEEY    ) = t_door_metal_c;
   ter(SEEX - 2, SEEY - 1) = t_door_metal_c;
   ter(SEEX + 1, SEEY - 1) = t_door_metal_c;
   ter(SEEX - 1, SEEY * 2 - 3) = t_stairs_down;
   ter(SEEX    , SEEY * 2 - 3) = t_stairs_down;
   science_room(this, 2       , 2, SEEX - 3    , SEEY * 2 - 3, 1);
   science_room(this, SEEX + 2, 2, SEEX * 2 - 3, SEEY * 2 - 3, 3);

   

   if (t_east > ot_road_null && t_east <= ot_road_nesw_manhole)
    rotate(1);
   else if (t_south > ot_road_null && t_south <= ot_road_nesw_manhole)
    rotate(2);
   else if (t_west > ot_road_null && t_west <= ot_road_nesw_manhole)
    rotate(3);
  } else if (tw != 0 || rw != 0 || lw != 0 || bw != 0) {	// Sewers!
   for (int i = 0; i < SEEX * 2; i++) {
    for (int j = 0; j < SEEY * 2; j++) {
     ter(i, j) = t_rock_floor;
     if (((i < lw || i > SEEX * 2 - 1 - rw) && j > SEEY - 3 && j < SEEY + 2) ||
         ((j < tw || j > SEEY * 2 - 1 - bw) && i > SEEX - 3 && i < SEEX + 2))
      ter(i, j) = t_sewage;
     if ((i == 0 && t_east >= ot_lab && t_east <= ot_lab_core) ||
         i == SEEX * 2 - 1) {
      if (ter(i, j) == t_sewage)
       ter(i, j) = t_bars;
      else if (j == SEEY - 1 || j == SEEY)
       ter(i, j) = t_door_metal_c;
      else
       ter(i, j) = t_concrete_v;
     } else if ((j == 0 && t_north >= ot_lab && t_north <= ot_lab_core) ||
                j == SEEY * 2 - 1) {
      if (ter(i, j) == t_sewage)
       ter(i, j) = t_bars;
      else if (i == SEEX - 1 || i == SEEX)
       ter(i, j) = t_door_metal_c;
      else
       ter(i, j) = t_concrete_h;
     }
    }
   }
  } else { // We're below ground, and no sewers
// Set up the boudaries of walls (connect to adjacent lab squares)
   tw = (t_north >= ot_lab && t_north <= ot_lab_finale) ? 0 : 2;
   rw = (t_east  >= ot_lab && t_east  <= ot_lab_finale) ? 1 : 2;
   bw = (t_south >= ot_lab && t_south <= ot_lab_finale) ? 1 : 2;
   lw = (t_west  >= ot_lab && t_west  <= ot_lab_finale) ? 0 : 2;
   switch (rng(1, 3)) {	// Pick a random lab layout
   case 1:	// Cross shaped
    for (int i = 0; i < SEEX * 2; i++) {
     for (int j = 0; j < SEEY * 2; j++) {
      if ((i < lw || i > SEEX * 2 - 1 - rw) ||
          ((j < SEEY - 1 || j > SEEY) && (i == SEEX - 2 || i == SEEX + 1)))
       ter(i, j) = t_concrete_v;
      else if ((j < tw || j > SEEY * 2 - 1 - bw) ||
               ((i < SEEX - 1 || i > SEEX) && (j == SEEY - 2 || j == SEEY + 1)))
       ter(i, j) = t_concrete_h;
      else
       ter(i, j) = t_rock_floor;
     }
    }
    if (t_above == ot_lab_stairs)
     ter(rng(SEEX - 1, SEEX), rng(SEEY - 1, SEEY)) = t_stairs_up;
// Top left
    if (one_in(2)) {
     ter(SEEX - 2, int(SEEY / 2)) = t_door_metal_c;
     science_room(this, lw, tw, SEEX - 3, SEEY - 3, 1);
    } else {
     ter(int(SEEX / 2), SEEY - 2) = t_door_metal_c;
     science_room(this, lw, tw, SEEX - 3, SEEY - 3, 2);
    }
// Top right
    if (one_in(2)) {
     ter(SEEX + 1, int(SEEY / 2)) = t_door_metal_c;
     science_room(this, SEEX + 2, tw, SEEX * 2 - 1 - rw, SEEY - 3, 3);
    } else {
     ter(SEEX + int(SEEX / 2), SEEY - 2) = t_door_metal_c;
     science_room(this, SEEX + 2, tw, SEEX * 2 - 1 - rw, SEEY - 3, 2);
    }
// Bottom left
    if (one_in(2)) {
     ter(int(SEEX / 2), SEEY + 1) = t_door_metal_c;
     science_room(this, lw, SEEY + 2, SEEX - 3, SEEY * 2 - 1 - bw, 0);
    } else {
     ter(SEEX - 2, SEEY + int(SEEY / 2)) = t_door_metal_c;
     science_room(this, lw, SEEY + 2, SEEX - 3, SEEY * 2 - 1 - bw, 1);
    }
// Bottom right
    if (one_in(2)) {
     ter(SEEX + int(SEEX / 2), SEEY + 1) = t_door_metal_c;
     science_room(this, SEEX +2, SEEY + 2, SEEX*2 - 1 - rw, SEEY*2 - 1 - bw, 0);
    } else {
     ter(SEEX + 1, SEEY + int(SEEY / 2)) = t_door_metal_c;
     science_room(this, SEEX +2, SEEY + 2, SEEX*2 - 1 - rw, SEEY*2 - 1 - bw, 3);
    }
    if (rw == 1) {
     ter(SEEX * 2 - 1, SEEY - 1) = t_door_metal_c;
     ter(SEEX * 2 - 1, SEEY    ) = t_door_metal_c;
    }
    if (bw == 1) {
     ter(SEEX - 1, SEEY * 2 - 1) = t_door_metal_c;
     ter(SEEX    , SEEY * 2 - 1) = t_door_metal_c;
    }
    if (terrain_type == ot_lab_stairs) {	// Stairs going down
     std::vector<point> stair_points;
     if (tw != 0) {
      stair_points.push_back(point(SEEX - 1, 2));
      stair_points.push_back(point(SEEX - 1, 2));
      stair_points.push_back(point(SEEX    , 2));
      stair_points.push_back(point(SEEX    , 2));
     }
     if (rw != 1) {
      stair_points.push_back(point(SEEX * 2 - 3, SEEY - 1));
      stair_points.push_back(point(SEEX * 2 - 3, SEEY - 1));
      stair_points.push_back(point(SEEX * 2 - 3, SEEY    ));
      stair_points.push_back(point(SEEX * 2 - 3, SEEY    ));
     }
     if (bw != 1) {
      stair_points.push_back(point(SEEX - 1, SEEY * 2 - 3));
      stair_points.push_back(point(SEEX - 1, SEEY * 2 - 3));
      stair_points.push_back(point(SEEX    , SEEY * 2 - 3));
      stair_points.push_back(point(SEEX    , SEEY * 2 - 3));
     }
     if (lw != 0) {
      stair_points.push_back(point(2, SEEY - 1));
      stair_points.push_back(point(2, SEEY - 1));
      stair_points.push_back(point(2, SEEY    ));
      stair_points.push_back(point(2, SEEY    ));
     }
     stair_points.push_back(point(int(SEEX / 2)       , SEEY    ));
     stair_points.push_back(point(int(SEEX / 2)       , SEEY - 1));
     stair_points.push_back(point(int(SEEX / 2) + SEEX, SEEY    ));
     stair_points.push_back(point(int(SEEX / 2) + SEEX, SEEY - 1));
     stair_points.push_back(point(SEEX    , int(SEEY / 2)       ));
     stair_points.push_back(point(SEEX + 2, int(SEEY / 2)       ));
     stair_points.push_back(point(SEEX    , int(SEEY / 2) + SEEY));
     stair_points.push_back(point(SEEX + 2, int(SEEY / 2) + SEEY));
     rn = rng(0, stair_points.size() - 1);
     ter(stair_points[rn].x, stair_points[rn].y) = t_stairs_down;
    }

    break;

   case 2:	// tic-tac-toe # layout
    for (int i = 0; i < SEEX * 2; i++) {
     for (int j = 0; j < SEEY * 2; j++) {
      if (i < lw || i > SEEX * 2 - 1 - rw || i == SEEX - 4 || i == SEEX + 3)
       ter(i, j) = t_concrete_v;
      else if (j < lw || j > SEEY*2 - 1 - bw || j == SEEY - 4 || j == SEEY + 3)
       ter(i, j) = t_concrete_h;
      else
       ter(i, j) = t_rock_floor;
     }
    }
    if (t_above == ot_lab_stairs) {
     ter(SEEX - 1, SEEY - 1) = t_stairs_up;
     ter(SEEX    , SEEY - 1) = t_stairs_up;
     ter(SEEX - 1, SEEY    ) = t_stairs_up;
     ter(SEEX    , SEEY    ) = t_stairs_up;
    }
    ter(SEEX - rng(0, 1), SEEY - 4) = t_door_metal_c;
    ter(SEEX - rng(0, 1), SEEY + 3) = t_door_metal_c;
    ter(SEEX - 4, SEEY + rng(0, 1)) = t_door_metal_c;
    ter(SEEX + 3, SEEY + rng(0, 1)) = t_door_metal_c;
    ter(SEEX - 4, int(SEEY / 2)) = t_door_metal_c;
    ter(SEEX + 3, int(SEEY / 2)) = t_door_metal_c;
    ter(int(SEEX / 2), SEEY - 4) = t_door_metal_c;
    ter(int(SEEX / 2), SEEY + 3) = t_door_metal_c;
    ter(SEEX + int(SEEX / 2), SEEY - 4) = t_door_metal_c;
    ter(SEEX + int(SEEX / 2), SEEY + 3) = t_door_metal_c;
    ter(SEEX - 4, SEEY + int(SEEY / 2)) = t_door_metal_c;
    ter(SEEX + 3, SEEY + int(SEEY / 2)) = t_door_metal_c;
    science_room(this, lw, tw, SEEX - 5, SEEY - 5, rng(1, 2));
    science_room(this, SEEX - 3, tw, SEEX + 2, SEEY - 5, 2);
    science_room(this, SEEX + 4, tw, SEEX * 2 - 1 - rw, SEEY - 5, rng(2, 3));
    science_room(this, lw, SEEY - 3, SEEX - 5, SEEY + 2, 1);
    science_room(this, SEEX + 4, SEEY - 3, SEEX * 2 - 1 - rw, SEEY + 2, 3);
    science_room(this, lw, SEEY + 4, SEEX - 5, SEEY * 2 - 1 - bw, rng(0, 1));
    science_room(this, SEEX - 3, SEEY + 4, SEEX + 2, SEEY * 2 - 1 - bw, 0);
    science_room(this, SEEX+4, SEEX+4, SEEX*2-1-rw, SEEY*2-1-bw, 3 * rng(0, 1));
    if (rw == 1) {
     ter(SEEX * 2 - 1, SEEY - 1) = t_door_metal_c;
     ter(SEEX * 2 - 1, SEEY    ) = t_door_metal_c;
    }
    if (bw == 1) {
     ter(SEEX - 1, SEEY * 2 - 1) = t_door_metal_c;
     ter(SEEX    , SEEY * 2 - 1) = t_door_metal_c;
    }
    if (terrain_type == ot_lab_stairs)
     ter(SEEX - 3 + 5 * rng(0, 1), SEEY - 3 + 5 * rng(0, 1)) = t_stairs_down;
    break;

   case 3:	// Big room
    for (int i = 0; i < SEEX * 2; i++) {
     for (int j = 0; j < SEEY * 2; j++) {
      if (i < lw || i >= SEEX * 2 - 1 - rw)
       ter(i, j) = t_concrete_v;
      else if (j < tw || j >= SEEY * 2 - 1 - bw)
       ter(i, j) = t_concrete_h;
      else
       ter(i, j) = t_rock_floor;
     }
    }
    science_room(this, lw, tw, SEEX * 2 - 1 - rw, SEEY * 2 - 1 - bw, rng(0, 3));
    if (t_above == ot_lab_stairs) {
     int sx, sy;
     do {
      sx = rng(lw, SEEX * 2 - 1 - rw);
      sy = rng(tw, SEEY * 2 - 1 - bw);
     } while (ter(sx, sy) != t_rock_floor);
     ter(sx, sy) = t_stairs_up;
    }
    if (rw == 1) {
     ter(SEEX * 2 - 1, SEEY - 1) = t_door_metal_c;
     ter(SEEX * 2 - 1, SEEY    ) = t_door_metal_c;
    }
    if (bw == 1) {
     ter(SEEX - 1, SEEY * 2 - 1) = t_door_metal_c;
     ter(SEEX    , SEEY * 2 - 1) = t_door_metal_c;
    }
    if (terrain_type == ot_lab_stairs) {
     int sx, sy;
     do {
      sx = rng(lw, SEEX * 2 - 1 - rw);
      sy = rng(tw, SEEY * 2 - 1 - bw);
     } while (ter(sx, sy) != t_rock_floor);
     ter(sx, sy) = t_stairs_down;
    }
    break;
   }
  }
// Ants will totally wreck up the place
  tw = 0;
  rw = 0;
  bw = 0;
  lw = 0;
  if (t_north >= ot_ants_ns && t_north <=ot_ants_nesw && connects_to(t_north,2))
   tw = SEEY;
  if (t_east  >= ot_ants_ns && t_east <= ot_ants_nesw && connects_to(t_east, 3))
   rw = SEEX;
  if (t_south >= ot_ants_ns && t_south <=ot_ants_nesw && connects_to(t_south,0))
   bw = SEEY + 1;
  if (t_west  >= ot_ants_ns && t_west <= ot_ants_nesw && connects_to(t_west, 1))
   lw = SEEX + 1;
  if (tw != 0 || rw != 0 || bw != 0 || lw != 0) {
   for (int i = 0; i < SEEX * 2; i++) {
    for (int j = 0; j < SEEY * 2; j++) {
     if ((i < SEEX*2 - lw && (!one_in(3) || (j > SEEY - 6 && j < SEEY + 5))) ||
         (i > rw &&          (!one_in(3) || (j > SEEY - 6 && j < SEEY + 5))) ||
         (j > tw &&          (!one_in(3) || (i > SEEX - 6 && i < SEEX + 5))) ||
         (j < SEEY*2 - bw && (!one_in(3) || (i > SEEX - 6 && i < SEEX + 5)))) {
      if (one_in(5))
       ter(i, j) = t_rubble;
      else
       ter(i, j) = t_rock_floor;
     }
    }
   }
  }

// Slimes pretty much wreck up the place, too, but only underground
  tw = (t_north == ot_slimepit ? SEEY     : 0);
  rw = (t_east  == ot_slimepit ? SEEX + 1 : 0);
  bw = (t_south == ot_slimepit ? SEEY + 1 : 0);
  lw = (t_west  == ot_slimepit ? SEEX     : 0);
  if (tw != 0 || rw != 0 || bw != 0 || lw != 0) {
   for (int i = 0; i < SEEX * 2; i++) {
    for (int j = 0; j < SEEY * 2; j++) {
     if (((j <= tw || i >= rw) && i >= j && (SEEX * 2 - 1 - i) <= j) ||
         ((j >= bw || i <= lw) && i <= j && (SEEY * 2 - 1 - j) <= i)   ) {
      if (one_in(5))
       ter(i, j) = t_rubble;
      else if (!one_in(5))
       ter(i, j) = t_slime;
     }
    }
   }
  }

 break;

 case ot_lab_finale:
  tw = (t_north >= ot_lab && t_north <= ot_lab_finale) ? 0 : 2;
  rw = (t_east  >= ot_lab && t_east  <= ot_lab_finale) ? 1 : 2;
  bw = (t_south >= ot_lab && t_south <= ot_lab_finale) ? 1 : 2;
  lw = (t_west  >= ot_lab && t_west  <= ot_lab_finale) ? 0 : 2;
// Start by setting up a large, empty room.
  for (int i = 0; i < SEEX * 2; i++) {
   for (int j = 0; j < SEEY * 2; j++) {
    if (i < lw || i > SEEX * 2 - 1 - rw)
     ter(i, j) = t_concrete_v;
    else if (j < tw || j > SEEY * 2 - 1 - bw)
     ter(i, j) = t_concrete_h;
    else
     ter(i, j) = t_floor;
   }
  }
  if (rw == 1) {
   ter(SEEX * 2 - 1, SEEY - 1) = t_door_metal_c;
   ter(SEEX * 2 - 1, SEEY    ) = t_door_metal_c;
  }
  if (bw == 1) {
   ter(SEEX - 1, SEEY * 2 - 1) = t_door_metal_c;
   ter(SEEX    , SEEY * 2 - 1) = t_door_metal_c;
  }

  switch (rng(1, 3)) {
  case 1:	// Weapons testing
   add_spawn(mon_secubot, 1,            6,            6);
   add_spawn(mon_secubot, 1, SEEX * 2 - 7,            6);
   add_spawn(mon_secubot, 1,            6, SEEY * 2 - 7);
   add_spawn(mon_secubot, 1, SEEX * 2 - 7, SEEY * 2 - 7);
   add_trap(SEEX - 2, SEEY - 2, tr_dissector);
   add_trap(SEEX + 1, SEEY - 2, tr_dissector);
   add_trap(SEEX - 2, SEEY + 1, tr_dissector);
   add_trap(SEEX + 1, SEEY + 1, tr_dissector);
   if (!one_in(3)) {
    rn = dice(4, 3);
    for (int i = 0; i < rn; i++) {
     add_item(SEEX - 1, SEEY - 1, (*itypes)[itm_laser_pack], 0);
     add_item(SEEX + 1, SEEY - 1, (*itypes)[itm_laser_pack], 0);
    }
    add_item(SEEX - 1, SEEY    , (*itypes)[itm_v29], 0);
    add_item(SEEX + 1, SEEY    , (*itypes)[itm_ftk93], 0);
   } else if (!one_in(3)) {
    rn = dice(3, 6);
    for (int i = 0; i < rn; i++) {
     add_item(SEEX - 1, SEEY - 1, (*itypes)[itm_mininuke], 0);
     add_item(SEEX    , SEEY - 1, (*itypes)[itm_mininuke], 0);
     add_item(SEEX - 1, SEEY    , (*itypes)[itm_mininuke], 0);
     add_item(SEEX    , SEEY    , (*itypes)[itm_mininuke], 0);
    }
   } else {
    ter(SEEX - 2, SEEY - 1) = t_rack;
    ter(SEEX - 1, SEEY - 1) = t_rack;
    ter(SEEX    , SEEY - 1) = t_rack;
    ter(SEEX + 1, SEEY - 1) = t_rack;
    ter(SEEX - 2, SEEY    ) = t_rack;
    ter(SEEX - 1, SEEY    ) = t_rack;
    ter(SEEX    , SEEY    ) = t_rack;
    ter(SEEX + 1, SEEY    ) = t_rack;
    place_items(mi_ammo, 96, SEEX - 2, SEEY - 1, SEEX + 1, SEEY - 1, false, 0);
    place_items(mi_allguns, 96, SEEX - 2, SEEY, SEEX + 1, SEEY, false, 0);
   }
   break;

  case 2: {	// Netherworld access
   if (!one_in(4)) {	// Trapped netherworld monsters
    tw = rng(SEEY + 3, SEEY + 5);
    bw = tw + 4;
    lw = rng(SEEX - 6, SEEX - 2);
    rw = lw + 6;
    for (int i = lw; i <= rw; i++) {
     for (int j = tw; j <= bw; j++) {
      if (j == tw || j == bw) {
       if ((i - lw) % 2 == 0)
        ter(i, j) = t_concrete_h;
       else
        ter(i, j) = t_reinforced_glass_h;
      } else if ((i - lw) % 2 == 0)
       ter(i, j) = t_concrete_v;
      else if (j == tw + 2)
       ter(i, j) = t_concrete_h;
      else {	// Empty space holds monsters!
       mon_id type = mon_id(rng(mon_flying_polyp, mon_gozu));
       add_spawn(type, 1, i, j);
      }
     }
    }
   }
   tmpcomp = add_computer(SEEX, 8, "Sub-prime contact console", 7);
   tmpcomp->add_option("Terminate Specimens", COMPACT_TERMINATE, 2);
   tmpcomp->add_option("Release Specimens", COMPACT_RELEASE, 3);
   tmpcomp->add_option("Toggle Portal", COMPACT_PORTAL, 8);
   tmpcomp->add_option("Activate Resonance Cascade", COMPACT_CASCADE, 10);
   tmpcomp->add_failure(COMPFAIL_MANHACKS);
   tmpcomp->add_failure(COMPFAIL_SECUBOTS);
   ter(SEEX - 2, 4) = t_radio_tower;
   ter(SEEX + 1, 4) = t_radio_tower;
   ter(SEEX - 2, 7) = t_radio_tower;
   ter(SEEX + 1, 7) = t_radio_tower;
   } break;

  case 3: // Bionics
   add_spawn(mon_secubot, 1,            6,            6);
   add_spawn(mon_secubot, 1, SEEX * 2 - 7,            6);
   add_spawn(mon_secubot, 1,            6, SEEY * 2 - 7);
   add_spawn(mon_secubot, 1, SEEX * 2 - 7, SEEY * 2 - 7);
   add_trap(SEEX - 2, SEEY - 2, tr_dissector);
   add_trap(SEEX + 1, SEEY - 2, tr_dissector);
   add_trap(SEEX - 2, SEEY + 1, tr_dissector);
   add_trap(SEEX + 1, SEEY + 1, tr_dissector);
   square(this, t_counter, SEEX - 1, SEEY - 1, SEEX, SEEY);
   place_items(mi_bionics, 75, SEEX - 1, SEEY - 1, SEEX, SEEY, false, 0);
   line(this, t_reinforced_glass_h, SEEX - 2, SEEY - 2, SEEX + 1, SEEY - 2);
   line(this, t_reinforced_glass_h, SEEX - 2, SEEY + 1, SEEX + 1, SEEY + 1);
   line(this, t_reinforced_glass_v, SEEX - 2, SEEY - 1, SEEX - 2, SEEY);
   line(this, t_reinforced_glass_v, SEEX + 1, SEEY - 1, SEEX + 1, SEEY);
   ter(SEEX - 3, SEEY - 3) = t_console;
   tmpcomp = add_computer(SEEX - 3, SEEY - 3, "Bionic access", 3);
   tmpcomp->add_option("Manifest", COMPACT_LIST_BIONICS, 0);
   tmpcomp->add_option("Open Chambers", COMPACT_RELEASE, 5);
   tmpcomp->add_failure(COMPFAIL_MANHACKS);
   tmpcomp->add_failure(COMPFAIL_SECUBOTS);
   break;
  }
  break;

 case ot_bunker:
  if (t_above == ot_null) {	// We're on ground level
   for (int i = 0; i < SEEX * 2; i++) {
    for (int j = 0; j < SEEY * 2; j++)
     ter(i, j) = grass_or_dirt();
   }
   line(this, t_wall_metal_h,  7,  7, 16,  7);
   line(this, t_wall_metal_h,  8,  8, 15,  8);
   line(this, t_wall_metal_h,  8, 15, 15, 15);
   line(this, t_wall_metal_h,  7, 16, 10, 16);
   line(this, t_wall_metal_h, 14, 16, 16, 16);
   line(this, t_wall_metal_v,  7,  8,  7, 15);
   line(this, t_wall_metal_v, 16,  8, 16, 15);
   line(this, t_wall_metal_v,  8,  9,  8, 14);
   line(this, t_wall_metal_v, 15,  9, 15, 14);
   square(this, t_floor, 9, 10, 14, 14);
   line(this, t_stairs_down,  11,  9, 12,  9);
   line(this, t_door_metal_locked, 11, 15, 12, 15);
   for (int i = 9; i <= 13; i += 2) {
    line(this, t_wall_metal_h,  9, i, 10, i);
    line(this, t_wall_metal_h, 13, i, 14, i);
    add_spawn(mon_zombie_soldier, 1, 9, i + 1);
    add_spawn(mon_zombie_soldier, 1, 14, i + 1);
   }
   ter(13, 16) = t_card_military;

  } else { // Below ground!

   square(this, t_rock,  0, 0, SEEX * 2 - 1, SEEY * 2 - 1);
   square(this, t_floor, 1, 1, SEEX * 2 - 2, SEEY * 2 - 2);
   line(this, t_wall_metal_h,  2,  8,  8,  8);
   line(this, t_wall_metal_h, 15,  8, 21,  8);
   line(this, t_wall_metal_h,  2, 15,  8, 15);
   line(this, t_wall_metal_h, 15, 15, 21, 15);
   for (int j = 2; j <= 16; j += 7) {
    ter( 9, j    ) = t_card_military;
    ter(14, j    ) = t_card_military;
    ter( 9, j + 1) = t_door_metal_locked;
    ter(14, j + 1) = t_door_metal_locked;
    line(this, t_reinforced_glass_v,  9, j + 2,  9, j + 4);
    line(this, t_reinforced_glass_v, 14, j + 2, 14, j + 4);
    line(this, t_wall_metal_v,  9, j + 5,  9, j + 6);
    line(this, t_wall_metal_v, 14, j + 5, 14, j + 6);

// Fill rooms with items!
    for (int i = 2; i <= 15; i += 13) {
     items_location goods;
     int size;
     switch (rng(1, 14)) {
      case  1:
      case  2: goods = mi_bots; size = 85; break;
      case  3:
      case  4: goods = mi_launchers; size = 83; break;
      case  5:
      case  6: goods = mi_mil_rifles; size = 87; break;
      case  7:
      case  8: goods = mi_grenades; size = 88; break;
      case  9:
      case 10: goods = mi_mil_armor; size = 85; break;
      case 11:
      case 12:
      case 13: goods = mi_mil_food; size = 90; break;
      case 14: goods = mi_bionics_mil; size = 78; break;
     }
     place_items(goods, size, i, j, i + 6, j + 5, false, 0);
    }
   }
   line(this, t_wall_metal_h, 1, 1, SEEX * 2 - 2, 1);
   line(this, t_wall_metal_h, 1, SEEY * 2 - 2, SEEX * 2 - 2, SEEY * 2 - 2);
   line(this, t_wall_metal_v, 1, 2, 1, SEEY * 2 - 3);
   line(this, t_wall_metal_v, SEEX * 2 - 2, 2, SEEX * 2 - 2, SEEY * 2 - 3);
   ter(SEEX - 1, 21) = t_stairs_up;
   ter(SEEX,     21) = t_stairs_up;
  }
  break;

 case ot_outpost: {
  for (int i = 0; i < SEEX * 2; i++) {
   for (int j = 0; j < SEEY * 2; j++)
    ter(i, j) = grass_or_dirt();
  }
  square(this, t_dirt, 3, 3, 20, 20);
  line(this, t_chainfence_h,  2,  2, 10,  2);
  line(this, t_chainfence_h, 13,  2, 21,  2);
  line(this, t_chaingate_l,      11,  2, 12,  2);
  line(this, t_chainfence_h,  2, 21, 10, 21);
  line(this, t_chainfence_h, 13, 21, 21, 21);
  line(this, t_chaingate_l,      11, 21, 12, 21);
  line(this, t_chainfence_v,  2,  3,  2, 10);
  line(this, t_chainfence_v, 21,  3, 21, 10);
  line(this, t_chaingate_l,       2, 11,  2, 12);
  line(this, t_chainfence_v,  2, 13,  2, 20);
  line(this, t_chainfence_v, 21, 13, 21, 20);
  line(this, t_chaingate_l,      21, 11, 21, 12);
// Place some random buildings

  bool okay = true;
  while (okay) {
   int buildx = rng(6, 17), buildy = rng(6, 17);
   int buildwidthmax  = (buildx <= 11 ? buildx - 3 : 20 - buildx),
       buildheightmax = (buildy <= 11 ? buildy - 3 : 20 - buildy);
   int buildwidth = rng(3, buildwidthmax), buildheight = rng(3, buildheightmax);
   if (ter(buildx, buildy) != t_dirt)
    okay = false;
   else {
    int bx1 = buildx - buildwidth, bx2 = buildx + buildwidth,
        by1 = buildy - buildheight, by2 = buildy + buildheight;
    square(this, t_floor, bx1, by1, bx2, by2);
    line(this, t_concrete_h, bx1, by1, bx2, by1);
    line(this, t_concrete_h, bx1, by2, bx2, by2);
    line(this, t_concrete_v, bx1, by1, bx1, by2);
    line(this, t_concrete_v, bx2, by1, bx2, by2);
    switch (rng(1, 3)) {  // What type of building?
    case 1: // Barracks
     for (int i = by1 + 1; i <= by2 - 1; i += 2) {
      line(this, t_bed, bx1 + 1, i, bx1 + 2, i);
      line(this, t_bed, bx2 - 2, i, bx2 - 1, i);
     }
     place_items(mi_bedroom, 84, bx1 + 1, by1 + 1, bx2 - 1, by2 - 1, false, 0);
     break;
    case 2: // Armory
     line(this, t_counter, bx1 + 1, by1 + 1, bx2 - 1, by1 + 1);
     line(this, t_counter, bx1 + 1, by2 - 1, bx2 - 1, by2 - 1);
     line(this, t_counter, bx1 + 1, by1 + 2, bx1 + 1, by2 - 2);
     line(this, t_counter, bx2 - 1, by1 + 2, bx2 - 1, by2 - 2);
     place_items(mi_mil_rifles, 40, bx1+1, by1+1, bx2-1, by1+1, false, 0);
     place_items(mi_launchers,  40, bx1+1, by2-1, bx2-1, by2-1, false, 0);
     place_items(mi_grenades,   40, bx1+1, by1+2, bx1+1, by2-2, false, 0);
     place_items(mi_mil_armor,  40, bx2-1, by1+2, bx2-1, by2-2, false, 0);
     break;
    case 3: // Supplies
     for (int i = by1 + 1; i <= by2 - 1; i += 3) {
      line(this, t_rack, bx1 + 2, i, bx2 - 2, i);
      place_items(mi_mil_food, 78, bx1 + 2, i, bx2 - 2, i, false, 0);
     }
     break;
    }
    std::vector<direction> doorsides;
    if (bx1 > 3)
     doorsides.push_back(WEST);
    if (bx2 < 20)
     doorsides.push_back(EAST);
    if (by1 > 3)
     doorsides.push_back(NORTH);
    if (by2 < 20)
     doorsides.push_back(SOUTH);
    int doorx, doory;
    switch (doorsides[rng(0, doorsides.size() - 1)]) {
     case WEST:
      doorx = bx1;
      doory = rng(by1 + 1, by2 - 1);
      break;
     case EAST:
      doorx = bx2;
      doory = rng(by1 + 1, by2 - 1);
      break;
     case NORTH:
      doorx = rng(bx1 + 1, bx2 - 1);
      doory = by1;
      break;
     case SOUTH:
      doorx = rng(bx1 + 1, bx2 - 1);
      doory = by2;
      break;
    }
    for (int i = doorx - 1; i <= doorx + 1; i++) {
     for (int j = doory - 1; j <= doory + 1; j++) {
      i_clear(i, j);
      if (ter(i, j) == t_bed || ter(i, j) == t_rack || ter(i, j) == t_counter)
       ter(i, j) = t_floor;
     }
    }
    ter(doorx, doory) = t_door_c;
   }
  }
// Seal up the entrances if there's walls there
  if (ter(11,  3) != t_dirt)
   ter(11,  2) = t_concrete_h;
  if (ter(12,  3) != t_dirt)
   ter(12,  2) = t_concrete_h;

  if (ter(11, 20) != t_dirt)
   ter(11,  2) = t_concrete_h;
  if (ter(12, 20) != t_dirt)
   ter(12,  2) = t_concrete_h;

  if (ter( 3, 11) != t_dirt)
   ter( 2, 11) = t_concrete_v;
  if (ter( 3, 12) != t_dirt)
   ter( 2, 12) = t_concrete_v;

  if (ter( 3, 11) != t_dirt)
   ter( 2, 11) = t_concrete_v;
  if (ter( 3, 12) != t_dirt)
   ter( 2, 12) = t_concrete_v;

// Place turrets by (possible) entrances
  add_spawn(mon_zombie_soldier, 1,  3, 11);
  add_spawn(mon_zombie_soldier, 1,  3, 12);
  add_spawn(mon_zombie_soldier, 1, 20, 11);
  add_spawn(mon_zombie_soldier, 1, 20, 12);
  add_spawn(mon_zombie_soldier, 1, 11,  3);
  add_spawn(mon_zombie_soldier, 1, 12,  3);
  add_spawn(mon_zombie_soldier, 1, 11, 20);
  add_spawn(mon_zombie_soldier, 1, 12, 20);

// Finally, scatter dead bodies / mil zombies
  for (int i = 0; i < 20; i++) {
   int rnx = rng(3, 20), rny = rng(3, 20);
   if (move_cost(rnx, rny) != 0) {
    if (one_in(5)) // Military zombie
     add_spawn(mon_zombie_soldier, 1, rnx, rny);
    else if (one_in(2)) {
     item body;
     body.make_corpse(g->itypes[itm_corpse], g->mtypes[mon_null], 0);
     add_item(rnx, rny, body);
     place_items(mi_launchers,  10, rnx, rny, rnx, rny, true, 0);
     place_items(mi_mil_rifles, 30, rnx, rny, rnx, rny, true, 0);
     place_items(mi_mil_armor,  70, rnx, rny, rnx, rny, true, 0);
     place_items(mi_mil_food,   40, rnx, rny, rnx, rny, true, 0);
     add_item(rnx, rny, (*itypes)[itm_id_military], 0);
    } else if (one_in(20))
     rough_circle(this, t_rubble, rnx, rny, rng(3, 6));
   }
  }
// Oh wait--let's also put radiation in any rubble
  for (int i = 0; i < SEEX * 2; i++) {
   for (int j = 0; j < SEEY * 2; j++) {
    radiation(i, j) += (one_in(5) ? rng(1, 2) : 0);
    if (ter(i, j) == t_rubble)
     radiation(i, j) += rng(1, 3);
   }
  }

 } break;

 case ot_silo:
  if (t_above == ot_null) {	// We're on ground level
   for (int i = 0; i < SEEX * 2; i++) {
    for (int j = 0; j < SEEY * 2; j++) {
     if (trig_dist(i, j, SEEX, SEEY) <= 6)
      ter(i, j) = t_metal_floor;
     else
      ter(i, j) = grass_or_dirt();
    }
   }
   switch (rng(1, 4)) {	// Placement of stairs
   case 1:
    lw = 3;
    mw = 5;
    tw = 3;
    break;
   case 2:
    lw = 3;
    mw = 5;
    tw = SEEY * 2 - 4;
    break;
   case 3:
    lw = SEEX * 2 - 7;
    mw = lw;
    tw = 3;
    break;
   case 4:
    lw = SEEX * 2 - 7;
    mw = lw;
    tw = SEEY * 2 - 4;
    break;
   }
   for (int i = lw; i <= lw + 2; i++) {
    ter(i, tw    ) = t_wall_metal_h;
    ter(i, tw + 2) = t_wall_metal_h;
   }
   ter(lw    , tw + 1) = t_wall_metal_v;
   ter(lw + 1, tw + 1) = t_stairs_down;
   ter(lw + 2, tw + 1) = t_wall_metal_v;
   ter(mw    , tw + 1) = t_door_metal_locked;
   ter(mw    , tw + 2) = t_card_military;

  } else {	// We are NOT above ground.
   for (int i = 0; i < SEEX * 2; i++) {
    for (int j = 0; j < SEEY * 2; j++) {
     if (trig_dist(i, j, SEEX, SEEY) > 7)
      ter(i, j) = t_rock;
     else if (trig_dist(i, j, SEEX, SEEY) > 5) {
      ter(i, j) = t_metal_floor;
      if (one_in(30))
       add_field(NULL, i, j, fd_nuke_gas, 2);	// NULL game; no messages
     } else if (trig_dist(i, j, SEEX, SEEY) == 5) {
      ter(i, j) = t_hole;
      add_trap(i, j, tr_ledge);
     } else
      ter(i, j) = t_missile;
    }
   }
   silo_rooms(this);
  }
  break;

 case ot_silo_finale: {
  for (int i = 0; i < SEEX * 2; i++) {
   for (int j = 0; j < SEEY * 2; j++) {
    if (i == 5) {
     if (j > 4 && j < SEEY)
      ter(i, j) = t_reinforced_glass_v;
     else if (j == SEEY * 2 - 4)
      ter(i, j) = t_door_metal_c;
     else
      ter(i, j) = t_rock;
    } else
     ter(i, j) = t_rock_floor;
   }
  }
  ter(0, 0) = t_stairs_up;
  tmpcomp = add_computer(4, 5, "Missile Controls", 8);
  tmpcomp->add_option("Launch Missile", COMPACT_MISS_LAUNCH, 10);
  tmpcomp->add_option("Disarm Missile", COMPACT_MISS_DISARM,  8);
  tmpcomp->add_failure(COMPFAIL_SECUBOTS);
  tmpcomp->add_failure(COMPFAIL_DAMAGE);
  } break;

 case ot_temple:
 case ot_temple_stairs:
  if (t_above == ot_null) { // Ground floor
// TODO: More varieties?
   square(this, t_dirt, 0, 0, 23, 23);
   square(this, t_grate, SEEX - 1, SEEY - 1, SEEX, SEEX);
   ter(SEEX + 1, SEEY + 1) = t_pedestal_temple;
  } else { // Underground!  Shit's about to get interesting!
// Start with all rock floor
   square(this, t_rock_floor, 0, 0, SEEX * 2 - 1, SEEY * 2 - 1);
// We always start at the south and go north.
// We use (g->levx / 2 + g->levz) % 5 to guarantee that rooms don't repeat.
   switch (1 + int(g->levy / 2 + g->levz) % 4) {// TODO: More varieties!

    case 1: // Flame bursts
     square(this, t_rock, 0, 0, SEEX - 1, SEEY * 2 - 1);
     square(this, t_rock, SEEX + 2, 0, SEEX * 2 - 1, SEEY * 2 - 1);
     for (int i = 2; i < SEEY * 2 - 4; i++) {
      add_field(g, SEEX    , i, fd_fire_vent, rng(1, 3));
      add_field(g, SEEX + 1, i, fd_fire_vent, rng(1, 3));
     }
     break;

    case 2: // Spreading water
     square(this, t_water_dp, 4, 4, 5, 5);
     add_spawn(mon_sewer_snake, 1, 4, 4);

     square(this, t_water_dp, SEEX * 2 - 5, 4, SEEX * 2 - 4, 6);
     add_spawn(mon_sewer_snake, 1, SEEX * 2 - 5, 4);

     square(this, t_water_dp, 4, SEEY * 2 - 5, 6, SEEY * 2 - 4);

     square(this, t_water_dp, SEEX * 2 - 5, SEEY * 2 - 5, SEEX * 2 - 4,
                              SEEY * 2 - 4);

     square(this, t_rock, 0, SEEY * 2 - 2, SEEX - 1, SEEY * 2 - 1);
     square(this, t_rock, SEEX + 2, SEEY * 2 - 2, SEEX * 2 - 1, SEEY * 2 - 1);
     line(this, t_grate, SEEX, 1, SEEX + 1, 1); // To drain the water
     add_trap(SEEX, SEEY * 2 - 2, tr_temple_flood);
     add_trap(SEEX + 1, SEEY * 2 - 2, tr_temple_flood);
     for (int y = 2; y < SEEY * 2 - 2; y++) {
      for (int x = 2; x < SEEX * 2 - 2; x++) {
       if (ter(x, y) == t_rock_floor && one_in(4))
        add_trap(x, y, tr_temple_flood);
      }
     }
     break;

    case 3: { // Flipping walls puzzle
     line(this, t_rock, 0, 0, SEEX - 1, 0);
     line(this, t_rock, SEEX + 2, 0, SEEX * 2 - 1, 0);
     line(this, t_rock, SEEX - 1, 1, SEEX - 1, 6);
     line(this, t_bars, SEEX + 2, 1, SEEX + 2, 6);
     ter(14, 1) = t_switch_rg;
     ter(15, 1) = t_switch_gb;
     ter(16, 1) = t_switch_rb;
     ter(17, 1) = t_switch_even;
// Start with clear floors--then work backwards to the starting state
     line(this, t_floor_red,   SEEX, 1, SEEX + 1, 1);
     line(this, t_floor_green, SEEX, 2, SEEX + 1, 2);
     line(this, t_floor_blue,  SEEX, 3, SEEX + 1, 3);
     line(this, t_floor_red,   SEEX, 4, SEEX + 1, 4);
     line(this, t_floor_green, SEEX, 5, SEEX + 1, 5);
     line(this, t_floor_blue,  SEEX, 6, SEEX + 1, 6);
// Now, randomly choose actions
// Set up an actions vector so that there's not undue repetion
     std::vector<int> actions;
     actions.push_back(1);
     actions.push_back(2);
     actions.push_back(3);
     actions.push_back(4);
     actions.push_back(rng(1, 3));
     while (!actions.empty()) {
      int index = rng(0, actions.size() - 1);
      int action = actions[index];
      actions.erase(actions.begin() + index);
      for (int y = 1; y < 7; y++) {
       for (int x = SEEX; x <= SEEX + 1; x++) {
        switch (action) {
         case 1: // Toggle RG
          if (ter(x, y) == t_floor_red)
           ter(x, y) = t_rock_red;
          else if (ter(x, y) == t_rock_red)
           ter(x, y) = t_floor_red;
          else if (ter(x, y) == t_floor_green)
           ter(x, y) = t_rock_green;
          else if (ter(x, y) == t_rock_green)
           ter(x, y) = t_floor_green;
          break;
         case 2: // Toggle GB
          if (ter(x, y) == t_floor_blue)
           ter(x, y) = t_rock_blue;
          else if (ter(x, y) == t_rock_blue)
           ter(x, y) = t_floor_blue;
          else if (ter(x, y) == t_floor_green)
           ter(x, y) = t_rock_green;
          else if (ter(x, y) == t_rock_green)
           ter(x, y) = t_floor_green;
          break;
         case 3: // Toggle RB
          if (ter(x, y) == t_floor_blue)
           ter(x, y) = t_rock_blue;
          else if (ter(x, y) == t_rock_blue)
           ter(x, y) = t_floor_blue;
          else if (ter(x, y) == t_floor_red)
           ter(x, y) = t_rock_red;
          else if (ter(x, y) == t_rock_red)
           ter(x, y) = t_floor_red;
          break;
         case 4: // Toggle Even
          if (y % 2 == 0) {
           if (ter(x, y) == t_floor_blue)
            ter(x, y) = t_rock_blue;
           else if (ter(x, y) == t_rock_blue)
            ter(x, y) = t_floor_blue;
           else if (ter(x, y) == t_floor_red)
            ter(x, y) = t_rock_red;
           else if (ter(x, y) == t_rock_red)
            ter(x, y) = t_floor_red;
           else if (ter(x, y) == t_floor_green)
            ter(x, y) = t_rock_green;
           else if (ter(x, y) == t_rock_green)
            ter(x, y) = t_floor_green;
          }
          break;
        }
       }
      }
     }
    } break;

    case 4: { // Toggling walls maze
     square(this, t_rock,        0,            0, SEEX     - 1,            1);
     square(this, t_rock,        0, SEEY * 2 - 2, SEEX     - 1, SEEY * 2 - 1);
     square(this, t_rock,        0,            2, SEEX     - 4, SEEY * 2 - 3);
     square(this, t_rock, SEEX + 2,            0, SEEX * 2 - 1,            1);
     square(this, t_rock, SEEX + 2, SEEY * 2 - 2, SEEX * 2 - 1, SEEY * 2 - 1);
     square(this, t_rock, SEEX + 5,            2, SEEX * 2 - 1, SEEY * 2 - 3);
     int x = rng(SEEX - 1, SEEX + 2), y = 2;
     std::vector<point> path; // Path, from end to start
     while (x < SEEX - 1 || x > SEEX + 2 || y < SEEY * 2 - 2) {
      path.push_back( point(x, y) );
      ter(x, y) = ter_id( rng(t_floor_red, t_floor_blue) );
      if (y == SEEY * 2 - 2) {
       if (x < SEEX - 1)
        x++;
       else if (x > SEEX + 2)
        x--;
      } else {
       std::vector<point> next;
       for (int nx = x - 1; nx <= x + 1; nx++ ) {
        for (int ny = y; ny <= y + 1; ny++) {
         if (ter(nx, ny) == t_rock_floor)
          next.push_back( point(nx, ny) );
        }
       }
       int index = rng(0, next.size() - 1);
       x = next[index].x;
       y = next[index].y;
      }
     }
// Now go backwards through path (start to finish), toggling any tiles that need
     bool toggle_red = false, toggle_green = false, toggle_blue = false;
     for (int i = path.size() - 1; i >= 0; i--) {
      if (ter(path[i].x, path[i].y) == t_floor_red) {
       toggle_green = !toggle_green;
       if (toggle_red)
        ter(path[i].x, path[i].y) = t_rock_red;
      } else if (ter(path[i].x, path[i].y) == t_floor_green) {
       toggle_blue = !toggle_blue;
       if (toggle_green)
        ter(path[i].x, path[i].y) = t_rock_green;
      } else if (ter(path[i].x, path[i].y) == t_floor_blue) {
       toggle_red = !toggle_red;
       if (toggle_blue)
        ter(path[i].x, path[i].y) = t_rock_blue;
      }
     }
// Finally, fill in the rest with random tiles, and place toggle traps
     for (int i = SEEX - 3; i <= SEEX + 4; i++) {
      for (int j = 2; j <= SEEY * 2 - 2; j++) {
       add_trap(i, j, tr_temple_toggle);
       if (ter(i, j) == t_rock_floor)
        ter(i, j) = ter_id( rng(t_rock_red, t_floor_blue) );
      }
     }
    } break;
   } // Done with room type switch
// Stairs down if we need them
   if (terrain_type == ot_temple_stairs)
    line(this, t_stairs_down, SEEX, 0, SEEX + 1, 0);
// Stairs at the south if t_above has stairs down.
   if (t_above == ot_temple_stairs)
    line(this, t_stairs_up, SEEX, SEEY * 2 - 1, SEEX + 1, SEEY * 2 - 1);

  } // Done with underground-only stuff
  break;

 case ot_temple_finale:
  square(this, t_rock, 0, 0, SEEX * 2 - 1, SEEX * 2 - 1);
  square(this, t_rock_floor, SEEX - 1, 1, SEEX + 2, 4);
  square(this, t_rock_floor, SEEX, 5, SEEX + 1, SEEY * 2 - 1);
  line(this, t_stairs_up, SEEX, SEEY * 2 - 1, SEEX + 1, SEEY * 2 - 1);
  add_item(rng(SEEX, SEEX + 1), rng(2, 3), g->new_artifact(), 0);
  add_item(rng(SEEX, SEEX + 1), rng(2, 3), g->new_artifact(), 0);
  return;

 case ot_sewage_treatment:
  square(this, t_floor, 0,  0, 23, 23); // Set all to floor
  line(this, t_wall_h,  0,  0, 23,  0); // Top wall
  line(this, t_window,  1,  0,  6,  0); // Its windows
  line(this, t_wall_h,  0, 23, 23, 23); // Bottom wall
  line(this, t_wall_h,  1,  5,  6,  5); // Interior wall (front office)
  line(this, t_wall_h,  1, 14,  6, 14); // Interior wall (equipment)
  line(this, t_wall_h,  1, 20,  7, 20); // Interior wall (stairs)
  line(this, t_wall_h, 14, 15, 22, 15); // Interior wall (tank)
  line(this, t_wall_v,  0,  1,  0, 22); // Left wall
  line(this, t_wall_v, 23,  1, 23, 22); // Right wall
  line(this, t_wall_v,  7,  1,  7,  5); // Interior wall (front office)
  line(this, t_wall_v,  7, 14,  7, 19); // Interior wall (stairs)
  line(this, t_wall_v,  4, 15,  4, 19); // Interior wall (mid-stairs)
  line(this, t_wall_v, 14, 15, 14, 20); // Interior wall (tank)
  line(this, t_wall_glass_v,  7,  6,  7, 13); // Interior glass (equipment)
  line(this, t_wall_glass_h,  8, 20, 13, 20); // Interior glass (flow)
  line(this, t_counter,  1,  3,  3,  3); // Desk (front office);
  line(this, t_counter,  1,  6,  1, 13); // Counter (equipment);
// Central tanks:
  square(this, t_sewage, 10,  3, 13,  6);
  square(this, t_sewage, 17,  3, 20,  6);
  square(this, t_sewage, 10, 10, 13, 13);
  square(this, t_sewage, 17, 10, 20, 13);
// Drainage tank
  square(this, t_sewage, 16, 16, 21, 18);
  square(this, t_grate,  18, 16, 19, 17);
  line(this, t_sewage, 17, 19, 20, 19);
  line(this, t_sewage, 18, 20, 19, 20);
  line(this, t_sewage,  2, 21, 19, 21);
  line(this, t_sewage,  2, 22, 19, 22);
// Pipes and pumps
  line(this, t_sewage_pipe,  1, 15,  1, 19);
  line(this, t_sewage_pump,  1, 21,  1, 22);
// Stairs down
  ter(2, 15) = t_stairs_down;
// Now place doors
  ter(rng(2, 5), 0) = t_door_c;
  ter(rng(3, 5), 5) = t_door_c;
  ter(5, 14) = t_door_c;
  ter(7, rng(15, 17)) = t_door_c;
  ter(14, rng(17, 19)) = t_door_c;
  if (one_in(3)) // back door
   ter(23, rng(19, 22)) = t_door_locked;
  ter(4, 19) = t_door_metal_locked;
  ter(2, 19) = t_console;
  ter(6, 19) = t_console;
// Computers to unlock stair room, and items
  tmpcomp = add_computer(2, 19, "EnviroCom OS v2.03", 1);
  tmpcomp->add_option("Unlock stairs", COMPACT_OPEN, 0);
  tmpcomp->add_failure(COMPFAIL_SHUTDOWN);

  tmpcomp = add_computer(6, 19, "EnviroCom OS v2.03", 1);
  tmpcomp->add_option("Unlock stairs", COMPACT_OPEN, 0);
  tmpcomp->add_failure(COMPFAIL_SHUTDOWN);
  place_items(mi_sewage_plant, 80, 1, 6, 1, 13, false, 0);

  break;

 case ot_sewage_treatment_hub: // Stairs up, center of 3x3 of treatment_below
  square(this, t_rock_floor, 0,  0, 23, 23);
// Top & left walls; right & bottom are handled by adjacent terrain
  line(this, t_wall_h,  0,  0, 23,  0);
  line(this, t_wall_v,  0,  1,  0, 23);
// Top-left room
  line(this, t_wall_v,  8,  1,  8,  8);
  line(this, t_wall_h,  1,  9,  9,  9);
  line(this, t_wall_glass_h, rng(1, 3), 9, rng(4, 7), 9);
  ter(2, 15) = t_stairs_up;
  ter(8, 8) = t_door_c;
  ter(3, 0) = t_door_c;

// Bottom-left room - stairs and equipment
  line(this, t_wall_h,  1, 14,  8, 14);
  line(this, t_wall_glass_h, rng(1, 3), 14, rng(5, 8), 14);
  line(this, t_wall_v,  9, 14,  9, 23);
  line(this, t_wall_glass_v, 9, 16, 9, 19);
  square(this, t_counter, 5, 16, 6, 20);
  place_items(mi_sewage_plant, 80, 5, 16, 6, 20, false, 0);
  ter(0, 20) = t_door_c;
  ter(9, 20) = t_door_c;

// Bottom-right room
  line(this, t_wall_v, 14, 19, 14, 23);
  line(this, t_wall_h, 14, 18, 19, 18);
  line(this, t_wall_h, 21, 14, 23, 14);
  ter(14, 18) = t_wall_h;
  ter(14, 20) = t_door_c;
  ter(15, 18) = t_door_c;
  line(this, t_wall_v, 20, 15, 20, 18);

// Tanks and their content
  for (int i = 9; i <= 16; i += 7) {
   for (int j = 2; j <= 9; j += 7) {
    square(this, t_rock, i, j, i + 5, j + 5);
    square(this, t_sewage, i + 1, j + 1, i + 4, j + 4);
   }
  }
  square(this, t_rock, 16, 15, 19, 17); // Wall around sewage from above
  square(this, t_rock, 10, 15, 14, 17); // Extra walls for southward flow
// Flow in from north, east, and west always connects to the corresponding tank
  square(this, t_sewage, 10,  0, 13,  2); // North -> NE tank
  square(this, t_sewage, 21, 10, 23, 13); // East  -> SE tank
  square(this, t_sewage,  0, 10,  9, 13); // West  -> SW tank
// Flow from south may go to SW tank or SE tank
  square(this, t_sewage, 10, 16, 13, 23);
  if (one_in(2)) { // To SW tank
   square(this, t_sewage, 10, 14, 13, 17);
// Then, flow from above may be either to flow from south, to SE tank, or both
   switch (rng(1, 5)) {
   case 1:
   case 2: // To flow from south
    square(this, t_sewage, 14, 16, 19, 17);
    line(this, t_bridge, 15, 16, 15, 17);
    if (!one_in(4))
     line(this, t_wall_glass_h, 16, 18, 19, 18); // Viewing window
    break;
   case 3:
   case 4: // To SE tank
    square(this, t_sewage, 18, 14, 19, 17);
    if (!one_in(4))
     line(this, t_wall_glass_v, 20, 15, 20, 17); // Viewing window
    break;
   case 5: // Both!
    square(this, t_sewage, 14, 16, 19, 17);
    square(this, t_sewage, 18, 14, 19, 17);
   line(this, t_bridge, 15, 16, 15, 17);
    if (!one_in(4))
     line(this, t_wall_glass_h, 16, 18, 19, 18); // Viewing window
    if (!one_in(4))
     line(this, t_wall_glass_v, 20, 15, 20, 17); // Viewing window
    break;
   }
  } else { // To SE tank, via flow from above
   square(this, t_sewage, 14, 16, 19, 17);
   square(this, t_sewage, 18, 14, 19, 17);
   line(this, t_bridge, 15, 16, 15, 17);
   if (!one_in(4))
    line(this, t_wall_glass_h, 16, 18, 19, 18); // Viewing window
   if (!one_in(4))
    line(this, t_wall_glass_v, 20, 15, 20, 17); // Viewing window
  }

// Next, determine how the tanks interconnect.
  rn = rng(1, 4); // Which of the 4 possible connections is missing?
  if (rn != 1) {
   line(this, t_sewage, 14,  4, 14,  5);
   line(this, t_bridge, 15,  4, 15,  5);
   line(this, t_sewage, 16,  4, 16,  5);
  }
  if (rn != 2) {
   line(this, t_sewage, 18,  7, 19,  7);
   line(this, t_bridge, 18,  8, 19,  8);
   line(this, t_sewage, 18,  9, 19,  9);
  }
  if (rn != 3) {
   line(this, t_sewage, 14, 11, 14, 12);
   line(this, t_bridge, 15, 11, 15, 12);
   line(this, t_sewage, 16, 11, 16, 12);
  }
  if (rn != 4) {
   line(this, t_sewage, 11,  7, 12,  7);
   line(this, t_bridge, 11,  8, 12,  8);
   line(this, t_sewage, 11,  9, 12,  9);
  }
// Bridge connecting bottom two rooms
  line(this, t_bridge, 10, 20, 13, 20);
// Possibility of extra equipment shelves
  if (!one_in(3)) {
   line(this, t_rack, 23, 1, 23, 4);
   place_items(mi_sewage_plant, 60, 23, 1, 23, 4, false, 0);
  }


// Finally, choose what the top-left and bottom-right rooms do.
  if (one_in(2)) { // Upper left is sampling, lower right valuable finds
// Upper left...
   line(this, t_wall_h, 1, 3, 2, 3);
   line(this, t_wall_h, 1, 5, 2, 5);
   line(this, t_wall_h, 1, 7, 2, 7);
   ter(1, 4) = t_sewage_pump;
   ter(2, 4) = t_counter;
   ter(1, 6) = t_sewage_pump;
   ter(2, 6) = t_counter;
   ter(1, 2) = t_console;
   tmpcomp = add_computer(1, 2, "EnviroCom OS v2.03", 0);
   tmpcomp->add_option("Download Sewer Maps", COMPACT_MAP_SEWER, 0);
   tmpcomp->add_option("Divert sample", COMPACT_SAMPLE, 3);
   tmpcomp->add_failure(COMPFAIL_PUMP_EXPLODE);
   tmpcomp->add_failure(COMPFAIL_PUMP_LEAK);
// Lower right...
   line(this, t_counter, 15, 23, 22, 23);
   place_items(mi_sewer, 65, 15, 23, 22, 23, false, 0);
   line(this, t_counter, 23, 15, 23, 19);
   place_items(mi_sewer, 65, 23, 15, 23, 19, false, 0);
  } else { // Upper left is valuable finds, lower right is sampling
// Upper left...
   line(this, t_counter,     1, 1, 1, 7);
   place_items(mi_sewer, 65, 1, 1, 1, 7, false, 0);
   line(this, t_counter,     7, 1, 7, 7);
   place_items(mi_sewer, 65, 7, 1, 7, 7, false, 0);
// Lower right...
   line(this, t_wall_v, 17, 22, 17, 23);
   line(this, t_wall_v, 19, 22, 19, 23);
   line(this, t_wall_v, 21, 22, 21, 23);
   ter(18, 23) = t_sewage_pump;
   ter(18, 22) = t_counter;
   ter(20, 23) = t_sewage_pump;
   ter(20, 22) = t_counter;
   ter(16, 23) = t_console;
   tmpcomp = add_computer(16, 23, "EnviroCom OS v2.03", 0);
   tmpcomp->add_option("Download Sewer Maps", COMPACT_MAP_SEWER, 0);
   tmpcomp->add_option("Divert sample", COMPACT_SAMPLE, 3);
   tmpcomp->add_failure(COMPFAIL_PUMP_EXPLODE);
   tmpcomp->add_failure(COMPFAIL_PUMP_LEAK);
  }
  break;

 case ot_sewage_treatment_under:
  square(this, t_floor, 0,  0, 23, 23);

  if (t_north == ot_sewage_treatment_under || t_north == ot_sewage_treatment_hub ||
      (t_north >= ot_sewer_ns && t_north <= ot_sewer_nesw &&
       connects_to(t_north, 2))) {
   if (t_north == ot_sewage_treatment_under ||
       t_north == ot_sewage_treatment_hub) {
    line(this, t_wall_h,  0,  0, 23,  0);
    ter(3, 0) = t_door_c;
   }
   n_fac = 1;
   square(this, t_sewage, 10, 0, 13, 13);
  }

  if (t_east == ot_sewage_treatment_under ||
      t_east == ot_sewage_treatment_hub ||
      (t_east >= ot_sewer_ns && t_east <= ot_sewer_nesw &&
       connects_to(t_east, 3))) {
   e_fac = 1;
   square(this, t_sewage, 10, 10, 23, 13);
  }

  if (t_south == ot_sewage_treatment_under ||
      t_south == ot_sewage_treatment_hub ||
      (t_south >= ot_sewer_ns && t_south <= ot_sewer_nesw &&
       connects_to(t_south, 0))) {
   s_fac = 1;
   square(this, t_sewage, 10, 10, 13, 23);
  }

  if (t_west == ot_sewage_treatment_under ||
      t_west == ot_sewage_treatment_hub ||
      (t_west >= ot_sewer_ns && t_west <= ot_sewer_nesw &&
       connects_to(t_west, 1))) {
   if (t_west == ot_sewage_treatment_under ||
       t_west == ot_sewage_treatment_hub) {
    line(this, t_wall_v,  0,  1,  0, 23);
    ter(0, 20) = t_door_c;
   }
   w_fac = 1;
   square(this, t_sewage,  0, 10, 13, 13);
  }
  break;

 case ot_mine_entrance: {
  for (int i = 0; i < SEEX * 2; i++) {
   for (int j = 0; j < SEEY * 2; j++)
    ter(i, j) = grass_or_dirt();
  }
  int tries = 0;
  bool build_shaft = true;
  do {
   int x1 = rng(1, SEEX * 2 - 10), y1 = rng(1, SEEY * 2 - 10);
   int x2 = x1 + rng(4, 9),        y2 = y1 + rng(4, 9);
   if (build_shaft) {
    build_mine_room(this, room_mine_shaft, x1, y1, x2, y2);
    build_shaft = false;
   } else {
    bool okay = true;
    for (int x = x1; x <= x2 && okay; x++) {
     for (int y = y1; y <= y2 && okay; y++) {
      if (ter(x, y) != t_grass && ter(x, y) != t_dirt)
       okay = false;
     }
    }
    if (okay) {
     room_type type = room_type( rng(room_mine_office, room_mine_housing) );
     build_mine_room(this, type, x1, y1, x2, y2);
     tries = 0;
    } else
     tries++;
   }
  } while (tries < 5);
  int ladderx = rng(0, SEEX * 2 - 1), laddery = rng(0, SEEY * 2 - 1);
  while (ter(ladderx, laddery) != t_dirt && ter(ladderx, laddery) != t_grass) {
   ladderx = rng(0, SEEX * 2 - 1);
   laddery = rng(0, SEEY * 2 - 1);
  }
  ter(ladderx, laddery) = t_manhole_cover;

 } break;

 case ot_mine_shaft: // Not intended to actually be inhabited!
  square(this, t_rock, 0, 0, 23, 23);
  square(this, t_hole, SEEX - 3, SEEY - 3, SEEX + 2, SEEY + 2);
  line(this, t_grate, SEEX - 3, SEEY - 4, SEEX + 2, SEEY - 4);
  ter(SEEX - 3, SEEY - 5) = t_ladder_up;
  ter(SEEX + 2, SEEY - 5) = t_ladder_down;
  rotate(rng(0, 3));
  break;

 case ot_mine:
 case ot_mine_down:
  if (t_north >= ot_mine && t_north <= ot_mine_finale)
   n_fac = (one_in(10) ? 0 : -2);
  else
   n_fac = 4;
  if (t_east >= ot_mine  && t_east <= ot_mine_finale)
   e_fac = (one_in(10) ? 0 : -2);
  else
   e_fac = 4;
  if (t_south >= ot_mine && t_south <= ot_mine_finale)
   s_fac = (one_in(10) ? 0 : -2);
  else
   s_fac = 4;
  if (t_west >= ot_mine  && t_west <= ot_mine_finale)
   w_fac = (one_in(10) ? 0 : -2);
  else
   w_fac = 4;

  for (int i = 0; i < SEEX * 2; i++) {
   for (int j = 0; j < SEEY * 2; j++) {
    if (i >= w_fac + rng(0, 2) && i <= SEEX * 2 - 1 - e_fac - rng(0, 2) &&
        j >= n_fac + rng(0, 2) && j <= SEEY * 2 - 1 - s_fac - rng(0, 2) &&
        i + j >= 4 && (SEEX * 2 - i) + (SEEY * 2 - j) >= 6  )
     ter(i, j) = t_rock_floor;
    else
     ter(i, j) = t_rock;
   }
  }

  if (t_above == ot_mine_shaft) { // We need the entrance room
   square(this, t_floor, 10, 10, 15, 15);
   line(this, t_wall_h,  9,  9, 16,  9);
   line(this, t_wall_h,  9, 16, 16, 16);
   line(this, t_wall_v,  9, 10,  9, 15);
   line(this, t_wall_v, 16, 10, 16, 15);
   line(this, t_wall_h, 10, 11, 12, 11);
   ter(10, 10) = t_elevator_control;
   ter(11, 10) = t_elevator;
   ter(10, 12) = t_ladder_up;
   line(this, t_counter, 10, 15, 15, 15);
   place_items(mi_mine_equipment, 86, 10, 15, 15, 15, false, 0);
   if (one_in(2))
    ter(9, 12) = t_door_c;
   else
    ter(16, 12) = t_door_c;

  } else { // Not an entrance; maybe some hazards!
   switch( rng(0, 6) ) {
    case 0: break; // Nothing!  Lucky!

    case 1: { // Toxic gas
     int cx = rng(9, 14), cy = rng(9, 14);
     ter(cx, cy) = t_rock;
     add_field(g, cx, cy, fd_gas_vent, 1);
    } break;

    case 2: { // Lava
     int x1 = rng(6, SEEX),                y1 = rng(6, SEEY),
         x2 = rng(SEEX + 1, SEEX * 2 - 7), y2 = rng(SEEY + 1, SEEY * 2 - 7);
     int num = rng(2, 4);
     for (int i = 0; i < num; i++) {
      int lx1 = x1 + rng(-1, 1), lx2 = x2 + rng(-1, 1),
          ly1 = y1 + rng(-1, 1), ly2 = y2 + rng(-1, 1);
      line(this, t_lava, lx1, ly1, lx2, ly2);
     }
    } break;

    case 3: { // Wrecked equipment
     int x = rng(9, 14), y = rng(9, 14);
     for (int i = x - 3; i < x + 3; i++) {
      for (int j = y - 3; j < y + 3; j++) {
       if (!one_in(4))
        ter(i, j) = t_wreckage;
      }
     }
     place_items(mi_wreckage, 70, x - 3, y - 3, x + 2, y + 2, false, 0);
    } break;

    case 4: { // Dead miners
     int num_bodies = rng(4, 8);
     for (int i = 0; i < num_bodies; i++) {
      int tries = 0;
      point body;
      do {
       body = point(-1, -1);
       int x = rng(0, SEEX * 2 - 1), y = rng(0, SEEY * 2 - 1);
       if (move_cost(x, y) == 2)
        body = point(x, y);
       else
        tries++;
      } while (body.x == -1 && tries < 10);
      if (tries < 10) {
       item miner;
       miner.make_corpse(g->itypes[itm_corpse], g->mtypes[mon_null], 0);
       add_item(body.x, body.y, miner);
       place_items(mi_mine_equipment, 60, body.x, body.y, body.x, body.y,
                   false, 0);
      }
     }
    } break;

    case 5: { // Dark worm!
     int num_worms = rng(1, 5);
     for (int i = 0; i < num_worms; i++) {
      std::vector<direction> sides;
      if (n_fac == 6)
       sides.push_back(NORTH);
      if (e_fac == 6)
       sides.push_back(EAST);
      if (s_fac == 6)
       sides.push_back(SOUTH);
      if (w_fac == 6)
       sides.push_back(WEST);
      if (sides.empty()) {
       add_spawn(mon_dark_wyrm, 1, SEEX, SEEY);
       i = num_worms;
      } else {
       direction side = sides[rng(0, sides.size() - 1)];
       point p;
       switch (side) {
        case NORTH: p = point(rng(1, SEEX * 2 - 2), rng(1, 5)           );break;
        case EAST:  p = point(SEEX * 2 - rng(2, 6), rng(1, SEEY * 2 - 2));break;
        case SOUTH: p = point(rng(1, SEEX * 2 - 2), SEEY * 2 - rng(2, 6));break;
        case WEST:  p = point(rng(1, 5)           , rng(1, SEEY * 2 - 2));break;
       }
       ter(p.x, p.y) = t_rock_floor;
       add_spawn(mon_dark_wyrm, 1, p.x, p.y);
      }
     }
    } break;

    case 6: { // Spiral
     int orx = rng(SEEX - 4, SEEX), ory = rng(SEEY - 4, SEEY);
     line(this, t_rock, orx    , ory    , orx + 5, ory    );
     line(this, t_rock, orx + 5, ory    , orx + 5, ory + 5);
     line(this, t_rock, orx + 1, ory + 5, orx + 5, ory + 5);
     line(this, t_rock, orx + 1, ory + 2, orx + 1, ory + 4);
     line(this, t_rock, orx + 1, ory + 2, orx + 3, ory + 2);
     ter(orx + 3, ory + 3) = t_rock;
     item miner;
     miner.make_corpse(g->itypes[itm_corpse], g->mtypes[mon_null], 0);
     add_item(orx + 2, ory + 3, miner);
     place_items(mi_mine_equipment, 60, orx + 2, ory + 3, orx + 2, ory + 3,
                 false, 0);
    } break;
   }
  }

  if (terrain_type == ot_mine_down) { // Don't forget to build a slope down!
   std::vector<direction> open;
   if (n_fac == 4)
    open.push_back(NORTH);
   if (e_fac == 4)
    open.push_back(EAST);
   if (s_fac == 4)
    open.push_back(SOUTH);
   if (w_fac == 4)
    open.push_back(WEST);

   if (open.empty()) { // We'll have to build it in the center
    int tries = 0;
    point p;
    bool okay = true;
    do {
     p.x = rng(SEEX - 6, SEEX + 1);
     p.y = rng(SEEY - 6, SEEY + 1);
     okay = true;
     for (int i = p.x; i <= p.x + 5 && okay; i++) {
      for (int j = p.y; j <= p.y + 5 && okay; j++) {
       if (ter(i, j) != t_rock_floor)
        okay = false;
      }
     }
     if (!okay)
      tries++;
    } while (!okay && tries < 10);
    if (tries == 10) // Clear the area around the slope down
     square(this, t_rock_floor, p.x, p.y, p.x + 5, p.y + 5);
    square(this, t_slope_down, p.x + 1, p.y + 1, p.x + 2, p.y + 2);

   } else { // We can build against a wall
    direction side = open[rng(0, open.size() - 1)];
    switch (side) {
     case NORTH:
      square(this, t_rock_floor, SEEX - 3, 6, SEEX + 2, SEEY);
      line(this, t_slope_down, SEEX - 2, 6, SEEX + 1, 6);
      break;
     case EAST:
      square(this, t_rock_floor, SEEX + 1, SEEY - 3, SEEX * 2 - 7, SEEY + 2);
      line(this, t_slope_down, SEEX * 2 - 7, SEEY - 2, SEEX * 2 - 7, SEEY + 1);
      break;
     case SOUTH:
      square(this, t_rock_floor, SEEX - 3, SEEY + 1, SEEX + 2, SEEY * 2 - 7);
      line(this, t_slope_down, SEEX - 2, SEEY * 2 - 7, SEEX + 1, SEEY * 2 - 7);
      break;
     case WEST:
      square(this, t_rock_floor, 6, SEEY - 3, SEEX, SEEY + 2);
      line(this, t_slope_down, 6, SEEY - 2, 6, SEEY + 1);
      break;
    }
   }
  } // Done building a slope down

  if (t_above == ot_mine_down) {  // Don't forget to build a slope up!
   std::vector<direction> open;
   if (n_fac == 6 && ter(SEEX, 6) != t_slope_down)
    open.push_back(NORTH);
   if (e_fac == 6 && ter(SEEX * 2 - 7, SEEY) != t_slope_down)
    open.push_back(EAST);
   if (s_fac == 6 && ter(SEEX, SEEY * 2 - 7) != t_slope_down)
    open.push_back(SOUTH);
   if (w_fac == 6 && ter(6, SEEY) != t_slope_down)
    open.push_back(WEST);

   if (open.empty()) { // We'll have to build it in the center
    int tries = 0;
    point p;
    bool okay = true;
    do {
     p.x = rng(SEEX - 6, SEEX + 1);
     p.y = rng(SEEY - 6, SEEY + 1);
     okay = true;
     for (int i = p.x; i <= p.x + 5 && okay; i++) {
      for (int j = p.y; j <= p.y + 5 && okay; j++) {
       if (ter(i, j) != t_rock_floor)
        okay = false;
      }
     }
     if (!okay)
      tries++;
    } while (!okay && tries < 10);
    if (tries == 10) // Clear the area around the slope down
     square(this, t_rock_floor, p.x, p.y, p.x + 5, p.y + 5);
    square(this, t_slope_up, p.x + 1, p.y + 1, p.x + 2, p.y + 2);

   } else { // We can build against a wall
    direction side = open[rng(0, open.size() - 1)];
    switch (side) {
     case NORTH:
      line(this, t_slope_up, SEEX - 2, 6, SEEX + 1, 6);
      break;
     case EAST:
      line(this, t_slope_up, SEEX * 2 - 7, SEEY - 2, SEEX * 2 - 7, SEEY + 1);
      break;
     case SOUTH:
      line(this, t_slope_up, SEEX - 2, SEEY * 2 - 7, SEEX + 1, SEEY * 2 - 7);
      break;
     case WEST:
      line(this, t_slope_up, 6, SEEY - 2, 6, SEEY + 1);
      break;
    }
   }
  } // Done building a slope up
  break;

 case ot_mine_finale: {
// Set up the basic chamber
  for (int i = 0; i < SEEX * 2; i++) {
   for (int j = 0; j < SEEY * 2; j++) {
    if (i > rng(1, 3) && i < SEEX * 2 - rng(2, 4) &&
        j > rng(1, 3) && j < SEEY * 2 - rng(2, 4)   )
     ter(i, j) = t_rock_floor;
    else
     ter(i, j) = t_rock;
   }
  }
  std::vector<direction> face; // Which walls are solid, and can be a facing?
// Now draw the entrance(s)
  if (t_north == ot_mine)
   square(this, t_rock_floor, SEEX, 0, SEEX + 1, 3);
  else
   face.push_back(NORTH);

  if (t_east  == ot_mine)
   square(this, t_rock_floor, SEEX * 2 - 4, SEEY, SEEX * 2 - 1, SEEY + 1);
  else
   face.push_back(EAST);

  if (t_south == ot_mine)
   square(this, t_rock_floor, SEEX, SEEY * 2 - 4, SEEX + 1, SEEY * 2 - 1);
  else
   face.push_back(SOUTH);

  if (t_west  == ot_mine)
   square(this, t_rock_floor, 0, SEEY, 3, SEEY + 1);
  else
   face.push_back(WEST);

// Now, pick and generate a type of finale!
  if (face.empty())
   rn = rng(1, 3); // Amigara fault is not valid
  else
   rn = rng(1, 4);

  switch (rn) {
   case 1: { // Wyrms
    int x = rng(SEEX, SEEX + 1), y = rng(SEEY, SEEY + 1);
    ter(x, y) = t_pedestal_wyrm;
    add_item(x, y, (*itypes)[itm_petrified_eye], 0);
   } break; // That's it!  game::examine handles the pedestal/wyrm spawns

   case 2: { // The Thing dog
    item miner;
    miner.make_corpse(g->itypes[itm_corpse], g->mtypes[mon_null], 0);
    int num_bodies = rng(4, 8);
    for (int i = 0; i < num_bodies; i++) {
     int x = rng(4, SEEX * 2 - 5), y = rng(4, SEEX * 2 - 5);
     add_item(x, y, miner);
     place_items(mi_mine_equipment, 60, x, y, x, y, false, 0);
    }
    add_spawn(mon_dog_thing, 1, rng(SEEX, SEEX + 1), rng(SEEX, SEEX + 1), true);
    add_item(rng(SEEX, SEEX + 1), rng(SEEY, SEEY + 1), g->new_artifact(), 0);
   } break;

   case 3: { // Spiral down
    line(this, t_rock,  5,  5,  5, 18);
    line(this, t_rock,  5,  5, 18,  5);
    line(this, t_rock, 18,  5, 18, 18);
    line(this, t_rock,  8, 18, 18, 18);
    line(this, t_rock,  8,  8,  8, 18);
    line(this, t_rock,  8,  8, 15,  8);
    line(this, t_rock, 15,  8, 15, 15);
    line(this, t_rock, 10, 15, 15, 15);
    line(this, t_rock, 10, 10, 10, 15);
    line(this, t_rock, 10, 10, 13, 10);
    line(this, t_rock, 13, 10, 13, 13);
    ter(12, 13) = t_rock;
    ter(12, 12) = t_slope_down;
    ter(12, 11) = t_slope_down;
   } break;

   case 4: { // Amigara fault
    direction fault = face[rng(0, face.size() - 1)];
// Construct the fault on the appropriate face
    switch (fault) {
     case NORTH:
      square(this, t_rock, 0, 0, SEEX * 2 - 1, 4);
      line(this, t_fault, 4, 4, SEEX * 2 - 5, 4);
      break;
     case EAST:
      square(this, t_rock, SEEX * 2 - 5, 0, SEEY * 2 - 1, SEEX * 2 - 1);
      line(this, t_fault, SEEX * 2 - 5, 4, SEEX * 2 - 5, SEEY * 2 - 5);
      break;
     case SOUTH:
      square(this, t_rock, 0, SEEY * 2 - 5, SEEX * 2 - 1, SEEY * 2 - 1);
      line(this, t_fault, 4, SEEY * 2 - 5, SEEX * 2 - 5, SEEY * 2 - 5);
      break;
     case WEST:
      square(this, t_rock, 0, 0, 4, SEEY * 2 - 1);
      line(this, t_fault, 4, 4, 4, SEEY * 2 - 5);
      break;
    }

    ter(SEEX, SEEY) = t_console;
    tmpcomp = add_computer(SEEX, SEEY, "NEPowerOS", 0);
    tmpcomp->add_option("Read Logs", COMPACT_AMIGARA_LOG, 0);
    tmpcomp->add_option("Initiate Tremors", COMPACT_AMIGARA_START, 4);
    tmpcomp->add_failure(COMPFAIL_AMIGARA);
   } break;
  }
  } break;

 case ot_spiral_hub:
  for (int i = 0; i < SEEX * 2; i++) {
   for (int j = 0; j < SEEY * 2; j++)
    ter(i, j) = t_rock_floor;
  }
  line(this, t_rock, 23,  0, 23, 23);
  line(this, t_rock,  2, 23, 23, 23);
  line(this, t_rock,  2,  4,  2, 23);
  line(this, t_rock,  2,  4, 18,  4);
  line(this, t_rock, 18,  4, 18, 18); // bad
  line(this, t_rock,  6, 18, 18, 18);
  line(this, t_rock,  6,  7,  6, 18);
  line(this, t_rock,  6,  7, 15,  7);
  line(this, t_rock, 15,  7, 15, 15);
  line(this, t_rock,  8, 15, 15, 15);
  line(this, t_rock,  8,  9,  8, 15);
  line(this, t_rock,  8,  9, 13,  9);
  line(this, t_rock, 13,  9, 13, 13);
  line(this, t_rock, 10, 13, 13, 13);
  line(this, t_rock, 10, 11, 10, 13);
  square(this, t_slope_up, 11, 11, 12, 12);
  rotate(rng(0, 3));
  break;

 case ot_spiral: {
  for (int i = 0; i < SEEX * 2; i++) {
   for (int j = 0; j < SEEY * 2; j++)
    ter(i, j) = t_rock_floor;
  }
  int num_spiral = rng(1, 4);
  for (int i = 0; i < num_spiral; i++) {
   int orx = rng(SEEX - 4, SEEX), ory = rng(SEEY - 4, SEEY);
   line(this, t_rock, orx    , ory    , orx + 5, ory    );
   line(this, t_rock, orx + 5, ory    , orx + 5, ory + 5);
   line(this, t_rock, orx + 1, ory + 5, orx + 5, ory + 5);
   line(this, t_rock, orx + 1, ory + 2, orx + 1, ory + 4);
   line(this, t_rock, orx + 1, ory + 2, orx + 3, ory + 2);
   ter(orx + 3, ory + 3) = t_rock;
   ter(orx + 2, ory + 3) = t_rock_floor;
   place_items(mi_spiral, 60, orx + 2, ory + 3, orx + 2, ory + 3, false, 0);
  }
 } break;

 case ot_radio_tower:
  for (int i = 0; i < SEEX * 2; i++) {
   for (int j = 0; j < SEEY * 2; j++)
    ter(i, j) = grass_or_dirt();
  }
  lw = rng(1, SEEX * 2 - 2);
  tw = rng(1, SEEY * 2 - 2);
  for (int i = lw; i < lw + 4; i++) {
   for (int j = tw; j < tw + 4; j++)
    ter(i, j) = t_radio_tower;
  }
  rw = -1;
  bw = -1;
  if (lw <= 4)
   rw = rng(lw + 5, 10);
  else if (lw >= 16)
   rw = rng(3, lw - 13);
  if (tw <= 3)
   bw = rng(tw + 5, 10);
  else if (tw >= 16)
   bw = rng(3, tw - 7);
  if (rw != -1 && bw != -1) {
   for (int i = rw; i < rw + 12; i++) {
    for (int j = bw; j < bw + 6; j++) {
     if (j == bw || j == bw + 5)
      ter(i, j) = t_wall_h;
     else if (i == rw || i == rw + 11)
      ter(i, j) = t_wall_v;
     else if (j == bw + 1)
      ter(i, j) = t_counter;
     else
      ter(i, j) = t_floor;
    }
   }
   cw = rng(rw + 2, rw + 8);
   ter(cw, bw + 5) = t_window;
   ter(cw + 1, bw + 5) = t_window;
   ter(rng(rw + 2, rw + 8), bw + 5) = t_door_c;
   ter(rng(rw + 2, rw + 8), bw + 1) = t_radio_controls;
   place_items(mi_radio, 60, rw + 1, bw + 2, rw + 10, bw + 4, true, 0);
  } else	// No control room... simple controls near the tower
   ter(rng(lw, lw + 3), tw + 4) = t_radio_controls;
  break;

 case ot_toxic_dump: {
  square(this, t_dirt, 0, 0, SEEX * 2 - 1, SEEY * 2 - 1);
  for (int n = 0; n < 6; n++) {
   int poolx = rng(4, SEEX * 2 - 5), pooly = rng(4, SEEY * 2 - 5);
   for (int i = poolx - 3; i <= poolx + 3; i++) {
    for (int j = pooly - 3; j <= pooly + 3; j++) {
     if (rng(2, 5) > rl_dist(poolx, pooly, i, j)) {
      ter(i, j) = t_sewage;
      radiation(i, j) += rng(20, 60);
     }
    }
   }
  }
  int buildx = rng(6, SEEX * 2 - 7), buildy = rng(6, SEEY * 2 - 7);
  square(this, t_floor, buildx - 3, buildy - 3, buildx + 3, buildy + 3);
  line(this, t_wall_h, buildx - 4, buildy - 4, buildx + 4, buildy - 4);
  line(this, t_wall_h, buildx - 4, buildy + 4, buildx + 4, buildy + 4);
  line(this, t_wall_v, buildx - 4, buildy - 4, buildx - 4, buildy + 4);
  line(this, t_wall_v, buildx + 4, buildy - 4, buildx + 4, buildy + 4);
  line(this, t_counter, buildx - 3, buildy - 3, buildx + 3, buildy - 3);
  place_items(mi_toxic_dump_equipment, 80,
              buildx - 3, buildy - 3, buildx + 3, buildy - 3, false, 0);
  add_item(buildx, buildy, g->itypes[itm_id_military], 0);
  ter(buildx, buildy + 4) = t_door_locked;

  rotate(rng(0, 3));
 } break;


 case ot_cave:
  if (t_above == ot_cave) { // We're underground!
   for (int i = 0; i < SEEX * 2; i++) {
    for (int j = 0; j < SEEY * 2; j++) {
     if (rng(0, 6) < i || SEEX * 2 - rng(1, 7) > i ||
         rng(0, 6) < j || SEEY * 2 - rng(1, 7) > j   )
      ter(i, j) = t_rock_floor;
     else
      ter(i, j) = t_rock;
    }
   }
   square(this, t_slope_up, SEEX - 1, SEEY - 1, SEEX, SEEY);

   switch (rng(1, 3)) { // What type of cave is it?
   case 1: // Bear cave
    add_spawn(mon_bear, 1, rng(SEEX - 6, SEEX + 5), rng(SEEY - 6, SEEY + 5));
    if (one_in(4))
     add_spawn(mon_bear, 1, rng(SEEX - 6, SEEX + 5), rng(SEEY - 6, SEEY + 5));
    place_items(mi_ant_food, 80, 0, 0, SEEX * 2 - 1, SEEY * 2 - 1, true, 0);
    break;
   case 2: // Wolf cave!
    do
     add_spawn(mon_wolf, 1, rng(SEEX - 6, SEEX + 5), rng(SEEY - 6, SEEY + 5));
    while (one_in(2));
    place_items(mi_ant_food, 86, 0, 0, SEEX * 2 - 1, SEEY * 2 - 1, true, 0);
    break;
   case 3: { // Hermit cave
    int origx = rng(SEEX - 1, SEEX), origy = rng(SEEY - 1, SEEY),
        hermx = rng(SEEX - 6, SEEX + 5), hermy = rng(SEEX - 6, SEEY + 5);
    std::vector<point> bloodline = line_to(origx, origy, hermx, hermy, 0);
    for (int ii = 0; ii < bloodline.size(); ii++)
     add_field(g, bloodline[ii].x, bloodline[ii].y, fd_blood, 2);
    item body;
    body.make_corpse(g->itypes[itm_corpse], g->mtypes[mon_null], g->turn);
    add_item(hermx, hermy, body);
    place_items(mi_rare, 25, hermx - 1, hermy - 1, hermx + 1, hermy + 1,true,0);
   } break;
   }

  } else { // We're above ground!
// First, draw a forest
   draw_map(ot_forest, t_north, t_east, t_south, t_west, t_above, turn, g);
// Clear the center with some rocks
   square(this, t_rock, SEEX - 6, SEEY - 6, SEEX + 5, SEEY + 5);
   int pathx, pathy;
   if (one_in(2)) {
    pathx = rng(SEEX - 6, SEEX + 5);
    pathy = (one_in(2) ? SEEY - 8 : SEEY + 7);
   } else {
    pathx = (one_in(2) ? SEEX - 8 : SEEX + 7);
    pathy = rng(SEEY - 6, SEEY + 5);
   }
   std::vector<point> pathline = line_to(pathx, pathy, SEEX - 1, SEEY - 1, 0);
   for (int ii = 0; ii < pathline.size(); ii++)
    square(this, t_dirt, pathline[ii].x,     pathline[ii].y,
                         pathline[ii].x + 1, pathline[ii].y + 1);
   while (!one_in(8))
    ter(rng(SEEX - 6, SEEX + 5), rng(SEEY - 6, SEEY + 5)) = t_dirt;
   square(this, t_slope_down, SEEX - 1, SEEY - 1, SEEX, SEEY);
  }
  break;

 case ot_cave_rat:
  square(this, t_rock, 0, 0, SEEX * 2 - 1, SEEY * 2 - 1);

  if (t_above == ot_cave_rat) { // Finale
   rough_circle(this, t_rock_floor, SEEX, SEEY, 8);
   square(this, t_rock_floor, SEEX - 1, SEEY, SEEX, SEEY * 2 - 2);
   line(this, t_slope_up, SEEX - 1, SEEY * 2 - 3, SEEX, SEEY * 2 - 2);
   for (int i = SEEX - 4; i <= SEEX + 4; i++) {
    for (int j = SEEY - 4; j <= SEEY + 4; j++) {
     if ((i <= SEEX - 2 || i >= SEEX + 2) && (j <= SEEY - 2 || j >= SEEY + 2))
      add_spawn(mon_sewer_rat, 1, i, j);
    }
   }
   add_spawn(mon_rat_king, 1, SEEX, SEEY);
   place_items(mi_rare, 75, SEEX - 4, SEEY - 4, SEEX + 4, SEEY + 4, true, 0);
  } else { // Level 1
   int cavex = SEEX, cavey = SEEY * 2 - 3;
   int stairsx = SEEX - 1, stairsy = 1; // Default stairs location--may change
   int centerx;
   do {
    cavex += rng(-1, 1);
    cavey -= rng(0, 1);
    for (int cx = cavex - 1; cx <= cavex + 1; cx++) {
     for (int cy = cavey - 1; cy <= cavey + 1; cy++) {
      ter(cx, cy) = t_rock_floor;
      if (one_in(10))
       add_field(g, cx, cy, fd_blood, rng(1, 3));
      if (one_in(20))
       add_spawn(mon_sewer_rat, 1, cx, cy);
     }
    }
    if (cavey == SEEY - 1)
     centerx = cavex;
   } while (cavey > 2);
// Now draw some extra passages!
   do {
    int tox = (one_in(2) ? 2 : SEEX * 2 - 3), toy = rng(2, SEEY * 2 - 3);
    std::vector<point> path = line_to(centerx, SEEY - 1, tox, toy, 0);
    for (int i = 0; i < path.size(); i++) {
     for (int cx = path[i].x - 1; cx <= path[i].x + 1; cx++) {
      for (int cy = path[i].y - 1; cy <= path[i].y + 1; cy++) {
       ter(cx, cy) = t_rock_floor;
       if (one_in(10))
        add_field(g, cx, cy, fd_blood, rng(1, 3));
       if (one_in(20))
        add_spawn(mon_sewer_rat, 1, cx, cy);
      }
     }
    }
    if (one_in(2)) {
     stairsx = tox;
     stairsy = toy;
    }
   } while (one_in(2));
// Finally, draw the stairs up and down.
   ter(SEEX - 1, SEEX * 2 - 2) = t_slope_up;
   ter(SEEX    , SEEX * 2 - 2) = t_slope_up;
   ter(stairsx, stairsy) = t_slope_down;
  }
  break;

 case ot_sub_station_north:
 case ot_sub_station_east:
 case ot_sub_station_south:
 case ot_sub_station_west:
  for (int i = 0; i < SEEX * 2; i++) {
   for (int j = 0; j < SEEY * 2; j++) {
    if (j < 9 || j > 12 || i < 4 || i > 19)
     ter(i, j) = t_pavement;
    else if (j < 12 && j > 8 && (i == 4 || i == 19))
     ter(i, j) = t_wall_v;
    else if (i > 3 && i < 20 && j == 12)
     ter(i, j) = t_wall_h;
    else
     ter(i, j) = t_floor;
   }
  }
  ter(16, 10) = t_stairs_down;
  if (terrain_type == ot_sub_station_east)
   rotate(1);
  if (terrain_type == ot_sub_station_south)
   rotate(2);
  if (terrain_type == ot_sub_station_west)
   rotate(3);
  break;
case ot_s_garage_north:
  case ot_s_garage_east:
  case ot_s_garage_south:
  case ot_s_garage_west:
  {
        square(this, grass_or_dirt(), 0, 0, SEEX * 2, SEEY * 2);
        int yard_wdth = 5;
        square(this, t_floor, 0, yard_wdth, SEEX * 2 - 4, SEEY * 2 - 4);
        line(this, t_wall_v, 0, yard_wdth, 0, SEEY*2-4);
        line(this, t_wall_v, SEEX * 2 - 3, yard_wdth, SEEX * 2 - 3, SEEY*2-4);
        line(this, t_wall_h, 0, SEEY*2-4, SEEX * 2 - 3, SEEY*2-4);
        line(this, t_window, 0, SEEY*2-4, SEEX * 2 - 14, SEEY*2-4);
        line(this, t_wall_h, 0, SEEY*2-4, SEEX * 2 - 20, SEEY*2-4);
        line(this, t_wall_h, 0, yard_wdth, 2, yard_wdth);
        line(this, t_wall_h, 8, yard_wdth, 13, yard_wdth);
        line(this, t_wall_h, 20, yard_wdth, 21, yard_wdth);
        line(this, t_counter, 1, yard_wdth+1, 1, yard_wdth+7);
        line(this, t_wall_h, 1, SEEY*2-9, 3, SEEY*2-9);
        line(this, t_wall_v, 3, SEEY*2-8, 3, SEEY*2-5);
        ter(3, SEEY*2-7)= t_door_frame;
        ter(21, SEEY*2-7)= t_door_c;
        line(this, t_counter,4, SEEY*2-5, 15, SEEY*2-5);
        //office
        line(this, t_wall_glass_h, 16, SEEY*2-9 ,20, SEEY*2-9);
        line(this, t_wall_glass_v, 16, SEEY*2-8, 16, SEEY*2-5);
        ter(16, SEEY*2-7)= t_door_glass_c;
        line(this, t_bench, SEEX*2-6, SEEY*2-8, SEEX*2-4, SEEY*2-8);
        ter(SEEX*2-6, SEEY*2-6) = t_console_broken;
        ter(SEEX*2-5, SEEY*2-6) = t_bench;
        line(this, t_locker, SEEX*2-6, SEEY*2-5, SEEX*2-4, SEEY*2-5);
        //gates
        line(this, t_door_metal_locked, 3, yard_wdth, 8, yard_wdth);
        ter(2, yard_wdth+1) = t_gates_mech_control;
        ter(2, yard_wdth-1) = t_gates_mech_control;
        line(this, t_door_metal_locked, 14, yard_wdth, 19, yard_wdth );
        ter(13, yard_wdth+1) = t_gates_mech_control;
        ter(13, yard_wdth-1) = t_gates_mech_control;

        //place items
        place_items(mi_mechanics, 90, 1, yard_wdth+1, 1, yard_wdth+7, true, 0);
        place_items(mi_mechanics, 90, 4, SEEY*2-5, 15, SEEY*2-5, true, 0);

        // rotate garage

        int vy = 0, vx = 0, theta = 0;

        if (terrain_type == ot_s_garage_north) {
          vx = 5, vy = yard_wdth + 6;
          theta = 90;
        } else if (terrain_type == ot_s_garage_east) {
          rotate(1);
          vx = yard_wdth + 8, vy = 4;
          theta = 0;
        } else if (terrain_type == ot_s_garage_south) {
          rotate(2);
          vx = SEEX * 2 - 6, vy = SEEY * 2 - (yard_wdth + 3);
          theta = 270;
        } else if (terrain_type == ot_s_garage_west) {
          rotate(3);
          vx = SEEX * 2 - yard_wdth - 9, vy = SEEY * 2 - 5;
          theta = 180;
        }

        // place vehicle, if any
        if (one_in(3)) {
          vhtype_id vt;
          if (one_in(3))
            vt = one_in(2) ? veh_car : veh_car_chassis;
          else if(one_in(2))
            vt = one_in(2) ? veh_sandbike : veh_sandbike_chassis;
<<<<<<< HEAD
          else 
=======
          else
>>>>>>> 3ff88c47
            vt = one_in(2) ? veh_motorcycle : veh_motorcycle_chassis;
          add_vehicle (g, vt, vx, vy, theta);
        }
  }
  break;

 case ot_cabin:
	{
	square(this, t_grass, 0, 0, 23, 23);
<<<<<<< HEAD
	

=======
>>>>>>> 3ff88c47

	//Cabin design 1 Quad
	if(one_in(2)){
	square(this, t_wall_log, 2, 3, 21, 20);
	square(this, t_floor, 2, 17, 21, 20);//Front porch
	line(this, t_fence_v, 2, 17, 2, 20);
	line(this, t_fence_v, 21, 17, 21, 20);
	line(this, t_fence_h, 2, 20, 21, 20);
	ter(2, 17) = t_column;
	ter(2, 20) = t_column;
	ter(21, 17) = t_column;
	ter(21, 20) = t_column;
	ter(10, 20) = t_column;
	ter(13, 20) = t_column;
	line(this, t_fencegate_c, 11, 20, 12, 20);
	line(this, t_bench, 4, 17, 7, 17);
	square(this, t_rubble, 19, 18, 20, 19);
	ter(20, 17) = t_rubble;
	ter(18, 19) = t_rubble; //Porch done
	line(this, t_door_c, 11, 16, 12, 16);//Interior
	square(this, t_floor, 3, 4, 9, 9);
	square(this, t_floor, 3, 11, 9, 15);
	square(this, t_floor, 11, 4, 12, 15);
	square(this, t_floor, 14, 4, 20, 9);
	square(this, t_floor, 14, 11, 20, 15);
	line(this, t_wall_log, 7, 4, 7, 8);
	square(this, t_wall_log, 8, 8, 9, 9);
	line(this, t_rack, 3, 4, 3, 9); //Pantry Racks
	line(this, t_curtains, 2, 6, 2, 7); //Windows start
	line(this, t_curtains, 2, 12, 2, 13);
	line(this, t_window_domestic, 5, 16, 6, 16);
	line(this, t_window_domestic, 17, 16, 18, 16);
	line(this, t_curtains, 21, 12, 21, 13);
	line(this, t_window_empty, 21, 6, 21, 7);
	ter(8, 3) = t_curtains;//Windows End
	line(this, t_door_c, 11, 3, 12, 3);//Rear Doors
	square(this, t_rubble, 20, 3, 21, 4);
	ter(19, 3) = t_rubble;
	ter(21, 5) = t_rubble;
	ter(6, 4) = t_desk;
	ter(6, 5) = t_chair;
	ter(7, 9) = t_locker;
	ter(6, 10) = t_door_c;
	ter(10, 6) = t_door_c;
	square(this, t_table, 3, 11, 4, 12);
	line(this, t_bench, 5, 11, 5, 12);
	line(this, t_bench, 3, 13, 4, 13);
	line(this, t_cupboard, 3, 15, 7, 15);
	ter(4, 15) = t_fridge;
	ter(5, 15) = t_sink;
	ter(6, 15) = t_oven;
	ter(10, 13) = t_door_c;
	ter(13, 13) = t_door_c;
	ter(14, 11) = t_armchair;
	line(this, t_sofa, 16, 11, 18, 11);
	square(this, t_rock_floor, 18, 13, 20, 15);
	ter(19, 14) = t_woodstove;
	ter(19, 10) = t_door_c;
	line(this, t_bookcase, 14, 9, 17, 9);
	square(this, t_bed, 17, 4, 18, 5);
	ter(16, 4) = t_dresser;
	ter(19, 4) = t_dresser;
	ter(13, 6) = t_door_c;
	ter(9, 4) = t_toilet;
	line(this, t_bathtub, 8, 7, 9, 7);
	ter(8, 5) = t_sink;
	place_items(mi_fridge, 65, 4, 15, 4, 15, false, 0);
	place_items(mi_homeguns, 30, 7, 9, 7, 9, false, 0);
	place_items(mi_home_hw, 60, 7, 9, 7, 9, false, 0);
	place_items(mi_kitchen, 60, 3, 15, 3, 15, false, 0);
	place_items(mi_kitchen, 60, 7, 15, 7, 15, false, 0);
	place_items(mi_dining, 60, 3, 11, 4, 12, false, 0);
	place_items(mi_trash, 60, 0, 0, 23, 23, false, 0);
	place_items(mi_survival_tools, 30, 3, 4, 3, 9, false, 0);
	place_items(mi_cannedfood, 50, 3, 4, 3, 9, false, 0);
	place_items(mi_camping, 50, 4, 4, 6, 9, false, 0);
	place_items(mi_magazines, 60, 14, 9, 17, 9, false, 0);
	place_items(mi_manuals, 30, 14, 9, 17, 9, false, 0);
	place_items(mi_dresser, 50, 16, 4, 16, 4, false, 0);
	place_items(mi_dresser, 50, 19, 4, 19, 4, false, 0);
	place_items(mi_softdrugs, 60, 8, 4, 9, 7, false, 0);
	place_items(mi_livingroom, 50, 14, 12, 17, 15, false, 0);
	add_spawn(mon_zombie, rng(1, 5), 11, 12);
	}
	else {
<<<<<<< HEAD
	
=======

>>>>>>> 3ff88c47
	square(this, t_wall_log, 4, 2, 10, 6);
	square(this, t_floor, 5, 3, 9, 5);
	square(this, t_wall_log, 3, 9, 20, 20);
	square(this, t_floor, 4, 10, 19, 19);
	line(this, t_fence_h, 0, 0, 23, 0);
	line(this, t_fence_v, 0, 0, 0, 22);
	line(this, t_fence_v, 23, 0, 23, 22);
	line(this, t_fence_h, 0, 23, 23, 23);
	line(this, t_fencegate_c, 11, 23, 12, 23);
	line(this, t_locker, 5, 3, 9, 3);
	line(this, t_counter, 6, 3, 8, 3);
	ter(4, 4) = t_window_boarded;
	ter(10, 4) = t_window_boarded;
	ter(7, 6) = t_door_c;
	ter(9, 9) = t_door_c;
	line(this, t_window_domestic, 13, 9, 14, 9);
	square(this, t_rock, 5, 10, 7, 11);
	line(this, t_rock_floor, 5, 12, 7, 12);
	ter(6, 11) = t_woodstove;
	line(this, t_dresser, 16, 10, 19, 10);
	square(this, t_bed, 17, 10, 18, 11);
	line(this, t_window_domestic, 3, 14, 3, 15);
	line(this, t_sofa, 5, 16, 7, 16);
	square(this, t_chair, 10, 14, 13, 15);
	square(this, t_table, 11, 14, 12, 15);
	line(this, t_window_domestic, 20, 14, 20, 15);
	line(this, t_window_domestic, 7, 20, 8, 20);
	line(this, t_window_domestic, 16, 20, 17, 20);
	ter(12, 20) = t_door_c;
	place_items(mi_livingroom, 60, 4, 13, 8, 18, false, 0);
	place_items(mi_dining, 60, 11, 14, 12, 15, false, 0);
	place_items(mi_camping, 70, 19, 16, 19, 19, false, 0);
	place_items(mi_dresser, 70, 16, 10, 16, 10, false, 0);
	place_items(mi_dresser, 70, 19, 10, 19, 10, false, 0);
	place_items(mi_tools, 70, 5, 3, 9, 3, false, 0);
	add_spawn(mon_zombie, rng(1, 5), 7, 4);
	}
}
break;
<<<<<<< HEAD
=======

>>>>>>> 3ff88c47
 case ot_farm:
		{
		square(this, t_grass, 0, 0, 23, 23); //basic lot
		square(this, t_floor, 0, 0, 14, 9);  //house floor #1
		square(this, t_wall_wood, 16, 0, 23, 9); //Barn exterior #2
<<<<<<< HEAD
		
=======

>>>>>>> 3ff88c47
		for (int i = 0; i < SEEX * 2; i++) {
		for (int j = 13; j < SEEY * 2; j++)
		ter(i, j) = grass_or_dirt();
		}
<<<<<<< HEAD
		
		/*square(this, grass_or_dirt(), 0, 13, 23, 23); //Oddzball-field exterior #3 */
		line(this, t_wall_h, 0, 0, 14, 0); //Oddzball-House north wall #4
		line(this, t_wall_h, 0, 9, 14, 9); //Oddzball-House south wall #5
		line(this, t_wall_h, 1, 5, 8, 5); //Oddzball-House interior wall 1 horizontal #6
		line(this, t_wall_h, 10, 4, 13, 4); //Oddzball-House interior wall 2 horizontal #7
		line(this, t_wall_v, 0, 1, 0, 8); //Oddzball-House west wall #8
		line(this, t_wall_v, 14, 1, 14, 8);//Oddzball-House east wall #9
		line(this, t_wall_v, 9, 4, 9, 5);//Oddzball-House interior wall 3 vertical #10
		line(this, t_wall_v, 10, 1, 10, 3);//Oddzball-House interior wall 4 Vertical #11
		square(this, t_dirtfloor, 17, 1, 22, 8); //Oddzball-Barn Floor #None
		/*square(this, t_dirt, 1, 14, 22, 22); //Oddzball-Field dirt #12 */
		ter( 5,  0) = t_window_domestic; //Oddzball-Begin placing items left-right, top-down
=======

		line(this, t_wall_h, 0, 0, 14, 0); // House north wall #4
		line(this, t_wall_h, 0, 9, 14, 9); // House south wall #5
		line(this, t_wall_h, 1, 5, 8, 5); // House interior wall 1 horizontal #6
		line(this, t_wall_h, 10, 4, 13, 4); // House interior wall 2 horizontal #7
		line(this, t_wall_v, 0, 1, 0, 8); // House west wall #8
		line(this, t_wall_v, 14, 1, 14, 8);// House east wall #9
		line(this, t_wall_v, 9, 4, 9, 5);// House interior wall 3 vertical #10
		line(this, t_wall_v, 10, 1, 10, 3);// House interior wall 4 Vertical #11
		square(this, t_dirtfloor, 17, 1, 22, 8); // Barn Floor #None
		ter( 5,  0) = t_window_domestic; // Begin placing items left-right, top-down
>>>>>>> 3ff88c47
		ter( 12,  0) = t_window_domestic;//House window
		ter( 19,  0) = t_door_c;//Barn door N1
		ter( 20,  0) = t_door_c;//Barn door N2
		ter( 1,  1) = t_dresser;//Bedroom dresser 1
		square(this, t_bed, 2, 1, 3, 2); //Big old bed in bedroom
		ter( 4,  1) = t_dresser;//Bedroom dresser 2
		ter( 11,  1) = t_toilet;//Toilet in bathroom
		ter( 12,  1) = t_sink;//Sink in bathroom
		ter( 17,  1) = t_locker;//Locker in barn
		ter( 18,  1) = t_locker;//Locker in barn
		ter( 10,  2) = t_door_c;//bedroom to bathroom door
		ter( 13,  2) = t_bathtub;//Bathtub
		ter( 0,  3) = t_window_domestic;//West bedroom window
		ter( 18,  3) = t_column; //Barn pillar 1
		ter( 21,  3) = t_column; //Barn pillar 2
		ter( 7,  4) = t_chair; //Chair in bedroom
		ter( 8,  4) = t_desk; //Desk in bedroom
		ter( 12,  4) = t_door_c; //Kitchen to bathroom door
		ter( 5,  5) = t_door_c; //Living room to bedroom door
		ter( 13,  5) = t_cupboard; //Bleck so many cupboards
		ter( 2,  6) = t_armchair; //Armchair in living room
		ter( 13,  6) = t_cupboard; //cupboard....
		ter( 18,  6) = t_column; //Barn pillar 3
		ter( 21,  6) = t_column; //Barn pillar 4
		ter( 13,  7) = t_oven; //oven
		ter( 22,  7) = t_dirtmound; //oven
		line(this, t_cupboard, 8, 8, 13, 8); //Row of cupboards
		ter( 10,  8) = t_fridge; //Refridgerator
		ter( 12,  8) = t_sink; //Kitchen sink
		line(this, t_dirtmound, 21, 8, 22, 8); //Dirt corner of barn
		ter( 2,  9) = t_window_domestic;//House window living room
		ter( 7,  9) = t_door_c; //House entrance
		ter( 12,  9) = t_window_domestic;//House window kitchen
		ter( 19,  9) = t_door_c;//Barn door S1
		ter( 20,  9) = t_door_c;//Barn door S2
		line(this, t_shrub, 1, 10, 3, 10); //Bushes 1
		line(this, t_shrub, 11, 10, 13, 10); //Bushes 2
<<<<<<< HEAD
		/*ter( 0,  13) = t_fence_post;//Fence post 1
		ter( 23,  13) = t_fence_post;//Fence post 2
		line(this, t_dirtmound, 2, 15, 21, 15); //Crop row 1
		line(this, t_dirtmound, 2, 17, 21, 17); //Crop row 2
		line(this, t_dirtmound, 2, 19, 21, 19); //Crop row 3
		line(this, t_dirtmound, 2, 21, 21, 21); //Crop row 1
		ter( 0,  23) = t_fence_post;//Fence post 3
		ter( 23,  23) = t_fence_post;//Fence post 4*/
		
		/*std::vector<direction> faces_road; //Oddzball Test rotation
		
			if (t_east >= ot_road_null && t_east <= ot_bridge_ew)
			rotate(3);
			if (t_north >= ot_road_null && t_north <= ot_bridge_ew)
			rotate(2);
			if (t_west >= ot_road_null && t_west <= ot_bridge_ew)
			rotate(1);*/
			
			place_items(mi_fridge, 65, 10, 8, 10, 8, false, 0);
			place_items(mi_kitchen, 70, 10, 5, 12, 7, false, 0);
			place_items(mi_livingroom, 65, 1, 6, 6, 8, false, 0);
			place_items(mi_dresser, 80, 1, 1, 1, 1, false, 0);
			place_items(mi_dresser, 80, 4, 1, 4, 1, false, 0);
			place_items(mi_bedroom, 65, 5, 1, 9, 3, false, 0);
			place_items(mi_softdrugs, 70, 11, 2, 12, 3, false, 0);
			place_items(mi_bigtools, 50, 17, 1, 22, 8, true, 0);
			place_items(mi_homeguns, 20, 17, 1, 22, 8, true, 0);
			
			if(one_in(2)){
			add_spawn(mon_zombie, rng(1, 6), 20, 4);}
			else {
			add_spawn(mon_zombie, rng(1, 6), 6, 3);
			}
			rotate(2);
			
			
		
=======
        place_items(mi_fridge, 65, 10, 8, 10, 8, false, 0);
		place_items(mi_kitchen, 70, 10, 5, 12, 7, false, 0);
		place_items(mi_livingroom, 65, 1, 6, 6, 8, false, 0);
		place_items(mi_dresser, 80, 1, 1, 1, 1, false, 0);
		place_items(mi_dresser, 80, 4, 1, 4, 1, false, 0);
		place_items(mi_bedroom, 65, 5, 1, 9, 3, false, 0);
		place_items(mi_softdrugs, 70, 11, 2, 12, 3, false, 0);
		place_items(mi_bigtools, 50, 17, 1, 22, 8, true, 0);
		place_items(mi_homeguns, 20, 17, 1, 22, 8, true, 0);

		if(one_in(2)){
		add_spawn(mon_zombie, rng(1, 6), 20, 4);}
		else {
		add_spawn(mon_zombie, rng(1, 6), 6, 3);
		}
		rotate(2);
>>>>>>> 3ff88c47
		}
		break;
		case ot_farm_field:
		if(t_east == ot_farm)
		{
<<<<<<< HEAD
		
=======

>>>>>>> 3ff88c47
		square(this, grass_or_dirt(), 0, 0, SEEX * 2, SEEY * 2);
		square(this, t_wall_wood, 3, 3, 20, 20);
		square(this, t_dirtfloor, 4, 4, 19, 19);
		line(this, t_door_metal_locked, 8, 20, 15, 20);
				ter(16, 19) = t_barndoor;
				ter(16, 21) = t_barndoor;
		line(this, t_door_metal_locked, 8, 3, 15, 3);
				ter(16, 2) = t_barndoor;
				ter(16, 4) = t_barndoor;
		square(this, t_hay, 4, 4, 6, 6);
		line(this, t_fence_h, 4, 8, 6, 8);
		line(this, t_fence_v, 6, 9, 6, 14);
		line(this, t_fence_h, 4, 15, 6, 15);
		line(this, t_fencegate_c, 6, 11, 6, 12);
<<<<<<< HEAD
		
=======

>>>>>>> 3ff88c47
		line(this, t_fence_h, 17, 8, 19, 8);
		line(this, t_fence_v, 17, 9, 17, 14);
		line(this, t_fence_h, 17, 15, 19, 15);
		line(this, t_fencegate_c, 17, 11, 17, 12);
		line(this, t_locker, 4, 19, 7, 19);
		ter(7, 7) = t_column;
		ter(16, 7) = t_column;
		ter(7, 16) = t_column;
		ter(16, 16) = t_column;
		ter(5, 3) = t_window_boarded;
		ter(18, 3) = t_window_boarded;
		line(this, t_window_boarded, 3, 5, 3, 6);
		line(this, t_window_boarded, 3, 11, 3, 12);
		line(this, t_window_boarded, 3, 17, 3, 18);
		line(this, t_window_boarded, 20, 5, 20, 6);
		line(this, t_window_boarded, 20, 11, 20, 12);
		line(this, t_window_boarded, 20, 17, 20, 18);
		ter(5, 20) = t_window_boarded;
		ter(18, 20) = t_window_boarded;
<<<<<<< HEAD
		
				
=======


>>>>>>> 3ff88c47
		place_items(mi_bigtools, 60, 4, 4, 7, 19, true, 0);
		place_items(mi_bigtools, 60, 16, 5, 19, 19, true, 0);
		place_items(mi_mechanics, 40, 8, 4, 15, 19, true, 0);
		place_items(mi_home_hw, 50, 4, 19, 7, 19, true, 0);
		place_items(mi_tools, 50, 4, 19, 7, 19, true, 0);
<<<<<<< HEAD
		
		if(one_in(10)){
			add_spawn(mon_zombie, rng(3, 6), 12, 12);
			}
		
				
=======

		if(one_in(10)){
			add_spawn(mon_zombie, rng(3, 6), 12, 12);
			}


>>>>>>> 3ff88c47
		}
		else
		{
		square(this, t_grass, 0, 0, 23, 23); // basic lot
		square(this, t_fence_barbed, 1, 1, 22, 22);
		square(this, t_dirt, 2, 2, 21, 21);
		ter(1, 1) = t_fence_post;
		ter(22, 1) = t_fence_post;
		ter(1, 22) = t_fence_post;
		ter(22, 22) = t_fence_post;
		line(this, t_dirtmound, 3, 3, 20, 3); //Crop rows
		line(this, t_dirtmound, 3, 5, 20, 5);
		line(this, t_dirtmound, 3, 7, 20, 7);
		line(this, t_dirtmound, 3, 9, 20, 9);
		line(this, t_dirtmound, 3, 11, 20, 11);
		line(this, t_dirtmound, 3, 13, 20, 13);
		line(this, t_dirtmound, 3, 15, 20, 15);
		line(this, t_dirtmound, 3, 17, 20, 17);
		line(this, t_dirtmound, 3, 19, 20, 19);
<<<<<<< HEAD
		
=======

>>>>>>> 3ff88c47
		place_items(mi_hydro, 70, 3, 3, 20, 3, true, turn); //Spawn crops
		place_items(mi_hydro, 70, 3, 5, 20, 5, true, turn);
		place_items(mi_hydro, 70, 3, 7, 20, 7, true, turn);
		place_items(mi_hydro, 70, 3, 9, 20, 9, true, turn);
		place_items(mi_hydro, 70, 3, 11, 20, 11, true, turn);
		place_items(mi_hydro, 70, 3, 13, 20, 13, true, turn);
		place_items(mi_hydro, 70, 3, 15, 20, 15, true, turn);
		place_items(mi_hydro, 70, 3, 17, 20, 17, true, turn);
		place_items(mi_hydro, 70, 3, 19, 20, 19, true, turn);
		}
		break;
<<<<<<< HEAD
=======

>>>>>>> 3ff88c47
 case ot_police_north:
 case ot_police_east:
 case ot_police_south:
 case ot_police_west: {
  for (int i = 0; i < SEEX * 2; i++) {
   for (int j = 0; j < SEEY * 2; j++) {
    if ((j ==  7 && i != 17 && i != 18) ||
        (j == 12 && i !=  0 && i != 17 && i != 18 && i != SEEX * 2 - 1) ||
        (j == 14 && ((i > 0 && i < 6) || i == 9 || i == 13 || i == 17)) ||
        (j == 15 && i > 17  && i < SEEX * 2 - 1) ||
        (j == 17 && i >  0  && i < 17) ||
        (j == 20))
     ter(i, j) = t_wall_h;
    else if (((i == 0 || i == SEEX * 2 - 1) && j > 7 && j < 20) ||
             ((i == 5 || i == 10 || i == 16 || i == 19) && j > 7 && j < 12) ||
             ((i == 5 || i ==  9 || i == 13) && j > 14 && j < 17) ||
             (i == 17 && j > 14 && j < 20))
     ter(i, j) = t_wall_v;
    else if (j == 14 && i > 5 && i < 17 && i % 2 == 0)
     ter(i, j) = t_bars;
    else if ((i > 1 && i < 4 && j > 8 && j < 11) ||
             (j == 17 && i > 17 && i < 21))
     ter(i, j) = t_counter;
    else if ((i == 20 && j > 7 && j < 12) || (j == 8 && i > 19 && i < 23) ||
             (j == 15 && i > 0 && i < 5))
     ter(i, j) = t_locker;
    else if (j < 7)
     ter(i, j) = t_pavement;
    else if (j > 20)
     ter(i, j) = t_sidewalk;
    else
     ter(i, j) = t_floor;
   }
  }
  ter(17, 7) = t_door_locked;
  ter(18, 7) = t_door_locked;
  ter(rng( 1,  4), 12) = t_door_c;
  ter(rng( 6,  9), 12) = t_door_c;
  ter(rng(11, 15), 12) = t_door_c;
  ter(21, 12) = t_door_metal_locked;
  tmpcomp = add_computer(22, 13, "PolCom OS v1.47", 3);
  tmpcomp->add_option("Open Supply Room", COMPACT_OPEN, 3);
  tmpcomp->add_failure(COMPFAIL_SHUTDOWN);
  tmpcomp->add_failure(COMPFAIL_ALARM);
  tmpcomp->add_failure(COMPFAIL_MANHACKS);
  ter( 7, 14) = t_door_c;
  ter(11, 14) = t_door_c;
  ter(15, 14) = t_door_c;
  ter(rng(20, 22), 15) = t_door_c;
  ter(2, 17) = t_door_metal_locked;
  tmpcomp = add_computer(22, 13, "PolCom OS v1.47", 3);
  tmpcomp->add_option("Open Evidence Locker", COMPACT_OPEN, 3);
  tmpcomp->add_failure(COMPFAIL_SHUTDOWN);
  tmpcomp->add_failure(COMPFAIL_ALARM);
  tmpcomp->add_failure(COMPFAIL_MANHACKS);
  ter(17, 18) = t_door_c;
  for (int i = 18; i < SEEX * 2 - 1; i++)
   ter(i, 20) = t_window;
  if (one_in(3)) {
   for (int j = 16; j < 20; j++)
    ter(SEEX * 2 - 1, j) = t_window;
  }
  rn = rng(18, 21);
  if (one_in(4)) {
   ter(rn    , 20) = t_door_c;
   ter(rn + 1, 20) = t_door_c;
  } else {
   ter(rn    , 20) = t_door_locked;
   ter(rn + 1, 20) = t_door_locked;
  }
  rn = rng(1, 5);
  ter(rn, 20) = t_window;
  ter(rn + 1, 20) = t_window;
  rn = rng(10, 14);
  ter(rn, 20) = t_window;
  ter(rn + 1, 20) = t_window;
  if (one_in(2)) {
   for (int i = 6; i < 10; i++)
    ter(i, 8) = t_counter;
  }
  if (one_in(3)) {
   for (int j = 8; j < 12; j++)
    ter(6, j) = t_counter;
  }
  if (one_in(3)) {
   for (int j = 8; j < 12; j++)
    ter(9, j) = t_counter;
  }

  place_items(mi_kitchen,      40,  6,  8,  9, 11,    false, 0);
  place_items(mi_cop_weapons,  70, 20,  8, 22,  8,    false, 0);
  place_items(mi_cop_weapons,  70, 20,  8, 20, 11,    false, 0);
  place_items(mi_cop_evidence, 60,  1, 15,  4, 15,    false, 0);

  if (terrain_type == ot_police_west)
   rotate(1);
  if (terrain_type == ot_police_north)
   rotate(2);
  if (terrain_type == ot_police_east)
   rotate(3);
  } break;

 case ot_bank_north:
 case ot_bank_east:
 case ot_bank_south:
 case ot_bank_west: {
  for (int i = 0; i < SEEX * 2; i++) {
   for (int j = 0; j < SEEY * 2; j++)
    ter(i, j) = grass_or_dirt();
  }
  square(this, t_floor, 1,  1, 22, 22);
  line(this, t_wall_h,  1,  1, 22,  1);
  line(this, t_wall_h,  2,  6, 19,  6);
  line(this, t_wall_h,  2, 13, 18, 13);
  line(this, t_wall_h,  1, 22, 22, 22);
  line(this, t_wall_h,  9,  9, 18,  9);
  line(this, t_wall_v,  1,  2,  1, 21);
  line(this, t_wall_v, 22,  2, 22, 21);
  line(this, t_wall_v, 19,  9, 19, 21);
  line(this, t_wall_v, 13, 14, 13, 16);
  line(this, t_wall_v, 13, 19, 13, 21);
  line(this, t_wall_v,  8,  7,  8, 12);
  line(this, t_wall_metal_h,  3, 14, 11, 14);
  line(this, t_wall_metal_h,  3, 21, 11, 21);
  line(this, t_wall_metal_v,  2, 14,  2, 21);
  line(this, t_wall_metal_v, 12, 14, 12, 16);
  line(this, t_wall_metal_v, 12, 19, 12, 21);
  line(this, t_counter,  2,  4,  14,  4);
  ter(13, 17) = t_door_metal_locked;
  ter(13, 18) = t_door_metal_locked;
  tmpcomp = add_computer(14, 16, "First United Bank", 3);
  tmpcomp->add_option("Open Vault", COMPACT_OPEN, 3);
  tmpcomp->add_failure(COMPFAIL_SHUTDOWN);
  tmpcomp->add_failure(COMPFAIL_ALARM);
// Front wall--glass or windows?
  if (!one_in(4)) {
   line(this, t_wall_glass_h_alarm, 2, 1, 21, 1);
   if (one_in(2))
    line(this, t_wall_glass_v_alarm, 1, 2, 1, 5); // Side wall for teller room
  } else {
   if (one_in(4))
    line(this, t_wall_glass_v_alarm, 1, 2, 1, 5); // Side wall for teller room
   rn = rng(3, 7);
   ter(rn    , 1) = t_window_alarm;
   ter(rn + 1, 1) = t_window_alarm;
   rn = rng(13, 18);
   ter(rn    , 1) = t_window_alarm;
   ter(rn + 1, 1) = t_window_alarm;
  }
// Doors for offices
  ter(8, rng(7, 8)) = t_door_c;
  ter(rng(10, 17), 9) = t_door_c;
  ter(19, rng(15, 20)) = t_door_c;
// Side and back windows
  ter(1, rng(7, 12)) = t_window_alarm;
  ter(1, rng(7, 12)) = t_window_alarm;
  ter(rng(14, 18), 22) = t_window_alarm;
  if (one_in(2))
   ter(rng(14, 18), 22) = t_window_alarm;
  if (one_in(10))
   line(this, t_wall_glass_v, 22, 2, 22, 21); // Right side is glass wall!
  else {
   rn = rng(7, 12);
   ter(22, rn    ) = t_window_alarm;
   ter(22, rn + 1) = t_window_alarm;
   rn = rng(13, 19);
   ter(22, rn    ) = t_window_alarm;
   ter(22, rn + 1) = t_window_alarm;
  }
// Finally, place the front doors.
  if (one_in(4)) { // 1 in 4 are unlocked
   ter(10, 1) = t_door_c;
   ter(11, 1) = t_door_c;
  } else if (one_in(4)) { // 1 in 4 locked ones are un-alarmed
   ter(10, 1) = t_door_locked;
   ter(11, 1) = t_door_locked;
  } else {
   ter(10, 1) = t_door_locked_alarm;
   ter(11, 1) = t_door_locked_alarm;
  }

  place_items(mi_office,       60,  2,  7,  7, 12,    false, 0);
  place_items(mi_office,       60,  9, 10, 18, 12,    false, 0);
  place_items(mi_office,       70, 14, 14, 18, 21,    false, 0);
  place_items(mi_vault,        45,  3, 15, 11, 20,    false, 0);

  if (terrain_type == ot_bank_east)
   rotate(1);
  if (terrain_type == ot_bank_south)
   rotate(2);
  if (terrain_type == ot_bank_west)
   rotate(3);
  } break;

 case ot_bar_north:
 case ot_bar_east:
 case ot_bar_south:
 case ot_bar_west: {
  for (int i = 0; i < SEEX * 2; i++) {
   for (int j = 0; j < SEEY * 2; j++)
    ter(i, j) = t_pavement;
  }

  square(this, t_floor, 2, 2, 21, 15);
  square(this, t_floor, 18, 17, 21, 18);
  // Main walls
  line(this, t_wall_h, 2, 1, 21, 1);
  line(this, t_wall_h, 2, 16, 21, 16);
  line(this, t_wall_h, 18, 19, 21, 19);
  line(this, t_wall_v, 1, 1, 1, 16);
  line(this, t_wall_v, 22, 1, 22, 19);
  line(this, t_wall_v, 17, 18, 17, 19);
  // Main bar counter
  line(this, t_counter, 19, 3, 19, 10);
  line(this, t_counter, 20, 3, 21, 3);
  ter(20,10) = t_counter;
   // Back room counter
  line(this, t_counter, 18, 18, 21, 18);
  // Tables
  square(this, t_table, 4, 3, 5, 4);
  square(this, t_table, 9, 3, 10, 4);
  square(this, t_table, 14, 3, 15, 4);
  square(this, t_table, 4, 8, 5, 9);
  square(this, t_table, 9, 8, 10, 9);
  square(this, t_table, 14, 8, 15, 9);
  // Pool tables
  square(this, t_pool_table,      4, 13,  8, 14);
  place_items(mi_pool_table, 50,  4, 13,  8, 14, false, 0);
  square(this, t_pool_table,     13, 13, 17, 14);
  place_items(mi_pool_table, 50, 13, 13, 17, 14, false, 0);
  // 1 in 4 chance to have glass walls in front
  if (one_in(4)) {
   line(this, t_wall_glass_h, 3, 1, 5, 1);
   line(this, t_wall_glass_h, 7, 1, 9, 1);
   line(this, t_wall_glass_h, 14, 1, 16, 1);
   line(this, t_wall_glass_h, 18, 1, 20, 1);
   line(this, t_wall_glass_v, 1, 3, 1, 5);
   line(this, t_wall_glass_v, 1, 7, 1, 9);
   line(this, t_wall_glass_v, 1, 11, 1, 13);
  } else {
   ter(3,1) = t_window;
   ter(5,1) = t_window;
   ter(7,1) = t_window;
   ter(16,1) = t_window;
   ter(18,1) = t_window;
   ter(20,1) = t_window;
   ter(1,6) = t_window;
   ter(1,11) = t_window;
  }
  // Fridges and closets
  ter(21,4) = t_fridge;
  line(this, t_rack, 21, 5, 21, 8);
  ter(21,17) = t_fridge; // Back room fridge
  // Door placement
  ter(11,1) = t_door_c;
  ter(12,1) = t_door_c;
  ter(20, 16) = t_door_locked;
  ter(17, 17) = t_door_locked;

  // Item placement
  place_items(mi_snacks, 30, 19, 3, 19, 10, false, 0);
  place_items(mi_snacks, 50, 18, 18, 21, 18, false, 0);
  place_items(mi_fridgesnacks, 60, 21, 4, 21, 4, false, 0);
  place_items(mi_fridgesnacks, 60, 21, 17, 21, 17, false, 0);
  place_items(mi_alcohol, 70, 21, 5, 21, 8, false, 0);
  place_items(mi_trash, 15, 2, 17, 16, 19, true, 0);

  if (terrain_type == ot_bar_east)
   rotate(1);
  if (terrain_type == ot_bar_south)
   rotate(2);
  if (terrain_type == ot_bar_west)
   rotate(3);
 } break;

 case ot_pawn_north:
 case ot_pawn_east:
 case ot_pawn_south:
 case ot_pawn_west:
// Init to plain grass/dirt
  for (int i = 0; i < SEEX * 2; i++) {
   for (int j = 0; j < SEEY * 2; j++)
    ter(i, j) = grass_or_dirt();
  }

  tw = rng(0, 10);
  bw = SEEY * 2 - rng(1, 2) - rng(0, 1) * rng(0, 1);
  lw = rng(0, 4);
  rw = SEEX * 2 - rng(1, 5);
  if (tw >= 6) { // Big enough for its own parking lot
   square(this, t_pavement, 0, 0, SEEX * 2 - 1, tw - 1);
   for (int i = rng(0, 1); i < SEEX * 2; i += 4)
    line(this, t_pavement_y, i, 1, i, tw - 1);
  }
// Floor and walls
  square(this, t_floor, lw, tw, rw, bw);
  line(this, t_wall_h, lw, tw, rw, tw);
  line(this, t_wall_h, lw, bw, rw, bw);
  line(this, t_wall_v, lw, tw + 1, lw, bw - 1);
  line(this, t_wall_v, rw, tw + 1, rw, bw - 1);
// Doors and windows--almost certainly alarmed
  if (one_in(15)) {
   line(this, t_window, lw + 2, tw, lw + 5, tw);
   line(this, t_window, rw - 5, tw, rw - 2, tw);
   line(this, t_door_locked, SEEX, tw, SEEX + 1, tw);
  } else {
   line(this, t_window_alarm, lw + 2, tw, lw + 5, tw);
   line(this, t_window_alarm, rw - 5, tw, rw - 2, tw);
   line(this, t_door_locked_alarm, SEEX, tw, SEEX + 1, tw);
  }
// Some display racks by the left and right walls
  line(this, t_rack, lw + 1, tw + 1, lw + 1, bw - 1);
  place_items(mi_pawn, 86, lw + 1, tw + 1, lw + 1, bw - 1, false, 0);
  line(this, t_rack, rw - 1, tw + 1, rw - 1, bw - 1);
  place_items(mi_pawn, 86, rw - 1, tw + 1, rw - 1, bw - 1, false, 0);
// Some display counters
  line(this, t_counter, lw + 4, tw + 2, lw + 4, bw - 3);
  place_items(mi_pawn, 80, lw + 4, tw + 2, lw + 4, bw - 3, false, 0);
  line(this, t_counter, rw - 4, tw + 2, rw - 4, bw - 3);
  place_items(mi_pawn, 80, rw - 4, tw + 2, rw - 4, bw - 3, false, 0);
// More display counters, if there's room for them
  if (rw - lw >= 18 && one_in(rw - lw - 17)) {
   for (int j = tw + rng(3, 5); j <= bw - 3; j += 3) {
    line(this, t_counter, lw + 6, j, rw - 6, j);
    place_items(mi_pawn, 75, lw + 6, j, rw - 6, j, false, 0);
   }
  }
// Finally, place an office sometimes
  if (!one_in(5)) {
   if (one_in(2)) { // Office on the left side
    int office_top = bw - rng(3, 5), office_right = lw + rng(4, 7);
// Clear out any items in that area!  And reset to floor.
    for (int i = lw + 1; i <= office_right; i++) {
     for (int j = office_top; j <= bw - 1; j++) {
      i_clear(i, j);
      ter(i, j) = t_floor;
     }
    }
    line(this, t_wall_h, lw + 1, office_top, office_right, office_top);
    line(this, t_wall_v, office_right, office_top + 1, office_right, bw - 1);
    ter(office_right, rng(office_top + 1, bw - 1)) = t_door_locked;
    if (one_in(4)) // Back door
     ter(rng(lw + 1, office_right - 1), bw) = t_door_locked_alarm;
// Finally, add some stuff in there
    place_items(mi_office, 70, lw + 1, office_top + 1, office_right - 1, bw - 1,
                false, 0);
    place_items(mi_homeguns, 50, lw + 1, office_top + 1, office_right - 1,
                bw - 1, false, 0);
    place_items(mi_harddrugs, 20, lw + 1, office_top + 1, office_right - 1,
                bw - 1, false, 0);
   } else { // Office on the right side
    int office_top = bw - rng(3, 5), office_left = rw - rng(4, 7);
    for (int i = office_left; i <= rw - 1; i++) {
     for (int j = office_top; j <= bw - 1; j++) {
      i_clear(i, j);
      ter(i, j) = t_floor;
     }
    }
    line(this, t_wall_h, office_left, office_top, rw - 1, office_top);
    line(this, t_wall_v, office_left, office_top + 1, office_left, bw - 1);
    ter(office_left, rng(office_top + 1, bw - 1)) = t_door_locked;
    if (one_in(4)) // Back door
     ter(rng(office_left + 1, rw - 1), bw) = t_door_locked_alarm;
    place_items(mi_office, 70, office_left + 1, office_top + 1, rw - 1, bw - 1,
                false, 0);
    place_items(mi_homeguns, 50, office_left + 1, office_top + 1, rw - 1,
                bw - 1, false, 0);
    place_items(mi_harddrugs, 20, office_left + 1, office_top + 1, rw - 1,
                bw - 1, false, 0);
   }
  }
  if (terrain_type == ot_pawn_east)
   rotate(1);
  if (terrain_type == ot_pawn_south)
   rotate(2);
  if (terrain_type == ot_pawn_west)
   rotate(3);
  break;

 case ot_mil_surplus_north:
 case ot_mil_surplus_east:
 case ot_mil_surplus_south:
 case ot_mil_surplus_west:
// Init to plain grass/dirt
  for (int i = 0; i < SEEX * 2; i++) {
   for (int j = 0; j < SEEY * 2; j++)
    ter(i, j) = grass_or_dirt();
  }
  lw = rng(0, 2);
  rw = SEEX * 2 - rng(1, 3);
  tw = rng(0, 4);
  bw = SEEY * 2 - rng(3, 8);
  square(this, t_floor, lw, tw, rw, bw);
  line(this, t_wall_h, lw, tw, rw, tw);
  line(this, t_wall_h, lw, bw, rw, bw);
  line(this, t_wall_v, lw, tw + 1, lw, bw - 1);
  line(this, t_wall_v, rw, tw + 1, rw, bw - 1);
  rn = rng(4, 7);
  line(this, t_window, lw + 2, tw, lw + rn, tw);
  line(this, t_window, rw - rn, tw, rw - 2, tw);
  line(this, t_door_c, SEEX, tw, SEEX + 1, tw);
  if (one_in(2)) // counter on left
   line(this, t_counter, lw + 2, tw + 1, lw + 2, tw + rng(3, 4));
  else // counter on right
   line(this, t_counter, rw - 2, tw + 1, rw - 2, tw + rng(3, 4));
  for (int i = lw + 1; i <= SEEX; i += 2) {
   line(this, t_rack, i, tw + 5, i, bw - 2);
   items_location loc;
   if (one_in(3))
    loc = mi_mil_armor;
   else if (one_in(3))
    loc = mi_mil_surplus;
   else
    loc = mi_mil_food_nodrugs;
   place_items(loc, 70, i, tw + 5, i, bw - 2, false, 0);
  }
  for (int i = rw - 1; i >= SEEX + 1; i -= 2) {
   line(this, t_rack, i, tw + 5, i, bw - 2);
   items_location loc;
   if (one_in(3))
    loc = mi_mil_armor;
   else if (one_in(3))
    loc = mi_mil_surplus;
   else
    loc = mi_mil_food_nodrugs;
   place_items(loc, 70, i, tw + 5, i, bw - 2, false, 0);
  }
  if (terrain_type == ot_mil_surplus_east)
   rotate(1);
  if (terrain_type == ot_mil_surplus_south)
   rotate(2);
  if (terrain_type == ot_mil_surplus_west)
   rotate(3);
  break;

 case ot_megastore_entrance: {
  square(this, t_floor, 0, 0, SEEX * 2 - 1, SEEY * 2 - 1);
// Construct facing north; below, we'll rotate to face road
  line(this, t_wall_glass_h, 0, 0, SEEX * 2 - 1, 0);
  ter(SEEX, 0) = t_door_glass_c;
  ter(SEEX + 1, 0) = t_door_glass_c;
// Long checkout lanes
  for (int x = 2; x <= 18; x += 4) {
   line(this, t_counter, x, 4, x, 14);
   line(this, t_rack, x + 3, 4, x + 3, 14);
   place_items(mi_snacks,    80, x + 3, 4, x + 3, 14, false, 0);
   place_items(mi_magazines, 70, x + 3, 4, x + 3, 14, false, 0);
  }
  for (int i = 0; i < 10; i++) {
   int x = rng(0, SEEX * 2 - 1), y = rng(0, SEEY * 2 - 1);
   if (ter(x, y) == t_floor)
    add_spawn(mon_zombie, 1, x, y);
  }
// Finally, figure out where the road is; contruct our entrance facing that.
  std::vector<direction> faces_road;
  if (t_east >= ot_road_null && t_east <= ot_bridge_ew)
   rotate(1);
  if (t_south >= ot_road_null && t_south <= ot_bridge_ew)
   rotate(2);
  if (t_west >= ot_road_null && t_west <= ot_bridge_ew)
   rotate(3);
 } break;

 case ot_megastore:
  square(this, t_floor, 0, 0, SEEX * 2 - 1, SEEY * 2 - 1);

// Randomly pick contents
  switch (rng(1, 5)) {
  case 1: { // Groceries
   bool fridge = false;
   for (int x = rng(2, 3); x < SEEX * 2 - 1; x += 3) {
    for (int y = 2; y <= SEEY; y += SEEY - 2) {
     if (one_in(3))
      fridge = !fridge;
     if (fridge) {
      line(this, t_glass_fridge, x, y, x, y + SEEY - 4);
      if (one_in(3))
       place_items(mi_fridgesnacks, 80, x, y, x, y + SEEY - 4, false, 0);
      else
       place_items(mi_fridge,       70, x, y, x, y + SEEY - 4, false, 0);
     } else {
      line(this, t_rack, x, y, x, y + SEEY - 4);
      if (one_in(3))
       place_items(mi_cannedfood, 78, x, y, x, y + SEEY - 4, false, 0);
      else if (one_in(2))
       place_items(mi_pasta,      82, x, y, x, y + SEEY - 4, false, 0);
      else if (one_in(2))
       place_items(mi_produce,    65, x, y, x, y + SEEY - 4, false, 0);
      else
       place_items(mi_snacks,     72, x, y, x, y + SEEY - 4, false, 0);
     }
    }
   }
  } break;
  case 2: // Hardware
   for (int x = 2; x <= 22; x += 4) {
    line(this, t_rack, x, 4, x, SEEY * 2 - 5);
    if (one_in(3))
     place_items(mi_tools,    70, x, 4, x, SEEY * 2 - 5, false, 0);
    else if (one_in(2))
     place_items(mi_bigtools, 70, x, 4, x, SEEY * 2 - 5, false, 0);
    else if (one_in(3))
     place_items(mi_hardware, 70, x, 4, x, SEEY * 2 - 5, false, 0);
    else
     place_items(mi_mischw,   70, x, 4, x, SEEY * 2 - 5, false, 0);
   }
   break;
  case 3: // Clothing
   for (int x = 2; x < SEEX * 2; x += 6) {
    for (int y = 3; y <= 9; y += 6) {
     square(this, t_rack, x, y, x + 1, y + 1);
     if (one_in(2))
      place_items(mi_shirts,  75, x, y, x + 1, y + 1, false, 0);
     else if (one_in(2))
      place_items(mi_pants,   72, x, y, x + 1, y + 1, false, 0);
     else if (one_in(2))
      place_items(mi_jackets, 65, x, y, x + 1, y + 1, false, 0);
     else
      place_items(mi_winter,  62, x, y, x + 1, y + 1, false, 0);
    }
   }
   for (int y = 13; y <= SEEY * 2 - 2; y += 3) {
    line(this, t_rack, 2, y, SEEX * 2 - 3, y);
    if (one_in(3))
     place_items(mi_shirts,     75, 2, y, SEEX * 2 - 3, y, false, 0);
    else if (one_in(2))
     place_items(mi_shoes,      75, 2, y, SEEX * 2 - 3, y, false, 0);
    else if (one_in(2))
     place_items(mi_bags,       75, 2, y, SEEX * 2 - 3, y, false, 0);
    else
     place_items(mi_allclothes, 75, 2, y, SEEX * 2 - 3, y, false, 0);
   }
   break;
  case 4: // Cleaning and soft drugs and novels and junk
   for (int x = rng(2, 3); x < SEEX * 2 - 1; x += 3) {
    for (int y = 2; y <= SEEY; y += SEEY - 2) {
     line(this, t_rack, x, y, x, y + SEEY - 4);
     if (one_in(3))
      place_items(mi_cleaning,  78, x, y, x, y + SEEY - 4, false, 0);
     else if (one_in(2))
      place_items(mi_softdrugs, 72, x, y, x, y + SEEY - 4, false, 0);
     else
      place_items(mi_novels,    84, x, y, x, y + SEEY - 4, false, 0);
    }
   }
   break;
  case 5: // Sporting goods
   for (int x = rng(2, 3); x < SEEX * 2 - 1; x += 3) {
    for (int y = 2; y <= SEEY; y += SEEY - 2) {
     line(this, t_rack, x, y, x, y + SEEY - 4);
     if (one_in(2))
      place_items(mi_sports,  72, x, y, x, y + SEEY - 4, false, 0);
     else if (one_in(10))
      place_items(mi_rifles,  20, x, y, x, y + SEEY - 4, false, 0);
     else
      place_items(mi_camping, 68, x, y, x, y + SEEY - 4, false, 0);
    }
   }
   break;
  }

// Add some spawns
  for (int i = 0; i < 15; i++) {
   int x = rng(0, SEEX * 2 - 1), y = rng(0, SEEY * 2 - 1);
   if (ter(x, y) == t_floor)
    add_spawn(mon_zombie, 1, x, y);
  }
// Rotate randomly...
  rotate(rng(0, 3));
// ... then place walls as needed.
  if (t_north != ot_megastore_entrance && t_north != ot_megastore)
   line(this, t_wall_h, 0, 0, SEEX * 2 - 1, 0);
  if (t_east != ot_megastore_entrance && t_east != ot_megastore)
   line(this, t_wall_v, SEEX * 2 - 1, 0, SEEX * 2 - 1, SEEY * 2 - 1);
  if (t_south != ot_megastore_entrance && t_south != ot_megastore)
   line(this, t_wall_h, 0, SEEY * 2 - 1, SEEX * 2 - 1, SEEY * 2 - 1);
  if (t_west != ot_megastore_entrance && t_west != ot_megastore)
   line(this, t_wall_v, 0, 0, 0, SEEY * 2 - 1);
  break;

 case ot_hospital_entrance:
  square(this, t_pavement, 0, 0, SEEX * 2 - 1, 5);
  square(this, t_floor, 0, 6, SEEX * 2 - 1, SEEY * 2 - 1);
// Ambulance parking place
  line(this, t_pavement_y,  5, 1, 22, 1);
  line(this, t_pavement_y,  5, 2,  5, 5);
  line(this, t_pavement_y, 22, 2, 22, 5);
// Top wall
  line(this, t_wall_h, 0, 6, 6, 6);
  line(this, t_door_glass_c, 3, 6, 4, 6);
  line(this, t_wall_glass_h, 7, 6, 19, 6);
  line(this, t_wall_h, 20, 6, SEEX * 2 - 1, 6);
// Left wall
  line(this, t_wall_v, 0, 0, 0, SEEY * 2 - 1);
  line(this, t_floor, 0, 11, 0, 12);
// Waiting area
  line(this, t_bench,  8, 7, 11,  7);
  line(this, t_bench, 13, 7, 17,  7);
  line(this, t_bench, 20, 7, 22,  7);
  line(this, t_bench, 22, 8, 22, 10);
  place_items(mi_magazines, 70, 8, 7, 22, 10, false, 0);
// Reception and examination rooms
  line(this, t_counter, 8, 13, 9, 13);
  line(this, t_wall_h, 10, 13, SEEX * 2 - 1, 13);
  line(this, t_door_c, 15, 13, 16, 13);
  line(this, t_wall_h,  8, 17, 13, 17);
  line(this, t_wall_h, 18, 17, 22, 17);
  line(this, t_wall_h,  8, 20, 13, 20);
  line(this, t_wall_h, 18, 20, 22, 20);
  line(this, t_wall_v,  7, 13,  7, 22);
  line(this, t_wall_v, 14, 15, 14, 20);
  line(this, t_wall_v, 17, 14, 17, 22);
  line(this, t_bed,  8, 19,  9, 19);
  line(this, t_bed, 21, 19, 22, 19);
  line(this, t_bed, 21, 22, 22, 22);
  line(this, t_rack, 18, 14, 22, 14);
  place_items(mi_harddrugs, 80, 18, 14, 22, 14, false, 0);
  line(this, t_rack, 8, 21, 8, 22);
  place_items(mi_softdrugs, 70, 8, 21, 8, 22, false, 0);
  ter(14, rng(18, 19)) = t_door_c;
  ter(17, rng(15, 16)) = t_door_locked; // Hard drugs room is locked
  ter(17, rng(18, 19)) = t_door_c;
  ter(17, rng(21, 22)) = t_door_c;
// ER and bottom wall
  line(this, t_wall_h, 0, 16, 6, 16);
  line(this, t_door_c, 3, 16, 4, 16);
  square(this, t_bed, 3, 19, 4, 20);
  line(this, t_counter, 1, 22, 6, 22);
  place_items(mi_surgery, 78, 1, 22, 6, 22, false, 0);
  line(this, t_wall_h, 1, 23, 22, 23);
  line(this, t_floor, 11, 23, 12, 23);
// Right side wall (needed sometimes!)
  line(this, t_wall_v, 23,  0, 23, 10);
  line(this, t_wall_v, 23, 13, 23, 23);

/*
// Generate bodies / zombies
  rn = rng(10, 15);
  for (int i = 0; i < rn; i++) {
   item body;
   body.make_corpse(g->itypes[itm_corpse], g->mtypes[mon_null], g->turn);
   int zx = rng(0, SEEX * 2 - 1), zy = rng(0, SEEY * 2 - 1);
   if (ter(zx, zy) == t_bed || one_in(3))
    add_item(zx, zy, body);
   else if (move_cost(zx, zy) > 0) {
    mon_id zom = mon_zombie;
    if (one_in(6))
     zom = mon_zombie_spitter;
    else if (!one_in(3))
     zom = mon_boomer;
    add_spawn(zom, 1, zx, zy);
   }
  }
*/
// Rotate to face the road
  if (t_east >= ot_road_null && t_east <= ot_bridge_ew)
   rotate(1);
  if (t_south >= ot_road_null && t_south <= ot_bridge_ew)
   rotate(2);
  if (t_west >= ot_road_null && t_west <= ot_bridge_ew)
   rotate(3);
  break;

 case ot_hospital:
  square(this, t_floor, 0, 0, 23, 23);
// We always have walls on the left and bottom
  line(this, t_wall_v, 0,  0,  0, 22);
  line(this, t_wall_h, 0, 23, 23, 23);
// These walls contain doors if they lead to more hospital
  if (t_west == ot_hospital_entrance || t_west == ot_hospital)
   line(this, t_door_c, 0, 11, 0, 12);
  if (t_south == ot_hospital_entrance || t_south == ot_hospital)
   line(this, t_door_c, 11, 23, 12, 23);

  if ((t_north == ot_hospital_entrance || t_north == ot_hospital) &&
      (t_east  == ot_hospital_entrance || t_east  == ot_hospital) &&
      (t_south == ot_hospital_entrance || t_south == ot_hospital) &&
      (t_west  == ot_hospital_entrance || t_west  == ot_hospital)   ) {
// We're in the center; center is always blood lab
// Large lab
   line(this, t_wall_h,  1,  2, 21,  2);
   line(this, t_wall_h,  1, 10, 21, 10);
   line(this, t_wall_v, 21,  3, 21,  9);
   line(this, t_counter, 2,  3,  2,  9);
   place_items(mi_hospital_lab, 70, 2, 3, 2, 9, false, 0);
   square(this, t_counter,  5,  4,  6,  8);
   place_items(mi_hospital_lab, 74, 5, 4, 6, 8, false, 0);
   square(this, t_counter, 10,  4, 11,  8);
   place_items(mi_hospital_lab, 74, 10, 4, 11, 8, false, 0);
   square(this, t_counter, 15,  4, 16,  8);
   place_items(mi_hospital_lab, 74, 15, 4, 16, 8, false, 0);
   ter(rng(3, 18),  2) = t_door_c;
   ter(rng(3, 18), 10) = t_door_c;
   if (one_in(4)) // Door on the right side
    ter(21, rng(4, 8)) = t_door_c;
   else { // Counter on the right side
    line(this, t_counter, 20, 3, 20, 9);
    place_items(mi_hospital_lab, 70, 20, 3, 20, 9, false, 0);
   }
// Blood testing facility
   line(this, t_wall_h,  1, 13, 10, 13);
   line(this, t_wall_v, 10, 14, 10, 22);
   rn = rng(1, 3);
   if (rn == 1 || rn == 3)
    ter(rng(3, 8), 13) = t_door_c;
   if (rn == 2 || rn == 3)
    ter(10, rng(15, 21)) = t_door_c;
   line(this, t_counter, 2, 14,  2, 22);
   place_items(mi_hospital_lab, 60, 2, 14, 2, 22, false, 0);
   square(this, t_counter, 4, 17, 6, 19);
   ter(4, 18) = t_centrifuge;
   line(this, t_floor, 5, 18, 6, rng(17, 19)); // Clear path to console
   tmpcomp = add_computer(5, 18, "Centrifuge", 0);
   tmpcomp->add_option("Analyze blood", COMPACT_BLOOD_ANAL, 4);
   tmpcomp->add_failure(COMPFAIL_DESTROY_BLOOD);
// Sample storage
   line(this, t_wall_h, 13, 13, 23, 13);
   line(this, t_wall_v, 13, 14, 13, 23);
   rn = rng(1, 3);
   if (rn == 1 || rn == 3)
    ter(rng(14, 22), 13) = t_door_c;
   if (rn == 2 || rn == 3)
    ter(13, rng(14, 21)) = t_door_c;
   square(this, t_rack, 16, 16, 21, 17);
   place_items(mi_hospital_samples, 68, 16, 16, 21, 17, false, 0);
   square(this, t_rack, 16, 19, 21, 20);
   place_items(mi_hospital_samples, 68, 16, 19, 21, 20, false, 0);
   line(this, t_rack, 14, 22, 23, 22);
   place_items(mi_hospital_samples, 62, 14, 22, 23, 22, false, 0);

  } else { // We're NOT in the center; a random hospital type!

   switch (rng(1, 4)) { // What type?
   case 1: // Dorms
// Upper left rooms
    line(this, t_wall_h, 1, 5, 9, 5);
    for (int i = 1; i <= 7; i += 3) {
     line(this, t_bed, i, 1, i, 2);
     line(this, t_wall_v, i + 2, 0, i + 2, 4);
     ter(rng(i, i + 1), 5) = t_door_c;
    }
// Upper right rooms
    line(this, t_wall_h, 14, 5, 23, 5);
    line(this, t_wall_v, 14, 0, 14, 4);
    line(this, t_bed, 15, 1, 15, 2);
    ter(rng(15, 16), 5) = t_door_c;
    line(this, t_wall_v, 17, 0, 17, 4);
    line(this, t_bed, 18, 1, 18, 2);
    ter(rng(18, 19), 5) = t_door_c;
    line(this, t_wall_v, 20, 0, 20, 4);
    line(this, t_bed, 21, 1, 21, 2);
    ter(rng(21, 22), 5) = t_door_c;
// Waiting area
    for (int i = 1; i <= 9; i += 4)
     line(this, t_bench, i, 7, i, 10);
    line(this, t_table, 3, 8, 3, 9);
    place_items(mi_magazines, 50, 3, 8, 3, 9, false, 0);
    line(this, t_table, 7, 8, 7, 9);
    place_items(mi_magazines, 50, 7, 8, 7, 9, false, 0);
// Middle right rooms
    line(this, t_wall_v, 14, 7, 14, 10);
    line(this, t_wall_h, 15, 7, 23, 7);
    line(this, t_wall_h, 15, 10, 23, 10);
    line(this, t_wall_v, 19, 8, 19, 9);
    line(this, t_bed, 18, 8, 18, 9);
    line(this, t_bed, 20, 8, 20, 9);
    if (one_in(3)) { // Doors to north
     ter(rng(15, 16), 7) = t_door_c;
     ter(rng(21, 22), 7) = t_door_c;
    } else { // Doors to south
     ter(rng(15, 16), 10) = t_door_c;
     ter(rng(21, 22), 10) = t_door_c;
    }
    line(this, t_wall_v, 14, 13, 14, 16);
    line(this, t_wall_h, 15, 13, 23, 13);
    line(this, t_wall_h, 15, 16, 23, 16);
    line(this, t_wall_v, 19, 14, 19, 15);
    line(this, t_bed, 18, 14, 18, 15);
    line(this, t_bed, 20, 14, 20, 15);
    if (one_in(3)) { // Doors to south
     ter(rng(15, 16), 16) = t_door_c;
     ter(rng(21, 22), 16) = t_door_c;
    } else { // Doors to north
     ter(rng(15, 16), 13) = t_door_c;
     ter(rng(21, 22), 13) = t_door_c;
    }
// Lower left rooms
    line(this, t_wall_v, 5, 13, 5, 22);
    line(this, t_wall_h, 1, 13, 4, 13);
    line(this, t_bed, 1, 14, 1, 15);
    line(this, t_wall_h, 1, 17, 4, 17);
    line(this, t_bed, 1, 18, 1, 19);
    line(this, t_wall_h, 1, 20, 4, 20);
    line(this, t_bed, 1, 21, 1, 22);
    ter(5, rng(14, 16)) = t_door_c;
    ter(5, rng(18, 19)) = t_door_c;
    ter(5, rng(21, 22)) = t_door_c;
    line(this, t_wall_h, 7, 13, 10, 13);
    line(this, t_wall_v, 7, 14, 7, 22);
    line(this, t_wall_v, 10, 14, 10, 22);
    line(this, t_wall_h, 8, 18, 9, 18);
    line(this, t_bed, 8, 17, 9, 17);
    line(this, t_bed, 8, 22, 9, 22);
    if (one_in(3)) { // Doors to west
     ter(7, rng(14, 16)) = t_door_c;
     ter(7, rng(19, 21)) = t_door_c;
    } else { // Doors to east
     ter(10, rng(14, 16)) = t_door_c;
     ter(10, rng(19, 21)) = t_door_c;
    }
// Lower-right rooms
    line(this, t_wall_h, 14, 18, 23, 18);
    for (int i = 14; i <= 20; i += 3) {
     line(this, t_wall_v, i, 19, i, 22);
     line(this, t_bed, i + 1, 21, i + 1, 22);
     ter(rng(i + 1, i + 2), 18) = t_door_c;
    }
    break;

   case 2: // Offices and cafeteria
// Offices to north
    line(this, t_wall_v, 10, 0, 10, 8);
    line(this, t_wall_v, 13, 0, 13, 8);
    line(this, t_wall_h,  1, 5,  9, 5);
    line(this, t_wall_h, 14, 5, 23, 5);
    line(this, t_wall_h,  1, 9, 23, 9);
    line(this, t_door_c, 11, 9, 12, 9);
    line(this, t_table,  3, 3,  7, 3);
    line(this, t_table, 16, 3, 20, 3);
    line(this, t_table,  3, 8,  7, 8);
    line(this, t_table, 16, 8, 20, 8);
    ter(10, rng(2, 3)) = t_door_c;
    ter(13, rng(2, 3)) = t_door_c;
    ter(10, rng(6, 7)) = t_door_c;
    ter(13, rng(6, 7)) = t_door_c;
    place_items(mi_office, 70,  1, 1,  9, 3, false, 0);
    place_items(mi_office, 70, 14, 1, 22, 3, false, 0);
    place_items(mi_office, 70,  1, 5,  9, 8, false, 0);
    place_items(mi_office, 70, 14, 5, 22, 8, false, 0);
// Cafeteria to south
    line(this, t_wall_h,  1, 14,  8, 14);
    line(this, t_wall_h, 15, 14, 23, 14);
    for (int i = 16; i <= 19; i += 3) {
     for (int j = 17; j <= 20; j += 3) {
      square(this, t_table, i, j, i + 1, j + 1);
      place_items(mi_snacks,  60, i, j, i + 1, j + 1, false, 0);
      place_items(mi_produce, 65, i, j, i + 1, j + 1, false, 0);
     }
    }
    for (int i = 3; i <= 6; i += 3) {
     for (int j = 17; j <= 20; j += 3) {
      square(this, t_table, i, j, i + 1, j + 1);
      place_items(mi_snacks,  60, i, j, i + 1, j + 1, false, 0);
      place_items(mi_produce, 65, i, j, i + 1, j + 1, false, 0);
     }
    }
    break;

   case 3: // Operating rooms
// First, walls and doors; divide it into four big operating rooms
    line(this, t_wall_v, 10,  0, 10,  9);
    line(this, t_door_c, 10,  4, 10,  5);
    line(this, t_wall_v, 13,  0, 13,  9);
    line(this, t_door_c, 13,  4, 13,  5);
    line(this, t_wall_v, 10, 14, 10, 22);
    line(this, t_door_c, 10, 18, 10, 19);
    line(this, t_wall_v, 13, 14, 13, 22);
    line(this, t_door_c, 13, 18, 13, 19);
// Horizontal walls/doors
    line(this, t_wall_h,  1, 10, 10, 10);
    line(this, t_door_c,  5, 10,  6, 10);
    line(this, t_wall_h, 13, 10, 23, 10);
    line(this, t_door_c, 18, 10, 19, 10);
    line(this, t_wall_h,  1, 13, 10, 13);
    line(this, t_door_c,  5, 13,  6, 13);
    line(this, t_wall_h, 13, 13, 23, 13);
    line(this, t_door_c, 18, 13, 19, 13);
// Next, the contents of each operating room
    line(this, t_counter, 1, 0, 1, 9);
    place_items(mi_surgery, 70, 1, 1, 1, 9, false, 0);
    square(this, t_bed, 5, 4, 6, 5);

    line(this, t_counter, 1, 14, 1, 22);
    place_items(mi_surgery, 70, 1, 14, 1, 22, false, 0);
    square(this, t_bed, 5, 18, 6, 19);

    line(this, t_counter, 14, 6, 14, 9);
    place_items(mi_surgery, 60, 14, 6, 14, 9, false, 0);
    line(this, t_counter, 15, 9, 17, 9);
    place_items(mi_surgery, 60, 15, 9, 17, 9, false, 0);
    square(this, t_bed, 18, 4, 19, 5);

    line(this, t_counter, 14, 14, 14, 17);
    place_items(mi_surgery, 60, 14, 14, 14, 17, false, 0);
    line(this, t_counter, 15, 14, 17, 14);
    place_items(mi_surgery, 60, 15, 14, 17, 14, false, 0);
    square(this, t_bed, 18, 18, 19, 19);
    // computer to begin healing broken bones,
    tmpcomp = add_computer(16, 16, "Mr. Stem Cell", 3);
    tmpcomp->add_option("Stem Cell Treatment", COMPACT_STEMCELL_TREATMENT, 3);
    tmpcomp->add_failure(COMPFAIL_ALARM);

    break;

   case 4: // Storage
// Soft drug storage
    line(this, t_wall_h, 3,  2, 12,  2);
    line(this, t_wall_h, 3, 10, 12, 10);
    line(this, t_wall_v, 3,  3,  3,  9);
    ter(3, 6) = t_door_c;
    line(this, t_rack,   4,  3, 11,  3);
    place_items(mi_softdrugs, 90, 4, 3, 11, 3, false, 0);
    line(this, t_rack,   4,  9, 11,  9);
    place_items(mi_softdrugs, 90, 4, 9, 11, 9, false, 0);
    line(this, t_rack, 6, 5, 10, 5);
    place_items(mi_softdrugs, 80, 6, 5, 10, 5, false, 0);
    line(this, t_rack, 6, 7, 10, 7);
    place_items(mi_softdrugs, 80, 6, 7, 10, 7, false, 0);
// Hard drug storage
    line(this, t_wall_v, 13, 0, 13, 19);
    ter(13, 6) = t_door_locked;
    line(this, t_rack, 14, 0, 14, 4);
    place_items(mi_harddrugs, 78, 14, 1, 14, 4, false, 0);
    line(this, t_rack, 17, 0, 17, 7);
    place_items(mi_harddrugs, 85, 17, 0, 17, 7, false, 0);
    line(this, t_rack, 20, 0, 20, 7);
    place_items(mi_harddrugs, 85, 20, 0, 20, 7, false, 0);
    line(this, t_wall_h, 20, 10, 23, 10);
    line(this, t_rack, 16, 10, 19, 10);
    place_items(mi_harddrugs, 78, 16, 10, 19, 10, false, 0);
    line(this, t_rack, 16, 12, 19, 12);
    place_items(mi_harddrugs, 78, 16, 12, 19, 12, false, 0);
    line(this, t_wall_h, 14, 14, 19, 14);
    ter(rng(14, 15), 14) = t_door_locked;
    ter(rng(16, 18), 14) = t_bars;
    line(this, t_wall_v, 20, 11, 20, 19);
    line(this, t_wall_h, 13, 20, 20, 20);
    line(this, t_door_c, 16, 20, 17, 20);
// Laundry room
    line(this, t_wall_h, 1, 13, 10, 13);
    ter(rng(3, 8), 13) = t_door_c;
    line(this, t_wall_v, 10, 14, 10, 22);
    ter(10, rng(16, 20)) = t_door_c;
    line(this, t_counter, 1, 14, 1, 22);
    place_items(mi_allclothes, 70, 1, 14, 1, 22, false, 0);
    for (int j = 15; j <= 21; j += 3) {
     line(this, t_rack, 4, j, 7, j);
     if (one_in(2))
      place_items(mi_cleaning, 92, 4, j, 7, j, false, 0);
     else if (one_in(5))
      place_items(mi_cannedfood, 75, 4, j, 7, j, false, 0);
     else
      place_items(mi_allclothes, 50, 4, j, 7, j, false, 0);
    }
    break;
   }


// We have walls to the north and east if they're not hospitals
   if (t_east != ot_hospital_entrance && t_east != ot_hospital)
    line(this, t_wall_v, 23, 0, 23, 23);
   if (t_north != ot_hospital_entrance && t_north != ot_hospital)
    line(this, t_wall_h, 0, 0, 23, 0);
  }
// Generate bodies / zombies
  rn = rng(15, 20);
  for (int i = 0; i < rn; i++) {
   item body;
   body.make_corpse(g->itypes[itm_corpse], g->mtypes[mon_null], g->turn);
   int zx = rng(0, SEEX * 2 - 1), zy = rng(0, SEEY * 2 - 1);
   if (ter(zx, zy) == t_bed || one_in(3))
    add_item(zx, zy, body);
   else if (move_cost(zx, zy) > 0) {
    mon_id zom = mon_zombie;
    if (one_in(6))
     zom = mon_skeleton;
    else if (!one_in(3))
     zom = mon_zombie_brute;
    add_spawn(zom, 1, zx, zy);
   }
  }
  break;
  
  //Oddzball-Hospital spawn code above.

 case ot_mansion_entrance: {
// Left wall
  line(this, t_wall_v,  0,  0,  0, SEEY * 2 - 2);
  line(this, t_door_c,  0, SEEY - 1, 0, SEEY);
// Front wall
  line(this, t_wall_h,  1, 10,  SEEX * 2 - 1, 10);
  line(this, t_door_locked, SEEX - 1, 10, SEEX, 10);
  int winx1 = rng(2, 4);
  int winx2 = rng(4, 6);
  line(this, t_window, winx1, 10, winx2, 10);
  line(this, t_window, SEEX * 2 - 1 - winx1, 10, SEEX * 2 - 1 - winx2, 10);
  winx1 = rng(7, 10);
  winx2 = rng(10, 11);
  line(this, t_window, winx1, 10, winx2, 10);
  line(this, t_window, SEEX * 2 - 1 - winx1, 10, SEEX * 2 - 1 - winx2, 10);
  line(this, t_door_c, SEEX - 1, 10, SEEX, 10);
// Bottom wall
  line(this, t_wall_h,  0, SEEY * 2 - 1, SEEX * 2 - 1, SEEY * 2 - 1);
  line(this, t_door_c, SEEX - 1, SEEY * 2 - 1, SEEX, SEEY * 2 - 1);

  build_mansion_room(this, room_mansion_courtyard, 1, 0, SEEX * 2 - 1, 9);
  square(this, t_floor, 1, 11, SEEX * 2 - 1, SEEY * 2 - 2);
  build_mansion_room(this, room_mansion_entry, 1, 11, SEEX * 2 - 1, SEEY*2 - 2);
// Rotate to face the road
  if (t_east >= ot_road_null && t_east <= ot_bridge_ew)
   rotate(1);
  if (t_south >= ot_road_null && t_south <= ot_bridge_ew)
   rotate(2);
  if (t_west >= ot_road_null && t_west <= ot_bridge_ew)
   rotate(3);
 } break;

 case ot_mansion:
// Start with floors all over
  square(this, t_floor, 1, 0, SEEX * 2 - 1, SEEY * 2 - 2);
// We always have a left and bottom wall
  line(this, t_wall_v, 0, 0, 0, SEEY * 2 - 2);
  line(this, t_wall_h, 0, SEEY * 2 - 1, SEEX * 2 - 1, SEEY * 2 - 1);
// tw and rw are the boundaries of the rooms inside...
  tw = 0;
  rw = SEEX * 2 - 1;
// ...if we need outside walls, adjust tw & rw and build them
// We build windows below.
  if (t_north != ot_mansion_entrance && t_north != ot_mansion) {
   tw = 1;
   line(this, t_wall_h, 0, 0, SEEX * 2 - 1, 0);
  }
  if (t_east != ot_mansion_entrance && t_east != ot_mansion) {
   rw = SEEX * 2 - 2;
   line(this, t_wall_v, SEEX * 2 - 1, 0, SEEX * 2 - 1, SEEX * 2 - 1);
  }
// Now pick a random layout
  switch (rng(1, 4)) {

  case 1: // Just one. big. room.
   mansion_room(this, 1, tw, rw, SEEY * 2 - 2);
   if (t_west == ot_mansion_entrance || t_west == ot_mansion)
    line(this, t_door_c, 0, SEEY - 1, 0, SEEY);
   if (t_south == ot_mansion_entrance || t_south == ot_mansion)
    line(this, t_door_c, SEEX - 1, SEEY * 2 - 1, SEEX, SEEY * 2 - 1);
   break;

  case 2: // Wide hallway, two rooms.
   if (one_in(2)) { // vertical hallway
    line(this, t_wall_v,  9,  tw,  9, SEEY * 2 - 2);
    line(this, t_wall_v, 14,  tw, 14, SEEY * 2 - 2);
    line(this, t_floor, SEEX - 1, SEEY * 2 - 1, SEEX, SEEY * 2 - 1);
    line(this, t_door_c, 0, SEEY - 1, 0, SEEY);
    mansion_room(this, 1, tw, 8, SEEY * 2 - 2);
    mansion_room(this, 15, tw, rw, SEEY * 2 - 2);
    ter( 9, rng(tw + 2, SEEX * 2 - 4)) = t_door_c;
    ter(14, rng(tw + 2, SEEX * 2 - 4)) = t_door_c;
   } else { // horizontal hallway
    line(this, t_wall_h, 1,  9, rw,  9);
    line(this, t_wall_h, 1, 14, rw, 14);
    line(this, t_door_c, SEEX - 1, SEEY * 2 - 1, SEEX, SEEY * 2 - 1);
    line(this, t_floor, 0, SEEY - 1, 0, SEEY);
    mansion_room(this, 1, tw, rw, 8);
    mansion_room(this, 1, 15, rw, SEEY * 2 - 2);
    ter(rng(3, rw - 2),  9) = t_door_c;
    ter(rng(3, rw - 2), 14) = t_door_c;
   }
   if (t_west == ot_mansion_entrance || t_west == ot_mansion)
    line(this, t_door_c, 0, SEEY - 1, 0, SEEY);
   if (t_south == ot_mansion_entrance || t_south == ot_mansion)
    line(this, t_floor, SEEX - 1, SEEY * 2 - 1, SEEX, SEEY * 2 - 1);
   break;

  case 3: // Four corners rooms
   line(this, t_wall_v, 10, tw, 10,  9);
   line(this, t_wall_v, 13, tw, 13,  9);
   line(this, t_wall_v, 10, 14, 10, SEEY * 2 - 2);
   line(this, t_wall_v, 13, 14, 13, SEEY * 2 - 2);
   line(this, t_wall_h,  1, 10, 10, 10);
   line(this, t_wall_h,  1, 13, 10, 13);
   line(this, t_wall_h, 13, 10, rw, 10);
   line(this, t_wall_h, 13, 13, rw, 13);
// Doors
   if (one_in(2))
    ter(10, rng(tw + 1, 8)) = t_door_c;
   else
    ter(rng(2, 8), 10) = t_door_c;

   if (one_in(2))
    ter(13, rng(tw + 1, 8)) = t_door_c;
   else
    ter(rng(15, rw - 1), 10) = t_door_c;

   if (one_in(2))
    ter(10, rng(15, SEEY * 2 - 3)) = t_door_c;
   else
    ter(rng(2, 8), 13) = t_door_c;

   if (one_in(2))
    ter(13, rng(15, SEEY * 2 - 3)) = t_door_c;
   else
    ter(rng(15, rw - 1), 13) = t_door_c;

   mansion_room(this,  1, tw,  9,  9);
   mansion_room(this, 14, tw, rw,  9);
   mansion_room(this,  1, 14,  9, SEEY * 2 - 2);
   mansion_room(this, 14, 14, rw, SEEY * 2 - 2);
   if (t_west == ot_mansion_entrance || t_west == ot_mansion)
    line(this, t_floor, 0, SEEY - 1, 0, SEEY);
   if (t_south == ot_mansion_entrance || t_south == ot_mansion)
    line(this, t_floor, SEEX - 1, SEEY * 2 - 1, SEEX, SEEY * 2 - 1);
   break;

  case 4: // One large room in lower-left
   mw = rng( 4, 10);
   cw = rng(13, 19);
   x = rng(5, 10);
   y = rng(13, 18);
   line(this, t_wall_h,  1, mw, cw, mw);
   ter( rng(x + 1, cw - 1), mw) = t_door_c;
   line(this, t_wall_v, cw, mw + 1, cw, SEEY * 2 - 2);
   ter(cw, rng(y + 2, SEEY * 2 - 3) ) = t_door_c;
   mansion_room(this, 1, mw + 1, cw - 1, SEEY * 2 - 2);
// And a couple small rooms in the UL LR corners
   line(this, t_wall_v, x, tw, x, mw - 1);
   mansion_room(this, 1, tw, x - 1, mw - 1);
   if (one_in(2))
    ter(rng(2, x - 2), mw) = t_door_c;
   else
    ter(x, rng(tw + 2, mw - 2)) = t_door_c;
   line(this, t_wall_h, cw + 1, y, rw, y);
   mansion_room(this, cw + 1, y, rw, SEEY * 2 - 2);
   if (one_in(2))
    ter(rng(cw + 2, rw - 1), y) = t_door_c;
   else
    ter(cw, rng(y + 2, SEEY * 2 - 3)) = t_door_c;

   if (t_west == ot_mansion_entrance || t_west == ot_mansion)
    line(this, t_floor, 0, SEEY - 1, 0, SEEY);
   if (t_south == ot_mansion_entrance || t_south == ot_mansion)
    line(this, t_floor, SEEX - 1, SEEY * 2 - 1, SEEX, SEEY * 2 - 1);
   break;
  } // switch (rng(1, 4))

// Finally, place windows on outside-facing walls if necessary
  if (t_west != ot_mansion_entrance && t_west != ot_mansion) {
   int consecutive = 0;
   for (int i = 1; i < SEEY; i++) {
    if (move_cost(1, i) != 0 && move_cost(1, SEEY * 2 - 1 - i) != 0) {
     if (consecutive == 3)
      consecutive = 0; // No really long windows
     else {
      consecutive++;
      ter(0, i) = t_window;
      ter(0, SEEY * 2 - 1 - i) = t_window;
     }
    } else
     consecutive = 0;
   }
  }
  if (t_south != ot_mansion_entrance && t_south != ot_mansion) {
   int consecutive = 0;
   for (int i = 1; i < SEEX; i++) {
    if (move_cost(i, SEEY * 2 - 2) != 0 &&
        move_cost(SEEX * 2 - 1 - i, SEEY * 2 - 2) != 0) {
     if (consecutive == 3)
      consecutive = 0; // No really long windows
     else {
      consecutive++;
      ter(i, SEEY * 2 - 1) = t_window;
      ter(SEEX * 2 - 1 - i, SEEY * 2 - 1) = t_window;
     }
    } else
     consecutive = 0;
   }
  }
  if (t_east != ot_mansion_entrance && t_east != ot_mansion) {
   int consecutive = 0;
   for (int i = 1; i < SEEY; i++) {
    if (move_cost(SEEX * 2 - 2, i) != 0 &&
        move_cost(SEEX * 2 - 2, SEEY * 2 - 1 - i) != 0) {
     if (consecutive == 3)
      consecutive = 0; // No really long windows
     else {
      consecutive++;
      ter(SEEX * 2 - 1, i) = t_window;
      ter(SEEX * 2 - 1, SEEY * 2 - 1 - i) = t_window;
     }
    } else
     consecutive = 0;
   }
  }

  if (t_north != ot_mansion_entrance && t_north != ot_mansion) {
   int consecutive = 0;
   for (int i = 1; i < SEEX; i++) {
    if (move_cost(i, 1) != 0 && move_cost(SEEX * 2 - 1 - i, 1) != 0) {
     if (consecutive == 3)
      consecutive = 0; // No really long windows
     else {
      consecutive++;
      ter(i, 0) = t_window;
      ter(SEEX * 2 - 1 - i, 0) = t_window;
     }
    } else
     consecutive = 0;
   }
  }
  break;
  case ot_fema_entrance: {
  square(this, t_dirt, 0, 0, 23, 23);
// Left wall
  line(this, t_chainfence_v,  0,  0,  0, SEEY * 2 - 2);
  line(this, t_fence_barbed, 1, 4, 9, 12);
  line(this, t_fence_barbed, 1, 5, 8, 12);
  line(this, t_fence_barbed, 23, 4, 15, 12);
  line(this, t_fence_barbed, 23, 5, 16, 12);
  square(this, t_wall_wood, 2, 13, 9, 21);
  square(this, t_floor, 3, 14, 8, 20);
  line(this, t_reinforced_glass_h, 5, 13, 6, 13);
  line(this, t_reinforced_glass_h, 5, 21, 6, 21);
  line(this, t_reinforced_glass_v, 9, 15, 9, 18);
  line(this, t_door_c, 9, 16, 9, 17);
  line(this, t_locker, 3, 16, 3, 18);
  line(this, t_chair, 5, 16, 5, 18);
  line(this, t_desk, 6, 16, 6, 18);
  line(this, t_chair, 7, 16, 7, 18);
  place_items(mi_office, 80, 3, 16, 3, 18, false, 0);
  place_items(mi_office, 80, 6, 16, 6, 18, false, 0);
  add_spawn(mon_zombie_soldier, rng(1, 6), 4, 17);
  
  // Rotate to face the road
  if (t_east >= ot_road_null && t_east <= ot_bridge_ew)
   rotate(1);
  if (t_south >= ot_road_null && t_south <= ot_bridge_ew)
   rotate(2);
  if (t_west >= ot_road_null && t_west <= ot_bridge_ew)
   rotate(3);
 } break;

 case ot_fema: {
  square(this, t_dirt, 0, 0, 23, 23);
  line(this, t_chainfence_v, 0, 0, 0, 23);
  line(this, t_chainfence_h, 0, 23, 23, 23);
  if (t_north != ot_fema_entrance && t_north != ot_fema) {
   line(this, t_chainfence_h, 0, 0, 23, 0);
  }
  if (t_east != ot_fema_entrance && t_east != ot_fema) {
   line(this, t_chainfence_v, 23, 0, 23, 23);
  }
   if (t_south == ot_fema) {
   line(this, t_dirt, 0, 23, 23, 23);
   }
   if (t_west == ot_fema) {
   line(this, t_dirt, 0, 0, 0, 23);
  }
  if(t_west == ot_fema && t_east == ot_fema && t_south != ot_fema){ //lab bottom side
  square(this, t_dirt, 1, 1, 22, 22);
  square(this, t_pavement, 4, 4, 19, 19);
  line(this, t_concrete_h, 4, 4, 19, 4);
  line(this, t_concrete_h, 4, 19, 19, 19);
  line(this, t_concrete_v, 4, 5, 4, 18);
  line(this, t_concrete_v, 19, 5, 19, 18);
  line(this, t_door_metal_c, 11, 4, 12, 4);
  line(this, t_glass_fridge, 6, 5, 9, 5);
  line(this, t_glass_fridge, 14, 5, 17, 5);
  square(this, t_grate, 6, 8, 8, 9);
  line(this, t_table, 7, 8, 7, 9);
  square(this, t_grate, 6, 12, 8, 13);
  line(this, t_table, 7, 12, 7, 13);
  square(this, t_grate, 6, 16, 8, 17);
  line(this, t_table, 7, 16, 7, 17);
  line(this, t_counter, 10, 8, 10, 17);
  square(this, t_chair, 14, 8, 17, 10);
  square(this, t_console_broken, 15, 8, 16, 10);
  line(this, t_desk, 15, 11, 16, 11);
  line(this, t_chair, 15, 12, 16, 12);
  line(this, t_reinforced_glass_h, 13, 14, 18, 14);
  line(this, t_reinforced_glass_v, 13, 14, 13, 18);
  ter(15, 14) = t_door_metal_locked;
  place_items(mi_dissection, 90, 10, 8, 10, 17, false, 0);
  place_items(mi_hospital_lab, 70, 5, 5, 18, 18, false, 0);
  place_items(mi_harddrugs, 50, 6, 5, 9, 5, false, 0);
  place_items(mi_harddrugs, 50, 14, 5, 17, 5, false, 0);
  place_items(mi_hospital_samples, 50, 6, 5, 9, 5, false, 0);
  place_items(mi_hospital_samples, 50, 14, 5, 17, 5, false, 0);
  add_spawn(mon_zombie_scientist, rng(1, 6), 11, 12);
  if(one_in(2))
  add_spawn(mon_zombie_brute, 1, 16, 17);
  }
  else if (t_west == ot_fema_entrance) {
  
  square(this, t_dirt, 1, 1, 22, 22);
  square(this, t_canvas_wall, 4, 4, 19, 19); //Supply tent
  square(this, t_fema_groundsheet, 5, 5, 18, 18);
  line(this, t_canvas_door, 11, 4, 12, 4);
  line(this, t_canvas_door, 11, 19, 12, 19);
  square(this, t_crate_c, 5, 6, 7, 7);
  square(this, t_crate_c, 5, 11, 7, 12);
  square(this, t_crate_c, 5, 16, 7, 17);
  line(this, t_chainfence_h, 9, 6, 14, 6);
  line(this, t_chainfence_h, 9, 17, 14, 17);
  ter(9, 5) = t_chaingate_c;
  ter(14, 18) = t_chaingate_c;
  ter(14, 5) = t_chainfence_h;
  ter(9, 18) = t_chainfence_h;
  ter(12, 17) = t_counter;
  ter(11, 6) = t_counter;
  line(this, t_chair, 10, 10, 13, 10);
  square(this, t_desk, 10, 11, 13, 12);
  line(this, t_chair, 10, 13, 13, 13);
  line(this, t_chainfence_h, 15, 8, 18, 8);
  line(this, t_chainfence_h, 15, 15, 18, 15);
  line(this, t_chainfence_v, 15, 9, 15, 14);
  line(this, t_chaingate_c, 15, 11, 15, 12);
  line(this, t_locker, 18, 9, 18, 14);
  place_items(mi_allclothes, 90, 5, 6, 7, 7, false, 0);
  place_items(mi_softdrugs, 90, 5, 11, 7, 12, false, 0);
  place_items(mi_hardware, 90, 5, 16, 7, 17, false, 0);
  place_items(mi_mil_rifles, 90, 18, 9, 18, 14, false, 0);
  place_items(mi_office, 80, 10, 11, 13, 12, false, 0);
  add_spawn(mon_zombie_soldier, rng(1, 6), 12, 14);
  
   }
  
  
  else{
  switch (rng(1, 5)) {

  case 1:
  case 2:
  case 3:
  square(this, t_dirt, 1, 1, 22, 22);
  square(this, t_canvas_wall, 4, 4, 19, 19); //Lodging
  square(this, t_fema_groundsheet, 5, 5, 18, 18);
  line(this, t_canvas_door, 11, 4, 12, 4);
  line(this, t_canvas_door, 11, 19, 12, 19);
  line(this, t_makeshift_bed, 6, 6, 6, 17);
  line(this, t_makeshift_bed, 8, 6, 8, 17);
  line(this, t_makeshift_bed, 10, 6, 10, 17);
  line(this, t_makeshift_bed, 13, 6, 13, 17);
  line(this, t_makeshift_bed, 15, 6, 15, 17);
  line(this, t_makeshift_bed, 17, 6, 17, 17);
  line(this, t_fema_groundsheet, 6, 8, 17, 8);
  line(this, t_fema_groundsheet, 6, 8, 17, 8);
  square(this, t_fema_groundsheet, 6, 11, 17, 12);
  line(this, t_fema_groundsheet, 6, 15, 17, 15);
  line(this, t_crate_o, 6, 7, 17, 7);
  line(this, t_crate_o, 6, 10, 17, 10);
  line(this, t_crate_o, 6, 14, 17, 14);
  line(this, t_crate_o, 6, 17, 17, 17);
  line(this, t_fema_groundsheet, 7, 5, 7, 18);
  line(this, t_fema_groundsheet, 9, 5, 9, 18);
  square(this, t_fema_groundsheet, 11, 5, 12, 18);
  line(this, t_fema_groundsheet, 14, 5, 14, 18);
  line(this, t_fema_groundsheet, 16, 5, 16, 18);
  place_items(mi_livingroom, 80, 5, 5, 18, 18, false, 0);
  add_spawn(mon_zombie, rng(1, 5), 11, 12);
  
  
 
  
   break;

  case 4:
  square(this, t_dirt, 1, 1, 22, 22);
  square(this, t_canvas_wall, 4, 4, 19, 19); //Mess hall/tent
  square(this, t_fema_groundsheet, 5, 5, 18, 18);
  line(this, t_canvas_door, 11, 4, 12, 4);
  line(this, t_canvas_door, 11, 19, 12, 19);
  line(this, t_crate_c, 5, 5, 5, 6);
  square(this, t_counter, 6, 6, 10, 8);
  square(this, t_rock_floor, 6, 5, 9, 7);
  ter(7, 6) = t_woodstove;
  line(this, t_bench, 13, 6, 17, 6);
  line(this, t_table, 13, 7, 17, 7);
  line(this, t_bench, 13, 8, 17, 8);
  
  line(this, t_bench, 13, 11, 17, 11);
  line(this, t_table, 13, 12, 17, 12);
  line(this, t_bench, 13, 13, 17, 13);
  
  line(this, t_bench, 13, 15, 17, 15);
  line(this, t_table, 13, 16, 17, 16);
  line(this, t_bench, 13, 17, 17, 17);
  
  line(this, t_bench, 6, 11, 10, 11);
  line(this, t_table, 6, 12, 10, 12);
  line(this, t_bench, 6, 13, 10, 13);
  
  line(this, t_bench, 6, 15, 10, 15);
  line(this, t_table, 6, 16, 10, 16);
  line(this, t_bench, 6, 17, 10, 17);
  
  place_items(mi_mil_food_nodrugs, 80, 5, 5, 5, 6, false, 0);
  place_items(mi_snacks, 80, 5, 5, 18, 18, false, 0);
  place_items(mi_kitchen, 70, 6, 5, 10, 8, false, 0);
  place_items(mi_dining, 80, 13, 7, 17, 7, false, 0);
  place_items(mi_dining, 80, 13, 12, 17, 12, false, 0);
  place_items(mi_dining, 80, 13, 16, 17, 16, false, 0);
  place_items(mi_dining, 80, 6, 12, 10, 12, false, 0);
  place_items(mi_dining, 80, 6, 16, 10, 16, false, 0);
  add_spawn(mon_zombie, rng(1, 5), 11, 12);
  

   break;

  case 5:
  square(this, t_dirtfloor, 1, 1, 22, 22);
  square(this, t_fence_barbed, 4, 4, 19, 19);
  square(this, t_dirt, 5, 5, 18, 18);
  square(this, t_pit_corpsed, 6, 6, 17, 17);
  add_spawn(mon_zombie, rng(5, 20), 11, 12);
  
   break;
   
  }
  }
  }
	
  break;

   case ot_fema_entrance: {
  square(this, t_dirt, 0, 0, 23, 23);
// Left wall
  line(this, t_chainfence_v,  0,  0,  0, SEEY * 2 - 2);
  line(this, t_fence_barbed, 1, 4, 9, 12);
  line(this, t_fence_barbed, 1, 5, 8, 12);
  line(this, t_fence_barbed, 23, 4, 15, 12);
  line(this, t_fence_barbed, 23, 5, 16, 12);
  square(this, t_wall_wood, 2, 13, 9, 21);
  square(this, t_floor, 3, 14, 8, 20);
  line(this, t_reinforced_glass_h, 5, 13, 6, 13);
  line(this, t_reinforced_glass_h, 5, 21, 6, 21);
  line(this, t_reinforced_glass_v, 9, 15, 9, 18);
  line(this, t_door_c, 9, 16, 9, 17);
  line(this, t_locker, 3, 16, 3, 18);
  line(this, t_chair, 5, 16, 5, 18);
  line(this, t_desk, 6, 16, 6, 18);
  line(this, t_chair, 7, 16, 7, 18);
  place_items(mi_office, 80, 3, 16, 3, 18, false, 0);
  place_items(mi_office, 80, 6, 16, 6, 18, false, 0);
  add_spawn(mon_zombie_soldier, rng(1, 6), 4, 17);

  // Rotate to face the road
  if (t_east >= ot_road_null && t_east <= ot_bridge_ew)
   rotate(1);
  if (t_south >= ot_road_null && t_south <= ot_bridge_ew)
   rotate(2);
  if (t_west >= ot_road_null && t_west <= ot_bridge_ew)
   rotate(3);
 } break;

 case ot_fema: {
  square(this, t_dirt, 0, 0, 23, 23);
  line(this, t_chainfence_v, 0, 0, 0, 23);
  line(this, t_chainfence_h, 0, 23, 23, 23);
  if (t_north != ot_fema_entrance && t_north != ot_fema) {
   line(this, t_chainfence_h, 0, 0, 23, 0);
  }
  if (t_east != ot_fema_entrance && t_east != ot_fema) {
   line(this, t_chainfence_v, 23, 0, 23, 23);
  }
   if (t_south == ot_fema) {
   line(this, t_dirt, 0, 23, 23, 23);
   }
   if (t_west == ot_fema) {
   line(this, t_dirt, 0, 0, 0, 23);
  }
  if(t_west == ot_fema && t_east == ot_fema && t_south != ot_fema){ //lab bottom side
  square(this, t_dirt, 1, 1, 22, 22);
  square(this, t_floor, 4, 4, 19, 19);
  line(this, t_concrete_h, 4, 4, 19, 4);
  line(this, t_concrete_h, 4, 19, 19, 19);
  line(this, t_concrete_v, 4, 5, 4, 18);
  line(this, t_concrete_v, 19, 5, 19, 18);
  line(this, t_door_metal_c, 11, 4, 12, 4);
  line(this, t_glass_fridge, 6, 5, 9, 5);
  line(this, t_glass_fridge, 14, 5, 17, 5);
  square(this, t_grate, 6, 8, 8, 9);
  line(this, t_table, 7, 8, 7, 9);
  square(this, t_grate, 6, 12, 8, 13);
  line(this, t_table, 7, 12, 7, 13);
  square(this, t_grate, 6, 16, 8, 17);
  line(this, t_table, 7, 16, 7, 17);
  line(this, t_counter, 10, 8, 10, 17);
  square(this, t_chair, 14, 8, 17, 10);
  square(this, t_console_broken, 15, 8, 16, 10);
  line(this, t_desk, 15, 11, 16, 11);
  line(this, t_chair, 15, 12, 16, 12);
  line(this, t_reinforced_glass_h, 13, 14, 18, 14);
  line(this, t_reinforced_glass_v, 13, 14, 13, 18);
  ter(15, 14) = t_door_metal_locked;
  place_items(mi_dissection, 90, 10, 8, 10, 17, false, 0);
  place_items(mi_hospital_lab, 70, 5, 5, 18, 18, false, 0);
  place_items(mi_harddrugs, 50, 6, 5, 9, 5, false, 0);
  place_items(mi_harddrugs, 50, 14, 5, 17, 5, false, 0);
  place_items(mi_hospital_samples, 50, 6, 5, 9, 5, false, 0);
  place_items(mi_hospital_samples, 50, 14, 5, 17, 5, false, 0);
  add_spawn(mon_zombie_scientist, rng(1, 6), 11, 12);
  if(one_in(2))
  add_spawn(mon_zombie_brute, 1, 16, 17);
  }
  else if (t_west == ot_fema_entrance) {

  square(this, t_dirt, 1, 1, 22, 22);
  square(this, t_canvas_wall, 4, 4, 19, 19); //Supply tent
  square(this, t_fema_groundsheet, 5, 5, 18, 18);
  line(this, t_canvas_door, 11, 4, 12, 4);
  line(this, t_canvas_door, 11, 19, 12, 19);
  square(this, t_crate_c, 5, 6, 7, 7);
  square(this, t_crate_c, 5, 11, 7, 12);
  square(this, t_crate_c, 5, 16, 7, 17);
  line(this, t_chainfence_h, 9, 6, 14, 6);
  line(this, t_chainfence_h, 9, 17, 14, 17);
  ter(9, 5) = t_chaingate_c;
  ter(14, 18) = t_chaingate_c;
  ter(14, 5) = t_chainfence_h;
  ter(9, 18) = t_chainfence_h;
  ter(12, 17) = t_counter;
  ter(11, 6) = t_counter;
  line(this, t_chair, 10, 10, 13, 10);
  square(this, t_desk, 10, 11, 13, 12);
  line(this, t_chair, 10, 13, 13, 13);
  line(this, t_chainfence_h, 15, 8, 18, 8);
  line(this, t_chainfence_h, 15, 15, 18, 15);
  line(this, t_chainfence_v, 15, 9, 15, 14);
  line(this, t_chaingate_c, 15, 11, 15, 12);
  line(this, t_locker, 18, 9, 18, 14);
  place_items(mi_allclothes, 90, 5, 6, 7, 7, false, 0);
  place_items(mi_softdrugs, 90, 5, 11, 7, 12, false, 0);
  place_items(mi_hardware, 90, 5, 16, 7, 17, false, 0);
  place_items(mi_mil_rifles, 90, 18, 9, 18, 14, false, 0);
  place_items(mi_office, 80, 10, 11, 13, 12, false, 0);
  add_spawn(mon_zombie_soldier, rng(1, 6), 12, 14);

   }


  else{
  switch (rng(1, 5)) {

  case 1:
  case 2:
  case 3:
  square(this, t_dirt, 1, 1, 22, 22);
  square(this, t_canvas_wall, 4, 4, 19, 19); //Lodging
  square(this, t_fema_groundsheet, 5, 5, 18, 18);
  line(this, t_canvas_door, 11, 4, 12, 4);
  line(this, t_canvas_door, 11, 19, 12, 19);
  line(this, t_makeshift_bed, 6, 6, 6, 17);
  line(this, t_makeshift_bed, 8, 6, 8, 17);
  line(this, t_makeshift_bed, 10, 6, 10, 17);
  line(this, t_makeshift_bed, 13, 6, 13, 17);
  line(this, t_makeshift_bed, 15, 6, 15, 17);
  line(this, t_makeshift_bed, 17, 6, 17, 17);
  line(this, t_fema_groundsheet, 6, 8, 17, 8);
  line(this, t_fema_groundsheet, 6, 8, 17, 8);
  square(this, t_fema_groundsheet, 6, 11, 17, 12);
  line(this, t_fema_groundsheet, 6, 15, 17, 15);
  line(this, t_crate_o, 6, 7, 17, 7);
  line(this, t_crate_o, 6, 10, 17, 10);
  line(this, t_crate_o, 6, 14, 17, 14);
  line(this, t_crate_o, 6, 17, 17, 17);
  line(this, t_fema_groundsheet, 7, 5, 7, 18);
  line(this, t_fema_groundsheet, 9, 5, 9, 18);
  square(this, t_fema_groundsheet, 11, 5, 12, 18);
  line(this, t_fema_groundsheet, 14, 5, 14, 18);
  line(this, t_fema_groundsheet, 16, 5, 16, 18);
  place_items(mi_livingroom, 80, 5, 5, 18, 18, false, 0);
  add_spawn(mon_zombie, rng(1, 5), 11, 12);




   break;

  case 4:
  square(this, t_dirt, 1, 1, 22, 22);
  square(this, t_canvas_wall, 4, 4, 19, 19); //Mess hall/tent
  square(this, t_fema_groundsheet, 5, 5, 18, 18);
  line(this, t_canvas_door, 11, 4, 12, 4);
  line(this, t_canvas_door, 11, 19, 12, 19);
  line(this, t_crate_c, 5, 5, 5, 6);
  square(this, t_counter, 6, 6, 10, 8);
  square(this, t_rock_floor, 6, 5, 9, 7);
  ter(7, 6) = t_woodstove;
  line(this, t_bench, 13, 6, 17, 6);
  line(this, t_table, 13, 7, 17, 7);
  line(this, t_bench, 13, 8, 17, 8);

  line(this, t_bench, 13, 11, 17, 11);
  line(this, t_table, 13, 12, 17, 12);
  line(this, t_bench, 13, 13, 17, 13);

  line(this, t_bench, 13, 15, 17, 15);
  line(this, t_table, 13, 16, 17, 16);
  line(this, t_bench, 13, 17, 17, 17);

  line(this, t_bench, 6, 11, 10, 11);
  line(this, t_table, 6, 12, 10, 12);
  line(this, t_bench, 6, 13, 10, 13);

  line(this, t_bench, 6, 15, 10, 15);
  line(this, t_table, 6, 16, 10, 16);
  line(this, t_bench, 6, 17, 10, 17);

  place_items(mi_mil_food_nodrugs, 80, 5, 5, 5, 6, false, 0);
  place_items(mi_snacks, 80, 5, 5, 18, 18, false, 0);
  place_items(mi_kitchen, 70, 6, 5, 10, 8, false, 0);
  place_items(mi_dining, 80, 13, 7, 17, 7, false, 0);
  place_items(mi_dining, 80, 13, 12, 17, 12, false, 0);
  place_items(mi_dining, 80, 13, 16, 17, 16, false, 0);
  place_items(mi_dining, 80, 6, 12, 10, 12, false, 0);
  place_items(mi_dining, 80, 6, 16, 10, 16, false, 0);
  add_spawn(mon_zombie, rng(1, 5), 11, 12);


   break;

  case 5:
  square(this, t_dirtfloor, 1, 1, 22, 22);
  square(this, t_fence_barbed, 4, 4, 19, 19);
  square(this, t_dirt, 5, 5, 18, 18);
  square(this, t_pit_corpsed, 6, 6, 17, 17);
  add_spawn(mon_zombie, rng(5, 20), 11, 12);

   break;

  }
  }
  }

  break;

 case ot_spider_pit_under:
  for (int i = 0; i < SEEX * 2; i++) {
   for (int j = 0; j < SEEY * 2; j++) {
    if ((i >= 3 && i <= SEEX * 2 - 4 && j >= 3 && j <= SEEY * 2 - 4) ||
        one_in(4)) {
     ter(i, j) = t_rock_floor;
     if (!one_in(3))
      add_field(NULL, x, y, fd_web, rng(1, 3));
    } else
     ter(i, j) = t_rock;
   }
  }
  ter(rng(3, SEEX * 2 - 4), rng(3, SEEY * 2 - 4)) = t_slope_up;
  place_items(mi_spider, 85, 0, 0, SEEX * 2 - 1, SEEY * 2 - 1, false, 0);
  add_spawn(mon_spider_trapdoor, 1, rng(3, SEEX * 2 - 5), rng(3, SEEY * 2 - 4));
  break;

 case ot_anthill:
  for (int i = 0; i < SEEX * 2; i++) {
   for (int j = 0; j < SEEY * 2; j++) {
    if (i < 8 || j < 8 || i > SEEX * 2 - 9 || j > SEEY * 2 - 9)
     ter(i, j) = grass_or_dirt();
    else if ((i == 11 || i == 12) && (j == 11 || j == 12))
     ter(i, j) = t_slope_down;
    else
     ter(i, j) = t_dirtmound;
   }
  }
  break;

 case ot_rock:
  if (t_north == ot_cavern || t_north == ot_slimepit ||
      t_north == ot_slimepit_down)
   n_fac = 6;
  else
   n_fac = 0;
  if (t_east == ot_cavern || t_east == ot_slimepit ||
      t_east == ot_slimepit_down)
   e_fac = 6;
  else
   e_fac = 0;
  if (t_south == ot_cavern || t_south == ot_slimepit ||
      t_south == ot_slimepit_down)
   s_fac = 6;
  else
   s_fac = 0;
  if (t_west == ot_cavern || t_west == ot_slimepit ||
      t_west == ot_slimepit_down)
   w_fac = 6;
  else
   w_fac = 0;

  for (int i = 0; i < SEEX * 2; i++) {
   for (int j = 0; j < SEEY * 2; j++) {
    if (rng(0, n_fac) > j || rng(0, e_fac) > SEEX * 2 - 1 - i ||
        rng(0, w_fac) > i || rng(0, s_fac) > SEEY * 2 - 1 - j   )
     ter(i, j) = t_rock_floor;
    else
     ter(i, j) = t_rock;
   }
  }
  break;

 case ot_rift:
  if (t_north != ot_rift && t_north != ot_hellmouth) {
   if (connects_to(t_north, 2))
    n_fac = rng(-6, -2);
   else
    n_fac = rng(2, 6);
  }
  if (t_east != ot_rift && t_east != ot_hellmouth) {
   if (connects_to(t_east, 3))
    e_fac = rng(-6, -2);
   else
    e_fac = rng(2, 6);
  }
  if (t_south != ot_rift && t_south != ot_hellmouth) {
   if (connects_to(t_south, 0))
    s_fac = rng(-6, -2);
   else
    s_fac = rng(2, 6);
  }
  if (t_west != ot_rift && t_west != ot_hellmouth) {
   if (connects_to(t_west, 1))
    w_fac = rng(-6, -2);
   else
    w_fac = rng(2, 6);
  }
// Negative *_fac values indicate rock floor connection, otherwise solid rock
// Of course, if we connect to a rift, *_fac = 0, and thus lava extends all the
//  way.
  for (int i = 0; i < SEEX * 2; i++) {
   for (int j = 0; j < SEEY * 2; j++) {
    if ((n_fac < 0 && j < n_fac * -1) || (s_fac < 0 && j >= SEEY * 2 - s_fac) ||
        (w_fac < 0 && i < w_fac * -1) || (e_fac < 0 && i >= SEEX * 2 - e_fac)  )
     ter(i, j) = t_rock_floor;
    else if (j < n_fac || j >= SEEY * 2 - s_fac ||
             i < w_fac || i >= SEEX * 2 - e_fac   )
     ter(i, j) = t_rock;
    else
     ter(i, j) = t_lava;
   }
  }
  break;

 case ot_hellmouth:
  if (t_north != ot_rift && t_north != ot_hellmouth)
   n_fac = 6;
  if (t_east != ot_rift && t_east != ot_hellmouth)
   e_fac = 6;
  if (t_south != ot_rift && t_south != ot_hellmouth)
   s_fac = 6;
  if (t_west != ot_rift && t_west != ot_hellmouth)
   w_fac = 6;

  for (int i = 0; i < SEEX * 2; i++) {
   for (int j = 0; j < SEEY * 2; j++) {
    if (j < n_fac || j >= SEEY*2 - s_fac || i < w_fac || i >= SEEX*2 - e_fac ||
        (i >= 6 && i < SEEX * 2 - 6 && j >= 6 && j < SEEY * 2 - 6))
     ter(i, j) = t_rock_floor;
    else
     ter(i, j) = t_lava;
    if (i >= SEEX - 1 && i <= SEEX && j >= SEEY - 1 && j <= SEEY)
     ter(i, j) = t_slope_down;
   }
  }
  switch (rng(0, 4)) {	// Randomly chosen "altar" design
  case 0:
   for (int i = 7; i <= 16; i += 3) {
    ter(i, 6) = t_rock;
    ter(i, 17) = t_rock;
    ter(6, i) = t_rock;
    ter(17, i) = t_rock;
    if (i > 7 && i < 16) {
     ter(i, 10) = t_rock;
     ter(i, 13) = t_rock;
    } else {
     ter(i - 1, 6 ) = t_rock;
     ter(i - 1, 10) = t_rock;
     ter(i - 1, 13) = t_rock;
     ter(i - 1, 17) = t_rock;
    }
   }
   break;
  case 1:
   for (int i = 6; i < 11; i++) {
    ter(i, i) = t_lava;
    ter(SEEX * 2 - 1 - i, i) = t_lava;
    ter(i, SEEY * 2 - 1 - i) = t_lava;
    ter(SEEX * 2 - 1 - i, SEEY * 2 - 1 - i) = t_lava;
    if (i < 10) {
     ter(i + 1, i) = t_lava;
     ter(SEEX * 2 - i, i) = t_lava;
     ter(i + 1, SEEY * 2 - 1 - i) = t_lava;
     ter(SEEX * 2 - i, SEEY * 2 - 1 - i) = t_lava;

     ter(i, i + 1) = t_lava;
     ter(SEEX * 2 - 1 - i, i + 1) = t_lava;
     ter(i, SEEY * 2 - i) = t_lava;
     ter(SEEX * 2 - 1 - i, SEEY * 2 - i) = t_lava;
    }
    if (i < 9) {
     ter(i + 2, i) = t_rock;
     ter(SEEX * 2 - i + 1, i) = t_rock;
     ter(i + 2, SEEY * 2 - 1 - i) = t_rock;
     ter(SEEX * 2 - i + 1, SEEY * 2 - 1 - i) = t_rock;

     ter(i, i + 2) = t_rock;
     ter(SEEX * 2 - 1 - i, i + 2) = t_rock;
     ter(i, SEEY * 2 - i + 1) = t_rock;
     ter(SEEX * 2 - 1 - i, SEEY * 2 - i + 1) = t_rock;
    }
   }
   break;
  case 2:
   for (int i = 7; i < 17; i++) {
    ter(i, 6) = t_rock;
    ter(6, i) = t_rock;
    ter(i, 17) = t_rock;
    ter(17, i) = t_rock;
    if (i != 7 && i != 16 && i != 11 && i != 12) {
     ter(i, 8) = t_rock;
     ter(8, i) = t_rock;
     ter(i, 15) = t_rock;
     ter(15, i) = t_rock;
    }
    if (i == 11 || i == 12) {
     ter(i, 10) = t_rock;
     ter(10, i) = t_rock;
     ter(i, 13) = t_rock;
     ter(13, i) = t_rock;
    }
   }
   break;
  case 3:
   for (int i = 6; i < 11; i++) {
    for (int j = 6; j < 11; j++) {
     ter(i, j) = t_lava;
     ter(SEEX * 2 - 1 - i, j) = t_lava;
     ter(i, SEEY * 2 - 1 - j) = t_lava;
     ter(SEEX * 2 - 1 - i, SEEY * 2 - 1 - j) = t_lava;
    }
   }
   break;
  }
  break;

 case ot_slimepit:
 case ot_slimepit_down:
  n_fac = (t_north == ot_slimepit || t_north == ot_slimepit_down ? 1 : 0);
  e_fac = (t_east  == ot_slimepit || t_east  == ot_slimepit_down ? 1 : 0);
  s_fac = (t_south == ot_slimepit || t_south == ot_slimepit_down ? 1 : 0);
  w_fac = (t_west  == ot_slimepit || t_west  == ot_slimepit_down ? 1 : 0);

  for (int i = 0; i < SEEX * 2; i++) {
   for (int j = 0; j < SEEY * 2; j++) {
    if (!one_in(10) && (j < n_fac * SEEX        || i < w_fac * SEEX ||
                        j > SEEY*2 - s_fac*SEEY || i > SEEX*2 - e_fac*SEEX))
     ter(i, j) = (!one_in(10) ? t_slime : t_rock_floor);
    else if (rng(0, SEEX) > abs(i - SEEX) && rng(0, SEEY) > abs(j - SEEY))
     ter(i, j) = t_slime;
    else if (t_above == ot_null)
     ter(i, j) = t_dirt;
    else
     ter(i, j) = t_rock_floor;
   }
  }

  if (terrain_type == ot_slimepit_down)
   ter(rng(3, SEEX * 2 - 4), rng(3, SEEY * 2 - 4)) = t_slope_down;

  if (t_above == ot_slimepit_down) {
   switch (rng(1, 4)) {
    case 1: ter(rng(0, 2), rng(0, 2)) = t_slope_up;
    case 2: ter(rng(0, 2), SEEY * 2 - rng(1, 3)) = t_slope_up;
    case 3: ter(SEEX * 2 - rng(1, 3), rng(0, 2)) = t_slope_up;
    case 4: ter(SEEX * 2 - rng(1, 3), SEEY * 2 - rng(1, 3)) = t_slope_up;
   }
  }

  add_spawn(mon_blob, 8, SEEX, SEEY);
  place_items(mi_sewer, 40, 0, 0, SEEX * 2 - 1, SEEY * 2 - 1, true, 0);

  break;

 case ot_triffid_grove:
  square(this, t_dirt, 0, 0, 23, 23);
  for (int rad = 5; rad < SEEX - 2; rad += rng(2, 3)) {
   square(this, t_tree, rad, rad, 23 - rad, 23 - rad);
   square(this, t_dirt, rad + 1, rad + 1, 22 - rad, 22 - rad);
   if (one_in(2)) { // Vertical side opening
    int x = (one_in(2) ? rad : 23 - rad), y = rng(rad + 1, 22 - rad);
    ter(x, y) = t_dirt;
   } else { // Horizontal side opening
    int x = rng(rad + 1, 22 - rad), y = (one_in(2) ? rad : 23 - rad);
    ter(x, y) = t_dirt;
   }
   add_spawn( (one_in(3) ? mon_biollante : mon_triffid), 1, rad + 1, rad + 1);
   add_spawn( (one_in(3) ? mon_biollante : mon_triffid), 1, 22 - rad, rad + 1);
   add_spawn( (one_in(3) ? mon_biollante : mon_triffid), 1, rad + 1, 22 - rad);
   add_spawn( (one_in(3) ? mon_biollante : mon_triffid), 1, 22 - rad, 22 - rad);
  }
  square(this, t_slope_down, SEEX - 1, SEEY - 1, SEEX, SEEY);
  break;

 case ot_triffid_roots: {
  square(this, t_root_wall, 0, 0, 23, 23);
  int node = 0;
  int step = 0;
  bool node_built[16];
  bool done = false;
  for (int i = 0; i < 16; i++)
   node_built[i] = false;
  do {
   node_built[node] = true;
   step++;
   int nodex = 1 + 6 * (node % 4), nodey = 1 + 6 * int(node / 4);
// Clear a 4x4 dirt square
   square(this, t_dirt, nodex, nodey, nodex + 3, nodey + 3);
// Spawn a monster in there
   if (step > 2) { // First couple of chambers are safe
    int monrng = rng(1, 20);
    int spawnx = nodex + rng(0, 3), spawny = nodey + rng(0, 3);
    if (monrng <= 5)
     add_spawn(mon_triffid, rng(1, 4), spawnx, spawny);
    else if (monrng <= 13)
     add_spawn(mon_creeper_hub, 1, spawnx, spawny);
    else if (monrng <= 19)
     add_spawn(mon_biollante, 1, spawnx, spawny);
    else {
     for (int webx = nodex; webx <= nodex + 3; webx++) {
      for (int weby = nodey; weby <= nodey + 3; weby++)
       add_field(g, webx, weby, fd_web, rng(1, 3));
     }
     add_spawn(mon_spider_web, 1, spawnx, spawny);
    }
   }
// TODO: Non-monster hazards?
// Next, pick a cell to move to
   std::vector<direction> move;
   if (node % 4 > 0 && !node_built[node - 1])
    move.push_back(WEST);
   if (node % 4 < 3 && !node_built[node + 1])
    move.push_back(EAST);
   if (int(node / 4) > 0 && !node_built[node - 4])
    move.push_back(NORTH);
   if (int(node / 4) < 3 && !node_built[node + 4])
    move.push_back(SOUTH);

   if (move.empty()) { // Nowhere to go!
    square(this, t_slope_down, nodex + 1, nodey + 1, nodex + 2, nodey + 2);
    done = true;
   } else {
    int index = rng(0, move.size() - 1);
    switch (move[index]) {
     case NORTH:
      square(this, t_dirt, nodex + 1, nodey - 2, nodex + 2, nodey - 1);
      node -= 4;
      break;
     case EAST:
      square(this, t_dirt, nodex + 4, nodey + 1, nodex + 5, nodey + 2);
      node++;
      break;
     case SOUTH:
      square(this, t_dirt, nodex + 1, nodey + 4, nodex + 2, nodey + 5);
      node += 4;
      break;
     case WEST:
      square(this, t_dirt, nodex - 2, nodey + 1, nodex - 1, nodey + 2);
      node--;
      break;
    }
   }
  } while (!done);
  square(this, t_slope_up, 2, 2, 3, 3);
  rotate(rng(0, 3));
 } break;

 case ot_triffid_finale: {
  square(this, t_root_wall, 0, 0, 23, 23);
  square(this, t_dirt, 1, 1, 4, 4);
  square(this, t_dirt, 19, 19, 22, 22);
// Drunken walk until we reach the heart (lower right, [19, 19])
// Chance increases by 1 each turn, and gives the % chance of forcing a move
// to the right or down.
  int chance = 0;
  int x = 4, y = 4;
  do {
   ter(x, y) = t_dirt;

   if (chance >= 10 && one_in(10)) { // Add a spawn
    if (one_in(2))
     add_spawn(mon_biollante, 1, x, y);
    else if (!one_in(4))
     add_spawn(mon_creeper_hub, 1, x, y);
    else
     add_spawn(mon_triffid, 1, x, y);
   }

   if (rng(0, 99) < chance) { // Force movement down or to the right
    if (x >= 19)
     y++;
    else if (y >= 19)
     x++;
    else {
     if (one_in(2))
      x++;
     else
      y++;
    }
   } else {
    chance++; // Increase chance of forced movement down/right
// Weigh movement towards directions with lots of existing walls
    int chance_west = 0, chance_east = 0, chance_north = 0, chance_south = 0;
    for (int dist = 1; dist <= 5; dist++) {
     if (ter(x - dist, y) == t_root_wall)
      chance_west++;
     if (ter(x + dist, y) == t_root_wall)
      chance_east++;
     if (ter(x, y - dist) == t_root_wall)
      chance_north++;
     if (ter(x, y + dist) == t_root_wall)
      chance_south++;
    }
    int roll = rng(0, chance_west + chance_east + chance_north + chance_south);
    if (roll < chance_west && x > 0)
     x--;
    else if (roll < chance_west + chance_east && x < 23)
     x++;
    else if (roll < chance_west + chance_east + chance_north && y > 0)
     y--;
    else if (y < 23)
     y++;
   } // Done with drunken walk
  } while (x < 19 || y < 19);
  square(this, t_slope_up, 1, 1, 2, 2);
  add_spawn(mon_triffid_heart, 1, 21, 21);
 } break;

 case ot_basement:
  for (int i = 0; i < SEEX * 2; i++) {
   for (int j = 0; j < SEEY * 2; j++) {
    if (i == 0 || j == 0 || i == SEEX * 2 - 1 || j == SEEY * 2 - 1)
     ter(i, j) = t_rock;
    else
     ter(i, j) = t_rock_floor;
   }
  }
  switch (rng(0, 4)) {	// TODO: More types!

  case 0:	// Junk!
   ter(SEEX - 1, SEEY * 2 - 2) = t_stairs_up;
   ter(SEEX    , SEEY * 2 - 2) = t_stairs_up;
   place_items(mi_bedroom, 60, 1, 1, SEEX * 2 - 2, SEEY * 2 - 2, false, 0);
   place_items(mi_home_hw, 80, 1, 1, SEEX * 2 - 2, SEEY * 2 - 2, false, 0);
   place_items(mi_homeguns, 10, 1, 1, SEEX * 2 - 2, SEEY * 2 - 2, false, 0);
   break;


  case 1:	// Weapons cache
   for (int i = 2; i < SEEX * 2 - 2; i++) {
    ter(i, 1) = t_rack;
    ter(i, 5) = t_rack;
    ter(i, 9) = t_rack;
   }
   place_items(mi_allguns, 80, 2, 1, SEEX * 2 - 3, 1, false, 0);
   place_items(mi_ammo,    94, 2, 5, SEEX * 2 - 3, 5, false, 0);
   place_items(mi_weapons, 88, 2, 9, SEEX * 2 - 3, 9, false, 0);
   ter(SEEX - 1, SEEY * 2 - 2) = t_stairs_up;
   ter(SEEX    , SEEY * 2 - 2) = t_stairs_up;
   break;

  case 2:	// Survival Bunker
   ter(1, 1) = t_bed;
   ter(1, 2) = t_bed;
   ter(SEEX * 2 - 2, 1) = t_bed;
   ter(SEEX * 2 - 2, 2) = t_bed;
   for (int i = 1; i < SEEY; i++) {
    ter(SEEX - 1, i) = t_rack;
    ter(SEEX    , i) = t_rack;
   }
   place_items(mi_softdrugs,	 86, SEEX - 1,  1, SEEX,  2, false, 0);
   place_items(mi_cannedfood,	 92, SEEX - 1,  3, SEEX,  6, false, 0);
   place_items(mi_homeguns,	 72, SEEX - 1,  7, SEEX,  7, false, 0);
   place_items(mi_survival_tools,83, SEEX - 1,  8, SEEX, 10, false, 0);
   place_items(mi_manuals,	 60, SEEX - 1, 11, SEEX, 11, false, 0);
   ter(SEEX - 1, SEEY * 2 - 2) = t_stairs_up;
   ter(SEEX    , SEEY * 2 - 2) = t_stairs_up;
   break;

  case 3:	// Chem lab
   for (int i = 1; i < SEEY + 4; i++) {
    ter(1           , i) = t_counter;
    ter(SEEX * 2 - 2, i) = t_counter;
   }
   place_items(mi_chemistry,	90,        1, 1,        1, SEEY + 3, false, 0);
   if (one_in(3))
    place_items(mi_chemistry,	90, SEEX*2-2, 1, SEEX*2-2, SEEY + 3, false, 0);
   else
    place_items(mi_electronics,	90, SEEX*2-2, 1, SEEX*2-2, SEEY + 3, false, 0);
   ter(SEEX - 1, SEEY * 2 - 2) = t_stairs_up;
   ter(SEEX    , SEEY * 2 - 2) = t_stairs_up;
   break;

  case 4:	// Weed grow
   line(this, t_counter, 1, 1, 1, SEEY * 2 - 2);
   line(this, t_counter, SEEX * 2 - 2, 1, SEEX * 2 - 2, SEEY * 2 - 2);
   ter(SEEX - 1, SEEY * 2 - 2) = t_stairs_up;
   ter(SEEX    , SEEY * 2 - 2) = t_stairs_up;
   line(this, t_rock, SEEX - 2, SEEY * 2 - 4, SEEX - 2, SEEY * 2 - 2);
   line(this, t_rock, SEEX + 1, SEEY * 2 - 4, SEEX + 1, SEEY * 2 - 2);
   line(this, t_door_locked, SEEX - 1, SEEY * 2 - 4, SEEX, SEEY * 2 - 4);
   for (int i = 3; i < SEEX * 2 - 3; i += 5) {
    for (int j = 3; j < 16; j += 5) {
     square(this, t_dirt, i, j, i + 2, j + 2);
     int num_weed = rng(0, 3) * rng(0, 1);
     for (int n = 0; n < num_weed; n++) {
      int x = rng(i, i + 2), y = rng(j, j + 2);
      add_item(x, y, (*itypes)[itm_weed], 0);
     }
    }
   }
   break;
  }
  break;

// TODO: Maybe subway systems could have broken down trains in them?
 case ot_subway_station:
  if (t_north >= ot_subway_ns && t_north <= ot_subway_nesw &&
      connects_to(t_north, 2))
   n_fac = 1;
  if (t_east >= ot_subway_ns && t_east <= ot_subway_nesw &&
      connects_to(t_east, 3))
   e_fac = 1;
  if (t_south >= ot_subway_ns && t_south <= ot_subway_nesw &&
      connects_to(t_south, 0))
   s_fac = 1;
  if (t_west >= ot_subway_ns && t_west <= ot_subway_nesw &&
      connects_to(t_west, 1))
   w_fac = 1;
  for (int i = 0; i < SEEX * 2; i++) {
   for (int j = 0; j < SEEY * 2; j++) {
    if ((i < 4 && (w_fac == 0 || j < 4 || j > SEEY * 2 - 5)) ||
        (j < 4 && (n_fac == 0 || i < 4 || i > SEEX * 2 - 5)) ||
        (i > SEEX * 2 - 5 && (e_fac == 0 || j < 4 || j > SEEY * 2 - 5)) ||
        (j > SEEY * 2 - 5 && (s_fac == 0 || i < 4 || i > SEEX * 2 - 5)))
     ter(i, j) = t_rock_floor;
    else
     ter(i, j) = t_rock_floor;
   }
  }
  ter(2,            2           ) = t_stairs_up;
  ter(SEEX * 2 - 3, 2           ) = t_stairs_up;
  ter(2,            SEEY * 2 - 3) = t_stairs_up;
  ter(SEEX * 2 - 3, SEEY * 2 - 3) = t_stairs_up;
  if (ter(2, SEEY) == t_floor)
   ter(2, SEEY) = t_stairs_up;
  if (ter(SEEX * 2 - 3, SEEY) == t_floor)
   ter(SEEX * 2 - 3, SEEY) = t_stairs_up;
  if (ter(SEEX, 2) == t_floor)
   ter(SEEX, 2) = t_stairs_up;
  if (ter(SEEX, SEEY * 2 - 3) == t_floor)
   ter(SEEX, SEEY * 2 - 3) = t_stairs_up;
  break;
 case ot_subway_ns:
 case ot_subway_ew:
  if (terrain_type == ot_subway_ns) {
   w_fac = (t_west  == ot_cavern ? 0 : 4);
   e_fac = (t_east  == ot_cavern ? SEEX * 2 : SEEX * 2 - 5);
  } else {
   w_fac = (t_north == ot_cavern ? 0 : 4);
   e_fac = (t_south == ot_cavern ? SEEX * 2 : SEEX * 2 - 5);
  }
  for (int i = 0; i < SEEX * 2; i++) {
   for (int j = 0; j < SEEY * 2; j++) {
    if (i < w_fac || i > e_fac)
     ter(i, j) = t_rock;
    else if (one_in(90))
     ter(i, j) = t_rubble;
    else
     ter(i, j) = t_rock_floor;
   }
  }
  if (t_above >= ot_sub_station_north && t_above <= ot_sub_station_west)
   ter(SEEX * 2 - 5, rng(SEEY - 5, SEEY + 4)) = t_stairs_up;
  place_items(mi_subway, 30, 4, 0, SEEX * 2 - 5, SEEY * 2 - 1, true, 0);
  if (terrain_type == ot_subway_ew)
   rotate(1);
  break;

 case ot_subway_ne:
 case ot_subway_es:
 case ot_subway_sw:
 case ot_subway_wn:
  for (int i = 0; i < SEEX * 2; i++) {
   for (int j = 0; j < SEEY * 2; j++) {
    if ((i >= SEEX * 2 - 4 && j < 4) || i < 4 || j >= SEEY * 2 - 4)
     ter(i, j) = t_rock;
    else if (one_in(30))
     ter(i, j) = t_rubble;
    else
     ter(i, j) = t_rock_floor;
   }
  }
  if (t_above >= ot_sub_station_north && t_above <= ot_sub_station_west)
   ter(SEEX * 2 - 5, rng(SEEY - 5, SEEY + 4)) = t_stairs_up;
  place_items(mi_subway, 30, 0, 0, SEEX * 2 - 1, SEEY * 2 - 1, true, 0);
  if (terrain_type == ot_subway_es)
   rotate(1);
  if (terrain_type == ot_subway_sw)
   rotate(2);
  if (terrain_type == ot_subway_wn)
   rotate(3);
  break;

 case ot_subway_nes:
 case ot_subway_new:
 case ot_subway_nsw:
 case ot_subway_esw:
  for (int i = 0; i < SEEX * 2; i++) {
   for (int j = 0; j < SEEY * 2; j++) {
    if (i < 4 || (i >= SEEX * 2 - 4 && (j < 4 || j >= SEEY * 2 - 4)))
     ter(i, j) = t_rock;
    else if (one_in(30))
     ter(i, j) = t_rubble;
    else
     ter(i, j) = t_rock_floor;
   }
  }
  if (t_above >= ot_sub_station_north && t_above <= ot_sub_station_west)
   ter(4, rng(SEEY - 5, SEEY + 4)) = t_stairs_up;
  place_items(mi_subway, 35, 0, 0, SEEX * 2 - 1, SEEY * 2 - 1, true, 0);
  if (terrain_type == ot_subway_esw)
   rotate(1);
  if (terrain_type == ot_subway_nsw)
   rotate(2);
  if (terrain_type == ot_subway_new)
   rotate(3);
  break;

 case ot_subway_nesw:
  for (int i = 0; i < SEEX * 2; i++) {
   for (int j = 0; j < SEEY * 2; j++) {
    if ((i < 4 || i >= SEEX * 2 - 4) &&
        (j < 4 || j >= SEEY * 2 - 4))
      ter(i, j) = t_rock;
    else if (one_in(30))
     ter(i, j) = t_rubble;
    else
     ter(i, j) = t_rock_floor;
   }
  }
  if (t_above >= ot_sub_station_north && t_above <= ot_sub_station_west)
   ter(4 + rng(0,1)*(SEEX * 2 - 9), 4 + rng(0,1)*(SEEY * 2 - 9)) = t_stairs_up;
  place_items(mi_subway, 40, 0, 0, SEEX * 2 - 1, SEEY * 2 - 1, true, 0);
  break;

 case ot_sewer_ns:
 case ot_sewer_ew:
  for (int i = 0; i < SEEX * 2; i++) {
   for (int j = 0; j < SEEY * 2; j++) {
    if (i < SEEX - 2 || i > SEEX + 1)
     ter(i, j) = t_rock;
    else
     ter(i, j) = t_sewage;
   }
  }
  place_items(mi_sewer, 10, 0, 0, SEEX * 2 - 1, SEEY * 2 - 1, true, 0);
  if (terrain_type == ot_sewer_ew)
   rotate(1);
  break;

 case ot_sewer_ne:
 case ot_sewer_es:
 case ot_sewer_sw:
 case ot_sewer_wn:
  for (int i = 0; i < SEEX * 2; i++) {
   for (int j = 0; j < SEEY * 2; j++) {
    if ((i > SEEX + 1 && j < SEEY - 2) || i < SEEX - 2 || j > SEEY + 1)
     ter(i, j) = t_rock;
    else
     ter(i, j) = t_sewage;
   }
  }
  place_items(mi_sewer, 18, 0, 0, SEEX * 2 - 1, SEEY * 2 - 1, true, 0);
  if (terrain_type == ot_sewer_es)
   rotate(1);
  if (terrain_type == ot_sewer_sw)
   rotate(2);
  if (terrain_type == ot_sewer_wn)
   rotate(3);
  break;

 case ot_sewer_nes:
 case ot_sewer_new:
 case ot_sewer_nsw:
 case ot_sewer_esw:
  for (int i = 0; i < SEEX * 2; i++) {
   for (int j = 0; j < SEEY * 2; j++) {
    if (i < SEEX - 2 || (i > SEEX + 1 && (j < SEEY - 2 || j > SEEY + 1)))
     ter(i, j) = t_rock;
    else
     ter(i, j) = t_sewage;
   }
  }
  place_items(mi_sewer, 23, 0, 0, SEEX * 2 - 1, SEEY * 2 - 1, true, 0);
  if (terrain_type == ot_sewer_esw)
   rotate(1);
  if (terrain_type == ot_sewer_nsw)
   rotate(2);
  if (terrain_type == ot_sewer_new)
   rotate(3);
  break;

 case ot_sewer_nesw:
  rn = rng(0, 3);
  for (int i = 0; i < SEEX * 2; i++) {
   for (int j = 0; j < SEEY * 2; j++) {
    if ((i < SEEX - 2 || i > SEEX + 1) && (j < SEEY - 2 || j > SEEY + 1))
      ter(i, j) = t_rock;
    else
     ter(i, j) = t_sewage;
    if (rn == 0 && (trig_dist(i, j, SEEX - 1, SEEY - 1) <= 6 ||
                    trig_dist(i, j, SEEX - 1, SEEY    ) <= 6 ||
                    trig_dist(i, j, SEEX,     SEEY - 1) <= 6 ||
                    trig_dist(i, j, SEEX,     SEEY    ) <= 6   ))
     ter(i, j) = t_sewage;
    if (rn == 0 && (i == SEEX - 1 || i == SEEX) && (j == SEEY - 1 || j == SEEY))
     ter(i, j) = t_grate;
   }
  }
  place_items(mi_sewer, 28, 0, 0, SEEX * 2 - 1, SEEY * 2 - 1, true, 0);
  break;

 case ot_ants_ns:
 case ot_ants_ew:
  x = SEEX;
  for (int i = 0; i < SEEX * 2; i++) {
   for (int j = 0; j < SEEY * 2; j++)
    ter(i, j) = t_rock;
  }
  for (int j = 0; j < SEEY * 2; j++) {
   for (int i = x - 2; i <= x + 3; i++) {
    if (i >= 1 && i < SEEX * 2 - 1)
     ter(i, j) = t_rock_floor;
   }
   x += rng(-1, 1);
   while (abs(SEEX - x) > SEEX * 2 - j - 1) {
    if (x < SEEX) x++;
    if (x > SEEX) x--;
   }
  }
  if (terrain_type == ot_ants_ew)
   rotate(1);
  break;

 case ot_ants_ne:
 case ot_ants_es:
 case ot_ants_sw:
 case ot_ants_wn:
  x = SEEX;
  y = 1;
  rn = 0;
// First, set it all to rock
  for (int i = 0; i < SEEX * 2; i++) {
   for (int j = 0; j < SEEY * 2; j++)
    ter(i, j) = t_rock;
  }

  for (int i = SEEX - 2; i <= SEEX + 3; i++) {
   ter(i, 0) = t_rock_floor;
   ter(i, 1) = t_rock_floor;
   ter(i, 2) = t_rock_floor;
   ter(SEEX * 2 - 1, i) = t_rock_floor;
   ter(SEEX * 2 - 2, i) = t_rock_floor;
   ter(SEEX * 2 - 3, i) = t_rock_floor;
  }
  do {
   for (int i = x - 2; i <= x + 3; i++) {
    for (int j = y - 2; j <= y + 3; j++) {
     if (i > 0 && i < SEEX * 2 - 1 && j > 0 && j < SEEY * 2 - 1)
      ter(i, j) = t_rock_floor;
    }
   }
   if (rn < SEEX) {
    x += rng(-1, 1);
    y++;
   } else {
    x++;
    if (!one_in(x - SEEX))
     y += rng(-1, 1);
    else if (y < SEEY)
     y++;
    else if (y > SEEY)
     y--;
   }
   rn++;
  } while (x < SEEX * 2 - 1 || y != SEEY);
  for (int i = x - 2; i <= x + 3; i++) {
   for (int j = y - 2; j <= y + 3; j++) {
    if (i > 0 && i < SEEX * 2 - 1 && j > 0 && j < SEEY * 2 - 1)
     ter(i, j) = t_rock_floor;
   }
  }
  if (terrain_type == ot_ants_es)
   rotate(1);
  if (terrain_type == ot_ants_sw)
   rotate(2);
  if (terrain_type == ot_ants_wn)
   rotate(3);
  break;

 case ot_ants_nes:
 case ot_ants_new:
 case ot_ants_nsw:
 case ot_ants_esw:
  for (int i = 0; i < SEEX * 2; i++) {
   for (int j = 0; j < SEEY * 2; j++)
    ter(i, j) = t_rock;
  }
  x = SEEX;
  for (int j = 0; j < SEEY * 2; j++) {
   for (int i = x - 2; i <= x + 3; i++) {
    if (i >= 1 && i < SEEX * 2 - 1)
     ter(i, j) = t_rock_floor;
   }
   x += rng(-1, 1);
   while (abs(SEEX - x) > SEEY * 2 - j - 1) {
    if (x < SEEX) x++;
    if (x > SEEX) x--;
   }
  }
  y = SEEY;
  for (int i = SEEX; i < SEEX * 2; i++) {
   for (int j = y - 2; j <= y + 3; j++) {
    if (j >= 1 && j < SEEY * 2 - 1)
     ter(i, j) = t_rock_floor;
   }
   y += rng(-1, 1);
   while (abs(SEEY - y) > SEEX * 2 - 1 - i) {
    if (y < SEEY) y++;
    if (y > SEEY) y--;
   }
  }
  if (terrain_type == ot_ants_new)
   rotate(3);
  if (terrain_type == ot_ants_nsw)
   rotate(2);
  if (terrain_type == ot_ants_esw)
   rotate(1);
  break;

 case ot_ants_nesw:
  for (int i = 0; i < SEEX * 2; i++) {
   for (int j = 0; j < SEEY * 2; j++)
    ter(i, j) = t_rock;
  }
  x = SEEX;
  for (int j = 0; j < SEEY * 2; j++) {
   for (int i = x - 2; i <= x + 3; i++) {
    if (i >= 1 && i < SEEX * 2 - 1)
     ter(i, j) = t_rock_floor;
   }
   x += rng(-1, 1);
   while (abs(SEEX - x) > SEEY * 2 - j - 1) {
    if (x < SEEX) x++;
    if (x > SEEX) x--;
   }
  }

  y = SEEY;
  for (int i = 0; i < SEEX * 2; i++) {
   for (int j = y - 2; j <= y + 3; j++) {
    if (j >= 1 && j < SEEY * 2 - 1)
     ter(i, j) = t_rock_floor;
   }
   y += rng(-1, 1);
   while (abs(SEEY - y) > SEEX * 2 - i - 1) {
    if (y < SEEY) y++;
    if (y > SEEY) y--;
   }
  }
  break;

 case ot_ants_food:
 case ot_ants_larvae:
 case ot_ants_queen:
  for (int i = 0; i < SEEX * 2; i++) {
   for (int j = 0; j < SEEY * 2; j++) {
    if (i < SEEX - 4 || i > SEEX + 5 || j < SEEY - 4 || j > SEEY + 5)
     ter(i, j) = t_rock;
    else
     ter(i, j) = t_rock_floor;
   }
  }
  rn = rng(10, 20);
  for (int n = 0; n < rn; n++) {
   cw = rng(1, 8);
   do {
    x = rng(1 + cw, SEEX * 2 - 2 - cw);
    y = rng(1 + cw, SEEY * 2 - 2 - cw);
   } while (ter(x, y) == t_rock);
   for (int i = x - cw; i <= x + cw; i++) {
    for (int j = y - cw; j <= y + cw; j++) {
     if (trig_dist(x, y, i, j) <= cw)
      ter(i, j) = t_rock_floor;
    }
   }
  }
  if (connects_to(t_north, 2)) {
   for (int i = SEEX - 2; i <= SEEX + 3; i++) {
    for (int j = 0; j <= SEEY; j++)
     ter(i, j) = t_rock_floor;
   }
  }
  if (connects_to(t_east, 3)) {
   for (int i = SEEX; i <= SEEX * 2 - 1; i++) {
    for (int j = SEEY - 2; j <= SEEY + 3; j++)
     ter(i, j) = t_rock_floor;
   }
  }
  if (connects_to(t_south, 0)) {
   for (int i = SEEX - 2; i <= SEEX + 3; i++) {
    for (int j = SEEY; j <= SEEY * 2 - 1; j++)
     ter(i, j) = t_rock_floor;
   }
  }
  if (connects_to(t_west, 1)) {
   for (int i = 0; i <= SEEX; i++) {
    for (int j = SEEY - 2; j <= SEEY + 3; j++)
     ter(i, j) = t_rock_floor;
   }
  }
  if (terrain_type == ot_ants_food)
   place_items(mi_ant_food, 92, 0, 0, SEEX * 2 - 1, SEEY * 2 - 1, true, 0);
  else
   place_items(mi_ant_egg,  98, 0, 0, SEEX * 2 - 1, SEEY * 2 - 1, true, 0);
  if (terrain_type == ot_ants_queen)
   add_spawn(mon_ant_queen, 1, SEEX, SEEY);
  else if (terrain_type == ot_ants_larvae)
   add_spawn(mon_ant_larva, 10, SEEX, SEEY);
  break;

 case ot_tutorial:
  for (int i = 0; i < SEEX * 2; i++) {
   for (int j = 0; j < SEEY * 2; j++) {
    if (j == 0 || j == SEEY * 2 - 1)
     ter(i, j) = t_wall_h;
    else if (i == 0 || i == SEEX * 2 - 1)
     ter(i, j) = t_wall_v;
    else if (j == SEEY) {
     if (i % 4 == 2)
      ter(i, j) = t_door_c;
     else if (i % 5 == 3)
      ter(i, j) = t_window;
     else
      ter(i, j) = t_wall_h;
    } else
     ter(i, j) = t_floor;
   }
  }
  ter(7, SEEY * 2 - 4) = t_rack;
  ter(SEEX * 2 - 2, SEEY * 2 - 4) = t_gas_pump;
  if (t_above != ot_null) {
   ter(SEEX - 2, SEEY + 2) = t_stairs_up;
   ter(2, 2) = t_water_sh;
   ter(2, 3) = t_water_sh;
   ter(3, 2) = t_water_sh;
   ter(3, 3) = t_water_sh;
  } else {
   add_item(           5, SEEY + 1, (*itypes)[itm_helmet_bike], 0);
   add_item(           4, SEEY + 1, (*itypes)[itm_backpack], 0);
   add_item(           3, SEEY + 1, (*itypes)[itm_pants_cargo], 0);
   add_item(           7, SEEY * 2 - 4, (*itypes)[itm_machete], 0);
   add_item(           7, SEEY * 2 - 4, (*itypes)[itm_9mm], 0);
   add_item(           7, SEEY * 2 - 4, (*itypes)[itm_9mmP], 0);
   add_item(           7, SEEY * 2 - 4, (*itypes)[itm_uzi], 0);
   add_item(SEEX * 2 - 2, SEEY + 5, (*itypes)[itm_bubblewrap], 0);
   add_item(SEEX * 2 - 2, SEEY + 6, (*itypes)[itm_grenade], 0);
   add_item(SEEX * 2 - 3, SEEY + 6, (*itypes)[itm_flashlight], 0);
   add_item(SEEX * 2 - 2, SEEY + 7, (*itypes)[itm_cig], 0);
   add_item(SEEX * 2 - 2, SEEY + 7, (*itypes)[itm_codeine], 0);
   add_item(SEEX * 2 - 3, SEEY + 7, (*itypes)[itm_water], 0);
   ter(SEEX - 2, SEEY + 2) = t_stairs_down;
  }
  break;

 case ot_cavern:
  n_fac = (t_north == ot_cavern || t_north == ot_subway_ns ||
           t_north == ot_subway_ew ? 0 : 3);
  e_fac = (t_east  == ot_cavern || t_east  == ot_subway_ns ||
           t_east  == ot_subway_ew ? SEEX * 2 - 1 : SEEX * 2 - 4);
  s_fac = (t_south == ot_cavern || t_south == ot_subway_ns ||
           t_south == ot_subway_ew ? SEEY * 2 - 1 : SEEY * 2 - 4);
  w_fac = (t_west  == ot_cavern || t_west  == ot_subway_ns ||
           t_west  == ot_subway_ew ? 0 : 3);
  for (int i = 0; i < SEEX * 2; i++) {
   for (int j = 0; j < SEEY * 2; j++) {
    if ((j < n_fac || j > s_fac || i < w_fac || i > e_fac) &&
        (!one_in(3) || j == 0 || j == SEEY*2 - 1 || i == 0 || i == SEEX*2 - 1))
     ter(i, j) = t_rock;
    else
     ter(i, j) = t_rock_floor;
   }
  }

  rn = rng(0, 2) * rng(0, 3) + rng(0, 1);	// Number of pillars
  for (int n = 0; n < rn; n++) {
   int px = rng(5, SEEX * 2 - 6);
   int py = rng(5, SEEY * 2 - 6);
   for (int i = px - 1; i <= px + 1; i++) {
    for (int j = py - 1; j <= py + 1; j++)
     ter(i, j) = t_rock;
   }
  }

  if (connects_to(t_north, 2)) {
   for (int i = SEEX - 2; i <= SEEX + 3; i++) {
    for (int j = 0; j <= SEEY; j++)
     ter(i, j) = t_rock_floor;
   }
  }
  if (connects_to(t_east, 3)) {
   for (int i = SEEX; i <= SEEX * 2 - 1; i++) {
    for (int j = SEEY - 2; j <= SEEY + 3; j++)
     ter(i, j) = t_rock_floor;
   }
  }
  if (connects_to(t_south, 0)) {
   for (int i = SEEX - 2; i <= SEEX + 3; i++) {
    for (int j = SEEY; j <= SEEY * 2 - 1; j++)
     ter(i, j) = t_rock_floor;
   }
  }
  if (connects_to(t_west, 1)) {
   for (int i = 0; i <= SEEX; i++) {
    for (int j = SEEY - 2; j <= SEEY + 3; j++)
     ter(i, j) = t_rock_floor;
   }
  }
  place_items(mi_cavern, 60, 0, 0, SEEX * 2 - 1, SEEY * 2 - 1, false, 0);
  if (one_in(6)) {	// Miner remains
   int x, y;
   do {
    x = rng(0, SEEX * 2 - 1);
    y = rng(0, SEEY * 2 - 1);
   } while (move_cost(x, y) == 0);
   if (!one_in(3))
    add_item(x, y, (*itypes)[itm_jackhammer], 0);
   if (one_in(3))
    add_item(x, y, (*itypes)[itm_mask_dust], 0);
   if (one_in(2))
    add_item(x, y, (*itypes)[itm_hat_hard], 0);
   while (!one_in(3))
    add_item(x, y, (*itypes)[rng(itm_can_beans, itm_can_tuna)], 0);
  }
  break;

 default:
  debugmsg("Error: tried to generate map for omtype %d, \"%s\"", terrain_type,
           oterlist[terrain_type].name.c_str());
  for (int i = 0; i < SEEX * 2; i++) {
   for (int j = 0; j < SEEY * 2; j++)
    ter(i, j) = t_floor;
  }
  break;
 }

// Now, fix sewers and subways so that they interconnect.

 if (terrain_type >= ot_subway_ns && terrain_type <= ot_subway_nesw) {
  if (t_north >= ot_sewer_ns && t_north <= ot_sewer_nesw &&
      !connects_to(terrain_type, 0)) {
   if (connects_to(t_north, 2)) {
    for (int i = SEEX - 2; i < SEEX + 2; i++) {
     for (int j = 0; j < SEEY; j++)
      ter(i, j) = t_sewage;
    }
   } else {
    for (int j = 0; j < 3; j++) {
     ter(SEEX, j) = t_rock_floor;
     ter(SEEX - 1, j) = t_rock_floor;
    }
    ter(SEEX, 3) = t_door_metal_c;
    ter(SEEX - 1, 3) = t_door_metal_c;
   }
  }
  if (t_east >= ot_sewer_ns && t_east <= ot_sewer_nesw &&
      !connects_to(terrain_type, 1)) {
   if (connects_to(t_east, 3)) {
    for (int i = SEEX; i < SEEX * 2; i++) {
     for (int j = SEEY - 2; j < SEEY + 2; j++)
      ter(i, j) = t_sewage;
    }
   } else {
    for (int i = SEEX * 2 - 3; i < SEEX * 2; i++) {
     ter(i, SEEY) = t_rock_floor;
     ter(i, SEEY - 1) = t_rock_floor;
    }
    ter(SEEX * 2 - 4, SEEY) = t_door_metal_c;
    ter(SEEX * 2 - 4, SEEY - 1) = t_door_metal_c;
   }
  }
  if (t_south >= ot_sewer_ns && t_south <= ot_sewer_nesw &&
      !connects_to(terrain_type, 2)) {
   if (connects_to(t_south, 0)) {
    for (int i = SEEX - 2; i < SEEX + 2; i++) {
     for (int j = SEEY; j < SEEY * 2; j++)
      ter(i, j) = t_sewage;
    }
   } else {
    for (int j = SEEY * 2 - 3; j < SEEY * 2; j++) {
     ter(SEEX, j) = t_rock_floor;
     ter(SEEX - 1, j) = t_rock_floor;
    }
    ter(SEEX, SEEY * 2 - 4) = t_door_metal_c;
    ter(SEEX - 1, SEEY * 2 - 4) = t_door_metal_c;
   }
  }
  if (t_west >= ot_sewer_ns && t_west <= ot_sewer_nesw &&
      !connects_to(terrain_type, 3)) {
   if (connects_to(t_west, 1)) {
    for (int i = 0; i < SEEX; i++) {
     for (int j = SEEY - 2; j < SEEY + 2; j++)
      ter(i, j) = t_sewage;
    }
   } else {
    for (int i = 0; i < 3; i++) {
     ter(i, SEEY) = t_rock_floor;
     ter(i, SEEY - 1) = t_rock_floor;
    }
    ter(3, SEEY) = t_door_metal_c;
    ter(3, SEEY - 1) = t_door_metal_c;
   }
  }
 } else if (terrain_type >= ot_sewer_ns && terrain_type <= ot_sewer_nesw) {
  if (t_above == ot_road_nesw_manhole)
   ter(rng(SEEX - 2, SEEX + 1), rng(SEEY - 2, SEEY + 1)) = t_ladder_up;
  if (t_north >= ot_subway_ns && t_north <= ot_subway_nesw &&
      !connects_to(terrain_type, 0)) {
   for (int j = 0; j < SEEY - 3; j++) {
    ter(SEEX, j) = t_rock_floor;
    ter(SEEX - 1, j) = t_rock_floor;
   }
   ter(SEEX, SEEY - 3) = t_door_metal_c;
   ter(SEEX - 1, SEEY - 3) = t_door_metal_c;
  }
  if (t_east >= ot_subway_ns && t_east <= ot_subway_nesw &&
      !connects_to(terrain_type, 1)) {
   for (int i = SEEX + 3; i < SEEX * 2; i++) {
    ter(i, SEEY) = t_rock_floor;
    ter(i, SEEY - 1) = t_rock_floor;
   }
   ter(SEEX + 2, SEEY) = t_door_metal_c;
   ter(SEEX + 2, SEEY - 1) = t_door_metal_c;
  }
  if (t_south >= ot_subway_ns && t_south <= ot_subway_nesw &&
      !connects_to(terrain_type, 2)) {
   for (int j = SEEY + 3; j < SEEY * 2; j++) {
    ter(SEEX, j) = t_rock_floor;
    ter(SEEX - 1, j) = t_rock_floor;
   }
   ter(SEEX, SEEY + 2) = t_door_metal_c;
   ter(SEEX - 1, SEEY + 2) = t_door_metal_c;
  }
  if (t_west >= ot_subway_ns && t_west <= ot_subway_nesw &&
      !connects_to(terrain_type, 3)) {
   for (int i = 0; i < SEEX - 3; i++) {
    ter(i, SEEY) = t_rock_floor;
    ter(i, SEEY - 1) = t_rock_floor;
   }
   ter(SEEX - 3, SEEY) = t_door_metal_c;
   ter(SEEX - 3, SEEY - 1) = t_door_metal_c;
  }
 } else if (terrain_type >= ot_ants_ns && terrain_type <= ot_ants_queen) {
  if (t_above == ot_anthill) {
   bool done = false;
   do {
    int x = rng(0, SEEX * 2 - 1), y = rng(0, SEEY * 2 - 1);
    if (ter(x, y) == t_rock_floor) {
     done = true;
     ter(x, y) = t_slope_up;
    }
   } while (!done);
  }
 }

}

void map::post_process(game *g, unsigned zones)
{
 std::string junk;
 if (zones & mfb(OMZONE_CITY)) {
  if (!one_in(10)) { // 90% chance of smashing stuff up
   for (int x = 0; x < 24; x++) {
    for (int y = 0; y < 24; y++)
     bash(x, y, 20, junk);
   }
  }
  if (one_in(10)) { // 10% chance of corpses
   int num_corpses = rng(1, 8);
   for (int i = 0; i < num_corpses; i++) {
    int x = rng(0, 23), y = rng(0, 23);
    if (move_cost(x, y) > 0)
     add_corpse(g, this, x, y);
   }
  }
 } // OMZONE_CITY

 if (zones & mfb(OMZONE_BOMBED)) {
  while (one_in(4)) {
   point center( rng(4, 19), rng(4, 19) );
   int radius = rng(1, 4);
   for (int x = center.x - radius; x <= center.x + radius; x++) {
    for (int y = center.y - radius; y <= center.y + radius; y++) {
     if (rl_dist(x, y, center.x, center.y) <= rng(1, radius))
      destroy(g, x, y, false);
    }
   }
  }
 }

}

void map::place_spawns(game *g, moncat_id monster_type, int chance, int x1, int y1,
                      int x2, int y2, int min, int max)
{
 if (one_in(chance))
 {
  const std::vector<mon_id> group = g->moncats[monster_type];
  int num = rng(min, max);
  int total_freq = 0;

  for (int i = 0; i < group.size(); i++)
   if (g->mtypes[group[i]]->frequency > 0)
    total_freq += g->mtypes[group[i]]->frequency;

  if( total_freq == 0)
   return;

  for (int i = 0; i < num; i++)
  {
   int tries = 10;
   int x = 0;
   int y = 0;

   // Pick a spot for the spawn
   do {
    x = rng(x1, x2);
    y = rng(y1, y2);
    tries--;
   } while( move_cost(x, y) == 0 && tries );

   // Pick a monster type
   int choice = rng(0, total_freq);
   int monster_index = -1;
   do {
    monster_index++;
    choice -= g->mtypes[group[monster_index]]->frequency;
   } while (choice > 0);

   add_spawn(group[monster_index], 1, x, y);
  }
 }
}


void map::place_items(items_location loc, int chance, int x1, int y1,
                      int x2, int y2, bool ongrass, int turn)
{
 std::vector<itype_id> eligible = (*mapitems)[loc];

 if (chance >= 100 || chance <= 0) {
  debugmsg("map::place_items() called with an invalid chance (%d)", chance);
  return;
 }
 if (eligible.size() == 0) { // No items here! (Why was it called?)
  debugmsg("map::place_items() called for an empty items list (list #%d)", loc);
  return;
 }

 int item_chance = 0;	// # of items
 for (int i = 0; i < eligible.size(); i++)
  item_chance += (*itypes)[eligible[i]]->rarity;
 int selection, randnum;
 int px, py;
 while (rng(0, 99) < chance) {
  randnum = rng(1, item_chance);
  selection = -1;
  while (randnum > 0) {
   selection++;
   if (selection >= eligible.size())
    debugmsg("OOB selection (%d of %d); randnum is %d, item_chance %d",
             selection, eligible.size(), randnum, item_chance);
   randnum -= (*itypes)[eligible[selection]]->rarity;
  }
  int tries = 0;
  do {
   px = rng(x1, x2);
   py = rng(y1, y2);
   tries++;
// Only place on valid terrain
  } while (((terlist[ter(px, py)].movecost == 0 &&
             !(terlist[ter(px, py)].flags & mfb(place_item))) ||
            (!ongrass && (ter(px, py) == t_dirt || ter(px, py) == t_grass))) &&
           tries < 20);
  if (tries < 20) {
   add_item(px, py, (*itypes)[eligible[selection]], turn);
// Guns in the home and behind counters are generated with their ammo
// TODO: Make this less of a hack
   if ((*itypes)[eligible[selection]]->is_gun() &&
       (loc == mi_homeguns || loc == mi_behindcounter)) {
    it_gun* tmpgun = dynamic_cast<it_gun*> ((*itypes)[eligible[selection]]);
    add_item(px, py, (*itypes)[default_ammo(tmpgun->ammo)], turn);
   }
  }
 }
}

void map::put_items_from(items_location loc, int num, int x, int y, int turn)
{
 std::vector<itype_id> eligible = (*mapitems)[loc];
 int item_chance = 0;	// # of items
 for (int i = 0; i < eligible.size(); i++)
  item_chance += (*itypes)[eligible[i]]->rarity;

 for (int i = 0; i < num; i++) {
  int selection, randnum;
  randnum = rng(1, item_chance);
  selection = -1;
  while (randnum > 0) {
   selection++;
   if (selection >= eligible.size())
    debugmsg("OOB selection (%d of %d); randnum is %d, item_chance %d",
             selection, eligible.size(), randnum, item_chance);
   randnum -= (*itypes)[eligible[selection]]->rarity;
  }
  add_item(x, y, (*itypes)[eligible[selection]], turn);
 }
}

void map::add_spawn(mon_id type, int count, int x, int y, bool friendly,
                    int faction_id, int mission_id, std::string name)
{
 if (x < 0 || x >= SEEX * my_MAPSIZE || y < 0 || y >= SEEY * my_MAPSIZE) {
  debugmsg("Bad add_spawn(%d, %d, %d, %d)", type, count, x, y);
  return;
 }
 int nonant = int(x / SEEX) + int(y / SEEY) * my_MAPSIZE;
 if(!grid[nonant]){
  debugmsg("centadodecamonant doesn't exist in grid; within add_spawn(%d, %d, %d, %d)",
            type, count, x, y);
  return;
 }
 x %= SEEX;
 y %= SEEY;
 spawn_point tmp(type, count, x, y, faction_id, mission_id, friendly, name);
 grid[nonant]->spawns.push_back(tmp);
}

void map::add_spawn(monster *mon)
{
 int spawnx, spawny;
 std::string spawnname = (mon->unique_name == "" ? "NONE" : mon->unique_name);
 if (mon->spawnmapx != -1) {
  spawnx = mon->spawnposx;
  spawny = mon->spawnposy;
 } else {
  spawnx = mon->posx;
  spawny = mon->posy;
 }
 while (spawnx < 0)
  spawnx += SEEX;
 while (spawny < 0)
  spawny += SEEY;
 spawnx %= SEEX;
 spawny %= SEEY;
 add_spawn(mon_id(mon->type->id), 1, spawnx, spawny, (mon->friendly < 0),
           mon->faction_id, mon->mission_id, spawnname);
}

vehicle *map::add_vehicle(game *g, vhtype_id type, int x, int y, int dir)
{
 if (x < 0 || x >= SEEX * my_MAPSIZE || y < 0 || y >= SEEY * my_MAPSIZE) {
  debugmsg("Bad add_vehicle t=%d d=%d x=%d y=%d", type, dir, x, y);
  return 0;
 }
// debugmsg("add_vehicle t=%d d=%d x=%d y=%d", type, dir, x, y);

 int smx = x / SEEX;
 int smy = y / SEEY;
 int nonant = smx + smy * my_MAPSIZE;
 x %= SEEX;
 y %= SEEY;
// debugmsg("n=%d x=%d y=%d MAPSIZE=%d ^2=%d", nonant, x, y, MAPSIZE, MAPSIZE*MAPSIZE);
 vehicle * veh = new vehicle(g, type);
 veh->posx = x;
 veh->posy = y;
 veh->smx = smx;
 veh->smy = smy;
 veh->face.init(dir);
 veh->turn_dir = dir;
 veh->precalc_mounts (0, dir);

 grid[nonant]->vehicles.push_back(veh);

 vehicle_list.insert(veh);
 update_vehicle_cache(veh,true);

 //debugmsg ("grid[%d]->vehicles.size=%d veh.parts.size=%d", nonant, grid[nonant]->vehicles.size(),veh.parts.size());
 return veh;
}

computer* map::add_computer(int x, int y, std::string name, int security)
{
 ter(x, y) = t_console; // TODO: Turn this off?
 int nonant = int(x / SEEX) + int(y / SEEY) * my_MAPSIZE;
 grid[nonant]->comp = computer(name, security);
 return &(grid[nonant]->comp);
}

void map::rotate(int turns)
{
 ter_id rotated         [SEEX*2][SEEY*2];
 trap_id traprot        [SEEX*2][SEEY*2];
 std::vector<item> itrot[SEEX*2][SEEY*2];
 std::vector<spawn_point> sprot[MAPSIZE * MAPSIZE];
 computer tmpcomp;
 std::vector<vehicle*> tmpveh;

 switch (turns) {
 case 1:
  for (int i = 0; i < SEEX * 2; i++) {
   for (int j = 0; j < SEEY * 2; j++) {
    rotated[i][j] = ter  (j, SEEX * 2 - 1 - i);
    itrot  [i][j] = i_at (j, SEEX * 2 - 1 - i);
    traprot[i][j] = tr_at(j, SEEX * 2 - 1 - i);
    i_clear(j, SEEX * 2 - 1 - i);
   }
  }
// Now, spawn points
  for (int sx = 0; sx < 2; sx++) {
   for (int sy = 0; sy < 2; sy++) {
    int gridfrom = sx + sy * my_MAPSIZE;
    int gridto = sx * my_MAPSIZE + 1 - sy;
    for (int j = 0; j < grid[gridfrom]->spawns.size(); j++) {
     spawn_point tmp = grid[gridfrom]->spawns[j];
     int tmpy = tmp.posy;
     tmp.posy = tmp.posx;
     tmp.posx = SEEY - 1 - tmpy;
     sprot[gridto].push_back(tmp);
    }
   }
  }
// Finally, computers
  tmpcomp = grid[0]->comp;
  grid[0]->comp = grid[my_MAPSIZE]->comp;
  grid[my_MAPSIZE]->comp = grid[my_MAPSIZE + 1]->comp;
  grid[my_MAPSIZE + 1]->comp = grid[1]->comp;
  grid[1]->comp = tmpcomp;
// ...and vehicles
  tmpveh = grid[0]->vehicles;
  grid[0]->vehicles = grid[my_MAPSIZE]->vehicles;
  grid[my_MAPSIZE]->vehicles = grid[my_MAPSIZE + 1]->vehicles;
  grid[my_MAPSIZE + 1]->vehicles = grid[1]->vehicles;
  grid[1]->vehicles = tmpveh;
  break;

 case 2:
  for (int i = 0; i < SEEX * 2; i++) {
   for (int j = 0; j < SEEY * 2; j++) {
    rotated[i][j] = ter  (SEEX * 2 - 1 - i, SEEY * 2 - 1 - j);
    itrot  [i][j] = i_at (SEEX * 2 - 1 - i, SEEY * 2 - 1 - j);
    traprot[i][j] = tr_at(SEEX * 2 - 1 - i, SEEY * 2 - 1 - j);
    i_clear(SEEX * 2 - 1 - i, SEEY * 2 - 1 - j);
   }
  }
// Now, spawn points
  for (int sx = 0; sx < 2; sx++) {
   for (int sy = 0; sy < 2; sy++) {
    int gridfrom = sx + sy * my_MAPSIZE;
    int gridto = (1 - sy) * my_MAPSIZE + 1 - sx;
    for (int j = 0; j < grid[gridfrom]->spawns.size(); j++) {
     spawn_point tmp = grid[gridfrom]->spawns[j];
     tmp.posy = SEEY - 1 - tmp.posy;
     tmp.posx = SEEX - 1 - tmp.posx;
     sprot[gridto].push_back(tmp);
    }
   }
  }
  tmpcomp = grid[0]->comp;
  grid[0]->comp = grid[my_MAPSIZE + 1]->comp;
  grid[my_MAPSIZE + 1]->comp = tmpcomp;
  tmpcomp = grid[1]->comp;
  grid[1]->comp = grid[my_MAPSIZE]->comp;
  grid[my_MAPSIZE]->comp = tmpcomp;
// ...and vehicles
  tmpveh = grid[0]->vehicles;
  grid[0]->vehicles = grid[my_MAPSIZE + 1]->vehicles;
  grid[my_MAPSIZE + 1]->vehicles = tmpveh;
  tmpveh = grid[1]->vehicles;
  grid[1]->vehicles = grid[my_MAPSIZE]->vehicles;
  grid[my_MAPSIZE]->vehicles = tmpveh;
  break;

 case 3:
  for (int i = 0; i < SEEX * 2; i++) {
   for (int j = 0; j < SEEY * 2; j++) {
    rotated[i][j] = ter  (SEEY * 2 - 1 - j, i);
    itrot  [i][j] = i_at (SEEY * 2 - 1 - j, i);
    traprot[i][j] = tr_at(SEEY * 2 - 1 - j, i);
    i_clear(SEEY * 2 - 1 - j, i);
   }
  }
// Now, spawn points
  for (int sx = 0; sx < 2; sx++) {
   for (int sy = 0; sy < 2; sy++) {
    int gridfrom = sx + sy * my_MAPSIZE;
    int gridto = (1 - sx) * my_MAPSIZE + sy;
    for (int j = 0; j < grid[gridfrom]->spawns.size(); j++) {
     spawn_point tmp = grid[gridfrom]->spawns[j];
     int tmpy = tmp.posy;
     tmp.posy = SEEX - 1 - tmp.posx;
     tmp.posx = tmpy;
     sprot[gridto].push_back(tmp);
    }
   }
  }
  tmpcomp = grid[0]->comp;
  grid[0]->comp = grid[1]->comp;
  grid[1]->comp = grid[my_MAPSIZE + 1]->comp;
  grid[my_MAPSIZE + 1]->comp = grid[my_MAPSIZE]->comp;
  grid[my_MAPSIZE]->comp = tmpcomp;
// ...and vehicles
  tmpveh = grid[0]->vehicles;
  grid[0]->vehicles = grid[1]->vehicles;
  grid[1]->vehicles = grid[my_MAPSIZE + 1]->vehicles;
  grid[my_MAPSIZE + 1]->vehicles = grid[my_MAPSIZE]->vehicles;
  grid[my_MAPSIZE]->vehicles = tmpveh;
  break;

 default:
  return;
 }

// change vehicles' directions
 for (int i = 0; i < my_MAPSIZE * my_MAPSIZE; i++)
     for (int v = 0; v < grid[i]->vehicles.size(); v++)
         if (turns >= 1 && turns <= 3)
            grid[i]->vehicles[v]->turn (turns * 90);

// Set the spawn points
 grid[0]->spawns = sprot[0];
 grid[1]->spawns = sprot[1];
 grid[my_MAPSIZE]->spawns = sprot[my_MAPSIZE];
 grid[my_MAPSIZE + 1]->spawns = sprot[my_MAPSIZE + 1];
 for (int i = 0; i < SEEX * 2; i++) {
  for (int j = 0; j < SEEY * 2; j++) {
   ter  (i, j) = rotated[i][j];
   i_at (i, j) = itrot  [i][j];
   tr_at(i, j) = traprot[i][j];
   if (turns % 2 == 1) { 	// Rotate things like walls 90 degrees
    if (ter(i, j) == t_wall_v)
     ter(i, j) = t_wall_h;
    else if (ter(i, j) == t_wall_h)
     ter(i, j) = t_wall_v;
    else if (ter(i, j) == t_wall_metal_v)
     ter(i, j) = t_wall_metal_h;
    else if (ter(i, j) == t_wall_metal_h)
     ter(i, j) = t_wall_metal_v;
    else if (ter(i, j) == t_railing_v)
     ter(i, j) = t_railing_h;
    else if (ter(i, j) == t_railing_h)
     ter(i, j) = t_railing_v;
    else if (ter(i, j) == t_wall_glass_h)
     ter(i, j) = t_wall_glass_v;
    else if (ter(i, j) == t_wall_glass_v)
     ter(i, j) = t_wall_glass_h;
    else if (ter(i, j) == t_wall_glass_h_alarm)
     ter(i, j) = t_wall_glass_v_alarm;
    else if (ter(i, j) == t_wall_glass_v_alarm)
     ter(i, j) = t_wall_glass_h_alarm;
    else if (ter(i, j) == t_reinforced_glass_h)
     ter(i, j) = t_reinforced_glass_v;
    else if (ter(i, j) == t_reinforced_glass_v)
     ter(i, j) = t_reinforced_glass_h;
    else if (ter(i, j) == t_fence_v)
     ter(i, j) = t_fence_h;
    else if (ter(i, j) == t_fence_h)
     ter(i, j) = t_fence_v;
    else if (ter(i,j) == t_chainfence_h)
     ter(i, j) = t_chainfence_v;
    else if (ter(i, j) == t_chainfence_v)
     ter(i, j) = t_chainfence_h;
   }
  }
 }
}

// Hideous function, I admit...
bool connects_to(oter_id there, int dir)
{
 switch (dir) {
 case 2:
  if (there == ot_subway_ns  || there == ot_subway_es || there == ot_subway_sw||
      there == ot_subway_nes || there == ot_subway_nsw ||
      there == ot_subway_esw || there == ot_subway_nesw ||
      there == ot_sewer_ns   || there == ot_sewer_es || there == ot_sewer_sw ||
      there == ot_sewer_nes  || there == ot_sewer_nsw || there == ot_sewer_esw||
      there == ot_sewer_nesw || there == ot_ants_ns || there == ot_ants_es ||
      there == ot_ants_sw    || there == ot_ants_nes ||  there == ot_ants_nsw ||
      there == ot_ants_esw   || there == ot_ants_nesw)
   return true;
  return false;
 case 3:
  if (there == ot_subway_ew  || there == ot_subway_sw || there == ot_subway_wn||
      there == ot_subway_new || there == ot_subway_nsw ||
      there == ot_subway_esw || there == ot_subway_nesw ||
      there == ot_sewer_ew   || there == ot_sewer_sw || there == ot_sewer_wn ||
      there == ot_sewer_new  || there == ot_sewer_nsw || there == ot_sewer_esw||
      there == ot_sewer_nesw || there == ot_ants_ew || there == ot_ants_sw ||
      there == ot_ants_wn    || there == ot_ants_new || there == ot_ants_nsw ||
      there == ot_ants_esw   || there == ot_ants_nesw)
   return true;
  return false;
 case 0:
  if (there == ot_subway_ns  || there == ot_subway_ne || there == ot_subway_wn||
      there == ot_subway_nes || there == ot_subway_new ||
      there == ot_subway_nsw || there == ot_subway_nesw ||
      there == ot_sewer_ns   || there == ot_sewer_ne ||  there == ot_sewer_wn ||
      there == ot_sewer_nes  || there == ot_sewer_new || there == ot_sewer_nsw||
      there == ot_sewer_nesw || there == ot_ants_ns || there == ot_ants_ne ||
      there == ot_ants_wn    || there == ot_ants_nes || there == ot_ants_new ||
      there == ot_ants_nsw   || there == ot_ants_nesw)
   return true;
  return false;
 case 1:
  if (there == ot_subway_ew  || there == ot_subway_ne || there == ot_subway_es||
      there == ot_subway_nes || there == ot_subway_new ||
      there == ot_subway_esw || there == ot_subway_nesw ||
      there == ot_sewer_ew   || there == ot_sewer_ne || there == ot_sewer_es ||
      there == ot_sewer_nes  || there == ot_sewer_new || there == ot_sewer_esw||
      there == ot_sewer_nesw || there == ot_ants_ew || there == ot_ants_ne ||
      there == ot_ants_es    || there == ot_ants_nes || there == ot_ants_new ||
      there == ot_ants_esw   || there == ot_ants_nesw)
   return true;
  return false;
 default:
  debugmsg("Connects_to with dir of %d", dir);
  return false;
 }
}

void house_room(map *m, room_type type, int x1, int y1, int x2, int y2)
{
    int pos_x1=0; int pos_x2=0; int pos_y1=0; int pos_y2=0;
 for (int i = x1; i <= x2; i++) {
  for (int j = y1; j <= y2; j++) {
   if (m->ter(i, j) == t_grass || m->ter(i, j) == t_dirt ||
       m->ter(i, j) == t_floor) {
    if (j == y1 || j == y2) {
     m->ter(i, j) = t_wall_h;
     m->ter(i, j) = t_wall_h;
    } else if (i == x1 || i == x2) {
     m->ter(i, j) = t_wall_v;
     m->ter(i, j) = t_wall_v;
    } else
     m->ter(i, j) = t_floor;
   }
  }
 }
 for (int i = y1 + 1; i <= y2 - 1; i++) {
  m->ter(x1, i) = t_wall_v;
  m->ter(x2, i) = t_wall_v;
 }

 items_location placed = mi_none;
 int chance = 0, rn;
 switch (type) {
 case room_living:
  placed = mi_livingroom;
  chance = 83;
  //choose random wall
  switch (rng(1,4)) { //some bookshelves
    case 1:
      pos_x1=x1+2;
      pos_y1=y1+1;
      m->ter(x1+2, y2-1) = t_desk;
      while (pos_x1<x2) {
      pos_x1+=1;
        if ((m->ter(pos_x1,pos_y1)==t_wall_h)||(m->ter(pos_x1,pos_y1)==t_wall_v)) break;
        m->ter(pos_x1,pos_y1)=t_bookcase;
      pos_x1+=1;
        if ((m->ter(pos_x1,pos_y1)==t_wall_h)||(m->ter(pos_x1,pos_y1)==t_wall_v)) break;
        m->ter(pos_x1,pos_y1)=t_bookcase;
        pos_x1+=2;
      }
      break;
    case 2:
      pos_x1=x2-2;
      pos_y1=y1+1;
      m->ter(x1+2, y2-1) = t_desk;
      while (pos_x1>x1) {
      pos_x1-=1;
        if ((m->ter(pos_x1,pos_y1)==t_wall_h)||(m->ter(pos_x1,pos_y1)==t_wall_v)) break;
        m->ter(pos_x1,pos_y1)=t_bookcase;
      pos_x1-=1;
        if ((m->ter(pos_x1,pos_y1)==t_wall_h)||(m->ter(pos_x1,pos_y1)==t_wall_v)) break;
        m->ter(pos_x1,pos_y1)=t_bookcase;
      pos_x1-=2;
      }
      break;
    case 3:
      pos_x1=x1+2;
      pos_y1=y2-1;
      m->ter(x1-2, y2-1) = t_desk;
      while (pos_x1<x2) {
      pos_x1+=1;
        if ((m->ter(pos_x1,pos_y1)==t_wall_h)||(m->ter(pos_x1,pos_y1)==t_wall_v)) break;
        m->ter(pos_x1,pos_y1)=t_bookcase;
      pos_x1+=1;
        if ((m->ter(pos_x1,pos_y1)==t_wall_h)||(m->ter(pos_x1,pos_y1)==t_wall_v)) break;
        m->ter(pos_x1,pos_y1)=t_bookcase;
        pos_x1+=2;
      }
      break;
    case 4:
      pos_x1=x2-2;
      pos_y1=y2-1;
      m->ter(x1+2, y2-1) = t_desk;
      while (pos_x1>x1) {
      pos_x1-=1;
        if ((m->ter(pos_x1,pos_y1)==t_wall_h)||(m->ter(pos_x1,pos_y1)==t_wall_v)) break;
        m->ter(pos_x1,pos_y1)=t_bookcase;
      pos_x1-=1;
        if ((m->ter(pos_x1,pos_y1)==t_wall_h)||(m->ter(pos_x1,pos_y1)==t_wall_v)) break;
        m->ter(pos_x1,pos_y1)=t_bookcase;
      pos_x1-=2;
      }
<<<<<<< HEAD
  break;
=======
      break;
>>>>>>> 3ff88c47
        m->ter(rng(x1+2, x2-2), rng(y1+1, y2-1)) = t_armchair;
  }


  break;
 case room_kitchen:
  placed = mi_kitchen;
  chance = 75;
  m->place_items(mi_cleaning,  58, x1 + 1, y1 + 1, x2 - 1, y2 - 2, false, 0);
  m->place_items(mi_home_hw,   40, x1 + 1, y1 + 1, x2 - 1, y2 - 2, false, 0);
  switch (rng(1, 4)) { //fridge, sink, oven and some cupboards near them
  case 1:
   m->ter(x1 + 2, y1 + 1) = t_fridge;
   m->place_items(mi_fridge, 82, x1 + 2, y1 + 1, x1 + 2, y1 + 1, false, 0);
   m->ter(x1+1, y1+1) = t_sink;
   if (x1+4<x2) { m->ter(x1+3,y1+1) = t_oven;  m->ter(x1+4,y1+1) = t_cupboard;}

   break;
  case 2:
   m->ter(x2 - 2, y1 + 1) = t_fridge;
   m->place_items(mi_fridge, 82, x2 - 2, y1 + 1, x2 - 2, y1 + 1, false, 0);
   m->ter(x2-1, y1+1) = t_sink;
   if (x2-4>x1) { m->ter(x2-3,y1+1) = t_oven;  m->ter(x2-4,y1+1) = t_cupboard;}

   break;
  case 3:
   m->ter(x1 + 2, y2 - 1) = t_fridge;
   m->place_items(mi_fridge, 82, x1 + 2, y2 - 1, x1 + 2, y2 - 1, false, 0);
      m->ter(x1+1, y2-1) = t_sink;
      if (x1+4<x2) { m->ter(x1+3,y2-1) = t_oven;  m->ter(x1+4,y2-1) = t_cupboard;}
   break;
  case 4:
   m->ter(x2 - 2, y2 - 1) = t_fridge;
   m->place_items(mi_fridge, 82, x2 - 2, y2 - 1, x2 - 2, y2 - 1, false, 0);
      m->ter(x2-1, y2-1) = t_sink;
      if (x2-4>x1) { m->ter(x2-3,y2-1) = t_oven;  m->ter(x2-4,y2-1) = t_cupboard;}
   break;
  }
    if (one_in(2)) { //dining table in the kitchen
    square(m, t_table, int((x1+x2) / 2)-1, int((y1+y2) / 2)-1, int((x1+x2) / 2), int((y1+y2) / 2) ); }
    if (one_in(2)) {
    for (int i=0; i<=2; i++) {
        pos_x1=rng(x1+2,x2-2); pos_y1=rng(y1+1,y2-1);
        if (m->ter(pos_x1, pos_y1)==t_floor) {
            m->ter(pos_x1, pos_y1)=t_chair;
        }
    }              }

  break;
 case room_bedroom:
  placed = mi_bedroom;
  chance = 78;
  if (one_in(14))
   m->place_items(mi_homeguns, 58, x1 + 1, y1 + 1, x2 - 1, y2 - 1, false, 0);
  if (one_in(10))
   m->place_items(mi_home_hw,  40, x1 + 1, y1 + 1, x2 - 1, y2 - 1, false, 0);
  switch (rng(1, 5)) {
  case 1:
   m->ter(x1 + 1, y1 + 2) = t_bed;
   m->ter(x1 + 1, y1 + 3) = t_bed;
   break;
  case 2:
   m->ter(x1 + 2, y2 - 1) = t_bed;
   m->ter(x1 + 3, y2 - 1) = t_bed;
   break;
  case 3:
   m->ter(x2 - 1, y2 - 3) = t_bed;
   m->ter(x2 - 1, y2 - 2) = t_bed;
   break;
  case 4:
   m->ter(x2 - 3, y1 + 1) = t_bed;
   m->ter(x2 - 2, y1 + 1) = t_bed;
   break;
  case 5:
   m->ter(int((x1 + x2) / 2)    , y2 - 1) = t_bed;
   m->ter(int((x1 + x2) / 2) + 1, y2 - 1) = t_bed;
   m->ter(int((x1 + x2) / 2)    , y2 - 2) = t_bed;
   m->ter(int((x1 + x2) / 2) + 1, y2 - 2) = t_bed;
   break;
  }
  switch (rng(1, 4)) {
  case 1:
   m->ter(x1 + 2, y1 + 1) = t_dresser;
   m->place_items(mi_dresser, 80, x1 + 2, y1 + 1, x1 + 2, y1 + 1, false, 0);
   break;
  case 2:
   m->ter(x2 - 2, y2 - 1) = t_dresser;
   m->place_items(mi_dresser, 80, x2 - 2, y2 - 1, x2 - 2, y2 - 1, false, 0);
   break;
  case 3:
   rn = int((x1 + x2) / 2);
   m->ter(rn, y1 + 1) = t_dresser;
   m->place_items(mi_dresser, 80, rn, y1 + 1, rn, y1 + 1, false, 0);
   break;
  case 4:
   rn = int((y1 + y2) / 2);
   m->ter(x1 + 1, rn) = t_dresser;
   m->place_items(mi_dresser, 80, x1 + 1, rn, x1 + 1, rn, false, 0);
   break;
  }
  break;
 case room_bathroom:
  m->ter(x2 - 1, y2 - 1) = t_toilet;
  m->place_items(mi_harddrugs, 18, x1 + 1, y1 + 1, x2 - 1, y2 - 2, false, 0);
  m->place_items(mi_cleaning,  48, x1 + 1, y1 + 1, x2 - 1, y2 - 2, false, 0);
  placed = mi_softdrugs;
  chance = 72;
        m->ter(x2-1, y2-2) = t_bathtub;
        if (!((m->ter(x2-3, y2-2)==t_wall_v)||(m->ter(x2-3, y2-2)==t_wall_h))) {
        m->ter(x2-3, y2-2) = t_sink; }
  break;
 }
 m->place_items(placed, chance, x1 + 1, y1 + 1, x2 - 1, y2 - 1, false, 0);
}

void science_room(map *m, int x1, int y1, int x2, int y2, int rotate)
{
 int height = y2 - y1;
 int width  = x2 - x1;
 if (rotate % 2 == 1) {	// Swamp width & height if we're a lateral room
  int tmp = height;
  height  = width;
  width   = tmp;
 }
 for (int i = x1; i <= x2; i++) {
  for (int j = y1; j <= y2; j++)
   m->ter(i, j) = t_rock_floor;
 }
 int area = height * width;
 std::vector<room_type> valid_rooms;
 if (height < 5 && width < 5)
 valid_rooms.push_back(room_closet);
 if (height > 6 && width > 3)
  valid_rooms.push_back(room_lobby);
 if (height > 4 || width > 4)
  valid_rooms.push_back(room_chemistry);
 if ((height > 7 || width > 7) && height > 2 && width > 2)
  valid_rooms.push_back(room_teleport);
 if (height > 4 && width > 4)
  valid_rooms.push_back(room_goo);
 if (height > 7 && width > 7)
  valid_rooms.push_back(room_bionics);
 if (height > 7 && width > 7)
  valid_rooms.push_back(room_cloning);
 if (area >= 9)
  valid_rooms.push_back(room_vivisect);
 if (height > 5 && width > 4)
  valid_rooms.push_back(room_dorm);
 if (width > 8) {
  for (int i = 8; i < width; i += rng(1, 2))
   valid_rooms.push_back(room_split);
 }

 room_type chosen = valid_rooms[rng(0, valid_rooms.size() - 1)];
 int trapx = rng(x1 + 1, x2 - 1);
 int trapy = rng(y1 + 1, y2 - 1);
 switch (chosen) {
  case room_closet:
   m->place_items(mi_cleaning, 80, x1, y1, x2, y2, false, 0);
   break;
  case room_lobby:
   if (rotate % 2 == 0)	{	// Vertical
    int desk = y1 + rng(int(height / 2) - int(height / 4), int(height / 2) + 1);
    for (int x = x1 + int(width / 4); x < x2 - int(width / 4); x++)
     m->ter(x, desk) = t_counter;
    computer* tmpcomp = m->add_computer(x2 - int(width / 4), desk,
                                        "Log Console", 3);
    tmpcomp->add_option("View Research Logs", COMPACT_RESEARCH, 0);
    tmpcomp->add_option("Download Map Data", COMPACT_MAPS, 0);
    tmpcomp->add_failure(COMPFAIL_SHUTDOWN);
    tmpcomp->add_failure(COMPFAIL_ALARM);
    tmpcomp->add_failure(COMPFAIL_DAMAGE);
    m->add_spawn(mon_zombie_soldier, 1, int((x1 + x2) / 2), desk);
   } else {
    int desk = x1 + rng(int(height / 2) - int(height / 4), int(height / 2) + 1);
    for (int y = y1 + int(width / 4); y < y2 - int(width / 4); y++)
     m->ter(desk, y) = t_counter;
    computer* tmpcomp = m->add_computer(desk, y2 - int(width / 4),
                                        "Log Console", 3);
    tmpcomp->add_option("View Research Logs", COMPACT_RESEARCH, 0);
    tmpcomp->add_option("Download Map Data", COMPACT_MAPS, 0);
    tmpcomp->add_failure(COMPFAIL_SHUTDOWN);
    tmpcomp->add_failure(COMPFAIL_ALARM);
    tmpcomp->add_failure(COMPFAIL_DAMAGE);
    m->add_spawn(mon_zombie_soldier, 1, desk, int((y1 + y2) / 2));
   }
   break;
  case room_chemistry:
   if (rotate % 2 == 0) {	// Vertical
    for (int x = x1; x <= x2; x++) {
     if (x % 3 == 0) {
      for (int y = y1 + 1; y <= y2 - 1; y++) {
       m->ter(x, y) = t_counter;
      }
      m->place_items(mi_chemistry, 70, x, y1 + 1, x, y2 - 1, false, 0);
     }
    }
   } else {
    for (int y = y1; y <= y2; y++) {
     if (y % 3 == 0) {
      for (int x = x1 + 1; x <= x2 - 1; x++) {
       m->ter(x, y) = t_counter;
      }
      m->place_items(mi_chemistry, 70, x1 + 1, y, x2 - 1, y, false, 0);
     }
    }
   }
   break;
  case room_teleport:
   m->ter(int((x1 + x2) / 2)    , int((y1 + y2) / 2)    ) = t_counter;
   m->ter(int((x1 + x2) / 2) + 1, int((y1 + y2) / 2)    ) = t_counter;
   m->ter(int((x1 + x2) / 2)    , int((y1 + y2) / 2) + 1) = t_counter;
   m->ter(int((x1 + x2) / 2) + 1, int((y1 + y2) / 2) + 1) = t_counter;
   m->add_trap(trapx, trapy, tr_telepad);
   m->place_items(mi_teleport, 70, int((x1 + x2) / 2),
                  int((y1 + y2) / 2), int((x1 + x2) / 2) + 1,
                  int((y1 + y2) / 2) + 1, false, 0);
   break;
  case room_goo:
   do {
    m->add_trap(trapx, trapy, tr_goo);
    trapx = rng(x1 + 1, x2 - 1);
    trapy = rng(y1 + 1, y2 - 1);
   } while(!one_in(5));
   if (rotate == 0) {
    m->tr_at(x1, y2) = tr_null;
    m->ter(x1, y2) = t_fridge;
    m->place_items(mi_goo, 60, x1, y2, x1, y2, false, 0);
   } else if (rotate == 1) {
    m->tr_at(x1, y1) = tr_null;
    m->ter(x1, y1) = t_fridge;
    m->place_items(mi_goo, 60, x1, y1, x1, y1, false, 0);
   } else if (rotate == 2) {
    m->tr_at(x2, y1) = tr_null;
    m->ter(x2, y1) = t_fridge;
    m->place_items(mi_goo, 60, x2, y1, x2, y1, false, 0);
   } else {
    m->tr_at(x2, y2) = tr_null;
    m->ter(x2, y2) = t_fridge;
    m->place_items(mi_goo, 60, x2, y2, x2, y2, false, 0);
   }
   break;
  case room_cloning:
   for (int x = x1 + 1; x <= x2 - 1; x++) {
    for (int y = y1 + 1; y <= y2 - 1; y++) {
     if (x % 3 == 0 && y % 3 == 0) {
      m->ter(x, y) = t_vat;
      m->place_items(mi_cloning_vat, 20, x, y, x, y, false, 0);
     }
    }
   }
   break;
  case room_vivisect:
   if        (rotate == 0) {
    for (int x = x1; x <= x2; x++)
     m->ter(x, y2 - 1) = t_counter;
    m->place_items(mi_dissection, 80, x1, y2 - 1, x2, y2 - 1, false, 0);
   } else if (rotate == 1) {
    for (int y = y1; y <= y2; y++)
     m->ter(x1 + 1, y) = t_counter;
    m->place_items(mi_dissection, 80, x1 + 1, y1, x1 + 1, y2, false, 0);
   } else if (rotate == 2) {
    for (int x = x1; x <= x2; x++)
     m->ter(x, y1 + 1) = t_counter;
    m->place_items(mi_dissection, 80, x1, y1 + 1, x2, y1 + 1, false, 0);
   } else if (rotate == 3) {
    for (int y = y1; y <= y2; y++)
     m->ter(x2 - 1, y) = t_counter;
    m->place_items(mi_dissection, 80, x2 - 1, y1, x2 - 1, y2, false, 0);
   }
   m->add_trap(int((x1 + x2) / 2), int((y1 + y2) / 2), tr_dissector);
   break;

  case room_bionics:
   if (rotate % 2 == 0) {
    int biox = x1 + 2, bioy = int((y1 + y2) / 2);
    m->ter(biox    , bioy - 1) = t_wall_h;
    m->ter(biox + 1, bioy - 1) = t_wall_h;
    m->ter(biox - 1, bioy - 1) = t_wall_h;
    m->ter(biox    , bioy + 1) = t_wall_h;
    m->ter(biox + 1, bioy + 1) = t_wall_h;
    m->ter(biox - 1, bioy + 1) = t_wall_h;
    m->ter(biox    , bioy    ) = t_counter;
    m->ter(biox + 1, bioy    ) = t_reinforced_glass_v;
    m->ter(biox - 1, bioy    ) = t_wall_v;
    m->place_items(mi_bionics_common, 70, biox, bioy, biox, bioy, false, 0);

    biox = x2 - 2;
    m->ter(biox    , bioy - 1) = t_wall_h;
    m->ter(biox - 1, bioy - 1) = t_wall_h;
    m->ter(biox + 1, bioy - 1) = t_wall_h;
    m->ter(biox    , bioy + 1) = t_wall_h;
    m->ter(biox - 1, bioy + 1) = t_wall_h;
    m->ter(biox + 1, bioy + 1) = t_wall_h;
    m->ter(biox    , bioy    ) = t_counter;
    m->ter(biox - 1, bioy    ) = t_reinforced_glass_v;
    m->ter(biox + 1, bioy    ) = t_wall_v;
    m->place_items(mi_bionics_common, 70, biox, bioy, biox, bioy, false, 0);

    int compx = int((x1 + x2) / 2), compy = int((y1 + y2) / 2);
    m->ter(compx, compy) = t_console;
    computer* tmpcomp = m->add_computer(compx, compy, "Bionic access", 2);
    tmpcomp->add_option("Manifest", COMPACT_LIST_BIONICS, 0);
    tmpcomp->add_option("Open Chambers", COMPACT_RELEASE, 3);
    tmpcomp->add_failure(COMPFAIL_MANHACKS);
    tmpcomp->add_failure(COMPFAIL_SECUBOTS);
   } else {
    int bioy = y1 + 2, biox = int((x1 + x2) / 2);
    m->ter(biox - 1, bioy    ) = t_wall_v;
    m->ter(biox - 1, bioy + 1) = t_wall_v;
    m->ter(biox - 1, bioy - 1) = t_wall_v;
    m->ter(biox + 1, bioy    ) = t_wall_v;
    m->ter(biox + 1, bioy + 1) = t_wall_v;
    m->ter(biox + 1, bioy - 1) = t_wall_v;
    m->ter(biox    , bioy    ) = t_counter;
    m->ter(biox    , bioy + 1) = t_reinforced_glass_h;
    m->ter(biox    , bioy - 1) = t_wall_h;
    m->place_items(mi_bionics_common, 70, biox, bioy, biox, bioy, false, 0);

    bioy = y2 - 2;
    m->ter(biox - 1, bioy    ) = t_wall_v;
    m->ter(biox - 1, bioy - 1) = t_wall_v;
    m->ter(biox - 1, bioy + 1) = t_wall_v;
    m->ter(biox + 1, bioy    ) = t_wall_v;
    m->ter(biox + 1, bioy - 1) = t_wall_v;
    m->ter(biox + 1, bioy + 1) = t_wall_v;
    m->ter(biox    , bioy    ) = t_counter;
    m->ter(biox    , bioy - 1) = t_reinforced_glass_h;
    m->ter(biox    , bioy + 1) = t_wall_h;
    m->place_items(mi_bionics_common, 70, biox, bioy, biox, bioy, false, 0);

    int compx = int((x1 + x2) / 2), compy = int((y1 + y2) / 2);
    m->ter(compx, compy) = t_console;
    computer* tmpcomp = m->add_computer(compx, compy, "Bionic access", 2);
    tmpcomp->add_option("Manifest", COMPACT_LIST_BIONICS, 0);
    tmpcomp->add_option("Open Chambers", COMPACT_RELEASE, 3);
    tmpcomp->add_failure(COMPFAIL_MANHACKS);
    tmpcomp->add_failure(COMPFAIL_SECUBOTS);
   }
   break;
  case room_dorm:
   if (rotate % 2 == 0) {
    for (int y = y1 + 1; y <= y2 - 1; y += 3) {
     m->ter(x1    , y) = t_bed;
     m->ter(x1 + 1, y) = t_bed;
     m->ter(x2    , y) = t_bed;
     m->ter(x2 - 1, y) = t_bed;
     m->ter(x1, y + 1) = t_dresser;
     m->ter(x2, y + 1) = t_dresser;
     m->place_items(mi_dresser, 70, x1, y + 1, x1, y + 1, false, 0);
     m->place_items(mi_dresser, 70, x2, y + 1, x2, y + 1, false, 0);
    }
   } else if (rotate % 2 == 1) {
    for (int x = x1 + 1; x <= x2 - 1; x += 3) {
     m->ter(x, y1    ) = t_bed;
     m->ter(x, y1 + 1) = t_bed;
     m->ter(x, y2    ) = t_bed;
     m->ter(x, y2 - 1) = t_bed;
     m->ter(x + 1, y1) = t_dresser;
     m->ter(x + 1, y2) = t_dresser;
     m->place_items(mi_dresser, 70, x + 1, y1, x + 1, y1, false, 0);
     m->place_items(mi_dresser, 70, x + 1, y2, x + 1, y2, false, 0);
    }
   }
   m->place_items(mi_bedroom, 84, x1, y1, x2, y2, false, 0);
   break;
  case room_split:
   if (rotate % 2 == 0) {
    int w1 = int((x1 + x2) / 2) - 2, w2 = int((x1 + x2) / 2) + 2;
    for (int y = y1; y <= y2; y++) {
     m->ter(w1, y) = t_wall_v;
     m->ter(w2, y) = t_wall_v;
    }
    m->ter(w1, int((y1 + y2) / 2)) = t_door_metal_c;
    m->ter(w2, int((y1 + y2) / 2)) = t_door_metal_c;
    science_room(m, x1, y1, w1 - 1, y2, 1);
    science_room(m, w2 + 1, y1, x2, y2, 3);
   } else {
    int w1 = int((y1 + y2) / 2) - 2, w2 = int((y1 + y2) / 2) + 2;
    for (int x = x1; x <= x2; x++) {
     m->ter(x, w1) = t_wall_h;
     m->ter(x, w2) = t_wall_h;
    }
    m->ter(int((x1 + x2) / 2), w1) = t_door_metal_c;
    m->ter(int((x1 + x2) / 2), w2) = t_door_metal_c;
    science_room(m, x1, y1, x2, w1 - 1, 2);
    science_room(m, x1, w2 + 1, x2, y2, 0);
   }
   break;
 }
}

void set_science_room(map *m, int x1, int y1, bool faces_right, int turn)
{
// TODO: More types!
 int type = rng(0, 4);
 int x2 = x1 + 7;
 int y2 = y1 + 4;
 switch (type) {
 case 0:	// Empty!
  return;
 case 1: // Chemistry.
// #######.
// #.......
// #.......
// #.......
// #######.
  for (int i = x1; i <= x2; i++) {
   for (int j = y1; j <= y2; j++) {
    if ((i == x1 || j == y1 || j == y2) && i != x1)
     m->ter(i, j) = t_counter;
   }
  }
  m->place_items(mi_chemistry,	85, x1 + 1, y1, x2 - 1, y1, false, 0);
  m->place_items(mi_chemistry,	85, x1 + 1, y2, x2 - 1, y2, false, 0);
  m->place_items(mi_chemistry,	85, x1, y1 + 1, x1, y2 - 1, false, 0);
  break;

 case 2: // Hydroponics.
// #.......
// #.~~~~~.
// #.......
// #.~~~~~.
// #.......
  for (int i = x1; i <= x2; i++) {
   for (int j = y1; j <= y2; j++) {
    if (i == x1)
     m->ter(i, j) = t_counter;
    else if (i > x1 + 1 && i < x2 && (j == y1 + 1 || j == y2 - 1))
     m->ter(i, j) = t_water_sh;
   }
  }
  m->place_items(mi_chemistry,	80, x1, y1, x1, y2, false, turn - 50);
  m->place_items(mi_hydro,	92, x1 + 1, y1 + 1, x2 - 1, y1 + 1, false,turn);
  m->place_items(mi_hydro,	92, x1 + 1, y2 - 1, x2 - 1, y2 - 1, false,turn);
  break;

 case 3: // Electronics.
// #######.
// #.......
// #.......
// #.......
// #######.
  for (int i = x1; i <= x2; i++) {
   for (int j = y1; j <= y2; j++) {
    if ((i == x1 || j == y1 || j == y2) && i != x1)
     m->ter(i, j) = t_counter;
   }
  }
  m->place_items(mi_electronics,85, x1 + 1, y1, x2 - 1, y1, false, turn - 50);
  m->place_items(mi_electronics,85, x1 + 1, y2, x2 - 1, y2, false, turn - 50);
  m->place_items(mi_electronics,85, x1, y1 + 1, x1, y2 - 1, false, turn - 50);
  break;

 case 4: // Monster research.
// .|.####.
// -|......
// .|......
// -|......
// .|.####.
  for (int i = x1; i <= x2; i++) {
   for (int j = y1; j <= y2; j++) {
    if (i == x1 + 1)
     m->ter(i, j) = t_wall_glass_v;
    else if (i == x1 && (j == y1 + 1 || j == y2 - 1))
     m->ter(i, j) = t_wall_glass_h;
    else if ((j == y1 || j == y2) && i >= x1 + 3 && i <= x2 - 1)
     m->ter(i, j) = t_counter;
   }
  }
// TODO: Place a monster in the sealed areas.
  m->place_items(mi_monparts,	70, x1 + 3, y1, 2 - 1, y1, false, turn - 100);
  m->place_items(mi_monparts,	70, x1 + 3, y2, 2 - 1, y2, false, turn - 100);
  break;
 }

 if (!faces_right) { // Flip it.
  ter_id rotated[SEEX*2][SEEY*2];
  std::vector<item> itrot[SEEX*2][SEEY*2];
  for (int i = x1; i <= x2; i++) {
   for (int j = y1; j <= y2; j++) {
    rotated[i][j] = m->ter(i, j);
    itrot[i][j] = m->i_at(i, j);
   }
  }
  for (int i = x1; i <= x2; i++) {
   for (int j = y1; j <= y2; j++) {
    m->ter(i, j) = rotated[x2 - (i - x1)][j];
    m->i_at(i, j) = itrot[x2 - (i - x1)][j];
   }
  }
 }
}

void silo_rooms(map *m)
{
 std::vector<point> rooms;
 std::vector<point> room_sizes;
 bool okay = true;
 do {
  int x, y, height, width;
  if (one_in(2)) {	// True = top/bottom, False = left/right
   x = rng(0, SEEX * 2 - 6);
   y = rng(0, 4);
   if (one_in(2))
    y = SEEY * 2 - 2 - y;	// Bottom of the screen, not the top
   width  = rng(2, 5);
   height = 2;
   if (x + width >= SEEX * 2 - 1)
    width = SEEX * 2 - 2 - x;	// Make sure our room isn't too wide
  } else {
   x = rng(0, 4);
   y = rng(0, SEEY * 2 - 6);
   if (one_in(2))
    x = SEEX * 2 - 3 - x;	// Right side of the screen, not the left
   width  = 2;
   height = rng(2, 5);
   if (y + height >= SEEY * 2 - 1)
    height = SEEY * 2 - 2 - y;	// Make sure our room isn't too tall
  }
  if (!rooms.empty() &&	// We need at least one room!
      (m->ter(x, y) != t_rock || m->ter(x + width, y + height) != t_rock))
   okay = false;
  else {
   rooms.push_back(point(x, y));
   room_sizes.push_back(point(width, height));
   for (int i = x; i <= x + width; i++) {
    for (int j = y; j <= y + height; j++) {
     if (m->ter(i, j) == t_rock)
      m->ter(i, j) = t_floor;
    }
   }
   items_location used1 = mi_none, used2 = mi_none;
   switch (rng(1, 14)) {	// What type of items go here?
    case  1:
    case  2: used1 = mi_cannedfood;
             used2 = mi_fridge;		break;
    case  3:
    case  4: used1 = mi_tools;		break;
    case  5:
    case  6: used1 = mi_allguns;
             used2 = mi_ammo;		break;
    case  7: used1 = mi_allclothes;	break;
    case  8: used1 = mi_manuals;	break;
    case  9:
    case 10:
    case 11: used1 = mi_electronics;	break;
    case 12: used1 = mi_survival_tools;	break;
    case 13:
    case 14: used1 = mi_radio;		break;
   }
   if (used1 != mi_none)
    m->place_items(used1, 78, x, y, x + width, y + height, false, 0);
   if (used2 != mi_none)
    m->place_items(used2, 64, x, y, x + width, y + height, false, 0);
  }
 } while (okay);

 m->ter(rooms[0].x, rooms[0].y) = t_stairs_up;
 int down_room = rng(0, rooms.size() - 1);
 point dp = rooms[down_room], ds = room_sizes[down_room];
 m->ter(dp.x + ds.x, dp.y + ds.y) = t_stairs_down;
 rooms.push_back(point(SEEX, SEEY)); // So the center circle gets connected
 room_sizes.push_back(point(5, 5));

 while (rooms.size() > 1) {
  int best_dist = 999, closest = 0;
  for (int i = 1; i < rooms.size(); i++) {
   int dist = trig_dist(rooms[0].x, rooms[0].y, rooms[i].x, rooms[i].y);
   if (dist < best_dist) {
    best_dist = dist;
    closest = i;
   }
  }
// We chose the closest room; now draw a corridor there
  point origin = rooms[0], origsize = room_sizes[0], dest = rooms[closest];
  int x = origin.x + origsize.x, y = origin.y + origsize.y;
  bool x_first = (abs(origin.x - dest.x) > abs(origin.y - dest.y));
  while (x != dest.x || y != dest.y) {
   if (m->ter(x, y) == t_rock)
    m->ter(x, y) = t_floor;
   if ((x_first && x != dest.x) || (!x_first && y == dest.y)) {
    if (dest.x < x)
     x--;
    else
     x++;
   } else {
    if (dest.y < y)
     y--;
    else
     y++;
   }
  }
  rooms.erase(rooms.begin());
  room_sizes.erase(room_sizes.begin());
 }
}

void build_mine_room(map *m, room_type type, int x1, int y1, int x2, int y2)
{
 direction door_side;
 std::vector<direction> possibilities;
 int midx = int( (x1 + x2) / 2), midy = int( (y1 + y2) / 2);
 if (x2 < SEEX)
  possibilities.push_back(EAST);
 if (x1 > SEEX + 1)
  possibilities.push_back(WEST);
 if (y1 > SEEY + 1)
  possibilities.push_back(NORTH);
 if (y2 < SEEY)
  possibilities.push_back(SOUTH);

 if (possibilities.empty()) { // We're in the middle of the map!
  if (midx <= SEEX)
   possibilities.push_back(EAST);
  else
   possibilities.push_back(WEST);
  if (midy <= SEEY)
   possibilities.push_back(SOUTH);
  else
   possibilities.push_back(NORTH);
 }

 door_side = possibilities[rng(0, possibilities.size() - 1)];
 point door_point;
 switch (door_side) {
  case NORTH:
   door_point.x = midx;
   door_point.y = y1;
   break;
  case EAST:
   door_point.x = x2;
   door_point.y = midy;
   break;
  case SOUTH:
   door_point.x = midx;
   door_point.y = y2;
   break;
  case WEST:
   door_point.x = x1;
   door_point.y = midy;
   break;
 }
 square(m, t_floor, x1, y1, x2, y2);
 line(m, t_wall_h, x1, y1, x2, y1);
 line(m, t_wall_h, x1, y2, x2, y2);
 line(m, t_wall_v, x1, y1 + 1, x1, y2 - 1);
 line(m, t_wall_v, x2, y1 + 1, x2, y2 - 1);
// Main build switch!
 switch (type) {
  case room_mine_shaft: {
   m->ter(x1 + 1, y1 + 1) = t_console;
   line(m, t_wall_h, x2 - 2, y1 + 2, x2 - 1, y1 + 2);
   m->ter(x2 - 2, y1 + 1) = t_elevator;
   m->ter(x2 - 1, y1 + 1) = t_elevator_control_off;
   computer* tmpcomp = m->add_computer(x1 + 1, y1 + 1, "NEPowerOS", 2);
   tmpcomp->add_option("Divert power to elevator", COMPACT_ELEVATOR_ON, 0);
   tmpcomp->add_failure(COMPFAIL_ALARM);
  } break;

  case room_mine_office:
   line(m, t_counter, midx, y1 + 2, midx, y2 - 2);
   line(m, t_window, midx - 1, y1, midx + 1, y1);
   line(m, t_window, midx - 1, y2, midx + 1, y2);
   line(m, t_window, x1, midy - 1, x1, midy + 1);
   line(m, t_window, x2, midy - 1, x2, midy + 1);
   m->place_items(mi_office, 80, x1 + 1, y1 + 1, x2 - 1, y2 - 1, false, 0);
   break;

  case room_mine_storage:
   m->place_items(mi_mine_storage,85, x1 + 2, y1 + 2, x2 - 2, y2 - 2, false, 0);
   break;

  case room_mine_fuel: {
   int spacing = rng(2, 4);
   if (door_side == NORTH || door_side == SOUTH) {
    int y = (door_side == NORTH ? y1 + 2 : y2 - 2);
    for (int x = x1 + 1; x <= x2 - 1; x += spacing)
     m->ter(x, y) = t_gas_pump;
   } else {
    int x = (door_side == EAST ? x2 - 2 : x1 + 2);
    for (int y = y1 + 1; y <= y2 - 1; y += spacing)
     m->ter(x, y) = t_gas_pump;
   }
  } break;

  case room_mine_housing:
   if (door_side == NORTH || door_side == SOUTH) {
    for (int y = y1 + 2; y <= y2 - 2; y += 2) {
     m->ter(x1    , y) = t_window;
     m->ter(x1 + 1, y) = t_bed;
     m->ter(x1 + 2, y) = t_bed;
     m->ter(x2    , y) = t_window;
     m->ter(x2 - 1, y) = t_bed;
     m->ter(x2 - 2, y) = t_bed;
     m->ter(x1 + 1, y + 1) = t_dresser;
     m->place_items(mi_dresser, 78, x1 + 1, y + 1, x1 + 1, y + 1, false, 0);
     m->ter(x2 - 1, y + 1) = t_dresser;
     m->place_items(mi_dresser, 78, x2 - 1, y + 1, x2 - 1, y + 1, false, 0);
    }
   } else {
    for (int x = x1 + 2; x <= x2 - 2; x += 2) {
     m->ter(x, y1    ) = t_window;
     m->ter(x, y1 + 1) = t_bed;
     m->ter(x, y1 + 2) = t_bed;
     m->ter(x, y2    ) = t_window;
     m->ter(x, y2 - 1) = t_bed;
     m->ter(x, y2 - 2) = t_bed;
     m->ter(x + 1, y1 + 1) = t_dresser;
     m->place_items(mi_dresser, 78, x + 1, y1 + 1, x + 1, y1 + 1, false, 0);
     m->ter(x + 1, y2 - 1) = t_dresser;
     m->place_items(mi_dresser, 78, x + 1, y2 - 1, x + 1, y2 - 1, false, 0);
    }
   }
   m->place_items(mi_bedroom, 65, x1 + 1, y1 + 1, x2 - 1, y2 - 1, false, 0);
   break;
 }

 if (type == room_mine_fuel) { // Fuel stations are open on one side
  switch (door_side) {
   case NORTH: line(m, t_floor, x1, y1    , x2, y1    ); break;
   case EAST:  line(m, t_floor, x2, y1 + 1, x2, y2 - 1); break;
   case SOUTH: line(m, t_floor, x1, y2    , x2, y2    ); break;
   case WEST:  line(m, t_floor, x1, y1 + 1, x1, y2 - 1); break;
  }
 } else {
  if (type == room_mine_storage) // Storage has a locked door
   m->ter(door_point.x, door_point.y) = t_door_locked;
  else
   m->ter(door_point.x, door_point.y) = t_door_c;
 }
}

map_extra random_map_extra(map_extras embellishments)
{
 int pick = 0;
// Set pick to the total of all the chances for map extras
 for (int i = 0; i < num_map_extras; i++)
  pick += embellishments.chances[i];
// Set pick to a number between 0 and the total
 pick = rng(0, pick - 1);
 int choice = -1;
 while (pick >= 0) {
  choice++;
  pick -= embellishments.chances[choice];
 }
 return map_extra(choice);
}

room_type pick_mansion_room(int x1, int y1, int x2, int y2)
{
 int dx = abs(x1 - x2), dy = abs(y1 - y2), area = dx * dy;
 int shortest = (dx < dy ? dx : dy), longest = (dx > dy ? dx : dy);
 std::vector<room_type> valid;
 if (shortest >= 12)
  valid.push_back(room_mansion_courtyard);
 if (shortest >= 7 && area >= 64 && area <= 100)
  valid.push_back(room_mansion_bedroom);
 if (shortest >= 9)
  valid.push_back(room_mansion_library);
 if (shortest >= 6 && area <= 60)
  valid.push_back(room_mansion_kitchen);
 if (longest >= 7 && shortest >= 5)
  valid.push_back(room_mansion_dining);
 if (shortest >= 6 && longest <= 10)
  valid.push_back(room_mansion_game);
 if (shortest >= 10)
  valid.push_back(room_mansion_pool);
 if (longest <= 6 || shortest <= 4)
  valid.push_back(room_mansion_bathroom);
 if (longest >= 8 && shortest <= 6)
  valid.push_back(room_mansion_gallery);

 if (valid.empty()) {
  debugmsg("x: %d - %d, dx: %d\n\
       y: %d - %d, dy: %d", x1, x2, dx,
                            y1, y2, dy);
  return room_null;
 }

 return valid[ rng(0, valid.size() - 1) ];
}

void build_mansion_room(map *m, room_type type, int x1, int y1, int x2, int y2)
{
 int dx = abs(x1 - x2), dy = abs(y1 - y2);
 int cx_low = (x1 + x2) / 2, cx_hi = (x1 + x2 + 1) / 2,
     cy_low = (y1 + y2) / 2, cy_hi = (y1 + y2 + 1) / 2;

/*
 debugmsg("\
x: %d - %d, dx: %d cx: %d/%d\n\
x: %d - %d, dx: %d cx: %d/%d", x1, x2, dx, cx_low, cx_hi,
                               y1, y2, dy, cy_low, cy_hi);
*/
 bool walled_south = (y2 >= SEEY * 2 - 2);

 switch (type) {

 case room_mansion_courtyard:
  for (int x = x1; x <= x2; x++) {
   for (int y = y1; y <= y2; y++)
    m->ter(x, y) = grass_or_dirt();
  }
  if (one_in(4)) { // Tree grid
   for (int x = 1; x <= dx / 2; x += 4) {
    for (int y = 1; y <= dx / 2; y += 4) {
     m->ter(x1 + x, y1 + y) = t_tree;
     m->ter(x2 - x, y2 - y) = t_tree;
    }
   }
  }
  if (one_in(3)) { // shrub-lined
   for (int i = x1; i <= x2; i++) {
    if (m->ter(i, y2 + 1) != t_door_c)
     m->ter(i, y2) = t_shrub;
   }
   if (walled_south && x1 <= SEEX && SEEX <= x2) {
    m->ter(SEEX - 1, y2) = grass_or_dirt();
    m->ter(SEEX,     y2) = grass_or_dirt();
   }
  }
  break;

 case room_mansion_entry:
  if (!one_in(3)) { // Columns
   for (int y = y1 + 2; y <= y2; y += 3) {
    m->ter(cx_low - 3, y) = t_column;
    m->ter(cx_low + 3, y) = t_column;
   }
  }
  if (one_in(6)) { // Suits of armor
   int start = y1 + rng(2, 4), end = y2 - rng(0, 4), step = rng(3, 6);
   for (int y = start; y <= end; y += step) {
    m->add_item(x1 + 1, y, (*(m->itypes))[itm_helmet_plate], 0);
    m->add_item(x1 + 1, y, (*(m->itypes))[itm_armor_plate],  0);
    if (one_in(2))
     m->add_item(x1 + 1, y, (*(m->itypes))[itm_pike],  0);
    else if (one_in(3))
     m->add_item(x1 + 1, y, (*(m->itypes))[itm_broadsword],  0);
    else if (one_in(6))
     m->add_item(x1 + 1, y, (*(m->itypes))[itm_mace],  0);
    else if (one_in(6))
     m->add_item(x1 + 1, y, (*(m->itypes))[itm_morningstar],  0);

    m->add_item(x2 - 1, y, (*(m->itypes))[itm_helmet_plate], 0);
    m->add_item(x2 - 1, y, (*(m->itypes))[itm_armor_plate],  0);
    if (one_in(2))
     m->add_item(x2 - 1, y, (*(m->itypes))[itm_pike],  0);
    else if (one_in(3))
     m->add_item(x2 - 1, y, (*(m->itypes))[itm_broadsword],  0);
    else if (one_in(6))
     m->add_item(x2 - 1, y, (*(m->itypes))[itm_mace],  0);
    else if (one_in(6))
     m->add_item(x2 - 1, y, (*(m->itypes))[itm_morningstar],  0);
   }
  }
  break;

 case room_mansion_bedroom:
  if (dx > dy || (dx == dy && one_in(2))) { // horizontal
   int dressy = (one_in(2) ? cy_low - 2 : cy_low + 2);
   if (one_in(2)) { // bed on left
    square(m, t_bed, x1 + 1, cy_low - 1, x1 + 3, cy_low + 1);
    m->ter(x1 + 1, dressy) = t_dresser;
    m->place_items(mi_dresser, 80, x1 + 1, dressy, x1 + 1, dressy, false, 0);
   } else { // bed on right
    square(m, t_bed, x2 - 3, cy_low - 1, x2 - 1, cy_low + 1);
    m->ter(x1 + 1, dressy) = t_dresser;
    m->place_items(mi_dresser, 80, x2 - 1, dressy, x2 - 1, dressy, false, 0);
   }
  } else { // vertical
   int dressx = (one_in(2) ? cx_low - 2 : cx_low + 2);
   if (one_in(2)) { // bed at top
    square(m, t_bed, cx_low - 1, y1 + 1, cx_low + 1, y1 + 3);
    m->ter(dressx, y1 + 1) = t_dresser;
    m->place_items(mi_dresser, 80, dressx, y1 + 1, dressx, y1 + 1, false, 0);
   } else { // bed at bottom
    square(m, t_bed, cx_low - 1, y2 - 3, cx_low + 1, y2 - 1);
    m->ter(dressx, y2 - 1) = t_dresser;
    m->place_items(mi_dresser, 80, dressx, y2 - 1, dressx, y2 - 1, false, 0);
   }
  }
  m->place_items(mi_bedroom, 75, x1, y1, x2, y2, false, 0);
  if (one_in(10))
   m->place_items(mi_homeguns, 58, x1, y1, x2, y2, false, 0);
  break;

 case room_mansion_library:
  if (dx < dy || (dx == dy && one_in(2))) { // vertically-aligned bookshelves
   for (int x = x1 + 1; x <= cx_low - 2; x += 3) {
    for (int y = y1 + 1; y <= y2 - 3; y += 4) {
     square(m, t_bookcase, x, y, x + 1, y + 2);
     m->place_items(mi_novels,    85, x, y, x + 1, y + 2, false, 0);
     m->place_items(mi_manuals,   62, x, y, x + 1, y + 2, false, 0);
     m->place_items(mi_textbooks, 40, x, y, x + 1, y + 2, false, 0);
    }
   }
   for (int x = x2 - 1; x >= cx_low + 2; x -= 3) {
    for (int y = y1 + 1; y <= y2 - 3; y += 4) {
     square(m, t_bookcase, x - 1, y, x, y + 2);
     m->place_items(mi_novels,    85, x - 1, y, x, y + 2, false, 0);
     m->place_items(mi_manuals,   62, x - 1, y, x, y + 2, false, 0);
     m->place_items(mi_textbooks, 40, x - 1, y, x, y + 2, false, 0);
    }
   }
  } else { // horizontally-aligned bookshelves
   for (int y = y1 + 1; y <= cy_low - 2; y += 3) {
    for (int x = x1 + 1; x <= x2 - 3; x += 4) {
     square(m, t_bookcase, x, y, x + 2, y + 1);
     m->place_items(mi_novels,    85, x, y, x + 2, y + 1, false, 0);
     m->place_items(mi_manuals,   62, x, y, x + 2, y + 1, false, 0);
     m->place_items(mi_textbooks, 40, x, y, x + 2, y + 1, false, 0);
    }
   }
   for (int y = y2 - 1; y >= cy_low + 2; y -= 3) {
    for (int x = x1 + 1; x <= x2 - 3; x += 4) {
     square(m, t_bookcase, x, y - 1, x + 2, y);
     m->place_items(mi_novels,    85, x, y - 1, x + 2, y, false, 0);
     m->place_items(mi_manuals,   62, x, y - 1, x + 2, y, false, 0);
     m->place_items(mi_textbooks, 40, x, y - 1, x + 2, y, false, 0);
    }
   }
  }
  break;

 case room_mansion_kitchen:
  square(m, t_counter, cx_low, cy_low, cx_hi, cy_hi);
  m->place_items(mi_cleaning,  58, x1 + 1, y1 + 1, x2 - 1, y2 - 1, false, 0);
  if (one_in(2)) { // Fridge/racks on left/right
   line(m, t_fridge, cx_low - 1, cy_low, cx_low - 1, cy_hi);
   m->place_items(mi_fridge, 82, cx_low - 1, cy_low, cx_low - 1, cy_hi,
                  false, 0);
   line(m, t_rack, cx_hi + 1, cy_low, cx_hi + 1, cy_hi);
   m->place_items(mi_cannedfood, 50, cx_hi + 1, cy_low, cx_hi + 1, cy_hi,
                  false, 0);
   m->place_items(mi_pasta,      50, cx_hi + 1, cy_low, cx_hi + 1, cy_hi,
                  false, 0);
  } else { // Fridge/racks on top/bottom
   line(m, t_fridge, cx_low, cy_low - 1, cx_hi, cy_low - 1);
   m->place_items(mi_fridge, 82, cx_low, cy_low - 1, cx_hi, cy_low - 1,
                  false, 0);
   line(m, t_rack, cx_low, cy_hi + 1, cx_hi, cy_hi + 1);
   m->place_items(mi_cannedfood, 50, cx_low, cy_hi + 1, cx_hi, cy_hi + 1,
                  false, 0);
   m->place_items(mi_pasta,      50, cx_low, cy_hi + 1, cx_hi, cy_hi + 1,
                  false, 0);
  }
  break;

 case room_mansion_dining:
  if (dx < dy || (dx == dy && one_in(2))) { // vertically-aligned table
   line(m, t_table, cx_low, y1 + 2, cx_low, y2 - 2);
   line(m, t_bench, cx_low - 1, y1 + 2, cx_low - 1, y2 - 2);
   line(m, t_bench, cx_low + 1, y1 + 2, cx_low + 1, y2 - 2);
   m->place_items(mi_dining, 78, cx_low, y1 + 2, cx_low, y2 - 2, false, 0);
  } else { // horizontally-aligned table
   line(m, t_table, x1 + 2, cy_low, x2 - 2, cy_low);
   line(m, t_bench, x1 + 2, cy_low - 1, x2 - 2, cy_low - 1);
   line(m, t_bench, x1 + 2, cy_low + 1, x2 - 2, cy_low + 1);
   m->place_items(mi_dining, 78, x1 + 2, cy_low, x2 - 2, cy_low, false, 0);
  }
  break;

 case room_mansion_game:
  if (dx < dy || one_in(2)) { // vertically-aligned table
   square(m, t_pool_table, cx_low, cy_low - 1, cx_low + 1, cy_low + 1);
   m->place_items(mi_pool_table, 80, cx_low, cy_low - 1, cx_low + 1, cy_low + 1,
                  false, 0);
  } else { // horizontally-aligned table
   square(m, t_pool_table, cx_low - 1, cy_low, cx_low + 1, cy_low + 1);
   m->place_items(mi_pool_table, 80, cx_low - 1, cy_low, cx_low + 1, cy_low + 1,
                  false, 0);
  }
  break;

 case room_mansion_pool:
  square(m, t_water_sh, x1 + 2, y1 + 2, x2 - 2, y2 - 2);
  break;

 case room_mansion_bathroom:
  m->ter( rng(x1 + 1, x2 - 1), rng(y1 + 1, y2 - 1) ) = t_toilet;
  m->place_items(mi_harddrugs, 20, x1 + 1, y1 + 1, x2 - 1, y2 - 1, false, 0);
  m->place_items(mi_softdrugs, 72, x1 + 1, y1 + 1, x2 - 1, y2 - 1, false, 0);
  m->place_items(mi_cleaning,  48, x1 + 1, y1 + 1, x2 - 1, y2 - 1, false, 0);
  break;

 case room_mansion_gallery:
  for (int x = x1 + 1; x <= cx_low - 1; x += rng(2, 4)) {
   for (int y = y1 + 1; y <= cy_low - 1; y += rng(2, 4)) {
    if (one_in(10)) { // Suit of armor
     m->add_item(x, y, (*(m->itypes))[itm_helmet_plate], 0);
     m->add_item(x, y, (*(m->itypes))[itm_armor_plate],  0);
     if (one_in(2))
      m->add_item(x, y, (*(m->itypes))[itm_pike],  0);
     else if (one_in(3))
      m->add_item(x, y, (*(m->itypes))[itm_broadsword],  0);
     else if (one_in(6))
      m->add_item(x, y, (*(m->itypes))[itm_mace],  0);
     else if (one_in(6))
      m->add_item(x, y, (*(m->itypes))[itm_morningstar],  0);
    } else { // Objets d'art
     m->ter(x, y) = t_counter;
     m->place_items(mi_art, 70, x, y, x, y, false, 0);
    }
   }
  }
  for (int x = x2 - 1; x >= cx_hi + 1; x -= rng(2, 4)) {
   for (int y = y2 - 1; y >= cy_hi + 1; y -= rng(2, 4)) {
    if (one_in(10)) { // Suit of armor
     m->add_item(x, y, (*(m->itypes))[itm_helmet_plate], 0);
     m->add_item(x, y, (*(m->itypes))[itm_armor_plate],  0);
     if (one_in(2))
      m->add_item(x, y, (*(m->itypes))[itm_pike],  0);
     else if (one_in(3))
      m->add_item(x, y, (*(m->itypes))[itm_broadsword],  0);
     else if (one_in(6))
      m->add_item(x, y, (*(m->itypes))[itm_mace],  0);
     else if (one_in(6))
      m->add_item(x, y, (*(m->itypes))[itm_morningstar],  0);
    } else { // Objets d'art
     m->ter(x, y) = t_counter;
     m->place_items(mi_art, 70, x, y, x, y, false, 0);
    }
   }
  }
  break;
 }
}

void mansion_room(map *m, int x1, int y1, int x2, int y2)
{
 room_type type = pick_mansion_room(x1, y1, x2, y2);
 build_mansion_room(m, type, x1, y1, x2, y2);
}

void map::add_extra(map_extra type, game *g)
{
 item body;
 body.make_corpse(g->itypes[itm_corpse], g->mtypes[mon_null], g->turn);

 switch (type) {

 case mx_null:
  debugmsg("Tried to generate null map extra.");
  break;

 case mx_helicopter:
 {
  int cx = rng(4, SEEX * 2 - 5), cy = rng(4, SEEY * 2 - 5);
  for (int x = 0; x < SEEX * 2; x++) {
   for (int y = 0; y < SEEY * 2; y++) {
    if (x >= cx - 4 && x <= cx + 4 && y >= cy - 4 && y <= cy + 4) {
     if (!one_in(5))
      ter(x, y) = t_wreckage;
     else if (has_flag(bashable, x, y)) {
      std::string junk;
      bash(x, y, 500, junk);	// Smash the fuck out of it
      bash(x, y, 500, junk);	// Smash the fuck out of it some more
     }
    } else if (one_in(10))	// 1 in 10 chance of being wreckage anyway
     ter(x, y) = t_wreckage;
   }
  }

  place_items(mi_helicopter, 90, cx - 4, cy - 4, cx + 4, cy + 4, true, 0);
  place_items(mi_helicopter, 20, 0, 0, SEEX * 2 - 1, SEEY * 2 - 1, true, 0);
  items_location extra_items = mi_helicopter;
  switch (rng(1, 4)) {
   case 1: extra_items = mi_military;	break;
   case 2: extra_items = mi_science;	break;
   case 3: extra_items = mi_allguns;	break;
   case 4: extra_items = mi_bionics;	break;
  }
  place_items(extra_items, 70, cx - 4, cy - 4, cx + 4, cy + 4, true, 0);
 }
 break;

 case mx_military:
 {
  int num_bodies = dice(2, 6);
  for (int i = 0; i < num_bodies; i++) {
   int x, y, tries = 0;;
   do {	// Loop until we find a valid spot to dump a body, or we give up
    x = rng(0, SEEX * 2 - 1);
    y = rng(0, SEEY * 2 - 1);
    tries++;
   } while (tries < 10 && move_cost(x, y) == 0);

   if (tries < 10) {	// We found a valid spot!
    add_item(x, y, body);
    place_items(mi_military, 86, x, y, x, y, true, 0);
    if (one_in(8))
     add_item(x, y, (*itypes)[itm_id_military], 0);
   }
  }
  place_items(mi_rare, 25, 0, 0, SEEX * 2 - 1, SEEY * 2 - 1, true, 0);
 }
 break;

 case mx_science:
 {
  int num_bodies = dice(2, 5);
  for (int i = 0; i < num_bodies; i++) {
   int x, y, tries = 0;
   do {	// Loop until we find a valid spot to dump a body, or we give up
    x = rng(0, SEEX * 2 - 1);
    y = rng(0, SEEY * 2 - 1);
    tries++;
   } while (tries < 10 && move_cost(x, y) == 0);

   if (tries < 10) {	// We found a valid spot!
    add_item(x, y, body);
    add_item(x, y, (*itypes)[itm_id_science], 0);
    place_items(mi_science, 84, x, y, x, y, true, 0);
   }
  }
  place_items(mi_rare, 45, 0, 0, SEEX * 2 - 1, SEEY * 2 - 1, true, 0);
 }
 break;

 case mx_stash:
 {
  int x = rng(0, SEEX * 2 - 1), y = rng(0, SEEY * 2 - 1);
  if (move_cost(x, y) != 0)
   ter(x, y) = t_dirt;

  int size;
  items_location stash;
  switch (rng(1, 6)) {	// What kind of stash?
   case 1: stash = mi_stash_food;	size = 90;	break;
   case 2: stash = mi_stash_ammo;	size = 80;	break;
   case 3: stash = mi_rare;		size = 70;	break;
   case 4: stash = mi_stash_wood;	size = 90;	break;
   case 5: stash = mi_stash_drugs;	size = 85;	break;
   case 6: stash = mi_trash;		size = 92;	break;
  }

  if (move_cost(x, y) == 0)
   ter(x, y) = t_dirt;
  place_items(stash, size, x, y, x, y, true, 0);

// Now add traps around that stash
  for (int i = x - 4; i <= x + 4; i++) {
   for (int j = y - 4; j <= y + 4; j++) {
    if (i >= 0 && j >= 0 && i < SEEX * 2 && j < SEEY * 2 && one_in(4)) {
     trap_id placed;
     switch (rng(1, 7)) {
      case 1:
      case 2:
      case 3: placed = tr_beartrap;	break;
      case 4:
      case 5: placed = tr_nailboard;	break;
      case 6: placed = tr_crossbow;	break;
      case 7: placed = tr_shotgun_2;	break;
     }
     if (placed == tr_beartrap && has_flag(diggable, i, j)) {
      if (one_in(8))
       placed = tr_landmine_buried;
      else
       placed = tr_beartrap_buried;
     }
     add_trap(i, j,  placed);
    }
   }
  }
 }
 break;

 case mx_drugdeal: {
// Decide on a drug type
  int num_drugs;
  itype* drugtype;
  switch (rng(1, 10)) {
   case 1: // Weed
    num_drugs = rng(20, 30);
    drugtype = (*itypes)[itm_weed];
    break;
   case 2:
   case 3:
   case 4:
   case 5: // Cocaine
    num_drugs = rng(10, 20);
    drugtype = (*itypes)[itm_coke];
    break;
   case 6:
   case 7:
   case 8: // Meth
    num_drugs = rng(8, 14);
    drugtype = (*itypes)[itm_meth];
    break;
   case 9:
   case 10: // Heroin
    num_drugs = rng(6, 12);
    drugtype = (*itypes)[itm_heroin];
    break;
  }
  int num_bodies_a = dice(3, 3);
  int num_bodies_b = dice(3, 3);
  bool north_south = one_in(2);
  bool a_has_drugs = one_in(2);
  for (int i = 0; i < num_bodies_a; i++) {
   int x, y, tries = 0;
   do {	// Loop until we find a valid spot to dump a body, or we give up
    if (north_south) {
     x = rng(0, SEEX * 2 - 1);
     y = rng(0, SEEY - 4);
    } else {
     x = rng(0, SEEX - 4);
     y = rng(0, SEEY * 2 - 1);
    }
    tries++;
   } while (tries < 10 && move_cost(x, y) == 0);

   if (tries < 10) {	// We found a valid spot!
    add_item(x, y, body);
    place_items(mi_drugdealer, 75, x, y, x, y, true, 0);
    if (a_has_drugs && num_drugs > 0) {
     int drugs_placed = rng(2, 6);
     if (drugs_placed > num_drugs) {
      drugs_placed = num_drugs;
      num_drugs = 0;
     }
     add_item(x, y, drugtype, 0, drugs_placed);
    }
   }
  }
  for (int i = 0; i < num_bodies_b; i++) {
   int x, y, tries = 0;
   do {	// Loop until we find a valid spot to dump a body, or we give up
    if (north_south) {
     x = rng(0, SEEX * 2 - 1);
     y = rng(SEEY + 3, SEEY * 2 - 1);
    } else {
     x = rng(SEEX + 3, SEEX * 2 - 1);
     y = rng(0, SEEY * 2 - 1);
    }
    tries++;
   } while (tries < 10 && move_cost(x, y) == 0);

   if (tries < 10) {	// We found a valid spot!
    add_item(x, y, body);
    place_items(mi_drugdealer, 75, x, y, x, y, true, 0);
    if (!a_has_drugs && num_drugs > 0) {
     int drugs_placed = rng(2, 6);
     if (drugs_placed > num_drugs) {
      drugs_placed = num_drugs;
      num_drugs = 0;
     }
     add_item(x, y, drugtype, 0, drugs_placed);
    }
   }
  }
 } break;

 case mx_supplydrop: {
  int num_crates = rng(1, 5);
  for (int i = 0; i < num_crates; i++) {
   int x, y, tries = 0;
   do {	// Loop until we find a valid spot to dump a body, or we give up
    x = rng(0, SEEX * 2 - 1);
    y = rng(0, SEEY * 2 - 1);
    tries++;
   } while (tries < 10 && move_cost(x, y) == 0);
   ter(x, y) = t_crate_c;
   switch (rng(1, 10)) {
    case 1:
    case 2:
    case 3:
    case 4:
     place_items(mi_mil_food, 88, x, y, x, y, true, 0);
     break;
    case 5:
    case 6:
    case 7:
     place_items(mi_grenades, 82, x, y, x, y, true, 0);
     break;
    case 8:
    case 9:
     place_items(mi_mil_armor, 75, x, y, x, y, true, 0);
     break;
    case 10:
     place_items(mi_mil_rifles, 80, x, y, x, y, true, 0);
     break;
   }
  }
 }
 break;

 case mx_portal:
 {
  int x = rng(1, SEEX * 2 - 2), y = rng(1, SEEY * 2 - 2);
  for (int i = x - 1; i <= x + 1; i++) {
   for (int j = y - 1; j <= y + 1; j++)
    ter(i, j) = t_rubble;
  }
  add_trap(x, y, tr_portal);
  int num_monsters = rng(0, 4);
  for (int i = 0; i < num_monsters; i++) {
   mon_id type = mon_id( rng(mon_gelatin, mon_blank) );
   int mx = rng(1, SEEX * 2 - 2), my = rng(1, SEEY * 2 - 2);
   ter(mx, my) = t_rubble;
   add_spawn(type, 1, mx, my);
  }
 }
 break;

 case mx_minefield:
 {
  int num_mines = rng(6, 20);
  for (int x = 0; x < SEEX * 2; x++) {
   for (int y = 0; y < SEEY * 2; y++) {
    if (one_in(3))
     ter(x, y) = t_dirt;
   }
  }
  for (int i = 0; i < num_mines; i++) {
   int x = rng(0, SEEX * 2 - 1), y = rng(0, SEEY * 2 - 1);
   if (!has_flag(diggable, x, y) || one_in(8))
    ter(x, y) = t_dirtmound;
   add_trap(x, y, tr_landmine_buried);
  }
 }
 break;
 case mx_wolfpack:
  add_spawn(mon_wolf, rng(3, 6), SEEX, SEEY);
  break;
  
  case mx_cougar:
  add_spawn(mon_cougar, 1, SEEX, SEEY);
  break;

  case mx_cougar:
  add_spawn(mon_cougar, 1, SEEX, SEEY);
  break;

 case mx_crater:
 {
  int size = rng(2, 6);
  int x = rng(size, SEEX * 2 - 1 - size), y = rng(size, SEEY * 2 - 1 - size);
  for (int i = x - size; i <= x + size; i++) {
   for (int j = y - size; j <= y + size; j++) {
    ter(i, j) = t_rubble;
    radiation(i, j) += rng(20, 40);
   }
  }
 }
 break;

 case mx_fumarole:
 {
  int x1 = rng(0,    SEEX     - 1), y1 = rng(0,    SEEY     - 1),
      x2 = rng(SEEX, SEEX * 2 - 1), y2 = rng(SEEY, SEEY * 2 - 1);
  std::vector<point> fumarole = line_to(x1, y1, x2, y2, 0);
  for (int i = 0; i < fumarole.size(); i++)
   ter(fumarole[i].x, fumarole[i].y) = t_lava;
 }
 break;

 case mx_portal_in:
 {
  int x = rng(5, SEEX * 2 - 6), y = rng(5, SEEY * 2 - 6);
  add_field(g, x, y, fd_fatigue, 3);
  for (int i = x - 5; i <= x + 5; i++) {
   for (int j = y - 5; j <= y + 5; j++) {
    if (rng(0, 9) > trig_dist(x, y, i, j)) {
     marlossify(i, j);
     if (ter(i, j) == t_marloss)
      add_item(x, y, (*itypes)[itm_marloss_berry], g->turn);
     if (one_in(15)) {
      monster creature(g->mtypes[mon_id(rng(mon_gelatin, mon_blank))]); //Oddzball-Spawns from portal? Science?
      creature.spawn(i, j);
      g->z.push_back(creature);
     }
    }
   }
  }
 }
 break;

 case mx_anomaly: {
  point center( rng(6, SEEX * 2 - 7), rng(6, SEEY * 2 - 7) );
  artifact_natural_property prop =
   artifact_natural_property(rng(ARTPROP_NULL + 1, ARTPROP_MAX - 1));
  create_anomaly(center.x, center.y, prop);
  add_item(center.x, center.y, g->new_natural_artifact(prop), 0);
 } break;

 } // switch (prop)
}

void map::create_anomaly(int cx, int cy, artifact_natural_property prop)
{
 rough_circle(this, t_rubble, cx, cy, 5);
 switch (prop) {
  case ARTPROP_WRIGGLING:
  case ARTPROP_MOVING:
   for (int i = cx - 5; i <= cx + 5; i++) {
    for (int j = cy - 5; j <= cy + 5; j++) {
     if (ter(i, j) == t_rubble) {
      add_field(NULL, i, j, fd_push_items, 1);
      if (one_in(3))
       add_item(i, j, (*itypes)[itm_rock], 0);
     }
    }
   }
   break;

  case ARTPROP_GLOWING:
  case ARTPROP_GLITTERING:
   for (int i = cx - 5; i <= cx + 5; i++) {
    for (int j = cy - 5; j <= cy + 5; j++) {
     if (ter(i, j) == t_rubble && one_in(2))
      add_trap(i, j, tr_glow);
    }
   }
   break;

  case ARTPROP_HUMMING:
  case ARTPROP_RATTLING:
   for (int i = cx - 5; i <= cx + 5; i++) {
    for (int j = cy - 5; j <= cy + 5; j++) {
     if (ter(i, j) == t_rubble && one_in(2))
      add_trap(i, j, tr_hum);
    }
   }
   break;

  case ARTPROP_WHISPERING:
  case ARTPROP_ENGRAVED:
   for (int i = cx - 5; i <= cx + 5; i++) {
    for (int j = cy - 5; j <= cy + 5; j++) {
     if (ter(i, j) == t_rubble && one_in(3))
      add_trap(i, j, tr_shadow);
    }
   }
   break;

  case ARTPROP_BREATHING:
   for (int i = cx - 1; i <= cx + 1; i++) {
    for (int j = cy - 1; j <= cy + 1; j++)
     if (i == cx && j == cy)
      add_spawn(mon_breather_hub, 1, i, j);
     else
      add_spawn(mon_breather, 1, i, j);
   }
   break;

  case ARTPROP_DEAD:
   for (int i = cx - 5; i <= cx + 5; i++) {
    for (int j = cy - 5; j <= cy + 5; j++) {
     if (ter(i, j) == t_rubble)
      add_trap(i, j, tr_drain);
    }
   }
   break;

  case ARTPROP_ITCHY:
   for (int i = cx - 5; i <= cx + 5; i++) {
    for (int j = cy - 5; j <= cy + 5; j++) {
     if (ter(i, j) == t_rubble)
      radiation(i, j) = rng(0, 10);
    }
   }
   break;

  case ARTPROP_ELECTRIC:
  case ARTPROP_CRACKLING:
   add_field(NULL, cx, cy, fd_shock_vent, 3);
   break;

  case ARTPROP_SLIMY:
   add_field(NULL, cx, cy, fd_acid_vent, 3);
   break;

  case ARTPROP_WARM:
   for (int i = cx - 5; i <= cx + 5; i++) {
    for (int j = cy - 5; j <= cy + 5; j++) {
     if (ter(i, j) == t_rubble)
      add_field(NULL, i, j, fd_fire_vent, 1 + (rl_dist(cx, cy, i, j) % 3));
    }
   }
   break;

  case ARTPROP_SCALED:
   for (int i = cx - 5; i <= cx + 5; i++) {
    for (int j = cy - 5; j <= cy + 5; j++) {
     if (ter(i, j) == t_rubble)
      add_trap(i, j, tr_snake);
    }
   }
   break;

  case ARTPROP_FRACTAL:
   create_anomaly(cx - 4, cy - 4,
               artifact_natural_property(rng(ARTPROP_NULL + 1, ARTPROP_MAX - 1)));
   create_anomaly(cx + 4, cy - 4,
               artifact_natural_property(rng(ARTPROP_NULL + 1, ARTPROP_MAX - 1)));
   create_anomaly(cx - 4, cy + 4,
               artifact_natural_property(rng(ARTPROP_NULL + 1, ARTPROP_MAX - 1)));
   create_anomaly(cx + 4, cy - 4,
               artifact_natural_property(rng(ARTPROP_NULL + 1, ARTPROP_MAX - 1)));
   break;

 }
}

void line(map *m, ter_id type, int x1, int y1, int x2, int y2)
{
 std::vector<point> line = line_to(x1, y1, x2, y2, 0);
 for (int i = 0; i < line.size(); i++)
  m->ter(line[i].x, line[i].y) = type;
 m->ter(x1, y1) = type;
}

void square(map *m, ter_id type, int x1, int y1, int x2, int y2)
{
 for (int x = x1; x <= x2; x++) {
  for (int y = y1; y <= y2; y++)
   m->ter(x, y) = type;
 }
}

void rough_circle(map *m, ter_id type, int x, int y, int rad)
{
 for (int i = x - rad; i <= x + rad; i++) {
  for (int j = y - rad; j <= y + rad; j++) {
   if (rl_dist(x, y, i, j) + rng(0, 3) <= rad)
    m->ter(i, j) = type;
  }
 }
}

void add_corpse(game *g, map *m, int x, int y)
{
 item body;
 body.make_corpse(g->itypes[itm_corpse], g->mtypes[mon_null], 0);
 m->add_item(x, y, body);
 m->put_items_from(mi_shoes,  1, x, y);
 m->put_items_from(mi_pants,  1, x, y);
 m->put_items_from(mi_shirts, 1, x, y);
 if (one_in(6))
  m->put_items_from(mi_jackets, 1, x, y);
 if (one_in(15))
  m->put_items_from(mi_bags, 1, x, y);
}<|MERGE_RESOLUTION|>--- conflicted
+++ resolved
@@ -282,20 +282,12 @@
       if (one_in(30))
       {
         ter(i, j) = t_shrub_blueberry;
-<<<<<<< HEAD
-        add_item(i, j, (*itypes)[itm_blueberries], turn);
-=======
->>>>>>> 3ff88c47
       }
       else
       ter(i, j) = t_shrub;
     }
     else
-<<<<<<< HEAD
-    if (one_in(99999)) ter(i,j) = t_mutpoppy;
-=======
     if (one_in(1000)) ter(i,j) = t_mutpoppy;
->>>>>>> 3ff88c47
     //------------------
     }
   }
@@ -382,11 +374,7 @@
         add_item(i, j, (*itypes)[itm_apple], turn);
       }
       else
-<<<<<<< HEAD
      ter(i, j) = t_tree;
-=======
-      ter(i, j) = t_tree;
->>>>>>> 3ff88c47
     }
     else if ((forest_chance > 0 && rn > 10) || one_in(100 - forest_chance))
      ter(i, j) = t_tree_young;
@@ -395,11 +383,7 @@
       if (one_in(250))
       ter(i, j) = t_shrub_blueberry;
       else
-<<<<<<< HEAD
      ter(i, j) = t_underbrush;
-=======
-      ter(i, j) = t_underbrush;
->>>>>>> 3ff88c47
     }
     else
      ter(i, j) = t_dirt;
@@ -1382,12 +1366,8 @@
 
    rotate(rng(0, 3));
   }
-<<<<<<< HEAD
   add_spawn(mon_zombie_child, rng(2, 4), SEEX, SEEY);
   add_spawn(mon_zombie, rng(1, 3), SEEX, SEEY);
-=======
-  add_spawn(mon_zombie_child, rng(2, 8), SEEX, SEEY);
->>>>>>> 3ff88c47
  } break;
  case ot_s_gas_north:
  case ot_s_gas_east:
@@ -2264,108 +2244,6 @@
   place_items(mi_shelter, 80, 8, 8, SEEX * 2 - 9, SEEY * 2 - 9, false, 0);
   break;
   
-  //....
-case ot_lmoe: {
-// Init to grass & dirt;
-  for (int i = 0; i < SEEX * 2; i++) {
-   for (int j = 0; j < SEEY * 2; j++)
-    ter(i, j) = grass_or_dirt();
-  }
-	square(this, t_shrub, 7, 6, 16, 12);
-	square(this, t_rock, 10, 9, 13, 12);
-	square(this, t_rock_floor, 11, 10, 12, 11);
-	line(this, t_stairs_down, 11, 10, 12, 10);
-	ter(11, 12) = t_door_metal_c;
-	line(this, t_tree, 9, 8, 14, 8);
-	line(this, t_tree, 9, 8, 9, 12);
-	line(this, t_tree, 14, 8, 14, 12);
-	square(this, t_shrub, 13, 13, 15, 14);
-	square(this, t_shrub, 8, 13, 10, 14);
-	ter(10, 6) = t_tree_young;
-	ter(14, 6) = t_tree_young;
-	line(this, t_tree_young, 9, 7, 10, 7);
-	ter(12, 7) = t_tree_young;
-	ter(14, 7) = t_tree_young;
-	ter(8, 9) = t_tree_young;
-	line(this, t_tree_young, 7, 11, 8, 11);
-	line(this, t_tree_young, 15, 10, 15, 11);
-	ter(16, 12) = t_tree_young;
-	ter(9, 13) = t_tree_young;
-	ter(12, 13) = t_tree_young;
-	ter(16, 12) = t_tree_young;
-	line(this, t_tree_young, 14, 13, 15, 13);
-	ter(10, 14) = t_tree_young;
-	ter(13, 14) = t_tree_young;
-        }
-
-  break;
-//....
-
- case ot_lmoe_under:
-  square(this, t_rock, 0, 0, SEEX * 2 - 1, SEEY * 2 - 1);
-  square(this, t_rock_floor, 3, 3, 20, 20);
-  line(this, t_stairs_up, 11, 20, 12, 20);
-  line(this, t_wall_metal_h, 3, 12, 20, 12);
-  line(this, t_wall_metal_v, 10, 12, 10, 20);
-  line(this, t_wall_metal_v, 13, 12, 13, 20);
-  line(this, t_chainfence_v, 7, 3, 7, 6);
-  line(this, t_chainfence_h, 3, 6, 6, 6);
-  line(this, t_wall_metal_v, 15, 3, 15, 10);
-  line(this, t_wall_metal_h, 15, 9, 20, 9);
-  line(this, t_wall_metal_v, 17, 10, 17, 11);
-  ter(10, 16) = t_door_metal_c;
-  ter(13, 16) = t_door_metal_c;
-  ter(5, 6) = t_chaingate_c;
-  line(this, t_door_metal_c, 11, 12, 12, 12);
-  ter(17, 11) = t_door_metal_c;
-  ter(15, 6) = t_door_metal_c;
-  square(this, t_rubble, 18, 18, 20, 20);
-  line(this, t_rubble, 16, 20, 20, 16);
-  line(this, t_rubble, 17, 20, 20, 17);
-  line(this, t_water_sh, 15, 20, 20, 15);
-  //square(this, t_emergency_light_flicker, 11, 13, 12, 19);
-  ter(17, 16) = t_woodstove;
-  ter(14, 13) = t_chair;
-  ter(14, 18) = t_chair;
-  square(this, t_crate_c, 18, 13, 20, 14);
-  line(this, t_crate_c, 17, 13, 19, 15);
-  line(this, t_counter, 3, 13, 3, 20);
-  line(this, t_counter, 3, 20, 9, 20);
-  line(this, t_bookcase, 5, 13, 8, 13);
-  square(this, t_table, 5, 15, 6, 17);
-  ter(7, 16) = t_chair;
-  line(this, t_rack, 3, 11, 7, 11);
-  line(this, t_rack, 3, 9, 7, 9);
-  line(this, t_rack, 3, 3, 6, 3);
-  ter(10, 7) = t_column;
-  ter(13, 7) = t_column;
-  line(this, t_bookcase, 16, 3, 16, 5);
-  square(this, t_bed, 19, 3, 20, 4);
-  ter(19, 7) = t_chair;
-  ter(20, 7) = t_desk;
-  line(this, t_rubble, 15, 10, 16, 10);
-  ter(19, 10) = t_sink;
-  ter(20, 11) = t_toilet;
-  place_items(mi_allguns, 80, 3, 3, 6, 3, false, 0);
-  place_items(mi_ammo, 80, 3, 3, 6, 3, false, 0);
-  place_items(mi_cannedfood, 90, 3, 9, 7, 9, false, 0);
-  place_items(mi_survival_tools, 80, 3, 11, 7, 11, false, 0);
-  place_items(mi_bags, 50, 3, 11, 7, 11, false, 0);
-  place_items(mi_softdrugs, 50, 3, 11, 7, 11, false, 0);
-  place_items(mi_manuals, 60, 5, 13, 8, 13, false, 0);
-  place_items(mi_textbooks, 60, 5, 13, 8, 13, false, 0);
-  place_items(mi_tools, 90, 5, 15, 6, 17, false, 0);
-  place_items(mi_hardware, 70, 3, 13, 3, 20, false, 0);
-  place_items(mi_stash_wood, 70, 3, 20, 9, 20, false, 0);
-  place_items(mi_shelter, 70, 18, 13, 20, 14, false, 0);
-  place_items(mi_novels, 70, 16, 3, 16, 5, false, 0);
-  place_items(mi_office, 50, 20, 7, 20, 7, false, 0);
-  
-  
-  
-  //place_items(whatever, 80, 0, 0, 0, 0, false, 0);
-  break;
-
   //....
 case ot_lmoe: {
 // Init to grass & dirt;
@@ -4444,11 +4322,7 @@
             vt = one_in(2) ? veh_car : veh_car_chassis;
           else if(one_in(2))
             vt = one_in(2) ? veh_sandbike : veh_sandbike_chassis;
-<<<<<<< HEAD
-          else 
-=======
           else
->>>>>>> 3ff88c47
             vt = one_in(2) ? veh_motorcycle : veh_motorcycle_chassis;
           add_vehicle (g, vt, vx, vy, theta);
         }
@@ -4458,11 +4332,6 @@
  case ot_cabin:
 	{
 	square(this, t_grass, 0, 0, 23, 23);
-<<<<<<< HEAD
-	
-
-=======
->>>>>>> 3ff88c47
 
 	//Cabin design 1 Quad
 	if(one_in(2)){
@@ -4548,11 +4417,7 @@
 	add_spawn(mon_zombie, rng(1, 5), 11, 12);
 	}
 	else {
-<<<<<<< HEAD
-	
-=======
-
->>>>>>> 3ff88c47
+
 	square(this, t_wall_log, 4, 2, 10, 6);
 	square(this, t_floor, 5, 3, 9, 5);
 	square(this, t_wall_log, 3, 9, 20, 20);
@@ -4592,39 +4457,17 @@
 	}
 }
 break;
-<<<<<<< HEAD
-=======
-
->>>>>>> 3ff88c47
+
  case ot_farm:
 		{
 		square(this, t_grass, 0, 0, 23, 23); //basic lot
 		square(this, t_floor, 0, 0, 14, 9);  //house floor #1
 		square(this, t_wall_wood, 16, 0, 23, 9); //Barn exterior #2
-<<<<<<< HEAD
-		
-=======
-
->>>>>>> 3ff88c47
+
 		for (int i = 0; i < SEEX * 2; i++) {
 		for (int j = 13; j < SEEY * 2; j++)
 		ter(i, j) = grass_or_dirt();
 		}
-<<<<<<< HEAD
-		
-		/*square(this, grass_or_dirt(), 0, 13, 23, 23); //Oddzball-field exterior #3 */
-		line(this, t_wall_h, 0, 0, 14, 0); //Oddzball-House north wall #4
-		line(this, t_wall_h, 0, 9, 14, 9); //Oddzball-House south wall #5
-		line(this, t_wall_h, 1, 5, 8, 5); //Oddzball-House interior wall 1 horizontal #6
-		line(this, t_wall_h, 10, 4, 13, 4); //Oddzball-House interior wall 2 horizontal #7
-		line(this, t_wall_v, 0, 1, 0, 8); //Oddzball-House west wall #8
-		line(this, t_wall_v, 14, 1, 14, 8);//Oddzball-House east wall #9
-		line(this, t_wall_v, 9, 4, 9, 5);//Oddzball-House interior wall 3 vertical #10
-		line(this, t_wall_v, 10, 1, 10, 3);//Oddzball-House interior wall 4 Vertical #11
-		square(this, t_dirtfloor, 17, 1, 22, 8); //Oddzball-Barn Floor #None
-		/*square(this, t_dirt, 1, 14, 22, 22); //Oddzball-Field dirt #12 */
-		ter( 5,  0) = t_window_domestic; //Oddzball-Begin placing items left-right, top-down
-=======
 
 		line(this, t_wall_h, 0, 0, 14, 0); // House north wall #4
 		line(this, t_wall_h, 0, 9, 14, 9); // House south wall #5
@@ -4636,7 +4479,6 @@
 		line(this, t_wall_v, 10, 1, 10, 3);// House interior wall 4 Vertical #11
 		square(this, t_dirtfloor, 17, 1, 22, 8); // Barn Floor #None
 		ter( 5,  0) = t_window_domestic; // Begin placing items left-right, top-down
->>>>>>> 3ff88c47
 		ter( 12,  0) = t_window_domestic;//House window
 		ter( 19,  0) = t_door_c;//Barn door N1
 		ter( 20,  0) = t_door_c;//Barn door N2
@@ -4674,45 +4516,6 @@
 		ter( 20,  9) = t_door_c;//Barn door S2
 		line(this, t_shrub, 1, 10, 3, 10); //Bushes 1
 		line(this, t_shrub, 11, 10, 13, 10); //Bushes 2
-<<<<<<< HEAD
-		/*ter( 0,  13) = t_fence_post;//Fence post 1
-		ter( 23,  13) = t_fence_post;//Fence post 2
-		line(this, t_dirtmound, 2, 15, 21, 15); //Crop row 1
-		line(this, t_dirtmound, 2, 17, 21, 17); //Crop row 2
-		line(this, t_dirtmound, 2, 19, 21, 19); //Crop row 3
-		line(this, t_dirtmound, 2, 21, 21, 21); //Crop row 1
-		ter( 0,  23) = t_fence_post;//Fence post 3
-		ter( 23,  23) = t_fence_post;//Fence post 4*/
-		
-		/*std::vector<direction> faces_road; //Oddzball Test rotation
-		
-			if (t_east >= ot_road_null && t_east <= ot_bridge_ew)
-			rotate(3);
-			if (t_north >= ot_road_null && t_north <= ot_bridge_ew)
-			rotate(2);
-			if (t_west >= ot_road_null && t_west <= ot_bridge_ew)
-			rotate(1);*/
-			
-			place_items(mi_fridge, 65, 10, 8, 10, 8, false, 0);
-			place_items(mi_kitchen, 70, 10, 5, 12, 7, false, 0);
-			place_items(mi_livingroom, 65, 1, 6, 6, 8, false, 0);
-			place_items(mi_dresser, 80, 1, 1, 1, 1, false, 0);
-			place_items(mi_dresser, 80, 4, 1, 4, 1, false, 0);
-			place_items(mi_bedroom, 65, 5, 1, 9, 3, false, 0);
-			place_items(mi_softdrugs, 70, 11, 2, 12, 3, false, 0);
-			place_items(mi_bigtools, 50, 17, 1, 22, 8, true, 0);
-			place_items(mi_homeguns, 20, 17, 1, 22, 8, true, 0);
-			
-			if(one_in(2)){
-			add_spawn(mon_zombie, rng(1, 6), 20, 4);}
-			else {
-			add_spawn(mon_zombie, rng(1, 6), 6, 3);
-			}
-			rotate(2);
-			
-			
-		
-=======
         place_items(mi_fridge, 65, 10, 8, 10, 8, false, 0);
 		place_items(mi_kitchen, 70, 10, 5, 12, 7, false, 0);
 		place_items(mi_livingroom, 65, 1, 6, 6, 8, false, 0);
@@ -4729,17 +4532,12 @@
 		add_spawn(mon_zombie, rng(1, 6), 6, 3);
 		}
 		rotate(2);
->>>>>>> 3ff88c47
 		}
 		break;
 		case ot_farm_field:
 		if(t_east == ot_farm)
 		{
-<<<<<<< HEAD
-		
-=======
-
->>>>>>> 3ff88c47
+
 		square(this, grass_or_dirt(), 0, 0, SEEX * 2, SEEY * 2);
 		square(this, t_wall_wood, 3, 3, 20, 20);
 		square(this, t_dirtfloor, 4, 4, 19, 19);
@@ -4754,11 +4552,7 @@
 		line(this, t_fence_v, 6, 9, 6, 14);
 		line(this, t_fence_h, 4, 15, 6, 15);
 		line(this, t_fencegate_c, 6, 11, 6, 12);
-<<<<<<< HEAD
-		
-=======
-
->>>>>>> 3ff88c47
+
 		line(this, t_fence_h, 17, 8, 19, 8);
 		line(this, t_fence_v, 17, 9, 17, 14);
 		line(this, t_fence_h, 17, 15, 19, 15);
@@ -4778,33 +4572,19 @@
 		line(this, t_window_boarded, 20, 17, 20, 18);
 		ter(5, 20) = t_window_boarded;
 		ter(18, 20) = t_window_boarded;
-<<<<<<< HEAD
-		
-				
-=======
-
-
->>>>>>> 3ff88c47
+
+
 		place_items(mi_bigtools, 60, 4, 4, 7, 19, true, 0);
 		place_items(mi_bigtools, 60, 16, 5, 19, 19, true, 0);
 		place_items(mi_mechanics, 40, 8, 4, 15, 19, true, 0);
 		place_items(mi_home_hw, 50, 4, 19, 7, 19, true, 0);
 		place_items(mi_tools, 50, 4, 19, 7, 19, true, 0);
-<<<<<<< HEAD
-		
+
 		if(one_in(10)){
 			add_spawn(mon_zombie, rng(3, 6), 12, 12);
 			}
-		
-				
-=======
-
-		if(one_in(10)){
-			add_spawn(mon_zombie, rng(3, 6), 12, 12);
-			}
-
-
->>>>>>> 3ff88c47
+
+
 		}
 		else
 		{
@@ -4824,11 +4604,7 @@
 		line(this, t_dirtmound, 3, 15, 20, 15);
 		line(this, t_dirtmound, 3, 17, 20, 17);
 		line(this, t_dirtmound, 3, 19, 20, 19);
-<<<<<<< HEAD
-		
-=======
-
->>>>>>> 3ff88c47
+
 		place_items(mi_hydro, 70, 3, 3, 20, 3, true, turn); //Spawn crops
 		place_items(mi_hydro, 70, 3, 5, 20, 5, true, turn);
 		place_items(mi_hydro, 70, 3, 7, 20, 7, true, turn);
@@ -4840,10 +4616,7 @@
 		place_items(mi_hydro, 70, 3, 19, 20, 19, true, turn);
 		}
 		break;
-<<<<<<< HEAD
-=======
-
->>>>>>> 3ff88c47
+
  case ot_police_north:
  case ot_police_east:
  case ot_police_south:
@@ -6264,219 +6037,6 @@
   }
   }
 	
-  break;
-
-   case ot_fema_entrance: {
-  square(this, t_dirt, 0, 0, 23, 23);
-// Left wall
-  line(this, t_chainfence_v,  0,  0,  0, SEEY * 2 - 2);
-  line(this, t_fence_barbed, 1, 4, 9, 12);
-  line(this, t_fence_barbed, 1, 5, 8, 12);
-  line(this, t_fence_barbed, 23, 4, 15, 12);
-  line(this, t_fence_barbed, 23, 5, 16, 12);
-  square(this, t_wall_wood, 2, 13, 9, 21);
-  square(this, t_floor, 3, 14, 8, 20);
-  line(this, t_reinforced_glass_h, 5, 13, 6, 13);
-  line(this, t_reinforced_glass_h, 5, 21, 6, 21);
-  line(this, t_reinforced_glass_v, 9, 15, 9, 18);
-  line(this, t_door_c, 9, 16, 9, 17);
-  line(this, t_locker, 3, 16, 3, 18);
-  line(this, t_chair, 5, 16, 5, 18);
-  line(this, t_desk, 6, 16, 6, 18);
-  line(this, t_chair, 7, 16, 7, 18);
-  place_items(mi_office, 80, 3, 16, 3, 18, false, 0);
-  place_items(mi_office, 80, 6, 16, 6, 18, false, 0);
-  add_spawn(mon_zombie_soldier, rng(1, 6), 4, 17);
-
-  // Rotate to face the road
-  if (t_east >= ot_road_null && t_east <= ot_bridge_ew)
-   rotate(1);
-  if (t_south >= ot_road_null && t_south <= ot_bridge_ew)
-   rotate(2);
-  if (t_west >= ot_road_null && t_west <= ot_bridge_ew)
-   rotate(3);
- } break;
-
- case ot_fema: {
-  square(this, t_dirt, 0, 0, 23, 23);
-  line(this, t_chainfence_v, 0, 0, 0, 23);
-  line(this, t_chainfence_h, 0, 23, 23, 23);
-  if (t_north != ot_fema_entrance && t_north != ot_fema) {
-   line(this, t_chainfence_h, 0, 0, 23, 0);
-  }
-  if (t_east != ot_fema_entrance && t_east != ot_fema) {
-   line(this, t_chainfence_v, 23, 0, 23, 23);
-  }
-   if (t_south == ot_fema) {
-   line(this, t_dirt, 0, 23, 23, 23);
-   }
-   if (t_west == ot_fema) {
-   line(this, t_dirt, 0, 0, 0, 23);
-  }
-  if(t_west == ot_fema && t_east == ot_fema && t_south != ot_fema){ //lab bottom side
-  square(this, t_dirt, 1, 1, 22, 22);
-  square(this, t_floor, 4, 4, 19, 19);
-  line(this, t_concrete_h, 4, 4, 19, 4);
-  line(this, t_concrete_h, 4, 19, 19, 19);
-  line(this, t_concrete_v, 4, 5, 4, 18);
-  line(this, t_concrete_v, 19, 5, 19, 18);
-  line(this, t_door_metal_c, 11, 4, 12, 4);
-  line(this, t_glass_fridge, 6, 5, 9, 5);
-  line(this, t_glass_fridge, 14, 5, 17, 5);
-  square(this, t_grate, 6, 8, 8, 9);
-  line(this, t_table, 7, 8, 7, 9);
-  square(this, t_grate, 6, 12, 8, 13);
-  line(this, t_table, 7, 12, 7, 13);
-  square(this, t_grate, 6, 16, 8, 17);
-  line(this, t_table, 7, 16, 7, 17);
-  line(this, t_counter, 10, 8, 10, 17);
-  square(this, t_chair, 14, 8, 17, 10);
-  square(this, t_console_broken, 15, 8, 16, 10);
-  line(this, t_desk, 15, 11, 16, 11);
-  line(this, t_chair, 15, 12, 16, 12);
-  line(this, t_reinforced_glass_h, 13, 14, 18, 14);
-  line(this, t_reinforced_glass_v, 13, 14, 13, 18);
-  ter(15, 14) = t_door_metal_locked;
-  place_items(mi_dissection, 90, 10, 8, 10, 17, false, 0);
-  place_items(mi_hospital_lab, 70, 5, 5, 18, 18, false, 0);
-  place_items(mi_harddrugs, 50, 6, 5, 9, 5, false, 0);
-  place_items(mi_harddrugs, 50, 14, 5, 17, 5, false, 0);
-  place_items(mi_hospital_samples, 50, 6, 5, 9, 5, false, 0);
-  place_items(mi_hospital_samples, 50, 14, 5, 17, 5, false, 0);
-  add_spawn(mon_zombie_scientist, rng(1, 6), 11, 12);
-  if(one_in(2))
-  add_spawn(mon_zombie_brute, 1, 16, 17);
-  }
-  else if (t_west == ot_fema_entrance) {
-
-  square(this, t_dirt, 1, 1, 22, 22);
-  square(this, t_canvas_wall, 4, 4, 19, 19); //Supply tent
-  square(this, t_fema_groundsheet, 5, 5, 18, 18);
-  line(this, t_canvas_door, 11, 4, 12, 4);
-  line(this, t_canvas_door, 11, 19, 12, 19);
-  square(this, t_crate_c, 5, 6, 7, 7);
-  square(this, t_crate_c, 5, 11, 7, 12);
-  square(this, t_crate_c, 5, 16, 7, 17);
-  line(this, t_chainfence_h, 9, 6, 14, 6);
-  line(this, t_chainfence_h, 9, 17, 14, 17);
-  ter(9, 5) = t_chaingate_c;
-  ter(14, 18) = t_chaingate_c;
-  ter(14, 5) = t_chainfence_h;
-  ter(9, 18) = t_chainfence_h;
-  ter(12, 17) = t_counter;
-  ter(11, 6) = t_counter;
-  line(this, t_chair, 10, 10, 13, 10);
-  square(this, t_desk, 10, 11, 13, 12);
-  line(this, t_chair, 10, 13, 13, 13);
-  line(this, t_chainfence_h, 15, 8, 18, 8);
-  line(this, t_chainfence_h, 15, 15, 18, 15);
-  line(this, t_chainfence_v, 15, 9, 15, 14);
-  line(this, t_chaingate_c, 15, 11, 15, 12);
-  line(this, t_locker, 18, 9, 18, 14);
-  place_items(mi_allclothes, 90, 5, 6, 7, 7, false, 0);
-  place_items(mi_softdrugs, 90, 5, 11, 7, 12, false, 0);
-  place_items(mi_hardware, 90, 5, 16, 7, 17, false, 0);
-  place_items(mi_mil_rifles, 90, 18, 9, 18, 14, false, 0);
-  place_items(mi_office, 80, 10, 11, 13, 12, false, 0);
-  add_spawn(mon_zombie_soldier, rng(1, 6), 12, 14);
-
-   }
-
-
-  else{
-  switch (rng(1, 5)) {
-
-  case 1:
-  case 2:
-  case 3:
-  square(this, t_dirt, 1, 1, 22, 22);
-  square(this, t_canvas_wall, 4, 4, 19, 19); //Lodging
-  square(this, t_fema_groundsheet, 5, 5, 18, 18);
-  line(this, t_canvas_door, 11, 4, 12, 4);
-  line(this, t_canvas_door, 11, 19, 12, 19);
-  line(this, t_makeshift_bed, 6, 6, 6, 17);
-  line(this, t_makeshift_bed, 8, 6, 8, 17);
-  line(this, t_makeshift_bed, 10, 6, 10, 17);
-  line(this, t_makeshift_bed, 13, 6, 13, 17);
-  line(this, t_makeshift_bed, 15, 6, 15, 17);
-  line(this, t_makeshift_bed, 17, 6, 17, 17);
-  line(this, t_fema_groundsheet, 6, 8, 17, 8);
-  line(this, t_fema_groundsheet, 6, 8, 17, 8);
-  square(this, t_fema_groundsheet, 6, 11, 17, 12);
-  line(this, t_fema_groundsheet, 6, 15, 17, 15);
-  line(this, t_crate_o, 6, 7, 17, 7);
-  line(this, t_crate_o, 6, 10, 17, 10);
-  line(this, t_crate_o, 6, 14, 17, 14);
-  line(this, t_crate_o, 6, 17, 17, 17);
-  line(this, t_fema_groundsheet, 7, 5, 7, 18);
-  line(this, t_fema_groundsheet, 9, 5, 9, 18);
-  square(this, t_fema_groundsheet, 11, 5, 12, 18);
-  line(this, t_fema_groundsheet, 14, 5, 14, 18);
-  line(this, t_fema_groundsheet, 16, 5, 16, 18);
-  place_items(mi_livingroom, 80, 5, 5, 18, 18, false, 0);
-  add_spawn(mon_zombie, rng(1, 5), 11, 12);
-
-
-
-
-   break;
-
-  case 4:
-  square(this, t_dirt, 1, 1, 22, 22);
-  square(this, t_canvas_wall, 4, 4, 19, 19); //Mess hall/tent
-  square(this, t_fema_groundsheet, 5, 5, 18, 18);
-  line(this, t_canvas_door, 11, 4, 12, 4);
-  line(this, t_canvas_door, 11, 19, 12, 19);
-  line(this, t_crate_c, 5, 5, 5, 6);
-  square(this, t_counter, 6, 6, 10, 8);
-  square(this, t_rock_floor, 6, 5, 9, 7);
-  ter(7, 6) = t_woodstove;
-  line(this, t_bench, 13, 6, 17, 6);
-  line(this, t_table, 13, 7, 17, 7);
-  line(this, t_bench, 13, 8, 17, 8);
-
-  line(this, t_bench, 13, 11, 17, 11);
-  line(this, t_table, 13, 12, 17, 12);
-  line(this, t_bench, 13, 13, 17, 13);
-
-  line(this, t_bench, 13, 15, 17, 15);
-  line(this, t_table, 13, 16, 17, 16);
-  line(this, t_bench, 13, 17, 17, 17);
-
-  line(this, t_bench, 6, 11, 10, 11);
-  line(this, t_table, 6, 12, 10, 12);
-  line(this, t_bench, 6, 13, 10, 13);
-
-  line(this, t_bench, 6, 15, 10, 15);
-  line(this, t_table, 6, 16, 10, 16);
-  line(this, t_bench, 6, 17, 10, 17);
-
-  place_items(mi_mil_food_nodrugs, 80, 5, 5, 5, 6, false, 0);
-  place_items(mi_snacks, 80, 5, 5, 18, 18, false, 0);
-  place_items(mi_kitchen, 70, 6, 5, 10, 8, false, 0);
-  place_items(mi_dining, 80, 13, 7, 17, 7, false, 0);
-  place_items(mi_dining, 80, 13, 12, 17, 12, false, 0);
-  place_items(mi_dining, 80, 13, 16, 17, 16, false, 0);
-  place_items(mi_dining, 80, 6, 12, 10, 12, false, 0);
-  place_items(mi_dining, 80, 6, 16, 10, 16, false, 0);
-  add_spawn(mon_zombie, rng(1, 5), 11, 12);
-
-
-   break;
-
-  case 5:
-  square(this, t_dirtfloor, 1, 1, 22, 22);
-  square(this, t_fence_barbed, 4, 4, 19, 19);
-  square(this, t_dirt, 5, 5, 18, 18);
-  square(this, t_pit_corpsed, 6, 6, 17, 17);
-  add_spawn(mon_zombie, rng(5, 20), 11, 12);
-
-   break;
-
-  }
-  }
-  }
-
   break;
 
  case ot_spider_pit_under:
@@ -8178,11 +7738,7 @@
         m->ter(pos_x1,pos_y1)=t_bookcase;
       pos_x1-=2;
       }
-<<<<<<< HEAD
-  break;
-=======
       break;
->>>>>>> 3ff88c47
         m->ter(rng(x1+2, x2-2), rng(y1+1, y2-1)) = t_armchair;
   }
 
@@ -9515,10 +9071,6 @@
   add_spawn(mon_cougar, 1, SEEX, SEEY);
   break;
 
-  case mx_cougar:
-  add_spawn(mon_cougar, 1, SEEX, SEEY);
-  break;
-
  case mx_crater:
  {
   int size = rng(2, 6);
