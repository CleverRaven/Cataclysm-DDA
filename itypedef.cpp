--- conflicted
+++ resolved
@@ -3504,19 +3504,11 @@
 CONT("glass flask",	10,  2500,	c_ltcyan,	GLASS,MNULL,
     1,  0, 8,  1,	 1,	mfb(con_rigid)|mfb(con_wtight)|mfb(con_seals),"\
 A 250 ml laboratory conical flask, with a rubber bung.");
-<<<<<<< HEAD
 
 CONT("waterskin",   0,  0, c_brown, LEATHER, MNULL,
 // VOL WGT DAM HIT	VOL	FLAGS
     2, 2,  -8, -5,   6, mfb(con_wtight)|mfb(con_seals), "\
 A watertight leather bag, can hold 1.5 liters of water.");
-=======
-
-CONT("waterskin",   0,  0, c_brown, LEATHER, MNULL,
-// VOL WGT DAM HIT	VOL	FLAGS
-    2, 2,  -8, -5,   6, mfb(con_wtight)|mfb(con_seals), "\
-A watertight leather bag, can hold 1.5 litres of water.");
->>>>>>> bc9b0f91
 
 /* TOOLS
  * MAX is the maximum number of charges help.
