#ifndef CATA_TESTS_ACTIVITY_SCHEDULING_HELPER_H
#define CATA_TESTS_ACTIVITY_SCHEDULING_HELPER_H

#include "activity_actor.h"
#include "avatar.h"
#include "clone_ptr.h"

struct schedule {
    virtual void setup( avatar & ) const = 0;
    virtual void do_turn( avatar & ) const = 0;
    virtual bool instantaneous() const {
        return false;
    }
    time_duration interval = 5_minutes;

    virtual ~schedule() = default;
};

class activity_schedule : public schedule
{
        activity_id act;
        cata::clone_ptr<activity_actor> actor;

    public:
        void setup( avatar &guy ) const override;
        void do_turn( avatar &guy ) const override;

        activity_schedule( const activity_id &id, const time_duration &ticks ) : act( id ) {
            interval = ticks;
        }
        activity_schedule( const activity_actor &assigned,
                           const time_duration &ticks ) : actor( assigned.clone() ) {
            interval = ticks;
        }
};

class meal_schedule : public schedule
{
        itype_id food;

    public:
        void setup( avatar &guy ) const override;
        void do_turn( avatar & ) const override;
        bool instantaneous() const override;

        meal_schedule( const itype_id &eaten ) : food( eaten ) {}
};

class clear_guts : public schedule
{
    public:
        void setup( avatar &guy ) const override;
        void do_turn( avatar & ) const override;
        bool instantaneous() const override;
};

const clear_guts sched_clear_guts{};

class sleep_schedule : public schedule
{
    public:
        void setup( avatar &guy ) const override;
        void do_turn( avatar &guy ) const override;
};

class tasklist
{
        // The tasks we have yet to do, and how long
        // The first member is a pointer because we need to preserve the virtual
        // class that it's pointing to
        // It will _never_ be nullptr
        std::vector<std::pair<const schedule *, time_duration>> tasks;
        // How long we've been on the current task
        time_duration advanced = 0_seconds;
        // The current task's index
        size_t cursor = 0;

    public:
        const schedule &next_task();

        void advance( const time_duration &how_long );

        void enschedule( const schedule &added, const time_duration &how_long );

        void clear();

        time_duration duration();
};

struct weariness_events {

        struct weary_transition {
            int minutes = 0;
            int from = 0;
            int to = 0;
            int new_weariness = 0;
            int new_threshold = 0;
        };

        std::vector<weary_transition> transitions;

    public:
<<<<<<< HEAD
        void log( int old_level, int new_level, const time_duration &when, int new_weariness,
                  int new_threshold );
=======
        void log( int old_level, int new_level, const time_duration &when,
                  int new_weariness, int new_threshold );
>>>>>>> 59c9b3ee

        // Return the first time a transition between `from` and `to` occurs, in minutes
        // if around = 0_seconds or equivalent, otherwise return the time closest to around
        int transition_minutes( int from, int to, const time_duration &around ) const;

        std::string summarize() const;

        bool empty() const;
};

weariness_events do_activity( tasklist tasks );

#endif // CATA_TESTS_ACTIVITY_SCHEDULING_HELPER_H<|MERGE_RESOLUTION|>--- conflicted
+++ resolved
@@ -100,13 +100,8 @@
         std::vector<weary_transition> transitions;
 
     public:
-<<<<<<< HEAD
-        void log( int old_level, int new_level, const time_duration &when, int new_weariness,
-                  int new_threshold );
-=======
         void log( int old_level, int new_level, const time_duration &when,
                   int new_weariness, int new_threshold );
->>>>>>> 59c9b3ee
 
         // Return the first time a transition between `from` and `to` occurs, in minutes
         // if around = 0_seconds or equivalent, otherwise return the time closest to around
