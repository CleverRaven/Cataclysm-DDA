#include <algorithm>
#include <chrono>
#include <cstdio>
#include <cstdlib>
#include <functional>
#include <iosfwd>
#include <string>
#include <type_traits>
#include <vector>

#include "cata_generators.h"
#include "cata_catch.h"
#include "coordinates.h"
#include "line.h"
#include "point.h"
#include "rng.h"

#define SGN(a) (((a)<0) ? -1 : 1)
// Compare all future line_to implementations to the canonical one.
static std::vector <point> canonical_line_to( const point &p1, const point &p2, int t )
{
    std::vector<point> ret;
    const point d( -p1 + p2 );
    const point a( std::abs( d.x ) << 1, std::abs( d.y ) << 1 );
    point s( SGN( d.x ), SGN( d.y ) );
    if( d.y == 0 ) {
        s.y = 0;
    }
    if( d.x == 0 ) {
        s.x = 0;
    }
    point cur;
    cur.x = p1.x;
    cur.y = p1.y;

    point min( std::min( p1.x, p2.x ), std::min( p1.y, p2.y ) );
    int xmax = std::max( p1.x, p2.x );
    int ymax = std::max( p1.y, p2.y );

    min.x -= std::abs( d.x );
    min.y -= std::abs( d.y );
    xmax += std::abs( d.x );
    ymax += std::abs( d.y );

    if( a.x == a.y ) {
        do {
            cur.y += s.y;
            cur.x += s.x;
            ret.push_back( cur );
        } while( ( cur.x != p2.x || cur.y != p2.y ) &&
                 ( cur.x >= min.x && cur.x <= xmax && cur.y >= min.y && cur.y <= ymax ) );
    } else if( a.x > a.y ) {
        do {
            if( t > 0 ) {
                cur.y += s.y;
                t -= a.x;
            }
            cur.x += s.x;
            t += a.y;
            ret.push_back( cur );
        } while( ( cur.x != p2.x || cur.y != p2.y ) &&
                 ( cur.x >= min.x && cur.x <= xmax && cur.y >= min.y && cur.y <= ymax ) );
    } else {
        do {
            if( t > 0 ) {
                cur.x += s.x;
                t -= a.y;
            }
            cur.y += s.y;
            t += a.x;
            ret.push_back( cur );
        } while( ( cur.x != p2.x || cur.y != p2.y ) &&
                 ( cur.x >= min.x && cur.x <= xmax && cur.y >= min.y && cur.y <= ymax ) );
    }
    return ret;
}

static void check_bresenham( const tripoint_bub_ms &source, const tripoint_bub_ms &destination,
                             const std::vector<tripoint_bub_ms> &path )
{
    std::vector<tripoint_bub_ms> generated_path;
    bresenham( source, destination, 0, 0, [&generated_path]( const tripoint_bub_ms & current_point ) {
        generated_path.push_back( current_point );
        return true;
    } );
    CAPTURE( source );
    CAPTURE( destination );
    CHECK( path == generated_path );
}

TEST_CASE( "3D_bresenham", "[line]" )
{
    check_bresenham( { 0, 0, 0 }, { -1, -1, -1 }, { { -1, -1, -1 } } ); // NOLINT(cata-use-named-point-constants)
    check_bresenham( { 0, 0, 0 }, { -1, -1, 0 }, { { -1, -1, 0 } } ); // NOLINT(cata-use-named-point-constants)
    check_bresenham( { 0, 0, 0 }, { -1, -1, 1 }, { { -1, -1, 1 } } ); // NOLINT(cata-use-named-point-constants)
    check_bresenham( { 0, 0, 0 }, { -1, 0, -1 }, { { -1, 0, -1 } } ); // NOLINT(cata-use-named-point-constants)
    check_bresenham( { 0, 0, 0 }, { -1, 0, 0 }, { { -1, 0, 0 } } ); // NOLINT(cata-use-named-point-constants)
    check_bresenham( { 0, 0, 0 }, { -1, 0, 1 }, { { -1, 0, 1 } } ); // NOLINT(cata-use-named-point-constants)
    check_bresenham( { 0, 0, 0 }, { -1, 1, -1 }, { { -1, 1, -1 } } ); // NOLINT(cata-use-named-point-constants)
    check_bresenham( { 0, 0, 0 }, { -1, 1, 0 }, { { -1, 1, 0 } } ); // NOLINT(cata-use-named-point-constants)
    check_bresenham( { 0, 0, 0 }, { -1, 1, 1 }, { { -1, 1, 1 } } ); // NOLINT(cata-use-named-point-constants)
    check_bresenham( { 0, 0, 0 }, { 0, -1, -1 }, { { 0, -1, -1 } } ); // NOLINT(cata-use-named-point-constants)
    check_bresenham( { 0, 0, 0 }, { 0, -1, 0 }, { { 0, -1, 0 } } ); // NOLINT(cata-use-named-point-constants)
    check_bresenham( { 0, 0, 0 }, { 0, -1, 1 }, { { 0, -1, 1 } } ); // NOLINT(cata-use-named-point-constants)
    check_bresenham( { 0, 0, 0 }, { 0, 0, -1 }, { { 0, 0, -1 } } ); // NOLINT(cata-use-named-point-constants)
    check_bresenham( { 0, 0, 0 }, { 0, 0, 0 }, { } ); // NOLINT(cata-use-named-point-constants)
    check_bresenham( { 0, 0, 0 }, { 0, 0, 1 }, { { 0, 0, 1 } } ); // NOLINT(cata-use-named-point-constants)
    check_bresenham( { 0, 0, 0 }, { 0, 1, -1 }, { { 0, 1, -1 } } ); // NOLINT(cata-use-named-point-constants)
    check_bresenham( { 0, 0, 0 }, { 0, 1, 0 }, { { 0, 1, 0 } } ); // NOLINT(cata-use-named-point-constants)
    check_bresenham( { 0, 0, 0 }, { 0, 1, 1 }, { { 0, 1, 1 } } ); // NOLINT(cata-use-named-point-constants)
    check_bresenham( { 0, 0, 0 }, { 1, -1, -1 }, { { 1, -1, -1 } } ); // NOLINT(cata-use-named-point-constants)
    check_bresenham( { 0, 0, 0 }, { 1, -1, 0 }, { { 1, -1, 0 } } ); // NOLINT(cata-use-named-point-constants)
    check_bresenham( { 0, 0, 0 }, { 1, -1, 1 }, { { 1, -1, 1 } } ); // NOLINT(cata-use-named-point-constants)
    check_bresenham( { 0, 0, 0 }, { 1, 0, -1 }, { { 1, 0, -1 } } ); // NOLINT(cata-use-named-point-constants)
    check_bresenham( { 0, 0, 0 }, { 1, 0, 0 }, { { 1, 0, 0 } } ); // NOLINT(cata-use-named-point-constants)
    check_bresenham( { 0, 0, 0 }, { 1, 0, 1 }, { { 1, 0, 1 } } ); // NOLINT(cata-use-named-point-constants)
    check_bresenham( { 0, 0, 0 }, { 1, 1, -1 }, { { 1, 1, -1 } } ); // NOLINT(cata-use-named-point-constants)
    check_bresenham( { 0, 0, 0 }, { 1, 1, 0 }, { { 1, 1, 0 } } ); // NOLINT(cata-use-named-point-constants)
    check_bresenham( { 0, 0, 0 }, { 1, 1, 1 }, { { 1, 1, 1 } } ); // NOLINT(cata-use-named-point-constants)
}

TEST_CASE( "test_normalized_angle", "[line]" )
{
    CHECK( get_normalized_angle( point::zero, {10, 0} ) == Approx( 0.0 ) );
    CHECK( get_normalized_angle( point::zero, {0, 10} ) == Approx( 0.0 ) );
    CHECK( get_normalized_angle( point::zero, {-10, 0} ) == Approx( 0.0 ) );
    CHECK( get_normalized_angle( point::zero, {0, -10} ) == Approx( 0.0 ) );
    CHECK( get_normalized_angle( point::zero, {10, 10} ) == Approx( 1.0 ) );
    CHECK( get_normalized_angle( point::zero, {-10, 10} ) == Approx( 1.0 ) );
    CHECK( get_normalized_angle( point::zero, {10, -10} ) == Approx( 1.0 ) );
    CHECK( get_normalized_angle( point::zero, {-10, -10} ) == Approx( 1.0 ) );
}

// NOLINTNEXTLINE(readability-function-size)
TEST_CASE( "Test_bounds_for_mapping_x/y/z/_offsets_to_direction_enum", "[line]" )
{
    // Test the unit cube, which are the only values this function is valid for.
    REQUIRE( make_xyz_unit( tripoint( -1, -1, 1 ) ) == direction::ABOVENORTHWEST );
    REQUIRE( make_xyz_unit( tripoint::north_west ) == direction::NORTHWEST );
    REQUIRE( make_xyz_unit( tripoint( -1, -1, -1 ) ) == direction::BELOWNORTHWEST );
    REQUIRE( make_xyz_unit( tripoint( 0, -1, 1 ) ) == direction::ABOVENORTH );
    REQUIRE( make_xyz_unit( tripoint::north ) == direction::NORTH );
    REQUIRE( make_xyz_unit( tripoint( 0, -1, -2 ) ) == direction::BELOWNORTH );
    REQUIRE( make_xyz_unit( tripoint( 1, -1, 1 ) ) == direction::ABOVENORTHEAST );
    REQUIRE( make_xyz_unit( tripoint::north_east ) == direction::NORTHEAST );
    REQUIRE( make_xyz_unit( tripoint( 1, -1, -1 ) ) == direction::BELOWNORTHEAST );
    REQUIRE( make_xyz_unit( tripoint( -1, 0, 1 ) ) == direction::ABOVEWEST );
    REQUIRE( make_xyz_unit( tripoint::west ) == direction::WEST );
    REQUIRE( make_xyz_unit( tripoint( -1, 0, -1 ) ) == direction::BELOWWEST );
    REQUIRE( make_xyz_unit( tripoint::above ) == direction::ABOVECENTER );
    REQUIRE( make_xyz_unit( tripoint::zero ) == direction::CENTER );
    REQUIRE( make_xyz_unit( tripoint::below ) == direction::BELOWCENTER );
    REQUIRE( make_xyz_unit( tripoint( 1, 0, 1 ) ) == direction::ABOVEEAST );
    REQUIRE( make_xyz_unit( tripoint::east ) == direction::EAST );
    REQUIRE( make_xyz_unit( tripoint( 1, 0, -1 ) ) == direction::BELOWEAST );
    REQUIRE( make_xyz_unit( tripoint( -1, 1, 1 ) ) == direction::ABOVESOUTHWEST );
    REQUIRE( make_xyz_unit( tripoint::south_west ) == direction::SOUTHWEST );
    REQUIRE( make_xyz_unit( tripoint( -1, 1, -1 ) ) == direction::BELOWSOUTHWEST );
    REQUIRE( make_xyz_unit( tripoint( 0, 1, 1 ) ) == direction::ABOVESOUTH );
    REQUIRE( make_xyz_unit( tripoint::south ) == direction::SOUTH );
    REQUIRE( make_xyz_unit( tripoint( 0, 1, -1 ) ) == direction::BELOWSOUTH );
    REQUIRE( make_xyz_unit( tripoint( 1, 1, 1 ) ) == direction::ABOVESOUTHEAST );
    REQUIRE( make_xyz_unit( tripoint::south_east ) == direction::SOUTHEAST );
    REQUIRE( make_xyz_unit( tripoint( 1, 1, -1 ) ) == direction::BELOWSOUTHEAST );

    // Test the unit square values at distance 1 and 2.
    // Test the multiples of 30deg at 60 squares.
    // Test 22 deg to either side of the cardinal directions.
    REQUIRE( make_xyz( tripoint( -1, -1, 1 ) ) == direction::ABOVENORTHWEST );
    REQUIRE( make_xyz( tripoint( -2, -2, 2 ) ) == direction::ABOVENORTHWEST );
    REQUIRE( make_xyz( tripoint( -30, -60, 1 ) ) == direction::ABOVENORTHWEST );
    REQUIRE( make_xyz( tripoint( -60, -60, 1 ) ) == direction::ABOVENORTHWEST );
    REQUIRE( make_xyz( tripoint( -60, -30, 1 ) ) == direction::ABOVENORTHWEST );
    REQUIRE( make_xyz( tripoint::north_west ) == direction::NORTHWEST );
    REQUIRE( make_xyz( tripoint( -2, -2, 0 ) ) == direction::NORTHWEST );
    REQUIRE( make_xyz( tripoint( -60, -60, 0 ) ) == direction::NORTHWEST );
    REQUIRE( make_xyz( tripoint( -1, -1, -1 ) ) == direction::BELOWNORTHWEST );
    REQUIRE( make_xyz( tripoint( -2, -2, -2 ) ) == direction::BELOWNORTHWEST );
    REQUIRE( make_xyz( tripoint( -30, -60, -1 ) ) == direction::BELOWNORTHWEST );
    REQUIRE( make_xyz( tripoint( -60, -60, -1 ) ) == direction::BELOWNORTHWEST );
    REQUIRE( make_xyz( tripoint( -60, -30, -1 ) ) == direction::BELOWNORTHWEST );
    REQUIRE( make_xyz( tripoint( 0, -1, 1 ) ) == direction::ABOVENORTH );
    REQUIRE( make_xyz( tripoint( 0, -2, 2 ) ) == direction::ABOVENORTH );
    REQUIRE( make_xyz( tripoint( -22, -60, 1 ) ) == direction::ABOVENORTH );
    REQUIRE( make_xyz( tripoint( 0, -60, 1 ) ) == direction::ABOVENORTH );
    REQUIRE( make_xyz( tripoint( 22, -60, 1 ) ) == direction::ABOVENORTH );
    REQUIRE( make_xyz( tripoint::north ) == direction::NORTH );
    REQUIRE( make_xyz( tripoint( 0, -2, 0 ) ) == direction::NORTH );
    REQUIRE( make_xyz( tripoint( -22, -60, 0 ) ) == direction::NORTH );
    REQUIRE( make_xyz( tripoint( 0, -60, 0 ) ) == direction::NORTH );
    REQUIRE( make_xyz( tripoint( 22, -60, 0 ) ) == direction::NORTH );
    REQUIRE( make_xyz( tripoint( 0, -1, -1 ) ) == direction::BELOWNORTH );
    REQUIRE( make_xyz( tripoint( 0, -2, -2 ) ) == direction::BELOWNORTH );
    REQUIRE( make_xyz( tripoint( -22, -60, -1 ) ) == direction::BELOWNORTH );
    REQUIRE( make_xyz( tripoint( 0, -60, -1 ) ) == direction::BELOWNORTH );
    REQUIRE( make_xyz( tripoint( 22, -60, -1 ) ) == direction::BELOWNORTH );
    REQUIRE( make_xyz( tripoint( 1, -1, 1 ) ) == direction::ABOVENORTHEAST );
    REQUIRE( make_xyz( tripoint( 2, -2, 2 ) ) == direction::ABOVENORTHEAST );
    REQUIRE( make_xyz( tripoint( 30, -60, 1 ) ) == direction::ABOVENORTHEAST );
    REQUIRE( make_xyz( tripoint( 60, -60, 1 ) ) == direction::ABOVENORTHEAST );
    REQUIRE( make_xyz( tripoint( 60, -30, 1 ) ) == direction::ABOVENORTHEAST );
    REQUIRE( make_xyz( tripoint::north_east ) == direction::NORTHEAST );
    REQUIRE( make_xyz( tripoint( 2, -2, 0 ) ) == direction::NORTHEAST );
    REQUIRE( make_xyz( tripoint( 30, -60, 0 ) ) == direction::NORTHEAST );
    REQUIRE( make_xyz( tripoint( 60, -60, 0 ) ) == direction::NORTHEAST );
    REQUIRE( make_xyz( tripoint( 60, -30, 0 ) ) == direction::NORTHEAST );
    REQUIRE( make_xyz( tripoint( 1, -1, -1 ) ) == direction::BELOWNORTHEAST );
    REQUIRE( make_xyz( tripoint( 2, -2, -2 ) ) == direction::BELOWNORTHEAST );
    REQUIRE( make_xyz( tripoint( 30, -60, -1 ) ) == direction::BELOWNORTHEAST );
    REQUIRE( make_xyz( tripoint( 60, -60, -1 ) ) == direction::BELOWNORTHEAST );
    REQUIRE( make_xyz( tripoint( 60, -30, -1 ) ) == direction::BELOWNORTHEAST );

    REQUIRE( make_xyz( tripoint( -1, 0, 1 ) ) == direction::ABOVEWEST );
    REQUIRE( make_xyz( tripoint( -2, 0, 2 ) ) == direction::ABOVEWEST );
    REQUIRE( make_xyz( tripoint( -60, -22, 1 ) ) == direction::ABOVEWEST );
    REQUIRE( make_xyz( tripoint( -60, 0, 1 ) ) == direction::ABOVEWEST );
    REQUIRE( make_xyz( tripoint( -60, 22, 1 ) ) == direction::ABOVEWEST );
    REQUIRE( make_xyz( tripoint::west ) == direction::WEST );
    REQUIRE( make_xyz( tripoint( -2, 0, 0 ) ) == direction::WEST );
    REQUIRE( make_xyz( tripoint( -60, -22, 0 ) ) == direction::WEST );
    REQUIRE( make_xyz( tripoint( -60, 0, 0 ) ) == direction::WEST );
    REQUIRE( make_xyz( tripoint( -60, 22, 0 ) ) == direction::WEST );
    REQUIRE( make_xyz( tripoint( -1, 0, -1 ) ) == direction::BELOWWEST );
    REQUIRE( make_xyz( tripoint( -2, 0, -2 ) ) == direction::BELOWWEST );
    REQUIRE( make_xyz( tripoint( -60, -22, -1 ) ) == direction::BELOWWEST );
    REQUIRE( make_xyz( tripoint( -60, 0, -1 ) ) == direction::BELOWWEST );
    REQUIRE( make_xyz( tripoint( -60, 22, -1 ) ) == direction::BELOWWEST );
    REQUIRE( make_xyz( tripoint::above ) == direction::ABOVECENTER );
    REQUIRE( make_xyz( tripoint( 0, 0, 2 ) ) == direction::ABOVECENTER );
    REQUIRE( make_xyz( tripoint::zero ) == direction::CENTER );
    REQUIRE( make_xyz( tripoint::below ) == direction::BELOWCENTER );
    REQUIRE( make_xyz( tripoint( 0, 0, -2 ) ) == direction::BELOWCENTER );
    REQUIRE( make_xyz( tripoint( 1, 0, 1 ) ) == direction::ABOVEEAST );
    REQUIRE( make_xyz( tripoint( 2, 0, 2 ) ) == direction::ABOVEEAST );
    REQUIRE( make_xyz( tripoint( 60, -22, 1 ) ) == direction::ABOVEEAST );
    REQUIRE( make_xyz( tripoint( 60, 0, 1 ) ) == direction::ABOVEEAST );
    REQUIRE( make_xyz( tripoint( 60, 22, 1 ) ) == direction::ABOVEEAST );
    REQUIRE( make_xyz( tripoint::east ) == direction::EAST );
    REQUIRE( make_xyz( tripoint( 2, 0, 0 ) ) == direction::EAST );
    REQUIRE( make_xyz( tripoint( 60, -22, 0 ) ) == direction::EAST );
    REQUIRE( make_xyz( tripoint( 60, 0, 0 ) ) == direction::EAST );
    REQUIRE( make_xyz( tripoint( 60, 22, 0 ) ) == direction::EAST );
    REQUIRE( make_xyz( tripoint( 1, 0, -1 ) ) == direction::BELOWEAST );
    REQUIRE( make_xyz( tripoint( 2, 0, -2 ) ) == direction::BELOWEAST );
    REQUIRE( make_xyz( tripoint( 60, -22, -1 ) ) == direction::BELOWEAST );
    REQUIRE( make_xyz( tripoint( 60, 0, -1 ) ) == direction::BELOWEAST );
    REQUIRE( make_xyz( tripoint( 60, 22, -1 ) ) == direction::BELOWEAST );

    REQUIRE( make_xyz( tripoint( -1, 1, 1 ) ) == direction::ABOVESOUTHWEST );
    REQUIRE( make_xyz( tripoint( -2, 2, 2 ) ) == direction::ABOVESOUTHWEST );
    REQUIRE( make_xyz( tripoint( -30, 60, 1 ) ) == direction::ABOVESOUTHWEST );
    REQUIRE( make_xyz( tripoint( -60, 60, 1 ) ) == direction::ABOVESOUTHWEST );
    REQUIRE( make_xyz( tripoint( -60, 30, 1 ) ) == direction::ABOVESOUTHWEST );
    REQUIRE( make_xyz( tripoint::south_west ) == direction::SOUTHWEST );
    REQUIRE( make_xyz( tripoint( -2, 2, 0 ) ) == direction::SOUTHWEST );
    REQUIRE( make_xyz( tripoint( -30, 60, 0 ) ) == direction::SOUTHWEST );
    REQUIRE( make_xyz( tripoint( -60, 60, 0 ) ) == direction::SOUTHWEST );
    REQUIRE( make_xyz( tripoint( -60, 30, 0 ) ) == direction::SOUTHWEST );
    REQUIRE( make_xyz( tripoint( -1, 1, -1 ) ) == direction::BELOWSOUTHWEST );
    REQUIRE( make_xyz( tripoint( -2, 2, -2 ) ) == direction::BELOWSOUTHWEST );
    REQUIRE( make_xyz( tripoint( -30, 60, -1 ) ) == direction::BELOWSOUTHWEST );
    REQUIRE( make_xyz( tripoint( -60, 60, -1 ) ) == direction::BELOWSOUTHWEST );
    REQUIRE( make_xyz( tripoint( -60, 30, -1 ) ) == direction::BELOWSOUTHWEST );
    REQUIRE( make_xyz( tripoint( 0, 1, 1 ) ) == direction::ABOVESOUTH );
    REQUIRE( make_xyz( tripoint( 0, 2, 2 ) ) == direction::ABOVESOUTH );
    REQUIRE( make_xyz( tripoint( 0, 60, 1 ) ) == direction::ABOVESOUTH );
    REQUIRE( make_xyz( tripoint::south ) == direction::SOUTH );
    REQUIRE( make_xyz( tripoint( -22, 60, 0 ) ) == direction::SOUTH );
    REQUIRE( make_xyz( tripoint( 0, 60, 0 ) ) == direction::SOUTH );
    REQUIRE( make_xyz( tripoint( 22, 60, 0 ) ) == direction::SOUTH );
    REQUIRE( make_xyz( tripoint( 0, 1, -1 ) ) == direction::BELOWSOUTH );
    REQUIRE( make_xyz( tripoint( 0, 2, -2 ) ) == direction::BELOWSOUTH );
    REQUIRE( make_xyz( tripoint( -22, 60, -1 ) ) == direction::BELOWSOUTH );
    REQUIRE( make_xyz( tripoint( 0, 60, -1 ) ) == direction::BELOWSOUTH );
    REQUIRE( make_xyz( tripoint( 22, 60, -1 ) ) == direction::BELOWSOUTH );
    REQUIRE( make_xyz( tripoint( 1, 1, 1 ) ) == direction::ABOVESOUTHEAST );
    REQUIRE( make_xyz( tripoint( 2, 2, 2 ) ) == direction::ABOVESOUTHEAST );
    REQUIRE( make_xyz( tripoint( 30, 60, 1 ) ) == direction::ABOVESOUTHEAST );
    REQUIRE( make_xyz( tripoint( 60, 60, 1 ) ) == direction::ABOVESOUTHEAST );
    REQUIRE( make_xyz( tripoint( 60, 30, 1 ) ) == direction::ABOVESOUTHEAST );
    REQUIRE( make_xyz( tripoint::south_east ) == direction::SOUTHEAST );
    REQUIRE( make_xyz( tripoint( 2, 2, 0 ) ) == direction::SOUTHEAST );
    REQUIRE( make_xyz( tripoint( 30, 60, 0 ) ) == direction::SOUTHEAST );
    REQUIRE( make_xyz( tripoint( 60, 60, 0 ) ) == direction::SOUTHEAST );
    REQUIRE( make_xyz( tripoint( 60, 30, 0 ) ) == direction::SOUTHEAST );
    REQUIRE( make_xyz( tripoint( 1, 1, -1 ) ) == direction::BELOWSOUTHEAST );
    REQUIRE( make_xyz( tripoint( 2, 2, -2 ) ) == direction::BELOWSOUTHEAST );
    REQUIRE( make_xyz( tripoint( 30, 60, -1 ) ) == direction::BELOWSOUTHEAST );
    REQUIRE( make_xyz( tripoint( 60, 60, -1 ) ) == direction::BELOWSOUTHEAST );
    REQUIRE( make_xyz( tripoint( 60, 30, -1 ) ) == direction::BELOWSOUTHEAST );
}

TEST_CASE( "direction_from", "[point][line][coords]" )
{
    for( int x = -2; x <= 2; ++x ) {
        for( int y = -2; y <= 2; ++y ) {
            for( int z = -2; z <= 2; ++z ) {
                tripoint p( x, y, z );
                tripoint_abs_omt c( p );
                CHECK( direction_from( tripoint::zero, p ) == direction_from( p ) );
                CHECK( direction_from( tripoint::zero, p ) ==
                       direction_from( tripoint_abs_omt(), c ) );
                CHECK( direction_from( p ) == make_xyz( p ) );
            }
        }
    }
}

TEST_CASE( "direction_name", "[line]" )
{
    CHECK( direction_name( direction_from( tripoint::north_east + tripoint::above ) ) ==
           "northeast and above" );
    CHECK( direction_name_short( direction_from( tripoint::north_east + tripoint::above ) ) ==
           "UP_NE" );
}

TEST_CASE( "squares_closer_to_test", "[line]" )
{
<<<<<<< HEAD
    std::vector<tripoint_bub_ms> actual = squares_closer_to( tripoint_bub_ms::zero,
                                          tripoint_bub_ms( 10, 0, 0 ) );
    std::set<tripoint_bub_ms> expected = {tripoint_bub_ms( 1, 0, 0 ), tripoint_bub_ms( 1, 1, 0 ), tripoint_bub_ms( 1, -1, 0 )};
    auto squares_closer_to_correct = [&]() {
        CHECK( actual.size() == expected.size() );
        for( const tripoint_bub_ms &p : actual ) {
            CHECK( expected.find( p ) != expected.end() );
        }
    };
    squares_closer_to_correct();

    actual = squares_closer_to( tripoint_bub_ms::zero, tripoint_bub_ms( -10, -10, 0 ) );
    expected = {tripoint_bub_ms( -1, -1, 0 ), tripoint_bub_ms( -1, 0, 0 ), tripoint_bub_ms( 0, -1, 0 )};
    squares_closer_to_correct();

    actual = squares_closer_to( tripoint_bub_ms::zero, tripoint_bub_ms( 10, 10, 0 ) );
    expected = {tripoint_bub_ms( 1, 1, 0 ), tripoint_bub_ms( 1, 0, 0 ), tripoint_bub_ms( 0, 1, 0 )};
    squares_closer_to_correct();

    actual = squares_closer_to( tripoint_bub_ms::zero, tripoint_bub_ms( 10, 9, 0 ) );
    expected = {tripoint_bub_ms( 1, 0, 0 ), tripoint_bub_ms( 1, 1, 0 ), tripoint_bub_ms( 1, -1, 0 ), tripoint_bub_ms( 0, 1, 0 )};
    squares_closer_to_correct();

    actual = squares_closer_to( tripoint_bub_ms::zero, tripoint_bub_ms( 10, 1, 0 ) );
    expected = {tripoint_bub_ms( 1, 0, 0 ), tripoint_bub_ms( 1, 1, 0 ), tripoint_bub_ms( 1, -1, 0 ), tripoint_bub_ms( 0, 1, 0 )};
    squares_closer_to_correct();

    actual = squares_closer_to( tripoint_bub_ms( 10, 9, 0 ), tripoint_bub_ms::zero );
    expected = {tripoint_bub_ms( 9, 9, 0 ), tripoint_bub_ms( 9, 10, 0 ), tripoint_bub_ms( 9, 8, 0 ), tripoint_bub_ms( 10, 8, 0 )};
    squares_closer_to_correct();

    actual = squares_closer_to( tripoint_bub_ms::zero, tripoint_bub_ms( -10, -9, 0 ) );
    expected = {tripoint_bub_ms( -1, 0, 0 ), tripoint_bub_ms( -1, 1, 0 ), tripoint_bub_ms( -1, -1, 0 ), tripoint_bub_ms( 0, -1, 0 )};
    squares_closer_to_correct();

    actual = squares_closer_to( tripoint_bub_ms( 10, -10, 0 ), tripoint_bub_ms( 10, 10, 0 ) );
    expected = {tripoint_bub_ms( 10, -9, 0 ), tripoint_bub_ms( 11, -9, 0 ), tripoint_bub_ms( 9, -9, 0 )};
    squares_closer_to_correct();

    actual = squares_closer_to( tripoint_bub_ms( 10, -10, 0 ), tripoint_bub_ms( -10, -5, 0 ) );
    expected = {tripoint_bub_ms( 9, -10, 0 ), tripoint_bub_ms( 9, -9, 0 ), tripoint_bub_ms( 9, -11, 0 ), tripoint_bub_ms( 10, -9, 0 )};
    squares_closer_to_correct();
=======
    // TODO: make this ordering agnostic.
    auto actual = squares_closer_to( tripoint_bub_ms::zero, {10, 0, 0} );
    std::vector<tripoint_bub_ms> expected = {tripoint_bub_ms::zero + tripoint::east, tripoint_bub_ms::zero + tripoint::south_east, tripoint_bub_ms::zero + tripoint::north_east};
    CHECK( actual == expected );

    actual = squares_closer_to( tripoint_bub_ms::zero, {-10, -10, 0} );
    expected = { tripoint_bub_ms::zero + tripoint::north_west, tripoint_bub_ms::zero + tripoint::west, tripoint_bub_ms::zero + tripoint::north};
    CHECK( actual == expected );

    actual = squares_closer_to( tripoint_bub_ms::zero, {10, 10, 0} );
    expected = { tripoint_bub_ms::zero + tripoint::south_east, tripoint_bub_ms::zero + tripoint::east, tripoint_bub_ms::zero + tripoint::south};
    CHECK( actual == expected );

    actual = squares_closer_to( tripoint_bub_ms::zero, {10, 9, 0} );
    expected = { tripoint_bub_ms::zero + tripoint::east, tripoint_bub_ms::zero + tripoint::south_east, tripoint_bub_ms::zero + tripoint::north_east, tripoint_bub_ms::zero + tripoint::south};
    CHECK( actual == expected );

    actual = squares_closer_to( tripoint_bub_ms::zero, {10, 1, 0} );
    expected = { tripoint_bub_ms::zero + tripoint::east, tripoint_bub_ms::zero + tripoint::south_east, tripoint_bub_ms::zero + tripoint::north_east, tripoint_bub_ms::zero + tripoint::south};
    CHECK( actual == expected );

    actual = squares_closer_to( {10, 9, 0}, tripoint_bub_ms::zero );
    expected = { tripoint_bub_ms( 9, 9, 0 ), tripoint_bub_ms( 9, 10, 0 ), tripoint_bub_ms( 9, 8, 0 ), tripoint_bub_ms( 10, 8, 0 )};
    CHECK( actual == expected );

    actual = squares_closer_to( tripoint_bub_ms::zero, {-10, -9, 0} );
    expected = { tripoint_bub_ms::zero + tripoint::west, tripoint_bub_ms::zero + tripoint::south_west, tripoint_bub_ms::zero + tripoint::north_west, tripoint_bub_ms::zero + tripoint::north};
    CHECK( actual == expected );

    actual = squares_closer_to( {10, -10, 0}, {10, 10, 0} );
    expected = {tripoint_bub_ms( 10, -9, 0 ), tripoint_bub_ms( 11, -9, 0 ), tripoint_bub_ms( 9, -9, 0 )};
    CHECK( actual == expected );

    actual = squares_closer_to( {10, -10, 0}, {-10, -5, 0} );
    expected = {tripoint_bub_ms( 9, -10, 0 ), tripoint_bub_ms( 9, -9, 0 ), tripoint_bub_ms( 9, -11, 0 ), tripoint_bub_ms( 10, -9, 0 )};
    CHECK( actual == expected );
>>>>>>> 0d4cea30
}

static constexpr int RANDOM_TEST_NUM = 1000;
static constexpr int COORDINATE_RANGE = 99;

static void line_to_comparison( const int iterations )
{
    REQUIRE( trig_dist( point::zero, point::zero ) == 0 );
    REQUIRE( trig_dist( point::zero, point::east ) == 1 );

    for( int i = 0; i < RANDOM_TEST_NUM; ++i ) {
        const point p1( rng( -COORDINATE_RANGE, COORDINATE_RANGE ), rng( -COORDINATE_RANGE,
                        COORDINATE_RANGE ) );
        const point p2( rng( -COORDINATE_RANGE, COORDINATE_RANGE ), rng( -COORDINATE_RANGE,
                        COORDINATE_RANGE ) );
        int t1 = 0;
        int t2 = 0;
        REQUIRE( line_to( p1, p2, t1 ) == canonical_line_to( p1,
                 p2,
                 t2 ) );
    }

    {
        const point p12( rng( -COORDINATE_RANGE, COORDINATE_RANGE ), rng( -COORDINATE_RANGE,
                         COORDINATE_RANGE ) );
        const point p22( rng( -COORDINATE_RANGE, COORDINATE_RANGE ), rng( -COORDINATE_RANGE,
                         COORDINATE_RANGE ) );
        const int t1 = 0;
        const int t2 = 0;
        int count1 = 0;
        const std::chrono::high_resolution_clock::time_point start1 =
            std::chrono::high_resolution_clock::now();
        while( count1 < iterations ) {
            line_to( p12, p22, t1 );
            count1++;
        }
        const std::chrono::high_resolution_clock::time_point end1 =
            std::chrono::high_resolution_clock::now();
        int count2 = 0;
        const std::chrono::high_resolution_clock::time_point start2 =
            std::chrono::high_resolution_clock::now();
        while( count2 < iterations ) {
            canonical_line_to( p12, p22, t2 );
            count2++;
        }
        const std::chrono::high_resolution_clock::time_point end2 =
            std::chrono::high_resolution_clock::now();

        if( iterations > 1 ) {
            const long long diff1 =
                std::chrono::duration_cast<std::chrono::microseconds>( end1 - start1 ).count();
            const long long diff2 =
                std::chrono::duration_cast<std::chrono::microseconds>( end2 - start2 ).count();

            printf( "line_to() executed %d times in %lld microseconds.\n",
                    iterations, diff1 );
            printf( "canonical_line_to() executed %d times in %lld microseconds.\n",
                    iterations, diff2 );
        }
    }
}

// Check the boundaries of inputs we can give line_to without breaking it.
TEST_CASE( "line_to_boundaries", "[line]" )
{
    for( int i = -60; i < 60; ++i ) {
        for( int j = -60; j < 60; ++j ) {
            const point a( std::abs( i ) * 2, std::abs( j ) * 2 );
            const int dominant = std::max( a.x, a.y );
            const int minor = std::min( a.x, a.y );
            const int ideal_start_offset = minor - ( dominant / 2 );
            // get the sign of the start offset.
            const int st( ( ideal_start_offset > 0 ) - ( ideal_start_offset < 0 ) );
            const int max_start_offset = std::abs( ideal_start_offset ) * 2 + 1;
            for( int k = -1; k <= max_start_offset; ++k ) {
                auto line = line_to( point::zero, point( i, j ), k * st );
                if( line.back() != point( i, j ) ) {
                    WARN( "Expected (" << i << "," << j << ") but got (" <<
                          line.back().x << "," << line.back().y << ") with t == " << k );
                }
                CHECK( line.back() == point( i, j ) );
            }
        }
    }
}

TEST_CASE( "line_to_regression", "[line]" )
{
    line_to_comparison( 1 );
}

TEST_CASE( "line_to_performance", "[.]" )
{
    line_to_comparison( 10000 );
}

TEST_CASE( "coord_point_line_to_consistency", "[point][coords][line]" )
{
    point p0 = GENERATE( take( 5, random_points() ) );
    point p1 = GENERATE( take( 5, random_points() ) );
    CAPTURE( p0, p1 );
    point_abs_ms cp0( p0 );
    point_abs_ms cp1( p1 );

    std::vector<point> raw_line = line_to( p0, p1 );
    std::vector<point_abs_ms> coord_line = line_to( cp0, cp1 );

    REQUIRE( raw_line.size() == coord_line.size() );
    for( size_t i = 0; i < raw_line.size(); ++i ) {
        CAPTURE( i );
        CHECK( raw_line[i] == coord_line[i].raw() );
    }
}<|MERGE_RESOLUTION|>--- conflicted
+++ resolved
@@ -316,87 +316,49 @@
 
 TEST_CASE( "squares_closer_to_test", "[line]" )
 {
-<<<<<<< HEAD
-    std::vector<tripoint_bub_ms> actual = squares_closer_to( tripoint_bub_ms::zero,
-                                          tripoint_bub_ms( 10, 0, 0 ) );
-    std::set<tripoint_bub_ms> expected = {tripoint_bub_ms( 1, 0, 0 ), tripoint_bub_ms( 1, 1, 0 ), tripoint_bub_ms( 1, -1, 0 )};
     auto squares_closer_to_correct = [&]() {
         CHECK( actual.size() == expected.size() );
         for( const tripoint_bub_ms &p : actual ) {
             CHECK( expected.find( p ) != expected.end() );
         }
     };
-    squares_closer_to_correct();
-
-    actual = squares_closer_to( tripoint_bub_ms::zero, tripoint_bub_ms( -10, -10, 0 ) );
-    expected = {tripoint_bub_ms( -1, -1, 0 ), tripoint_bub_ms( -1, 0, 0 ), tripoint_bub_ms( 0, -1, 0 )};
-    squares_closer_to_correct();
-
-    actual = squares_closer_to( tripoint_bub_ms::zero, tripoint_bub_ms( 10, 10, 0 ) );
-    expected = {tripoint_bub_ms( 1, 1, 0 ), tripoint_bub_ms( 1, 0, 0 ), tripoint_bub_ms( 0, 1, 0 )};
-    squares_closer_to_correct();
-
-    actual = squares_closer_to( tripoint_bub_ms::zero, tripoint_bub_ms( 10, 9, 0 ) );
-    expected = {tripoint_bub_ms( 1, 0, 0 ), tripoint_bub_ms( 1, 1, 0 ), tripoint_bub_ms( 1, -1, 0 ), tripoint_bub_ms( 0, 1, 0 )};
-    squares_closer_to_correct();
-
-    actual = squares_closer_to( tripoint_bub_ms::zero, tripoint_bub_ms( 10, 1, 0 ) );
-    expected = {tripoint_bub_ms( 1, 0, 0 ), tripoint_bub_ms( 1, 1, 0 ), tripoint_bub_ms( 1, -1, 0 ), tripoint_bub_ms( 0, 1, 0 )};
-    squares_closer_to_correct();
-
-    actual = squares_closer_to( tripoint_bub_ms( 10, 9, 0 ), tripoint_bub_ms::zero );
-    expected = {tripoint_bub_ms( 9, 9, 0 ), tripoint_bub_ms( 9, 10, 0 ), tripoint_bub_ms( 9, 8, 0 ), tripoint_bub_ms( 10, 8, 0 )};
-    squares_closer_to_correct();
-
-    actual = squares_closer_to( tripoint_bub_ms::zero, tripoint_bub_ms( -10, -9, 0 ) );
-    expected = {tripoint_bub_ms( -1, 0, 0 ), tripoint_bub_ms( -1, 1, 0 ), tripoint_bub_ms( -1, -1, 0 ), tripoint_bub_ms( 0, -1, 0 )};
-    squares_closer_to_correct();
-
-    actual = squares_closer_to( tripoint_bub_ms( 10, -10, 0 ), tripoint_bub_ms( 10, 10, 0 ) );
-    expected = {tripoint_bub_ms( 10, -9, 0 ), tripoint_bub_ms( 11, -9, 0 ), tripoint_bub_ms( 9, -9, 0 )};
-    squares_closer_to_correct();
-
-    actual = squares_closer_to( tripoint_bub_ms( 10, -10, 0 ), tripoint_bub_ms( -10, -5, 0 ) );
-    expected = {tripoint_bub_ms( 9, -10, 0 ), tripoint_bub_ms( 9, -9, 0 ), tripoint_bub_ms( 9, -11, 0 ), tripoint_bub_ms( 10, -9, 0 )};
-    squares_closer_to_correct();
-=======
-    // TODO: make this ordering agnostic.
-    auto actual = squares_closer_to( tripoint_bub_ms::zero, {10, 0, 0} );
-    std::vector<tripoint_bub_ms> expected = {tripoint_bub_ms::zero + tripoint::east, tripoint_bub_ms::zero + tripoint::south_east, tripoint_bub_ms::zero + tripoint::north_east};
-    CHECK( actual == expected );
-
-    actual = squares_closer_to( tripoint_bub_ms::zero, {-10, -10, 0} );
-    expected = { tripoint_bub_ms::zero + tripoint::north_west, tripoint_bub_ms::zero + tripoint::west, tripoint_bub_ms::zero + tripoint::north};
-    CHECK( actual == expected );
-
-    actual = squares_closer_to( tripoint_bub_ms::zero, {10, 10, 0} );
-    expected = { tripoint_bub_ms::zero + tripoint::south_east, tripoint_bub_ms::zero + tripoint::east, tripoint_bub_ms::zero + tripoint::south};
-    CHECK( actual == expected );
-
-    actual = squares_closer_to( tripoint_bub_ms::zero, {10, 9, 0} );
-    expected = { tripoint_bub_ms::zero + tripoint::east, tripoint_bub_ms::zero + tripoint::south_east, tripoint_bub_ms::zero + tripoint::north_east, tripoint_bub_ms::zero + tripoint::south};
-    CHECK( actual == expected );
-
-    actual = squares_closer_to( tripoint_bub_ms::zero, {10, 1, 0} );
-    expected = { tripoint_bub_ms::zero + tripoint::east, tripoint_bub_ms::zero + tripoint::south_east, tripoint_bub_ms::zero + tripoint::north_east, tripoint_bub_ms::zero + tripoint::south};
-    CHECK( actual == expected );
-
-    actual = squares_closer_to( {10, 9, 0}, tripoint_bub_ms::zero );
-    expected = { tripoint_bub_ms( 9, 9, 0 ), tripoint_bub_ms( 9, 10, 0 ), tripoint_bub_ms( 9, 8, 0 ), tripoint_bub_ms( 10, 8, 0 )};
-    CHECK( actual == expected );
-
-    actual = squares_closer_to( tripoint_bub_ms::zero, {-10, -9, 0} );
-    expected = { tripoint_bub_ms::zero + tripoint::west, tripoint_bub_ms::zero + tripoint::south_west, tripoint_bub_ms::zero + tripoint::north_west, tripoint_bub_ms::zero + tripoint::north};
-    CHECK( actual == expected );
-
-    actual = squares_closer_to( {10, -10, 0}, {10, 10, 0} );
-    expected = {tripoint_bub_ms( 10, -9, 0 ), tripoint_bub_ms( 11, -9, 0 ), tripoint_bub_ms( 9, -9, 0 )};
-    CHECK( actual == expected );
-
-    actual = squares_closer_to( {10, -10, 0}, {-10, -5, 0} );
-    expected = {tripoint_bub_ms( 9, -10, 0 ), tripoint_bub_ms( 9, -9, 0 ), tripoint_bub_ms( 9, -11, 0 ), tripoint_bub_ms( 10, -9, 0 )};
-    CHECK( actual == expected );
->>>>>>> 0d4cea30
+    std::vector<tripoint_bub_ms> actual = squares_closer_to( tripoint_bub_ms::zero,
+                                                            { 10, 0, 0 } );
+    std::set<tripoint_bub_ms> expected = {{ 1, 0, 0 }, { 1, 1, 0 }, { 1, -1, 0 }};
+    
+    squares_closer_to_correct();
+
+    actual = squares_closer_to( tripoint_bub_ms::zero, { -10, -10, 0 } );
+    expected = {{ -1, -1, 0 }, { -1, 0, 0 }, { 0, -1, 0 }};
+    squares_closer_to_correct();
+
+    actual = squares_closer_to( tripoint_bub_ms::zero, { 10, 10, 0 } );
+    expected = {{ 1, 1, 0 }, { 1, 0, 0 }, { 0, 1, 0 }};
+    squares_closer_to_correct();
+
+    actual = squares_closer_to( tripoint_bub_ms::zero, { 10, 9, 0 } );
+    expected = {{ 1, 0, 0 }, { 1, 1, 0 }, { 1, -1, 0 }, { 0, 1, 0 }};
+    squares_closer_to_correct();
+
+    actual = squares_closer_to( tripoint_bub_ms::zero, { 10, 1, 0 } );
+    expected = {{ 1, 0, 0 }, { 1, 1, 0 }, { 1, -1, 0 }, { 0, 1, 0 }};
+    squares_closer_to_correct();
+
+    actual = squares_closer_to( { 10, 9, 0 }, tripoint_bub_ms::zero );
+    expected = {{ 9, 9, 0 }, { 9, 10, 0 }, { 9, 8, 0 }, { 10, 8, 0 }};
+    squares_closer_to_correct();
+
+    actual = squares_closer_to( tripoint_bub_ms::zero, { -10, -9, 0 } );
+    expected = {{ -1, 0, 0 }, { -1, 1, 0 }, { -1, -1, 0 }, { 0, -1, 0 }};
+    squares_closer_to_correct();
+
+    actual = squares_closer_to( { 10, -10, 0 }, { 10, 10, 0 } );
+    expected = {{ 10, -9, 0 }, { 11, -9, 0 }, { 9, -9, 0 }};
+    squares_closer_to_correct();
+
+    actual = squares_closer_to( { 10, -10, 0 }, { -10, -5, 0 ) );
+    expected = {{ 9, -10, 0 }, { 9, -9, 0 }, { 9, -11, 0 }, { 10, -9, 0 }};
+    squares_closer_to_correct();
 }
 
 static constexpr int RANDOM_TEST_NUM = 1000;
