#include <iosfwd>
#include <vector>

#include "avatar.h"
#include "calendar.h"
#include "cata_catch.h"
#include "effect.h"
#include "field.h"
#include "item.h"
#include "map.h"
#include "map_helpers.h"
#include "map_iterator.h"
#include "mapdata.h"
#include "options_helpers.h"
#include "player_helpers.h"
#include "point.h"
#include "type_id.h"
#include "weather.h"

static const efftype_id effect_test_rash( "test_rash" );

static const field_type_str_id field_fd_acid( "fd_acid" );
static const field_type_str_id field_fd_blood( "fd_blood" );
static const field_type_str_id field_fd_blood_insect( "fd_blood_insect" );
static const field_type_str_id field_fd_blood_invertebrate( "fd_blood_invertebrate" );
static const field_type_str_id field_fd_blood_veggy( "fd_blood_veggy" );
static const field_type_str_id field_fd_fire( "fd_fire" );
static const field_type_str_id field_fd_fire_vent( "fd_fire_vent" );
static const field_type_str_id field_fd_flame_burst( "fd_flame_burst" );
static const field_type_str_id field_fd_fungal_haze( "fd_fungal_haze" );
static const field_type_str_id field_fd_nuke_gas( "fd_nuke_gas" );
static const field_type_str_id field_fd_sap( "fd_sap" );
static const field_type_str_id field_fd_smoke( "fd_smoke" );
static const field_type_str_id field_fd_smoke_vent( "fd_smoke_vent" );
static const field_type_str_id field_fd_test( "fd_test" );
static const field_type_str_id field_fd_web( "fd_web" );

static const ter_str_id ter_t_open_air( "t_open_air" );
static const ter_str_id ter_t_tree_walnut( "t_tree_walnut" );

static int count_fields( const field_type_str_id &field_type )
{
    map &m = get_map();
    int live_fields = 0;
    for( const tripoint_bub_ms &cursor : m.points_on_zlevel() ) {
        field_entry *entry = m.get_field( cursor, field_type );
        if( entry && entry->is_field_alive() ) {
            live_fields++;
        }
    }
    return live_fields;
}

// This is a large scale integration test, it gets prohibitively expensive if it uses
// a long-lived field, and it isn't capable of handling fields that trigger spread/join mechanics
// or dynamically update their own lifetimes.
TEST_CASE( "acid_field_expiry_on_map", "[field]" )
{
    clear_map();
    map &m = get_map();
    // place a smoke field
    for( const tripoint_bub_ms &cursor : m.points_on_zlevel() ) {
        m.add_field( cursor, field_fd_acid, 1 );
    }
    REQUIRE( count_fields( field_fd_acid ) == 17424 );
    const time_point before_time = calendar::turn;
    // run time forward until it goes away
    while( calendar::turn - before_time < field_fd_acid.obj().half_life ) {
        m.process_fields();
        calendar::turn += 1_seconds;
    }

    CHECK( count_fields( field_fd_acid ) == Approx( 8712 ).margin( 300 ) );
}

static void test_field_expiry( const std::string &field_type_str )
{
    const field_type_str_id field_type( field_type_str );
    std::vector<field_entry> test_fields;
    for( int i = 0; i < 10000; ++i ) {
        test_fields.emplace_back( field_type, 1, 0_seconds );
        test_fields[i].initialize_decay();
    }
    // Reduce time advancement by 2 seconds because age gets incremented by do_decay()
    calendar::turn += field_type.obj().half_life - 1_seconds;
    float decayed = 0.0f;
    float alive = 0.0f;
    for( field_entry &test_field : test_fields ) {
        test_field.do_decay();
        if( test_field.is_field_alive() ) {
            alive += 1.0f;
        } else {
            decayed += 1.0f;
        }
    }
    CAPTURE( field_type_str );
    CHECK( alive == Approx( decayed ).epsilon( 0.1f ) );
}

TEST_CASE( "field_expiry", "[field]" )
{
    // Test fields with a wide range of half lives.
    test_field_expiry( "fd_acid" );
    test_field_expiry( "fd_smoke" );
    test_field_expiry( "fd_blood" );
    test_field_expiry( "fd_sludge" );
    test_field_expiry( "fd_extinguisher" );
    test_field_expiry( "fd_electricity" );
    test_field_expiry( "fd_short_halflife" );
}

static void fire_duration( const std::string &terrain_type, const time_duration minimum,
                           const time_duration maximum )
{
    CAPTURE( terrain_type );
    CAPTURE( to_string( minimum ) );
    CAPTURE( to_string( maximum ) );

    clear_map();
    const tripoint_bub_ms fire_loc{ 33, 33, 0 };
    map &m = get_map();
    m.ter_set( fire_loc, ter_id( terrain_type ) );
    m.add_field( fire_loc, field_fd_fire, 1, 10_minutes );
    REQUIRE( m.get_field( fire_loc, field_fd_fire ) );
    CHECK( m.get_field( fire_loc, field_fd_fire )->is_field_alive() );
    const time_point before_time = calendar::turn;
    bool field_alive = true;
    while( field_alive && calendar::turn - before_time < minimum ) {
        m.process_fields();
        calendar::turn += 1_seconds;
        const int effective_age = to_turns<int>( calendar::turn - before_time );
        INFO( effective_age << " seconds" );
        field_entry *this_field = m.get_field( fire_loc, field_fd_fire );
        field_alive = this_field && this_field->is_field_alive();
    }
    {
        INFO( "Fire duration: " << to_string( calendar::turn - before_time ) );
        CHECK( field_alive );
    }
    while( field_alive && calendar::turn - before_time < maximum ) {
        m.process_fields();
        calendar::turn += 1_seconds;
        const int effective_age = to_turns<int>( calendar::turn - before_time );
        INFO( effective_age << " seconds" );
        field_entry *this_field = m.get_field( fire_loc, field_fd_fire );
        field_alive = this_field && this_field->is_field_alive();
    }
    CHECK( !field_alive );
}

TEST_CASE( "firebugs", "[field]" )
{
    fire_duration( "t_grass", 5_minutes, 30_minutes );
    fire_duration( "t_shrub_raspberry", 60_minutes, 120_minutes );
}

// helper method that stores a global variable used to remember calendar::turn value before the test
static time_point &fields_test_time_before()
{
    static time_point time_before;
    return time_before;
}

static int fields_test_turns()
{
    return to_turns<int>( calendar::turn - fields_test_time_before() );
}

static void fields_test_setup()
{
    fields_test_time_before() = calendar::turn;
    clear_map();
}
static void fields_test_cleanup()
{
    calendar::turn = fields_test_time_before();
    clear_map();
}

TEST_CASE( "fd_acid_falls_down", "[field]" )
{
    fields_test_setup();

    const tripoint_bub_ms p{ 33, 33, 0 };
    map &m = get_map();

    m.add_field( p, field_fd_acid, 3 );

<<<<<<< HEAD
    REQUIRE_FALSE( m.valid_move( p, p + tripoint_below ) );
    REQUIRE( m.get_field( p, field_fd_acid ) );
    REQUIRE_FALSE( m.get_field( p + tripoint_below, field_fd_acid ) );
=======
    REQUIRE_FALSE( m.valid_move( p, p + tripoint::below ) );
    REQUIRE( m.get_field( p, fd_acid ) );
    REQUIRE_FALSE( m.get_field( p + tripoint::below, fd_acid ) );
>>>>>>> 91e1ec8f

    calendar::turn += 1_turns;
    m.process_fields();
    calendar::turn += 1_turns;
    m.process_fields();

    // remove floor under the acid field
    m.ter_set( p, ter_t_open_air );
    m.build_floor_cache( 0 );
    REQUIRE( m.valid_move( p, p + tripoint::below ) );

    calendar::turn += 1_turns;
    m.process_fields();
    calendar::turn += 1_turns;
    m.process_fields();

    {
        INFO( "acid field is dropped by exactly one point" );
        field_entry *acid_here = m.get_field( p, field_fd_acid );
        CHECK( ( !acid_here || !acid_here->is_field_alive() ) );
<<<<<<< HEAD
        CHECK( m.get_field( p + tripoint_below, field_fd_acid ) );
=======
        CHECK( m.get_field( p + tripoint::below, fd_acid ) );
>>>>>>> 91e1ec8f
    }

    fields_test_cleanup();
}

TEST_CASE( "fire_spreading", "[field][!mayfail]" )
{
    fields_test_setup();
    scoped_weather_override weather_clear( WEATHER_CLEAR );
    weather_clear.with_windspeed( 0 );

    const tripoint_bub_ms p{ 33, 33, 0 };
    const tripoint_bub_ms far_p = p + tripoint::east * 3;

    map &m = get_map();

    m.add_field( p, field_fd_fire, 3 );

    const auto check_spreading = [&m, &p, &far_p]( const time_duration time_limit ) {
        const int time_limit_turns = to_turns<int>( time_limit );
        REQUIRE( fields_test_turns() == 0 );
        while( !m.get_field( far_p, field_fd_fire ) && fields_test_turns() < time_limit_turns ) {
            calendar::turn += 1_turns;
            m.process_fields();
            REQUIRE( m.get_field( p, field_fd_fire ) );
        }
        {
            INFO( string_format( "Fire should've spread to the far point in under %d turns",
                                 time_limit_turns ) );
            CHECK( fields_test_turns() < time_limit_turns );
        }
    };

    SECTION( "fire spreads on fd_web" ) {
<<<<<<< HEAD
        for( tripoint_bub_ms p0 = p; p0 != far_p + tripoint_east; p0 += tripoint_east ) {
            m.add_field( p0, field_fd_web, 1 );
=======
        for( tripoint_bub_ms p0 = p; p0 != far_p + tripoint::east; p0 += tripoint::east ) {
            m.add_field( p0, fd_web, 1 );
>>>>>>> 91e1ec8f
        }
        // note: time limit here was chosen arbitrarily. It could be too low or too high.
        check_spreading( 5_minutes );
    }
    SECTION( "fire spreads on flammable items" ) {
        for( tripoint_bub_ms p0 = p; p0 != far_p + tripoint::east; p0 += tripoint::east ) {
            m.add_item( p0, item( "test_2x4" ) );
        }
        // note: time limit here was chosen arbitrarily. It could be too low or too high.
        check_spreading( 30_minutes );
    }
    SECTION( "fire spreads on flammable terrain" ) {
        for( tripoint_bub_ms p0 = p; p0 != far_p + tripoint::east; p0 += tripoint::east ) {
            REQUIRE( ter_t_tree_walnut->has_flag( ter_furn_flag::TFLAG_FLAMMABLE_ASH ) );
            m.ter_set( p0, ter_t_tree_walnut );
        }
        // note: time limit here was chosen arbitrarily. It could be too low or too high.
        check_spreading( 30_minutes );
    }

    fields_test_cleanup();
}

// tests fd_fire_vent <-> fd_flame_burst cycle
TEST_CASE( "fd_fire_and_fd_fire_vent_test", "[field]" )
{
    fields_test_setup();

    const tripoint_bub_ms p{ 33, 33, 0 };
    map &m = get_map();

    m.add_field( p, field_fd_fire_vent, 3 );
    CHECK( m.get_field( p, field_fd_fire_vent ) );
    CHECK_FALSE( m.get_field( p, field_fd_flame_burst ) );

    const int time_limit_turns = to_turns<int>( 2_minutes );

    while( !m.get_field( p, field_fd_flame_burst ) && fields_test_turns() < time_limit_turns ) {
        calendar::turn += 1_turns;
        m.process_fields();
    }

    {
        INFO( string_format( "Should've converted to flame burst in under %d turns", time_limit_turns ) );
        CHECK( fields_test_turns() < time_limit_turns );
    }

    {
        field_entry *fire_vent = m.get_field( p, field_fd_fire_vent );
        field_entry *flame_burst = m.get_field( p, field_fd_flame_burst );
        INFO( "Flame burst should replace fire vent" );
        CAPTURE( fire_vent ? fire_vent->get_field_intensity() : 0 );
        CHECK( ( !fire_vent || !fire_vent->is_field_alive() ) );
        REQUIRE( flame_burst );
        CHECK( flame_burst->get_field_intensity() >= 2 );
    }

    // With the current implementation `fd_flame_burst` can be processed once in the same turn it is created.
    // This could be a bug.

    const int flame_burst_intensity = m.get_field( p, field_fd_flame_burst )->get_field_intensity();

    for( int i = flame_burst_intensity - 1; i >= 0; i-- ) {
        calendar::turn += 1_turns;
        m.process_fields();

        field_entry *flame_burst = m.get_field( p, field_fd_flame_burst );
        INFO( "Flame burst intensity should drop" );
        CAPTURE( i );
        CHECK( ( flame_burst &&
                 flame_burst->is_field_alive() ? flame_burst->get_field_intensity() : 0 ) == i );
    }

    {
        INFO( "Flame burst should convert back to fire vent" );
        field_entry *fire_vent = m.get_field( p, field_fd_fire_vent );
        field_entry *flame_burst = m.get_field( p, field_fd_flame_burst );
        REQUIRE( fire_vent );
        CHECK( fire_vent->get_field_intensity() >= 2 );
        CHECK( ( !flame_burst || !flame_burst->is_field_alive() ) );
    }

    fields_test_cleanup();
}

// tests wandering_field property fd_smoke_vent
TEST_CASE( "wandering_field_test", "[field]" )
{
    fields_test_setup();

    const tripoint_bub_ms p{ 33, 33, 0 };
    map &m = get_map();

    REQUIRE( field_fd_smoke_vent->wandering_field == field_fd_smoke );

    // 1 second old, so gets processed right away
    m.add_field( p, field_fd_smoke_vent, 3, 1_seconds );

    REQUIRE( m.get_field( p, field_fd_smoke_vent ) );
    REQUIRE( count_fields( field_fd_smoke ) == 0 );

    calendar::turn += 1_turns;
    m.process_fields();

    {
        INFO( "fd_smoke should've spawned around the vent in a 5x5 area" )
        CHECK( count_fields( field_fd_smoke ) == 25 );
    }

    for( const tripoint_bub_ms &pnt : points_in_radius( p, 2 ) ) {
        CHECK( m.get_field( pnt, field_fd_smoke ) );
    }

    fields_test_cleanup();
}

TEST_CASE( "radioactive_field", "[field]" )
{
    fields_test_setup();
    clear_radiation();

    const tripoint_bub_ms p{ 33, 33, 0 };
    map &m = get_map();

    REQUIRE( field_fd_nuke_gas->get_intensity_level().extra_radiation_max > 0 );
    REQUIRE( m.get_radiation( p ) == 0 );

    m.add_field( p, field_fd_nuke_gas, 1 );

    const int time_limit_turns = to_turns<int>( 5_minutes );

    while( m.get_radiation( p ) == 0 && fields_test_turns() < time_limit_turns ) {
        calendar::turn += 1_turns;
        m.process_fields();
    }
    {
        INFO( string_format( "Terrain should be irradiated in no more than %d turns", time_limit_turns ) );
        CHECK( fields_test_turns() <= time_limit_turns );
    }

    // cleanup
    clear_radiation();
    fields_test_cleanup();
}

TEST_CASE( "fungal_haze_test", "[field]" )
{
    fields_test_setup();
    const tripoint_bub_ms p{ 33, 33, 0 };
    map &m = get_map();

    REQUIRE_FALSE( m.has_flag( "FUNGUS", p ) );
    m.add_field( p, field_fd_fungal_haze, 3 );

    // note: time limit was chosen arbitrary. It could be too low.
    const int time_limit_turns = to_turns<int>( 1_hours );

    while( !m.has_flag( "FUNGUS", p ) && fields_test_turns() < time_limit_turns ) {
        calendar::turn += 1_turns;
        m.process_fields();

        // maintain fungal field up to the time limit
        if( !m.get_field( p, field_fd_fungal_haze ) ) {
            m.add_field( p, field_fd_fungal_haze, 3 );
        }
    }
    {
        INFO( string_format( "Terrain should be fungalized in below %d turns", time_limit_turns ) );
        CHECK( fields_test_turns() < time_limit_turns );
    }

    fields_test_cleanup();
}

TEST_CASE( "player_in_field_test", "[field][player]" )
{
    fields_test_setup();
    clear_avatar();
    const tripoint_bub_ms p{ 33, 33, 0 };

    Character &dummy = get_avatar();
    const tripoint_bub_ms prev_char_pos = dummy.pos_bub();
    dummy.setpos( p );

    map &m = get_map();

    m.add_field( p, field_fd_sap, 3 );

    // Also add bunch of unrelated fields
    m.add_field( p, field_fd_blood, 3 );
    m.add_field( p, field_fd_blood_insect, 3 );
    m.add_field( p, field_fd_blood_veggy, 3 );
    m.add_field( p, field_fd_blood_invertebrate, 3 );

    const int time_limit_turns = to_turns<int>( 5_minutes );

    bool is_field_alive = true;
    while( is_field_alive && fields_test_turns() < time_limit_turns ) {
        calendar::turn += 1_turns;
        m.creature_in_field( dummy );
        const field_entry *sap_field = m.get_field( p, field_fd_sap );
        is_field_alive = sap_field && sap_field->is_field_alive();
    }
    {
        INFO( string_format( "Sap should disappear in under %d turns", time_limit_turns ) );
        CHECK( fields_test_turns() < time_limit_turns );
    }

    clear_avatar();
    dummy.setpos( prev_char_pos );
    fields_test_cleanup();
}

TEST_CASE( "field_API_test", "[field]" )
{
    fields_test_setup();
    const tripoint_bub_ms p{ 33, 33, 0 };
    map &m = get_map();
    field &f = m.field_at( p );

    REQUIRE_FALSE( f.find_field( field_fd_fire ) );

    CHECK( m.add_field( p, field_fd_fire, 1 ) );

    CHECK( f.find_field( field_fd_fire ) );
    CHECK( f.find_field( field_fd_fire, /*alive_only*/ false ) );
    CHECK( m.get_field( p, field_fd_fire ) );
    CHECK( m.get_field_intensity( p, field_fd_fire ) == 1 );

    m.remove_field( p, field_fd_fire );

    CHECK_FALSE( f.find_field( field_fd_fire ) );
    {
        INFO( "Field is still there, actually removed only by process_fields" );
        CHECK( f.find_field( field_fd_fire, /*alive_only*/ false ) );
    }
    CHECK_FALSE( m.get_field( p, field_fd_fire ) );
    CHECK( m.get_field_intensity( p, field_fd_fire ) == 0 );

    CHECK( m.set_field_intensity( p, field_fd_fire, 1 ) == 1 );
    CHECK( f.find_field( field_fd_fire ) );

    fields_test_cleanup();
}

TEST_CASE( "player_double_effect_field_test", "[field][player]" )
{
    fields_test_setup();
    clear_avatar();
    const tripoint_bub_ms p{ 33, 33, 0 };

    Character &dummy = get_avatar();
    map &m = get_map();

    dummy.setpos( p );
    m.add_field( p, field_fd_test, 1 );

    m.creature_in_field( dummy );

    CHECK( dummy.has_effect( effect_test_rash, body_part_torso ) );
    CHECK( dummy.has_effect( effect_test_rash, body_part_head ) );

    clear_avatar();
    fields_test_cleanup();
}

TEST_CASE( "player_single_effect_field_test_head", "[field][player]" )
{
    fields_test_setup();
    clear_avatar();
    const tripoint_bub_ms p{ 33, 33, 0 };

    Character &dummy = get_avatar();
    map &m = get_map();

    item head_armor( "test_hazmat_hat" );
    dummy.wear_item( head_armor );

    dummy.setpos( p );
    m.add_field( p, field_fd_test, 1 );

    m.creature_in_field( dummy );

    CHECK( dummy.has_effect( effect_test_rash, body_part_torso ) );
    CHECK_FALSE( dummy.has_effect( effect_test_rash, body_part_head ) );

    clear_avatar();
    fields_test_cleanup();
}

TEST_CASE( "player_single_effect_field_test_torso", "[field][player]" )
{
    fields_test_setup();
    clear_avatar();
    const tripoint_bub_ms p{ 33, 33, 0 };

    Character &dummy = get_avatar();
    map &m = get_map();

    item torso_armor( "test_hazmat_shirt" );
    dummy.wear_item( torso_armor );

    dummy.setpos( p );
    m.add_field( p, field_fd_test, 1 );

    m.creature_in_field( dummy );

    CHECK_FALSE( dummy.has_effect( effect_test_rash, body_part_torso ) );
    CHECK( dummy.has_effect( effect_test_rash, body_part_head ) );

    clear_avatar();
    fields_test_cleanup();
}

TEST_CASE( "player_single_effect_field_test_all", "[field][player]" )
{
    fields_test_setup();
    clear_avatar();
    const tripoint_bub_ms p{ 33, 33, 0 };

    Character &dummy = get_avatar();
    map &m = get_map();

    item torso_armor( "test_hazmat_shirt" );
    dummy.wear_item( torso_armor );
    item head_armor( "test_hazmat_hat" );
    dummy.wear_item( head_armor );

    dummy.setpos( p );
    m.add_field( p, field_fd_test, 1 );

    m.creature_in_field( dummy );

    CHECK_FALSE( dummy.has_effect( effect_test_rash, body_part_torso ) );
    CHECK_FALSE( dummy.has_effect( effect_test_rash, body_part_head ) );

    clear_avatar();
    fields_test_cleanup();
}<|MERGE_RESOLUTION|>--- conflicted
+++ resolved
@@ -185,16 +185,9 @@
     map &m = get_map();
 
     m.add_field( p, field_fd_acid, 3 );
-
-<<<<<<< HEAD
-    REQUIRE_FALSE( m.valid_move( p, p + tripoint_below ) );
+    REQUIRE_FALSE( m.valid_move( p, p + tripoint::below ) );
     REQUIRE( m.get_field( p, field_fd_acid ) );
-    REQUIRE_FALSE( m.get_field( p + tripoint_below, field_fd_acid ) );
-=======
-    REQUIRE_FALSE( m.valid_move( p, p + tripoint::below ) );
-    REQUIRE( m.get_field( p, fd_acid ) );
-    REQUIRE_FALSE( m.get_field( p + tripoint::below, fd_acid ) );
->>>>>>> 91e1ec8f
+    REQUIRE_FALSE( m.get_field( p + tripoint::below, field_fd_acid ) );
 
     calendar::turn += 1_turns;
     m.process_fields();
@@ -215,11 +208,7 @@
         INFO( "acid field is dropped by exactly one point" );
         field_entry *acid_here = m.get_field( p, field_fd_acid );
         CHECK( ( !acid_here || !acid_here->is_field_alive() ) );
-<<<<<<< HEAD
-        CHECK( m.get_field( p + tripoint_below, field_fd_acid ) );
-=======
-        CHECK( m.get_field( p + tripoint::below, fd_acid ) );
->>>>>>> 91e1ec8f
+        CHECK( m.get_field( p + tripoint::below, field_fd_acid ) );
     }
 
     fields_test_cleanup();
@@ -254,13 +243,8 @@
     };
 
     SECTION( "fire spreads on fd_web" ) {
-<<<<<<< HEAD
-        for( tripoint_bub_ms p0 = p; p0 != far_p + tripoint_east; p0 += tripoint_east ) {
+        for( tripoint_bub_ms p0 = p; p0 != far_p + tripoint::east; p0 += tripoint::east ) {
             m.add_field( p0, field_fd_web, 1 );
-=======
-        for( tripoint_bub_ms p0 = p; p0 != far_p + tripoint::east; p0 += tripoint::east ) {
-            m.add_field( p0, fd_web, 1 );
->>>>>>> 91e1ec8f
         }
         // note: time limit here was chosen arbitrarily. It could be too low or too high.
         check_spreading( 5_minutes );
