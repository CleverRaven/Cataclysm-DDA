#include "avatar.h"
#include "cata_catch.h"
#include "item.h"
#include "map.h"
#include "map_helpers.h"
#include "player_helpers.h"
#include "rng.h"

static const itype_id itype_backpack_hiking( "backpack_hiking" );
static const itype_id itype_debug_modular_m4_carbine( "debug_modular_m4_carbine" );
static const itype_id itype_rope_6( "rope_6" );

// This test case exists by way of documenting and exhibiting some potentially unexpected behavior
// of the following functions for transferring items into inventory:
//
// - Character::wear_item
// - Character::pick_up
// - Character::i_add
// - item::put_in
//
// namely, that these functions create *copies* of the items, and the original item
// references will not refer to the items placed in inventory.
TEST_CASE( "putting_items_into_inventory_with_put_in_or_i_add", "[pickup][inventory]" )
{
    avatar &they = get_avatar();
    map &here = get_map();
    clear_avatar();
    clear_map();

    // Spawn items on the map at this location
    const tripoint_bub_ms ground = they.pos_bub();
    item &rope_map = here.add_item( ground, item( itype_rope_6 ) );
    item &backpack_map = here.add_item( ground, item( itype_backpack_hiking ) );

    // Set unique IDs on the items, to verify their copies later
    std::string backpack_uid = random_string( 10 );
    std::string rope_uid = random_string( 10 );
    backpack_map.set_var( "uid", backpack_uid );
    rope_map.set_var( "uid", rope_uid );

    // Ensure avatar does not currently possess these items, or items with their uid
    REQUIRE_FALSE( they.has_item( backpack_map ) );
    REQUIRE_FALSE( they.has_item( rope_map ) );
    REQUIRE_FALSE( character_has_item_with_var_val( they, "uid", backpack_uid ) );
    REQUIRE_FALSE( character_has_item_with_var_val( they, "uid", rope_uid ) );

    WHEN( "avatar wears a hiking backpack from the ground with wear_item" ) {
        they.clear_worn();
        // Get the backpack from the iterator returned by wear_item,
        // for the reference to the backpack that the avatar is wearing now
        std::optional<std::list<item>::iterator> worn = they.wear_item( backpack_map );
        item &backpack = **worn;

        THEN( "they have a copy of the backpack" ) {
            // They have the same type
            CHECK( backpack.typeId() == backpack_map.typeId() );
            // They have the same uid
            CHECK( backpack.get_var( "uid" ) == backpack_uid );
            CHECK( character_has_item_with_var_val( they, "uid", backpack_uid ) );
            // New one is in avatar's possession
            CHECK( they.has_item( backpack ) );
            // Original backpack from the ground is not
            CHECK_FALSE( they.has_item( backpack_map ) );
        }

        WHEN( "using put_in to put a rope directly into the backpack" ) {
            REQUIRE( backpack.put_in( rope_map, pocket_type::CONTAINER ).success() );

            THEN( "the original rope is not in inventory or the backpack" ) {
                CHECK_FALSE( they.has_item( rope_map ) );
                CHECK_FALSE( backpack.has_item( rope_map ) );
            }
            THEN( "they have a copy of the rope in inventory" ) {
                CHECK( character_has_item_with_var_val( they, "uid", rope_uid ) );
            }
            // FIXME: After put_in, there is no way to get the new copied item reference(?)
        }

        WHEN( "using i_add to put the rope into inventory" ) {
            // Add the rope to the inventory (goes in backpack, as it's the only thing worn)
            item_location rope_new = they.i_add( rope_map );

            THEN( "a copy of the rope item is in inventory and in the backpack" ) {
                CHECK( they.has_item( *rope_new ) );
                CHECK( backpack.has_item( *rope_new ) );
                CHECK( character_has_item_with_var_val( they, "uid", rope_uid ) );
            }
            THEN( "the original rope is not in inventory or the backpack" ) {
                CHECK_FALSE( they.has_item( rope_map ) );
                CHECK_FALSE( backpack.has_item( rope_map ) );
            }
        }
    }

    // The Character::pick_up function assigns an item pick-up activity to the character,
    // which can be executed with the process_activity() helper.
    // But Character::pick_up cannot wield or wear items in the act of picking them up;
    // the available storage needs to be worn ahead of time.
    GIVEN( "avatar is not wearing anything that can store items" ) {
        they.clear_worn();

        WHEN( "avatar tries to get the backpack with pick_up" ) {
            item_location backpack_loc( map_cursor( tripoint_bub_ms( ground ) ), &backpack_map );
            const drop_locations &pack_droplocs = { std::make_pair( backpack_loc, 1 ) };
            they.pick_up( pack_droplocs );
            process_activity( they );

            THEN( "they fail to acquire the backpack" ) {
                CHECK_FALSE( character_has_item_with_var_val( they, "uid", backpack_uid ) );
            }
        }

        WHEN( "avatar tries to get the rope with pick_up" ) {
            item_location rope_loc( map_cursor( tripoint_bub_ms( ground ) ), &rope_map );
            const drop_locations &rope_droplocs = { std::make_pair( rope_loc, 1 ) };
            they.pick_up( rope_droplocs );
            process_activity( they );

            THEN( "they fail to acquire the rope" ) {
                CHECK_FALSE( character_has_item_with_var_val( they, "uid", rope_uid ) );
            }
        }
    }
}

// The below incredibly-specific test case is designed as a regression test for #52422 in which
// picking up items from the ground could result in inventory items being dropped.
//
// One such case is when an "inner container" (container within a container) would be selected as
// the "best pocket" for a picked up item, but inserting the item makes it too big or heavy for its
// outer container, forcing it to be dropped on the ground (along with whatever was inserted).
//
// The reproduction use case here is: Wearing only a backpack containing a rope, when picking up
// an M4 from the ground, the M4 should go into the backpack, not into the rope, and neither the
// rope nor the M4 should be dropped.
TEST_CASE( "pickup_m4_with_a_rope_in_a_hiking_backpack", "[pickup][container]" )
{
    avatar &they = get_avatar();
    map &here = get_map();
    clear_avatar();
    clear_map();

    // Spawn items on the map at this location
<<<<<<< HEAD
    const tripoint_bub_ms ground = they.pos_bub();
    item &m4a1 = here.add_item( ground, item( itype_modular_m4_carbine ) );
=======
    const tripoint ground = they.pos();
    item &m4a1 = here.add_item( ground, item( itype_debug_modular_m4_carbine ) );
>>>>>>> 12eebf65
    item &rope_map = here.add_item( ground, item( itype_rope_6 ) );
    item &backpack_map = here.add_item( ground, item( itype_backpack_hiking ) );

    // Ensure that rope and backpack are containers, both capable of holding the M4
    REQUIRE( rope_map.is_container() );
    REQUIRE( backpack_map.is_container() );
    REQUIRE( rope_map.can_contain( m4a1 ).success() );
    REQUIRE( backpack_map.can_contain( m4a1 ).success() );
    REQUIRE( backpack_map.can_contain( rope_map ).success() );

    // Give the M4 a serial number (and the rope too, it's also a deadly weapon)
    std::string m4_uid = random_string( 10 );
    std::string rope_uid = random_string( 10 );
    m4a1.set_var( "uid", m4_uid );
    rope_map.set_var( "uid", rope_uid );

    GIVEN( "avatar is wearing a backpack with a short rope in it" ) {
        // What happens to the stuff on the ground?
        CAPTURE( here.i_at( ground ).size() );
        // Wear backpack from map and get the new item reference
        std::optional<std::list<item>::iterator> worn = they.wear_item( backpack_map );
        item &backpack = **worn;
        REQUIRE( they.has_item( backpack ) );
        // Put the rope in
        item_location rope = they.i_add( rope_map );
        REQUIRE( they.has_item( *rope ) );

        WHEN( "they pick up the M4" ) {
            // Get item_location for m4 on the map
            item_location m4_loc( map_cursor( they.pos_bub() ), &m4a1 );
            const drop_locations &thing = { std::make_pair( m4_loc, 1 ) };
            CHECK_FALSE( backpack.has_item( m4a1 ) );
            // Now pick up the M4
            they.pick_up( thing );
            process_activity( they );

            // Neither the rope nor the M4 should have been dropped
            THEN( "they should have the rope and M4 still in possession" ) {
                CHECK( character_has_item_with_var_val( they, "uid", rope_uid ) );
                CHECK( character_has_item_with_var_val( they, "uid", m4_uid ) );
            }
        }
    }
}
<|MERGE_RESOLUTION|>--- conflicted
+++ resolved
@@ -141,13 +141,8 @@
     clear_map();
 
     // Spawn items on the map at this location
-<<<<<<< HEAD
     const tripoint_bub_ms ground = they.pos_bub();
-    item &m4a1 = here.add_item( ground, item( itype_modular_m4_carbine ) );
-=======
-    const tripoint ground = they.pos();
     item &m4a1 = here.add_item( ground, item( itype_debug_modular_m4_carbine ) );
->>>>>>> 12eebf65
     item &rope_map = here.add_item( ground, item( itype_rope_6 ) );
     item &backpack_map = here.add_item( ground, item( itype_backpack_hiking ) );
 
