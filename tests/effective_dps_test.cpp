--- conflicted
+++ resolved
@@ -274,23 +274,6 @@
 static void check_spears( const std::function<Approx( const std::string & )> &calc_expected_dps )
 {
     SECTION( "spears" ) { // typical value around 24
-<<<<<<< HEAD
-        calc_expected_dps( test_guy, "spear_steel", 24.5 );
-        calc_expected_dps( test_guy, "pike", 23.0 );
-        calc_expected_dps( test_guy, "qiang", 23.0 );
-        calc_expected_dps( test_guy, "spear_dory", 23 );
-        calc_expected_dps( test_guy, "spear_homemade_halfpike", 20.0 );
-        calc_expected_dps( test_guy, "spear_copper", 19.0 );
-        calc_expected_dps( test_guy, "spear_pipe", 19.0 );
-        calc_expected_dps( test_guy, "spear_knife_superior", 18.0 );
-        calc_expected_dps( test_guy, "spear_knife", 18.0 );
-        calc_expected_dps( test_guy, "pike_inferior", 16.0 );
-        calc_expected_dps( test_guy, "spear_wood", 15.0 );
-        calc_expected_dps( test_guy, "pitchfork", 15.0 );
-        calc_expected_dps( test_guy, "spear_stone", 14.0 );
-        calc_expected_dps( test_guy, "spear_forked", 14.0 );
-        calc_expected_dps( test_guy, "pike_fake", 8.5 );
-=======
         CHECK( calc_expected_dps( "spear_steel" ) == 24.5 );
         CHECK( calc_expected_dps( "pike" ) == 23.0 );
         CHECK( calc_expected_dps( "qiang" ) == 23.0 );
@@ -300,52 +283,33 @@
         CHECK( calc_expected_dps( "spear_pipe" ) == 19.0 );
         CHECK( calc_expected_dps( "spear_knife_superior" ) == 18.0 );
         CHECK( calc_expected_dps( "spear_knife" ) == 18.0 );
-        CHECK( calc_expected_dps( "pike_inferior" ) == 17.0 );
+        CHECK( calc_expected_dps( "pike_inferior" ) == 16.0 );
         CHECK( calc_expected_dps( "spear_wood" ) == 15.0 );
         CHECK( calc_expected_dps( "pitchfork" ) == 15.0 );
         CHECK( calc_expected_dps( "spear_stone" ) == 14.0 );
         CHECK( calc_expected_dps( "spear_forked" ) == 14.0 );
-        CHECK( calc_expected_dps( "pike_fake" ) == 10.0 );
->>>>>>> be78ee91
+        CHECK( calc_expected_dps( "pike_fake" ) == 8.5 );
     }
 }
 
 static void check_polearms( const std::function<Approx( const std::string & )> &calc_expected_dps )
 {
     SECTION( "polearms" ) { // typical value around 35
-<<<<<<< HEAD
-        calc_expected_dps( test_guy, "halberd", 36.0 );
-        calc_expected_dps( test_guy, "halberd_fake", 15.5 );
-        calc_expected_dps( test_guy, "ji", 35.0 );
-        calc_expected_dps( test_guy, "glaive", 34.5 );
-        calc_expected_dps( test_guy, "poleaxe", 34.5 );
-        calc_expected_dps( test_guy, "makeshift_halberd", 20.5 );
-        calc_expected_dps( test_guy, "naginata", 35.0 );
-        calc_expected_dps( test_guy, "naginata_inferior", 20.5 );
-        calc_expected_dps( test_guy, "naginata_fake", 8.0 );
-        calc_expected_dps( test_guy, "lucern_hammer", 36.0 );
-        calc_expected_dps( test_guy, "lucern_hammerfake", 13.0 );
-        calc_expected_dps( test_guy, "spear_survivor", 26.0 );
-        calc_expected_dps( test_guy, "long_pole", 13.0 );
-        calc_expected_dps( test_guy, "scythe_war", 30.5 );
-        calc_expected_dps( test_guy, "makeshift_scythe_war", 24.5 );
-=======
         CHECK( calc_expected_dps( "halberd" ) == 36.0 );
-        CHECK( calc_expected_dps( "halberd_fake" ) == 15.0 );
+        CHECK( calc_expected_dps( "halberd_fake" ) == 15.5 );
         CHECK( calc_expected_dps( "ji" ) == 35.0 );
         CHECK( calc_expected_dps( "glaive" ) == 34.5 );
         CHECK( calc_expected_dps( "poleaxe" ) == 34.5 );
         CHECK( calc_expected_dps( "makeshift_halberd" ) == 20.5 );
         CHECK( calc_expected_dps( "naginata" ) == 35.0 );
-        CHECK( calc_expected_dps( "naginata_inferior" ) == 21.5 );
-        CHECK( calc_expected_dps( "naginata_fake" ) == 10.0 );
+        CHECK( calc_expected_dps( "naginata_inferior" ) == 20.5 );
+        CHECK( calc_expected_dps( "naginata_fake" ) == 8.0 );
         CHECK( calc_expected_dps( "lucern_hammer" ) == 36.0 );
-        CHECK( calc_expected_dps( "lucern_hammerfake" ) == 14.0 );
+        CHECK( calc_expected_dps( "lucern_hammerfake" ) == 13.0 );
         CHECK( calc_expected_dps( "spear_survivor" ) == 26.0 );
         CHECK( calc_expected_dps( "long_pole" ) == 13.0 );
         CHECK( calc_expected_dps( "scythe_war" ) == 30.5 );
         CHECK( calc_expected_dps( "makeshift_scythe_war" ) == 24.5 );
->>>>>>> be78ee91
     }
 }
 
@@ -353,29 +317,8 @@
                                    &calc_expected_dps )
 {
     SECTION( "two-handed axes" ) { // typical value around 29
-<<<<<<< HEAD
-        calc_expected_dps( test_guy, "battleaxe", 29.0 );
-        calc_expected_dps( test_guy, "battleaxe_fake", 12.0 );
-        calc_expected_dps( test_guy, "battleaxe_inferior", 19.25 );
-        calc_expected_dps( test_guy, "fire_ax", 25.0 );
-        calc_expected_dps( test_guy, "lobotomizer", 24.0 );
-        calc_expected_dps( test_guy, "ax", 20.25 );
-        calc_expected_dps( test_guy, "copper_ax", 12.0 );
-        calc_expected_dps( test_guy, "e_combatsaw_on", 28.0 );
-        calc_expected_dps( test_guy, "combatsaw_on", 28.0 );
-        calc_expected_dps( test_guy, "chainsaw_on", 16.0 );
-        calc_expected_dps( test_guy, "cs_lajatang_on", 17.0 );
-        calc_expected_dps( test_guy, "ecs_lajatang_on", 17.0 );
-        calc_expected_dps( test_guy, "circsaw_on", 18.0 );
-        calc_expected_dps( test_guy, "e_combatsaw_off", 3.0 );
-        calc_expected_dps( test_guy, "ecs_lajatang_off", 3.0 );
-        calc_expected_dps( test_guy, "combatsaw_off", 3.0 );
-        calc_expected_dps( test_guy, "chainsaw_off", 2.0 );
-        calc_expected_dps( test_guy, "cs_lajatang_off", 2.5 );
-        calc_expected_dps( test_guy, "circsaw_off", 1.25 );
-=======
         CHECK( calc_expected_dps( "battleaxe" ) == 29.0 );
-        CHECK( calc_expected_dps( "battleaxe_fake" ) == 11.0 );
+        CHECK( calc_expected_dps( "battleaxe_fake" ) == 12.0 );
         CHECK( calc_expected_dps( "battleaxe_inferior" ) == 19.25 );
         CHECK( calc_expected_dps( "fire_ax" ) == 25.0 );
         CHECK( calc_expected_dps( "lobotomizer" ) == 24.0 );
@@ -393,7 +336,6 @@
         CHECK( calc_expected_dps( "chainsaw_off" ) == 2.0 );
         CHECK( calc_expected_dps( "cs_lajatang_off" ) == 2.5 );
         CHECK( calc_expected_dps( "circsaw_off" ) == 1.25 );
->>>>>>> be78ee91
     }
 }
 
@@ -452,46 +394,6 @@
 static void check_clubs( const std::function<Approx( const std::string & )> &calc_expected_dps )
 {
     SECTION( "clubs" ) { // expected value around 24 but most aren't dedicated weapons
-<<<<<<< HEAD
-        calc_expected_dps( test_guy, "mace", 24.0 );
-        calc_expected_dps( test_guy, "morningstar", 23.0 );
-        calc_expected_dps( test_guy, "shillelagh_weighted", 22.0 );
-        calc_expected_dps( test_guy, "bwirebat", 22.0 );
-        calc_expected_dps( test_guy, "baton-extended", 21.0 );
-        calc_expected_dps( test_guy, "bat_metal", 21.0 );
-        calc_expected_dps( test_guy, "nailbat", 21.0 );
-        calc_expected_dps( test_guy, "bat", 20.0 );
-        calc_expected_dps( test_guy, "shillelagh", 20.0 );
-        calc_expected_dps( test_guy, "bokken", 20.0 );
-        calc_expected_dps( test_guy, "PR24-extended", 20.0 );
-        calc_expected_dps( test_guy, "mace_inferior", 17.5 );
-        calc_expected_dps( test_guy, "tonfa", 17.0 );
-        calc_expected_dps( test_guy, "tonfa_wood", 16.0 );
-        calc_expected_dps( test_guy, "shocktonfa_off", 16.0 );
-        calc_expected_dps( test_guy, "shocktonfa_on", 16.0 );
-        calc_expected_dps( test_guy, "crowbar", 15.0 );
-        calc_expected_dps( test_guy, "morningstar_inferior", 15.0 );
-        calc_expected_dps( test_guy, "bokken_inferior", 13.0 );
-        calc_expected_dps( test_guy, "golf_club", 14.0 );
-        calc_expected_dps( test_guy, "mace_fake", 13.0 );
-        calc_expected_dps( test_guy, "claw_bar", 11.0 );
-        calc_expected_dps( test_guy, "shovel", 10.25 );
-        calc_expected_dps( test_guy, "e_tool", 11.0 );
-        calc_expected_dps( test_guy, "sword_nail", 11.0 );
-        calc_expected_dps( test_guy, "sword_wood", 10.5 );
-        calc_expected_dps( test_guy, "cane", 10.5 );
-        calc_expected_dps( test_guy, "cudgel", 10.5 );
-        calc_expected_dps( test_guy, "primitive_hammer", 10.0 );
-        calc_expected_dps( test_guy, "bokken_fake", 9.5 );
-        calc_expected_dps( test_guy, "shillelagh_fake", 9.5 );
-        calc_expected_dps( test_guy, "morningstar_fake", 8.0 );
-        calc_expected_dps( test_guy, "wrench", 7.0 );
-        calc_expected_dps( test_guy, "hammer", 7.0 );
-        calc_expected_dps( test_guy, "rebar", 7.0 );
-        calc_expected_dps( test_guy, "primitive_shovel", 7.0 );
-        calc_expected_dps( test_guy, "heavy_flashlight", 7.5 );
-        calc_expected_dps( test_guy, "rock", 6.0 );
-=======
         CHECK( calc_expected_dps( "mace" ) == 24.0 );
         CHECK( calc_expected_dps( "morningstar" ) == 23.0 );
         CHECK( calc_expected_dps( "shillelagh_weighted" ) == 22.0 );
@@ -503,7 +405,7 @@
         CHECK( calc_expected_dps( "shillelagh" ) == 20.0 );
         CHECK( calc_expected_dps( "bokken" ) == 20.0 );
         CHECK( calc_expected_dps( "PR24-extended" ) == 20.0 );
-        CHECK( calc_expected_dps( "mace_inferior" ) == 18.0 );
+        CHECK( calc_expected_dps( "mace_inferior" ) == 17.5 );
         CHECK( calc_expected_dps( "tonfa" ) == 17.0 );
         CHECK( calc_expected_dps( "tonfa_wood" ) == 16.0 );
         CHECK( calc_expected_dps( "shocktonfa_off" ) == 16.0 );
@@ -521,7 +423,7 @@
         CHECK( calc_expected_dps( "cane" ) == 10.5 );
         CHECK( calc_expected_dps( "cudgel" ) == 10.5 );
         CHECK( calc_expected_dps( "primitive_hammer" ) == 10.0 );
-        CHECK( calc_expected_dps( "bokken_fake" ) == 10.5 );
+        CHECK( calc_expected_dps( "bokken_fake" ) == 9.5 );
         CHECK( calc_expected_dps( "shillelagh_fake" ) == 9.5 );
         CHECK( calc_expected_dps( "morningstar_fake" ) == 8.0 );
         CHECK( calc_expected_dps( "wrench" ) == 7.0 );
@@ -530,7 +432,6 @@
         CHECK( calc_expected_dps( "primitive_shovel" ) == 7.0 );
         CHECK( calc_expected_dps( "heavy_flashlight" ) == 7.5 );
         CHECK( calc_expected_dps( "rock" ) == 6.0 );
->>>>>>> be78ee91
     }
 }
 
@@ -538,74 +439,40 @@
                                      &calc_expected_dps )
 {
     SECTION( "two-handed swords" ) { // expected value around 27, 25 for long swords
-<<<<<<< HEAD
-        calc_expected_dps( test_guy, "nodachi", 26.5 );
-        calc_expected_dps( test_guy, "zweihander", 27.0 );
-        calc_expected_dps( test_guy, "estoc", 27.0 );
-        calc_expected_dps( test_guy, "longsword", 24.25 );
-        calc_expected_dps( test_guy, "katana", 25.0 );
-        calc_expected_dps( test_guy, "longsword_inferior", 18.5 );
-        calc_expected_dps( test_guy, "zweihander_inferior", 15.5 );
-        calc_expected_dps( test_guy, "katana_inferior", 13.5 );
-        calc_expected_dps( test_guy, "nodachi_inferior", 16.25 );
-        calc_expected_dps( test_guy, "estoc_inferior", 15.5 );
-        calc_expected_dps( test_guy, "estoc_fake", 10.0 );
-        calc_expected_dps( test_guy, "zweihander_fake", 9.5 );
-        calc_expected_dps( test_guy, "longsword_fake", 9.0 );
-        calc_expected_dps( test_guy, "nodachi_fake", 8.5 );
-        calc_expected_dps( test_guy, "katana_fake", 7.0 );
-=======
         CHECK( calc_expected_dps( "nodachi" ) == 26.5 );
         CHECK( calc_expected_dps( "zweihander" ) == 27.0 );
         CHECK( calc_expected_dps( "estoc" ) == 27.0 );
         CHECK( calc_expected_dps( "longsword" ) == 24.25 );
         CHECK( calc_expected_dps( "katana" ) == 25.0 );
         CHECK( calc_expected_dps( "longsword_inferior" ) == 18.5 );
-        CHECK( calc_expected_dps( "zweihander_inferior" ) == 16.5 );
-        CHECK( calc_expected_dps( "katana_inferior" ) == 14.0 );
+        CHECK( calc_expected_dps( "zweihander_inferior" ) == 15.5 );
+        CHECK( calc_expected_dps( "katana_inferior" ) == 13.5 );
         CHECK( calc_expected_dps( "nodachi_inferior" ) == 16.25 );
-        CHECK( calc_expected_dps( "estoc_inferior" ) == 16.0 );
-        CHECK( calc_expected_dps( "estoc_fake" ) == 11.0 );
-        CHECK( calc_expected_dps( "zweihander_fake" ) == 10.0 );
+        CHECK( calc_expected_dps( "estoc_inferior" ) == 15.5 );
+        CHECK( calc_expected_dps( "estoc_fake" ) == 10.0 );
+        CHECK( calc_expected_dps( "zweihander_fake" ) == 9.5 );
         CHECK( calc_expected_dps( "longsword_fake" ) == 9.0 );
-        CHECK( calc_expected_dps( "nodachi_fake" ) == 9.0 );
-        CHECK( calc_expected_dps( "katana_fake" ) == 8.0 );
->>>>>>> be78ee91
+        CHECK( calc_expected_dps( "nodachi_fake" ) == 8.5 );
+        CHECK( calc_expected_dps( "katana_fake" ) == 7.0 );
     }
 }
 
 static void check_swords( const std::function<Approx( const std::string & )> &calc_expected_dps )
 {
     SECTION( "swords" ) { // expected value 24, does not include shortswords
-<<<<<<< HEAD
-        calc_expected_dps( test_guy, "broadsword", 24.0 );
-        calc_expected_dps( test_guy, "rapier", 24.0 );
-        calc_expected_dps( test_guy, "arming_sword", 24.0 ); // heavier than a broadsword
-        calc_expected_dps( test_guy, "jian", 24.0 );
-        calc_expected_dps( test_guy, "broadsword_inferior", 20.0 );
-        calc_expected_dps( test_guy, "arming_sword_inferior", 17.0 );
-        calc_expected_dps( test_guy, "jian_inferior", 18.5 );
-        calc_expected_dps( test_guy, "broadsword_fake", 8.5 );
-        calc_expected_dps( test_guy, "rapier_fake", 8.0 );
-        calc_expected_dps( test_guy, "arming_sword_fake", 11.5 );
-        calc_expected_dps( test_guy, "jian_fake", 8.25 );
-        calc_expected_dps( test_guy, "glass_macuahuitl", 11.0 );
-        calc_expected_dps( test_guy, "blade_scythe", 5.25 );
-=======
         CHECK( calc_expected_dps( "broadsword" ) == 24.0 );
         CHECK( calc_expected_dps( "rapier" ) == 24.0 );
         CHECK( calc_expected_dps( "arming_sword" ) == 24.0 ); // heavier than a broadsword
         CHECK( calc_expected_dps( "jian" ) == 24.0 );
         CHECK( calc_expected_dps( "broadsword_inferior" ) == 20.0 );
-        CHECK( calc_expected_dps( "arming_sword_inferior" ) == 18.0 );
-        CHECK( calc_expected_dps( "jian_inferior" ) == 19.0 );
-        CHECK( calc_expected_dps( "broadsword_fake" ) == 10.0 );
+        CHECK( calc_expected_dps( "arming_sword_inferior" ) == 17.0 );
+        CHECK( calc_expected_dps( "jian_inferior" ) == 18.5 );
+        CHECK( calc_expected_dps( "broadsword_fake" ) == 8.5 );
         CHECK( calc_expected_dps( "rapier_fake" ) == 8.0 );
-        CHECK( calc_expected_dps( "arming_sword_fake" ) == 13.0 );
+        CHECK( calc_expected_dps( "arming_sword_fake" ) == 11.5 );
         CHECK( calc_expected_dps( "jian_fake" ) == 8.25 );
         CHECK( calc_expected_dps( "glass_macuahuitl" ) == 11.0 );
         CHECK( calc_expected_dps( "blade_scythe" ) == 5.25 );
->>>>>>> be78ee91
     }
 }
 
@@ -613,34 +480,6 @@
                                &calc_expected_dps )
 {
     SECTION( "shortswords" ) { // expected value 22
-<<<<<<< HEAD
-        calc_expected_dps( test_guy, "scimitar", 22.0 );
-        calc_expected_dps( test_guy, "butterfly_swords", 22.0 );
-        calc_expected_dps( test_guy, "cutlass", 22.0 );
-        calc_expected_dps( test_guy, "sword_bayonet", 22.75 );
-        calc_expected_dps( test_guy, "kukri", 22.75 );
-        calc_expected_dps( test_guy, "wakizashi", 22.0 );
-        calc_expected_dps( test_guy, "sword_xiphos", 22.0 );
-        calc_expected_dps( test_guy, "khopesh", 21.0 );
-        calc_expected_dps( test_guy, "survivor_machete", 21.0 );
-        calc_expected_dps( test_guy, "cavalry_sabre", 20.0 );
-        calc_expected_dps( test_guy, "machete", 20.0 );
-        calc_expected_dps( test_guy, "dao", 18.0 );
-        calc_expected_dps( test_guy, "sword_cane", 17.5 );
-        calc_expected_dps( test_guy, "cutlass_inferior", 16.5 );
-        calc_expected_dps( test_guy, "scimitar_inferior", 14.5 );
-        calc_expected_dps( test_guy, "sword_crude", 14.0 );
-        calc_expected_dps( test_guy, "wakizashi_inferior", 14.0 );
-        calc_expected_dps( test_guy, "makeshift_machete", 11.0 );
-        calc_expected_dps( test_guy, "cavalry_sabre_fake", 7.5 );
-        calc_expected_dps( test_guy, "cutlass_fake", 7.75 );
-        calc_expected_dps( test_guy, "scimitar_fake", 7.0 );
-        calc_expected_dps( test_guy, "wakizashi_fake", 7.0 );
-        calc_expected_dps( test_guy, "blade", 7.0 );
-        calc_expected_dps( test_guy, "fencing_epee", 5.0 );
-        calc_expected_dps( test_guy, "fencing_sabre", 4.0 );
-        calc_expected_dps( test_guy, "fencing_foil", 2.0 );
-=======
         CHECK( calc_expected_dps( "scimitar" ) == 22.0 );
         CHECK( calc_expected_dps( "butterfly_swords" ) == 22.0 );
         CHECK( calc_expected_dps( "cutlass" ) == 22.0 );
@@ -654,12 +493,12 @@
         CHECK( calc_expected_dps( "machete" ) == 20.0 );
         CHECK( calc_expected_dps( "dao" ) == 18.0 );
         CHECK( calc_expected_dps( "sword_cane" ) == 17.5 );
-        CHECK( calc_expected_dps( "cutlass_inferior" ) == 15.0 );
+        CHECK( calc_expected_dps( "cutlass_inferior" ) == 16.5 );
         CHECK( calc_expected_dps( "scimitar_inferior" ) == 14.5 );
         CHECK( calc_expected_dps( "sword_crude" ) == 14.0 );
-        CHECK( calc_expected_dps( "wakizashi_inferior" ) == 13.0 );
+        CHECK( calc_expected_dps( "wakizashi_inferior" ) == 14.0 );
         CHECK( calc_expected_dps( "makeshift_machete" ) == 11.0 );
-        CHECK( calc_expected_dps( "cavalry_sabre_fake" ) == 8.0 );
+        CHECK( calc_expected_dps( "cavalry_sabre_fake" ) == 7.5 );
         CHECK( calc_expected_dps( "cutlass_fake" ) == 7.75 );
         CHECK( calc_expected_dps( "scimitar_fake" ) == 7.0 );
         CHECK( calc_expected_dps( "wakizashi_fake" ) == 7.0 );
@@ -667,38 +506,12 @@
         CHECK( calc_expected_dps( "fencing_epee" ) == 5.0 );
         CHECK( calc_expected_dps( "fencing_sabre" ) == 4.0 );
         CHECK( calc_expected_dps( "fencing_foil" ) == 2.0 );
->>>>>>> be78ee91
     }
 }
 
 static void check_knives( const std::function<Approx( const std::string & )> &calc_expected_dps )
 {
     SECTION( "knives" ) { // expected value 19
-<<<<<<< HEAD
-        calc_expected_dps( test_guy, "bio_blade_weapon", 24.5 ); // much better than any other knife
-        calc_expected_dps( test_guy, "knife_combat", 19.0 );
-        calc_expected_dps( test_guy, "knife_trench", 18.0 );
-        calc_expected_dps( test_guy, "knife_baselard", 18.0 );
-        calc_expected_dps( test_guy, "kirpan", 18.0 );
-        calc_expected_dps( test_guy, "tanto", 18.0 );
-        calc_expected_dps( test_guy, "kris", 18.0 );
-        calc_expected_dps( test_guy, "knife_rambo", 17.0 );
-        calc_expected_dps( test_guy, "tanto_inferior", 15.0 );
-        calc_expected_dps( test_guy, "bone_knife", 12.0 );
-        calc_expected_dps( test_guy, "knife_hunting", 11.0 );
-        calc_expected_dps( test_guy, "kirpan_cheap", 10.5 );
-        calc_expected_dps( test_guy, "switchblade", 10.5 );
-        calc_expected_dps( test_guy, "knife_meat_cleaver", 8.5 );
-        calc_expected_dps( test_guy, "diveknife", 8.0 );
-        calc_expected_dps( test_guy, "copper_knife", 8.0 );
-        calc_expected_dps( test_guy, "knife_butcher", 7.5 );
-        calc_expected_dps( test_guy, "throwing_knife", 7.0 );
-        calc_expected_dps( test_guy, "tanto_fake", 6.5 );
-        calc_expected_dps( test_guy, "pockknife", 4.5 );
-        calc_expected_dps( test_guy, "spike", 4.0 );
-        calc_expected_dps( test_guy, "kris_fake", 2.5 );
-        calc_expected_dps( test_guy, "primitive_knife", 2.5 );
-=======
         CHECK( calc_expected_dps( "bio_blade_weapon" ) == 24.5 ); // much better than any other knife
         CHECK( calc_expected_dps( "knife_combat" ) == 19.0 );
         CHECK( calc_expected_dps( "knife_trench" ) == 18.0 );
@@ -710,19 +523,18 @@
         CHECK( calc_expected_dps( "tanto_inferior" ) == 15.0 );
         CHECK( calc_expected_dps( "bone_knife" ) == 12.0 );
         CHECK( calc_expected_dps( "knife_hunting" ) == 11.0 );
-        CHECK( calc_expected_dps( "kirpan_cheap" ) == 11.0 );
+        CHECK( calc_expected_dps( "kirpan_cheap" ) == 10.5 );
         CHECK( calc_expected_dps( "switchblade" ) == 10.5 );
         CHECK( calc_expected_dps( "knife_meat_cleaver" ) == 8.5 );
         CHECK( calc_expected_dps( "diveknife" ) == 8.0 );
         CHECK( calc_expected_dps( "copper_knife" ) == 8.0 );
         CHECK( calc_expected_dps( "knife_butcher" ) == 7.5 );
         CHECK( calc_expected_dps( "throwing_knife" ) == 7.0 );
-        CHECK( calc_expected_dps( "tanto_fake" ) == 7.75 );
+        CHECK( calc_expected_dps( "tanto_fake" ) == 6.5 );
         CHECK( calc_expected_dps( "pockknife" ) == 4.5 );
         CHECK( calc_expected_dps( "spike" ) == 4.0 );
         CHECK( calc_expected_dps( "kris_fake" ) == 2.5 );
         CHECK( calc_expected_dps( "primitive_knife" ) == 2.5 );
->>>>>>> be78ee91
     }
 }
 
