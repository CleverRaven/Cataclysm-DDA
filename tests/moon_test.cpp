#include "catch/catch.hpp"

#include <string>

#include "calendar.h"
#include "enum_conversions.h"

// MOON TESTS
//
// Summary of moon phases and moonlight
//
// In-game, the moon goes through several discrete phases based on season length. The phases are
// represented by an integer enum defined in calendar.h called `moon_phase` with these values:
//
// enum name                 light
//   0: MOON_NEW              1.00
//   1: MOON_WAXING_CRESCENT  3.25
//   2: MOON_HALF_MOON_WAXING 5.50
//   3: MOON_WAXING_GIBBOUS   7.75
//   4: MOON_FULL            10.00
//   5: MOON_WANING_GIBBOUS   7.75
//   6: MOON_HALF_MOON_WANING 5.50
//   7: MOON_WANING_CRESCENT  3.25
//
// During each phase, the amount of light emitted is is constant for the entire phase (indicated by
// the last column above). In other words, at no point does the moon emit 8.0 light.
//
// Phase changes take place at noon, so the change in the moon's light level occurs while the moon
// is "down" (so to speak). The relative positions of sun and moon are not actually modeled.
//
// At night, moonlight prevails. At dawn, light gradually goes from moonlight-level to
// sunlight-level over the course of the twilight time (1 hour), and at dusk the reverse occurs.

// ------
// Phases
// ------

// The full lunar cycle takes a duration defined by lunar_month(), by default the synodic month
// ~29.53 days when using the default season length of 91 days.
TEST_CASE( "moon phase repeats once per synodic month", "[calendar][moon][phase][synodic]" )
{
    calendar::set_season_length( 91 );
    REQUIRE( calendar::season_from_default_ratio() == Approx( 1.0f ) );

    // Synodic month is ~29.53 days
    REQUIRE( to_days<float>( lunar_month() ) == Approx( 29.53f ).margin( 0.001f ) );

    // We will check the tenth and hundredth cycle
    const time_duration ten_moons = 295_days;
    const time_duration hundred_moons = 2953_days;
    const time_point zero = calendar::turn_zero;

    // First day of cataclysm is a new moon, with full moon 14 days later
    SECTION( "first moon on day 0" ) {
        CHECK( get_moon_phase( zero ) == MOON_NEW );
        CHECK( get_moon_phase( zero + 14_days ) == MOON_FULL );
    }

    // The 10th moon, late in year 1 of cataclysm
    SECTION( "tenth moon on day 295" ) {
        CHECK( get_moon_phase( zero + ten_moons ) == MOON_NEW );
        CHECK( get_moon_phase( zero + ten_moons + 14_days ) == MOON_FULL );
    }

    // The 100th moon, about 8 years into the cataclysm
    SECTION( "hundredth moon on day 2953" ) {
        CHECK( get_moon_phase( zero + hundred_moons ) == MOON_NEW );
        CHECK( get_moon_phase( zero + hundred_moons + 14_days ) == MOON_FULL );
    }
}

// The user-defined season length influences the lunar month duration. At the 91-day default season
// length, one lunar (synodic) month is about 29.53 days. Longer or shorter seasons scale the lunar
// month accordingly.
//
TEST_CASE( "lunar month is scaled by season default ratio", "[calendar][moon][month][season]" )
{
    const time_point zero = calendar::turn_zero;

    // Normal 91-day season length - 2 weeks from new moon to full moon
    WHEN( "seasons are 91 days" ) {
        calendar::set_season_length( 91 );
        REQUIRE( calendar::season_from_default_ratio() == Approx( 1.0f ) );

        THEN( "it takes 14 days from new moon to full moon" ) {
            CHECK( get_moon_phase( zero ) == MOON_NEW );
            CHECK( get_moon_phase( zero + 14_days ) == MOON_FULL );
        }
    }

    // Double normal season length - 4 weeks from new moon to full moon
    WHEN( "seasons are 182 days" ) {
        calendar::set_season_length( 182 );
        REQUIRE( calendar::season_from_default_ratio() == Approx( 2.0f ) );

        THEN( "it takes 28 days from new moon to full moon" ) {
            CHECK( get_moon_phase( zero ) == MOON_NEW );
            CHECK( get_moon_phase( zero + 28_days ) == MOON_FULL );
        }
    }

    // One-half normal season length - 1 week from new moon to full moon
    WHEN( "seasons are 45 days" ) {
        calendar::set_season_length( 45 );
        REQUIRE( calendar::season_from_default_ratio() == Approx( 0.5f ).margin( 0.01f ) );

        THEN( "it takes 7 days from new moon to full moon" ) {
            CHECK( get_moon_phase( zero ) == MOON_NEW );
            CHECK( get_moon_phase( zero + 7_days ) == MOON_FULL );
        }
    }
<<<<<<< HEAD
=======

>>>>>>> 355cacc9
    calendar::set_season_length( 91 ); // Reset to default
    REQUIRE( calendar::season_from_default_ratio() == Approx( 1.0f ) );
}

// With 8 discrete phases during a 29-day period, each phase lasts three or four days.
// Over a 1-month period of 30 or 31 days, the moon should go through all 8 phases.
//
TEST_CASE( "moon phases each day for a month", "[calendar][moon][phase]" )
{
    calendar::set_season_length( 91 );
    REQUIRE( calendar::season_from_default_ratio() == Approx( 1.0f ) );

    const time_point zero = calendar::turn_zero;

    CHECK( get_moon_phase( zero + 0_days ) == MOON_NEW );
    CHECK( get_moon_phase( zero + 1_days ) == MOON_NEW );
    CHECK( get_moon_phase( zero + 2_days ) == MOON_WAXING_CRESCENT );
    CHECK( get_moon_phase( zero + 3_days ) == MOON_WAXING_CRESCENT );
    CHECK( get_moon_phase( zero + 4_days ) == MOON_WAXING_CRESCENT );
    CHECK( get_moon_phase( zero + 5_days ) == MOON_WAXING_CRESCENT );
    CHECK( get_moon_phase( zero + 6_days ) == MOON_HALF_MOON_WAXING );
    CHECK( get_moon_phase( zero + 7_days ) == MOON_HALF_MOON_WAXING );
    CHECK( get_moon_phase( zero + 8_days ) == MOON_HALF_MOON_WAXING );
    CHECK( get_moon_phase( zero + 9_days ) == MOON_HALF_MOON_WAXING );
    CHECK( get_moon_phase( zero + 10_days ) == MOON_WAXING_GIBBOUS );
    CHECK( get_moon_phase( zero + 11_days ) == MOON_WAXING_GIBBOUS );
    CHECK( get_moon_phase( zero + 12_days ) == MOON_WAXING_GIBBOUS );
    CHECK( get_moon_phase( zero + 13_days ) == MOON_FULL );
    CHECK( get_moon_phase( zero + 14_days ) == MOON_FULL );
    CHECK( get_moon_phase( zero + 15_days ) == MOON_FULL );
    CHECK( get_moon_phase( zero + 16_days ) == MOON_FULL );
    CHECK( get_moon_phase( zero + 17_days ) == MOON_WANING_GIBBOUS );
    CHECK( get_moon_phase( zero + 18_days ) == MOON_WANING_GIBBOUS );
    CHECK( get_moon_phase( zero + 19_days ) == MOON_WANING_GIBBOUS );
    CHECK( get_moon_phase( zero + 20_days ) == MOON_WANING_GIBBOUS );
    CHECK( get_moon_phase( zero + 21_days ) == MOON_HALF_MOON_WANING );
    CHECK( get_moon_phase( zero + 22_days ) == MOON_HALF_MOON_WANING );
    CHECK( get_moon_phase( zero + 23_days ) == MOON_HALF_MOON_WANING );
    CHECK( get_moon_phase( zero + 24_days ) == MOON_WANING_CRESCENT );
    CHECK( get_moon_phase( zero + 25_days ) == MOON_WANING_CRESCENT );
    CHECK( get_moon_phase( zero + 26_days ) == MOON_WANING_CRESCENT );
    CHECK( get_moon_phase( zero + 27_days ) == MOON_WANING_CRESCENT );
    CHECK( get_moon_phase( zero + 28_days ) == MOON_NEW );
    CHECK( get_moon_phase( zero + 29_days ) == MOON_NEW );
    CHECK( get_moon_phase( zero + 30_days ) == MOON_NEW );
    CHECK( get_moon_phase( zero + 31_days ) == MOON_NEW );
    CHECK( get_moon_phase( zero + 32_days ) == MOON_WAXING_CRESCENT );
}

// To prevent the light level from abruptly changing in the middle of the night, the moon's phase
// change occurs at noon (rather than midnight) on the appropriate day during the lunar cycle.
//
TEST_CASE( "moon phase changes at noon", "[calendar][moon][phase][change]" )
{
    calendar::set_season_length( 91 );
    REQUIRE( calendar::season_from_default_ratio() == Approx( 1.0f ) );

    const time_point zero = calendar::turn_zero;

    CHECK( get_moon_phase( zero + 1_days + 11_hours ) == MOON_NEW );
    CHECK( get_moon_phase( zero + 1_days + 13_hours ) == MOON_WAXING_CRESCENT );

    CHECK( get_moon_phase( zero + 5_days + 11_hours ) == MOON_WAXING_CRESCENT );
    CHECK( get_moon_phase( zero + 5_days + 13_hours ) == MOON_HALF_MOON_WAXING );

    CHECK( get_moon_phase( zero + 9_days + 11_hours ) == MOON_HALF_MOON_WAXING );
    CHECK( get_moon_phase( zero + 9_days + 13_hours ) == MOON_WAXING_GIBBOUS );

    CHECK( get_moon_phase( zero + 12_days + 11_hours ) == MOON_WAXING_GIBBOUS );
    CHECK( get_moon_phase( zero + 12_days + 13_hours ) == MOON_FULL );

    CHECK( get_moon_phase( zero + 16_days + 11_hours ) == MOON_FULL );
    CHECK( get_moon_phase( zero + 16_days + 13_hours ) == MOON_WANING_GIBBOUS );

    CHECK( get_moon_phase( zero + 20_days + 11_hours ) == MOON_WANING_GIBBOUS );
    CHECK( get_moon_phase( zero + 20_days + 13_hours ) == MOON_HALF_MOON_WANING );

    CHECK( get_moon_phase( zero + 23_days + 11_hours ) == MOON_HALF_MOON_WANING );
    CHECK( get_moon_phase( zero + 23_days + 13_hours ) == MOON_WANING_CRESCENT );

    CHECK( get_moon_phase( zero + 27_days + 11_hours ) == MOON_WANING_CRESCENT );
    CHECK( get_moon_phase( zero + 27_days + 13_hours ) == MOON_NEW );

    CHECK( get_moon_phase( zero + 31_days + 11_hours ) == MOON_NEW );
    CHECK( get_moon_phase( zero + 31_days + 13_hours ) == MOON_WAXING_CRESCENT );
}

// ---------
// Moonlight
// ---------

// At dawn, light transitions from moonlight to sunlight level.
// At dusk, light transitions from sunlight to moonlight level.
TEST_CASE( "moonlight at dawn and dusk", "[calendar][moon][moonlight][dawn][dusk]" )
{
    calendar::set_season_length( 91 );
    REQUIRE( calendar::season_from_default_ratio() == Approx( 1.0f ) );

    WHEN( "moon is new" ) {
        time_point new_phase = calendar::turn_zero;
        // Midnight of new moon
        time_point new_midnight = new_phase - time_past_midnight( new_phase );
        time_point new_sunrise = sunrise( new_midnight );
        time_point new_sunset = sunset( new_midnight );
        time_point new_noon = new_midnight + 12_hours;

        // Daylight level should be 100 at first new moon
        float daylight_level = current_daylight_level( new_noon );
        float half_twilight = ( daylight_level + 1.0f ) / 2.0f;
        float moonlight_level = 1.0f;

        THEN( "at night, light is only moonlight" ) {
            CHECK( sunlight( new_sunset + 61_minutes ) == moonlight_level );
            CHECK( sunlight( new_midnight ) == moonlight_level );
            CHECK( sunlight( new_sunrise - 1_minutes ) == moonlight_level );
        }
        THEN( "at dawn, light increases from moonlight to daylight" ) {
            CHECK( sunlight( new_sunrise ) == moonlight_level );
            CHECK( sunlight( new_sunrise + 30_minutes ) == Approx( half_twilight ) );
            CHECK( sunlight( new_sunrise + 1_hours ) == daylight_level );
        }
        THEN( "after dawn, until dusk, light is full daylight" ) {
            CHECK( sunlight( new_sunrise + 61_minutes ) == daylight_level );
            CHECK( sunlight( new_noon ) == daylight_level );
            CHECK( sunlight( new_sunset - 1_minutes ) == daylight_level );
        }
        THEN( "at dusk, light decreases from daylight to moonlight" ) {
            CHECK( sunlight( new_sunset ) == daylight_level );
            CHECK( sunlight( new_sunset + 30_minutes ) == Approx( half_twilight ) );
            CHECK( sunlight( new_sunset + 1_hours ) == moonlight_level );
        }
    }

    WHEN( "moon is full" ) {
        time_point full_phase = calendar::turn_zero + lunar_month() / 2;
        // Midnight of full moon
        time_point full_midnight = full_phase - time_past_midnight( full_phase );
        time_point full_sunrise = sunrise( full_midnight );
        time_point full_sunset = sunset( full_midnight );
        time_point full_noon = full_midnight + 12_hours;

        // Daylight level is higher, later in the season (~104 at first full moon)
        float daylight_level = current_daylight_level( full_noon );
        float half_twilight = ( daylight_level + 10.0f ) / 2.0f;
        float moonlight_level = 10.0f;

        THEN( "at night, light is only moonlight" ) {
            CHECK( sunlight( full_sunset + 61_minutes ) == moonlight_level );
            CHECK( sunlight( full_midnight ) == moonlight_level );
            CHECK( sunlight( full_sunrise - 1_minutes ) == moonlight_level );
        }
        THEN( "at dawn, light increases from moonlight to daylight" ) {
            CHECK( sunlight( full_sunrise ) == moonlight_level );
            CHECK( sunlight( full_sunrise + 30_minutes ) == Approx( half_twilight ) );
            CHECK( sunlight( full_sunrise + 1_hours ) == daylight_level );
        }
        THEN( "after dawn, until dusk, light is full daylight" ) {
            CHECK( sunlight( full_sunrise + 61_minutes ) == daylight_level );
            CHECK( sunlight( full_noon ) == daylight_level );
            CHECK( sunlight( full_sunset - 1_minutes ) == daylight_level );
        }
        THEN( "at dusk, light decreases from daylight to moonlight" ) {
            CHECK( sunlight( full_sunset ) == daylight_level );
            CHECK( sunlight( full_sunset + 30_minutes ) == Approx( half_twilight ) );
            CHECK( sunlight( full_sunset + 1_hours ) == moonlight_level );
        }
    }
}

// Return the midnight of a day in the lunar month, scaled as [0=new, 0.5=half, 1=full, 2=new]
static time_point lunar_month_night( const float phase_scale )
{
    REQUIRE( 0.0f <= phase_scale );
    REQUIRE( phase_scale <= 2.0f );

    // Adjust clock such that 1.0 is the full moon, and 2.0 is the full lunar month
    time_point this_phase = calendar::turn_zero + phase_scale * lunar_month() / 2;

    // Roll back or forward to the nearest midnight
    time_point this_night;
    time_duration past_midnight = time_past_midnight( this_phase );

    // Use this midnight if it's still morning (a.m.), otherwise tomorrow midnight
    if( past_midnight < 12_hours ) {
        this_night = this_phase - past_midnight;
    } else {
        this_night = this_phase - past_midnight + 24_hours;
    }

    return this_night;
}

// Return moonlight with moon phase on a scale of (0=new, 0.5=half, 1.0=full, .. 2.0=new again)
static float phase_moonlight( const float phase_scale, const moon_phase expect_phase_enum )
{
    // Get midnight on the desired day of the lunary month
    time_point this_night = lunar_month_night( phase_scale );

    // Ensure we are in the expected phase
    CAPTURE( phase_scale );
    CHECK( io::enum_to_string( get_moon_phase( this_night ) ) == io::enum_to_string(
               expect_phase_enum ) );

    // Finally, get the amount of moonlight
    return sunlight( this_night );
}

// Moonlight level varies with moon phase, from 1.0 at new moon to 10.0 at full moon.
TEST_CASE( "moonlight for each phase", "[calendar][moon][phase][moonlight]" )
{
    calendar::set_season_length( 91 );
    REQUIRE( calendar::season_from_default_ratio() == Approx( 1.0f ) );

    // At the start of each phase, moonlight is 1.0 + (2.25 per quarter)
    SECTION( "moonlight increases as moon goes from new to full" ) {
        CHECK( 1.00f == phase_moonlight( 0.0f, MOON_NEW ) );
        CHECK( 3.25f == phase_moonlight( 0.25f, MOON_WAXING_CRESCENT ) );
        CHECK( 5.50f == phase_moonlight( 0.5f, MOON_HALF_MOON_WAXING ) );
        CHECK( 7.75f == phase_moonlight( 0.75f, MOON_WAXING_GIBBOUS ) );
        CHECK( 10.0f == phase_moonlight( 1.0f, MOON_FULL ) );
        CHECK( 7.75f == phase_moonlight( 1.25f, MOON_WANING_GIBBOUS ) );
        CHECK( 5.50f == phase_moonlight( 1.5f, MOON_HALF_MOON_WANING ) );
        CHECK( 3.25f == phase_moonlight( 1.75f, MOON_WANING_CRESCENT ) );
    }

    SECTION( "moonlight is constant during each phase" ) {
        // FIXME: Moonlight should follow a curve, rather than discrete plateaus based on phase
        // http://adsabs.harvard.edu/full/1966JRASC..60..221E
        CHECK( 1.0f == phase_moonlight( 0.0f, MOON_NEW ) );
        CHECK( 1.0f == phase_moonlight( 0.10f, MOON_NEW ) );
        // FIXME: Make moonlight gradually transition from one phase to the next
        // ex., from NEW to WAXING_CRESCENT should smoothly go from 1.0 to 3.25
        // instead of jumping suddenly in the middle.
        CHECK( 3.25f == phase_moonlight( 0.11f, MOON_WAXING_CRESCENT ) );
        CHECK( 3.25f == phase_moonlight( 0.20f, MOON_WAXING_CRESCENT ) );
        CHECK( 3.25f == phase_moonlight( 0.30f, MOON_WAXING_CRESCENT ) );
    }
}
<|MERGE_RESOLUTION|>--- conflicted
+++ resolved
@@ -109,10 +109,7 @@
             CHECK( get_moon_phase( zero + 7_days ) == MOON_FULL );
         }
     }
-<<<<<<< HEAD
-=======
-
->>>>>>> 355cacc9
+
     calendar::set_season_length( 91 ); // Reset to default
     REQUIRE( calendar::season_from_default_ratio() == Approx( 1.0f ) );
 }
