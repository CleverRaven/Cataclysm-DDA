--- conflicted
+++ resolved
@@ -103,7 +103,6 @@
 {
     iteminfo_query q = q_vec( { iteminfo_parts::BASE_RIGIDITY, iteminfo_parts::ARMOR_ENCUMBRANCE } );
 
-<<<<<<< HEAD
     SECTION( "non-rigid items indicate their flexible volume/encumbrance" ) {
         test_info_equals(
             item( "test_waterskin" ), q,
@@ -113,15 +112,6 @@
             "--\n"
             "* This item is <color_c_cyan>not rigid</color>."
             "  Its volume and encumbrance increase with contents.\n" );
-=======
-    iteminfo_test(
-        item( "halligan" ), q,
-        "Bash: <color_c_yellow>20</color>"
-        "  Cut: <color_c_yellow>5</color>"
-        "  To-hit bonus: <color_c_yellow>+2</color>\n"
-        "Moves per attack: <color_c_yellow>145</color>\n"
-        "Damage per second: <color_c_yellow>17.24</color>\n" );
->>>>>>> 47bbcf57
 
         test_info_equals(
             item( "test_backpack" ), q,
@@ -156,7 +146,8 @@
             "--\n"
             "<color_c_white>Melee damage</color>: Bash: <color_c_yellow>7</color>"
             "  To-hit bonus: <color_c_yellow>-2</color>\n"
-            "Moves per attack: <color_c_yellow>79</color>\n" );
+            "Moves per attack: <color_c_yellow>79</color>\n"
+            "Damage per second: <color_c_yellow>8.86</color>\n" );
     }
 
     SECTION( "bash and cut damage" ) {
@@ -166,7 +157,8 @@
             "<color_c_white>Melee damage</color>: Bash: <color_c_yellow>20</color>"
             "  Cut: <color_c_yellow>5</color>"
             "  To-hit bonus: <color_c_yellow>+2</color>\n"
-            "Moves per attack: <color_c_yellow>145</color>\n" );
+            "Moves per attack: <color_c_yellow>145</color>\n"
+            "Damage per second: <color_c_yellow>17.24</color>\n" );
     }
 
     SECTION( "bash and pierce damage" ) {
@@ -176,7 +168,8 @@
             "<color_c_white>Melee damage</color>: Bash: <color_c_yellow>4</color>"
             "  Pierce: <color_c_yellow>8</color>"
             "  To-hit bonus: <color_c_yellow>+1</color>\n"
-            "Moves per attack: <color_c_yellow>100</color>\n" );
+            "Moves per attack: <color_c_yellow>100</color>\n"
+            "Damage per second: <color_c_yellow>12.00</color>\n" );
     }
 
     SECTION( "no damage" ) {
