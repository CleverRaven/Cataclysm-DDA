--- conflicted
+++ resolved
@@ -184,14 +184,9 @@
             "  To-hit bonus: <color_c_yellow>-1</color>\n"
             "Moves per attack: <color_c_yellow>100</color>\n"
             "Typical damage per second:\n"
-<<<<<<< HEAD
             "  Best: <color_c_yellow>12.47</color>"
             "  Vs. Agile: <color_c_yellow>6.53</color>"
             "  Vs. Armored: <color_c_yellow>1.28</color>" );
-=======
-            "Best: <color_c_yellow>8.01</color>"
-            "  Vs. Agile: <color_c_yellow>4.54</color>"
-            "  Vs. Armored: <color_c_yellow>0.12</color>\n" );
     }
 
 
@@ -207,7 +202,6 @@
             "Best: <color_c_yellow>4.90</color>"
             "  Vs. Agile: <color_c_yellow>2.46</color>"
             "  Vs. Armored: <color_c_yellow>0.00</color>\n" );
->>>>>>> 1ae40f33
     }
 
     SECTION( "no damage" ) {
