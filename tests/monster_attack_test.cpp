--- conflicted
+++ resolved
@@ -19,7 +19,8 @@
 
 static constexpr tripoint attacker_location{ 65, 65, 0 };
 
-static void test_monster_attack( const tripoint &target_offset, bool expected )
+static void test_monster_attack( const tripoint &target_offset, bool expect_attack,
+                                 bool expect_vision )
 {
     int day_hour = hour_of_day<int>( calendar::turn );
     CAPTURE( day_hour );
@@ -57,11 +58,8 @@
     CAPTURE( attacker_location );
     CAPTURE( target_location );
     CAPTURE( fov_3d );
-<<<<<<< HEAD
     CHECK( test_monster.sees( target_location ) == expect_vision );
-=======
->>>>>>> b725af33
-    CHECK( test_monster.attack_at( target_location ) == expected );
+    CHECK( test_monster.attack_at( target_location ) == expect_attack );
     // Then test the reverse.
     clear_creatures();
     clear_avatar();
@@ -120,26 +118,26 @@
     SECTION( "attacking on open ground" ) {
         // Adjacent can attack of course.
         for( const tripoint &offset : eight_horizontal_neighbors ) {
-            test_monster_attack( offset, true );
+            test_monster_attack( offset, true, true );
         }
         clear_map();
         // Too far away cannot.
-        test_monster_attack( { 2, 2, 0 }, false );
-        test_monster_attack( { 2, 1, 0 }, false );
-        test_monster_attack( { 2, 0, 0 }, false );
-        test_monster_attack( { 2, -1, 0 }, false );
-        test_monster_attack( { 2, -2, 0 }, false );
-        test_monster_attack( { 1, 2, 0 }, false );
-        test_monster_attack( { 1, -2, 0 }, false );
-        test_monster_attack( { 0, 2, 0 }, false );
-        test_monster_attack( { 0, -2, 0 }, false );
-        test_monster_attack( { -1, 2, 0 }, false );
-        test_monster_attack( { -1, -2, 0 }, false );
-        test_monster_attack( { -2, 2, 0 }, false );
-        test_monster_attack( { -2, 1, 0 }, false );
-        test_monster_attack( { -2, 0, 0 }, false );
-        test_monster_attack( { -2, -1, 0 }, false );
-        test_monster_attack( { -2, -2, 0 }, false );
+        test_monster_attack( { 2, 2, 0 }, false, true );
+        test_monster_attack( { 2, 1, 0 }, false, true );
+        test_monster_attack( { 2, 0, 0 }, false, true );
+        test_monster_attack( { 2, -1, 0 }, false, true );
+        test_monster_attack( { 2, -2, 0 }, false, true );
+        test_monster_attack( { 1, 2, 0 }, false, true );
+        test_monster_attack( { 1, -2, 0 }, false, true );
+        test_monster_attack( { 0, 2, 0 }, false, true );
+        test_monster_attack( { 0, -2, 0 }, false, true );
+        test_monster_attack( { -1, 2, 0 }, false, true );
+        test_monster_attack( { -1, -2, 0 }, false, true );
+        test_monster_attack( { -2, 2, 0 }, false, true );
+        test_monster_attack( { -2, 1, 0 }, false, true );
+        test_monster_attack( { -2, 0, 0 }, false, true );
+        test_monster_attack( { -2, -1, 0 }, false, true );
+        test_monster_attack( { -2, -2, 0 }, false, true );
     }
 
     monster_attack_zlevel( "attack_up_stairs", tripoint_above, "t_stairs_up", "t_stairs_down", true );
