#include "catch/catch.hpp"

#include "monster.h"

#include <cmath>
#include <fstream>
#include <map>
#include <memory>
#include <sstream>
#include <string>
#include <utility>
#include <vector>

#include "character.h"
#include "game.h"
#include "game_constants.h"
#include "line.h"
#include "map.h"
#include "map_helpers.h"
#include "monstergenerator.h"
#include "options.h"
#include "options_helpers.h"
#include "point.h"
#include "test_statistics.h"

class item;

using move_statistics = statistics<int>;

static int moves_to_destination( const std::string &monster_type,
                                 const tripoint &start, const tripoint &end )
{
    clear_creatures();
    REQUIRE( g->num_creatures() == 1 ); // the player
    monster &test_monster = spawn_test_monster( monster_type, start );
    // Get it riled up and give it a goal.
    test_monster.anger = 100;
    test_monster.set_dest( end );
    test_monster.set_moves( 0 );
    const int monster_speed = test_monster.get_speed();
    int moves_spent = 0;
    for( int turn = 0; turn < 1000; ++turn ) {
        test_monster.mod_moves( monster_speed );
        while( test_monster.moves >= 0 ) {
            test_monster.anger = 100;
            const int moves_before = test_monster.moves;
            test_monster.move();
            moves_spent += moves_before - test_monster.moves;
            if( test_monster.pos() == test_monster.move_target() ) {
                g->remove_zombie( test_monster );
                return moves_spent;
            }
        }
    }
    g->remove_zombie( test_monster );
    // Return an unreasonably high number.
    return 100000;
}

struct track {
    char participant;
    int moves;
    int distance;
    tripoint location;
};

static std::ostream &operator<<( std::ostream &os, track const &value )
{
    os << value.participant <<
       " l:" << value.location <<
       " d:" << value.distance <<
       " m:" << value.moves;
    return os;
}

static std::ostream &operator<<( std::ostream &os, const std::vector<track> &vec )
{
    for( const auto &track_instance : vec ) {
        os << track_instance << " ";
    }
    return os;
}

/**
 * Simulate a player running from the monster, checking if it can catch up.
 **/
static int can_catch_player( const std::string &monster_type, const tripoint &direction_of_flight )
{
    clear_map();
    REQUIRE( g->num_creatures() == 1 ); // the player
    Character &test_player = get_player_character();
    // Strip off any potentially encumbering clothing.
    test_player.remove_worn_items_with( []( item & ) {
        return true;
    } );

    const tripoint center{ 65, 65, 0 };
    test_player.setpos( center );
    test_player.set_moves( 0 );
    // Give the player a head start.
    const tripoint monster_start = { -10 * direction_of_flight + test_player.pos()
                                   };
    monster &test_monster = spawn_test_monster( monster_type, monster_start );
    // Get it riled up and give it a goal.
    test_monster.anger = 100;
    test_monster.set_dest( test_player.pos() );
    test_monster.set_moves( 0 );
    const int monster_speed = test_monster.get_speed();
    const int target_speed = 100;

    int moves_spent = 0;
    std::vector<track> tracker;
    for( int turn = 0; turn < 1000; ++turn ) {
        test_player.mod_moves( target_speed );
        while( test_player.moves >= 0 ) {
            test_player.setpos( test_player.pos() + direction_of_flight );
            if( test_player.pos().x < SEEX * static_cast<int>( MAPSIZE / 2 ) ||
                test_player.pos().y < SEEY * static_cast<int>( MAPSIZE / 2 ) ||
                test_player.pos().x >= SEEX * ( 1 + static_cast<int>( MAPSIZE / 2 ) ) ||
                test_player.pos().y >= SEEY * ( 1 + static_cast<int>( MAPSIZE / 2 ) ) ) {
                tripoint offset = center - test_player.pos();
                test_player.setpos( center );
                test_monster.setpos( test_monster.pos() + offset );
                // Verify that only the player and one monster are present.
                REQUIRE( g->num_creatures() == 2 );
            }
            const int move_cost = get_map().combined_movecost(
                                      test_player.pos(), test_player.pos() + direction_of_flight, nullptr, 0 );
            tracker.push_back( {'p', move_cost, rl_dist( test_monster.pos(), test_player.pos() ),
                                test_player.pos()
                               } );
            test_player.mod_moves( -move_cost );
        }
        get_map().clear_traps();
        test_monster.set_dest( test_player.pos() );
        test_monster.mod_moves( monster_speed );
        while( test_monster.moves >= 0 ) {
            const int moves_before = test_monster.moves;
            test_monster.move();
            tracker.push_back( {'m', moves_before - test_monster.moves,
                                rl_dist( test_monster.pos(), test_player.pos() ),
                                test_monster.pos()
                               } );
            moves_spent += moves_before - test_monster.moves;
            if( rl_dist( test_monster.pos(), test_player.pos() ) == 1 ) {
                INFO( tracker );
                clear_map();
                return turn;
            } else if( rl_dist( test_monster.pos(), test_player.pos() ) > 20 ) {
                INFO( tracker );
                clear_map();
                return -turn;
            }
        }
    }
    WARN( tracker );
    return -1000;
}

// Verify that the named monster has the expected effective speed, not reduced
// due to wasted motion from shambling.
static void check_shamble_speed( const std::string &monster_type, const tripoint &destination )
{
    // Scale the scaling factor based on the ratio of diagonal to cardinal steps.
    const float slope = get_normalized_angle( point_zero, destination.xy() );
    const float diagonal_multiplier = 1.0 + ( get_option<bool>( "CIRCLEDIST" ) ?
                                      ( slope * 0.41 ) : 0.0 );
    INFO( monster_type << " " << destination );
    // Wandering makes things nondeterministic, so look at the distribution rather than a target number.
    move_statistics move_stats;
    for( int i = 0; i < 10; ++i ) {
        move_stats.add( moves_to_destination( monster_type, tripoint_zero, destination ) );
        if( ( move_stats.avg() / ( 10000.0 * diagonal_multiplier ) ) ==
            Approx( 1.0 ).epsilon( 0.02 ) ) {
            break;
        }
    }
    CAPTURE( slope );
    CAPTURE( move_stats.avg() );
    INFO( diagonal_multiplier );
    CHECK( ( move_stats.avg() / ( 10000.0 * diagonal_multiplier ) ) ==
           Approx( 1.0 ).epsilon( 0.02 ) );
}

static void test_moves_to_squares( const std::string &monster_type, const bool write_data = false )
{
    std::map<int, move_statistics> turns_at_distance;
    std::map<int, move_statistics> turns_at_slope;
    std::map<int, move_statistics> turns_at_angle;
    // For the regression test we want just enough samples, for data we want a lot more.
    const int required_samples = write_data ? 100 : 20;
    const int sampling_resolution = write_data ? 1 : 20;
    bool not_enough_samples = true;
    while( not_enough_samples ) {
        not_enough_samples = false;
        for( int x = 0; x <= 100; x += sampling_resolution ) {
            for( int y = 0; y <= 100; y += sampling_resolution ) {
                const int distance = square_dist( {50, 50, 0}, {x, y, 0} );
                if( distance <= 5 ) {
                    // Very short ranged tests are squirrely.
                    continue;
                }
                const int rise = 50 - y;
                const int run = 50 - x;
                const float angle = atan2( run, rise );
                // Bail out if we already have enough samples for this angle.
                if( turns_at_angle[angle * 100].n() >= required_samples ) {
                    continue;
                }
                // Scale the scaling factor based on the ratio of diagonal to cardinal steps.
                const float slope = get_normalized_angle( {50, 50}, {x, y} );
                const float diagonal_multiplier = 1.0 + ( get_option<bool>( "CIRCLEDIST" ) ?
                                                  ( slope * 0.41 ) : 0.0 );
                turns_at_angle[angle * 100].new_type();
                turns_at_slope[slope].new_type();
                for( int i = 0; i < 5; ++i ) {
                    const int moves = moves_to_destination( monster_type, {50, 50, 0}, {x, y, 0} );
                    const int adjusted_moves = moves / ( diagonal_multiplier * distance );
                    turns_at_distance[distance].add( adjusted_moves );
                    turns_at_angle[angle * 100].add( adjusted_moves );
                    turns_at_slope[slope].add( adjusted_moves );
                }
                if( turns_at_angle[angle * 100].n() < required_samples ) {
                    not_enough_samples = true;
                }
            }
        }
    }
    for( const auto &stat_pair : turns_at_distance ) {
        INFO( "Monster:" << monster_type << " Dist: " << stat_pair.first << " moves: " <<
              stat_pair.second.avg() );
        CHECK( stat_pair.second.avg() == Approx( 100.0 ).epsilon( 0.1 ) );
    }
    for( const auto &stat_pair : turns_at_slope ) {
        INFO( "Monster:" << monster_type << " Slope: " << stat_pair.first <<
              " moves: " << stat_pair.second.avg() << " types: " << stat_pair.second.types() );
        CHECK( stat_pair.second.avg() == Approx( 100.0 ).epsilon( 0.1 ) );
    }
    for( auto &stat_pair : turns_at_angle ) {
        std::stringstream sample_string;
        for( int sample : stat_pair.second.get_samples() ) {
            sample_string << sample << ", ";
        }
        INFO( "Monster:" << monster_type << " Angle: " << stat_pair.first <<
              " moves: " << stat_pair.second.avg() << " types: " << stat_pair.second.types() <<
              " samples: " << sample_string.str() );
        CHECK( stat_pair.second.avg() == Approx( 100.0 ).epsilon( 0.1 ) );
    }

    if( write_data ) {
        std::ofstream data;
        data.open( "slope_test_data_" + std::string( ( trigdist ? "trig_" : "square_" ) ) + monster_type );
        for( const auto &stat_pair : turns_at_angle ) {
            data << stat_pair.first << " " << stat_pair.second.avg() << "\n";
        }
        data.close();
    }
}

static void monster_check()
{
    const float diagonal_multiplier = ( get_option<bool>( "CIRCLEDIST" ) ? 1.41 : 1.0 );
    // Have a monster walk some distance in a direction and measure how long it takes.
    float vert_move = moves_to_destination( "mon_pig", tripoint_zero, {100, 0, 0} );
    CHECK( ( vert_move / 10000.0 ) == Approx( 1.0 ) );
    int horiz_move = moves_to_destination( "mon_pig", tripoint_zero, {0, 100, 0} );
    CHECK( ( horiz_move / 10000.0 ) == Approx( 1.0 ) );
    int diag_move = moves_to_destination( "mon_pig", tripoint_zero, {100, 100, 0} );
    CHECK( ( diag_move / ( 10000.0 * diagonal_multiplier ) ) == Approx( 1.0 ).epsilon( 0.05 ) );

    check_shamble_speed( "mon_pig", {100, 0, 0} );
    check_shamble_speed( "mon_pig", {0, 100, 0} );
    check_shamble_speed( "mon_pig", {100, 100, 0} );
    check_shamble_speed( "mon_zombie", {100, 0, 0} );
    check_shamble_speed( "mon_zombie", {0, 100, 0} );
    check_shamble_speed( "mon_zombie", {100, 100, 0} );
    check_shamble_speed( "mon_zombie_dog", {100, 0, 0} );
    check_shamble_speed( "mon_zombie_dog", {0, 100, 0} );
    check_shamble_speed( "mon_zombie_dog", {100, 100, 0} );
    check_shamble_speed( "mon_zombear", {100, 0, 0} );
    check_shamble_speed( "mon_zombear", {0, 100, 0} );
    check_shamble_speed( "mon_zombear", {100, 100, 0} );
    check_shamble_speed( "mon_jabberwock", {100, 0, 0} );
    check_shamble_speed( "mon_jabberwock", {0, 100, 0} );
    check_shamble_speed( "mon_jabberwock", {100, 100, 0} );

    // Check moves to all squares relative to monster start within 50 squares.
    test_moves_to_squares( "mon_zombie_dog" );
    test_moves_to_squares( "mon_pig" );

    // Verify that a walking player can escape from a zombie, but is caught by a zombie dog.
    INFO( "Trigdist is " << ( get_option<bool>( "CIRCLEDIST" ) ? "on" : "off" ) );
    CHECK( can_catch_player( "mon_zombie", tripoint_east ) < 0 );
    CHECK( can_catch_player( "mon_zombie", tripoint_south_east ) < 0 );
    CHECK( can_catch_player( "mon_zombie_dog", tripoint_east ) > 0 );
    CHECK( can_catch_player( "mon_zombie_dog", tripoint_south_east ) > 0 );
}

// Write out a map of slope at which monster is moving to time required to reach their destination.
TEST_CASE( "write_slope_to_speed_map_trig", "[.]" )
{
    clear_map_and_put_player_underground();
<<<<<<< HEAD
    bool old_trigdist = trigdist;
=======
    restore_on_out_of_scope<bool> restore_trigdist( trigdist );
>>>>>>> ad0e7ae6
    override_option opt( "CIRCLEDIST", "true" );
    trigdist = true;
    test_moves_to_squares( "mon_zombie_dog", true );
    test_moves_to_squares( "mon_pig", true );
    trigdist = old_trigdist;
}

TEST_CASE( "write_slope_to_speed_map_square", "[.]" )
{
    clear_map_and_put_player_underground();
<<<<<<< HEAD
    bool old_trigdist = trigdist;
=======
    restore_on_out_of_scope<bool> restore_trigdist( trigdist );
>>>>>>> ad0e7ae6
    override_option opt( "CIRCLEDIST", "false" );
    trigdist = false;
    test_moves_to_squares( "mon_zombie_dog", true );
    test_moves_to_squares( "mon_pig", true );
    trigdist = old_trigdist;
}

// Characterization test for monster movement speed.
// It's not necessarally the one true speed for monsters, we just want notice if it changes.
TEST_CASE( "monster_speed_square", "[speed]" )
{
    clear_map_and_put_player_underground();
<<<<<<< HEAD
    bool old_trigdist = trigdist;
=======
    restore_on_out_of_scope<bool> restore_trigdist( trigdist );
>>>>>>> ad0e7ae6
    override_option opt( "CIRCLEDIST", "false" );
    trigdist = false;
    monster_check();
    trigdist = old_trigdist;
}

TEST_CASE( "monster_speed_trig", "[speed]" )
{
    clear_map_and_put_player_underground();
<<<<<<< HEAD
    bool old_trigdist = trigdist;
=======
    restore_on_out_of_scope<bool> restore_trigdist( trigdist );
>>>>>>> ad0e7ae6
    override_option opt( "CIRCLEDIST", "true" );
    trigdist = true;
    monster_check();
    trigdist = old_trigdist;
}

TEST_CASE( "monster_extend_flags", "[monster]" )
{
    // mon_dog_zombie_brute is copy-from mon_dog_zombie_rot
    // mon_dog_zombie_rot contains
    // "flags": [ "SEES", "HEARS", "SMELLS", "STUMBLES", "WARM", "BASHES", "POISON", "NO_BREATHE", "REVIVES", "PUSH_MON", "FILTHY" ]
    // mon_dog_zombie_brute contains
    // "extend": { "flags": [ "GROUP_BASH", "PUSH_VEH" ] }

    // This test verifies that "extend" works on monster flags by checking both
    // those take effect
    const mtype &m = *mtype_id( "mon_dog_zombie_brute" );
    CHECK( m.has_flag( MF_SEES ) );
    CHECK( m.has_flag( MF_PUSH_VEH ) );
}

TEST_CASE( "monster_broken_verify", "[monster]" )
{
    // verify monsters with death_function = BROKEN
    // actually have appropriate broken_name items
    const MonsterGenerator &generator = MonsterGenerator::generator();
    const mon_action_death func = generator.get_death_function( "BROKEN" ).value();
    for( const mtype &montype : generator.get_all_mtypes() ) {
        const std::vector<mon_action_death> &die_funcs = montype.dies;
        const auto broken_func_it = std::find( die_funcs.cbegin(), die_funcs.cend(), func );

        if( broken_func_it == die_funcs.cend() ) {
            continue;
        }

        // this contraption should match mdeath::broken in mondeath.cpp
        std::string broken_id_str = montype.id.str();
        if( broken_id_str.compare( 0, 4, "mon_" ) == 0 ) {
            broken_id_str.erase( 0, 4 );
        }
        broken_id_str.insert( 0, "broken_" ); // "broken_manhack", or "broken_eyebot", ...
        const itype_id targetitemid( broken_id_str );

        CAPTURE( montype.id.c_str() );
        CHECK( targetitemid.is_valid() );
    }
}<|MERGE_RESOLUTION|>--- conflicted
+++ resolved
@@ -300,31 +300,21 @@
 TEST_CASE( "write_slope_to_speed_map_trig", "[.]" )
 {
     clear_map_and_put_player_underground();
-<<<<<<< HEAD
-    bool old_trigdist = trigdist;
-=======
     restore_on_out_of_scope<bool> restore_trigdist( trigdist );
->>>>>>> ad0e7ae6
     override_option opt( "CIRCLEDIST", "true" );
     trigdist = true;
     test_moves_to_squares( "mon_zombie_dog", true );
     test_moves_to_squares( "mon_pig", true );
-    trigdist = old_trigdist;
 }
 
 TEST_CASE( "write_slope_to_speed_map_square", "[.]" )
 {
     clear_map_and_put_player_underground();
-<<<<<<< HEAD
-    bool old_trigdist = trigdist;
-=======
     restore_on_out_of_scope<bool> restore_trigdist( trigdist );
->>>>>>> ad0e7ae6
     override_option opt( "CIRCLEDIST", "false" );
     trigdist = false;
     test_moves_to_squares( "mon_zombie_dog", true );
     test_moves_to_squares( "mon_pig", true );
-    trigdist = old_trigdist;
 }
 
 // Characterization test for monster movement speed.
@@ -332,29 +322,19 @@
 TEST_CASE( "monster_speed_square", "[speed]" )
 {
     clear_map_and_put_player_underground();
-<<<<<<< HEAD
-    bool old_trigdist = trigdist;
-=======
     restore_on_out_of_scope<bool> restore_trigdist( trigdist );
->>>>>>> ad0e7ae6
     override_option opt( "CIRCLEDIST", "false" );
     trigdist = false;
     monster_check();
-    trigdist = old_trigdist;
 }
 
 TEST_CASE( "monster_speed_trig", "[speed]" )
 {
     clear_map_and_put_player_underground();
-<<<<<<< HEAD
-    bool old_trigdist = trigdist;
-=======
     restore_on_out_of_scope<bool> restore_trigdist( trigdist );
->>>>>>> ad0e7ae6
     override_option opt( "CIRCLEDIST", "true" );
     trigdist = true;
     monster_check();
-    trigdist = old_trigdist;
 }
 
 TEST_CASE( "monster_extend_flags", "[monster]" )
