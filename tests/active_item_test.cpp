#include <list>
#include <new>
#include <optional>

#include "avatar.h"
#include "calendar.h"
#include "cata_catch.h"
#include "item.h"
#include "itype.h"
#include "map.h"
#include "map_helpers.h"
#include "player_helpers.h"

TEST_CASE( "active_items_processed_regularly", "[active_item]" )
{
    clear_avatar();
    clear_map();
    avatar &player_character = get_avatar();
    map &here = get_map();
    // An arbitrary active item that ticks every turn.
    item active_item( "chainsaw_on" );
    active_item.active = true;

    item storage( "debug_backpack", calendar::turn_zero );
    std::optional<std::list<item>::iterator> wear_success = player_character.wear_item( storage );
    REQUIRE( wear_success );

    item_location inventory_item = player_character.try_add( active_item );
    REQUIRE( inventory_item != item_location::nowhere );

    bool wield_success = player_character.wield( active_item );
    REQUIRE( wield_success );

    here.add_item( player_character.pos_bub(), active_item );
    // TODO: spawn a vehicle and stash a chainsaw in there too.

    // Call item processing entry points.
    here.process_items();
    player_character.process_items();

    // Each chainsaw was processed and turned off from lack of fuel
    CHECK( inventory_item->typeId().str() == "chainsaw_off" );
    CHECK( player_character.get_wielded_item()->typeId().str() == "chainsaw_off" );
    CHECK( here.i_at( player_character.pos_bub() ).only_item().typeId().str() == "chainsaw_off" );
}

TEST_CASE( "non_energy_tool_power_consumption_rate", "[active_item]" )
{
    // Gasoline lantern without a battery, using gasoline instead
    item test_lantern( "gasoline_lantern_on" );
    const itype_id &default_ammo = test_lantern.ammo_default();
    const int ammo_capacity = test_lantern.ammo_capacity( default_ammo->ammo->type );
    test_lantern.ammo_set( default_ammo, ammo_capacity );
    REQUIRE_FALSE( test_lantern.uses_energy() );

    test_lantern.active = true;

    // Now process the tool until it runs out of fuel.
    int seconds_active = 0;
    map &here = get_map();
    // Must be captured before it's inactive and transforms
    int turns_per_charge = test_lantern.type->tool->turns_per_charge;
    REQUIRE( test_lantern.ammo_remaining() == ammo_capacity );
    do {
        calendar::turn += 1_seconds;
<<<<<<< HEAD
        test_lantern.process( here, nullptr, tripoint_bub_ms_zero );
=======
        test_lantern.process( here, nullptr, tripoint::zero );
>>>>>>> 4589bf80
        seconds_active++;
    } while( test_lantern.active );
    REQUIRE( test_lantern.ammo_remaining() == 0 );
    // Runtime vaguely in the bounds we expect.
    CHECK( seconds_active > ( turns_per_charge - 1 ) * ammo_capacity );
    CHECK( seconds_active < ( turns_per_charge + 1 ) * ammo_capacity );
}

TEST_CASE( "tool_power_consumption_rate", "[active_item]" )
{
    // Give the flashlight a fully charged battery, 56 kJ
    item test_battery( "medium_battery_cell" );
    test_battery.ammo_set( test_battery.ammo_default(), 56 );
    REQUIRE( test_battery.energy_remaining() == 56_kJ );

    item tool( "flashlight_on" );
    tool.put_in( test_battery, pocket_type::MAGAZINE_WELL );
    REQUIRE( tool.energy_remaining() == 56_kJ );
    tool.active = true;

    // Now process the tool until it runs out of battery power, which should be about 10h.
    int seconds_of_discharge = 0;
    map &here = get_map();
    // Capture now because after the loop the tool will be an inactive tool with no power draw.
    units::energy minimum_energy = tool.type->tool->power_draw * 1_seconds;
    do {
<<<<<<< HEAD
        tool.process( here, nullptr, tripoint_bub_ms_zero );
=======
        tool.process( here, nullptr, tripoint::zero );
>>>>>>> 4589bf80
        seconds_of_discharge++;
    } while( tool.active );
    REQUIRE( tool.energy_remaining() < minimum_energy );
    // Just a loose check, 9 - 10 hours runtime, based on the product page.
    CHECK( seconds_of_discharge > to_seconds<int>( 9_hours + 30_minutes ) );
    CHECK( seconds_of_discharge < to_seconds<int>( 10_hours ) );
}<|MERGE_RESOLUTION|>--- conflicted
+++ resolved
@@ -63,11 +63,7 @@
     REQUIRE( test_lantern.ammo_remaining() == ammo_capacity );
     do {
         calendar::turn += 1_seconds;
-<<<<<<< HEAD
-        test_lantern.process( here, nullptr, tripoint_bub_ms_zero );
-=======
-        test_lantern.process( here, nullptr, tripoint::zero );
->>>>>>> 4589bf80
+        test_lantern.process( here, nullptr, tripoint_bub_ms::zero );
         seconds_active++;
     } while( test_lantern.active );
     REQUIRE( test_lantern.ammo_remaining() == 0 );
@@ -94,11 +90,7 @@
     // Capture now because after the loop the tool will be an inactive tool with no power draw.
     units::energy minimum_energy = tool.type->tool->power_draw * 1_seconds;
     do {
-<<<<<<< HEAD
-        tool.process( here, nullptr, tripoint_bub_ms_zero );
-=======
-        tool.process( here, nullptr, tripoint::zero );
->>>>>>> 4589bf80
+        tool.process( here, nullptr, tripoint_bub_ms::zero );
         seconds_of_discharge++;
     } while( tool.active );
     REQUIRE( tool.energy_remaining() < minimum_energy );
