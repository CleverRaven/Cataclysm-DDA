--- conflicted
+++ resolved
@@ -16,23 +16,16 @@
 #include "point.h"
 
 static const activity_id ACT_NULL( "ACT_NULL" );
-<<<<<<< HEAD
+static const activity_id ACT_BOLTCUTTING( "ACT_BOLTCUTTING" );
 static const activity_id ACT_CRACKING( "ACT_CRACKING" );
-=======
-static const activity_id ACT_BOLTCUTTING( "ACT_BOLTCUTTING" );
->>>>>>> 0b250e7f
 static const activity_id ACT_SHEARING( "ACT_SHEARING" );
 
 static const efftype_id effect_pet( "pet" );
 static const efftype_id effect_tied( "tied" );
 
-<<<<<<< HEAD
-static const json_character_flag json_flag_SUPER_HEARING( "SUPER_HEARING" );
-=======
 static const furn_str_id furn_t_test_f_boltcut1( "test_f_boltcut1" );
 static const furn_str_id furn_t_test_f_boltcut2( "test_f_boltcut2" );
 static const furn_str_id furn_t_test_f_boltcut3( "test_f_boltcut3" );
->>>>>>> 0b250e7f
 
 static const itype_id itype_test_battery_disposable( "test_battery_disposable" );
 static const itype_id itype_test_boltcutter( "test_boltcutter" );
@@ -40,6 +33,8 @@
 static const itype_id itype_test_shears( "test_shears" );
 static const itype_id itype_test_shears_off( "test_shears_off" );
 
+static const json_character_flag json_flag_SUPER_HEARING( "SUPER_HEARING" );
+
 static const mtype_id mon_test_shearable( "mon_test_shearable" );
 static const mtype_id mon_test_non_shearable( "mon_test_non_shearable" );
 
@@ -47,8 +42,10 @@
 
 static const quality_id qual_SHEAR( "SHEAR" );
 
-<<<<<<< HEAD
 static const skill_id skill_traps( "traps" );
+
+static const ter_str_id ter_test_t_boltcut1( "test_t_boltcut1" );
+static const ter_str_id ter_test_t_boltcut2( "test_t_boltcut2" );
 
 TEST_CASE( "safecracking", "[activity][safecracking]" )
 {
@@ -265,10 +262,6 @@
         }
     }
 }
-=======
-static const ter_str_id ter_test_t_boltcut1( "test_t_boltcut1" );
-static const ter_str_id ter_test_t_boltcut2( "test_t_boltcut2" );
->>>>>>> 0b250e7f
 
 TEST_CASE( "shearing", "[activity][shearing][animals]" )
 {
