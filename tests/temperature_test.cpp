#include <set>

#include "catch/catch.hpp"
#include "calendar.h"
#include "itype.h"
#include "item.h"
<<<<<<< HEAD
#include "map.h"
=======
#include "optional.h"
>>>>>>> eea880c0

bool is_nearly( float value, float expected )
{
    // Rounding errors make the values change around a bit
    // Inside reality bubble and outside reality bubble also get slightly different results
    // Lets just check that they are within 5% of expected

    bool ret_val = std::abs( value - expected ) / expected < 0.05;
    return ret_val;
}

TEST_CASE( "Item spawns with right thermal attributes" )
{
    item D( "meat_cooked" );

    CHECK( D.type->comestible->specific_heat_liquid == 3.7f );
    CHECK( D.type->comestible->specific_heat_solid == 2.15f );
    CHECK( D.type->comestible->latent_heat == 260 );

    CHECK( D.temperature == 0 );
    CHECK( D.specific_energy == -10 );

    D.process_temperature_rot( 122, 1, tripoint( 0, 0, 0 ), nullptr );

    CHECK( is_nearly( D.temperature, 323.15 * 100000 ) );
}

TEST_CASE( "Rate of temperature change" )
{
    // Farenheits and kelvins get used and converted around
    // So there are small rounding errors everywhere
    // Check ranges instead of values when rounding errors
    // The calculations are done once every 101 turns (10 min)
    // Don't bother with times shorter than this

    // Sections:
    // Water bottle (realisticity check)
    // Cool down test
    // heat up test

    SECTION( "Water bottle test (ralisticity)" ) {
        // Water at 55 C
        // Enviroment at 20 C
        // 75 minutes
        // Temperature after should be approx 30 C for realistic values
        // Lower than 30 C means faster temperature changes
        // Based on the water bottle cooling measurements on this paper
        // https://www.researchgate.net/publication/282841499_Study_on_heat_transfer_coefficients_during_cooling_of_PET_bottles_for_food_beverages
        // Checked with incremental updates and whole time at once

        item water1( "water" );
        item water2( "water" );

        water1.process_temperature_rot( 131, 1, tripoint( 0, 0, 0 ), nullptr );
        water2.process_temperature_rot( 131, 1, tripoint( 0, 0, 0 ), nullptr );

        // 55 C
        CHECK( is_nearly( water1.temperature, 328.15 * 100000 ) );


        calendar::turn = to_turn<int>( calendar::turn + 101_turns );
        water1.process_temperature_rot( 68, 1, tripoint( 0, 0, 0 ), nullptr );

        calendar::turn = to_turn<int>( calendar::turn + 200_turns );
        water1.process_temperature_rot( 68, 1, tripoint( 0, 0, 0 ), nullptr );

        calendar::turn = to_turn<int>( calendar::turn + 300_turns );
        water1.process_temperature_rot( 68, 1, tripoint( 0, 0, 0 ), nullptr );

        calendar::turn = to_turn<int>( calendar::turn + 150_turns );
        water1.process_temperature_rot( 68, 1, tripoint( 0, 0, 0 ), nullptr );
        water2.process_temperature_rot( 68, 1, tripoint( 0, 0, 0 ), nullptr );

        // 29.4 C
        CHECK( is_nearly( water1.temperature, 30259330 ) );
        CHECK( is_nearly( water1.temperature, water2.temperature ) );
    }

    SECTION( "Hot liquid to frozen" ) {
        // 2x cooked meat (50 C) cooling in -20 C enviroment for ~190 minutes
        // 0 min: All 3 at 50C and hot
        // 10 min: meat 1 at 33.5 C and not hot
        // 20 min: meat 1 step
        // 30 min: meat 1 step
        // 50 min: Meat 1 at 0 C not frozen
        // 140 min: Meat 1 and 2 at 0 C fozen
        // 150 min: meat 1 step
        // 170 min: meat 1 step
        // 190 min: Meat 1 and 2 at -x C

        item meat1( "meat_cooked" );
        item meat2( "meat_cooked" );

        meat1.process_temperature_rot( 122, 1, tripoint( 0, 0, 0 ), nullptr );
        meat2.process_temperature_rot( 122, 1, tripoint( 0, 0, 0 ), nullptr );

        // 50 C
        CHECK( std::abs( meat1.temperature - 323.15 * 100000 ) < 1 );
        CHECK( meat1.item_tags.count( "HOT" ) );


        calendar::turn = to_turn<int>( calendar::turn + 101_turns );
        meat1.process_temperature_rot( -4, 1, tripoint( 0, 0, 0 ), nullptr );

        // 33.5 C
        CHECK( is_nearly( meat1.temperature, 30673432 ) );
        CHECK( !meat1.item_tags.count( "HOT" ) );

        calendar::turn = to_turn<int>( calendar::turn + 101_turns );
        meat1.process_temperature_rot( -4, 1, tripoint( 0, 0, 0 ), nullptr );
        calendar::turn = to_turn<int>( calendar::turn + 101_turns );
        meat1.process_temperature_rot( -4, 1, tripoint( 0, 0, 0 ), nullptr );

        calendar::turn = to_turn<int>( calendar::turn + 197_turns );
        meat1.process_temperature_rot( -4, 1, tripoint( 0, 0, 0 ), nullptr );
        // 0C
        // not frozen
        CHECK( is_nearly( meat1.temperature, 27315000 ) );
        CHECK( !meat1.item_tags.count( "FROZEN" ) );

        calendar::turn = to_turn<int>( calendar::turn + 900_turns );
        meat1.process_temperature_rot( -4, 1, tripoint( 0, 0, 0 ), nullptr );
        meat2.process_temperature_rot( -4, 1, tripoint( 0, 0, 0 ), nullptr );
        // 0C
        // frozen
        // same energy as meat 2
        CHECK( is_nearly( meat1.temperature, 27315000 ) );
        CHECK( meat1.item_tags.count( "FROZEN" ) );
        CHECK( is_nearly( meat1.specific_energy, meat2.specific_energy ) );

        calendar::turn = to_turn<int>( calendar::turn + 101_turns );
        meat1.process_temperature_rot( -4, 1, tripoint( 0, 0, 0 ), nullptr );
        calendar::turn = to_turn<int>( calendar::turn + 199_turns );
        meat1.process_temperature_rot( -4, 1, tripoint( 0, 0, 0 ), nullptr );

        calendar::turn = to_turn<int>( calendar::turn + 200_turns );
        meat1.process_temperature_rot( -4, 1, tripoint( 0, 0, 0 ), nullptr );
        meat2.process_temperature_rot( -4, 1, tripoint( 0, 0, 0 ), nullptr );

        // -7.2 C
        // frozen
        // same temp as meat 2
        CHECK( is_nearly( meat1.temperature, 26595062 ) );
        CHECK( meat1.item_tags.count( "FROZEN" ) );
        CHECK( is_nearly( meat1.temperature, meat2.temperature ) );
    }

    SECTION( "Cold solid to liquid" ) {
        // 2x cooked meat (-20 C) warming in 20 C enviroment for ~190 minutes
        // 0 min: both at -20 C and frozen
        // 10 min: meat 1 at -5.2 C
        // 20 min: meat 1 step
        // 30 min: meat 1 step
        // 50 min: Meat 1 at 0 C an frozen
        // 140 min: Meat 1 and 2 at 0 C not fozen.
        //          Both have same energy (within rounding error)
        // 150 min: meat 1 step
        // 170 min: meat 1 step
        // 190 min: Meat 1 and 2 at 13.3 C

        item meat1( "meat_cooked" );
        item meat2( "meat_cooked" );

        meat1.process_temperature_rot( -4, 1, tripoint( 0, 0, 0 ), nullptr );
        meat2.process_temperature_rot( -4, 1, tripoint( 0, 0, 0 ), nullptr );

        // -20 C
        CHECK( is_nearly( meat1.temperature, 253.15 * 100000 ) );
        CHECK( meat1.item_tags.count( "FROZEN" ) );


        calendar::turn = to_turn<int>( calendar::turn + 101_turns );
        meat1.process_temperature_rot( 68, 1, tripoint( 0, 0, 0 ), nullptr );
        // -5.2 C
        CHECK( is_nearly( meat1.temperature, 26789608 ) );

        calendar::turn = to_turn<int>( calendar::turn + 101_turns );
        meat1.process_temperature_rot( 68, 1, tripoint( 0, 0, 0 ), nullptr );

        calendar::turn = to_turn<int>( calendar::turn + 101_turns );
        meat1.process_temperature_rot( 68, 1, tripoint( 0, 0, 0 ), nullptr );

        calendar::turn = to_turn<int>( calendar::turn + 197_turns );
        meat1.process_temperature_rot( 68, 1, tripoint( 0, 0, 0 ), nullptr );
        // 0C
        // frozen
        CHECK( is_nearly( meat1.temperature, 27315000 ) );
        CHECK( meat1.item_tags.count( "FROZEN" ) );

        calendar::turn = to_turn<int>( calendar::turn + 900_turns );
        meat1.process_temperature_rot( 68, 1, tripoint( 0, 0, 0 ), nullptr );
        meat2.process_temperature_rot( 68, 1, tripoint( 0, 0, 0 ), nullptr );

        calendar::turn = to_turn<int>( calendar::turn + 201_turns );
        meat1.process_temperature_rot( 68, 1, tripoint( 0, 0, 0 ), nullptr );
        meat2.process_temperature_rot( 68, 1, tripoint( 0, 0, 0 ), nullptr );
        // 0C
        // not frozen
        CHECK( is_nearly( meat1.temperature, 27315000 ) );
        CHECK( is_nearly( meat2.temperature, 27315000 ) );
        CHECK( !meat1.item_tags.count( "FROZEN" ) );

        calendar::turn = to_turn<int>( calendar::turn + 101_turns );
        meat1.process_temperature_rot( 68, 1, tripoint( 0, 0, 0 ), nullptr );
        calendar::turn = to_turn<int>( calendar::turn + 199_turns );
        meat1.process_temperature_rot( 68, 1, tripoint( 0, 0, 0 ), nullptr );

        calendar::turn = to_turn<int>( calendar::turn + 200_turns );
        meat1.process_temperature_rot( 68, 1, tripoint( 0, 0, 0 ), nullptr );
        meat2.process_temperature_rot( 68, 1, tripoint( 0, 0, 0 ), nullptr );
        // 13.3 C
        // same temp as meat 2
        CHECK( is_nearly( meat1.temperature, 28654986 ) );
        CHECK( is_nearly( meat1.temperature, meat2.temperature ) );
    }
}<|MERGE_RESOLUTION|>--- conflicted
+++ resolved
@@ -4,11 +4,8 @@
 #include "calendar.h"
 #include "itype.h"
 #include "item.h"
-<<<<<<< HEAD
 #include "map.h"
-=======
 #include "optional.h"
->>>>>>> eea880c0
 
 bool is_nearly( float value, float expected )
 {
