--- conflicted
+++ resolved
@@ -176,19 +176,11 @@
         CHECK( info.transition_minutes( 0, 1, 125_minutes ) == Approx( 125 ).margin( 5 ) );
         CHECK( info.transition_minutes( 1, 2, 260_minutes ) == Approx( 260 ).margin( 5 ) );
         CHECK( info.transition_minutes( 2, 3, 360_minutes ) == Approx( 360 ).margin( 5 ) );
-<<<<<<< HEAD
-        CHECK( info.transition_minutes( 3, 4, 465_minutes ) == Approx( 465 ).margin( 5 ) );
-        CHECK( info.transition_minutes( 4, 5, 585_minutes ) == Approx( 585 ).margin( 5 ) );
-        CHECK( info.transition_minutes( 5, 6, 725_minutes ) == Approx( 725 ).margin( 10 ) );
-        CHECK( info.transition_minutes( 6, 7, 810_minutes ) == Approx( 810 ).margin( 10 ) );
-        CHECK( info.transition_minutes( 7, 8, 890_minutes ) == Approx( 890 ).margin( 10 ) );
-=======
         CHECK( info.transition_minutes( 3, 4, 470_minutes ) == Approx( 470 ).margin( 5 ) );
         CHECK( info.transition_minutes( 4, 5, 600_minutes ) == Approx( 600 ).margin( 5 ) );
         CHECK( info.transition_minutes( 5, 6, 725_minutes ) == Approx( 725 ).margin( 5 ) );
         CHECK( info.transition_minutes( 6, 7, 835_minutes ) == Approx( 835 ).margin( 5 ) );
         CHECK( info.transition_minutes( 7, 8, 910_minutes ) == Approx( 910 ).margin( 5 ) );
->>>>>>> 25dfd12d
         // TODO: You should collapse from this - currently we
         // just get really high levels of weariness
         CHECK( guy.weariness_level() > 8 );
