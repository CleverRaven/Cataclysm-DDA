--- conflicted
+++ resolved
@@ -372,7 +372,6 @@
 // Fix test for electric vehicles
 TEST_CASE( "vehicle_efficiency", "[vehicle] [engine]" )
 {
-<<<<<<< HEAD
     test_vehicle( "beetle", 117600, 113600, 12580, 11550 );
     test_vehicle( "car", 117477, 98045, 12650, 8434 );
     test_vehicle( "car_sports", 243500, 164300, 15780, 9458 );
@@ -389,22 +388,4 @@
     test_vehicle( "tractor_plow", 145500, 145500, 14120, 14120 );
     test_vehicle( "apc", 645704, 601949, 65960, 60720 );
     test_vehicle( "humvee", 293100, 189800, 25180, 13590 );
-=======
-    test_vehicle( "beetle", 119000, 111000, 12580, 10470 );
-    test_vehicle( "car", 115300, 92790, 12650, 7348 );
-    test_vehicle( "car_sports", 243500, 163700, 15780, 9458 );
-    test_vehicle( "electric_car", 63030, 45360, 3590, 2520 );
-    test_vehicle( "suv", 305100, 211100, 28500, 14250 );
-    test_vehicle( "motorcycle", 15370, 13050, 2304, 1322 );
-    test_vehicle( "quad_bike", 11400, 10650, 1963, 1302 );
-    test_vehicle( "scooter", 9692, 9692, 1723, 1723 );
-    test_vehicle( "superbike", 32520, 8153, 3152, 1224 );
-    test_vehicle( "ambulance", 254400, 230200, 22480, 18740 );
-    test_vehicle( "fire_engine", 295200, 281800, 24740, 22840 );
-    test_vehicle( "fire_truck", 218400, 66090, 18740, 4813 );
-    test_vehicle( "truck_swat", 197600, 64460, 21020, 4691 );
-    test_vehicle( "tractor_plow", 145100, 145100, 14120, 14120 );
-    test_vehicle( "apc", 623700, 585000, 65960, 60720 );
-    test_vehicle( "humvee", 289400, 170200, 25180, 11650 );
->>>>>>> 53780d53
 }