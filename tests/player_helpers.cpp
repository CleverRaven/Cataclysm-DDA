--- conflicted
+++ resolved
@@ -123,11 +123,7 @@
     shooter.remove_weapon();
     // XL so arrows can fit.
     if( !shooter.is_wearing( itype_id( "debug_backpack" ) ) ) {
-<<<<<<< HEAD
-        shooter.worn.push_back( item( "debug_backpack" ) );
-=======
         shooter.worn.emplace_back( "debug_backpack" );
->>>>>>> 0f172bbf
     }
 
     const itype_id &gun_id{ itype_id( gun_type ) };
