#include "clzones.h"

#include <algorithm>
#include <climits>
#include <functional>
#include <iosfwd>
#include <iterator>
#include <string>
#include <tuple>

#include "avatar.h"
#include "calendar.h"
#include "cata_path.h"
#include "cata_utility.h"
#include "character.h"
#include "color.h"
#include "construction.h"
#include "construction_group.h"
#include "debug.h"
#include "faction.h"
#include "field_type.h"
#include "flexbuffer_json-inl.h"
#include "flexbuffer_json.h"
#include "game_constants.h"
#include "generic_factory.h"
#include "iexamine.h"
#include "init.h"
#include "item.h"
#include "item_category.h"
#include "item_group.h"
#include "item_pocket.h"
#include "item_search.h"
#include "itype.h"
#include "json.h"
#include "json_error.h"
#include "localized_comparator.h"
#include "make_static.h"
#include "map.h"
#include "map_iterator.h"
#include "memory_fast.h"
#include "output.h"
#include "path_info.h"
#include "string_formatter.h"
#include "string_input_popup.h"
#include "translations.h"
#include "ui.h"
#include "value_ptr.h"
#include "vehicle.h"
#include "visitable.h"
#include "vpart_position.h"

static const faction_id faction_your_followers( "your_followers" );

static const item_category_id item_category_food( "food" );

static const itype_id itype_disassembly( "disassembly" );
static const itype_id itype_null( "null" );

static const zone_type_id zone_type_AUTO_DRINK( "AUTO_DRINK" );
static const zone_type_id zone_type_AUTO_EAT( "AUTO_EAT" );
static const zone_type_id zone_type_CAMP_FOOD( "CAMP_FOOD" );
static const zone_type_id zone_type_CONSTRUCTION_BLUEPRINT( "CONSTRUCTION_BLUEPRINT" );
static const zone_type_id zone_type_DISASSEMBLE( "DISASSEMBLE" );
static const zone_type_id zone_type_FARM_PLOT( "FARM_PLOT" );
static const zone_type_id zone_type_LOOT_CORPSE( "LOOT_CORPSE" );
static const zone_type_id zone_type_LOOT_CUSTOM( "LOOT_CUSTOM" );
static const zone_type_id zone_type_LOOT_DEFAULT( "LOOT_DEFAULT" );
static const zone_type_id zone_type_LOOT_DRINK( "LOOT_DRINK" );
static const zone_type_id zone_type_LOOT_FOOD( "LOOT_FOOD" );
static const zone_type_id zone_type_LOOT_IGNORE( "LOOT_IGNORE" );
static const zone_type_id zone_type_LOOT_ITEM_GROUP( "LOOT_ITEM_GROUP" );
static const zone_type_id zone_type_LOOT_PDRINK( "LOOT_PDRINK" );
static const zone_type_id zone_type_LOOT_PFOOD( "LOOT_PFOOD" );
static const zone_type_id zone_type_LOOT_SEEDS( "LOOT_SEEDS" );
static const zone_type_id zone_type_LOOT_UNSORTED( "LOOT_UNSORTED" );
static const zone_type_id zone_type_LOOT_WOOD( "LOOT_WOOD" );
static const zone_type_id zone_type_NO_AUTO_PICKUP( "NO_AUTO_PICKUP" );
static const zone_type_id zone_type_NO_NPC_PICKUP( "NO_NPC_PICKUP" );
static const zone_type_id zone_type_SOURCE_FIREWOOD( "SOURCE_FIREWOOD" );
static const zone_type_id zone_type_STRIP_CORPSES( "STRIP_CORPSES" );
static const zone_type_id zone_type_UNLOAD_ALL( "UNLOAD_ALL" );

const std::vector<zone_type_id> ignorable_zone_types = {
    zone_type_AUTO_EAT,
    zone_type_AUTO_DRINK,
    zone_type_DISASSEMBLE,
    zone_type_SOURCE_FIREWOOD,
};

static const std::unordered_map< std::string, zone_type_id> legacy_zone_types = {
    {"zone_disassemble", zone_type_DISASSEMBLE},
    {"zone_strip", zone_type_STRIP_CORPSES},
    {"zone_unload_all", zone_type_UNLOAD_ALL}
};

zone_manager::zone_manager()
{
    for( const zone_type &zone : zone_type::get_all() ) {
        types.emplace( zone.id, zone );
    }
}

void zone_manager::clear()
{
    zones.clear();
    added_vzones.clear();
    changed_vzones.clear();
    removed_vzones.clear();
    // Do not clear types since it is needed for the next games.
    area_cache.clear();
    vzone_cache.clear();
}

std::string zone_type::name() const
{
    return name_.translated();
}

std::string zone_type::desc() const
{
    return desc_.translated();
}

field_type_str_id zone_type::get_field() const
{
    return field_;
}

namespace
{
generic_factory<zone_type> zone_type_factory( "zone_type" );
} // namespace

template<>
const zone_type &string_id<zone_type>::obj() const
{
    return zone_type_factory.obj( *this );
}

template<>
bool string_id<zone_type>::is_valid() const
{
    return zone_type_factory.is_valid( *this );
}

const std::vector<zone_type> &zone_type::get_all()
{
    return zone_type_factory.get_all();
}

void zone_type::load_zones( const JsonObject &jo, const std::string &src )
{
    zone_type_factory.load( jo, src );
}

void zone_type::reset()
{
    zone_type_factory.reset();
}

void zone_type::load( const JsonObject &jo, const std::string_view )
{
    mandatory( jo, was_loaded, "name", name_ );
    mandatory( jo, was_loaded, "id", id );
    mandatory( jo, was_loaded, "display_field", field_ );
    optional( jo, was_loaded, "description", desc_, translation() );
    optional( jo, was_loaded, "can_be_personal", can_be_personal );
    optional( jo, was_loaded, "hidden", hidden );
}

shared_ptr_fast<zone_options> zone_options::create( const zone_type_id &type )
{
    if( type == zone_type_FARM_PLOT ) {
        return make_shared_fast<plot_options>();
    } else if( type == zone_type_CONSTRUCTION_BLUEPRINT ) {
        return make_shared_fast<blueprint_options>();
    } else if( type == zone_type_LOOT_CUSTOM || type == zone_type_LOOT_ITEM_GROUP ) {
        return make_shared_fast<loot_options>();
    } else if( type == zone_type_UNLOAD_ALL ) {
        return make_shared_fast<unload_options>();
    } else if( std::find( ignorable_zone_types.begin(), ignorable_zone_types.end(),
                          type ) != ignorable_zone_types.end() ) {
        return make_shared_fast<ignorable_options>();
    }

    return make_shared_fast<zone_options>();
}

bool zone_options::is_valid( const zone_type_id &type, const zone_options &options )
{
    if( type == zone_type_FARM_PLOT ) {
        return dynamic_cast<const plot_options *>( &options ) != nullptr;
    } else if( type == zone_type_CONSTRUCTION_BLUEPRINT ) {
        return dynamic_cast<const blueprint_options *>( &options ) != nullptr;
    } else if( type == zone_type_LOOT_CUSTOM || type == zone_type_LOOT_ITEM_GROUP ) {
        return dynamic_cast<const loot_options *>( &options ) != nullptr;
    } else if( type == zone_type_UNLOAD_ALL ) {
        return dynamic_cast<const unload_options *>( &options ) != nullptr;
    } else if( std::find( ignorable_zone_types.begin(), ignorable_zone_types.end(),
                          type ) != ignorable_zone_types.end() ) {
        return dynamic_cast<const ignorable_options *>( &options ) != nullptr;
    }

    // ensure options is not derived class for the rest of zone types
    return !options.has_options();
}

construction_id blueprint_options::get_final_construction(
    const std::vector<construction> &list_constructions,
    const construction_id &idx,
    std::set<construction_id> &skip_index
)
{
    const construction &con = idx.obj();
    if( con.post_terrain.empty() ) {
        return idx;
    }

    for( int i = 0; i < static_cast<int>( list_constructions.size() ); ++i ) {
        if( construction_id( i ) == idx || skip_index.find( construction_id( i ) ) != skip_index.end() ) {
            continue;
        }
        const construction &con_next = list_constructions[i];
        if( con.group == con_next.group &&
            ( con_next.pre_terrain.find( con.post_terrain ) != con_next.pre_terrain.end() ) ) {
            skip_index.insert( idx );
            return get_final_construction( list_constructions, construction_id( i ), skip_index );
        }
    }

    return idx;
}

blueprint_options::query_con_result blueprint_options::query_con()
{
    construction_id con_index = construction_menu( true );
    if( con_index.is_valid() ) {
        const std::vector<construction> &list_constructions = get_constructions();
        std::set<construction_id> skip_index;
        con_index = get_final_construction( list_constructions, con_index, skip_index );

        const construction &chosen = con_index.obj();

        const construction_group_str_id &chosen_group = chosen.group;
        const std::string &chosen_mark = chosen.post_terrain;

        if( con_index != index || chosen_group != group || chosen_mark != mark ) {
            group = chosen_group;
            mark = chosen_mark;
            index = con_index;
            return changed;
        } else {
            return successful;
        }
    } else {
        return canceled;
    }
}

ignorable_options::query_ignorable_result ignorable_options::query_ignorable()
{
    ignore_contents = query_yn( _( "Ignore items in this area when sorting?" ) );
    return changed;
}

loot_options::query_loot_result loot_options::query_loot()
{
    string_input_popup()
    .title( _( "Filter:" ) )
    .description( item_filter_rule_string( item_filter_type::FILTER ) + "\n\n" )
    .desc_color( c_white )
    .width( 55 )
    .identifier( "item_filter" )
    .max_length( 256 )
    .edit( mark );
    return changed;
}

unload_options::query_unload_result unload_options::query_unload()
{
    molle = query_yn( _( "Detach MOLLE attached pouches?" ) );
    mods = query_yn(
               _( "Detach mods from weapons?  (Be careful as you may not have the skills to reattach them)" ) );
    sparse_only = query_yn( string_format(
                                _( "Avoid unloading items stacks (not charges) greater than a certain amount?  (Amount defined in next window)" ) ) );
    if( sparse_only ) {
        int threshold;
        if( query_int( threshold,
                       _( "What is the maximum stack size to unload?  (20 is a good default)" ) ) ) {
            if( sparse_threshold < 1 ) {
                sparse_threshold = 1;
            } else {
                sparse_threshold = threshold;
            }
        } else {
            return canceled;
        }
    }
    always_unload = query_yn(
                        _( "Always unload?  (Unload even if the container has a valid sorting location)" ) );
    return changed;
}

plot_options::query_seed_result plot_options::query_seed()
{
    Character &player_character = get_player_character();
    std::vector<item *> seed_inv = player_character.cache_get_items_with( "is_seed", &item::is_seed );
    zone_manager &mgr = zone_manager::get_manager();
    map &here = get_map();
    const std::unordered_set<tripoint_abs_ms> zone_src_set =
        mgr.get_near( zone_type_LOOT_SEEDS, here.getglobal( player_character.pos_bub() ), 60 );
    for( const tripoint_abs_ms &elem : zone_src_set ) {
        tripoint_bub_ms elem_loc = here.bub_from_abs( elem );
        for( item &it : here.i_at( elem_loc ) ) {
            if( it.is_seed() ) {
                seed_inv.push_back( &it );
            }
        }
    }
    std::vector<seed_tuple> seed_entries = iexamine::get_seed_entries( seed_inv );
    seed_entries.emplace( seed_entries.begin(), itype_null, _( "No seed" ), 0 );

    int seed_index = iexamine::query_seed( seed_entries );

    if( seed_index > 0 && seed_index < static_cast<int>( seed_entries.size() ) ) {
        const auto &seed_entry = seed_entries[seed_index];
        const itype_id &new_seed = std::get<0>( seed_entry );
        itype_id new_mark;

        item it = item( new_seed );
        if( it.is_seed() ) {
            new_mark = it.type->seed->fruit_id;
        } else {
            new_mark = seed;
        }

        if( new_seed != seed || new_mark != mark ) {
            seed = new_seed;
            mark = new_mark;
            return changed;
        } else {
            return successful;
        }
    } else if( seed_index == 0 ) {
        // No seeds
        if( !seed.is_empty() || !mark.is_empty() ) {
            seed = itype_id();
            mark = itype_id();
            return changed;
        } else {
            return successful;
        }
    } else {
        return canceled;
    }
}

bool blueprint_options::query_at_creation()
{
    return query_con() != canceled;
}

bool ignorable_options::query_at_creation()
{
    return query_ignorable() != canceled;
}

bool loot_options::query_at_creation()
{
    return query_loot() != canceled;
}

bool plot_options::query_at_creation()
{
    return query_seed() != canceled;
}

bool unload_options::query_at_creation()
{
    return query_unload() != canceled;
}

bool blueprint_options::query()
{
    return query_con() == changed;
}

bool ignorable_options::query()
{
    return query_ignorable() == changed;
}

bool loot_options::query()
{
    return query_loot() == changed;
}

bool plot_options::query()
{
    return query_seed() == changed;
}

bool unload_options::query()
{
    return query_unload() == changed;
}

std::string blueprint_options::get_zone_name_suggestion() const
{
    if( group ) {
        return group->name();
    }

    return _( "No construction" );
}

std::string loot_options::get_zone_name_suggestion() const
{
    if( !mark.empty() ) {
        return string_format( _( "Loot: Custom: %s" ), mark );
    }
    return _( "Loot: Custom: No Filter" );
}

std::string plot_options::get_zone_name_suggestion() const
{
    if( !seed.is_empty() ) {
        const itype_id type = itype_id( seed );
        item it = item( type );
        if( it.is_seed() ) {
            return it.type->seed->plant_name.translated();
        } else {
            return item::nname( type );
        }
    }

    return _( "No seed" );
}

std::string unload_options::get_zone_name_suggestion() const
{

    return string_format( "%s%s%s%s%s", _( "Unload: " ),
                          mods ? _( "mods, " ) : "",
                          molle ? _( "MOLLE, " ) : "",
                          sparse_only ? string_format( _( "ignore stacks over %i, " ), sparse_threshold ) : "",
                          always_unload ? _( "unload all" ) : _( "unload unmatched" ) );
}

std::vector<std::pair<std::string, std::string>> blueprint_options::get_descriptions() const
{
    std::vector<std::pair<std::string, std::string>> options =
                std::vector<std::pair<std::string, std::string>>();
    options.emplace_back( _( "Construct: " ),
                          group ? group->name() : _( "No Construction" ) );

    return options;
}

std::vector<std::pair<std::string, std::string>> ignorable_options::get_descriptions() const
{
    std::vector<std::pair<std::string, std::string>> options;
    options.emplace_back( _( "Ignore contents: " ),
                          string_format( "%s", ignore_contents ? _( "True" ) : _( "False" ) ) );
    return options;
}

std::vector<std::pair<std::string, std::string>> loot_options::get_descriptions() const
{
    std::vector<std::pair<std::string, std::string>> options;
    options.emplace_back( _( "Filter: " ),
                          !mark.empty() ? mark : _( "No filter" ) );

    return options;
}

std::vector<std::pair<std::string, std::string>> plot_options::get_descriptions() const
{
    auto options = std::vector<std::pair<std::string, std::string>>();
    options.emplace_back(
        _( "Plant seed: " ),
        !seed.is_empty() ? item::nname( itype_id( seed ) ) : _( "No seed" ) );

    return options;
}

std::vector<std::pair<std::string, std::string>> unload_options::get_descriptions() const
{
    std::vector<std::pair<std::string, std::string>> options;
    options.emplace_back( _( "Unload: " ),
                          string_format( "%s%s%s%s",
                                         mods ? _( "mods " ) : "",
                                         molle ? _( "MOLLE " ) : "",
                                         sparse_only ? string_format( _( "ignore stacks over %i, " ), sparse_threshold ) : "",
                                         always_unload ? _( "unload all" ) : _( "unload unmatched" ) ) );

    return options;
}

void blueprint_options::serialize( JsonOut &json ) const
{
    json.member( "mark", mark );
    json.member( "group", group );
    json.member( "index", index.id() );
}

void blueprint_options::deserialize( const JsonObject &jo_zone )
{
    jo_zone.read( "mark", mark );
    jo_zone.read( "group", group );
    if( jo_zone.has_int( "index" ) ) {
        // Oops, saved incorrectly as an int id by legacy code. Just load it and hope for the best
        index = construction_id( jo_zone.get_int( "index" ) );
    } else {
        index = construction_str_id( jo_zone.get_string( "index" ) ).id();
    }
}

void ignorable_options::serialize( JsonOut &json ) const
{
    json.member( "ignore_contents", ignore_contents );
}

void ignorable_options::deserialize( const JsonObject &jo_zone )
{
    jo_zone.read( "ignore_contents", ignore_contents );
}

void loot_options::serialize( JsonOut &json ) const
{
    json.member( "mark", mark );
}

void loot_options::deserialize( const JsonObject &jo_zone )
{
    jo_zone.read( "mark", mark );
}

void plot_options::serialize( JsonOut &json ) const
{
    json.member( "mark", mark );
    json.member( "seed", seed );
}

void plot_options::deserialize( const JsonObject &jo_zone )
{
    jo_zone.read( "mark", mark );
    jo_zone.read( "seed", seed );
}

void unload_options::serialize( JsonOut &json ) const
{
    json.member( "mark", mark );
    json.member( "mods", mods );
    json.member( "molle", molle );
    json.member( "sparse_only", sparse_only );
    json.member( "sparse_threshold", sparse_threshold );
    json.member( "always_unload", always_unload );
}

void unload_options::deserialize( const JsonObject &jo_zone )
{
    jo_zone.read( "mark", mark );
    jo_zone.read( "mods", mods );
    jo_zone.read( "molle", molle );
    jo_zone.read( "sparse_only", sparse_only );
    jo_zone.read( "sparse_threshold", sparse_threshold );
    jo_zone.read( "always_unload", always_unload );
}

std::optional<std::string> zone_manager::query_name( const std::string &default_name ) const
{
    string_input_popup popup;
    popup
    .title( _( "Zone name:" ) )
    .width( 55 )
    .text( default_name )
    .query();
    if( popup.canceled() ) {
        return {};
    } else {
        return popup.text();
    }
}

static std::string wrap60( const std::string &text )
{
    return string_join( foldstring( text, 60 ), "\n" );
}

std::optional<zone_type_id> zone_manager::query_type( bool personal ) const
{
    const auto &types = get_manager().get_types();

    // Copy zone types into an array and sort by name
    std::vector<std::pair<zone_type_id, zone_type>> types_vec;
    // only add personal functioning zones for personal
    if( personal ) {
        for( const auto &tmp : types ) {
            if( tmp.second.can_be_personal ) {
                types_vec.emplace_back( tmp );
            }
        }
    } else {
        std::copy_if( types.begin(), types.end(), std::back_inserter( types_vec ),
        []( std::pair<zone_type_id, zone_type> const & it ) {
            return !it.first.is_valid() || !it.first->hidden;
        } );
    }
    std::sort( types_vec.begin(), types_vec.end(),
    []( const std::pair<zone_type_id, zone_type> &lhs, const std::pair<zone_type_id, zone_type> &rhs ) {
        return localized_compare( lhs.second.name(), rhs.second.name() );
    } );

    uilist as_m;
    as_m.desc_enabled = true;
    as_m.title = _( "Select zone type:" );

    size_t i = 0;
    for( const auto &pair : types_vec ) {
        const zone_type &type = pair.second;

        as_m.addentry_desc( i++, true, MENU_AUTOASSIGN, type.name(), wrap60( type.desc() ) );
    }

    as_m.query();
    if( as_m.ret < 0 ) {
        return {};
    }
    size_t index = as_m.ret;

    auto iter = types_vec.begin();
    std::advance( iter, index );

    return iter->first;
}

bool zone_data::set_name()
{
<<<<<<< HEAD
    const auto maybe_name = zone_manager::get_manager().query_name( name );
    if( maybe_name.has_value() ) {
        auto new_name = maybe_name.value();
        if( new_name.empty() ) {
            new_name = _( "<no name>" );
        }
        if( name != new_name ) {
            zone_manager::get_manager().zone_edited( *this );
            name = new_name;
            return true;
        }
=======
    calendar::turn = calendar::turn_zero + 9_hours + 30_minutes;
    clear_map();
    scoped_weather_override weather_clear( WEATHER_CLEAR );
    clear_avatar();
    map &here = get_map();
    g->reset_light_level();

    u.wear_item( item( "test_backpack" ), false, false );
    u.wear_item( item( "wearable_atomic_light" ), false, true );
    u.i_add( item( "test_multitool" ) );
    u.i_add( item( "hammer" ) );
    u.i_add( item( "bow_saw" ) );
    u.i_add( item( "e_tool" ) );

    SECTION( "1-step construction activity with pre_terrain" ) {
        u.setpos( tripoint::zero );
        here.build_map_cache( u.pos().z );
        tripoint_bub_ms const tri_door( tripoint::south );
        construction const build =
            setup_testcase( u, "test_constr_door", tri_door, tripoint_bub_ms() );
        REQUIRE( u.sees( tri_door ) );
        here.ter_set( tri_door, ter_id( build.pre_terrain.empty() ? "" : *
                                        build.pre_terrain.begin() ) );
        run_activities( u, build.time * 10 );
        REQUIRE( here.ter( tri_door ) == ter_id( build.post_terrain ) );
    }

    SECTION( "1-step construction activity with pre_terrain and starting far away" ) {
        u.setpos( tripoint_bub_ms{ ACTIVITY_SEARCH_DISTANCE - 1, 0, 0} );
        here.build_map_cache( u.pos().z );
        tripoint_bub_ms const tri_window( tripoint::south );
        construction const build =
            setup_testcase( u, "test_constr_door", tri_window, tripoint_bub_ms() );
        here.ter_set( tri_window, ter_id( build.pre_terrain.empty() ? "" : *
                                          build.pre_terrain.begin() ) );
        run_activities( u, build.time * 10 );
        REQUIRE( here.ter( tri_window ) == ter_id( build.post_terrain ) );
    }

    SECTION( "1-step construction activity with pre_flags" ) {
        u.setpos( tripoint::zero );
        here.build_map_cache( u.pos().z );
        tripoint_bub_ms const tri_window( tripoint::south );
        construction const build =
            setup_testcase( u, "test_constr_window_boarded", tri_window, tripoint_bub_ms() );
        here.ter_set( tri_window, ter_id( "test_t_window_no_curtains" ) );
        run_activities( u, build.time * 10 );
        REQUIRE( here.ter( tri_window ) == ter_id( build.post_terrain ) );
    }

    SECTION( "1-step construction activity with prereq with only pre_special" ) {
        u.setpos( tripoint::zero );
        here.build_map_cache( u.pos().z );
        tripoint_bub_ms const tri_gravel( tripoint::south );
        construction const pre_build =
            setup_testcase( u, "test_constr_railroad_rubble", tri_gravel, tripoint_bub_ms() );
        zone_manager::get_manager().clear();
        construction const build =
            setup_testcase( u, "test_constr_remove_gravel", tri_gravel, tripoint_bub_ms() );
        // first check that we don't get stuck in a loop
        here.ter_set( tri_gravel, ter_t_dirt );
        run_activities( u, 1 );
        REQUIRE( here.partial_con_at( tri_gravel ) == nullptr );

        here.ter_set( tri_gravel, ter_t_railroad_rubble );
        run_activities( u, build.time * 10 );
        REQUIRE( here.ter( tri_gravel ) == ter_id( build.post_terrain ) );
    }

    SECTION( "1-step construction activity - alternative build from same group" ) {
        u.setpos( tripoint::zero );
        here.build_map_cache( u.pos().z );
        tripoint_bub_ms const tri_window( tripoint::south );
        construction const build =
            setup_testcase( u, "test_constr_window_boarded", tri_window, tripoint_bub_ms() );
        here.ter_set( tri_window, ter_t_window_empty );
        REQUIRE( ( build.pre_terrain.empty() ? "" : * ( build.pre_terrain.begin() ) ) != "t_window_empty" );
        run_activities( u, build.time * 10 );
        REQUIRE( here.ter( tri_window ) == ter_t_window_boarded_noglass );
    }

    SECTION( "1-step construction activity with existing partial" ) {
        u.setpos( tripoint::zero );
        here.build_map_cache( u.pos().z );
        tripoint_bub_ms const tri_window( tripoint::south );
        construction const build =
            setup_testcase( u, "test_constr_window_boarded", tri_window, tripoint_bub_ms() );
        partial_con pc;
        pc.id = build.id;
        here.partial_con_set( tri_window, pc );
        run_activities( u, build.time * 10 );
        REQUIRE( here.ter( tri_window ) == ter_id( build.post_terrain ) );
    }

    SECTION( "1-step construction activity with alternative partial" ) {
        u.setpos( tripoint::zero );
        here.build_map_cache( u.pos().z );
        tripoint_bub_ms const tri_window( tripoint::south );
        construction const build =
            setup_testcase( u, "test_constr_window_boarded", tri_window, tripoint_bub_ms() );
        partial_con pc;
        pc.id = get_construction( "test_constr_window_boarded_noglass_empty" ).id;
        here.partial_con_set( tri_window, pc );
        run_activities( u, build.time * 10 );
        REQUIRE( here.ter( tri_window ) == ter_t_window_boarded_noglass );
    }

    SECTION( "1-step construction activity with mismatched partial" ) {
        u.setpos( tripoint::zero );
        here.build_map_cache( u.pos().z );
        tripoint_bub_ms const tri_window( tripoint::south );
        construction const build =
            setup_testcase( u, "test_constr_window_boarded", tri_window, tripoint_bub_ms() );
        ter_id const ter_pre = here.ter( tri_window );
        partial_con pc;
        pc.id = get_construction( "test_constr_door" ).id;
        here.partial_con_set( tri_window, pc );
        run_activities( u, build.time * 10 );
        REQUIRE( here.ter( tri_window ) == ter_pre );
    }

    SECTION( "visible but unreachable construction" ) {
        u.setpos( tripoint::zero );
        u.path_settings->bash_strength = 0;
        here.build_map_cache( u.pos().z );
        tripoint_bub_ms const tri_window = { 0, 5, 0 };
        for( tripoint_bub_ms const &it : here.points_in_radius( tri_window, 1 ) ) {
            here.ter_set( it, ter_t_metal_grate_window );
        }
        construction const build =
            setup_testcase( u, "test_constr_door", tri_window, tripoint_bub_ms() );
        here.ter_set( tri_window, ter_id( build.pre_terrain.empty() ? "" : *
                                          build.pre_terrain.begin() ) );
        REQUIRE( u.sees( tri_window ) );
        REQUIRE( route_adjacent( u, tri_window ).empty() );
        run_activities( u, build.time * 10 );
        REQUIRE( here.ter( tri_window ) == ter_id( build.pre_terrain.empty() ? "" : *
                 ( build.pre_terrain.begin() ) ) );
    }

    SECTION( "multiple-step construction activity with fetch required" ) {
        u.setpos( tripoint::zero );
        here.build_map_cache( u.pos().z );
        tripoint_bub_ms const tri_door( tripoint::south );
        construction const build =
            setup_testcase( u, "test_constr_door_peep", tri_door, { 0, PICKUP_RANGE * 2 + 1, 0 } );
        run_activities( u, build.time * 100 );
        REQUIRE( here.ter( tri_door ) == ter_id( build.post_terrain ) );
    }

    SECTION( "multiple-step construction activity with prereq from a different group" ) {
        u.setpos( tripoint::zero );
        here.build_map_cache( u.pos().z );
        tripoint_bub_ms const tri_door( tripoint::south );
        construction const build =
            setup_testcase( u, "test_constr_palisade_gate", tri_door, tripoint_bub_ms( tripoint::south_east ) );
        run_activities( u, build.time * 200 );
        REQUIRE( here.ter( tri_door ) == ter_id( build.post_terrain ) );
    }

    SECTION( "multiple-step construction activity with partial of a recursive prerequisite" ) {
        u.setpos( tripoint::zero );
        here.build_map_cache( u.pos().z );
        tripoint_bub_ms const tri_door( tripoint::south );
        partial_con pc;
        pc.id = get_construction( "test_constr_pit_shallow" ).id;
        here.partial_con_set( tri_door, pc );
        construction const build =
            setup_testcase( u, "test_constr_palisade_gate", tri_door, tripoint_bub_ms( tripoint::south_east ) );
        run_activities( u, build.time * 200 );
        REQUIRE( here.ter( tri_door ) == ter_id( build.post_terrain ) );
>>>>>>> cfe9f6c2
    }
    return false;
}

bool zone_data::set_type()
{
    const auto maybe_type = zone_manager::get_manager().query_type( is_personal );
    if( maybe_type.has_value() && maybe_type.value() != type ) {
        shared_ptr_fast<zone_options> new_options = zone_options::create( maybe_type.value() );
        if( new_options->query_at_creation() ) {
            zone_manager::get_manager().zone_edited( *this );
            type = maybe_type.value();
            options = new_options;
            zone_manager::get_manager().cache_data();
            return true;
        }
    }
    // False positive from memory leak detection on shared_ptr_fast
    // NOLINTNEXTLINE(clang-analyzer-cplusplus.NewDeleteLeaks)
    return false;
}

void zone_data::set_position( const std::pair<tripoint, tripoint> &position,
                              const bool manual, bool update_avatar, bool skip_cache_update, bool suppress_display_update )
{
    if( is_vehicle && manual ) {
        debugmsg( "Tried moving a lootzone bound to a vehicle part" );
        return;
    }
    bool adjust_display = is_displayed && !suppress_display_update;

    if( adjust_display ) {
        toggle_display();
    }

    start = position.first;
    end = position.second;

    if( adjust_display ) {
        toggle_display();
    }

    if( !skip_cache_update ) {
        zone_manager::get_manager().cache_data( update_avatar );
    }
}

void zone_data::set_enabled( const bool enabled_arg )
{
    zone_manager::get_manager().zone_edited( *this );
    enabled = enabled_arg;
}

void zone_data::set_temporary_disabled( const bool enabled_arg )
{
    temporarily_disabled = enabled_arg;
}

// This operations can presumably be defined using templates. It should also already exist somewhere else.
static std::pair<tripoint_abs_ms, tripoint_abs_ms> get_corners( tripoint_abs_ms a,
        tripoint_abs_ms b )
{
    const tripoint_abs_ms start = tripoint_abs_ms( std::min( a.x(), b.x() ), std::min( a.y(), b.y() ),
                                  std::min( a.z(), b.z() ) );
    const tripoint_abs_ms end = tripoint_abs_ms( std::max( a.x(), b.x() ), std::max( a.y(), b.y() ),
                                std::max( a.z(), b.z() ) );
    return { start, end };
}

void zone_data::refresh_display() const
{
    if( this->is_vehicle ) {
        popup( colorize( _( "Zones tied to vehicles cannot be displayed" ), c_magenta ) );
        return;
    }

    std::unique_ptr<tinymap> p_update_tmap = std::make_unique<tinymap>();
    tinymap &update_tmap = *p_update_tmap;

    std::pair<tripoint_abs_ms, tripoint_abs_ms> bounds = get_corners( get_start_point(),
            get_end_point() );
    const tripoint_abs_ms start = bounds.first;
    const tripoint_abs_ms end = bounds.second;

    const tripoint_abs_omt omt_start_pos = coords::project_to<coords::omt>( start );
    const tripoint_abs_omt omt_end_pos = coords::project_to<coords::omt>( end );
    const tripoint_omt_ms start_remainder = tripoint_omt_ms( ( get_start_point() - coords::project_to
                                            < coords::ms >
                                            ( omt_start_pos ) ).raw() );
    const tripoint_omt_ms end_remainder = tripoint_omt_ms( ( get_end_point() - coords::project_to
                                          < coords::ms >
                                          ( omt_end_pos ) ).raw() );

    zone_type_id type = this->get_type();

    field_type_str_id field = fd_null;
    static const std::vector<zone_type> &all_zone_types = zone_type::get_all();
    for( const zone_type &zone : all_zone_types ) {
        if( zone.id == type ) {
            field = zone.get_field();
            break;
        }
    }

    if( field != fd_null ) {
        tripoint_omt_ms start_ms;
        tripoint_omt_ms end_ms;

        for( int i = omt_start_pos.x(); i <= omt_end_pos.x(); i++ ) {
            for( int k = omt_start_pos.y(); k <= omt_end_pos.y(); k++ ) {
                //  We assume the Z coordinate will remain fixed
                update_tmap.load( tripoint_abs_omt{ i, k, omt_start_pos.z() }, false );

                start_ms = tripoint_omt_ms( i > omt_start_pos.x() ? 0 : start_remainder.x(),
                                            k > omt_start_pos.y() ? 0 : start_remainder.y(), start_remainder.z() );
                end_ms = tripoint_omt_ms( i < omt_end_pos.x() ? SEEX * 2 - 1 : end_remainder.x(),
                                          k < omt_end_pos.y() ? SEEY * 2 - 1 : end_remainder.y(), end_remainder.z() );

                for( tripoint_omt_ms pt : update_tmap.points_in_rectangle( start_ms, end_ms ) ) {
                    if( is_displayed ) {
                        update_tmap.add_field( pt, field, 1, time_duration::from_turns( 0 ), false );
                    } else {
                        update_tmap.delete_field( pt, field );
                    }
                }
            }
        }
    }
}

void zone_data::toggle_display()
{
    if( this->is_vehicle ) {
        popup( colorize( _( "Zones tied to vehicles cannot be displayed" ), c_magenta ) );
        return;
    }

    is_displayed = !is_displayed;

    this->refresh_display();

    // Take care of the situation where parts of overlapping zones were erased by the toggling.
    if( !is_displayed ) {

        const point_abs_ms start = point_abs_ms( std::min( this->start.x, this->end.x ),
                                   std::min( this->start.y, this->end.y ) );

        const point_abs_ms end = point_abs_ms( std::max( this->start.x, this->end.x ),
                                               std::max( this->start.y, this->end.y ) );

        const inclusive_rectangle<point_abs_ms> zone_rectangle( start, end );

        for( zone_manager::ref_zone_data zone : zone_manager::get_manager().get_zones() ) {
            // Assumes zones are a single Z level only. Also, inclusive_cuboid doesn't have an overlap function...
            if( zone.get().get_is_displayed() && zone.get().get_type() == this->get_type() &&
                this->start.z == zone.get().get_start_point().z() ) {
                const point_abs_ms candidate_begin = zone.get().get_start_point().xy();
                const point_abs_ms candidate_stop = zone.get().get_end_point().xy();

                const point_abs_ms candidate_start = point_abs_ms( std::min( candidate_begin.x(),
                                                     candidate_stop.x() ),
                                                     std::min( candidate_begin.y(), candidate_stop.y() ) );

                const point_abs_ms candidate_end = point_abs_ms( std::max( candidate_begin.x(),
                                                   candidate_stop.x() ),
                                                   std::max( candidate_begin.y(), candidate_stop.y() ) );

                const inclusive_rectangle<point_abs_ms> candidate_rectangle( candidate_start, candidate_end );

                if( zone_rectangle.overlaps( candidate_rectangle ) ) {
                    zone.get().refresh_display();
                }
            }
        }
    }
}

void zone_data::set_is_vehicle( const bool is_vehicle_arg )
{
    is_vehicle = is_vehicle_arg;
}

tripoint_abs_ms zone_data::get_center_point() const
{
    return midpoint( get_start_point(), get_end_point() );
}

std::string zone_manager::get_name_from_type( const zone_type_id &type ) const
{
    const auto &iter = types.find( type );
    if( iter != types.end() ) {
        return iter->second.name();
    }

    return "Unknown Type";
}

bool zone_manager::has_type( const zone_type_id &type ) const
{
    return types.count( type ) > 0;
}

bool zone_manager::has_defined( const zone_type_id &type, const faction_id &fac ) const
{
    const auto &type_iter = area_cache.find( zone_data::make_type_hash( type, fac ) );
    return type_iter != area_cache.end();
}

void zone_manager::cache_data( bool update_avatar )
{
    area_cache.clear();
    avatar &player_character = get_avatar();
    tripoint_abs_ms cached_shift = player_character.get_location();
    for( zone_data &elem : zones ) {
        if( !elem.get_enabled() ) {
            continue;
        }

        // update the current cached locations for each personal zone
        // if we are flagged to update the locations with this cache
        if( elem.get_is_personal() && update_avatar ) {
            elem.update_cached_shift( cached_shift );
        }

        const std::string &type_hash = elem.get_type_hash();
        auto &cache = area_cache[type_hash];

        // Draw marked area
        for( const tripoint_abs_ms &p : tripoint_range<tripoint_abs_ms>(
                 elem.get_start_point(), elem.get_end_point() ) ) {
            cache.insert( p );
        }
    }
}

void zone_manager::reset_disabled()
{
    bool changed = false;
    for( zone_data &elem : zones ) {
        if( elem.get_temporarily_disabled() ) {
            elem.set_enabled( true );
            elem.set_temporary_disabled( false );
            changed = true;
        }
    }

    if( changed ) {
        cache_data();
    }
}

void zone_manager::cache_avatar_location()
{
    avatar &player_character = get_avatar();
    tripoint_abs_ms cached_shift = player_character.get_location();
    for( zone_data &elem : zones ) {
        // update the current cached locations for each personal zone
        if( elem.get_is_personal() ) {
            elem.update_cached_shift( cached_shift );
        }
    }
}

void zone_manager::cache_vzones( map *pmap )
{
    vzone_cache.clear();
    map &here = pmap == nullptr ? get_map() : *pmap;
    auto vzones = here.get_vehicle_zones( here.get_abs_sub().z() );
    for( zone_data *elem : vzones ) {
        if( !elem->get_enabled() ) {
            continue;
        }

        const std::string &type_hash = elem->get_type_hash();
        auto &cache = vzone_cache[type_hash];

        // TODO: looks very similar to the above cache_data - maybe merge it?

        // Draw marked area
        for( const tripoint_abs_ms &p : tripoint_range<tripoint_abs_ms>(
                 elem->get_start_point(), elem->get_end_point() ) ) {
            cache.insert( p );
        }
    }
}

std::unordered_set<tripoint_abs_ms> zone_manager::get_point_set( const zone_type_id &type,
        const faction_id &fac ) const
{
    const auto &type_iter = area_cache.find( zone_data::make_type_hash( type, fac ) );
    if( type_iter == area_cache.end() ) {
        return std::unordered_set<tripoint_abs_ms>();
    }

    return type_iter->second;
}

std::unordered_set<tripoint> zone_manager::get_point_set_loot( const tripoint_abs_ms &where,
        int radius, const faction_id &fac ) const
{
    return get_point_set_loot( where, radius, false, fac );
}

std::unordered_set<tripoint> zone_manager::get_point_set_loot( const tripoint_abs_ms &where,
        int radius, bool npc_search, const faction_id &fac ) const
{
    std::unordered_set<tripoint> res;
    map &here = get_map();
    for( const std::pair<std::string, std::unordered_set<tripoint_abs_ms>> cache : area_cache ) {
        zone_type_id type = zone_data::unhash_type( cache.first );
        faction_id z_fac = zone_data::unhash_fac( cache.first );
        if( fac == z_fac && type.str().substr( 0, 4 ) == "LOOT" ) {
            for( tripoint_abs_ms point : cache.second ) {
                if( square_dist( where, point ) <= radius ) {
                    res.emplace( here.bub_from_abs( point ).raw() );
                }
            }
        }
    }
    for( const std::pair<std::string, std::unordered_set<tripoint_abs_ms>> cache : vzone_cache ) {
        zone_type_id type = zone_data::unhash_type( cache.first );
        faction_id z_fac = zone_data::unhash_fac( cache.first );
        if( fac == z_fac && type.str().substr( 0, 4 ) == "LOOT" ) {
            for( tripoint_abs_ms point : cache.second ) {
                if( square_dist( where, point ) <= radius ) {
                    res.emplace( here.bub_from_abs( point ).raw() );
                }
            }
        }
    }

    if( npc_search ) {
        for( const std::pair<std::string, std::unordered_set<tripoint_abs_ms>> cache : vzone_cache ) {
            zone_type_id type = zone_data::unhash_type( cache.first );
            if( type == zone_type_NO_NPC_PICKUP ) {
                for( tripoint_abs_ms point : cache.second ) {
                    res.erase( here.bub_from_abs( point ).raw() );
                }
            }
        }
    }

    return res;
}

std::unordered_set<tripoint_abs_ms> zone_manager::get_vzone_set( const zone_type_id &type,
        const faction_id &fac ) const
{
    //Only regenerate the vehicle zone cache if any vehicles have moved
    const auto &type_iter = vzone_cache.find( zone_data::make_type_hash( type, fac ) );
    if( type_iter == vzone_cache.end() ) {
        return std::unordered_set<tripoint_abs_ms>();
    }

    return type_iter->second;
}

bool zone_manager::has( const zone_type_id &type, const tripoint_abs_ms &where,
                        const faction_id &fac ) const
{
    const auto &point_set = get_point_set( type, fac );
    const auto &vzone_set = get_vzone_set( type, fac );
    return point_set.find( where ) != point_set.end() || vzone_set.find( where ) != vzone_set.end();
}

bool zone_manager::has_near( const zone_type_id &type, const tripoint_abs_ms &where, int range,
                             const faction_id &fac ) const
{
    const auto &point_set = get_point_set( type, fac );
    for( const tripoint_abs_ms &point : point_set ) {
        if( square_dist( point, where ) <= range ) {
            return true;
        }
    }

    const auto &vzone_set = get_vzone_set( type, fac );
    for( const tripoint_abs_ms &point : vzone_set ) {
        if( point.z() == where.z() ) {
            if( square_dist( point, where ) <= range ) {
                return true;
            }
        }
    }

    return false;
}

std::vector<zone_data const *> zone_manager::get_near_zones( const zone_type_id &type,
        const tripoint_abs_ms &where, int range,
        const faction_id &fac ) const
{
    std::vector<zone_data const *> ret;
    for( const zone_data &zone : zones ) {
        if( square_dist( zone.get_center_point(), where ) <= range && zone.get_type() == type &&
            zone.get_faction() == fac ) {
            ret.emplace_back( &zone );
        }
    }

    map &here = get_map();
    auto vzones = here.get_vehicle_zones( here.get_abs_sub().z() );
    for( const zone_data *zone : vzones ) {
        if( square_dist( zone->get_center_point(), where ) <= range && zone->get_type() == type &&
            zone->get_faction() == fac ) {
            ret.emplace_back( zone );
        }
    }

    return ret;
}

bool zone_manager::has_loot_dest_near( const tripoint_abs_ms &where ) const
{
    for( const auto &ztype : get_manager().get_types() ) {
        const zone_type_id &type = ztype.first;
        if( type == zone_type_CAMP_FOOD || type == zone_type_FARM_PLOT ||
            type == zone_type_LOOT_UNSORTED || type == zone_type_LOOT_IGNORE ||
            type == zone_type_CONSTRUCTION_BLUEPRINT ||
            type == zone_type_NO_AUTO_PICKUP || type == zone_type_NO_NPC_PICKUP ) {
            continue;
        }
        if( has_near( type, where ) ) {
            return true;
        }
    }
    return false;
}

const zone_data *zone_manager::get_zone_at( const tripoint_abs_ms &where,
        const zone_type_id &type, const faction_id &fac ) const
{
    std::vector<zone_data const *> ret = get_zones_at( where, type, fac );
    if( !ret.empty() ) {
        return ret.front();
    }

    return nullptr;
}

std::vector<zone_data const *> zone_manager::get_zones_at( const tripoint_abs_ms &where,
        const zone_type_id &type, const faction_id &fac ) const
{
    std::vector<zone_data const *> ret;
    for( const zone_data &zone : zones ) {
        if( zone.has_inside( where ) && zone.get_type() == type && zone.get_faction() == fac ) {
            ret.emplace_back( &zone );
        }
    }
    map &here = get_map();
    auto vzones = here.get_vehicle_zones( here.get_abs_sub().z() );
    for( const zone_data *zone : vzones ) {
        if( zone->has_inside( where ) && zone->get_type() == type && zone->get_faction() == fac ) {
            ret.emplace_back( zone );
        }
    }
    return ret;
}

bool zone_manager::custom_loot_has( const tripoint_abs_ms &where, const item *it,
                                    const zone_type_id &ztype, const faction_id &fac ) const
{
    std::vector<zone_data const *> const zones = get_zones_at( where, ztype, fac );
    if( zones.empty() || !it ) {
        return false;
    }
    item const *const check_it = it->this_or_single_content();
    for( zone_data const *zone : zones ) {
        loot_options const &options = dynamic_cast<const loot_options &>( zone->get_options() );
        std::string const filter_string = options.get_mark();
        bool has = false;
        if( ztype == zone_type_LOOT_CUSTOM ) {
            auto const z = item_filter_from_string( filter_string );
            has = z( *check_it ) || ( check_it != it && z( *it ) );
        } else if( ztype == zone_type_LOOT_ITEM_GROUP ) {
            has = item_group::group_contains_item( item_group_id( filter_string ),
                                                   check_it->typeId() ) ||
                  ( check_it != it &&
                    item_group::group_contains_item( item_group_id( filter_string ),
                            it->typeId() ) );
        }
        if( has ) {
            return true;
        }
    }

    return false;
}

std::unordered_set<tripoint_abs_ms> zone_manager::get_near( const zone_type_id &type,
        const tripoint_abs_ms &where, int range, const item *it, const faction_id &fac ) const
{
    const auto &point_set = get_point_set( type, fac );
    std::unordered_set<tripoint_abs_ms> near_point_set;

    for( const tripoint_abs_ms &point : point_set ) {
        if( square_dist( point, where ) <= range ) {
            if( ( type != zone_type_LOOT_CUSTOM && type != zone_type_LOOT_ITEM_GROUP ) ||
                ( it != nullptr && custom_loot_has( point, it, type, fac ) ) ) {
                near_point_set.insert( point );
            }
        }
    }

    const auto &vzone_set = get_vzone_set( type, fac );
    for( const tripoint_abs_ms &point : vzone_set ) {
        if( point.z() == where.z() ) {
            if( square_dist( point, where ) <= range ) {
                if( ( type != zone_type_LOOT_CUSTOM && type != zone_type_LOOT_ITEM_GROUP ) ||
                    ( it != nullptr && custom_loot_has( point, it, type, fac ) ) ) {
                    near_point_set.insert( point );
                }
            }
        }
    }

    return near_point_set;
}

std::optional<tripoint_abs_ms> zone_manager::get_nearest( const zone_type_id &type,
        const tripoint_abs_ms &where, int range, const faction_id &fac ) const
{
    if( range < 0 ) {
        return std::nullopt;
    }

    tripoint_abs_ms nearest_pos( INT_MIN, INT_MIN, INT_MIN );
    int nearest_dist = range + 1;
    const std::unordered_set<tripoint_abs_ms> &point_set = get_point_set( type, fac );
    for( const tripoint_abs_ms &p : point_set ) {
        int cur_dist = square_dist( p, where );
        if( cur_dist < nearest_dist ) {
            nearest_dist = cur_dist;
            nearest_pos = p;
            if( nearest_dist == 0 ) {
                return nearest_pos;
            }
        }
    }

    const std::unordered_set<tripoint_abs_ms> &vzone_set = get_vzone_set( type, fac );
    for( const tripoint_abs_ms &p : vzone_set ) {
        int cur_dist = square_dist( p, where );
        if( cur_dist < nearest_dist ) {
            nearest_dist = cur_dist;
            nearest_pos = p;
            if( nearest_dist == 0 ) {
                return nearest_pos;
            }
        }
    }
    if( nearest_dist > range ) {
        return std::nullopt;
    }
    return nearest_pos;
}

zone_type_id zone_manager::get_near_zone_type_for_item( const item &it,
        const tripoint_abs_ms &where, int range, const faction_id &fac ) const
{
    const item_category &cat = it.get_category_of_contents();

    if( has_near( zone_type_LOOT_CUSTOM, where, range, fac ) ) {
        if( !get_near( zone_type_LOOT_CUSTOM, where, range, &it, fac ).empty() ) {
            return zone_type_LOOT_CUSTOM;
        }
    }
    if( has_near( zone_type_LOOT_ITEM_GROUP, where, range, fac ) ) {
        if( !get_near( zone_type_LOOT_ITEM_GROUP, where, range, &it, fac ).empty() ) {
            return zone_type_LOOT_ITEM_GROUP;
        }
    }
    if( it.has_flag( STATIC( flag_id( "FIREWOOD" ) ) ) ) {
        if( has_near( zone_type_LOOT_WOOD, where, range, fac ) ) {
            return zone_type_LOOT_WOOD;
        }
    }
    if( it.is_corpse() ) {
        if( has_near( zone_type_LOOT_CORPSE, where, range, fac ) ) {
            return zone_type_LOOT_CORPSE;
        }
    }
    if( it.typeId() == itype_disassembly ) {
        if( has_near( zone_type_DISASSEMBLE, where, range, fac ) ) {
            return zone_type_DISASSEMBLE;
        }
    }

    std::optional<zone_type_id> zone_check_first = cat.priority_zone( it );
    if( zone_check_first && has_near( *zone_check_first, where, range, fac ) ) {
        return *zone_check_first;
    }

    std::optional<zone_type_id> zone_cat = cat.zone();
    if( zone_cat && has_near( *zone_cat, where, range, fac ) ) {
        return *cat.zone();
    }

    if( cat.get_id() == item_category_food ) {

        const item *it_food = nullptr;
        bool perishable = false;
        // Look for food, and whether any contents which will spoil if left out.
        // Food crafts and food without comestible, like MREs, will fall down to LOOT_FOOD.
        it.visit_items( [&it_food, &perishable]( const item * node, const item * parent ) {
            if( node && node->is_food() ) {
                it_food = node;

                if( node->goes_bad() ) {
                    float spoil_multiplier = 1.0f;
                    if( parent ) {
                        const item_pocket *parent_pocket = parent->contained_where( *node );
                        if( parent_pocket ) {
                            spoil_multiplier = parent_pocket->spoil_multiplier();
                        }
                    }
                    if( spoil_multiplier > 0.0f ) {
                        perishable = true;
                    }
                }
            }
            return VisitResponse::NEXT;
        } );

        if( it_food != nullptr ) {
            if( it_food->get_comestible()->comesttype == "DRINK" ) {
                if( perishable && has_near( zone_type_LOOT_PDRINK, where, range, fac ) ) {
                    if( !get_near( zone_type_LOOT_PDRINK, where, range, &it, fac ).empty() ) {
                        return zone_type_LOOT_PDRINK;
                    }
                } else if( has_near( zone_type_LOOT_DRINK, where, range, fac ) ) {
                    if( !get_near( zone_type_LOOT_DRINK, where, range, &it, fac ).empty() ) {
                        return zone_type_LOOT_DRINK;
                    }
                }
            }

            if( perishable && has_near( zone_type_LOOT_PFOOD, where, range, fac ) ) {
                if( !get_near( zone_type_LOOT_PFOOD, where, range, &it, fac ).empty() ) {
                    return zone_type_LOOT_PFOOD;
                }
            }
        }
        if( !get_near( zone_type_LOOT_FOOD, where, range, &it, fac ).empty() ) {
            return zone_type_LOOT_FOOD;
        }
    }

    if( has_near( zone_type_LOOT_DEFAULT, where, range, fac ) ) {
        if( !get_near( zone_type_LOOT_DEFAULT, where, range, &it, fac ).empty() ) {
            return zone_type_LOOT_DEFAULT;
        }
    }

    return zone_type_id();
}

std::vector<zone_data> zone_manager::get_zones( const zone_type_id &type,
        const tripoint_abs_ms &where, const faction_id &fac ) const
{
    auto zones = std::vector<zone_data>();

    for( const zone_data &zone : this->zones ) {
        if( zone.get_type() == type && zone.get_faction() == fac ) {
            if( zone.has_inside( where ) ) {
                zones.emplace_back( zone );
            }
        }
    }

    return zones;
}

const zone_data *zone_manager::get_zone_at( const tripoint_abs_ms &where, bool loot_only,
        const faction_id &fac ) const
{
    auto const check = [&fac, loot_only, &where]( zone_data const & z ) {
        return z.get_faction() == fac &&
               ( !loot_only || z.get_type().str().substr( 0, 4 ) == "LOOT" ) &&
               z.has_inside( where );
    };
    for( auto it = zones.rbegin(); it != zones.rend(); ++it ) {
        if( check( *it ) ) {
            return &*it;
        }
    }
    auto const vzones = get_map().get_vehicle_zones( get_map().get_abs_sub().z() );
    for( zone_data *it : vzones ) {
        if( check( *it ) ) {
            return &*it;
        }
    }
    return nullptr;
}

const zone_data *zone_manager::get_bottom_zone(
    const tripoint_abs_ms &where, const faction_id &fac ) const
{
    for( auto it = zones.rbegin(); it != zones.rend(); ++it ) {
        const zone_data &zone = *it;
        if( zone.get_faction() != fac ) {
            continue;
        }

        if( zone.has_inside( where ) ) {
            return &zone;
        }
    }
    map &here = get_map();
    auto vzones = here.get_vehicle_zones( here.get_abs_sub().z() );
    for( auto it = vzones.rbegin(); it != vzones.rend(); ++it ) {
        const zone_data *zone = *it;
        if( zone->get_faction() != fac ) {
            continue;
        }

        if( zone->has_inside( where ) ) {
            return zone;
        }
    }

    return nullptr;
}

// CAREFUL: This function has the ability to move the passed in zone reference depending on
// which constructor of the key-value pair we use which depends on new_zone being an rvalue or lvalue and constness.
// If you are passing new_zone from a non-const iterator, be prepared for a move! This
// may break some iterators like map iterators if you are less specific!
void zone_manager::create_vehicle_loot_zone( vehicle &vehicle, const point &mount_point,
        zone_data &new_zone, map *pmap )
{
    //create a vehicle loot zone
    new_zone.set_is_vehicle( true );
    auto nz = vehicle.loot_zones.emplace( mount_point, new_zone );
    map &here = pmap == nullptr ? get_map() : *pmap;
    here.register_vehicle_zone( &vehicle, here.get_abs_sub().z() );
    added_vzones.push_back( &nz->second );
    cache_vzones( pmap );
}

void zone_manager::add( const std::string &name, const zone_type_id &type, const faction_id &fac,
                        const bool invert, const bool enabled, const tripoint &start,
                        const tripoint &end, const shared_ptr_fast<zone_options> &options, const bool personal,
                        bool silent, map *pmap )
{
    map &here = pmap == nullptr ? get_map() : *pmap;
    zone_data new_zone = zone_data( name, type, fac, invert, enabled, start, end, options, personal );
    // only non personal zones can be vehicle zones
    if( !personal ) {
        optional_vpart_position const vp = here.veh_at( here.bub_from_abs( tripoint_abs_ms( start ) ) );
        if( vp && vp->vehicle().get_owner() == fac && vp.cargo() ) {
            // TODO:Allow for loot zones on vehicles to be larger than 1x1
            if( start == end &&
                ( silent || query_yn( _( "Bind this zone to the cargo part here?" ) ) ) ) {
                // TODO: refactor zone options for proper validation code
                if( !silent &&
                    ( type == zone_type_FARM_PLOT || type == zone_type_CONSTRUCTION_BLUEPRINT ) ) {
                    popup( _( "You cannot add that type of zone to a vehicle." ), PF_NONE );
                    return;
                }

                create_vehicle_loot_zone( vp->vehicle(), vp->mount(), new_zone, pmap );
                return;
            }
        }
    }

    //Create a regular zone
    zones.push_back( new_zone );

    if( personal ) {
        num_personal_zones++;
    }
    cache_data();
}

bool zone_manager::remove( zone_data &zone )
{
    for( auto it = zones.begin(); it != zones.end(); ++it ) {
        if( &zone == &*it ) {
            if( zone.get_is_displayed() ) {
                zone.toggle_display();
            }
            // if removing a personal zone reduce the number of counted personal zones
            if( it->get_is_personal() ) {
                num_personal_zones--;
            }
            zones.erase( it );
            return true;
        }
    }
    zone_data old_zone = zone_data( zone );
    //If the zone was previously edited this session
    //Move original data out of changed
    for( auto it = changed_vzones.begin(); it != changed_vzones.end(); ++it ) {
        if( it->second == &zone ) {
            old_zone = zone_data( it->first );
            changed_vzones.erase( it );
            break;
        }
    }
    bool added = false;
    //If the zone was added this session
    //remove from added, and don't add to removed
    for( auto it = added_vzones.begin(); it != added_vzones.end(); ++it ) {
        if( *it == &zone ) {
            added = true;
            added_vzones.erase( it );
            break;
        }
    }
    if( !added ) {
        removed_vzones.push_back( old_zone );
    }

    if( !get_map().deregister_vehicle_zone( zone ) ) {
        debugmsg( "Tried to remove a zone from an unloaded vehicle" );
        return false;
    }
    cache_vzones();
    return true;
}

void zone_manager::swap( zone_data &a, zone_data &b )
{
    if( a.get_is_vehicle() || b.get_is_vehicle() ) {
        //Current swap mechanic will change which vehicle the zone is on
        // TODO: track and update vehicle zone priorities?
        popup( _( "You cannot change the order of vehicle loot zones." ), PF_NONE );
        return;
    }
    std::swap( a, b );
}

namespace
{
void _rotate_zone( map &target_map, zone_data &zone, int turns )
{
    const point dim( SEEX * 2, SEEY * 2 );
    const tripoint_bub_ms a_start( 0, 0, target_map.get_abs_sub().z() );
    const tripoint_bub_ms a_end( SEEX * 2 - 1, SEEY * 2 - 1, a_start.z() );
    const tripoint_bub_ms z_start = target_map.bub_from_abs( zone.get_start_point() );
    const tripoint_bub_ms z_end = target_map.bub_from_abs( zone.get_end_point() );
    const inclusive_cuboid<tripoint_bub_ms> boundary( a_start, a_end );
    if( boundary.contains( z_start ) && boundary.contains( z_end ) ) {
        // don't rotate centered squares
        if( z_start.x() == z_start.y() && z_end.x() == z_end.y() &&
            z_start.x() + z_end.x() == a_end.x() ) {
            return;
        }
        point_bub_ms z_l_start = z_start.xy().rotate( turns, dim );
        point_bub_ms z_l_end = z_end.xy().rotate( turns, dim );
        tripoint_abs_ms first =
            target_map.getglobal( tripoint_bub_ms( std::min( z_l_start.x(), z_l_end.x() ),
                                  std::min( z_l_start.y(), z_l_end.y() ),
                                  z_start.z() ) );
        tripoint_abs_ms second =
            target_map.getglobal( tripoint_bub_ms( std::max( z_l_start.x(), z_l_end.x() ),
                                  std::max( z_l_start.y(), z_l_end.y() ),
                                  z_end.z() ) );
        zone.set_position( std::make_pair( first.raw(), second.raw() ), false, true, false, true );
    }
}

} // namespace

void zone_manager::rotate_zones( map &target_map, const int turns )
{
    if( turns == 0 ) {
        return;
    }

    for( zone_data &zone : zones ) {
        if( !zone.get_is_personal() && target_map.inbounds_z( zone.get_center_point().z() ) ) {
            _rotate_zone( target_map, zone, turns );
        }
    }

    for( int z_level = target_map.supports_zlevels() ? -OVERMAP_DEPTH : target_map.get_abs_sub().z();
         z_level <= ( target_map.supports_zlevels() ? OVERMAP_HEIGHT : target_map.get_abs_sub().z() );
         z_level++ ) {
        for( zone_data *zone : target_map.get_vehicle_zones( z_level ) ) {
            _rotate_zone( target_map, *zone, turns );
        }
    }
}

std::vector<zone_manager::ref_zone_data> zone_manager::get_zones( const faction_id &fac )
{
    auto zones = std::vector<ref_zone_data>();

    for( zone_data &zone : this->zones ) {
        if( zone.get_faction() == fac ) {
            zones.emplace_back( zone );
        }
    }

    map &here = get_map();
    auto vzones = here.get_vehicle_zones( here.get_abs_sub().z() );

    for( zone_data *zone : vzones ) {
        if( zone->get_faction() == fac ) {
            zones.emplace_back( *zone );
        }
    }

    return zones;
}

std::vector<zone_manager::ref_const_zone_data> zone_manager::get_zones(
    const faction_id &fac ) const
{
    auto zones = std::vector<ref_const_zone_data>();

    for( const zone_data &zone : this->zones ) {
        if( zone.get_faction() == fac ) {
            zones.emplace_back( zone );
        }
    }

    map &here = get_map();
    auto vzones = here.get_vehicle_zones( here.get_abs_sub().z() );

    for( zone_data *zone : vzones ) {
        if( zone->get_faction() == fac ) {
            zones.emplace_back( *zone );
        }
    }

    return zones;
}

bool zone_manager::has_personal_zones() const
{
    // if there are more than 0 personal zones
    return num_personal_zones > 0;
}

void zone_manager::serialize( JsonOut &json ) const
{
    json.write( zones );
}

void zone_manager::deserialize( const JsonValue &jv )
{
    jv.read( zones );
    for( auto it = zones.begin(); it != zones.end(); ) {
        // need to keep track of number of personal zones on reload
        if( it->get_is_personal() ) {
            num_personal_zones++;
        }
        const zone_type_id zone_type = it->get_type();

        if( !has_type( zone_type ) ) {
            it = zones.erase( it );
            debugmsg( "Invalid zone type: %s", zone_type.c_str() );
        } else  if( it->get_faction() != faction_your_followers ) {
            it = zones.erase( it );
        } else {
            it++;
        }
    }
}

void zone_data::serialize( JsonOut &json ) const
{
    json.start_object();
    json.member( "name", name );
    json.member( "type", type );
    json.member( "faction", faction );
    json.member( "invert", invert );
    json.member( "enabled", enabled );
    json.member( "is_vehicle", is_vehicle );
    json.member( "is_personal", is_personal );
    json.member( "cached_shift", cached_shift );
    json.member( "start", start );
    json.member( "end", end );
    json.member( "is_displayed", is_displayed );
    options->serialize( json );
    json.end_object();
}

void zone_data::deserialize( const JsonObject &data )
{
    data.allow_omitted_members();
    data.read( "name", name );
    // handle legacy zone types
    zone_type_id temp_type;
    data.read( "type", temp_type );
    const auto find_result = legacy_zone_types.find( temp_type.str() );
    if( find_result != legacy_zone_types.end() ) {
        type =  find_result->second;
    } else {
        type = temp_type;
    }
    if( data.has_member( "faction" ) ) {
        data.read( "faction", faction );
    } else {
        faction = your_fac;
    }
    data.read( "invert", invert );
    data.read( "enabled", enabled );
    //Legacy support
    if( data.has_member( "is_vehicle" ) ) {
        data.read( "is_vehicle", is_vehicle );
    } else {
        is_vehicle = false;
    }
    if( data.has_member( "is_personal" ) ) {
        data.read( "is_personal", is_personal );
        data.read( "cached_shift", cached_shift );
    } else {
        is_personal = false;
        cached_shift = tripoint_abs_ms{};
    }
    //Legacy support
    if( data.has_member( "start_x" ) ) {
        tripoint s;
        tripoint e;
        data.read( "start_x", s.x );
        data.read( "start_y", s.y );
        data.read( "start_z", s.z );
        data.read( "end_x", e.x );
        data.read( "end_y", e.y );
        data.read( "end_z", e.z );
        start = s;
        end = e;
    } else {
        data.read( "start", start );
        data.read( "end", end );
    }
    if( data.has_member( "is_displayed" ) ) {
        data.read( "is_displayed", is_displayed );
    } else {
        is_displayed = false;
    }
    auto new_options = zone_options::create( type );
    new_options->deserialize( data );
    options = new_options;
}

namespace
{
cata_path _savefile( std::string const &suffix, bool player )
{
    if( player ) {
        return PATH_INFO::player_base_save_path_path() + string_format( ".zones%s.json", suffix );
    } else {
        return PATH_INFO::world_base_save_path_path() / string_format( "zones%s.json", suffix );
    }
}
} // namespace

bool zone_manager::save_zones( std::string const &suffix )
{
    cata_path const savefile = _savefile( suffix, true );

    added_vzones.clear();
    changed_vzones.clear();
    removed_vzones.clear();
    save_world_zones( suffix );
    return write_to_file( savefile, [&]( std::ostream & fout ) {
        JsonOut jsout( fout );
        serialize( jsout );
    }, _( "zones date" ) );
}

void zone_manager::load_zones( std::string const &suffix )
{
    cata_path const savefile = _savefile( suffix, true );

    const auto reader = [this]( const JsonValue & jv ) {
        deserialize( jv );
    };
    if( !read_from_file_optional_json( savefile, reader ) ) {
        // If no such file or failed to load, clear zones.
        zones.clear();
    }
    load_world_zones( suffix );
    revert_vzones();
    added_vzones.clear();
    changed_vzones.clear();
    removed_vzones.clear();

    cache_data();
    cache_vzones();
}

bool zone_manager::save_world_zones( std::string const &suffix )
{
    cata_path const savefile = _savefile( suffix, false );
    std::vector<zone_data> tmp;
    std::copy_if( zones.begin(), zones.end(), std::back_inserter( tmp ), []( const zone_data & z ) {
        return z.get_faction() != faction_your_followers;
    } );
    return write_to_file( savefile, [&]( std::ostream & fout ) {
        JsonOut jsout( fout );
        jsout.write( tmp );
    }, _( "zones date" ) );
}

void zone_manager::load_world_zones( std::string const &suffix )
{
    cata_path const savefile = _savefile( suffix, false );
    std::vector<zone_data> tmp;
    read_from_file_optional_json( savefile, [&]( const JsonValue & jsin ) {
        jsin.read( tmp );
        for( auto it = tmp.begin(); it != tmp.end(); ) {
            const zone_type_id zone_type = it->get_type();
            if( !has_type( zone_type ) ) {
                it = tmp.erase( it );
                debugmsg( "Invalid zone type: %s", zone_type.c_str() );
            } else if( it->get_faction() == faction_your_followers ) {
                it = tmp.erase( it );
            } else {
                ++it;
            }
        }
        std::copy( tmp.begin(), tmp.end(), std::back_inserter( zones ) );
    } );
}

void zone_manager::zone_edited( zone_data &zone )
{
    if( zone.get_is_vehicle() ) {
        //Check if this zone has already been stored
        for( auto &changed_vzone : changed_vzones ) {
            if( &zone == changed_vzone.second ) {
                return;
            }
        }
        //Add it to the list of changed zones
        changed_vzones.emplace_back( zone_data( zone ), &zone );
    }
}

void zone_manager::revert_vzones()
{
    map &here = get_map();
    for( zone_data zone : removed_vzones ) {
        //Code is copied from add() to avoid yn query
        const tripoint_bub_ms pos = here.bub_from_abs( zone.get_start_point() );
        if( const std::optional<vpart_reference> vp = here.veh_at( pos ).cargo() ) {
            zone.set_is_vehicle( true );
            vp->vehicle().loot_zones.emplace( vp->mount(), zone );
            here.register_vehicle_zone( &vp->vehicle(), here.get_abs_sub().z() );
            cache_vzones();
        }
    }
    for( const auto &zpair : changed_vzones ) {
        *( zpair.second ) = zpair.first;
    }
    for( zone_data *zone : added_vzones ) {
        remove( *zone );
    }
}

void mapgen_place_zone( tripoint const &start, tripoint const &end, zone_type_id const &type,
                        faction_id const &fac, std::string const &name, std::string const &filter,
                        map *pmap )
{
    zone_manager &mgr = zone_manager::get_manager();
    auto options = zone_options::create( type );
    tripoint const s_ = std::min( start, end );
    tripoint const e_ = std::max( start, end );
    if( type == zone_type_LOOT_CUSTOM || type == zone_type_LOOT_ITEM_GROUP ) {
        if( dynamic_cast<loot_options *>( &*options ) != nullptr ) {
            dynamic_cast<loot_options *>( &*options )->set_mark( filter );
        }
    }
    mgr.add( name, type, fac, false, true, s_, e_, options, false, true, pmap );
}<|MERGE_RESOLUTION|>--- conflicted
+++ resolved
@@ -1,655 +1,113 @@
+#include <algorithm>
+#include <vector>
+
+#include "activity_handlers.h"
+#include "avatar.h"
+#include "avatar_action.h"
+#include "cata_catch.h"
+#include "activity_type.h"
 #include "clzones.h"
-
-#include <algorithm>
-#include <climits>
-#include <functional>
-#include <iosfwd>
-#include <iterator>
-#include <string>
-#include <tuple>
-
-#include "avatar.h"
-#include "calendar.h"
-#include "cata_path.h"
-#include "cata_utility.h"
-#include "character.h"
-#include "color.h"
 #include "construction.h"
-#include "construction_group.h"
-#include "debug.h"
-#include "faction.h"
-#include "field_type.h"
-#include "flexbuffer_json-inl.h"
-#include "flexbuffer_json.h"
-#include "game_constants.h"
-#include "generic_factory.h"
-#include "iexamine.h"
-#include "init.h"
-#include "item.h"
-#include "item_category.h"
-#include "item_group.h"
-#include "item_pocket.h"
-#include "item_search.h"
-#include "itype.h"
-#include "json.h"
-#include "json_error.h"
-#include "localized_comparator.h"
-#include "make_static.h"
-#include "map.h"
-#include "map_iterator.h"
-#include "memory_fast.h"
-#include "output.h"
-#include "path_info.h"
-#include "string_formatter.h"
-#include "string_input_popup.h"
-#include "translations.h"
-#include "ui.h"
-#include "value_ptr.h"
-#include "vehicle.h"
-#include "visitable.h"
-#include "vpart_position.h"
-
-static const faction_id faction_your_followers( "your_followers" );
-
-static const item_category_id item_category_food( "food" );
-
-static const itype_id itype_disassembly( "disassembly" );
-static const itype_id itype_null( "null" );
-
-static const zone_type_id zone_type_AUTO_DRINK( "AUTO_DRINK" );
-static const zone_type_id zone_type_AUTO_EAT( "AUTO_EAT" );
-static const zone_type_id zone_type_CAMP_FOOD( "CAMP_FOOD" );
+#include "game.h"
+#include "map_helpers.h"
+#include "options_helpers.h"
+#include "pathfinding.h"
+#include "player_helpers.h"
+
+static const activity_id ACT_MULTIPLE_CONSTRUCTION( "ACT_MULTIPLE_CONSTRUCTION" );
+
+static const faction_id faction_free_merchants( "free_merchants" );
+
+static const ter_str_id ter_t_dirt( "t_dirt" );
+static const ter_str_id ter_t_metal_grate_window( "t_metal_grate_window" );
+static const ter_str_id ter_t_railroad_rubble( "t_railroad_rubble" );
+static const ter_str_id ter_t_window_boarded_noglass( "t_window_boarded_noglass" );
+static const ter_str_id ter_t_window_empty( "t_window_empty" );
+
 static const zone_type_id zone_type_CONSTRUCTION_BLUEPRINT( "CONSTRUCTION_BLUEPRINT" );
-static const zone_type_id zone_type_DISASSEMBLE( "DISASSEMBLE" );
-static const zone_type_id zone_type_FARM_PLOT( "FARM_PLOT" );
-static const zone_type_id zone_type_LOOT_CORPSE( "LOOT_CORPSE" );
-static const zone_type_id zone_type_LOOT_CUSTOM( "LOOT_CUSTOM" );
-static const zone_type_id zone_type_LOOT_DEFAULT( "LOOT_DEFAULT" );
-static const zone_type_id zone_type_LOOT_DRINK( "LOOT_DRINK" );
-static const zone_type_id zone_type_LOOT_FOOD( "LOOT_FOOD" );
-static const zone_type_id zone_type_LOOT_IGNORE( "LOOT_IGNORE" );
-static const zone_type_id zone_type_LOOT_ITEM_GROUP( "LOOT_ITEM_GROUP" );
-static const zone_type_id zone_type_LOOT_PDRINK( "LOOT_PDRINK" );
-static const zone_type_id zone_type_LOOT_PFOOD( "LOOT_PFOOD" );
-static const zone_type_id zone_type_LOOT_SEEDS( "LOOT_SEEDS" );
 static const zone_type_id zone_type_LOOT_UNSORTED( "LOOT_UNSORTED" );
-static const zone_type_id zone_type_LOOT_WOOD( "LOOT_WOOD" );
-static const zone_type_id zone_type_NO_AUTO_PICKUP( "NO_AUTO_PICKUP" );
-static const zone_type_id zone_type_NO_NPC_PICKUP( "NO_NPC_PICKUP" );
-static const zone_type_id zone_type_SOURCE_FIREWOOD( "SOURCE_FIREWOOD" );
-static const zone_type_id zone_type_STRIP_CORPSES( "STRIP_CORPSES" );
-static const zone_type_id zone_type_UNLOAD_ALL( "UNLOAD_ALL" );
-
-const std::vector<zone_type_id> ignorable_zone_types = {
-    zone_type_AUTO_EAT,
-    zone_type_AUTO_DRINK,
-    zone_type_DISASSEMBLE,
-    zone_type_SOURCE_FIREWOOD,
-};
-
-static const std::unordered_map< std::string, zone_type_id> legacy_zone_types = {
-    {"zone_disassemble", zone_type_DISASSEMBLE},
-    {"zone_strip", zone_type_STRIP_CORPSES},
-    {"zone_unload_all", zone_type_UNLOAD_ALL}
-};
-
-zone_manager::zone_manager()
-{
-    for( const zone_type &zone : zone_type::get_all() ) {
-        types.emplace( zone.id, zone );
-    }
-}
-
-void zone_manager::clear()
-{
-    zones.clear();
-    added_vzones.clear();
-    changed_vzones.clear();
-    removed_vzones.clear();
-    // Do not clear types since it is needed for the next games.
-    area_cache.clear();
-    vzone_cache.clear();
-}
-
-std::string zone_type::name() const
-{
-    return name_.translated();
-}
-
-std::string zone_type::desc() const
-{
-    return desc_.translated();
-}
-
-field_type_str_id zone_type::get_field() const
-{
-    return field_;
-}
 
 namespace
 {
-generic_factory<zone_type> zone_type_factory( "zone_type" );
-} // namespace
-
-template<>
-const zone_type &string_id<zone_type>::obj() const
-{
-    return zone_type_factory.obj( *this );
-}
-
-template<>
-bool string_id<zone_type>::is_valid() const
-{
-    return zone_type_factory.is_valid( *this );
-}
-
-const std::vector<zone_type> &zone_type::get_all()
-{
-    return zone_type_factory.get_all();
-}
-
-void zone_type::load_zones( const JsonObject &jo, const std::string &src )
-{
-    zone_type_factory.load( jo, src );
-}
-
-void zone_type::reset()
-{
-    zone_type_factory.reset();
-}
-
-void zone_type::load( const JsonObject &jo, const std::string_view )
-{
-    mandatory( jo, was_loaded, "name", name_ );
-    mandatory( jo, was_loaded, "id", id );
-    mandatory( jo, was_loaded, "display_field", field_ );
-    optional( jo, was_loaded, "description", desc_, translation() );
-    optional( jo, was_loaded, "can_be_personal", can_be_personal );
-    optional( jo, was_loaded, "hidden", hidden );
-}
-
-shared_ptr_fast<zone_options> zone_options::create( const zone_type_id &type )
-{
-    if( type == zone_type_FARM_PLOT ) {
-        return make_shared_fast<plot_options>();
-    } else if( type == zone_type_CONSTRUCTION_BLUEPRINT ) {
-        return make_shared_fast<blueprint_options>();
-    } else if( type == zone_type_LOOT_CUSTOM || type == zone_type_LOOT_ITEM_GROUP ) {
-        return make_shared_fast<loot_options>();
-    } else if( type == zone_type_UNLOAD_ALL ) {
-        return make_shared_fast<unload_options>();
-    } else if( std::find( ignorable_zone_types.begin(), ignorable_zone_types.end(),
-                          type ) != ignorable_zone_types.end() ) {
-        return make_shared_fast<ignorable_options>();
-    }
-
-    return make_shared_fast<zone_options>();
-}
-
-bool zone_options::is_valid( const zone_type_id &type, const zone_options &options )
-{
-    if( type == zone_type_FARM_PLOT ) {
-        return dynamic_cast<const plot_options *>( &options ) != nullptr;
-    } else if( type == zone_type_CONSTRUCTION_BLUEPRINT ) {
-        return dynamic_cast<const blueprint_options *>( &options ) != nullptr;
-    } else if( type == zone_type_LOOT_CUSTOM || type == zone_type_LOOT_ITEM_GROUP ) {
-        return dynamic_cast<const loot_options *>( &options ) != nullptr;
-    } else if( type == zone_type_UNLOAD_ALL ) {
-        return dynamic_cast<const unload_options *>( &options ) != nullptr;
-    } else if( std::find( ignorable_zone_types.begin(), ignorable_zone_types.end(),
-                          type ) != ignorable_zone_types.end() ) {
-        return dynamic_cast<const ignorable_options *>( &options ) != nullptr;
-    }
-
-    // ensure options is not derived class for the rest of zone types
-    return !options.has_options();
-}
-
-construction_id blueprint_options::get_final_construction(
-    const std::vector<construction> &list_constructions,
-    const construction_id &idx,
-    std::set<construction_id> &skip_index
-)
-{
-    const construction &con = idx.obj();
-    if( con.post_terrain.empty() ) {
-        return idx;
-    }
-
-    for( int i = 0; i < static_cast<int>( list_constructions.size() ); ++i ) {
-        if( construction_id( i ) == idx || skip_index.find( construction_id( i ) ) != skip_index.end() ) {
-            continue;
-        }
-        const construction &con_next = list_constructions[i];
-        if( con.group == con_next.group &&
-            ( con_next.pre_terrain.find( con.post_terrain ) != con_next.pre_terrain.end() ) ) {
-            skip_index.insert( idx );
-            return get_final_construction( list_constructions, construction_id( i ), skip_index );
-        }
-    }
-
-    return idx;
-}
-
-blueprint_options::query_con_result blueprint_options::query_con()
-{
-    construction_id con_index = construction_menu( true );
-    if( con_index.is_valid() ) {
-        const std::vector<construction> &list_constructions = get_constructions();
-        std::set<construction_id> skip_index;
-        con_index = get_final_construction( list_constructions, con_index, skip_index );
-
-        const construction &chosen = con_index.obj();
-
-        const construction_group_str_id &chosen_group = chosen.group;
-        const std::string &chosen_mark = chosen.post_terrain;
-
-        if( con_index != index || chosen_group != group || chosen_mark != mark ) {
-            group = chosen_group;
-            mark = chosen_mark;
-            index = con_index;
-            return changed;
-        } else {
-            return successful;
-        }
-    } else {
-        return canceled;
-    }
-}
-
-ignorable_options::query_ignorable_result ignorable_options::query_ignorable()
-{
-    ignore_contents = query_yn( _( "Ignore items in this area when sorting?" ) );
-    return changed;
-}
-
-loot_options::query_loot_result loot_options::query_loot()
-{
-    string_input_popup()
-    .title( _( "Filter:" ) )
-    .description( item_filter_rule_string( item_filter_type::FILTER ) + "\n\n" )
-    .desc_color( c_white )
-    .width( 55 )
-    .identifier( "item_filter" )
-    .max_length( 256 )
-    .edit( mark );
-    return changed;
-}
-
-unload_options::query_unload_result unload_options::query_unload()
-{
-    molle = query_yn( _( "Detach MOLLE attached pouches?" ) );
-    mods = query_yn(
-               _( "Detach mods from weapons?  (Be careful as you may not have the skills to reattach them)" ) );
-    sparse_only = query_yn( string_format(
-                                _( "Avoid unloading items stacks (not charges) greater than a certain amount?  (Amount defined in next window)" ) ) );
-    if( sparse_only ) {
-        int threshold;
-        if( query_int( threshold,
-                       _( "What is the maximum stack size to unload?  (20 is a good default)" ) ) ) {
-            if( sparse_threshold < 1 ) {
-                sparse_threshold = 1;
-            } else {
-                sparse_threshold = threshold;
+void run_activities( Character &u, int max_moves )
+{
+    u.assign_activity( ACT_MULTIPLE_CONSTRUCTION );
+    int turns = 0;
+    while( ( !u.activity.is_null() || u.is_auto_moving() ) && turns < max_moves ) {
+        u.set_moves( u.get_speed() );
+        if( u.is_auto_moving() ) {
+            u.setpos( get_map().bub_from_abs( tripoint_abs_ms( *u.destination_point ) ) );
+            get_map().build_map_cache( u.pos().z );
+            u.start_destination_activity();
+        }
+        u.activity.do_turn( u );
+        // npc plz do your thing
+        if( u.is_npc() && u.activity.is_null() && !u.is_auto_moving() && !u.backlog.empty() &&
+            u.backlog.back().id() == ACT_MULTIPLE_CONSTRUCTION ) {
+            activity_handlers::resume_for_multi_activities( u );
+        }
+        turns++;
+    }
+}
+
+void give_skills( Character &u, construction const &build )
+{
+    for( auto const *cons : constructions_by_group( build.group ) ) {
+        for( auto const &skill : cons->required_skills ) {
+            u.set_skill_level( skill.first,
+                               std::max( static_cast<int>( static_cast<int>( u.get_skill_level( skill.first ) ) ),
+                                         skill.second ) );
+        }
+    }
+    REQUIRE( u.meets_skill_requirements( build ) );
+}
+
+construction get_construction( std::string const &name )
+{
+    std::vector<construction> const &cnstr = get_constructions();
+    auto const build = std::find_if( cnstr.begin(), cnstr.end(), [&name]( const construction & it ) {
+        return it.str_id == construction_str_id( name );
+    } );
+    return *build;
+}
+
+construction setup_testcase( Character &u, std::string const &constr,
+                             tripoint_bub_ms const &build_loc, tripoint_bub_ms const &loot_loc )
+{
+    construction build = get_construction( constr );
+
+    zone_manager &zmgr = zone_manager::get_manager();
+    shared_ptr_fast<blueprint_options> options =
+        make_shared_fast<blueprint_options>( build.pre_terrain.empty() ? "" : *
+                build.pre_terrain.begin(), build.group, build.id );
+
+    map &here = get_map();
+    tripoint_abs_ms const loot_abs = here.getglobal( loot_loc );
+    tripoint_abs_ms const build_abs = here.getglobal( build_loc );
+    faction_id const fac = u.get_faction()->id;
+
+    zmgr.add( constr + " loot zone", zone_type_LOOT_UNSORTED, fac, false, true, loot_abs.raw(),
+              loot_abs.raw() );
+
+    zmgr.add( constr + " construction zone", zone_type_CONSTRUCTION_BLUEPRINT, fac, false,
+              true, build_abs.raw(), build_abs.raw(), options );
+
+    for( auto const *cons : constructions_by_group( build.group ) ) {
+        for( auto const &comp : cons->requirements->get_components() ) {
+            for( int i = 0; i < comp.front().count; i++ ) {
+                here.add_item_or_charges( loot_loc, item( comp.front().type, calendar::turn, 1 ),
+                                          false );
             }
-        } else {
-            return canceled;
-        }
-    }
-    always_unload = query_yn(
-                        _( "Always unload?  (Unload even if the container has a valid sorting location)" ) );
-    return changed;
-}
-
-plot_options::query_seed_result plot_options::query_seed()
-{
-    Character &player_character = get_player_character();
-    std::vector<item *> seed_inv = player_character.cache_get_items_with( "is_seed", &item::is_seed );
-    zone_manager &mgr = zone_manager::get_manager();
-    map &here = get_map();
-    const std::unordered_set<tripoint_abs_ms> zone_src_set =
-        mgr.get_near( zone_type_LOOT_SEEDS, here.getglobal( player_character.pos_bub() ), 60 );
-    for( const tripoint_abs_ms &elem : zone_src_set ) {
-        tripoint_bub_ms elem_loc = here.bub_from_abs( elem );
-        for( item &it : here.i_at( elem_loc ) ) {
-            if( it.is_seed() ) {
-                seed_inv.push_back( &it );
-            }
-        }
-    }
-    std::vector<seed_tuple> seed_entries = iexamine::get_seed_entries( seed_inv );
-    seed_entries.emplace( seed_entries.begin(), itype_null, _( "No seed" ), 0 );
-
-    int seed_index = iexamine::query_seed( seed_entries );
-
-    if( seed_index > 0 && seed_index < static_cast<int>( seed_entries.size() ) ) {
-        const auto &seed_entry = seed_entries[seed_index];
-        const itype_id &new_seed = std::get<0>( seed_entry );
-        itype_id new_mark;
-
-        item it = item( new_seed );
-        if( it.is_seed() ) {
-            new_mark = it.type->seed->fruit_id;
-        } else {
-            new_mark = seed;
-        }
-
-        if( new_seed != seed || new_mark != mark ) {
-            seed = new_seed;
-            mark = new_mark;
-            return changed;
-        } else {
-            return successful;
-        }
-    } else if( seed_index == 0 ) {
-        // No seeds
-        if( !seed.is_empty() || !mark.is_empty() ) {
-            seed = itype_id();
-            mark = itype_id();
-            return changed;
-        } else {
-            return successful;
-        }
-    } else {
-        return canceled;
-    }
-}
-
-bool blueprint_options::query_at_creation()
-{
-    return query_con() != canceled;
-}
-
-bool ignorable_options::query_at_creation()
-{
-    return query_ignorable() != canceled;
-}
-
-bool loot_options::query_at_creation()
-{
-    return query_loot() != canceled;
-}
-
-bool plot_options::query_at_creation()
-{
-    return query_seed() != canceled;
-}
-
-bool unload_options::query_at_creation()
-{
-    return query_unload() != canceled;
-}
-
-bool blueprint_options::query()
-{
-    return query_con() == changed;
-}
-
-bool ignorable_options::query()
-{
-    return query_ignorable() == changed;
-}
-
-bool loot_options::query()
-{
-    return query_loot() == changed;
-}
-
-bool plot_options::query()
-{
-    return query_seed() == changed;
-}
-
-bool unload_options::query()
-{
-    return query_unload() == changed;
-}
-
-std::string blueprint_options::get_zone_name_suggestion() const
-{
-    if( group ) {
-        return group->name();
-    }
-
-    return _( "No construction" );
-}
-
-std::string loot_options::get_zone_name_suggestion() const
-{
-    if( !mark.empty() ) {
-        return string_format( _( "Loot: Custom: %s" ), mark );
-    }
-    return _( "Loot: Custom: No Filter" );
-}
-
-std::string plot_options::get_zone_name_suggestion() const
-{
-    if( !seed.is_empty() ) {
-        const itype_id type = itype_id( seed );
-        item it = item( type );
-        if( it.is_seed() ) {
-            return it.type->seed->plant_name.translated();
-        } else {
-            return item::nname( type );
-        }
-    }
-
-    return _( "No seed" );
-}
-
-std::string unload_options::get_zone_name_suggestion() const
-{
-
-    return string_format( "%s%s%s%s%s", _( "Unload: " ),
-                          mods ? _( "mods, " ) : "",
-                          molle ? _( "MOLLE, " ) : "",
-                          sparse_only ? string_format( _( "ignore stacks over %i, " ), sparse_threshold ) : "",
-                          always_unload ? _( "unload all" ) : _( "unload unmatched" ) );
-}
-
-std::vector<std::pair<std::string, std::string>> blueprint_options::get_descriptions() const
-{
-    std::vector<std::pair<std::string, std::string>> options =
-                std::vector<std::pair<std::string, std::string>>();
-    options.emplace_back( _( "Construct: " ),
-                          group ? group->name() : _( "No Construction" ) );
-
-    return options;
-}
-
-std::vector<std::pair<std::string, std::string>> ignorable_options::get_descriptions() const
-{
-    std::vector<std::pair<std::string, std::string>> options;
-    options.emplace_back( _( "Ignore contents: " ),
-                          string_format( "%s", ignore_contents ? _( "True" ) : _( "False" ) ) );
-    return options;
-}
-
-std::vector<std::pair<std::string, std::string>> loot_options::get_descriptions() const
-{
-    std::vector<std::pair<std::string, std::string>> options;
-    options.emplace_back( _( "Filter: " ),
-                          !mark.empty() ? mark : _( "No filter" ) );
-
-    return options;
-}
-
-std::vector<std::pair<std::string, std::string>> plot_options::get_descriptions() const
-{
-    auto options = std::vector<std::pair<std::string, std::string>>();
-    options.emplace_back(
-        _( "Plant seed: " ),
-        !seed.is_empty() ? item::nname( itype_id( seed ) ) : _( "No seed" ) );
-
-    return options;
-}
-
-std::vector<std::pair<std::string, std::string>> unload_options::get_descriptions() const
-{
-    std::vector<std::pair<std::string, std::string>> options;
-    options.emplace_back( _( "Unload: " ),
-                          string_format( "%s%s%s%s",
-                                         mods ? _( "mods " ) : "",
-                                         molle ? _( "MOLLE " ) : "",
-                                         sparse_only ? string_format( _( "ignore stacks over %i, " ), sparse_threshold ) : "",
-                                         always_unload ? _( "unload all" ) : _( "unload unmatched" ) ) );
-
-    return options;
-}
-
-void blueprint_options::serialize( JsonOut &json ) const
-{
-    json.member( "mark", mark );
-    json.member( "group", group );
-    json.member( "index", index.id() );
-}
-
-void blueprint_options::deserialize( const JsonObject &jo_zone )
-{
-    jo_zone.read( "mark", mark );
-    jo_zone.read( "group", group );
-    if( jo_zone.has_int( "index" ) ) {
-        // Oops, saved incorrectly as an int id by legacy code. Just load it and hope for the best
-        index = construction_id( jo_zone.get_int( "index" ) );
-    } else {
-        index = construction_str_id( jo_zone.get_string( "index" ) ).id();
-    }
-}
-
-void ignorable_options::serialize( JsonOut &json ) const
-{
-    json.member( "ignore_contents", ignore_contents );
-}
-
-void ignorable_options::deserialize( const JsonObject &jo_zone )
-{
-    jo_zone.read( "ignore_contents", ignore_contents );
-}
-
-void loot_options::serialize( JsonOut &json ) const
-{
-    json.member( "mark", mark );
-}
-
-void loot_options::deserialize( const JsonObject &jo_zone )
-{
-    jo_zone.read( "mark", mark );
-}
-
-void plot_options::serialize( JsonOut &json ) const
-{
-    json.member( "mark", mark );
-    json.member( "seed", seed );
-}
-
-void plot_options::deserialize( const JsonObject &jo_zone )
-{
-    jo_zone.read( "mark", mark );
-    jo_zone.read( "seed", seed );
-}
-
-void unload_options::serialize( JsonOut &json ) const
-{
-    json.member( "mark", mark );
-    json.member( "mods", mods );
-    json.member( "molle", molle );
-    json.member( "sparse_only", sparse_only );
-    json.member( "sparse_threshold", sparse_threshold );
-    json.member( "always_unload", always_unload );
-}
-
-void unload_options::deserialize( const JsonObject &jo_zone )
-{
-    jo_zone.read( "mark", mark );
-    jo_zone.read( "mods", mods );
-    jo_zone.read( "molle", molle );
-    jo_zone.read( "sparse_only", sparse_only );
-    jo_zone.read( "sparse_threshold", sparse_threshold );
-    jo_zone.read( "always_unload", always_unload );
-}
-
-std::optional<std::string> zone_manager::query_name( const std::string &default_name ) const
-{
-    string_input_popup popup;
-    popup
-    .title( _( "Zone name:" ) )
-    .width( 55 )
-    .text( default_name )
-    .query();
-    if( popup.canceled() ) {
-        return {};
-    } else {
-        return popup.text();
-    }
-}
-
-static std::string wrap60( const std::string &text )
-{
-    return string_join( foldstring( text, 60 ), "\n" );
-}
-
-std::optional<zone_type_id> zone_manager::query_type( bool personal ) const
-{
-    const auto &types = get_manager().get_types();
-
-    // Copy zone types into an array and sort by name
-    std::vector<std::pair<zone_type_id, zone_type>> types_vec;
-    // only add personal functioning zones for personal
-    if( personal ) {
-        for( const auto &tmp : types ) {
-            if( tmp.second.can_be_personal ) {
-                types_vec.emplace_back( tmp );
-            }
-        }
-    } else {
-        std::copy_if( types.begin(), types.end(), std::back_inserter( types_vec ),
-        []( std::pair<zone_type_id, zone_type> const & it ) {
-            return !it.first.is_valid() || !it.first->hidden;
-        } );
-    }
-    std::sort( types_vec.begin(), types_vec.end(),
-    []( const std::pair<zone_type_id, zone_type> &lhs, const std::pair<zone_type_id, zone_type> &rhs ) {
-        return localized_compare( lhs.second.name(), rhs.second.name() );
-    } );
-
-    uilist as_m;
-    as_m.desc_enabled = true;
-    as_m.title = _( "Select zone type:" );
-
-    size_t i = 0;
-    for( const auto &pair : types_vec ) {
-        const zone_type &type = pair.second;
-
-        as_m.addentry_desc( i++, true, MENU_AUTOASSIGN, type.name(), wrap60( type.desc() ) );
-    }
-
-    as_m.query();
-    if( as_m.ret < 0 ) {
-        return {};
-    }
-    size_t index = as_m.ret;
-
-    auto iter = types_vec.begin();
-    std::advance( iter, index );
-
-    return iter->first;
-}
-
-bool zone_data::set_name()
-{
-<<<<<<< HEAD
-    const auto maybe_name = zone_manager::get_manager().query_name( name );
-    if( maybe_name.has_value() ) {
-        auto new_name = maybe_name.value();
-        if( new_name.empty() ) {
-            new_name = _( "<no name>" );
-        }
-        if( name != new_name ) {
-            zone_manager::get_manager().zone_edited( *this );
-            name = new_name;
-            return true;
-        }
-=======
+        }
+    }
+
+    give_skills( u, build );
+
+    return build;
+}
+
+void run_test_case( Character &u )
+{
     calendar::turn = calendar::turn_zero + 9_hours + 30_minutes;
     clear_map();
     scoped_weather_override weather_clear( WEATHER_CLEAR );
@@ -821,1175 +279,20 @@
             setup_testcase( u, "test_constr_palisade_gate", tri_door, tripoint_bub_ms( tripoint::south_east ) );
         run_activities( u, build.time * 200 );
         REQUIRE( here.ter( tri_door ) == ter_id( build.post_terrain ) );
->>>>>>> cfe9f6c2
-    }
-    return false;
-}
-
-bool zone_data::set_type()
-{
-    const auto maybe_type = zone_manager::get_manager().query_type( is_personal );
-    if( maybe_type.has_value() && maybe_type.value() != type ) {
-        shared_ptr_fast<zone_options> new_options = zone_options::create( maybe_type.value() );
-        if( new_options->query_at_creation() ) {
-            zone_manager::get_manager().zone_edited( *this );
-            type = maybe_type.value();
-            options = new_options;
-            zone_manager::get_manager().cache_data();
-            return true;
-        }
-    }
-    // False positive from memory leak detection on shared_ptr_fast
-    // NOLINTNEXTLINE(clang-analyzer-cplusplus.NewDeleteLeaks)
-    return false;
-}
-
-void zone_data::set_position( const std::pair<tripoint, tripoint> &position,
-                              const bool manual, bool update_avatar, bool skip_cache_update, bool suppress_display_update )
-{
-    if( is_vehicle && manual ) {
-        debugmsg( "Tried moving a lootzone bound to a vehicle part" );
-        return;
-    }
-    bool adjust_display = is_displayed && !suppress_display_update;
-
-    if( adjust_display ) {
-        toggle_display();
-    }
-
-    start = position.first;
-    end = position.second;
-
-    if( adjust_display ) {
-        toggle_display();
-    }
-
-    if( !skip_cache_update ) {
-        zone_manager::get_manager().cache_data( update_avatar );
-    }
-}
-
-void zone_data::set_enabled( const bool enabled_arg )
-{
-    zone_manager::get_manager().zone_edited( *this );
-    enabled = enabled_arg;
-}
-
-void zone_data::set_temporary_disabled( const bool enabled_arg )
-{
-    temporarily_disabled = enabled_arg;
-}
-
-// This operations can presumably be defined using templates. It should also already exist somewhere else.
-static std::pair<tripoint_abs_ms, tripoint_abs_ms> get_corners( tripoint_abs_ms a,
-        tripoint_abs_ms b )
-{
-    const tripoint_abs_ms start = tripoint_abs_ms( std::min( a.x(), b.x() ), std::min( a.y(), b.y() ),
-                                  std::min( a.z(), b.z() ) );
-    const tripoint_abs_ms end = tripoint_abs_ms( std::max( a.x(), b.x() ), std::max( a.y(), b.y() ),
-                                std::max( a.z(), b.z() ) );
-    return { start, end };
-}
-
-void zone_data::refresh_display() const
-{
-    if( this->is_vehicle ) {
-        popup( colorize( _( "Zones tied to vehicles cannot be displayed" ), c_magenta ) );
-        return;
-    }
-
-    std::unique_ptr<tinymap> p_update_tmap = std::make_unique<tinymap>();
-    tinymap &update_tmap = *p_update_tmap;
-
-    std::pair<tripoint_abs_ms, tripoint_abs_ms> bounds = get_corners( get_start_point(),
-            get_end_point() );
-    const tripoint_abs_ms start = bounds.first;
-    const tripoint_abs_ms end = bounds.second;
-
-    const tripoint_abs_omt omt_start_pos = coords::project_to<coords::omt>( start );
-    const tripoint_abs_omt omt_end_pos = coords::project_to<coords::omt>( end );
-    const tripoint_omt_ms start_remainder = tripoint_omt_ms( ( get_start_point() - coords::project_to
-                                            < coords::ms >
-                                            ( omt_start_pos ) ).raw() );
-    const tripoint_omt_ms end_remainder = tripoint_omt_ms( ( get_end_point() - coords::project_to
-                                          < coords::ms >
-                                          ( omt_end_pos ) ).raw() );
-
-    zone_type_id type = this->get_type();
-
-    field_type_str_id field = fd_null;
-    static const std::vector<zone_type> &all_zone_types = zone_type::get_all();
-    for( const zone_type &zone : all_zone_types ) {
-        if( zone.id == type ) {
-            field = zone.get_field();
-            break;
-        }
-    }
-
-    if( field != fd_null ) {
-        tripoint_omt_ms start_ms;
-        tripoint_omt_ms end_ms;
-
-        for( int i = omt_start_pos.x(); i <= omt_end_pos.x(); i++ ) {
-            for( int k = omt_start_pos.y(); k <= omt_end_pos.y(); k++ ) {
-                //  We assume the Z coordinate will remain fixed
-                update_tmap.load( tripoint_abs_omt{ i, k, omt_start_pos.z() }, false );
-
-                start_ms = tripoint_omt_ms( i > omt_start_pos.x() ? 0 : start_remainder.x(),
-                                            k > omt_start_pos.y() ? 0 : start_remainder.y(), start_remainder.z() );
-                end_ms = tripoint_omt_ms( i < omt_end_pos.x() ? SEEX * 2 - 1 : end_remainder.x(),
-                                          k < omt_end_pos.y() ? SEEY * 2 - 1 : end_remainder.y(), end_remainder.z() );
-
-                for( tripoint_omt_ms pt : update_tmap.points_in_rectangle( start_ms, end_ms ) ) {
-                    if( is_displayed ) {
-                        update_tmap.add_field( pt, field, 1, time_duration::from_turns( 0 ), false );
-                    } else {
-                        update_tmap.delete_field( pt, field );
-                    }
-                }
-            }
-        }
-    }
-}
-
-void zone_data::toggle_display()
-{
-    if( this->is_vehicle ) {
-        popup( colorize( _( "Zones tied to vehicles cannot be displayed" ), c_magenta ) );
-        return;
-    }
-
-    is_displayed = !is_displayed;
-
-    this->refresh_display();
-
-    // Take care of the situation where parts of overlapping zones were erased by the toggling.
-    if( !is_displayed ) {
-
-        const point_abs_ms start = point_abs_ms( std::min( this->start.x, this->end.x ),
-                                   std::min( this->start.y, this->end.y ) );
-
-        const point_abs_ms end = point_abs_ms( std::max( this->start.x, this->end.x ),
-                                               std::max( this->start.y, this->end.y ) );
-
-        const inclusive_rectangle<point_abs_ms> zone_rectangle( start, end );
-
-        for( zone_manager::ref_zone_data zone : zone_manager::get_manager().get_zones() ) {
-            // Assumes zones are a single Z level only. Also, inclusive_cuboid doesn't have an overlap function...
-            if( zone.get().get_is_displayed() && zone.get().get_type() == this->get_type() &&
-                this->start.z == zone.get().get_start_point().z() ) {
-                const point_abs_ms candidate_begin = zone.get().get_start_point().xy();
-                const point_abs_ms candidate_stop = zone.get().get_end_point().xy();
-
-                const point_abs_ms candidate_start = point_abs_ms( std::min( candidate_begin.x(),
-                                                     candidate_stop.x() ),
-                                                     std::min( candidate_begin.y(), candidate_stop.y() ) );
-
-                const point_abs_ms candidate_end = point_abs_ms( std::max( candidate_begin.x(),
-                                                   candidate_stop.x() ),
-                                                   std::max( candidate_begin.y(), candidate_stop.y() ) );
-
-                const inclusive_rectangle<point_abs_ms> candidate_rectangle( candidate_start, candidate_end );
-
-                if( zone_rectangle.overlaps( candidate_rectangle ) ) {
-                    zone.get().refresh_display();
-                }
-            }
-        }
-    }
-}
-
-void zone_data::set_is_vehicle( const bool is_vehicle_arg )
-{
-    is_vehicle = is_vehicle_arg;
-}
-
-tripoint_abs_ms zone_data::get_center_point() const
-{
-    return midpoint( get_start_point(), get_end_point() );
-}
-
-std::string zone_manager::get_name_from_type( const zone_type_id &type ) const
-{
-    const auto &iter = types.find( type );
-    if( iter != types.end() ) {
-        return iter->second.name();
-    }
-
-    return "Unknown Type";
-}
-
-bool zone_manager::has_type( const zone_type_id &type ) const
-{
-    return types.count( type ) > 0;
-}
-
-bool zone_manager::has_defined( const zone_type_id &type, const faction_id &fac ) const
-{
-    const auto &type_iter = area_cache.find( zone_data::make_type_hash( type, fac ) );
-    return type_iter != area_cache.end();
-}
-
-void zone_manager::cache_data( bool update_avatar )
-{
-    area_cache.clear();
-    avatar &player_character = get_avatar();
-    tripoint_abs_ms cached_shift = player_character.get_location();
-    for( zone_data &elem : zones ) {
-        if( !elem.get_enabled() ) {
-            continue;
-        }
-
-        // update the current cached locations for each personal zone
-        // if we are flagged to update the locations with this cache
-        if( elem.get_is_personal() && update_avatar ) {
-            elem.update_cached_shift( cached_shift );
-        }
-
-        const std::string &type_hash = elem.get_type_hash();
-        auto &cache = area_cache[type_hash];
-
-        // Draw marked area
-        for( const tripoint_abs_ms &p : tripoint_range<tripoint_abs_ms>(
-                 elem.get_start_point(), elem.get_end_point() ) ) {
-            cache.insert( p );
-        }
-    }
-}
-
-void zone_manager::reset_disabled()
-{
-    bool changed = false;
-    for( zone_data &elem : zones ) {
-        if( elem.get_temporarily_disabled() ) {
-            elem.set_enabled( true );
-            elem.set_temporary_disabled( false );
-            changed = true;
-        }
-    }
-
-    if( changed ) {
-        cache_data();
-    }
-}
-
-void zone_manager::cache_avatar_location()
-{
-    avatar &player_character = get_avatar();
-    tripoint_abs_ms cached_shift = player_character.get_location();
-    for( zone_data &elem : zones ) {
-        // update the current cached locations for each personal zone
-        if( elem.get_is_personal() ) {
-            elem.update_cached_shift( cached_shift );
-        }
-    }
-}
-
-void zone_manager::cache_vzones( map *pmap )
-{
-    vzone_cache.clear();
-    map &here = pmap == nullptr ? get_map() : *pmap;
-    auto vzones = here.get_vehicle_zones( here.get_abs_sub().z() );
-    for( zone_data *elem : vzones ) {
-        if( !elem->get_enabled() ) {
-            continue;
-        }
-
-        const std::string &type_hash = elem->get_type_hash();
-        auto &cache = vzone_cache[type_hash];
-
-        // TODO: looks very similar to the above cache_data - maybe merge it?
-
-        // Draw marked area
-        for( const tripoint_abs_ms &p : tripoint_range<tripoint_abs_ms>(
-                 elem->get_start_point(), elem->get_end_point() ) ) {
-            cache.insert( p );
-        }
-    }
-}
-
-std::unordered_set<tripoint_abs_ms> zone_manager::get_point_set( const zone_type_id &type,
-        const faction_id &fac ) const
-{
-    const auto &type_iter = area_cache.find( zone_data::make_type_hash( type, fac ) );
-    if( type_iter == area_cache.end() ) {
-        return std::unordered_set<tripoint_abs_ms>();
-    }
-
-    return type_iter->second;
-}
-
-std::unordered_set<tripoint> zone_manager::get_point_set_loot( const tripoint_abs_ms &where,
-        int radius, const faction_id &fac ) const
-{
-    return get_point_set_loot( where, radius, false, fac );
-}
-
-std::unordered_set<tripoint> zone_manager::get_point_set_loot( const tripoint_abs_ms &where,
-        int radius, bool npc_search, const faction_id &fac ) const
-{
-    std::unordered_set<tripoint> res;
-    map &here = get_map();
-    for( const std::pair<std::string, std::unordered_set<tripoint_abs_ms>> cache : area_cache ) {
-        zone_type_id type = zone_data::unhash_type( cache.first );
-        faction_id z_fac = zone_data::unhash_fac( cache.first );
-        if( fac == z_fac && type.str().substr( 0, 4 ) == "LOOT" ) {
-            for( tripoint_abs_ms point : cache.second ) {
-                if( square_dist( where, point ) <= radius ) {
-                    res.emplace( here.bub_from_abs( point ).raw() );
-                }
-            }
-        }
-    }
-    for( const std::pair<std::string, std::unordered_set<tripoint_abs_ms>> cache : vzone_cache ) {
-        zone_type_id type = zone_data::unhash_type( cache.first );
-        faction_id z_fac = zone_data::unhash_fac( cache.first );
-        if( fac == z_fac && type.str().substr( 0, 4 ) == "LOOT" ) {
-            for( tripoint_abs_ms point : cache.second ) {
-                if( square_dist( where, point ) <= radius ) {
-                    res.emplace( here.bub_from_abs( point ).raw() );
-                }
-            }
-        }
-    }
-
-    if( npc_search ) {
-        for( const std::pair<std::string, std::unordered_set<tripoint_abs_ms>> cache : vzone_cache ) {
-            zone_type_id type = zone_data::unhash_type( cache.first );
-            if( type == zone_type_NO_NPC_PICKUP ) {
-                for( tripoint_abs_ms point : cache.second ) {
-                    res.erase( here.bub_from_abs( point ).raw() );
-                }
-            }
-        }
-    }
-
-    return res;
-}
-
-std::unordered_set<tripoint_abs_ms> zone_manager::get_vzone_set( const zone_type_id &type,
-        const faction_id &fac ) const
-{
-    //Only regenerate the vehicle zone cache if any vehicles have moved
-    const auto &type_iter = vzone_cache.find( zone_data::make_type_hash( type, fac ) );
-    if( type_iter == vzone_cache.end() ) {
-        return std::unordered_set<tripoint_abs_ms>();
-    }
-
-    return type_iter->second;
-}
-
-bool zone_manager::has( const zone_type_id &type, const tripoint_abs_ms &where,
-                        const faction_id &fac ) const
-{
-    const auto &point_set = get_point_set( type, fac );
-    const auto &vzone_set = get_vzone_set( type, fac );
-    return point_set.find( where ) != point_set.end() || vzone_set.find( where ) != vzone_set.end();
-}
-
-bool zone_manager::has_near( const zone_type_id &type, const tripoint_abs_ms &where, int range,
-                             const faction_id &fac ) const
-{
-    const auto &point_set = get_point_set( type, fac );
-    for( const tripoint_abs_ms &point : point_set ) {
-        if( square_dist( point, where ) <= range ) {
-            return true;
-        }
-    }
-
-    const auto &vzone_set = get_vzone_set( type, fac );
-    for( const tripoint_abs_ms &point : vzone_set ) {
-        if( point.z() == where.z() ) {
-            if( square_dist( point, where ) <= range ) {
-                return true;
-            }
-        }
-    }
-
-    return false;
-}
-
-std::vector<zone_data const *> zone_manager::get_near_zones( const zone_type_id &type,
-        const tripoint_abs_ms &where, int range,
-        const faction_id &fac ) const
-{
-    std::vector<zone_data const *> ret;
-    for( const zone_data &zone : zones ) {
-        if( square_dist( zone.get_center_point(), where ) <= range && zone.get_type() == type &&
-            zone.get_faction() == fac ) {
-            ret.emplace_back( &zone );
-        }
-    }
-
-    map &here = get_map();
-    auto vzones = here.get_vehicle_zones( here.get_abs_sub().z() );
-    for( const zone_data *zone : vzones ) {
-        if( square_dist( zone->get_center_point(), where ) <= range && zone->get_type() == type &&
-            zone->get_faction() == fac ) {
-            ret.emplace_back( zone );
-        }
-    }
-
-    return ret;
-}
-
-bool zone_manager::has_loot_dest_near( const tripoint_abs_ms &where ) const
-{
-    for( const auto &ztype : get_manager().get_types() ) {
-        const zone_type_id &type = ztype.first;
-        if( type == zone_type_CAMP_FOOD || type == zone_type_FARM_PLOT ||
-            type == zone_type_LOOT_UNSORTED || type == zone_type_LOOT_IGNORE ||
-            type == zone_type_CONSTRUCTION_BLUEPRINT ||
-            type == zone_type_NO_AUTO_PICKUP || type == zone_type_NO_NPC_PICKUP ) {
-            continue;
-        }
-        if( has_near( type, where ) ) {
-            return true;
-        }
-    }
-    return false;
-}
-
-const zone_data *zone_manager::get_zone_at( const tripoint_abs_ms &where,
-        const zone_type_id &type, const faction_id &fac ) const
-{
-    std::vector<zone_data const *> ret = get_zones_at( where, type, fac );
-    if( !ret.empty() ) {
-        return ret.front();
-    }
-
-    return nullptr;
-}
-
-std::vector<zone_data const *> zone_manager::get_zones_at( const tripoint_abs_ms &where,
-        const zone_type_id &type, const faction_id &fac ) const
-{
-    std::vector<zone_data const *> ret;
-    for( const zone_data &zone : zones ) {
-        if( zone.has_inside( where ) && zone.get_type() == type && zone.get_faction() == fac ) {
-            ret.emplace_back( &zone );
-        }
-    }
-    map &here = get_map();
-    auto vzones = here.get_vehicle_zones( here.get_abs_sub().z() );
-    for( const zone_data *zone : vzones ) {
-        if( zone->has_inside( where ) && zone->get_type() == type && zone->get_faction() == fac ) {
-            ret.emplace_back( zone );
-        }
-    }
-    return ret;
-}
-
-bool zone_manager::custom_loot_has( const tripoint_abs_ms &where, const item *it,
-                                    const zone_type_id &ztype, const faction_id &fac ) const
-{
-    std::vector<zone_data const *> const zones = get_zones_at( where, ztype, fac );
-    if( zones.empty() || !it ) {
-        return false;
-    }
-    item const *const check_it = it->this_or_single_content();
-    for( zone_data const *zone : zones ) {
-        loot_options const &options = dynamic_cast<const loot_options &>( zone->get_options() );
-        std::string const filter_string = options.get_mark();
-        bool has = false;
-        if( ztype == zone_type_LOOT_CUSTOM ) {
-            auto const z = item_filter_from_string( filter_string );
-            has = z( *check_it ) || ( check_it != it && z( *it ) );
-        } else if( ztype == zone_type_LOOT_ITEM_GROUP ) {
-            has = item_group::group_contains_item( item_group_id( filter_string ),
-                                                   check_it->typeId() ) ||
-                  ( check_it != it &&
-                    item_group::group_contains_item( item_group_id( filter_string ),
-                            it->typeId() ) );
-        }
-        if( has ) {
-            return true;
-        }
-    }
-
-    return false;
-}
-
-std::unordered_set<tripoint_abs_ms> zone_manager::get_near( const zone_type_id &type,
-        const tripoint_abs_ms &where, int range, const item *it, const faction_id &fac ) const
-{
-    const auto &point_set = get_point_set( type, fac );
-    std::unordered_set<tripoint_abs_ms> near_point_set;
-
-    for( const tripoint_abs_ms &point : point_set ) {
-        if( square_dist( point, where ) <= range ) {
-            if( ( type != zone_type_LOOT_CUSTOM && type != zone_type_LOOT_ITEM_GROUP ) ||
-                ( it != nullptr && custom_loot_has( point, it, type, fac ) ) ) {
-                near_point_set.insert( point );
-            }
-        }
-    }
-
-    const auto &vzone_set = get_vzone_set( type, fac );
-    for( const tripoint_abs_ms &point : vzone_set ) {
-        if( point.z() == where.z() ) {
-            if( square_dist( point, where ) <= range ) {
-                if( ( type != zone_type_LOOT_CUSTOM && type != zone_type_LOOT_ITEM_GROUP ) ||
-                    ( it != nullptr && custom_loot_has( point, it, type, fac ) ) ) {
-                    near_point_set.insert( point );
-                }
-            }
-        }
-    }
-
-    return near_point_set;
-}
-
-std::optional<tripoint_abs_ms> zone_manager::get_nearest( const zone_type_id &type,
-        const tripoint_abs_ms &where, int range, const faction_id &fac ) const
-{
-    if( range < 0 ) {
-        return std::nullopt;
-    }
-
-    tripoint_abs_ms nearest_pos( INT_MIN, INT_MIN, INT_MIN );
-    int nearest_dist = range + 1;
-    const std::unordered_set<tripoint_abs_ms> &point_set = get_point_set( type, fac );
-    for( const tripoint_abs_ms &p : point_set ) {
-        int cur_dist = square_dist( p, where );
-        if( cur_dist < nearest_dist ) {
-            nearest_dist = cur_dist;
-            nearest_pos = p;
-            if( nearest_dist == 0 ) {
-                return nearest_pos;
-            }
-        }
-    }
-
-    const std::unordered_set<tripoint_abs_ms> &vzone_set = get_vzone_set( type, fac );
-    for( const tripoint_abs_ms &p : vzone_set ) {
-        int cur_dist = square_dist( p, where );
-        if( cur_dist < nearest_dist ) {
-            nearest_dist = cur_dist;
-            nearest_pos = p;
-            if( nearest_dist == 0 ) {
-                return nearest_pos;
-            }
-        }
-    }
-    if( nearest_dist > range ) {
-        return std::nullopt;
-    }
-    return nearest_pos;
-}
-
-zone_type_id zone_manager::get_near_zone_type_for_item( const item &it,
-        const tripoint_abs_ms &where, int range, const faction_id &fac ) const
-{
-    const item_category &cat = it.get_category_of_contents();
-
-    if( has_near( zone_type_LOOT_CUSTOM, where, range, fac ) ) {
-        if( !get_near( zone_type_LOOT_CUSTOM, where, range, &it, fac ).empty() ) {
-            return zone_type_LOOT_CUSTOM;
-        }
-    }
-    if( has_near( zone_type_LOOT_ITEM_GROUP, where, range, fac ) ) {
-        if( !get_near( zone_type_LOOT_ITEM_GROUP, where, range, &it, fac ).empty() ) {
-            return zone_type_LOOT_ITEM_GROUP;
-        }
-    }
-    if( it.has_flag( STATIC( flag_id( "FIREWOOD" ) ) ) ) {
-        if( has_near( zone_type_LOOT_WOOD, where, range, fac ) ) {
-            return zone_type_LOOT_WOOD;
-        }
-    }
-    if( it.is_corpse() ) {
-        if( has_near( zone_type_LOOT_CORPSE, where, range, fac ) ) {
-            return zone_type_LOOT_CORPSE;
-        }
-    }
-    if( it.typeId() == itype_disassembly ) {
-        if( has_near( zone_type_DISASSEMBLE, where, range, fac ) ) {
-            return zone_type_DISASSEMBLE;
-        }
-    }
-
-    std::optional<zone_type_id> zone_check_first = cat.priority_zone( it );
-    if( zone_check_first && has_near( *zone_check_first, where, range, fac ) ) {
-        return *zone_check_first;
-    }
-
-    std::optional<zone_type_id> zone_cat = cat.zone();
-    if( zone_cat && has_near( *zone_cat, where, range, fac ) ) {
-        return *cat.zone();
-    }
-
-    if( cat.get_id() == item_category_food ) {
-
-        const item *it_food = nullptr;
-        bool perishable = false;
-        // Look for food, and whether any contents which will spoil if left out.
-        // Food crafts and food without comestible, like MREs, will fall down to LOOT_FOOD.
-        it.visit_items( [&it_food, &perishable]( const item * node, const item * parent ) {
-            if( node && node->is_food() ) {
-                it_food = node;
-
-                if( node->goes_bad() ) {
-                    float spoil_multiplier = 1.0f;
-                    if( parent ) {
-                        const item_pocket *parent_pocket = parent->contained_where( *node );
-                        if( parent_pocket ) {
-                            spoil_multiplier = parent_pocket->spoil_multiplier();
-                        }
-                    }
-                    if( spoil_multiplier > 0.0f ) {
-                        perishable = true;
-                    }
-                }
-            }
-            return VisitResponse::NEXT;
-        } );
-
-        if( it_food != nullptr ) {
-            if( it_food->get_comestible()->comesttype == "DRINK" ) {
-                if( perishable && has_near( zone_type_LOOT_PDRINK, where, range, fac ) ) {
-                    if( !get_near( zone_type_LOOT_PDRINK, where, range, &it, fac ).empty() ) {
-                        return zone_type_LOOT_PDRINK;
-                    }
-                } else if( has_near( zone_type_LOOT_DRINK, where, range, fac ) ) {
-                    if( !get_near( zone_type_LOOT_DRINK, where, range, &it, fac ).empty() ) {
-                        return zone_type_LOOT_DRINK;
-                    }
-                }
-            }
-
-            if( perishable && has_near( zone_type_LOOT_PFOOD, where, range, fac ) ) {
-                if( !get_near( zone_type_LOOT_PFOOD, where, range, &it, fac ).empty() ) {
-                    return zone_type_LOOT_PFOOD;
-                }
-            }
-        }
-        if( !get_near( zone_type_LOOT_FOOD, where, range, &it, fac ).empty() ) {
-            return zone_type_LOOT_FOOD;
-        }
-    }
-
-    if( has_near( zone_type_LOOT_DEFAULT, where, range, fac ) ) {
-        if( !get_near( zone_type_LOOT_DEFAULT, where, range, &it, fac ).empty() ) {
-            return zone_type_LOOT_DEFAULT;
-        }
-    }
-
-    return zone_type_id();
-}
-
-std::vector<zone_data> zone_manager::get_zones( const zone_type_id &type,
-        const tripoint_abs_ms &where, const faction_id &fac ) const
-{
-    auto zones = std::vector<zone_data>();
-
-    for( const zone_data &zone : this->zones ) {
-        if( zone.get_type() == type && zone.get_faction() == fac ) {
-            if( zone.has_inside( where ) ) {
-                zones.emplace_back( zone );
-            }
-        }
-    }
-
-    return zones;
-}
-
-const zone_data *zone_manager::get_zone_at( const tripoint_abs_ms &where, bool loot_only,
-        const faction_id &fac ) const
-{
-    auto const check = [&fac, loot_only, &where]( zone_data const & z ) {
-        return z.get_faction() == fac &&
-               ( !loot_only || z.get_type().str().substr( 0, 4 ) == "LOOT" ) &&
-               z.has_inside( where );
-    };
-    for( auto it = zones.rbegin(); it != zones.rend(); ++it ) {
-        if( check( *it ) ) {
-            return &*it;
-        }
-    }
-    auto const vzones = get_map().get_vehicle_zones( get_map().get_abs_sub().z() );
-    for( zone_data *it : vzones ) {
-        if( check( *it ) ) {
-            return &*it;
-        }
-    }
-    return nullptr;
-}
-
-const zone_data *zone_manager::get_bottom_zone(
-    const tripoint_abs_ms &where, const faction_id &fac ) const
-{
-    for( auto it = zones.rbegin(); it != zones.rend(); ++it ) {
-        const zone_data &zone = *it;
-        if( zone.get_faction() != fac ) {
-            continue;
-        }
-
-        if( zone.has_inside( where ) ) {
-            return &zone;
-        }
-    }
-    map &here = get_map();
-    auto vzones = here.get_vehicle_zones( here.get_abs_sub().z() );
-    for( auto it = vzones.rbegin(); it != vzones.rend(); ++it ) {
-        const zone_data *zone = *it;
-        if( zone->get_faction() != fac ) {
-            continue;
-        }
-
-        if( zone->has_inside( where ) ) {
-            return zone;
-        }
-    }
-
-    return nullptr;
-}
-
-// CAREFUL: This function has the ability to move the passed in zone reference depending on
-// which constructor of the key-value pair we use which depends on new_zone being an rvalue or lvalue and constness.
-// If you are passing new_zone from a non-const iterator, be prepared for a move! This
-// may break some iterators like map iterators if you are less specific!
-void zone_manager::create_vehicle_loot_zone( vehicle &vehicle, const point &mount_point,
-        zone_data &new_zone, map *pmap )
-{
-    //create a vehicle loot zone
-    new_zone.set_is_vehicle( true );
-    auto nz = vehicle.loot_zones.emplace( mount_point, new_zone );
-    map &here = pmap == nullptr ? get_map() : *pmap;
-    here.register_vehicle_zone( &vehicle, here.get_abs_sub().z() );
-    added_vzones.push_back( &nz->second );
-    cache_vzones( pmap );
-}
-
-void zone_manager::add( const std::string &name, const zone_type_id &type, const faction_id &fac,
-                        const bool invert, const bool enabled, const tripoint &start,
-                        const tripoint &end, const shared_ptr_fast<zone_options> &options, const bool personal,
-                        bool silent, map *pmap )
-{
-    map &here = pmap == nullptr ? get_map() : *pmap;
-    zone_data new_zone = zone_data( name, type, fac, invert, enabled, start, end, options, personal );
-    // only non personal zones can be vehicle zones
-    if( !personal ) {
-        optional_vpart_position const vp = here.veh_at( here.bub_from_abs( tripoint_abs_ms( start ) ) );
-        if( vp && vp->vehicle().get_owner() == fac && vp.cargo() ) {
-            // TODO:Allow for loot zones on vehicles to be larger than 1x1
-            if( start == end &&
-                ( silent || query_yn( _( "Bind this zone to the cargo part here?" ) ) ) ) {
-                // TODO: refactor zone options for proper validation code
-                if( !silent &&
-                    ( type == zone_type_FARM_PLOT || type == zone_type_CONSTRUCTION_BLUEPRINT ) ) {
-                    popup( _( "You cannot add that type of zone to a vehicle." ), PF_NONE );
-                    return;
-                }
-
-                create_vehicle_loot_zone( vp->vehicle(), vp->mount(), new_zone, pmap );
-                return;
-            }
-        }
-    }
-
-    //Create a regular zone
-    zones.push_back( new_zone );
-
-    if( personal ) {
-        num_personal_zones++;
-    }
-    cache_data();
-}
-
-bool zone_manager::remove( zone_data &zone )
-{
-    for( auto it = zones.begin(); it != zones.end(); ++it ) {
-        if( &zone == &*it ) {
-            if( zone.get_is_displayed() ) {
-                zone.toggle_display();
-            }
-            // if removing a personal zone reduce the number of counted personal zones
-            if( it->get_is_personal() ) {
-                num_personal_zones--;
-            }
-            zones.erase( it );
-            return true;
-        }
-    }
-    zone_data old_zone = zone_data( zone );
-    //If the zone was previously edited this session
-    //Move original data out of changed
-    for( auto it = changed_vzones.begin(); it != changed_vzones.end(); ++it ) {
-        if( it->second == &zone ) {
-            old_zone = zone_data( it->first );
-            changed_vzones.erase( it );
-            break;
-        }
-    }
-    bool added = false;
-    //If the zone was added this session
-    //remove from added, and don't add to removed
-    for( auto it = added_vzones.begin(); it != added_vzones.end(); ++it ) {
-        if( *it == &zone ) {
-            added = true;
-            added_vzones.erase( it );
-            break;
-        }
-    }
-    if( !added ) {
-        removed_vzones.push_back( old_zone );
-    }
-
-    if( !get_map().deregister_vehicle_zone( zone ) ) {
-        debugmsg( "Tried to remove a zone from an unloaded vehicle" );
-        return false;
-    }
-    cache_vzones();
-    return true;
-}
-
-void zone_manager::swap( zone_data &a, zone_data &b )
-{
-    if( a.get_is_vehicle() || b.get_is_vehicle() ) {
-        //Current swap mechanic will change which vehicle the zone is on
-        // TODO: track and update vehicle zone priorities?
-        popup( _( "You cannot change the order of vehicle loot zones." ), PF_NONE );
-        return;
-    }
-    std::swap( a, b );
-}
-
-namespace
-{
-void _rotate_zone( map &target_map, zone_data &zone, int turns )
-{
-    const point dim( SEEX * 2, SEEY * 2 );
-    const tripoint_bub_ms a_start( 0, 0, target_map.get_abs_sub().z() );
-    const tripoint_bub_ms a_end( SEEX * 2 - 1, SEEY * 2 - 1, a_start.z() );
-    const tripoint_bub_ms z_start = target_map.bub_from_abs( zone.get_start_point() );
-    const tripoint_bub_ms z_end = target_map.bub_from_abs( zone.get_end_point() );
-    const inclusive_cuboid<tripoint_bub_ms> boundary( a_start, a_end );
-    if( boundary.contains( z_start ) && boundary.contains( z_end ) ) {
-        // don't rotate centered squares
-        if( z_start.x() == z_start.y() && z_end.x() == z_end.y() &&
-            z_start.x() + z_end.x() == a_end.x() ) {
-            return;
-        }
-        point_bub_ms z_l_start = z_start.xy().rotate( turns, dim );
-        point_bub_ms z_l_end = z_end.xy().rotate( turns, dim );
-        tripoint_abs_ms first =
-            target_map.getglobal( tripoint_bub_ms( std::min( z_l_start.x(), z_l_end.x() ),
-                                  std::min( z_l_start.y(), z_l_end.y() ),
-                                  z_start.z() ) );
-        tripoint_abs_ms second =
-            target_map.getglobal( tripoint_bub_ms( std::max( z_l_start.x(), z_l_end.x() ),
-                                  std::max( z_l_start.y(), z_l_end.y() ),
-                                  z_end.z() ) );
-        zone.set_position( std::make_pair( first.raw(), second.raw() ), false, true, false, true );
     }
 }
 
 } // namespace
 
-void zone_manager::rotate_zones( map &target_map, const int turns )
-{
-    if( turns == 0 ) {
-        return;
-    }
-
-    for( zone_data &zone : zones ) {
-        if( !zone.get_is_personal() && target_map.inbounds_z( zone.get_center_point().z() ) ) {
-            _rotate_zone( target_map, zone, turns );
-        }
-    }
-
-    for( int z_level = target_map.supports_zlevels() ? -OVERMAP_DEPTH : target_map.get_abs_sub().z();
-         z_level <= ( target_map.supports_zlevels() ? OVERMAP_HEIGHT : target_map.get_abs_sub().z() );
-         z_level++ ) {
-        for( zone_data *zone : target_map.get_vehicle_zones( z_level ) ) {
-            _rotate_zone( target_map, *zone, turns );
-        }
-    }
-}
-
-std::vector<zone_manager::ref_zone_data> zone_manager::get_zones( const faction_id &fac )
-{
-    auto zones = std::vector<ref_zone_data>();
-
-    for( zone_data &zone : this->zones ) {
-        if( zone.get_faction() == fac ) {
-            zones.emplace_back( zone );
-        }
-    }
-
-    map &here = get_map();
-    auto vzones = here.get_vehicle_zones( here.get_abs_sub().z() );
-
-    for( zone_data *zone : vzones ) {
-        if( zone->get_faction() == fac ) {
-            zones.emplace_back( *zone );
-        }
-    }
-
-    return zones;
-}
-
-std::vector<zone_manager::ref_const_zone_data> zone_manager::get_zones(
-    const faction_id &fac ) const
-{
-    auto zones = std::vector<ref_const_zone_data>();
-
-    for( const zone_data &zone : this->zones ) {
-        if( zone.get_faction() == fac ) {
-            zones.emplace_back( zone );
-        }
-    }
-
-    map &here = get_map();
-    auto vzones = here.get_vehicle_zones( here.get_abs_sub().z() );
-
-    for( zone_data *zone : vzones ) {
-        if( zone->get_faction() == fac ) {
-            zones.emplace_back( *zone );
-        }
-    }
-
-    return zones;
-}
-
-bool zone_manager::has_personal_zones() const
-{
-    // if there are more than 0 personal zones
-    return num_personal_zones > 0;
-}
-
-void zone_manager::serialize( JsonOut &json ) const
-{
-    json.write( zones );
-}
-
-void zone_manager::deserialize( const JsonValue &jv )
-{
-    jv.read( zones );
-    for( auto it = zones.begin(); it != zones.end(); ) {
-        // need to keep track of number of personal zones on reload
-        if( it->get_is_personal() ) {
-            num_personal_zones++;
-        }
-        const zone_type_id zone_type = it->get_type();
-
-        if( !has_type( zone_type ) ) {
-            it = zones.erase( it );
-            debugmsg( "Invalid zone type: %s", zone_type.c_str() );
-        } else  if( it->get_faction() != faction_your_followers ) {
-            it = zones.erase( it );
-        } else {
-            it++;
-        }
-    }
-}
-
-void zone_data::serialize( JsonOut &json ) const
-{
-    json.start_object();
-    json.member( "name", name );
-    json.member( "type", type );
-    json.member( "faction", faction );
-    json.member( "invert", invert );
-    json.member( "enabled", enabled );
-    json.member( "is_vehicle", is_vehicle );
-    json.member( "is_personal", is_personal );
-    json.member( "cached_shift", cached_shift );
-    json.member( "start", start );
-    json.member( "end", end );
-    json.member( "is_displayed", is_displayed );
-    options->serialize( json );
-    json.end_object();
-}
-
-void zone_data::deserialize( const JsonObject &data )
-{
-    data.allow_omitted_members();
-    data.read( "name", name );
-    // handle legacy zone types
-    zone_type_id temp_type;
-    data.read( "type", temp_type );
-    const auto find_result = legacy_zone_types.find( temp_type.str() );
-    if( find_result != legacy_zone_types.end() ) {
-        type =  find_result->second;
-    } else {
-        type = temp_type;
-    }
-    if( data.has_member( "faction" ) ) {
-        data.read( "faction", faction );
-    } else {
-        faction = your_fac;
-    }
-    data.read( "invert", invert );
-    data.read( "enabled", enabled );
-    //Legacy support
-    if( data.has_member( "is_vehicle" ) ) {
-        data.read( "is_vehicle", is_vehicle );
-    } else {
-        is_vehicle = false;
-    }
-    if( data.has_member( "is_personal" ) ) {
-        data.read( "is_personal", is_personal );
-        data.read( "cached_shift", cached_shift );
-    } else {
-        is_personal = false;
-        cached_shift = tripoint_abs_ms{};
-    }
-    //Legacy support
-    if( data.has_member( "start_x" ) ) {
-        tripoint s;
-        tripoint e;
-        data.read( "start_x", s.x );
-        data.read( "start_y", s.y );
-        data.read( "start_z", s.z );
-        data.read( "end_x", e.x );
-        data.read( "end_y", e.y );
-        data.read( "end_z", e.z );
-        start = s;
-        end = e;
-    } else {
-        data.read( "start", start );
-        data.read( "end", end );
-    }
-    if( data.has_member( "is_displayed" ) ) {
-        data.read( "is_displayed", is_displayed );
-    } else {
-        is_displayed = false;
-    }
-    auto new_options = zone_options::create( type );
-    new_options->deserialize( data );
-    options = new_options;
-}
-
-namespace
-{
-cata_path _savefile( std::string const &suffix, bool player )
-{
-    if( player ) {
-        return PATH_INFO::player_base_save_path_path() + string_format( ".zones%s.json", suffix );
-    } else {
-        return PATH_INFO::world_base_save_path_path() / string_format( "zones%s.json", suffix );
-    }
-}
-} // namespace
-
-bool zone_manager::save_zones( std::string const &suffix )
-{
-    cata_path const savefile = _savefile( suffix, true );
-
-    added_vzones.clear();
-    changed_vzones.clear();
-    removed_vzones.clear();
-    save_world_zones( suffix );
-    return write_to_file( savefile, [&]( std::ostream & fout ) {
-        JsonOut jsout( fout );
-        serialize( jsout );
-    }, _( "zones date" ) );
-}
-
-void zone_manager::load_zones( std::string const &suffix )
-{
-    cata_path const savefile = _savefile( suffix, true );
-
-    const auto reader = [this]( const JsonValue & jv ) {
-        deserialize( jv );
-    };
-    if( !read_from_file_optional_json( savefile, reader ) ) {
-        // If no such file or failed to load, clear zones.
-        zones.clear();
-    }
-    load_world_zones( suffix );
-    revert_vzones();
-    added_vzones.clear();
-    changed_vzones.clear();
-    removed_vzones.clear();
-
-    cache_data();
-    cache_vzones();
-}
-
-bool zone_manager::save_world_zones( std::string const &suffix )
-{
-    cata_path const savefile = _savefile( suffix, false );
-    std::vector<zone_data> tmp;
-    std::copy_if( zones.begin(), zones.end(), std::back_inserter( tmp ), []( const zone_data & z ) {
-        return z.get_faction() != faction_your_followers;
-    } );
-    return write_to_file( savefile, [&]( std::ostream & fout ) {
-        JsonOut jsout( fout );
-        jsout.write( tmp );
-    }, _( "zones date" ) );
-}
-
-void zone_manager::load_world_zones( std::string const &suffix )
-{
-    cata_path const savefile = _savefile( suffix, false );
-    std::vector<zone_data> tmp;
-    read_from_file_optional_json( savefile, [&]( const JsonValue & jsin ) {
-        jsin.read( tmp );
-        for( auto it = tmp.begin(); it != tmp.end(); ) {
-            const zone_type_id zone_type = it->get_type();
-            if( !has_type( zone_type ) ) {
-                it = tmp.erase( it );
-                debugmsg( "Invalid zone type: %s", zone_type.c_str() );
-            } else if( it->get_faction() == faction_your_followers ) {
-                it = tmp.erase( it );
-            } else {
-                ++it;
-            }
-        }
-        std::copy( tmp.begin(), tmp.end(), std::back_inserter( zones ) );
-    } );
-}
-
-void zone_manager::zone_edited( zone_data &zone )
-{
-    if( zone.get_is_vehicle() ) {
-        //Check if this zone has already been stored
-        for( auto &changed_vzone : changed_vzones ) {
-            if( &zone == changed_vzone.second ) {
-                return;
-            }
-        }
-        //Add it to the list of changed zones
-        changed_vzones.emplace_back( zone_data( zone ), &zone );
-    }
-}
-
-void zone_manager::revert_vzones()
-{
-    map &here = get_map();
-    for( zone_data zone : removed_vzones ) {
-        //Code is copied from add() to avoid yn query
-        const tripoint_bub_ms pos = here.bub_from_abs( zone.get_start_point() );
-        if( const std::optional<vpart_reference> vp = here.veh_at( pos ).cargo() ) {
-            zone.set_is_vehicle( true );
-            vp->vehicle().loot_zones.emplace( vp->mount(), zone );
-            here.register_vehicle_zone( &vp->vehicle(), here.get_abs_sub().z() );
-            cache_vzones();
-        }
-    }
-    for( const auto &zpair : changed_vzones ) {
-        *( zpair.second ) = zpair.first;
-    }
-    for( zone_data *zone : added_vzones ) {
-        remove( *zone );
-    }
-}
-
-void mapgen_place_zone( tripoint const &start, tripoint const &end, zone_type_id const &type,
-                        faction_id const &fac, std::string const &name, std::string const &filter,
-                        map *pmap )
-{
-    zone_manager &mgr = zone_manager::get_manager();
-    auto options = zone_options::create( type );
-    tripoint const s_ = std::min( start, end );
-    tripoint const e_ = std::max( start, end );
-    if( type == zone_type_LOOT_CUSTOM || type == zone_type_LOOT_ITEM_GROUP ) {
-        if( dynamic_cast<loot_options *>( &*options ) != nullptr ) {
-            dynamic_cast<loot_options *>( &*options )->set_mark( filter );
-        }
-    }
-    mgr.add( name, type, fac, false, true, s_, e_, options, false, true, pmap );
+TEST_CASE( "act_multiple_construction", "[zones][activities][construction]" )
+{
+    run_test_case( get_avatar() );
+}
+
+TEST_CASE( "npc_act_multiple_construction", "[npc][zones][activities][construction]" )
+{
+    standard_npc u( "Mr. Builderman" );
+    u.set_body();
+    u.set_fac( faction_free_merchants );
+    run_test_case( u );
 }