#include <array>
#include <list>
#include <mutex>
#include <ostream>
#include <utility>
#include <string>
#include <thread>
#include <type_traits>
#include <vector>

#include "catch/catch.hpp"
#include "cata_utility.h"
#include "ballistics.h"
#include "creature.h"
#include "dispersion.h"
#include "map_helpers.h"
#include "npc.h"
#include "test_statistics.h"
#include "units.h"
#include "bodypart.h"
#include "calendar.h"
#include "game_constants.h"
#include "inventory.h"
#include "item.h"
#include "item_location.h"
#include "json.h"
#include "player.h"
#include "material.h"
#include "type_id.h"
#include "point.h"

using firing_statistics = statistics<bool>;

class Threshold
{
public:
    Threshold( const double accuracy, const double chance )
        : _accuracy( accuracy ), _chance( chance )
    {
    };
    double accuracy() const
    {
        return _accuracy;
    }
    double chance() const
    {
        return _chance;
    }
private:
    double _accuracy;
    double _chance;
};

std::mutex mtx;
firing_statistics feed_me( Z99_99 );
int last_sample_size = 0;

template < class T >
std::ostream &operator <<( std::ostream &os, const std::vector<T> &v )
{
    os << "[";
    for( typename std::vector<T>::const_iterator ii = v.begin(); ii != v.end(); ++ii ) {
        os << " " << *ii;
    }
    os << " ]";
    return os;
}

std::ostream &operator<<( std::ostream &stream, const dispersion_sources &sources )
{
    if( !sources.normal_sources.empty() ) {
        stream << "Normal: " << sources.normal_sources << std::endl;
    }
    if( !sources.linear_sources.empty() ) {
        stream << "Linear: " << sources.linear_sources << std::endl;
    }
    if( !sources.multipliers.empty() ) {
        stream << "Mult: " << sources.multipliers << std::endl;
    }
    return stream;
}

static void arm_shooter( npc &shooter, const std::string &gun_type,
                         const std::vector<std::string> &mods = {} )
{
    shooter.remove_weapon();

    const itype_id &gun_id( gun_type );
    // Give shooter a loaded gun of the requested type.
    item &gun = shooter.i_add( item( gun_id ) );
    const itype_id ammo_id = gun.ammo_default();
    if( gun.magazine_integral() ) {
        item &ammo = shooter.i_add( item( ammo_id, calendar::turn, gun.ammo_capacity() ) );
        REQUIRE( gun.is_reloadable_with( ammo_id ) );
        REQUIRE( shooter.can_reload( gun, ammo_id ) );
        gun.reload( shooter, item_location( shooter, &ammo ), gun.ammo_capacity() );
    } else {
        const itype_id magazine_id = gun.magazine_default();
        item &magazine = shooter.i_add( item( magazine_id ) );
        item &ammo = shooter.i_add( item( ammo_id, calendar::turn, magazine.ammo_capacity() ) );
        REQUIRE( magazine.is_reloadable_with( ammo_id ) );
        REQUIRE( shooter.can_reload( magazine, ammo_id ) );
        magazine.reload( shooter, item_location( shooter, &ammo ), magazine.ammo_capacity() );
        gun.reload( shooter, item_location( shooter, &magazine ), magazine.ammo_capacity() );
    }
    for( const auto &mod : mods ) {
        gun.contents.push_back( item( itype_id( mod ) ) );
    }
    shooter.wield( gun );
}

static void equip_shooter( npc &shooter, const std::vector<std::string> &apparel )
{
    const tripoint shooter_pos( 60, 60, 0 );
    CHECK( !shooter.in_vehicle );
    shooter.setpos( shooter_pos );
    shooter.worn.clear();
    shooter.inv.clear();
    for( const std::string article : apparel ) {
        shooter.wear_item( item( article ) );
    }
}

std::array<double, 5> accuracy_levels = {{ accuracy_grazing, accuracy_standard, accuracy_goodhit, accuracy_critical, accuracy_headshot }};

static void thread_test( firing_statistics & firing_stats, const dispersion_sources &dispersion, const int range, const Threshold & threshold, const int sample_size )
{
    for( size_t i = 0; i < sample_size; i++ )
    {
        const projectile_attack_aim aim = projectile_attack_roll( dispersion, range, 0.5 );
        firing_stats.add( aim.missed_by < threshold.accuracy() );
    }
    mtx.lock();
    feed_me.add( firing_stats );
    mtx.unlock();
}


static firing_statistics firing_test( const dispersion_sources &dispersion,
                                      const int range, const Threshold &threshold )
{
    const int sample_size = std::max( 500, last_sample_size / 100 );
    firing_statistics firing_stats( Z99_99 );
    bool threshold_within_confidence_interval = false;
    do
    {
        threshold_within_confidence_interval = false;
        // On each trip through the loop, grab a sample attack roll and add its results to
        // the stat object.  Keep sampling until our calculated confidence interval doesn't overlap
        // any thresholds we care about.  This is a mechanism to limit the number of samples
        // we have to accumulate before we declare that the true average is
        // either above or below the threshold.
        if( last_sample_size > 50000 )
        {
            std::vector<firing_statistics > stat_vector;
            for( size_t i = 0; i < 4; i++ )
            {
                stat_vector.emplace_back( Z99_99 );
            }
            //Create multiple threads that calculate firing stats simultaneously
            std::vector<std::thread> thread_vector;
            for( size_t i = 0; i < 4; i++ )
            {
                thread_vector.emplace_back( &thread_test, std::ref( stat_vector[ i ] ), dispersion, range, threshold, sample_size );
            }
            for( size_t i = 0; i < 4; i++ )
            {
                if( thread_vector[ i ].joinable() )
                {
                    thread_vector[ i ].join();
                    firing_stats.add( stat_vector[ i ] );
                }
                else
                {
                    WARN( "Thread: " << thread_vector[ i ].get_id() << " is not joinable." );
                }
            }
        }
        else
        {
            const projectile_attack_aim aim = projectile_attack_roll( dispersion, range, 0.5 );
            firing_stats.add( aim.missed_by < threshold.accuracy() );
            if( firing_stats.n() < 100 )
            {
                threshold_within_confidence_interval = true;
            }
        }
        const double error = firing_stats.margin_of_error();
        const double avg = firing_stats.avg();
        //WARN( "Margin of error: "<< error );
        //WARN( avg+error<< ">"<<threshold.chance()<<">"<<avg-error );
        if( avg + error > threshold.chance() && avg - error < threshold.chance() )
        {
            threshold_within_confidence_interval = true;
        }
    } while( threshold_within_confidence_interval && firing_stats.n() < 10000000 );
    last_sample_size = firing_stats.n();
    return firing_stats;
}

static std::vector<firing_statistics> firing_test( const dispersion_sources &dispersion,
                                                   const int range, const std::vector< Threshold > & thresholds )
{
    std::vector<firing_statistics> firing_stats;
    for( const Threshold pear:thresholds )
    {
        firing_stats.push_back( firing_test( dispersion, range, pear ) );
    }
    return firing_stats;
}


static dispersion_sources get_dispersion( npc &shooter, const int aim_time )
{
    item &gun = shooter.weapon;
    dispersion_sources dispersion = shooter.get_weapon_dispersion( gun );

    shooter.moves = aim_time;
    shooter.recoil = MAX_RECOIL;
    // Aim as well as possible within the provided time.
    shooter.aim();
    if( aim_time > 0 ) {
        REQUIRE( shooter.recoil < MAX_RECOIL );
    }
    dispersion.add_range( shooter.recoil );

    return dispersion;
}

static void test_shooting_scenario( npc &shooter, const int min_quickdraw_range,
                                    const int min_good_range, const int max_good_range )
{
    {
        const dispersion_sources dispersion = get_dispersion( shooter, 0 );
        std::vector<firing_statistics> minimum_stats = firing_test( dispersion, min_quickdraw_range, { Threshold( accuracy_grazing, 0.2 ),Threshold( accuracy_standard, 0.1 ) } );
        INFO( dispersion );
        INFO( "Range: " << min_quickdraw_range );
        INFO( "Max aim speed: " << shooter.aim_per_move( shooter.weapon, MAX_RECOIL ) );
        INFO( "Min aim speed: " << shooter.aim_per_move( shooter.weapon, shooter.recoil ) );
        CAPTURE( minimum_stats[0].n() );
        CAPTURE( minimum_stats[0].margin_of_error() );
        CAPTURE( minimum_stats[1].n() );
        CAPTURE( minimum_stats[1].margin_of_error() );
        CHECK( minimum_stats[0].avg() < 0.2 );
        CHECK( minimum_stats[1].avg() < 0.1 );
    }
    {
        const dispersion_sources dispersion = get_dispersion( shooter, 300 );
        firing_statistics good_stats = firing_test( dispersion, min_good_range, Threshold( accuracy_goodhit, 0.5 ) );
        INFO( dispersion );
        INFO( "Range: " << min_good_range );
        INFO( "Max aim speed: " << shooter.aim_per_move( shooter.weapon, MAX_RECOIL ) );
        INFO( "Min aim speed: " << shooter.aim_per_move( shooter.weapon, shooter.recoil ) );
        CAPTURE( good_stats.n() );
        CAPTURE( good_stats.margin_of_error() );
        CHECK( good_stats.avg() > 0.5 );
    }
    {
        const dispersion_sources dispersion = get_dispersion( shooter, 500 );
        firing_statistics good_stats = firing_test( dispersion, max_good_range, Threshold( accuracy_goodhit, 0.1 ) );
        INFO( dispersion );
        INFO( "Range: " << max_good_range );
        INFO( "Max aim speed: " << shooter.aim_per_move( shooter.weapon, MAX_RECOIL ) );
        INFO( "Min aim speed: " << shooter.aim_per_move( shooter.weapon, shooter.recoil ) );
        CAPTURE( good_stats.n() );
        CAPTURE( good_stats.margin_of_error() );
        CHECK( good_stats.avg() < 0.1 );
    }
}

static void test_fast_shooting( npc &shooter, const int moves, float hit_rate )
{
    const int fast_shooting_range = 3;
    const float hit_rate_cap = hit_rate + 0.3;
    const dispersion_sources dispersion = get_dispersion( shooter, moves );
    firing_statistics fast_stats = firing_test( dispersion, fast_shooting_range, Threshold( accuracy_standard, hit_rate ) );
    firing_statistics fast_stats_upper = firing_test( dispersion, fast_shooting_range, Threshold( accuracy_standard, hit_rate_cap ) );
    INFO( dispersion );
    INFO( "Range: " << fast_shooting_range );
    INFO( "Max aim speed: " << shooter.aim_per_move( shooter.weapon, MAX_RECOIL ) );
    INFO( "Min aim speed: " << shooter.aim_per_move( shooter.weapon, shooter.recoil ) );
    CAPTURE( shooter.weapon.gun_skill().str() );
    CAPTURE( shooter.get_skill_level( shooter.weapon.gun_skill() ) );
    CAPTURE( shooter.get_dex() );
    CAPTURE( to_milliliter( shooter.weapon.volume() ) );
    CAPTURE( fast_stats.n() );
    CAPTURE( fast_stats.margin_of_error() );
    CHECK( fast_stats.avg() > hit_rate );
    CAPTURE( fast_stats_upper.n() );
    CAPTURE( fast_stats_upper.margin_of_error() );
    CHECK( fast_stats_upper.avg() < hit_rate_cap );
}

static void assert_encumbrance( npc &shooter, int encumbrance )
{
    for( const body_part bp : all_body_parts ) {
        INFO( "Body Part: " << body_part_name( bp ) );
        REQUIRE( shooter.encumb( bp ) == encumbrance );
    }
}

TEST_CASE( "unskilled_shooter_accuracy", "[ranged] [balance]" )
{
    clear_map();
    standard_npc shooter( "Shooter", {}, 0, 8, 8, 8, 8 );
    equip_shooter( shooter, { "bastsandals", "armguard_chitin", "armor_chitin", "beekeeping_gloves", "fencing_mask" } );
    assert_encumbrance( shooter, 10 );

    SECTION( "an unskilled shooter with an inaccurate pistol" ) {
        arm_shooter( shooter, "glock_19" );
        test_shooting_scenario( shooter, 4, 5, 15 );
        test_fast_shooting( shooter, 40, 0.3 );
    }
    SECTION( "an unskilled shooter with an inaccurate shotgun" ) {
        arm_shooter( shooter, "shotgun_d" );
        test_shooting_scenario( shooter, 4, 6, 17 );
        test_fast_shooting( shooter, 50, 0.3 );
    }
    SECTION( "an unskilled shooter with an inaccurate smg" ) {
        arm_shooter( shooter, "tommygun" );
        test_shooting_scenario( shooter, 4, 6, 18 );
        test_fast_shooting( shooter, 70, 0.3 );
    }
    SECTION( "an unskilled shooter with an inaccurate rifle" ) {
        arm_shooter( shooter, "m1918" );
        test_shooting_scenario( shooter, 5, 9, 25 );
        test_fast_shooting( shooter, 80, 0.2 );
    }
}

TEST_CASE( "competent_shooter_accuracy", "[ranged] [balance]" )
{
    clear_map();
    standard_npc shooter( "Shooter", {}, 5, 10, 10, 10, 10 );
    equip_shooter( shooter, { "cloak_wool", "footrags_wool", "gloves_wraps_fur", "glasses_safety", "balclava" } );
    assert_encumbrance( shooter, 5 );

    SECTION( "a skilled shooter with an accurate pistol" ) {
        arm_shooter( shooter, "sw_619", { "red_dot_sight" } );
        test_shooting_scenario( shooter, 10, 15, 33 );
        test_fast_shooting( shooter, 30, 0.5 );
    }
    SECTION( "a skilled shooter with an accurate shotgun" ) {
        arm_shooter( shooter, "ksg", { "red_dot_sight" } );
        test_shooting_scenario( shooter, 9, 15, 33 );
        test_fast_shooting( shooter, 50, 0.5 );
    }
    SECTION( "a skilled shooter with an accurate smg" ) {
        arm_shooter( shooter, "hk_mp5", { "tele_sight" } );
        test_shooting_scenario( shooter, 12, 18, 40 );
        test_fast_shooting( shooter, 40, 0.4 );
    }
    SECTION( "a skilled shooter with an accurate rifle" ) {
        arm_shooter( shooter, "ar15", { "tele_sight" } );
        test_shooting_scenario( shooter, 10, 22, 48 );
        test_fast_shooting( shooter, 85, 0.3 );
    }
}

TEST_CASE( "expert_shooter_accuracy", "[ranged] [balance]" )
{
    clear_map();
    standard_npc shooter( "Shooter", {}, 10, 20, 20, 20, 20 );
    equip_shooter( shooter, { } );
    assert_encumbrance( shooter, 0 );

    SECTION( "an expert shooter with an excellent pistol" ) {
        arm_shooter( shooter, "sw629", { "pistol_scope" } );
        test_shooting_scenario( shooter, 18, 20, 140 );
        test_fast_shooting( shooter, 20, 0.6 );
    }
    SECTION( "an expert shooter with an auto shotgun" ) {
        arm_shooter( shooter, "abzats", { "holo_sight" } );
        test_shooting_scenario( shooter, 18, 24, 124 );
        test_fast_shooting( shooter, 60, 0.5 );
    }
    SECTION( "an expert shooter with an excellent smg" ) {
        arm_shooter( shooter, "ppsh", { "holo_sight" } );
        test_shooting_scenario( shooter, 20, 30, 190 );
        test_fast_shooting( shooter, 60, 0.5 );
    }
    SECTION( "an expert shooter with an excellent rifle" ) {
        arm_shooter( shooter, "browning_blr", { "rifle_scope" } );
        test_shooting_scenario( shooter, 25, 60, 900 );
        test_fast_shooting( shooter, 100, 0.4 );
    }
}

<<<<<<< HEAD
static void range_test( const Threshold &test_threshold, bool write_data = false )
{
=======
static void range_test( const std::array<double, 5> &test_thresholds, bool write_data = false )
{
    std::vector <int> data;
    int index = 0;
    for( index = 0; index < static_cast<int>( accuracy_levels.size() ); ++index ) {
        if( test_thresholds[index] >= 0 ) {
            break;
        }
    }
>>>>>>> 92139159
    // Start at an absurdly high dispersion and count down.
    int prev_dispersion = 6000;
    for( int r = 1; r <= 60; ++r )
    {
        int found_dispersion = -1;
        // We carry forward prev_dispersion because we never expet the next tier of range to hit the target accuracy level with a lower dispersion.
        for( int d = prev_dispersion; d >= 0; --d )
        {
            firing_statistics stats = firing_test( dispersion_sources( d ), r, test_threshold );
            // Switch this from INFO to WARN to debug the scanning process itself.
            INFO( "Samples: " << stats.n() << " Range: " << r << " Dispersion: " << d <<
                  " avg hit rate: " << stats.avg() );
            if( stats.avg() > test_threshold.chance() )
            {
                found_dispersion = d;
                prev_dispersion = d;
                break;
            }
            // The intent here is to skip over dispersion values proportionally to how far from converging we are.
            // As long as we check several adjacent dispersion values before a hit, we're good.
            //d -= int( ( test_threshold.chance() - stats.avg()  ) * 10 ) * 10;
            
            //The current implementation works poorly on low numbers -
            //It never skips dispersion values when test_threshold.chance() is accuracy_grazing (0.1)
            d -= int( ( 1 - ( stats.avg() / test_threshold.chance() ) ) * 10 ) * 10;
        }
        if( found_dispersion == -1 )
        {
            WARN( "No matching dispersion found" );
        }
        else
        {
            WARN( "Range: " << r << " Dispersion: " << found_dispersion );
            data.push_back( found_dispersion );
        }
    }
    if( write_data ) {
        const bool similar_to_previous_test_results =
            std::equal( data.begin(), data.end(),
                        Creature::dispersion_for_even_chance_of_good_hit.begin(),
                        Creature::dispersion_for_even_chance_of_good_hit.end(),
        []( const int a, const int b ) -> bool {
            return a > 0 && b > 0 && std::abs( static_cast<float>( a - b ) / b ) < 0.15;
        } );

        if( similar_to_previous_test_results == false ) {
            write_to_file( "./data/json/hit_range.json", [&]( std::ostream & fsa ) {
                JsonOut j_out( fsa );
                j_out.start_array();
                j_out.start_object();
                j_out.member( "type", "hit_range" );
                j_out.member( "even_good", data );
                j_out.end_object();
                j_out.end_array();
            }, _( "hit_range file" ) );
        } else {
            WARN( "Didn't write. Data too similar to previous test results." );
        }
        REQUIRE( similar_to_previous_test_results );
    }
}

// I added this to find inflection points where accuracy at a particular range crosses a threshold.
// I don't see any assertions we can make about these thresholds offhand.
TEST_CASE( "synthetic_range_test", "[.]" )
{
    SECTION( "quickdraw thresholds" )
    {
        range_test( Threshold( accuracy_grazing, 0.1 ) );
    }
    SECTION( "max range thresholds" )
    {
        range_test( Threshold( accuracy_goodhit, 0.1 ) );
    }
<<<<<<< HEAD
    SECTION( "good hit thresholds" )
    {
        range_test( Threshold( accuracy_goodhit, 0.5 ), true );
=======
    SECTION( "good hit thresholds" ) {
        range_test( {{ -1, -1, 0.5, -1, -1 }}, true );
>>>>>>> 92139159
    }
}
<|MERGE_RESOLUTION|>--- conflicted
+++ resolved
@@ -209,7 +209,6 @@
     return firing_stats;
 }
 
-
 static dispersion_sources get_dispersion( npc &shooter, const int aim_time )
 {
     item &gun = shooter.weapon;
@@ -386,20 +385,9 @@
     }
 }
 
-<<<<<<< HEAD
 static void range_test( const Threshold &test_threshold, bool write_data = false )
 {
-=======
-static void range_test( const std::array<double, 5> &test_thresholds, bool write_data = false )
-{
-    std::vector <int> data;
-    int index = 0;
-    for( index = 0; index < static_cast<int>( accuracy_levels.size() ); ++index ) {
-        if( test_thresholds[index] >= 0 ) {
-            break;
-        }
-    }
->>>>>>> 92139159
+	std::vector <int> data;
     // Start at an absurdly high dispersion and count down.
     int prev_dispersion = 6000;
     for( int r = 1; r <= 60; ++r )
@@ -474,13 +462,8 @@
     {
         range_test( Threshold( accuracy_goodhit, 0.1 ) );
     }
-<<<<<<< HEAD
     SECTION( "good hit thresholds" )
     {
         range_test( Threshold( accuracy_goodhit, 0.5 ), true );
-=======
-    SECTION( "good hit thresholds" ) {
-        range_test( {{ -1, -1, 0.5, -1, -1 }}, true );
->>>>>>> 92139159
-    }
-}
+    }
+}