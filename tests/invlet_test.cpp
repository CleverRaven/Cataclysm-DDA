--- conflicted
+++ resolved
@@ -359,13 +359,8 @@
                     wear_from_feet( you, id );
                     break;
                 case WIELDED_OR_WORN:
-<<<<<<< HEAD
-                    if( p.get_wielded_item()->is_null() ) {
-                        wield_from_feet( p, id );
-=======
-                    if( you.weapon.is_null() ) {
+                    if( you.get_wielded_item()->is_null() ) {
                         wield_from_feet( you, id );
->>>>>>> 51520f62
                     } else {
                         // since we can only wield one item, wear the item instead
                         wear_from_feet( you, id );
@@ -386,13 +381,8 @@
                     you.wear( item_location( *you.as_character(), &item_at( you, id, from ) ), false );
                     break;
                 case WIELDED_OR_WORN:
-<<<<<<< HEAD
-                    if( p.get_wielded_item()->is_null() ) {
-                        p.wield( item_at( p, id, from ) );
-=======
-                    if( you.weapon.is_null() ) {
+                    if( you.get_wielded_item()->is_null() ) {
                         you.wield( item_at( you, id, from ) );
->>>>>>> 51520f62
                     } else {
                         // since we can only wield one item, wear the item instead
                         you.wear( item_location( *you.as_character(), &item_at( you, id, from ) ), false );
