--- conflicted
+++ resolved
@@ -1438,11 +1438,7 @@
             REQUIRE( m.i_at( c.pos_bub() ).empty() );
             c.i_add_or_drop( plastic_bottle, 3 );
             THEN( "no prompt" ) {
-<<<<<<< HEAD
                 craft_command cmd( &*recipe_makeshift_funnel, 1, false, &c, c.pos_bub() );
-=======
-                craft_command cmd( &*recipe_makeshift_funnel, 1, false, &c, c.pos_bub().raw() );
->>>>>>> 4198790d
                 cmd.execute( true );
                 item_filter filter = recipe_makeshift_funnel->get_component_filter();
                 CHECK( cmd.continue_prompt_liquids( filter, true ) == true );
@@ -1469,11 +1465,7 @@
             c.i_add( plastic_bottle );
             c.i_add( plastic_bottle );
             THEN( "no prompt" ) {
-<<<<<<< HEAD
                 craft_command cmd( &*recipe_makeshift_funnel, 1, false, &c, c.pos_bub() );
-=======
-                craft_command cmd( &*recipe_makeshift_funnel, 1, false, &c, c.pos_bub().raw() );
->>>>>>> 4198790d
                 cmd.execute( true );
                 item_filter filter = recipe_makeshift_funnel->get_component_filter();
                 CHECK( cmd.continue_prompt_liquids( filter, true ) == true );
@@ -1495,11 +1487,7 @@
             REQUIRE( !m.i_at( c.pos_bub() ).begin()->empty_container() );
             THEN( "player is prompted" ) {
                 REQUIRE( c.crafting_inventory().count_item( plastic_bottle.typeId() ) == 3 );
-<<<<<<< HEAD
                 craft_command cmd( &*recipe_makeshift_funnel, 1, false, &c, c.pos_bub() );
-=======
-                craft_command cmd( &*recipe_makeshift_funnel, 1, false, &c, c.pos_bub().raw() );
->>>>>>> 4198790d
                 cmd.execute( true );
                 item_filter filter = recipe_makeshift_funnel->get_component_filter();
                 CHECK( cmd.continue_prompt_liquids( filter, true ) == false );
@@ -1529,11 +1517,7 @@
             c.i_add( plastic_bottle );
             REQUIRE( !( *c.worn.front().all_items_top().begin() )->empty_container() );
             THEN( "player is prompted" ) {
-<<<<<<< HEAD
                 craft_command cmd( &*recipe_makeshift_funnel, 1, false, &c, c.pos_bub() );
-=======
-                craft_command cmd( &*recipe_makeshift_funnel, 1, false, &c, c.pos_bub().raw() );
->>>>>>> 4198790d
                 cmd.execute( true );
                 item_filter filter = recipe_makeshift_funnel->get_component_filter();
                 CHECK( cmd.continue_prompt_liquids( filter, true ) == false );
@@ -1558,11 +1542,7 @@
             REQUIRE( m.i_at( c.pos_bub() ).size() == 6 );
             THEN( "no prompt" ) {
                 REQUIRE( c.crafting_inventory().count_item( empty_plastic_bottle.typeId() ) == 6 );
-<<<<<<< HEAD
                 craft_command cmd( &*recipe_makeshift_funnel, 1, false, &c, c.pos_bub() );
-=======
-                craft_command cmd( &*recipe_makeshift_funnel, 1, false, &c, c.pos_bub().raw() );
->>>>>>> 4198790d
                 cmd.execute( true );
                 item_filter filter = recipe_makeshift_funnel->get_component_filter();
                 CHECK( cmd.continue_prompt_liquids( filter, true ) == true );
@@ -1592,11 +1572,7 @@
             REQUIRE( c.worn.front().all_items_top().size() == 6 );
             THEN( "no prompt" ) {
                 REQUIRE( c.crafting_inventory().count_item( empty_plastic_bottle.typeId() ) == 6 );
-<<<<<<< HEAD
                 craft_command cmd( &*recipe_makeshift_funnel, 1, false, &c, c.pos_bub() );
-=======
-                craft_command cmd( &*recipe_makeshift_funnel, 1, false, &c, c.pos_bub().raw() );
->>>>>>> 4198790d
                 cmd.execute( true );
                 item_filter filter = recipe_makeshift_funnel->get_component_filter();
                 CHECK( cmd.continue_prompt_liquids( filter, true ) == true );
@@ -1621,11 +1597,7 @@
             REQUIRE( m.i_at( c.pos_bub() ).size() == 5 );
             THEN( "player is prompted" ) {
                 REQUIRE( c.crafting_inventory().count_item( empty_plastic_bottle.typeId() ) == 5 );
-<<<<<<< HEAD
                 craft_command cmd( &*recipe_makeshift_funnel, 1, false, &c, c.pos_bub() );
-=======
-                craft_command cmd( &*recipe_makeshift_funnel, 1, false, &c, c.pos_bub().raw() );
->>>>>>> 4198790d
                 cmd.execute( true );
                 item_filter filter = recipe_makeshift_funnel->get_component_filter();
                 CHECK( cmd.continue_prompt_liquids( filter, true ) == false );
@@ -1654,11 +1626,7 @@
             REQUIRE( c.worn.front().all_items_top().size() == 5 );
             THEN( "player is prompted" ) {
                 REQUIRE( c.crafting_inventory().count_item( empty_plastic_bottle.typeId() ) == 5 );
-<<<<<<< HEAD
                 craft_command cmd( &*recipe_makeshift_funnel, 1, false, &c, c.pos_bub() );
-=======
-                craft_command cmd( &*recipe_makeshift_funnel, 1, false, &c, c.pos_bub().raw() );
->>>>>>> 4198790d
                 cmd.execute( true );
                 item_filter filter = recipe_makeshift_funnel->get_component_filter();
                 CHECK( cmd.continue_prompt_liquids( filter, true ) == false );
@@ -1685,11 +1653,7 @@
             REQUIRE( m.i_at( c.pos_bub() ).empty() );
             c.i_add_or_drop( plastic_bottle, 10 );
             THEN( "no prompt" ) {
-<<<<<<< HEAD
                 craft_command cmd( &*recipe_makeshift_funnel, 3, false, &c, c.pos_bub() );
-=======
-                craft_command cmd( &*recipe_makeshift_funnel, 3, false, &c, c.pos_bub().raw() );
->>>>>>> 4198790d
                 cmd.execute( true );
                 item_filter filter = recipe_makeshift_funnel->get_component_filter();
                 CHECK( cmd.continue_prompt_liquids( filter, true ) == true );
@@ -1716,11 +1680,7 @@
             c.i_add( plastic_bottle );
             c.i_add( plastic_bottle );
             THEN( "no prompt" ) {
-<<<<<<< HEAD
                 craft_command cmd( &*recipe_makeshift_funnel, 3, false, &c, c.pos_bub() );
-=======
-                craft_command cmd( &*recipe_makeshift_funnel, 3, false, &c, c.pos_bub().raw() );
->>>>>>> 4198790d
                 cmd.execute( true );
                 item_filter filter = recipe_makeshift_funnel->get_component_filter();
                 CHECK( cmd.continue_prompt_liquids( filter, true ) == true );
@@ -1742,11 +1702,7 @@
             REQUIRE( !m.i_at( c.pos_bub() ).begin()->empty_container() );
             THEN( "player is prompted" ) {
                 REQUIRE( c.crafting_inventory().count_item( plastic_bottle.typeId() ) == 10 );
-<<<<<<< HEAD
                 craft_command cmd( &*recipe_makeshift_funnel, 3, false, &c, c.pos_bub() );
-=======
-                craft_command cmd( &*recipe_makeshift_funnel, 3, false, &c, c.pos_bub().raw() );
->>>>>>> 4198790d
                 cmd.execute( true );
                 item_filter filter = recipe_makeshift_funnel->get_component_filter();
                 CHECK( cmd.continue_prompt_liquids( filter, true ) == false );
@@ -1776,11 +1732,7 @@
             c.i_add( plastic_bottle );
             REQUIRE( !( *c.worn.front().all_items_top().begin() )->empty_container() );
             THEN( "player is prompted" ) {
-<<<<<<< HEAD
                 craft_command cmd( &*recipe_makeshift_funnel, 3, false, &c, c.pos_bub() );
-=======
-                craft_command cmd( &*recipe_makeshift_funnel, 3, false, &c, c.pos_bub().raw() );
->>>>>>> 4198790d
                 cmd.execute( true );
                 item_filter filter = recipe_makeshift_funnel->get_component_filter();
                 CHECK( cmd.continue_prompt_liquids( filter, true ) == false );
@@ -1805,11 +1757,7 @@
             REQUIRE( m.i_at( c.pos_bub() ).size() == 13 );
             THEN( "no prompt" ) {
                 REQUIRE( c.crafting_inventory().count_item( empty_plastic_bottle.typeId() ) == 13 );
-<<<<<<< HEAD
                 craft_command cmd( &*recipe_makeshift_funnel, 3, false, &c, c.pos_bub() );
-=======
-                craft_command cmd( &*recipe_makeshift_funnel, 3, false, &c, c.pos_bub().raw() );
->>>>>>> 4198790d
                 cmd.execute( true );
                 item_filter filter = recipe_makeshift_funnel->get_component_filter();
                 CHECK( cmd.continue_prompt_liquids( filter, true ) == true );
@@ -1846,11 +1794,7 @@
             REQUIRE( c.worn.front().all_items_top().size() == 13 );
             THEN( "no prompt" ) {
                 REQUIRE( c.crafting_inventory().count_item( empty_plastic_bottle.typeId() ) == 13 );
-<<<<<<< HEAD
                 craft_command cmd( &*recipe_makeshift_funnel, 3, false, &c, c.pos_bub() );
-=======
-                craft_command cmd( &*recipe_makeshift_funnel, 3, false, &c, c.pos_bub().raw() );
->>>>>>> 4198790d
                 cmd.execute( true );
                 item_filter filter = recipe_makeshift_funnel->get_component_filter();
                 CHECK( cmd.continue_prompt_liquids( filter, true ) == true );
@@ -1875,11 +1819,7 @@
             REQUIRE( m.i_at( c.pos_bub() ).size() == 10 );
             THEN( "player is prompted" ) {
                 REQUIRE( c.crafting_inventory().count_item( empty_plastic_bottle.typeId() ) == 10 );
-<<<<<<< HEAD
                 craft_command cmd( &*recipe_makeshift_funnel, 3, false, &c, c.pos_bub() );
-=======
-                craft_command cmd( &*recipe_makeshift_funnel, 3, false, &c, c.pos_bub().raw() );
->>>>>>> 4198790d
                 cmd.execute( true );
                 item_filter filter = recipe_makeshift_funnel->get_component_filter();
                 CHECK( cmd.continue_prompt_liquids( filter, true ) == false );
@@ -1913,11 +1853,7 @@
             REQUIRE( c.worn.front().all_items_top().size() == 10 );
             THEN( "player is prompted" ) {
                 REQUIRE( c.crafting_inventory().count_item( empty_plastic_bottle.typeId() ) == 10 );
-<<<<<<< HEAD
                 craft_command cmd( &*recipe_makeshift_funnel, 3, false, &c, c.pos_bub() );
-=======
-                craft_command cmd( &*recipe_makeshift_funnel, 3, false, &c, c.pos_bub().raw() );
->>>>>>> 4198790d
                 cmd.execute( true );
                 item_filter filter = recipe_makeshift_funnel->get_component_filter();
                 CHECK( cmd.continue_prompt_liquids( filter, true ) == false );
@@ -2143,11 +2079,7 @@
         c.i_add_or_drop( thread );
         c.i_add_or_drop( sheet_cotton, cotton_sheets_in_recipe );
         WHEN( "crafting a balaclava" ) {
-<<<<<<< HEAD
             craft_command cmd( &*recipe_balclava, 1, false, &c, c.pos_bub() );
-=======
-            craft_command cmd( &*recipe_balclava, 1, false, &c, c.pos_bub().raw() );
->>>>>>> 4198790d
             cmd.execute( true );
             item res = cmd.create_in_progress_craft();
             THEN( "craft uses the free thread instead of tool ammo as component" ) {
@@ -2184,11 +2116,7 @@
         c.i_add_or_drop( thread );
         c.i_add_or_drop( sheet_cotton, cotton_sheets_in_recipe );
         WHEN( "crafting a balaclava" ) {
-<<<<<<< HEAD
             craft_command cmd( &*recipe_balclava, 1, false, &c, c.pos_bub() );
-=======
-            craft_command cmd( &*recipe_balclava, 1, false, &c, c.pos_bub().raw() );
->>>>>>> 4198790d
             cmd.execute( true );
             item res = cmd.create_in_progress_craft();
             THEN( "craft uses the free thread instead of tool ammo as component" ) {
