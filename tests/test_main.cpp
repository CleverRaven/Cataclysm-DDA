#ifdef _GLIBCXX_DEBUG
// Workaround to allow randomly ordered tests.  See
// https://github.com/catchorg/Catch2/issues/1384
// https://stackoverflow.com/questions/22915325/avoiding-self-assignment-in-stdshuffle/23691322
// https://gcc.gnu.org/bugzilla/show_bug.cgi?id=85828
#include <iosfwd> // Any cheap-to-include stdlib header
#ifdef __GLIBCXX__
#include <debug/macros.h> // IWYU pragma: keep

#undef __glibcxx_check_self_move_assign
#define __glibcxx_check_self_move_assign(x)
#endif // __GLIBCXX__
#endif // _GLIBCXX_DEBUG

#define CATCH_CONFIG_RUNNER
#include <assert.h>
#include <stdio.h>
#include <stdlib.h>
#include <algorithm>
#include <cstring>
#include <chrono>
#include <ctime>
#include <exception>
#include <map>
#include <memory>
#include <ostream>
#include <string>
#include <utility>
#include <vector>

#include "avatar.h"
#include "catch/catch.hpp"
#include "debug.h"
#include "filesystem.h"
#include "game.h"
#include "loading_ui.h"
#include "map.h"
#include "overmap.h"
#include "overmapbuffer.h"
#include "path_info.h"
#include "player.h"
#include "worldfactory.h"
#include "color.h"
#include "options.h"
#include "pldata.h"
#include "rng.h"
#include "type_id.h"

using name_value_pair_t = std::pair<std::string, std::string>;
using option_overrides_t = std::vector<name_value_pair_t>;

// If tag is found as a prefix of any argument in arg_vec, the argument is
// removed from arg_vec and the argument suffix after tag is returned.
// Otherwise, an empty string is returned and arg_vec is unchanged.
static std::string extract_argument( std::vector<const char *> &arg_vec, const std::string &tag )
{
    std::string arg_rest;
    for( auto iter = arg_vec.begin(); iter != arg_vec.end(); iter++ ) {
        if( strncmp( *iter, tag.c_str(), tag.length() ) == 0 ) {
            arg_rest = std::string( &( *iter )[tag.length()] );
            arg_vec.erase( iter );
            break;
        }
    }
    return arg_rest;
}

static std::vector<mod_id> extract_mod_selection( std::vector<const char *> &arg_vec )
{
    std::vector<mod_id> ret;
    std::string mod_string = extract_argument( arg_vec, "--mods=" );

    const char delim = ',';
    size_t i = 0;
    size_t pos = mod_string.find( delim );
    if( pos == std::string::npos && !mod_string.empty() ) {
        ret.emplace_back( mod_string );
    }

    while( pos != std::string::npos ) {
        ret.emplace_back( mod_string.substr( i, pos - i ) );
        i = ++pos;
        pos = mod_string.find( delim, pos );

        if( pos == std::string::npos ) {
            ret.emplace_back( mod_string.substr( i, mod_string.length() ) );
        }
    }

    return ret;
}

static void init_global_game_state( const std::vector<mod_id> &mods,
                                    option_overrides_t &option_overrides,
                                    const std::string &user_dir )
{
<<<<<<< HEAD
    Path *path = Path::getInstance("", "./");
=======
    if( !assure_dir_exist( user_dir ) ) {
        assert( !"Unable to make user_dir directory. Check permissions." );
    }

    PATH_INFO::init_base_path( "" );
    PATH_INFO::init_user_dir( user_dir.c_str() );
    PATH_INFO::set_standard_filenames();
>>>>>>> a6cb1c7e

    if( !assure_dir_exist( path->getPathForValueKey("CONFIG_DIR") ) ) {
        assert( !"Unable to make config directory. Check permissions." );
    }

    if( !assure_dir_exist( path->getPathForValueKey("SAVE_DIRE") ) ) {
        assert( !"Unable to make save directory. Check permissions." );
    }

    if( !assure_dir_exist( path->getPathForValueKey("TEMP_DIRE") ) ) {
        assert( !"Unable to make templates directory. Check permissions." );
    }

    get_options().init();
    get_options().load();

    // Apply command-line option overrides for test suite execution.
    if( !option_overrides.empty() ) {
        for( auto iter = option_overrides.begin(); iter != option_overrides.end(); ++iter ) {
            name_value_pair_t option = *iter;
            if( get_options().has_option( option.first ) ) {
                options_manager::cOpt &opt = get_options().get_option( option.first );
                opt.setValue( option.second );
            }
        }
    }
    init_colors();

    g.reset( new game );
    g->new_game = true;
    g->load_static_data();

    world_generator->set_active_world( NULL );
    world_generator->init();
    WORLDPTR test_world = world_generator->make_new_world( mods );
    assert( test_world != NULL );
    world_generator->set_active_world( test_world );
    assert( world_generator->active_world != NULL );

    loading_ui ui( false );
    g->load_core_data( ui );
    g->load_world_modfiles( ui );

    g->u = avatar();
    g->u.create( PLTYPE_NOW );

    g->m = map( get_option<bool>( "ZLEVELS" ) );

    overmap_special_batch empty_specials( { 0, 0 } );
    overmap_buffer.create_custom_overmap( 0, 0, empty_specials );

    g->m.load( g->get_levx(), g->get_levy(), g->get_levz(), false );
}

// Checks if any of the flags are in container, removes them all
static bool check_remove_flags( std::vector<const char *> &cont,
                                const std::vector<const char *> &flags )
{
    bool has_any = false;
    auto iter = flags.begin();
    while( iter != flags.end() ) {
        auto found = std::find_if( cont.begin(), cont.end(),
        [iter]( const char *c ) {
            return strcmp( c, *iter ) == 0;
        } );
        if( found == cont.end() ) {
            iter++;
        } else {
            cont.erase( found );
            has_any = true;
        }
    }

    return has_any;
}

// Split s on separator sep, returning parts as a pair. Returns empty string as
// second value if no separator found.
static name_value_pair_t split_pair( const std::string &s, const char sep )
{
    const size_t pos = s.find( sep );
    if( pos != std::string::npos ) {
        return name_value_pair_t( s.substr( 0, pos ), s.substr( pos + 1 ) );
    } else {
        return name_value_pair_t( s, "" );
    }
}

static option_overrides_t extract_option_overrides( std::vector<const char *> &arg_vec )
{
    option_overrides_t ret;
    std::string option_overrides_string = extract_argument( arg_vec, "--option_overrides=" );
    if( option_overrides_string.empty() ) {
        return ret;
    }
    const char delim = ',';
    const char sep = ':';
    size_t i = 0;
    size_t pos = option_overrides_string.find( delim );
    while( pos != std::string::npos ) {
        std::string part = option_overrides_string.substr( i, pos );
        ret.emplace_back( split_pair( part, sep ) );
        i = ++pos;
        pos = option_overrides_string.find( delim, pos );
    }
    // Handle last part
    const std::string part = option_overrides_string.substr( i );
    ret.emplace_back( split_pair( part, sep ) );
    return ret;
}

static std::string extract_user_dir( std::vector<const char *> &arg_vec )
{
    std::string option_user_dir = extract_argument( arg_vec, "--user-dir=" );
    if( option_user_dir.empty() ) {
        return "./";
    }
    if( !string_ends_with( option_user_dir, "/" ) ) {
        option_user_dir += "/";
    }
    return option_user_dir;
}

struct CataListener : Catch::TestEventListenerBase {
    using TestEventListenerBase::TestEventListenerBase;

    virtual void sectionStarting( Catch::SectionInfo const &sectionInfo ) override {
        TestEventListenerBase::sectionStarting( sectionInfo );
        // Initialize the cata RNG with the Catch seed for reproducible tests
        rng_set_engine_seed( m_config->rngSeed() );
    }

    bool assertionEnded( Catch::AssertionStats const &assertionStats ) override {
#ifdef BACKTRACE
        Catch::AssertionResult const &result = assertionStats.assertionResult;

        if( result.getResultType() == Catch::ResultWas::FatalErrorCondition ) {
            // We are in a signal handler for a fatal error condition, so print a
            // backtrace
            stream << "Stack trace at fatal error:\n";
            debug_write_backtrace( stream );
        }
#endif

        return TestEventListenerBase::assertionEnded( assertionStats );
    }
};

CATCH_REGISTER_LISTENER( CataListener )

int main( int argc, const char *argv[] )
{
    Catch::Session session;

    std::vector<const char *> arg_vec( argv, argv + argc );

    std::vector<mod_id> mods = extract_mod_selection( arg_vec );
    if( std::find( mods.begin(), mods.end(), mod_id( "dda" ) ) == mods.end() ) {
        mods.insert( mods.begin(), mod_id( "dda" ) ); // @todo move unit test items to core
    }

    option_overrides_t option_overrides_for_test_suite = extract_option_overrides( arg_vec );

    const bool dont_save = check_remove_flags( arg_vec, { "-D", "--drop-world" } );

    std::string user_dir = extract_user_dir( arg_vec );

    // Note: this must not be invoked before all DDA-specific flags are stripped from arg_vec!
    int result = session.applyCommandLine( arg_vec.size(), &arg_vec[0] );
    if( result != 0 || session.configData().showHelp ) {
        printf( "CataclysmDDA specific options:\n" );
        printf( "  --mods=<mod1,mod2,...>       Loads the list of mods before executing tests.\n" );
        printf( "  --user-dir=<dir>             Set user dir (where test world will be created).\n" );
        printf( "  -D, --drop-world             Don't save the world on test failure.\n" );
        printf( "  --option_overrides=n:v[,...] Name-value pairs of game options for tests.\n" );
        printf( "                               (overrides config/options.json values)\n" );
        return result;
    }

    test_mode = true;

    setupDebug( DebugOutput::std_err );

    // Set the seed for mapgen (the seed will also be reset before each test)
    const unsigned int seed = session.config().rngSeed();
    if( seed ) {
        srand( seed );
        rng_set_engine_seed( seed );
    }

    try {
        // TODO: Only init game if we're running tests that need it.
        init_global_game_state( mods, option_overrides_for_test_suite, user_dir );
    } catch( const std::exception &err ) {
        fprintf( stderr, "Terminated: %s\n", err.what() );
        fprintf( stderr,
                 "Make sure that you're in the correct working directory and your data isn't corrupted.\n" );
        return EXIT_FAILURE;
    }

    bool error_during_initialization = debug_has_error_been_observed();

    const auto start = std::chrono::system_clock::now();
    std::time_t start_time = std::chrono::system_clock::to_time_t( start );
    // Leading newline in case there were debug messages during
    // initialization.
    printf( "\nStarting the actual test at %s", std::ctime( &start_time ) );
    result = session.run();
    const auto end = std::chrono::system_clock::now();
    std::time_t end_time = std::chrono::system_clock::to_time_t( end );

    auto world_name = world_generator->active_world->world_name;
    if( result == 0 || dont_save ) {
        world_generator->delete_world( world_name, true );
    } else {
        printf( "Test world \"%s\" left for inspection.\n", world_name.c_str() );
    }

    std::chrono::duration<double> elapsed_seconds = end - start;
    printf( "Ended test at %sThe test took %.3f seconds\n", std::ctime( &end_time ),
            elapsed_seconds.count() );

    if( error_during_initialization ) {
        printf( "\nTreating result as failure due to error logged during initialization.\n" );
        printf( "Randomness seeded to: %u\n", seed );
        return 1;
    }

    if( debug_has_error_been_observed() ) {
        printf( "\nTreating result as failure due to error logged during tests.\n" );
        printf( "Randomness seeded to: %u\n", seed );
        return 1;
    }

    return result;
}<|MERGE_RESOLUTION|>--- conflicted
+++ resolved
@@ -94,9 +94,6 @@
                                     option_overrides_t &option_overrides,
                                     const std::string &user_dir )
 {
-<<<<<<< HEAD
-    Path *path = Path::getInstance("", "./");
-=======
     if( !assure_dir_exist( user_dir ) ) {
         assert( !"Unable to make user_dir directory. Check permissions." );
     }
@@ -104,17 +101,16 @@
     PATH_INFO::init_base_path( "" );
     PATH_INFO::init_user_dir( user_dir.c_str() );
     PATH_INFO::set_standard_filenames();
->>>>>>> a6cb1c7e
-
-    if( !assure_dir_exist( path->getPathForValueKey("CONFIG_DIR") ) ) {
+
+    if( !assure_dir_exist( FILENAMES["config_dir"] ) ) {
         assert( !"Unable to make config directory. Check permissions." );
     }
 
-    if( !assure_dir_exist( path->getPathForValueKey("SAVE_DIRE") ) ) {
+    if( !assure_dir_exist( FILENAMES["savedir"] ) ) {
         assert( !"Unable to make save directory. Check permissions." );
     }
 
-    if( !assure_dir_exist( path->getPathForValueKey("TEMP_DIRE") ) ) {
+    if( !assure_dir_exist( FILENAMES["templatedir"] ) ) {
         assert( !"Unable to make templates directory. Check permissions." );
     }
 
