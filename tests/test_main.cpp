#ifdef _GLIBCXX_DEBUG
// Workaround to allow randomly ordered tests.  See
// https://github.com/catchorg/Catch2/issues/1384
// https://stackoverflow.com/questions/22915325/avoiding-self-assignment-in-stdshuffle/23691322
// https://gcc.gnu.org/bugzilla/show_bug.cgi?id=85828
#include <iosfwd> // Any cheap-to-include stdlib header
#ifdef __GLIBCXX__
#include <debug/macros.h> // IWYU pragma: keep

#undef __glibcxx_check_self_move_assign
#define __glibcxx_check_self_move_assign(x)
#endif // __GLIBCXX__
#endif // _GLIBCXX_DEBUG

#define CATCH_CONFIG_RUNNER
#include <assert.h>
#include <stdio.h>
#include <stdlib.h>
#include <algorithm>
#include <cstring>
#include <chrono>
#include <ctime>
#include <exception>
#include <map>
#include <memory>
#include <ostream>
#include <string>
#include <utility>
#include <vector>

#include "avatar.h"
#include "catch/catch.hpp"
#include "debug.h"
#include "filesystem.h"
#include "game.h"
#include "loading_ui.h"
#include "map.h"
#include "overmap.h"
#include "overmapbuffer.h"
#include "path_info.h"
#include "player.h"
#include "worldfactory.h"
#include "color.h"
#include "options.h"
#include "pldata.h"
#include "rng.h"
#include "type_id.h"

using name_value_pair_t = std::pair<std::string, std::string>;
using option_overrides_t = std::vector<name_value_pair_t>;

// If tag is found as a prefix of any argument in arg_vec, the argument is
// removed from arg_vec and the argument suffix after tag is returned.
// Otherwise, an empty string is returned and arg_vec is unchanged.
static std::string extract_argument( std::vector<const char *> &arg_vec, const std::string &tag )
{
    std::string arg_rest;
    for( auto iter = arg_vec.begin(); iter != arg_vec.end(); iter++ ) {
        if( strncmp( *iter, tag.c_str(), tag.length() ) == 0 ) {
            arg_rest = std::string( &( *iter )[tag.length()] );
            arg_vec.erase( iter );
            break;
        }
    }
    return arg_rest;
}

static std::vector<mod_id> extract_mod_selection( std::vector<const char *> &arg_vec )
{
    std::vector<mod_id> ret;
    std::string mod_string = extract_argument( arg_vec, "--mods=" );

    const char delim = ',';
    size_t i = 0;
    size_t pos = mod_string.find( delim );
    if( pos == std::string::npos && !mod_string.empty() ) {
        ret.emplace_back( mod_string );
    }

    while( pos != std::string::npos ) {
        ret.emplace_back( mod_string.substr( i, pos - i ) );
        i = ++pos;
        pos = mod_string.find( delim, pos );

        if( pos == std::string::npos ) {
            ret.emplace_back( mod_string.substr( i, mod_string.length() ) );
        }
    }

    return ret;
}

static void init_global_game_state( const std::vector<mod_id> &mods,
                                    option_overrides_t &option_overrides,
                                    const std::string &user_dir )
{
<<<<<<< HEAD
    Path *path = Path::getInstance("", "./");
=======
    if( !assure_dir_exist( user_dir ) ) {
        assert( !"Unable to make user_dir directory. Check permissions." );
    }

    PATH_INFO::init_base_path( "" );
    PATH_INFO::init_user_dir( user_dir.c_str() );
    PATH_INFO::set_standard_filenames();
>>>>>>> ad1332f1

    if( !assure_dir_exist( path->getPathForValueKey("CONFIG_DIR") ) ) {
        assert( !"Unable to make config directory. Check permissions." );
    }

    if( !assure_dir_exist( path->getPathForValueKey("SAVE_DIRE") ) ) {
        assert( !"Unable to make save directory. Check permissions." );
    }

    if( !assure_dir_exist( path->getPathForValueKey("TEMP_DIRE") ) ) {
        assert( !"Unable to make templates directory. Check permissions." );
    }

    OptionsManager::getInstance()->init();
    OptionsManager::getInstance()->load();

    // Apply command-line option overrides for test suite execution.
    if( !option_overrides.empty() ) {
        for( auto iter = option_overrides.begin(); iter != option_overrides.end(); ++iter ) {
            name_value_pair_t option = *iter;
            if( OptionsManager::getInstance()->has_option( option.first ) ) {
                OptionsManager::cOpt &opt = OptionsManager::getInstance()->get_option( option.first );
                opt.setValue( option.second );
            }
        }
    }
    init_colors();

    g.reset( new game );
    g->new_game = true;
    g->load_static_data();

    world_generator->set_active_world( NULL );
    world_generator->init();
    WORLDPTR test_world = world_generator->make_new_world( mods );
    assert( test_world != NULL );
    world_generator->set_active_world( test_world );
    assert( world_generator->active_world != NULL );

    loading_ui ui( false );
    g->load_core_data( ui );
    g->load_world_modfiles( ui );

    g->u = avatar();
    g->u.create( PLTYPE_NOW );

    g->m = map( get_option<bool>( "ZLEVELS" ) );

    overmap_special_batch empty_specials( { 0, 0 } );
    overmap_buffer.create_custom_overmap( 0, 0, empty_specials );

    g->m.load( g->get_levx(), g->get_levy(), g->get_levz(), false );
}

// Checks if any of the flags are in container, removes them all
static bool check_remove_flags( std::vector<const char *> &cont,
                                const std::vector<const char *> &flags )
{
    bool has_any = false;
    auto iter = flags.begin();
    while( iter != flags.end() ) {
        auto found = std::find_if( cont.begin(), cont.end(),
        [iter]( const char *c ) {
            return strcmp( c, *iter ) == 0;
        } );
        if( found == cont.end() ) {
            iter++;
        } else {
            cont.erase( found );
            has_any = true;
        }
    }

    return has_any;
}

// Split s on separator sep, returning parts as a pair. Returns empty string as
// second value if no separator found.
static name_value_pair_t split_pair( const std::string &s, const char sep )
{
    const size_t pos = s.find( sep );
    if( pos != std::string::npos ) {
        return name_value_pair_t( s.substr( 0, pos ), s.substr( pos + 1 ) );
    } else {
        return name_value_pair_t( s, "" );
    }
}

static option_overrides_t extract_option_overrides( std::vector<const char *> &arg_vec )
{
    option_overrides_t ret;
    std::string option_overrides_string = extract_argument( arg_vec, "--option_overrides=" );
    if( option_overrides_string.empty() ) {
        return ret;
    }
    const char delim = ',';
    const char sep = ':';
    size_t i = 0;
    size_t pos = option_overrides_string.find( delim );
    while( pos != std::string::npos ) {
        std::string part = option_overrides_string.substr( i, pos );
        ret.emplace_back( split_pair( part, sep ) );
        i = ++pos;
        pos = option_overrides_string.find( delim, pos );
    }
    // Handle last part
    const std::string part = option_overrides_string.substr( i );
    ret.emplace_back( split_pair( part, sep ) );
    return ret;
}

static std::string extract_user_dir( std::vector<const char *> &arg_vec )
{
    std::string option_user_dir = extract_argument( arg_vec, "--user-dir=" );
    if( option_user_dir.empty() ) {
        return "./";
    }
    if( !string_ends_with( option_user_dir, "/" ) ) {
        option_user_dir += "/";
    }
    return option_user_dir;
}

struct CataListener : Catch::TestEventListenerBase {
    using TestEventListenerBase::TestEventListenerBase;

    virtual void sectionStarting( Catch::SectionInfo const &sectionInfo ) override {
        TestEventListenerBase::sectionStarting( sectionInfo );
        // Initialize the cata RNG with the Catch seed for reproducible tests
        rng_set_engine_seed( m_config->rngSeed() );
    }

    bool assertionEnded( Catch::AssertionStats const &assertionStats ) override {
#ifdef BACKTRACE
        Catch::AssertionResult const &result = assertionStats.assertionResult;

        if( result.getResultType() == Catch::ResultWas::FatalErrorCondition ) {
            // We are in a signal handler for a fatal error condition, so print a
            // backtrace
            stream << "Stack trace at fatal error:\n";
            debug_write_backtrace( stream );
        }
#endif

        return TestEventListenerBase::assertionEnded( assertionStats );
    }
};

CATCH_REGISTER_LISTENER( CataListener )

int main( int argc, const char *argv[] )
{
    Catch::Session session;

    std::vector<const char *> arg_vec( argv, argv + argc );

    std::vector<mod_id> mods = extract_mod_selection( arg_vec );
    if( std::find( mods.begin(), mods.end(), mod_id( "dda" ) ) == mods.end() ) {
        mods.insert( mods.begin(), mod_id( "dda" ) ); // @todo move unit test items to core
    }

    option_overrides_t option_overrides_for_test_suite = extract_option_overrides( arg_vec );

    const bool dont_save = check_remove_flags( arg_vec, { "-D", "--drop-world" } );

    std::string user_dir = extract_user_dir( arg_vec );

    // Note: this must not be invoked before all DDA-specific flags are stripped from arg_vec!
    int result = session.applyCommandLine( arg_vec.size(), &arg_vec[0] );
    if( result != 0 || session.configData().showHelp ) {
        printf( "CataclysmDDA specific options:\n" );
        printf( "  --mods=<mod1,mod2,...>       Loads the list of mods before executing tests.\n" );
        printf( "  --user-dir=<dir>             Set user dir (where test world will be created).\n" );
        printf( "  -D, --drop-world             Don't save the world on test failure.\n" );
        printf( "  --option_overrides=n:v[,...] Name-value pairs of game options for tests.\n" );
        printf( "                               (overrides config/options.json values)\n" );
        return result;
    }

    test_mode = true;

    setupDebug( DebugOutput::std_err );

    // Set the seed for mapgen (the seed will also be reset before each test)
    const unsigned int seed = session.config().rngSeed();
    if( seed ) {
        srand( seed );
        rng_set_engine_seed( seed );
    }

    try {
        // TODO: Only init game if we're running tests that need it.
        init_global_game_state( mods, option_overrides_for_test_suite, user_dir );
    } catch( const std::exception &err ) {
        fprintf( stderr, "Terminated: %s\n", err.what() );
        fprintf( stderr,
                 "Make sure that you're in the correct working directory and your data isn't corrupted.\n" );
        return EXIT_FAILURE;
    }

    bool error_during_initialization = debug_has_error_been_observed();

    const auto start = std::chrono::system_clock::now();
    std::time_t start_time = std::chrono::system_clock::to_time_t( start );
    // Leading newline in case there were debug messages during
    // initialization.
    printf( "\nStarting the actual test at %s", std::ctime( &start_time ) );
    result = session.run();
    const auto end = std::chrono::system_clock::now();
    std::time_t end_time = std::chrono::system_clock::to_time_t( end );

    auto world_name = world_generator->active_world->world_name;
    if( result == 0 || dont_save ) {
        world_generator->delete_world( world_name, true );
    } else {
        printf( "Test world \"%s\" left for inspection.\n", world_name.c_str() );
    }

    std::chrono::duration<double> elapsed_seconds = end - start;
    printf( "Ended test at %sThe test took %.3f seconds\n", std::ctime( &end_time ),
            elapsed_seconds.count() );

    if( error_during_initialization ) {
        printf( "\nTreating result as failure due to error logged during initialization.\n" );
        printf( "Randomness seeded to: %u\n", seed );
        return 1;
    }

    if( debug_has_error_been_observed() ) {
        printf( "\nTreating result as failure due to error logged during tests.\n" );
        printf( "Randomness seeded to: %u\n", seed );
        return 1;
    }

    return result;
}<|MERGE_RESOLUTION|>--- conflicted
+++ resolved
@@ -94,17 +94,7 @@
                                     option_overrides_t &option_overrides,
                                     const std::string &user_dir )
 {
-<<<<<<< HEAD
     Path *path = Path::getInstance("", "./");
-=======
-    if( !assure_dir_exist( user_dir ) ) {
-        assert( !"Unable to make user_dir directory. Check permissions." );
-    }
-
-    PATH_INFO::init_base_path( "" );
-    PATH_INFO::init_user_dir( user_dir.c_str() );
-    PATH_INFO::set_standard_filenames();
->>>>>>> ad1332f1
 
     if( !assure_dir_exist( path->getPathForValueKey("CONFIG_DIR") ) ) {
         assert( !"Unable to make config directory. Check permissions." );
