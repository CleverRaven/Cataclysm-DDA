#include "game.h"
#include "keypress.h"
#include "options.h"

#ifndef LINE_XOXO
	#define LINE_XOXO 4194424
	#define LINE_OXOX 4194417
	#define LINE_XXOO 4194413
	#define LINE_OXXO 4194412
	#define LINE_OOXX 4194411
	#define LINE_XOOX 4194410
	#define LINE_XXXO 4194420
	#define LINE_XXOX 4194422
	#define LINE_XOXX 4194421
	#define LINE_OXXX 4194423
	#define LINE_XXXX 4194414
#endif

void game::help()
{
 char ch;
 do {
  erase();
  mvprintz(0, 38, c_red, "HELP");
  mvprintz(1, 0, c_white, "\
Please press one of the following for help on that topic:\n\
Press q or ESC to return to the game.\n\
\n\
<<<<<<< HEAD
a: Introduction\n\
b: Movement\n\
c: Viewing\n\
d: Hunger, Thirst, and Sleep\n\
e: Pain and Stimulants\n\
f: Addiction\n\
g: Morale and XP\n\
h: Radioactivity and Mutation\n\
i: Bionics\n\
j: Crafting\n\
k: Traps\n\
l: Items overview\n\
m: Combat\n\
n: Unarmed Styles\n\
o: Survival tips\n\
=======
a: Introduction                      i: Bionics\n\
b: Movement                          j: Crafting\n\
c: Viewing                           k: Traps\n\
d: Hunger, Thirst, and Sleep         l: Items overview\n\
e: Pain and Stimulants               m: Combat\n\
f: Addiction                         n: Unarmed Styles\n\
g: Morale and XP                     o: Survival tips\n\
h: Radioactivity and Mutation\n\
>>>>>>> 3ff88c47
\n\
1: List of all commands (you can change key commands here)\n\
2: List of all options  (you can change options here)\n\
3: List of item types and data\n\
4: Description of map symbols\n\
5: Description of gun types\n\
6: Frequently Asked Questions (Some spoilers!)\n\
\n\
q: Return to game");

  ch = getch();
  switch (ch) {
  case 'a':
  case 'A':
   erase();
   mvprintz(0, 0, c_white, "\
Cataclysm is a roguelike with a monster apocalypse setting. You have survived\n\
the original onslaught, and are ready to set out in search of safety.\n\
\n\
Cataclysm differs from most roguelikes in several ways. Rather than exploring\n\
an underground dungeon, with a limited area on each level, you are exploring\n\
a truly infinite world, stretching in all four cardinal directions.\n\
As in most roguelikes, you will have to find food; you also need to keep\n\
yourself hydrated, and sleep periodically.\n\
\n\
While Cataclysm has more challenges than many roguelikes, the near-future\n\
setting makes some tasks easier. Firearms, medications, and a wide variety of\n\
tools are all available to help you survive.");
   getch();
   break;

  case 'b':
  case 'B':
   erase();
   mvprintz(0, 0, c_white, "\
Movement is performed using the numpad, or vikeys. Each step will take 100\n\
                    movement points (or more, depending on the terrain); you\n\
y  k  u   7  8  9   will then replenish a variable amount of movement points,\n\
 \\ | /     \\ | /    depending on many factors (press '@' to see the exact\n\
  \\|/       \\|/     amount). To attempt to hit a monster with your weapon,\n\
h--.--l   4--5--6   simply move into it. You may find doors, ('+'); these may\n\
  /|\\       /|\\     be opened with 'o' or closed with 'c'. Some doors are\n\
 / | \\     / | \\    locked. Locked doors, windows, and some other obstacles\n\
b  j  n   1  2  3   can be destroyed by smashing them ('s', then choose a\n\
                    direction). Smashing down obstacles is much easier with a\n\
good weapon or a strong character.\n\
\n\
There may be times when you want to move more quickly by holding down a\n\
movement key. However, fast movement in this fashion may lead to the player\n\
getting into a dangerous situation or even killed before they have a chance\n\
to react. Pressing '!' will toggle \"Run Mode.\" While this is on, any\n\
movement will be ignored if new monsters enter the player's view.");
   getch();
   break;

  case 'c':
  case 'C':
   erase();
   mvprintz(0, 0, c_white, "\
The player can often see more than can be displayed on the screen at a time.\n\
Pressing ';' or 'x' enters look around mode, which allows you to scoll around\n\
using the movement keys and view irems on the map.  Pressing 'V' provides a\n\
list of nearby visible items, though items shut away in crates, cubpoards,\n\
refrigerators and the like will not be displayed.  Pressing Shift+vikeys\n\
will scroll the view persistently, allowing you to keep an eye on things\n\
as you move around.");
   getch();
   break;

  case 'd':
  case 'D':
   erase();
   mvprintz(0, 0, c_white, "\
As time passes, you will begin to feel hunger and thirst.  A status warning\n\
at the bottom of the screen will appear.  As hunger and thirst reach critical\n\
levels, you will begin to suffer movement penalties. Thirst is more dangerous\n\
than hunger.  Finding food in a city is usually easy; outside of a city, you\n\
may have to hunt an animal, then stand over its corpse and 'B'utcher it into\n\
small chunks of meat. Likewise, outside of a city you may have to drink water\n\
from a river or other natural source; stand in shallow water and press 'g' or\n\
',' to pick it up.  You'll need a watertight container.  Be forewarned that\n\
some sources of water aren't trustworthy and may produce diseased water.  To\n\
be sure it's healthy, run all water you collect through a water filter before\n\
drinking.\n\
\n\
Every 14 to 20 hours, you'll find yourself growing sleepy.  If you do not\n\
sleep by pressing '$', you'll start suffering stat and movement penalties.\n\
You may not always fall asleep right away.  Sleeping indoors, especially on a\n\
bed, will help; or you can always use sleeping pills.  While sleeping, you'll\n\
slowly replenish lost hit points.  You'll also be vulnerable to attack, so\n\
try to find a safe place, or set traps for unwary intruders.");
   getch();
   break;

  case 'e':
  case 'E':
   erase();
   mvprintz(0, 0, c_white, "\
When you take damage from almost any source, you'll start to feel pain.  Pain\n\
slows you down and reduces your stats, and finding a way to manage pain is an\n\
early imperative.  The most common is drugs; aspirin, codeine, tramadol,\n\
oxycodone, and more are all great options.  Be aware that while under the\n\
influence of a lot of painkillers, the physiological effects may slow you or\n\
reduce your stats.\n\
\n\
Note that most painkillers take a little while to kick in.  If you take some\n\
oxycodone, and don't notice the effects right away, don't start taking more;\n\
you may overdose and die!\n\
\n\
Pain will also disappear with time, so if drugs aren't available and you're\n\
in a lot of pain, it may be wise to find a safe spot and simply rest for an\n\
extended period of time.\n\
\n\
Another common class of drugs is stimulants.  Stimulants provide you with a\n\
temporary rush of energy, increasing your movement speed and many stats, most\n\
notably intelligence, making them useful study aids.  There are two drawbacks\n\
to stimulants; they make it more difficult to sleep, and, more importantly,\n\
most are highly addictive.  Stimulants range from the caffeine rush of cola to\n\
the more intense high of Adderall and methamphetamine.");
  getch();
  break;

  case 'f':
  case 'F':
   erase();
   mvprintz(0, 0, c_white, "\
Many drugs have a potential for addiction.  Each time you consume such a drug\n\
there is a chance that you will grow dependent on it.  Consuming more of that\n\
drug will increase your dependance.  Effects vary greatly between drugs, but\n\
all addictions have only one cure; going cold turkey.  The process may last\n\
days, and will leave you very weak, so try to do it in a safe area.\n\
\n\
If you are suffering from drug withdrawal, taking more of the drug will cause\n\
the effects to cease immediately, but may deepen your dependance.");
  getch();
  break;

  case 'g':
  case 'G':
   erase();
   mvprintz(0, 0, c_white, "\
Your character has a morale level, which affects you in many ways.  The\n\
depressing post-apocalypse world is tough to deal with, and your mood will\n\
naturally decrease very slowly.\n\
\n\
There are lots of options for increasing morale; reading an entertaining\n\
book, eating delicious food, and taking recreational drugs are but a few\n\
options.  Most morale-boosting activities can only take you to a certain\n\
level before they grow boring.\n\
\n\
There are also lots of ways for your morale to decrease, beyond its natural\n\
decay.  Eating disgusting food, reading a boring technical book, or going\n\
through drug withdrawal are some prominent examples.\n\
\n\
Low morale will make you sluggish and unmotivated.  It will also reduce your\n\
stats, particularly intelligence.  If your morale drops very low, you may\n\
even commit suicide.  Very high morale fills you with gusto and energy, and\n\
you will find yourself moving faster.  At extremely high levels, you will\n\
receive stat bonuses.\n\
\n\
Press any key for more...");
   getch();
   erase();
   mvprintz(0, 0, c_white, "\
Morale is also responsible for filling your XP pool.  This XP pool is used\n\
for improving your skills; as you use your skills, points are taken from the\n\
XP pool and placed into the skill used.  If your XP pool is empty, your\n\
skills cannot be improved except through the use of books.\n\
\n\
Your XP pool will not fill unless your morale is at least 0.  A morale level\n\
between 0 and 100 gives the percentage chance for your XP to increase by 1\n\
each turn.  Above 100, you get 1 XP point each turn for every 100 morale.");
   getch();
   break;

  case 'h':
  case 'H':
   erase();
   mvprintz(0, 0, c_white, "\
Though it is relatively rare, certain areas of the world may be contamiated\n\
with radiation.  It will gradually accumulate in your body, weakening you\n\
more and more.  While in radiation-free areas, your radiation level will\n\
slowly decrease.  Taking iodine tablets will help speed the process.\n\
\n\
If you become very irradiated, you may develop mutations.  Most of the time,\n\
these mutations will be negative; however, many are beneficial, and others\n\
have both positive and negative effects.  Your mutations may change your play\n\
style considerably.  It is possible to find substances that will remove\n\
mutations, though these are extremely rare.");
   getch();
   break;

  case 'i':
  case 'I':
   erase();
   mvprintz(0, 0, c_white, "\
Bionics are biomechanical upgrades to your body.  While many are simply\n\
'built-in' versions of items you would otherwise have to carry, some bionics\n\
have unique effects that are otherwise unobtainable.\n\
\n\
Most bionics require a source of power, and you will need an internal battery\n\
to store energy for them.  Your current amount of energy is displayed below\n\
your health.  Replenishing energy can be done in a variety of ways, but all\n\
require the installation of a special bionic just for fuel consumption.\n\
\n\
Bionics come in ready-to-install canisters. Installation of a bionic is best\n\
left to a trained professional. However, you may attempt to perform a self-\n\
installation.  Performing such a task requires high levels of intelligence,\n\
first aid, mechanics, and/or electronics, and failure may cripple you!\n\
Many bionics canisters are difficult to find, but may be purchased from\n\
certain wandering vagabonds for a very high price.");
   getch();
   break;

  case 'j':
  case 'J':
   erase();
   mvprintz(0, 0, c_white, "\
Many important items can be very hard to find, or will cost a great deal of\n\
money to trade for.  Fortunately, it is possible to craft a wide variety of\n\
goods with the proper tools, materials, and training.\n\
\n\
Some recipes require a set of tools.  These are not used up when crafting, so\n\
you can keep your tool set.  All recipes require one or more ingredients.\n\
These ARE used up in crafting.\n\
\n\
To craft items, press '&'.  There are five categories; Weapons, Food,\n\
Electronics, Armor, and Miscellaneous.  While a few items require no skill to\n\
create, the majority require you to have some knowledge:\n\
\n\
->Mechanic skill is used for weapons, traps, and a few tools.\n\
->Cooking skill, at low levels, is used for making tasty recipes; at higher\n\
levels, you have an understanding of chemistry and can make chemical weapons\n\
and beneficial elixirs.\n\
->Electronics skill lets you make a wide variety of tools with intricate uses.\n\
->Tailoring skill is used to create basic clothing, and later tough armor.\n\
\n\
In addition to the primary crafting skills, other skills may be necessary to\n\
create certain items.  Traps skill, Firearms skill, and First Aid skill are\n\
all required for certain items.");
   getch();
   break;

  case 'k':
  case 'K':
   erase();
   mvprintz(0, 0, c_white, "\
While sleeping in dangerous territory, it may be wise to set traps to ward off\n\
unwanted intrusions.  There are a few traps to be found in the world, most\n\
notably bubblewrap (which will make a loud noise if stepped on, helping to\n\
wake you up) and bear traps (which make noise AND damage and trap anything\n\
that steps on them).  Others need to be crafted; this requires the Traps skill\n\
and possibly Mechanics.\n\
\n\
To set a trap, simply use the item ('a') and choose a direction; the trap will\n\
be placed on an adjacent tile.  Some traps may require additional tools, like\n\
a shovel, to be set.  Once set, a trap will remain in place until stepped on\n\
or disarmed.\n\
\n\
To disarm a trap, examine ('e') the space it is on.  Your success depends upon\n\
your Traps skill and Dexterity.  If you succeed, the trap is removed and\n\
replaced by some or all of its constituent parts; however, if you fail, there\n\
is a chance that you will set off the trap, suffering the consequences.\n\
\n\
Many traps are fully or partially hidden.  Your ability to detect traps is\n\
entirely dependent upon your Perception.  Should you stumble into a trap, you\n\
may have a chance to avoid it, depending on your Dodge skill.");

   getch();
   break;

  case 'l':
  case 'L':
   erase();
   mvprintz(0, 0, c_white, "\
There are a wide variety of items available for your use. You may find them\n\
lying on the ground; if so, simply press ',' or 'g' to pick up items on the\n\
same square. Some items are found inside a container, drawn as a { with a\n\
blue background. Pressing 'e', then a direction, will allow you to examine\n\
these containers and loot their contents.\n\
\n\
Pressing 'I' opens a comparison menu, where you can see two items\n\
side-by-side with their attributes highlighted to indicate which is surperior.\n\
You can also access the item comparison menu by pressing 'C' when the 'V'iew\n\
nearby items menu is open and an item is selected.\n\
\n\
All items may be used as a melee weapon, though some are better than others.\n\
You can check the melee attributes of an item you're carrying by hitting 'i'\n\
to enter your inventory, then pressing the letter of the item.  There are 3\n\
melee values, bashing, cutting, and to-hit bonus (or penalty).\n\
Bashing damage is universally effective, but is capped by low strength.\n\
Cutting damage is a guaranteed increase in damage, but it may be reduced by\n\
a monster's natural armor.\n\
\n\
Press any key for more...");
    getch();
    erase();
mvprintz(0, 0, c_white, "\
To wield an item as a weapon, press 'w' then the proper letter.  Pressing '-'\n\
in lieu of a letter will make you wield nothing.  A wielded weapon will not\n\
contribute to your volume carried, so holding a large item in your hands may\n\
be a good option for travel.  When unwielding your weapon, it will go back in\n\
your inventory, or will be dropped on the ground if there is no space.\n\
\n\
To wear a piece of clothing, press 'W' then the proper letter.  Armor reduces\n\
damage and helps you resist things like smoke.  To take off an item, press\n\
'T' then the proper letter.");
   getch();
   break;

  case 'm':
  case 'M':
   erase();
   mvprintz(0, 0, c_white, "\
After 30 minutes of warmup time, monsters will begin to appear. They are\n\
represented by letters on your screen; a list of monster names, and their\n\
positions relative to you, is displayed on the right side of the screen.\n\
\n\
To attack a monster with a melee weapon, simply move into them. The time it\n\
takes to attack depends on the size and weight of your weapon.  Small, light\n\
weapons are the fastest; unarmed attacks increase in speed with your Unarmed\n\
Combat skill, and will eventually be VERY fast.  A successful hit with a\n\
bashing weapon may stun the monster temporarily, while cutting weapons may get\n\
stuck, possibly pulling the weapon from your hands--but a monster with a weapon\n\
stuck in it will move much more slowly.  A miss may make you stumble and lose\n\
movement points.  If a monster hits you, your clothing may absorb some damage,\n\
but you will absorb the excess.\n\
\n\
Swarms of monsters may call for firearms. If you find one, wield it first,\n\
then reload by pressing 'r'. If you wish to change ammo, you must unload the\n\
weapon by pressing 'U', then reload again. To fire, press 'f', move the\n\
cursor to the relevant space, then hit '.' or 'f'. Some guns have automatic\n\
fire; to shoot a burst, press 'F'.  This will severely reduce accuracy.\n\
\n\
Unlike most roguelikes, fleeing will often be your best option, especially\n\
when overwhelmed by a swarm of zombies.  Try to avoid getting cornered inside\n\
a building.  Ducking down into the subways or sewers is often an excellent\n\
escape tactic.");
  getch();
  break;

  case 'n':
  case 'N':
   erase();
   mvprintz(0, 0, c_white, "\
For the unarmed fighter, a variety of fighting styles are available.  You can\n\
start with your choice of a single, commonly-taught style by starting with\n\
the Martial Arts Training trait.  Many, many more can be taught by wandering\n\
masters.\n\
\n\
To select a fighting style, press _ (underscore).  If you are already unarmed\n\
this will make you start using the style.  Otherwise, it will be locked in as\n\
your default unarmed style; to start using it, press w-.\n\
\n\
Most styles have a variety of special moves associated with them.  Most have\n\
a skill requirement, and will be unavailable until you reach a level of\n\
unarmed skill.  You can check the moves by examining your style via the\n\
inventory screen (i key).\n\
\n\
Many styles also have special effects unlocked under certain conditions.\n\
These are varied and unique to each style, and range from special combo moves\n\
to bonuses depending on the situation you are in.  You can check these by\n\
examining your style.");
   getch();
   break;

  case 'o':
  case 'O':
   erase();
   mvprintz(0, 0, c_white, "\
The first thing to do is to check your home for useful items. Your initial\n\
storage is limited, and a backpack, trenchcoat, or other storage medium will\n\
let you carry a lot more. Finding a weapon is important; frying pans, butcher\n\
knives, and more are common in your home; hardware stores may carry others.\n\
Unless you plan on concentrating on melee combat, seek out gun stores as soon\n\
as possible and load up on more than one type.\n\
\n\
It's also important to carry a few medications; painkillers are a must-have,\n\
and drugs such as cigarettes will make life easier (but beware addiction).\n\
Leave cities as soon as you have a good stockpile of equipment. Their high\n\
concentration of zombies makes them a deathtrap--but a necessary resource for\n\
food and ammunition.\n\
\n\
Combat is much easier if you can fight just one monster at once. Use doorways\n\
as a choke point, or stand behind a window and strike as the zombies slowly\n\
climb through. Never be afraid to just run if you can outpace your enemies.\n\
Irregular terrain, like forests, may help you lose monsters.\n\
\n\
Firearms are the easiest way to kill an enemy, but the sound will attract\n\
unwanted attention. Save the guns for emergencies, and melee when you can.\n\
\n\
Press any key for more...");
    getch();
    erase();
mvprintz(0, 0, c_white, "\
Try to keep your inventory as full as possible without being overloaded.  You\n\
never know when you might need an item, most are good to sell, and you can\n\
easily drop unwanted items on the floor.\n\
\n\
Keep an eye on the weather. At night, sleeping might be difficult if you\n\
don't have a warm place to rest your head. Be sure to protect your extremities\n\
from frostbite and to keep your distance from large fires.");

   getch();
   break;

  case '1': {
   erase();
   int offset = 1;
   char ch = ' ';
   bool changed_keymap = false;
   bool needs_refresh = true;
   do {
    if (needs_refresh) {
     erase();
     mvprintz(0, 40, c_white, "Use the arrow keys (or movement keys)");
     mvprintz(1, 40, c_white, "to scroll.");
     mvprintz(2, 40, c_white, "Press ESC or q to return.            ");
     mvprintz(3, 40, c_white, "Press - to clear the keybindings for ");
     mvprintz(4, 40, c_white, "an action.                           ");
     mvprintz(5, 40, c_white, "Press + to add a keybinding for an   ");
     mvprintz(6, 40, c_white, "action.                              ");
     needs_refresh = false;
    }
// Clear the lines
    for (int i = 0; i < 25; i++)
     mvprintz(i, 0, c_black, "xxxxxxxxxxxxxxxxxxxxxxxxxxxxxxxxxxxxxxxx");

    for (int i = 0; i < 25 && offset + i < NUM_ACTIONS; i++) {
     std::vector<char> keys = keys_bound_to( action_id(offset + i) );
     nc_color col = (keys.empty() ? c_ltred : c_white);
     mvprintz(i, 3, col, "%s: ", action_name( action_id(offset + i) ).c_str());
     if (keys.empty())
      printz(c_red, "Unbound!");
     else {
      for (int j = 0; j < keys.size(); j++) {
       printz(c_yellow, "%c", keys[j]);
       if (j < keys.size() - 1)
        printz(c_white, " or ");
      }
     }
    }
    refresh();
    ch = input();
    int sx = 0, sy = 0;
    get_direction(this, sx, sy, ch);
    if (sy == -1 && offset > 1)
     offset--;
    if (sy == 1 && offset + 20 < NUM_ACTIONS)
     offset++;
    if (ch == '-' || ch == '+') {
     needs_refresh = true;
     for (int i = 0; i < 25 && i + offset < NUM_ACTIONS; i++) {
      mvprintz(i, 0, c_ltblue, "%c", 'a' + i);
      mvprintz(i, 1, c_white, ":");
     }
     refresh();
     char actch = getch();
     if (actch >= 'a' && actch <= 'a' + 24 &&
         actch - 'a' + offset < NUM_ACTIONS) {
      action_id act = action_id(actch - 'a' + offset);
      if (ch == '-' && query_yn("Clear keys for %s?",action_name(act).c_str())){
       clear_bindings(act);
       changed_keymap = true;
      } else if (ch == '+') {
       char newbind = popup_getkey("New key for %s:", action_name(act).c_str());
       if (keymap.find(newbind) == keymap.end()) { // It's not in use!  Good.
        keymap[ newbind ] = act;
        changed_keymap = true;
       } else
        popup("%c is used for %s.", newbind,
              action_name( keymap[newbind] ).c_str());
      }
     }
    }
   } while (ch != 'q' && ch != 'Q' && ch != KEY_ESCAPE);
   if (changed_keymap && query_yn("Save changes?"))
    save_keymap();
   erase();
  } break;

  case '2': {
   erase();
   int offset = 1;
   int line = 0;
   char ch = ' ';
   bool changed_options = false;
   bool needs_refresh = true;
   do {
// TODO: change instructions
    if (needs_refresh) {
      erase();
      mvprintz(0, 40, c_white, "Use up/down keys to scroll through");
      mvprintz(1, 40, c_white, "available options.");
      mvprintz(2, 40, c_white, "Use left/right keys to toggle.");
      mvprintz(3, 40, c_white, "Press ESC or q to return.             ");
// highlight options for option descriptions
      std::string tmp = option_desc(option_key(offset + line));
      std::string out;
      size_t pos;
      int displayline = 5;
      do {
        pos = tmp.find_first_of('\n');
        out = tmp.substr(0, pos);
        mvprintz(displayline, 40, c_white, out.c_str());
        tmp = tmp.substr(pos + 1);
        displayline++;
      } while (pos != std::string::npos && displayline < 12);
     needs_refresh = false;
    }

// Clear the lines
    for (int i = 0; i < 25; i++)
     mvprintz(i, 0, c_black, "xxxxxxxxxxxxxxxxxxxxxxxxxxxxxxxxxxxxxxxx");
    int valid_option_count = 0;

// display options
    for (int i = 0; i < 25 && offset + i < NUM_OPTION_KEYS; i++)
    {
         valid_option_count++;
         mvprintz(i, 0, c_white, "%s: ",
                  option_name( option_key(offset + i) ).c_str());

        if (option_is_bool(option_key(offset + i)))
        {
          bool on = OPTIONS[ option_key(offset + i) ];
          if (i == line)
            mvprintz(i, 30, hilite(c_ltcyan), (on ? "True" : "False"));
          else
            mvprintz(i, 30, (on ? c_ltgreen : c_ltred), (on ? "True" : "False"));
        } else
        {
          char option_val = OPTIONS[ option_key(offset + i) ];
          if (i == line)
            mvprintz(i, 30, hilite(c_ltcyan), "%d", option_val );
          else
            mvprintz(i, 30, c_ltgreen, "%d", option_val );
        }
    }
     refresh();
     ch = input();
     needs_refresh = true;
     refresh();

   switch (ch) {
// move up and down
    case 'j':
     line++;
     if (line == NUM_OPTION_KEYS - 1)
      line = 0;
     break;
    case 'k':
     line--;
     if (line < 0)
      line = NUM_OPTION_KEYS - 2;
     break;
// toggle options with left/right keys
    case 'h':
        if (option_is_bool(option_key(offset + line)))
          OPTIONS[ option_key(offset + line) ] = !(OPTIONS[ option_key(offset + line) ]);
        else
        {
          OPTIONS[ option_key(offset + line) ]--;
          if ((OPTIONS[ option_key(offset + line) ]) < 0 )
            OPTIONS[ option_key(offset + line) ] = option_max_options(option_key(offset + line)) - 1;
        }
        changed_options = true;
    break;
    case 'l':
      if (option_is_bool(option_key(offset + line)))
        OPTIONS[ option_key(offset + line) ] = !(OPTIONS[ option_key(offset + line) ]);
      else
      {
        OPTIONS[ option_key(offset + line) ]++;
        if ((OPTIONS[ option_key(offset + line) ]) >= option_max_options(option_key(offset + line)))
          OPTIONS[ option_key(offset + line) ] = 0;
      }
      changed_options = true;
    break;
    }
   } while (ch != 'q' && ch != 'Q' && ch != KEY_ESCAPE);

   if (changed_options && query_yn("Save changes?"))
    save_options();
   erase();
  } break;

  case '3':
   erase();
   mvprintz(0, 0, c_white, "\
ITEM TYPES:\n\
~       Liquid\n\
%%%%       Food\n\
!       Medication\n\
    These are all consumed by using 'E'. They provide a certain amount of\n\
 nutrition, quench your thirst, may be a stimulant or a depressant, and may\n\
 provide morale. There may also be more subtle effects.\n\
\n\
/       Large weapon\n\
;       Small weapon or tool\n\
,       Tiny item\n\
    These are all generic items, useful only to be wielded as a weapon.\n\
 However, some have special uses; they will show up under the TOOLS section\n\
 in your inventory. Press 'a' to use these.\n\
\n\
)       Container\n\
    These items may hold other items. Someare passable weapons. Many will be\n\
 listed with their contents, e.g. \"plastic bottle of water\". Those containing\n\
 comestibles may be eaten with 'E'; this may leave you with an empty container.\n\
Press any key to continue...");
   getch();
   clear();
   mvprintz(0, 0, c_white, "\
ITEM TYPES:\n\
[       Clothing\n\
    This may be worn with the 'W' key or removed with the 'T' key. It may\n\
 cover one or more body parts; you can wear multiple articles of clothing on\n\
 any given body part, but this will encumber you severely. Each article of\n\
 clothing may provide storage space, warmth, an encumberment, and a resistance\n\
 to bashing and/or cutting attacks. Some may protect against environmental\n\
 effects.\n\
\n\
(       Firearm\n\
    This weapon may be loaded with ammunition with 'r', unloaded with 'U', and\n\
 fired with 'f'. Some have automatic fire, which may be used with 'F' at a\n\
 penalty to accuracy. The color refers to the type; handguns are gray, shotguns\n\
 are red, submachine guns are cyan, rifles are brown, assault rifles are blue,\n\
 and heavy machine guns are light red. Each has an accuracy rating, a bonus to\n\
 damage, a rate of fire, and a maximum load. Note that most firearms load\n\
 fully in one action, while shotguns must be loaded one shell at a time.\n\
\n\
=       Ammunition\n\
    Ammunition is worthless without a gun to load it into. Generally, there\n\
 are several variants for any particular calibre. Ammunition has a damage\n\
 rating, an accuracy, a range, and an armor-piercing quality.\n\
Press any key to continue...");
   getch();
   erase();
   mvprintz(0, 0, c_white, "\
ITEM TYPES:\n\
\n\
*       Thrown weapon; simple projectile or grenade\n\
    These items are suited for throwing, and many are only useful when\n\
 thrown, such as grenades, molotov cocktails, or tear gas.\n\
\n\
?       Book or magazine\n\
    This can be read for training or entertainment by pressing 'R'. Most\n\
 require a basic level of intelligence; some require some base knowledge in\n\
 the relevant subject.");
   getch();
   erase();
   break;

  case '4':
   erase();
   mvprintz( 0, 0, c_ltgray,  "MAP SYMBOLS:");
   mvprintz( 1, 0, c_brown,   "\
.           Field - Empty grassland, occasional wild fruit.");
   mvprintz( 2, 0, c_green,   "\
F           Forest - May be dense or sparse.  Slow moving; foragable food.");
   mvputch(3,  0, c_dkgray, LINE_XOXO);
   mvputch(3,  1, c_dkgray, LINE_OXOX);
   mvputch(3,  2, c_dkgray, LINE_XXOO);
   mvputch(3,  3, c_dkgray, LINE_OXXO);
   mvputch(3,  4, c_dkgray, LINE_OOXX);
   mvputch(3,  5, c_dkgray, LINE_XOOX);
   mvputch(3,  6, c_dkgray, LINE_XXXO);
   mvputch(3,  7, c_dkgray, LINE_XXOX);
   mvputch(3,  8, c_dkgray, LINE_XOXX);
   mvputch(3,  9, c_dkgray, LINE_OXXX);
   mvputch(3, 10, c_dkgray, LINE_XXXX);

   mvprintz( 3, 12, c_dkgray,  "\
Road - Safe from burrowing animals.");
   mvprintz( 4, 0, c_dkgray,  "\
H=          Highway - Like roads, but lined with guard rails.");
   mvprintz( 5, 0, c_dkgray,  "\
|-          Bridge - Helps you cross rivers.");
   mvprintz( 6, 0, c_blue,    "\
R           River - Most creatures can not swim across them, but you may.");
   mvprintz( 7, 0, c_dkgray,  "\
O           Parking lot - Empty lot, few items.  Mostly useless.");
   mvprintz( 8, 0, c_ltgreen, "\
^>v<        House - Filled with a variety of items.  Good place to sleep.");
   mvprintz( 9, 0, c_ltblue,  "\
^>v<        Gas station - Good place to collect gasoline.  Risk of explosion.");
   mvprintz(10, 0, c_ltred,   "\
^>v<        Pharmacy - The best source for vital medications.");
   mvprintz(11, 0, c_green,   "\
^>v<        Grocery store - Good source of canned food and other supplies.");
   mvprintz(12, 0, c_cyan,    "\
^>v<        Hardware store - Home to tools, melee weapons and crafting goods.");
   mvprintz(13, 0, c_ltcyan,  "\
^>v<        Sporting Goods store - Several survival tools and melee weapons.");
   mvprintz(14, 0, c_magenta, "\
^>v<        Liquor store - Alcohol is good for crafting molotov cocktails.");
   mvprintz(15, 0, c_red,     "\
^>v<        Gun store - Firearms and ammunition are very valuable.");
   mvprintz(16, 0, c_blue,    "\
^>v<        Clothing store - High-capacity clothing, some light armor.");
   mvprintz(17, 0, c_brown,   "\
^>v<        Library - Home to books, both entertaining and informative.");
   mvprintz(18, 0, c_white, "\
^>v< are always man-made buildings.  The pointed side indicates the front door."
            );
   mvprintw(22, 0, "There are many others out there... search for them!");
   getch();
   erase();
   break;

  case '5':
   erase();
   mvprintz(0, 0, c_white, "Gun types:");
   mvprintz(2, 0, c_ltgray, "( Handguns");
   mvprintz(3, 0, c_white, "\
Handguns are small weapons held in one or both hands.  They are much more\n\
difficult to aim and control than larger firearms, and this is reflected in\n\
their poor accuracy.  However, their small size makes them appropriate for\n\
short-range combat, where largers guns fare poorly.\n\
They are also relatively quick to reload, and use a very wide selection of\n\
ammunition.  Their small size and low weight make it possible to carry\n\
several loaded handguns, switching from one to the next once their ammo is\n\
spent.");
   mvprintz(12, 0, c_green, "( Crossbows");
   mvprintz(13, 0, c_white, "\
The best feature of crossbows is their silence.  The bolts they fire are only\n\
rarely destroyed; if you pick up the bolts after firing them, your ammunition\n\
will last much longer.  Crossbows suffer from a short range and a very long\n\
reload time (modified by your strength); plus, most only hold a single round.\n\
For this reason, it is advisable to carry a few loaded crossbows.\n\
Crossbows can be very difficult to find; however, it is possible to craft one\n\
given enough Mechanics skill.  Likewise, it is possible to make wooden bolts\n\
from any number of wooden objects, though these are much less effective than\n\
steel bolts.\n\
Crossbows use the handgun skill.");
   mvprintz(24, 0, c_white, "Press any key to continue...");
   getch();
   erase();
   mvprintz(0, 0, c_white, "Gun types:");
   mvprintz(2, 0, c_red, "( Shotguns");
   mvprintz(3, 0, c_white, "\
Shotguns are one of the most powerful weapons in the game, capable of taking\n\
out almost any enemy with a single hit.  Birdshot and 00 shot spread, making\n\
it very easy to hit nearby monsters.  However, they are very ineffective\n\
against armor, and some armored monsters might shrug off 00 shot completely.\n\
Shotgun slugs are the answer to this problem; they also offer much better\n\
range than shot.\n\
The biggest drawback to shotguns is their noisiness.  They are very loud,\n\
and impossible to silence.  A shot that kills one zombie might attract three\n\
more!  Because of this, shotguns are best reserved for emergencies.");
   mvprintz(13, 0, c_cyan, "( Submachine Guns");
   mvprintz(14, 0, c_white, "\
Submachine guns are small weapons (some are barely larger than a handgun),\n\
designed for relatively close combat and the ability to spray large amounts\n\
of bullets.  However, they are more effective when firing single shots, so\n\
use discretion.  They mainly use the 9mm and .45 ammunition; however, other\n\
SMGs exist.  They reload moderately quickly, and are suitable for close or\n\
medium-long range combat.");
   mvprintz(22, 0, c_white, "Press any key to continue...");
   getch();
   erase();
   mvprintz(0, 0, c_white, "Gun types:");
   mvprintz(2, 0, c_brown, "( Hunting Rifles");
   mvprintz(3, 0, c_white, "\
Hunting rifles are popular for their superior range and accuracy.  What's\n\
more, their scopes or sights make shots fired at targets more than 10 tiles\n\
away as accurate as those with a shorter range.  However, they are very poor\n\
at hitting targets 4 squares or less from the player.\n\
Unlike assault rifles, hunting rifles have no automatic fire.  They are also\n\
slow to reload and fire, so when facing a large group of nearby enemies, they\n\
are not the best pick.");
   mvprintz(11, 0, c_blue, "( Assault Rifles");
   mvprintz(12, 0, c_white, "\
Assault rifles are similar to hunting rifles in many ways; they are also\n\
suited for long range combat, with similar bonuses and penalties.  Unlike\n\
hunting rifles, assault rifles are capable of automatic fire.  Assault rifles\n\
are less accurate than hunting rifles, and this is worsened under automatic\n\
fire, so save it for when you're highly skilled.\n\
Assault rifles are an excellent choice for medium or long range combat, or\n\
even close-range bursts again a large number of enemies.  They are difficult\n\
to use, and are best saved for skilled riflemen.");
   mvprintz(24, 0, c_white, "Press any key to continue...");
   getch();
   erase();
   mvprintz(0, 0, c_white, "Gun types:");
   mvprintz(2, 0, c_ltred, "( Machine Guns");
   mvprintz(3, 0, c_white, "\
Machine guns are one of the most powerful firearms available.  They are even\n\
larger than assault rifles, and make poor melee weapons; however, they are\n\
capable of holding 100 or more rounds of highly-damaging ammunition.  They\n\
are not built for accuracy, and firing single rounds is not very effective.\n\
However, they also possess a very high rate of fire and somewhat low recoil,\n\
making them very good at clearing out large numbers of enemies.");
   mvprintz(10, 0, c_magenta, "( Energy Weapons");
   mvprintz(11, 0, c_white, "\
Energy weapons is an umbrella term used to describe a variety of rifles and\n\
handguns which fire lasers, plasma, or energy atttacks.  They started to\n\
appear in military use just prior to the start of the apocalypse, and as such\n\
are very difficult to find.\n\
Energy weapons have no recoil at all; they are nearly silent, have a long\n\
range, and are fairly damaging.  The biggest drawback to energy weapons is\n\
scarcity of ammunition; it is wise to reserve the precious ammo for when you\n\
really need it.");
   mvprintz(24, 0, c_white, "Press any key to continue...");
   getch();
   erase();
   break;

  case '6':
   mvprintz(0, 0, c_white, "\
Q: What is Run Mode, and why does it prevent me from moving?\n\
A: Run Mode is a way to guarantee that you won't die by holding a movement\n\
   key down.  When a monster comes into view, your movement will be ignored\n\
   until Run Mode is turned off with the ! key.  This ensures that the\n\
   sudden appearence of a monster won't catch you off guard.\n\
\n\
Q: It seems like everything I eat makes me sick!  What's wrong?\n\
A: Lots of the food found in towns is perishable, and will only last a few\n\
   days after the start of a new game (July 12).  Fruit, milk, and others are\n\
   the first to go.  After the first couple of days, you should switch to\n\
   canned food, jerky, and hunting.\n\
\n\
Q: Why doesn't reading a book seem to give me any training?\n\
A: Your skills will not be displayed in the @ screen until they reach level\n\
   one.  Generally it will take several reads of the same book to gain a\n\
   single level in a skill.\n\
\n\
Q: How can I board up windows and doors?\n\
A: You'll need a hammer, nails, and two by fours.  Use the hammer and choose\n\
   the direction in which the terrain you wish to barricade lies.\n\
\n\
Q: How can I prevent monsters from attacking while I sleep?\n\
A: Find a safe place to sleep, in a building far from the front door.  Set\n\
   traps if you have them, or build a fire.");
   getch();
   erase();
   mvprintz(0, 0, c_white, "\
Q: Why do I always sink when I try to swim?\n\
A: Your swimming ability is reduced greatly by the weight you are carrying,\n\
   and is also adversely affected by the clothing you wear.  Until you reach\n\
   a high level in the swimming skill, you'll need to drop your equipment and\n\
   remove your clothing to swim, making it a last-ditch escape plan.\n\
\n\
Q: How can I cure a fungal infection?\n\
A: At present time, there is only one cure, royal jelly.  You can find royal\n\
   jelly in the bee hives which dot forests.\n\
\n\
Q: How do I get into science labs?\n\
A: You can enter the front door if you have an ID card by 'e'xamining the\n\
   keypad.  If you are skilled in computers and have an electrohack, it is\n\
   possible to hack the keypad.  An EMP blast has a chance to force the doors\n\
   open, but it's more likely to break them.  You can also sneak in through\n\
   the sewers sometimes, or try to smash through the walls with explosions.\n\
\n\
Q: Why does my crafting fail so often?\n\
A: Check the difficulty of the recipe, and the primary skill used; your skill\n\
   level should be around one and a half times the difficulty to be confident\n\
   that it will succeed.");
   getch();
   erase();
   mvprintz(0, 0, c_white, "\
Q: Shotguns bring in more zombies than they kill!  What's the point?\n\
A: Shotguns are intended for emergency use.  If you are cornered, use your\n\
   shotgun to escape, then just run from the zombies it attracts.\n\
\n\
Q: The game just told me to quit, and other weird stuff is happening.\n\
A: You have the Schizophrenic trait, which might make the game seem buggy.\n\
\n\
Q: I have a question that's not addressed here.  How can I get an answer?\n\
A: Email your question to TheDarklingWolf@Gmail.com.  I'll answer it for you,\n\
   and possibly include it on this list.");
   getch();
   erase();
   break;

  }
 } while (ch != 'q' && ch != KEY_ESCAPE);
}<|MERGE_RESOLUTION|>--- conflicted
+++ resolved
@@ -26,23 +26,6 @@
 Please press one of the following for help on that topic:\n\
 Press q or ESC to return to the game.\n\
 \n\
-<<<<<<< HEAD
-a: Introduction\n\
-b: Movement\n\
-c: Viewing\n\
-d: Hunger, Thirst, and Sleep\n\
-e: Pain and Stimulants\n\
-f: Addiction\n\
-g: Morale and XP\n\
-h: Radioactivity and Mutation\n\
-i: Bionics\n\
-j: Crafting\n\
-k: Traps\n\
-l: Items overview\n\
-m: Combat\n\
-n: Unarmed Styles\n\
-o: Survival tips\n\
-=======
 a: Introduction                      i: Bionics\n\
 b: Movement                          j: Crafting\n\
 c: Viewing                           k: Traps\n\
@@ -51,7 +34,6 @@
 f: Addiction                         n: Unarmed Styles\n\
 g: Morale and XP                     o: Survival tips\n\
 h: Radioactivity and Mutation\n\
->>>>>>> 3ff88c47
 \n\
 1: List of all commands (you can change key commands here)\n\
 2: List of all options  (you can change options here)\n\
