#!/usr/bin/env python3

import sys
import glob
import json

blacklist_filename, = sys.argv[1:]
with open(blacklist_filename) as blacklist_file:
    blacklist = {s.rstrip('\n') for s in blacklist_file.readlines()}

mods_to_keep = []


def add_mods(mods):
    for mod in mods:
        if mod not in all_mod_dependencies:
            # Either an invalid mod id, or blacklisted.
            return False
    for mod in mods:
        if mod not in mods_to_keep:
            mods_to_keep.append(mod)
    return True


all_mod_dependencies = {}

for info in glob.glob('data/mods/*/modinfo.json'):
    mod_info = json.load(open(info))
    for e in mod_info:
        if e["type"] == "MOD_INFO":
<<<<<<< HEAD
            ident = e["ident"]
            if ident not in blacklist:
=======
            ident = e["id"]
            if not ident in blacklist:
>>>>>>> 1d4ea088
                all_mod_dependencies[ident] = e.get("dependencies", [])

for mod in all_mod_dependencies:
    if mod not in mods_to_keep:
        if add_mods(all_mod_dependencies[mod]):
            mods_to_keep.append(mod)

print(','.join(mods_to_keep))<|MERGE_RESOLUTION|>--- conflicted
+++ resolved
@@ -28,13 +28,8 @@
     mod_info = json.load(open(info))
     for e in mod_info:
         if e["type"] == "MOD_INFO":
-<<<<<<< HEAD
-            ident = e["ident"]
-            if ident not in blacklist:
-=======
             ident = e["id"]
             if not ident in blacklist:
->>>>>>> 1d4ea088
                 all_mod_dependencies[ident] = e.get("dependencies", [])
 
 for mod in all_mod_dependencies:
