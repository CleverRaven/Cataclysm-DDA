--- conflicted
+++ resolved
@@ -45,23 +45,12 @@
     [ -f "${bin_path}cata_test" ] && run_tests "${bin_path}cata_test"
     [ -f "${bin_path}cata_test-tiles" ] && run_tests "${bin_path}cata_test-tiles"
 else
-<<<<<<< HEAD
-    make -j3 RELEASE=1 CCACHE=1 BACKTRACE=1 DEBUG_SYMBOLS=1 CROSS="$CROSS_COMPILATION"
+    make -j3 RELEASE=1 CCACHE=1 BACKTRACE=1 CROSS="$CROSS_COMPILATION" LINTJSON=0
     run_tests ./tests/cata_test &
-=======
-    make -j3 RELEASE=1 CCACHE=1 BACKTRACE=1 CROSS="$CROSS_COMPILATION" LINTJSON=0
-    run_tests ./tests/cata_test
->>>>>>> 545f6a39
     if [ -n "$MODS" ]
     then
         run_tests ./tests/cata_test $MODS &
         wait -n
     fi
-<<<<<<< HEAD
-    wait -n
-    build-scripts/lint-json.sh
 fi
-=======
-fi
-ccache --show-stats
->>>>>>> 545f6a39
+ccache --show-stats