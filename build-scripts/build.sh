#!/bin/bash

# Build script intended for use in Travis CI and Github workflow

echo "Using bash version $BASH_VERSION"
set -exo pipefail

num_jobs=3

# We might need binaries installed via pip, so ensure that our personal bin dir is on the PATH
export PATH=$HOME/.local/bin:$PATH

if [ -n "$TEST_STAGE" ]
then
    build-scripts/lint-json.sh
    make -j "$num_jobs" style-json

    tools/dialogue_validator.py data/json/npcs/* data/json/npcs/*/* data/json/npcs/*/*/*

    tools/json_tools/generic_guns_validator.py

    # Also build chkjson (even though we're not using it), to catch any
    # compile errors there
    make -j "$num_jobs" chkjson
# Skip the rest of the run if this change is pure json and this job doesn't test any extra mods
elif [ -n "$JUST_JSON" -a -z "$MODS" ]
then
    echo "Early exit on just-json change"
    exit 0
fi

ccache --zero-stats
# Increase cache size because debug builds generate large object files
ccache -M 5G
ccache --show-stats

function run_test
{
    set -eo pipefail
    test_exit_code=0 sed_exit_code=0 exit_code=0
    $WINE $1 --min-duration 0.2 --use-colour yes --rng-seed time $EXTRA_TEST_OPTS "$2" 2>&1 | sed -E 's/^(::(warning|error|debug)[^:]*::)?/\1'"$3"'/' || test_exit_code="${PIPESTATUS[0]}" sed_exit_code="${PIPESTATUS[1]}"
    if [ "$test_exit_code" -ne "0" ]
    then
        echo "$3test exited with code $test_exit_code"
        exit_code=1
    fi
    if [ "$sed_exit_code" -ne "0" ]
    then
        echo "$3sed exited with code $sed_exit_code"
        exit_code=1
    fi
    return $exit_code
}
export -f run_test

if [ "$CMAKE" = "1" ]
then
    bin_path="./"
    if [ "$RELEASE" = "1" ]
    then
        build_type=MinSizeRel
        bin_path="build/tests/"
    else
        build_type=Debug
    fi

    cmake_extra_opts=()

    if [ "$CATA_CLANG_TIDY" = "plugin" ]
    then
        cmake_extra_opts+=("-DCATA_CLANG_TIDY_PLUGIN=ON")
        # Need to specify the particular LLVM / Clang versions to use, lest it
        # use the llvm-7 that comes by default on the Travis Xenial image.
        cmake_extra_opts+=("-DLLVM_DIR=/usr/lib/llvm-8/lib/cmake/llvm")
        cmake_extra_opts+=("-DClang_DIR=/usr/lib/llvm-8/lib/cmake/clang")
    fi

    if [ "$COMPILER" = "clang++-8" -a -n "$GITHUB_WORKFLOW" -a -n "$CATA_CLANG_TIDY" ]
    then
        # This is a hacky workaround for that the custom clang-tidy we are
        # using is built for Travis CI, so it's not using the correct include directories
        # for GitHub workflows.
        cmake_extra_opts+=("-DCMAKE_CXX_FLAGS=-isystem /usr/include/clang/8.0.0/include")
    fi

    mkdir build
    cd build
    cmake \
        -DBACKTRACE=ON \
        ${COMPILER:+-DCMAKE_CXX_COMPILER=$COMPILER} \
        -DCMAKE_EXPORT_COMPILE_COMMANDS=ON \
        -DCMAKE_BUILD_TYPE="$build_type" \
        -DTILES=${TILES:-0} \
        -DSOUND=${SOUND:-0} \
        "${cmake_extra_opts[@]}" \
        ..
    if [ -n "$CATA_CLANG_TIDY" ]
    then
        if [ "$CATA_CLANG_TIDY" = "plugin" ]
        then
            make -j$num_jobs CataAnalyzerPlugin
            export PATH=$PWD/tools/clang-tidy-plugin/clang-tidy-plugin-support/bin:$PATH
            if ! which FileCheck
            then
                ls -l tools/clang-tidy-plugin/clang-tidy-plugin-support/bin
                ls -l /usr/bin
                echo "Missing FileCheck"
                exit 1
            fi
            CATA_CLANG_TIDY=clang-tidy
            lit -v tools/clang-tidy-plugin/test
        fi

        "$CATA_CLANG_TIDY" --version

        # Show compiler C++ header search path
        ${COMPILER:-clang++} -v -x c++ /dev/null -c
        # And the same for clang-tidy
        "$CATA_CLANG_TIDY" ../src/version.cpp -- -v

        # Run clang-tidy analysis instead of regular build & test
        # We could use CMake to create compile_commands.json, but that's super
        # slow, so use compiledb <https://github.com/nickdiego/compiledb>
        # instead.
        compiledb -n make

        cd ..
        ln -s build/compile_commands.json

        # We want to first analyze all files that changed in this PR, then as
        # many others as possible, in a random order.
        set +x
        all_cpp_files="$( \
            grep '"file": "' build/compile_commands.json | \
            sed "s+.*$PWD/++;s+\"$++")" # ' (This is for editor formatting)
        changed_cpp_files="$( \
            ./build-scripts/files_changed | grep -F "$all_cpp_files" || true )"
        if [ -n "$changed_cpp_files" ]
        then
            remaining_cpp_files="$( \
                echo "$all_cpp_files" | grep -v -F "$changed_cpp_files" || true )"
        else
            remaining_cpp_files="$all_cpp_files"
        fi

        function analyze_files_in_random_order
        {
            if [ -n "$1" ]
            then
                echo "$1" | shuf | \
                    xargs -P "$num_jobs" -n 1 ./build-scripts/clang-tidy-wrapper.sh -quiet
            else
                echo "No files to analyze"
            fi
        }

        echo "Analyzing changed files"
        analyze_files_in_random_order "$changed_cpp_files"

        echo "Analyzing remaining files"
        analyze_files_in_random_order "$remaining_cpp_files"
        set -x
    else
        # Regular build
        make -j$num_jobs
        cd ..
        # Run regular tests
<<<<<<< HEAD
	if [ -n "$SEED" ]
	then
	    seed=$(( ${SEED} % 1000000000 ))
	elif [ -n "$TRAVIS_BUILD_NUMBER" ]
	then
	    # Paranoia
	    seed=$(( ${TRAVIS_BUILD_NUMBER} % 1000000000 ))
	else
	    seed="$(shuf -i 0-1000000000 -n 1)"
	fi
        [ -f "${bin_path}cata_test" ] && parallel --verbose --tagstring "({1} {2})=>" --linebuffer $WINE ${bin_path}/cata_test --durations yes --use-colour yes --rng-seed $seed $EXTRA_TEST_OPTS {1} {2} ::: "--order decl" "--order rand" ::: "[weary]" "-f weary_nutrition_tests.txt"
        [ -f "${bin_path}cata_test-tiles" ] && parallel --verbose --tagstring "({})=>" --linebuffer $WINE ${bin_path}/cata_test-tiles --durations yes --use-colour yes --rng-seed $seed $EXTRA_TEST_OPTS {1} {2} ::: "--order decl" "--order rand" ::: "[weary]" "-f weary_nutrition_tests.txt"
=======
        [ -f "${bin_path}cata_test" ] && parallel --verbose --linebuffer "run_test $(printf %q "${bin_path}")'/cata_test' {} '('{}')=> '" ::: "crafting_skill_gain" "[slow] ~crafting_skill_gain" "~[slow] ~[.]"
        [ -f "${bin_path}cata_test-tiles" ] && parallel --verbose --linebuffer "run_test $(printf %q "${bin_path}")'/cata_test-tiles' {} '('{}')=> '" ::: "crafting_skill_gain" "[slow] ~crafting_skill_gain" "~[slow] ~[.]"
>>>>>>> 6547fc0a
    fi
elif [ "$NATIVE" == "android" ]
then
    export USE_CCACHE=1
    export NDK_CCACHE="$(which ccache)"

    # Tweak the ccache compiler analysis.  We're using the compiler from the
    # Android NDK which has an unpredictable mtime, so we need to hash the
    # content rather than the size+mtime (which is ccache's default behavior).
    export CCACHE_COMPILERCHECK=content

    cd android
    # Specify dumb terminal to suppress gradle's constant output of time spent building, which
    # fills the log with nonsense.
    TERM=dumb ./gradlew assembleExperimentalRelease -Pj=$num_jobs -Plocalize=false -Pabi_arm_32=false -Pabi_arm_64=true -Pdeps=/home/travis/build/CleverRaven/Cataclysm-DDA/android/app/deps.zip
else
    if [ "$OS" == "macos-10.15" ]
    then
        # if OSX_MIN we specify here is lower than 10.15 then linker is going
        # to throw warnings because SDL and gettext libraries installed from 
        # Homebrew are built with minimum target osx version 10.15
        export OSX_MIN=10.15
    else
        export BACKTRACE=1
    fi
    make -j "$num_jobs" RELEASE=1 CCACHE=1 CROSS="$CROSS_COMPILATION" LINTJSON=0

    export ASAN_OPTIONS=detect_odr_violation=1
    export UBSAN_OPTIONS=print_stacktrace=1
<<<<<<< HEAD
    if [ -n "$SEED" ]
    then
	seed=$(( ${SEED} % 1000000000 ))
    elif [ -n "$TRAVIS_BUILD_NUMBER" ]
    then
        # Paranoia
	seed=$(( ${TRAVIS_BUILD_NUMBER} % 1000000000 ))
    else
	seed="$(shuf -i 0-1000000000 -n 1)"
    fi
    parallel --verbose --tagstring "({1} {2})=>" --linebuffer $WINE ./tests/cata_test --durations yes --use-colour yes --rng-seed $seed $EXTRA_TEST_OPTS {1} {2} ::: "--order decl" "--order rand" ::: "[weary]" "-f weary_nutrition_tests.txt"
    if [ -n "$MODS" ]
    then
        parallel --verbose --tagstring "(Mods {1} {2})=>" --linebuffer $WINE ./tests/cata_test --user-dir=modded $MODS --durations yes --use-colour yes --rng-seed $seed $EXTRA_TEST_OPTS {1} {2} ::: "--order decl" "--order rand" ::: "-[weary]" "-f weary_nutrition_tests.txt"
=======
    parallel --verbose --linebuffer "run_test './tests/cata_test' {} '('{}')=> '" ::: "crafting_skill_gain" "[slow] ~crafting_skill_gain" "~[slow] ~[.]"
    if [ -n "$MODS" ]
    then
        parallel --verbose --linebuffer "run_test './tests/cata_test --user-dir=modded '$(printf %q "${MODS}") {} 'Mods-('{}')=> '" ::: "crafting_skill_gain" "[slow] ~crafting_skill_gain" "~[slow] ~[.]"
>>>>>>> 6547fc0a
    fi

    if [ -n "$TEST_STAGE" ]
    then
        # Run the tests one more time, without actually running any tests, just to verify that all
        # the mod data can be successfully loaded

        mods="$(./build-scripts/get_all_mods.py)"
<<<<<<< HEAD
        $WINE ./tests/cata_test --user-dir=all_modded --mods="$mods" --min-duration 0.2 --use-colour yes --rng-seed $seed $EXTRA_TEST_OPTS "~*"
=======
        run_test './tests/cata_test --user-dir=all_modded --mods='"${mods}" '~*' ''
>>>>>>> 6547fc0a
    fi
fi
ccache --show-stats
# Shrink the ccache back down to 2GB in preperation for pushing to shared storage.
ccache -M 2G
ccache -c

# vim:tw=0<|MERGE_RESOLUTION|>--- conflicted
+++ resolved
@@ -165,7 +165,6 @@
         make -j$num_jobs
         cd ..
         # Run regular tests
-<<<<<<< HEAD
 	if [ -n "$SEED" ]
 	then
 	    seed=$(( ${SEED} % 1000000000 ))
@@ -178,10 +177,6 @@
 	fi
         [ -f "${bin_path}cata_test" ] && parallel --verbose --tagstring "({1} {2})=>" --linebuffer $WINE ${bin_path}/cata_test --durations yes --use-colour yes --rng-seed $seed $EXTRA_TEST_OPTS {1} {2} ::: "--order decl" "--order rand" ::: "[weary]" "-f weary_nutrition_tests.txt"
         [ -f "${bin_path}cata_test-tiles" ] && parallel --verbose --tagstring "({})=>" --linebuffer $WINE ${bin_path}/cata_test-tiles --durations yes --use-colour yes --rng-seed $seed $EXTRA_TEST_OPTS {1} {2} ::: "--order decl" "--order rand" ::: "[weary]" "-f weary_nutrition_tests.txt"
-=======
-        [ -f "${bin_path}cata_test" ] && parallel --verbose --linebuffer "run_test $(printf %q "${bin_path}")'/cata_test' {} '('{}')=> '" ::: "crafting_skill_gain" "[slow] ~crafting_skill_gain" "~[slow] ~[.]"
-        [ -f "${bin_path}cata_test-tiles" ] && parallel --verbose --linebuffer "run_test $(printf %q "${bin_path}")'/cata_test-tiles' {} '('{}')=> '" ::: "crafting_skill_gain" "[slow] ~crafting_skill_gain" "~[slow] ~[.]"
->>>>>>> 6547fc0a
     fi
 elif [ "$NATIVE" == "android" ]
 then
@@ -211,7 +206,6 @@
 
     export ASAN_OPTIONS=detect_odr_violation=1
     export UBSAN_OPTIONS=print_stacktrace=1
-<<<<<<< HEAD
     if [ -n "$SEED" ]
     then
 	seed=$(( ${SEED} % 1000000000 ))
@@ -226,12 +220,6 @@
     if [ -n "$MODS" ]
     then
         parallel --verbose --tagstring "(Mods {1} {2})=>" --linebuffer $WINE ./tests/cata_test --user-dir=modded $MODS --durations yes --use-colour yes --rng-seed $seed $EXTRA_TEST_OPTS {1} {2} ::: "--order decl" "--order rand" ::: "-[weary]" "-f weary_nutrition_tests.txt"
-=======
-    parallel --verbose --linebuffer "run_test './tests/cata_test' {} '('{}')=> '" ::: "crafting_skill_gain" "[slow] ~crafting_skill_gain" "~[slow] ~[.]"
-    if [ -n "$MODS" ]
-    then
-        parallel --verbose --linebuffer "run_test './tests/cata_test --user-dir=modded '$(printf %q "${MODS}") {} 'Mods-('{}')=> '" ::: "crafting_skill_gain" "[slow] ~crafting_skill_gain" "~[slow] ~[.]"
->>>>>>> 6547fc0a
     fi
 
     if [ -n "$TEST_STAGE" ]
@@ -240,11 +228,7 @@
         # the mod data can be successfully loaded
 
         mods="$(./build-scripts/get_all_mods.py)"
-<<<<<<< HEAD
-        $WINE ./tests/cata_test --user-dir=all_modded --mods="$mods" --min-duration 0.2 --use-colour yes --rng-seed $seed $EXTRA_TEST_OPTS "~*"
-=======
         run_test './tests/cata_test --user-dir=all_modded --mods='"${mods}" '~*' ''
->>>>>>> 6547fc0a
     fi
 fi
 ccache --show-stats
