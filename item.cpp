#include "item.h"
#include "player.h"
#include "output.h"
#include "skill.h"
#include "game.h"
#include <sstream>
#include <algorithm>
#include "cursesdef.h"
#include "text_snippets.h"
#include "material.h"
#include "item_factory.h"
#include "options.h"
#include "uistate.h"

// mfb(n) converts a flag to its appropriate position in covers's bitfield
#ifndef mfb
#define mfb(n) static_cast <unsigned long> (1 << (n))
#endif

std::string default_technique_name(technique_id tech);

light_emission nolight={0,0,0};

item::item()
{
    init();
}

item::item(itype* it, unsigned int turn)
{
 init();
 if(!it)
  type = nullitem();
 else
  type = it;
 bday = turn;
 corpse = it->corpse;
 if (it == NULL)
  return;
 name = it->name;
 if (it->is_gun())
  charges = 0;
 else if (it->is_ammo()) {
  it_ammo* ammo = dynamic_cast<it_ammo*>(it);
  charges = ammo->count;
 } else if (it->is_food()) {
  it_comest* comest = dynamic_cast<it_comest*>(it);
  if (comest->charges == 1 && !made_of(LIQUID))
  charges = -1;
  else
   charges = comest->charges;
 } else if (it->is_tool()) {
  it_tool* tool = dynamic_cast<it_tool*>(it);
  if (tool->max_charges == 0) {
   charges = -1;
  } else {
   charges = tool->def_charges;
   if (tool->ammo != "NULL") {
    curammo = dynamic_cast<it_ammo*>(item_controller->find_template(default_ammo(tool->ammo)));
   }
  }
 } else if ((it->is_gunmod() && it->id == "spare_mag") || it->item_tags.count("MODE_AUX")) {
  charges = 0;
 } else
  charges = -1;
 if(it->is_var_veh_part()){
  it_var_veh_part* varcarpart = dynamic_cast<it_var_veh_part*>(it);
  bigness= rng( varcarpart->min_bigness, varcarpart->max_bigness);
 }
 // Should be a flag, but we're out at the moment
 if( it->is_stationary() )
 {
     note = SNIPPET.assign( (dynamic_cast<it_stationary*>(it))->category );
 }
}

item::item(itype *it, unsigned int turn, char let)
{
 init();
 if(!it) {
  type = nullitem();
  debugmsg("Instantiating an item from itype, with NULL itype!");
 } else {
  type = it;
 }
 bday = turn;
 name = it->name;
 if (it->is_gun()) {
  charges = 0;
 } else if (it->is_ammo()) {
  it_ammo* ammo = dynamic_cast<it_ammo*>(it);
  charges = ammo->count;
 } else if (it->is_food()) {
  it_comest* comest = dynamic_cast<it_comest*>(it);
  if (comest->charges == 1 && !made_of(LIQUID))
    charges = -1;
  else
   charges = comest->charges;
 } else if (it->is_tool()) {
  it_tool* tool = dynamic_cast<it_tool*>(it);
  if (tool->max_charges == 0)
   charges = -1;
  else
   charges = tool->def_charges;
 } else if (it->is_gunmod() && it->id == "spare_mag") {
  charges = 0;
 } else {
  charges = -1;
 }
 if(it->is_var_veh_part()){
  it_var_veh_part* engine = dynamic_cast<it_var_veh_part*>(it);
  bigness= rng( engine->min_bigness, engine->max_bigness);
 }
 curammo = NULL;
 corpse = it->corpse;
 owned = -1;
 invlet = let;
 mission_id = -1;
 player_id = -1;
 // Should be a flag, but we're out at the moment
 if( it->is_stationary() )
 {
     note = SNIPPET.assign( (dynamic_cast<it_stationary*>(it))->category );
 }
}

void item::make_corpse(itype* it, mtype* mt, unsigned int turn)
{
 init();
 active = mt->species == species_zombie ? true : false;
 if(!it)
  type = nullitem();
 else
  type = it;
 corpse = mt;
 bday = turn;
}

itype * item::nullitem_m = new itype();
itype * item::nullitem()
{
    return nullitem_m;
}

item::item(std::string itemdata, game *g)
{
 load_info(itemdata, g);
}

item::~item()
{
}

void item::init() {
    name = "";
    charges = -1;
    bday = 0;
    invlet = 0;
    damage = 0;
    burnt = 0;
    poison = 0;
    mode = "NULL";
    item_counter = 0;
    type = nullitem();
    curammo = NULL;
    corpse = NULL;
    active = false;
    owned = -1;
    mission_id = -1;
    player_id = -1;
    light = nolight;
}

void item::make(itype* it)
{
 if(!it)
  type = nullitem();
 else
  type = it;
 contents.clear();
}

void item::clear()
{
    // should we be clearing contents, as well?
    // Seems risky to - there aren't any reported content-clearing bugs
    // init(); // this should not go here either, or make() should not use it...
    item_tags.clear();
    item_vars.clear();
}

bool item::is_null() const
{
 return (type == NULL || type->id == "null");
}

item item::in_its_container(std::map<std::string, itype*> *itypes)
{

 if (is_software()) {
  item ret( (*itypes)["usb_drive"], 0);
  ret.contents.push_back(*this);
  ret.invlet = invlet;
  return ret;
 }

  if (!is_food() || (dynamic_cast<it_comest*>(type))->container == "null")
  return *this;

    it_comest *food = dynamic_cast<it_comest*>(type);
    item ret((*itypes)[food->container], bday);

  if (dynamic_cast<it_comest*>(type)->container == "can_food")
   food->spoils = 0;

    if (made_of(LIQUID))
    {
     it_container* container = dynamic_cast<it_container*>(ret.type);
      charges = container->contains * food->charges;
    }
    ret.contents.push_back(*this);
    ret.invlet = invlet;
    return ret;

}

bool item::invlet_is_okay()
{
 return (inv_chars.find(invlet) != std::string::npos);
}

bool item::stacks_with(item rhs)
{

 bool stacks = (type   == rhs.type   && damage  == rhs.damage  &&
                active == rhs.active && charges == rhs.charges &&
                item_tags == rhs.item_tags &&
                item_vars == rhs.item_vars &&
                contents.size() == rhs.contents.size() &&
                (!goes_bad() || bday == rhs.bday));

 if ((corpse == NULL && rhs.corpse != NULL) ||
     (corpse != NULL && rhs.corpse == NULL)   )
  return false;

 if (corpse != NULL && rhs.corpse != NULL &&
     corpse->id != rhs.corpse->id)
  return false;

 if (contents.size() != rhs.contents.size())
  return false;

 if(is_var_veh_part())
  if(bigness != rhs.bigness)
   return false;

 for (int i = 0; i < contents.size() && stacks; i++)
   stacks &= contents[i].stacks_with(rhs.contents[i]);

 return stacks;
}

void item::put_in(item payload)
{
 contents.push_back(payload);
}
const char ivaresc=001;

picojson::value item::json_save() const
{
    std::map<std::string, picojson::value> data;
    /////
    if (type == NULL) {
        debugmsg("Tried to save an item with NULL type!");
    }
    itype_id ammotmp = "null";

    /* TODO: This causes a segfault sometimes, even though we check to make sure
     * curammo isn't NULL.  The crashes seem to occur most frequently when saving an
     * NPC, or when saving map data containing an item an NPC has dropped.
     */
    if (curammo != NULL) {
        ammotmp = curammo->id;
    }
    if( std::find(unreal_itype_ids.begin(), unreal_itype_ids.end(),
                  ammotmp) != unreal_itype_ids.end()  &&
        std::find(artifact_itype_ids.begin(), artifact_itype_ids.end(),
                  ammotmp) != artifact_itype_ids.end()
      ) {
        ammotmp = "null"; //Saves us from some bugs, apparently?
    }

    /////
    data["invlet"] = pv( int(invlet) );
    data["typeid"] = pv( typeId() );
    data["bday"] = pv( bday );

    if ( charges != -1 )     data["charges"]    = pv( int(charges) );
    if ( damage != 0 )       data["damage"]     = pv( int(damage) );
    if ( burnt != 0 )        data["burnt"]      = pv( burnt );
    if ( poison != 0 )       data["poison"]     = pv( poison );
    if ( ammotmp != "null" ) data["curammo"]    = pv( ammotmp );
    if ( mode != "NULL" )    data["mode"]       = pv( mode );
    if ( active == true )    data["active"]     = pv( true );
    if ( corpse != NULL )    data["corpse"]     = pv( corpse->id );

    if ( owned != -1 )       data["owned"]      = pv( player_id );
    if ( player_id != -1 )   data["player_id"]  = pv( player_id );
    if ( mission_id != -1 )  data["mission_id"] = pv( mission_id );

    if ( item_tags.size() > 0 ) {
        std::vector<picojson::value> pvtags;
        for( std::set<std::string>::const_iterator it = item_tags.begin();
             it != item_tags.end(); ++it ) {
            pvtags.push_back( pv( *it ) );
        }
        data["item_tags"] = pv ( pvtags );
    }

    if ( item_vars.size() > 0 ) {
        std::map<std::string, picojson::value> pvvars;
        for( std::map<std::string, std::string>::const_iterator it = item_vars.begin(); it != item_vars.end(); ++it ) {
            pvvars[ std::string(it->first) ] = pv( it->second );
        }
        data["item_vars"] = pv ( pvvars );
    }

    if ( name != type->name ) {
        data["name"] = pv ( name );
    }

    if ( light.luminance != 0 ) {
        data["light"] = pv( int(light.luminance) );
        if ( light.width != 0 ) {
            data["light_width"] = pv( int(light.width) );
            data["light_dir"] = pv( int(light.direction) );
        }
    }

    return picojson::value(data);
}
/*
 * Old 1 line string output retained for mapbuffer
 */
std::string item::save_info() const
{
    return json_save().serialize();
}

bool itag2ivar( std::string &item_tag, std::map<std::string, std::string> &item_vars ) {
   if(item_tag.at(0) == ivaresc && item_tag.find('=') != -1 && item_tag.find('=') >= 2 ) {
     std::string var_name, val_decoded;
     int svarlen, svarsep;
     svarsep=item_tag.find('=');
     svarlen=item_tag.size();
     var_name="";
     val_decoded="";
     var_name=item_tag.substr(1,svarsep-1); // will assume sanity here for now
     for(int s = svarsep+1; s < svarlen; s++ ) { // cheap and temporary, afaik stringstream IFS = [\r\n\t ];
         if(item_tag[s] == ivaresc && s < svarlen-2 ){
             if ( item_tag[s+1] == '0' && item_tag[s+2] == 'A' ) {
                 s+=2; val_decoded.append(1, '\n');
             } else if ( item_tag[s+1] == '0' && item_tag[s+2] == 'D' ) {
                 s+=2; val_decoded.append(1, '\r');
             } else if ( item_tag[s+1] == '0' && item_tag[s+2] == '6' ) {
                 s+=2; val_decoded.append(1, '\t');
             } else if ( item_tag[s+1] == '2' && item_tag[s+2] == '0' ) {
                 s+=2; val_decoded.append(1, ' ');
             } else {
                 val_decoded.append(1, item_tag[s]); // hhrrrmmmmm should be passing \a?
             }
         } else {
             val_decoded.append(1, item_tag[s]);
         }
     }
     item_vars[var_name]=val_decoded;
     return true;
   } else {
     return false;
   }
}

bool item::json_load(picojson::value parsed, game * g)
{
    init();
    clear();
    const picojson::object &data = parsed.get<picojson::object>();

    std::string idtmp="";
    std::string ammotmp="null";
    int lettmp = 0;
    int corptmp = -1;
    int damtmp = 0;

    if ( ! picostring(data, "typeid", idtmp) ) {
        debugmsg("Invalid item type: %s ", parsed.serialize().c_str() );
        idtmp = "null";
    }

    picoint(data, "charges", charges);
    picoint(data, "burnt", burnt);
    picoint(data, "poison", poison);
    picoint(data, "owned", owned);

    picoint(data, "bday", bday);

    picostring(data, "mode", mode);
    picoint(data, "mission_id", mission_id);
    picoint(data, "player_id", player_id);


    picoint(data, "corpse", corptmp); // todo: make optional in save?
    if (corptmp != -1) {
        corpse = g->mtypes[corptmp];
    } else {
        corpse = NULL;
    }

    make(g->itypes[idtmp]);

    if ( ! picostring(data, "name", name) ) {
        name=type->name;
    }

    picoint(data, "invlet", lettmp);
    invlet = char(lettmp);

    picoint(data, "damage", damtmp);
    damage = damtmp; // todo: check why this is done after make(), using a tmp variable
    picobool(data, "active", active);


    picostring(data, "curammo", ammotmp);
    if ( ammotmp != "null" ) {
        curammo = dynamic_cast<it_ammo*>(g->itypes[ammotmp]);
    } else {
        curammo = NULL;
    }

    picojson::object::const_iterator ptagsfind = data.find("item_tags");
    if ( ptagsfind != data.end() && ptagsfind->second.is<picojson::array>()) {
        const picojson::array&  ptags = ptagsfind->second.get<picojson::array>();
        for( picojson::array::const_iterator ptagsit = ptags.begin(); ptagsit != ptags.end(); ++ptagsit) {
             if ( (*ptagsit).is<std::string>() ) {
                  item_tags.insert( (*ptagsit).get<std::string>() );
             }
        }
    }

    picojson::object::const_iterator pvarsfind = data.find("item_vars");
    if ( pvarsfind != data.end() && pvarsfind->second.is<picojson::object>() ) {
        const picojson::object& pvars = pvarsfind->second.get<picojson::object>();
        for( picojson::object::const_iterator pvarsit = pvars.begin(); pvarsit != pvars.end(); ++pvarsit) {
             if ( pvarsit->second.is<std::string>() ) {
                  item_vars[ pvarsit->first ] = pvarsit->second.get<std::string>();
             }
        }
    }

    light=nolight;
    int tmplum=0;
    int tmpwidth=0;
    int tmpdir=0;
    if ( picoint(data,"light",tmplum) ) {
        picoint(data,"light_width",tmpwidth);
        picoint(data,"light_dir",tmpdir);
        light.luminance = (unsigned short)tmplum;
        light.width = (short)tmpwidth;
        light.direction = (short)tmpdir;
    }

    return true;
}

void item::load_info(std::string data, game *g)
{
 std::stringstream dump;
 dump << data;
char check=dump.peek();
if ( check == ' ' ) {
  // sigh..
  check=data[1];
}
if ( check == '{' ) {
        picojson::value pdata;
        dump >> pdata;
        std::string jsonerr = picojson::get_last_error();
        if ( ! jsonerr.empty() ) {
            debugmsg("Bad item json\n%s", jsonerr.c_str() );
        } else {
            json_load(pdata, g);
        }
        return;
}
 clear();
 std::string idtmp, ammotmp, item_tag;
 int lettmp, damtmp, acttmp, corp, tag_count;
 dump >> lettmp >> idtmp >> charges >> damtmp >> tag_count;
 for( int i = 0; i < tag_count; ++i )
 {
     dump >> item_tag;
   if( itag2ivar(item_tag, item_vars ) == false ) {
     item_tags.insert( item_tag );
   }
 }

 dump >> burnt >> poison >> ammotmp >> owned >> bday >>
        mode >> acttmp >> corp >> mission_id >> player_id;
 if (corp != -1)
  corpse = g->mtypes[corp];
 else
  corpse = NULL;
 getline(dump, name);
 if (name == " ''")
  name = "";
 else {
  size_t pos = name.find_first_of("@@");
  while (pos != std::string::npos)  {
   name.replace(pos, 2, "\n");
   pos = name.find_first_of("@@");
  }
  name = name.substr(2, name.size() - 3); // s/^ '(.*)'$/\1/
 }
 make(g->itypes[idtmp]);
 invlet = char(lettmp);
 damage = damtmp;
 active = false;
 if (acttmp == 1)
  active = true;
 if (ammotmp != "null")
  curammo = dynamic_cast<it_ammo*>(g->itypes[ammotmp]);
 else
  curammo = NULL;
}

std::string item::info(bool showtext)
{
 std::vector<iteminfo> dummy;
 return info(showtext, &dummy);
}

std::string item::info(bool showtext, std::vector<iteminfo> *dump, game *g, bool debug)
{
 std::stringstream temp1, temp2;
 if ( g != NULL && debug == false &&
   ( g->debugmon == true || g->u.has_artifact_with(AEP_SUPER_CLAIRVOYANCE) )
 ) debug=true;
 if( !is_null() )
 {
  dump->push_back(iteminfo("BASE", _("Volume: "), "", volume(), true, "", false, true));
  dump->push_back(iteminfo("BASE", _("   Weight: "), "", g->u.convert_weight(weight()), false, "", true, true));
  dump->push_back(iteminfo("BASE", _("Bash: "), "", type->melee_dam, true, "", false));
  dump->push_back(iteminfo("BASE", (has_flag("SPEAR") ? _(" Pierce: ") : _(" Cut: ")), "", type->melee_cut, true, "", false));
  dump->push_back(iteminfo("BASE", _(" To-hit bonus: "), ((type->m_to_hit > 0) ? "+" : ""), type->m_to_hit, true, ""));
  dump->push_back(iteminfo("BASE", _("Moves per attack: "), "", attack_time(), true, "", true, true));
  if ( debug == true ) {
    if( g != NULL ) {
      dump->push_back(iteminfo("BASE", _("age: "), "",  (int(g->turn) - bday) / (10 * 60), true, "", true, true));
    }
    dump->push_back(iteminfo("BASE", _("burn: "), "",  burnt, true, "", true, true));
  }
  if (type->techniques != 0)
  for (int i = 1; i < NUM_TECHNIQUES; i++)
   if (type->techniques & mfb(i))
    dump->push_back(iteminfo("TECHNIQUE", "+",default_technique_name( technique_id(i) )));
 }

 if (is_food()) {
  it_comest* food = dynamic_cast<it_comest*>(type);

  dump->push_back(iteminfo("FOOD", _("Nutrition: "), "", food->nutr));
  dump->push_back(iteminfo("FOOD", _("Quench: "), "", food->quench));
  dump->push_back(iteminfo("FOOD", _("Enjoyability: "), "", food->fun));
  if (corpse != NULL &&
    ( debug == true ||
      ( g != NULL &&
        ( g->u.has_bionic("bio_scent_vision") || g->u.has_trait("CARNIVORE") || g->u.has_artifact_with(AEP_SUPER_CLAIRVOYANCE) )
      )
    )
  ) {
    dump->push_back(iteminfo("FOOD", _("Smells like: ") + corpse->name));
  }
 } else if (is_food_container()) {
 // added charge display for debugging
  it_comest* food = dynamic_cast<it_comest*>(contents[0].type);

  dump->push_back(iteminfo("FOOD", _("Nutrition: "), "", food->nutr));
  dump->push_back(iteminfo("FOOD", _("Quench: "), "", food->quench));
  dump->push_back(iteminfo("FOOD", _("Enjoyability: "), "", food->fun));
  dump->push_back(iteminfo("FOOD", _("Portions: "), "", abs(int(contents[0].charges))));

 } else if (is_ammo()) {
  // added charge display for debugging
  it_ammo* ammo = dynamic_cast<it_ammo*>(type);

  dump->push_back(iteminfo("AMMO", _("Type: "), ammo_name(ammo->type)));
  dump->push_back(iteminfo("AMMO", _("Damage: "), "", ammo->damage));
  dump->push_back(iteminfo("AMMO", _("Armor-pierce: "), "", ammo->pierce));
  dump->push_back(iteminfo("AMMO", _("Range: "), "", ammo->range));
  dump->push_back(iteminfo("AMMO", _("Dispersion: "), "", ammo->dispersion, true, "", true, true));
  dump->push_back(iteminfo("AMMO", _("Recoil: "), "", ammo->recoil, true, "", true, true));
  dump->push_back(iteminfo("AMMO", _("Count: "), "", ammo->count));

 } else if (is_ammo_container()) {
  it_ammo* ammo = dynamic_cast<it_ammo*>(contents[0].type);

  dump->push_back(iteminfo("AMMO", _("Type: "), ammo_name(ammo->type)));
  dump->push_back(iteminfo("AMMO", _("Damage: "), "", ammo->damage));
  dump->push_back(iteminfo("AMMO", _("Armor-pierce: "), "", ammo->pierce));
  dump->push_back(iteminfo("AMMO", _("Range: "), "", ammo->range));
  dump->push_back(iteminfo("AMMO", _("Dispersion: "), "", ammo->dispersion, true, "", true, true));
  dump->push_back(iteminfo("AMMO", _("Recoil: "), "", ammo->recoil, true, "", true, true));
  dump->push_back(iteminfo("AMMO", _("Count: "), "", contents[0].charges));

 } else if (is_gun()) {
  it_gun* gun = dynamic_cast<it_gun*>(type);
  int ammo_dam = 0, ammo_range = 0, ammo_recoil = 0, ammo_pierce = 0;
  bool has_ammo = (curammo != NULL && charges > 0);
  if (has_ammo) {
   ammo_dam = curammo->damage;
   ammo_range = curammo->range;
   ammo_recoil = curammo->recoil;
   ammo_pierce = curammo->pierce;
  }

  dump->push_back(iteminfo("GUN", _("Skill used: "), gun->skill_used->name()));
  dump->push_back(iteminfo("GUN", _("Ammunition: "), string_format(_("<num> rounds of %s"), ammo_name(ammo_type()).c_str()), clip_size(), true));

  temp1.str("");
  if (has_ammo)
   temp1 << ammo_dam;

  temp1 << (gun_damage(false) >= 0 ? "+" : "" );

  temp2.str("");
  if (has_ammo)
   temp2 << string_format(_("<num> = %d"), gun_damage());

  dump->push_back(iteminfo("GUN", _("Damage: "), temp2.str(), gun_damage(false), true, temp1.str(), true, false));

  temp1.str("");
  if (has_ammo)
   temp1 << ammo_pierce;

  temp1 << (gun_pierce(false) >= 0 ? "+" : "" );

  temp2.str("");
  if (has_ammo)
   temp2 << string_format(_("<num> = %d"), gun_pierce());

  dump->push_back(iteminfo("GUN", _("Armor-pierce: "), temp2.str(), gun_pierce(false), true, temp1.str(), true, false));

  temp1.str("");
  if (has_ammo) {
   temp1 << ammo_range;
  }
  temp1 << (range(NULL) >= 0 ? "+" : "");

  temp2.str("");
  if (has_ammo) {
   temp2 << string_format(_("<num> = %d"), range(NULL));
  }

  dump->push_back(iteminfo("GUN", _("Range: "), temp2.str(), gun->range, true, temp1.str(), true, false));

  dump->push_back(iteminfo("GUN", _("Dispersion: "), "", dispersion(), true, "", true, true));


  temp1.str("");
  if (has_ammo)
   temp1 << ammo_recoil;

  temp1 << (recoil(false) >= 0 ? "+" : "" );

  temp2.str("");
  if (has_ammo)
   temp2 << string_format(_("<num> = %d"), recoil());

  dump->push_back(iteminfo("GUN",_("Recoil: "), temp2.str(), recoil(false), true, temp1.str(), true, true));

  dump->push_back(iteminfo("GUN", _("Reload time: "), ((has_flag("RELOAD_ONE")) ? _("<num> per round") : ""), gun->reload_time, true, "", true, true));

  if (burst_size() == 0) {
   if (gun->skill_used == Skill::skill("pistol") && has_flag("RELOAD_ONE"))
    dump->push_back(iteminfo("GUN", _("Revolver.")));
   else
    dump->push_back(iteminfo("GUN", _("Semi-automatic.")));
  } else
   dump->push_back(iteminfo("GUN", _("Burst size: "), "", burst_size()));

  if (contents.size() > 0)
   dump->push_back(iteminfo("GUN", "\n"));

  temp1.str("");
  for (int i = 0; i < contents.size(); i++)
   temp1 << "\n+" << contents[i].tname();

  dump->push_back(iteminfo("GUN", temp1.str()));

 } else if (is_gunmod()) {
  it_gunmod* mod = dynamic_cast<it_gunmod*>(type);

  if (mod->dispersion != 0)
   dump->push_back(iteminfo("GUNMOD", _("Dispersion: "), "", mod->dispersion, true, ((mod->dispersion > 0) ? "+" : "")));
  if (mod->damage != 0)
   dump->push_back(iteminfo("GUNMOD", _("Damage: "), "", mod->damage, true, ((mod->damage > 0) ? "+" : "")));
  if (mod->clip != 0)
   dump->push_back(iteminfo("GUNMOD", _("Magazine: "), "<num>%%", mod->clip, true, ((mod->clip > 0) ? "+" : "")));
  if (mod->recoil != 0)
   dump->push_back(iteminfo("GUNMOD", _("Recoil: "), "", mod->recoil, true, ((mod->recoil > 0) ? "+" : ""), true, true));
  if (mod->burst != 0)
   dump->push_back(iteminfo("GUNMOD", _("Burst: "), "", mod->burst, true, (mod->burst > 0 ? "+" : "")));

  if (mod->newtype != "NULL")
   dump->push_back(iteminfo("GUNMOD", "" + ammo_name(mod->newtype)));

  temp1.str("");
  temp1 << _("Used on: ");
  if (mod->used_on_pistol)
   temp1 << _("Pistols.  ");
  if (mod->used_on_shotgun)
   temp1 << _("Shotguns.  ");
  if (mod->used_on_smg)
   temp1 << _("SMGs.  ");
  if (mod->used_on_rifle)
   temp1 << _("Rifles.");

  dump->push_back(iteminfo("GUNMOD", temp1.str()));

 } else if (is_armor()) {
  it_armor* armor = dynamic_cast<it_armor*>(type);

  temp1.str("");
  temp1 << _("Covers: ");
  if (armor->covers & mfb(bp_head))
   temp1 << _("The head. ");
  if (armor->covers & mfb(bp_eyes))
   temp1 << _("The eyes. ");
  if (armor->covers & mfb(bp_mouth))
   temp1 << _("The mouth. ");
  if (armor->covers & mfb(bp_torso))
   temp1 << _("The torso. ");
  if (armor->covers & mfb(bp_arms))
   temp1 << _("The arms. ");
  if (armor->covers & mfb(bp_hands))
   temp1 << _("The hands. ");
  if (armor->covers & mfb(bp_legs))
   temp1 << _("The legs. ");
  if (armor->covers & mfb(bp_feet))
   temp1 << _("The feet. ");

  dump->push_back(iteminfo("ARMOR", temp1.str()));
  dump->push_back(iteminfo("ARMOR", _("Coverage: "), _("<num> percent"), armor->coverage));
    if (has_flag("FIT"))
    {
        dump->push_back(iteminfo("ARMOR", _("Encumberment: "), "<num> (fits)",
                                 std::max(0, armor->encumber - 1), true, "", true, true));
    }
    else
    {
        dump->push_back(iteminfo("ARMOR", _("Encumberment: "), "", armor->encumber, true, "", true, true));
    }
  dump->push_back(iteminfo("ARMOR", _("Protection: Bash: "), "", bash_resist(), true, "", false));
  dump->push_back(iteminfo("ARMOR", _("   Cut: "), "", cut_resist(), true, "", true));
  dump->push_back(iteminfo("ARMOR", _("Environmental protection: "), "", armor->env_resist));
  dump->push_back(iteminfo("ARMOR", _("Warmth: "), "", armor->warmth));
  dump->push_back(iteminfo("ARMOR", _("Storage: "), "", armor->storage));

} else if (is_book()) {

  it_book* book = dynamic_cast<it_book*>(type);
  if (!book->type)
   dump->push_back(iteminfo("BOOK", _("Just for fun.")));
  else {
    dump->push_back(iteminfo("BOOK", "", string_format(_("Can bring your %s skill to <num>"), book->type->name().c_str()), book->level));

   if (book->req == 0)
    dump->push_back(iteminfo("BOOK", _("It can be understood by beginners.")));
   else
    dump->push_back(iteminfo("BOOK", "", string_format(_("Requires %s level <num> to understand."), book->type->name().c_str()), book->req, true, "", true, true));
  }

  dump->push_back(iteminfo("BOOK", "", _("Requires intelligence of <num> to easily read."), book->intel, true, "", true, true));
  if (book->fun != 0)
   dump->push_back(iteminfo("BOOK", "", _("Reading this book affects your morale by <num>"), book->fun, true, (book->fun > 0 ? "+" : "")));

  dump->push_back(iteminfo("BOOK", "", _("This book takes <num> minutes to read."), book->time, true, "", true, true));

  if (book->recipes.size() > 0) {
   dump->push_back(iteminfo("BOOK", "", _("This book contains <num> crafting recipes."), book->recipes.size(), true, "", true, true));
  }

 } else if (is_tool()) {
  it_tool* tool = dynamic_cast<it_tool*>(type);

  if ((tool->max_charges)!=0) {
   if (has_flag("DOUBLE_AMMO")) {

    dump->push_back(iteminfo("TOOL", "", ((tool->ammo == "NULL")?_("Maximum <num> charges (doubled)."):string_format(_("Maximum <num> charges (doubled) of %s."), ammo_name(tool->ammo).c_str())), tool->max_charges*2));
   } else {
    dump->push_back(iteminfo("TOOL", "", ((tool->ammo == "NULL")?_("Maximum <num> charges."):string_format(_("Maximum <num> charges of %s."), ammo_name(tool->ammo).c_str())), tool->max_charges));
   }
  }

 } else if (is_style()) {
  it_style* style = dynamic_cast<it_style*>(type);
  dump->push_back(iteminfo("STYLE", ""));
  for (int i = 0; i < style->moves.size(); i++) {
   dump->push_back(iteminfo("STYLE", default_technique_name(style->moves[i].tech), _(". Requires Unarmed Skill of <num>"), style->moves[i].level));
  }

 }

 if ( showtext && !is_null() ) {
    if (is_stationary()) {
       // Just use the dynamic description
        dump->push_back( iteminfo("DESCRIPTION", SNIPPET.get(note)) );
    } else {
       dump->push_back(iteminfo("DESCRIPTION", type->description));
    }

    if (is_armor() && has_flag("FIT"))
    {
        dump->push_back(iteminfo("DESCRIPTION", "\n\n"));
        dump->push_back(iteminfo("DESCRIPTION", "This piece of clothing fits you perfectly."));
    }
    if (is_armor() && has_flag("POCKETS"))
    {
        dump->push_back(iteminfo("DESCRIPTION", "\n\n"));
        dump->push_back(iteminfo("DESCRIPTION", "This piece of clothing has pockets to warm your hands."));
    }
    if (is_armor() && type->id == "rad_badge")
    {
        int i;
        for( i = 1; i < sizeof(rad_dosage_thresholds)/sizeof(rad_dosage_thresholds[0]); i++ )
        {
            if( irridation < rad_dosage_thresholds[i] )
            {
                break;
            }
        }
        dump->push_back(iteminfo("DESCRIPTION", "\n\n"));
        dump->push_back(iteminfo("DESCRIPTION", "The film strip on the badge is " +
                                 rad_threshold_colors[i - 1] + "."));
    }
    if (is_tool() && has_flag("DOUBLE_AMMO"))
    {
        dump->push_back(iteminfo("DESCRIPTION", "\n\n"));
        dump->push_back(iteminfo("DESCRIPTION", "This tool has double the normal maximum charges."));
    }
    std::map<std::string, std::string>::const_iterator item_note = item_vars.find("item_note");
    std::map<std::string, std::string>::const_iterator item_note_type = item_vars.find("item_note_type");

    if ( item_note != item_vars.end() ) {
        dump->push_back(iteminfo("DESCRIPTION", "\n" ));
        std::string ntext = "";
        if ( item_note_type != item_vars.end() ) {
            ntext += string_format(_("%1$s on this %2$s is a note saying: "),
                item_note_type->second.c_str(), type->name.c_str()
            );
        } else {
            ntext += "Note: ";
        }
        dump->push_back(iteminfo("DESCRIPTION", ntext + item_note->second ));
    }
  if (contents.size() > 0) {
   if (is_gun()) {
    for (int i = 0; i < contents.size(); i++)
     dump->push_back(iteminfo("DESCRIPTION", contents[i].type->description));
   } else
    dump->push_back(iteminfo("DESCRIPTION", contents[0].type->description));
  }
 }

 temp1.str("");
 std::vector<iteminfo>& vecData = *dump; // vector is not copied here
 for (int i = 0; i < vecData.size(); i++) {
  if (vecData[i].sType == "DESCRIPTION")
   temp1 << "\n";

  temp1 << vecData[i].sName;
  size_t pos = vecData[i].sFmt.find("<num>");
  std::string sPost = "";
  if(pos != std::string::npos)
  {
      temp1 << vecData[i].sFmt.substr(0, pos);
      sPost = vecData[i].sFmt.substr(pos+5);
  }
  else
  {
      temp1 << vecData[i].sFmt.c_str(); //string_format(vecData[i].sFmt.c_str(), vecData[i].iValue)
  }
  if (vecData[i].sValue != "-999")
      temp1 << vecData[i].sValue;
  temp1 << sPost;
  temp1 << ((vecData[i].bNewLine) ? "\n" : "");
 }

 return temp1.str();
}

char item::symbol() const
{
 if( is_null() )
  return ' ';
 return type->sym;
}

nc_color item::color(player *u) const
{
 nc_color ret = c_ltgray;

 if (active && !is_food() && !is_food_container()) // Active items show up as yellow
  ret = c_yellow;
 else if (is_gun()) { // Guns are green if you are carrying ammo for them
  ammotype amtype = ammo_type();
  if (u->has_ammo(amtype).size() > 0)
   ret = c_green;
 } else if (is_ammo()) { // Likewise, ammo is green if you have guns that use it
  ammotype amtype = ammo_type();
  if (u->weapon.is_gun() && u->weapon.ammo_type() == amtype)
   ret = c_green;
  else {
   if (u->inv.has_gun_for_ammo(amtype)) {
    ret = c_green;
   }
  }
 } else if (is_book()) {
  it_book* tmp = dynamic_cast<it_book*>(type);
  if (tmp->type && tmp->intel <= u->int_cur + u->skillLevel(tmp->type) &&
      (tmp->intel == 0 || !u->has_trait("ILLITERATE")) &&
      (u->skillLevel(tmp->type) >= (int)tmp->req) &&
      (u->skillLevel(tmp->type) < (int)tmp->level))
   ret = c_ltblue;
 }
 return ret;
}

nc_color item::color_in_inventory(player *u)
{
// Items in our inventory get colorized specially
 nc_color ret = c_white;
 if (active && !is_food() && !is_food_container())
  ret = c_yellow;

 return ret;
}

std::string item::tname(game *g)
{
 std::stringstream ret;

// MATERIALS-TODO: put this in json
 std::string damtext = "";
 if (damage != 0 && !is_null()) {
  if (damage == -1) {
    damtext = rm_prefix(_("<dam_adj>reinforced "));
  } else {
   if (type->id == "corpse") {
    if (damage == 1) damtext = rm_prefix(_("<dam_adj>bruised "));
    if (damage == 2) damtext = rm_prefix(_("<dam_adj>damaged "));
    if (damage == 3) damtext = rm_prefix(_("<dam_adj>mangled "));
    if (damage == 4) damtext = rm_prefix(_("<dam_adj>pulped "));
   } else {
    damtext = rmp_format("%s ", type->dmg_adj(damage).c_str());
   }
  }
 }

 std::string vehtext = "";
 if (is_var_veh_part()){
  if(type->bigness_aspect == BIGNESS_ENGINE_DISPLACEMENT){ //liters, e.g. "3.21-Liter V8 engine"
   ret.str("");
   ret.precision(4);
   ret << (float)bigness/100;
   vehtext = rmp_format(_("<veh_adj>%s-Liter "), ret.str().c_str());
  }
  else if(type->bigness_aspect == BIGNESS_WHEEL_DIAMETER) { //inches, e.g. "20" wheel"
   vehtext = rmp_format(_("<veh_adj>%d\" "), bigness);
  }
 }

 std::string burntext = "";
 if (volume() >= 4 && burnt >= volume() * 2)
  burntext = rm_prefix(_("<burnt_adj>badly burnt "));
 else if (burnt > 0)
  burntext = rm_prefix(_("<burnt_adj>burnt "));

 std::string maintext = "";
 if (corpse != NULL && typeId() == "corpse" ) {
  if (name != "")
   maintext = rmp_format(_("<item_name>%s corpse of %s"), corpse->name.c_str(), name.c_str());
  else maintext = rmp_format(_("<item_name>%s corpse"), corpse->name.c_str());
 } else if (typeId() == "blood") {
  if (corpse == NULL || corpse->id == mon_null)
   maintext = rm_prefix(_("<item_name>human blood"));
  else
   maintext = rmp_format("<item_name>%s blood", corpse->name.c_str());
 }
 else if (is_gun() && contents.size() > 0 ) {
  ret.str("");
  ret << type->name;
  for (int i = 0; i < contents.size(); i++)
   ret << "+";
  maintext = ret.str();
 } else if (contents.size() == 1) {
  maintext = rmp_format(
      contents[0].made_of(LIQUID)?
      _("<item_name>%s of %s"):
      _("<item_name>%s with %s"),
      type->name.c_str(), contents[0].tname().c_str()
  );
 }
 else if (contents.size() > 0) {
  maintext = rmp_format("<item_name>%s, full", type->name.c_str());
 } else {
  maintext = type->name;
 }

 item* food = NULL;
 it_comest* food_type = NULL;
 std::string tagtext = "";
 ret.str("");
 if (is_food())
 {
  food = this;
  food_type = dynamic_cast<it_comest*>(type);
 }
 else if (is_food_container())
 {
  food = &contents[0];
  food_type = dynamic_cast<it_comest*>(contents[0].type);
 }
 if (food != NULL && g != NULL && food_type->spoils != 0 &&
   int(g->turn) < (int)(food->bday + 100))
  ret << _(" (fresh)");
 if (food != NULL && g != NULL && food->has_flag("HOT"))
  ret << _(" (hot)");
 if (food != NULL && g != NULL && food_type->spoils != 0 &&
   int(g->turn) - (int)(food->bday) > food_type->spoils * 600)
   ret << _(" (rotten)");

 if (has_flag("FIT")){
     ret << " (fits)";
 }

 if (owned > 0)
  ret << _(" (owned)");

 tagtext = ret.str();

 ret.str("");

 ret << damtext << vehtext << burntext << maintext << tagtext;

 if (item_vars.size()) {
  return "*" + ret.str() + "*";
 } else {
  return ret.str();
 }
}

nc_color item::color() const
{
 if( is_null() )
  return c_black;
 if ( corpse != NULL && typeId() == "corpse" ) {
    return corpse->color;
 }
 return type->color;
}

int item::price() const
{
 if( is_null() )
  return 0;

 int ret = type->price;
 for (int i = 0; i < contents.size(); i++)
  ret += contents[i].price();
 return ret;
}

// MATERIALS-TODO: add a density field to materials.json
int item::weight() const
{
    if (corpse != NULL && typeId() == "corpse" ) {
        int ret = 0;
        switch (corpse->size) {
            case MS_TINY:   ret =   1000;  break;
            case MS_SMALL:  ret =  40750;  break;
            case MS_MEDIUM: ret =  81500;  break;
            case MS_LARGE:  ret = 120000;  break;
            case MS_HUGE:   ret = 200000;  break;
        }
        if (made_of("veggy")) {
            ret /= 3;
        } else if (made_of("iron") || made_of("steel") || made_of("stone")) {
            ret *= 7;
        }
        return ret;
    }

    if( is_null() ) {
        return 0;
    }

    int ret = type->weight;

    if (count_by_charges()) {
        ret *= charges;
    } else if (type->is_gun() && charges >= 1) {
        ret += curammo->weight * charges;
    } else if (type->is_tool() && charges >= 1 && ammo_type() != "NULL") {
        if (typeId() == "adv_UPS_off" || typeId() == "adv_UPS_on") {
            ret += item_controller->find_template(default_ammo(this->ammo_type()))->weight * charges / 500;
        } else {
            ret += item_controller->find_template(default_ammo(this->ammo_type()))->weight * charges;
        }
    }
    for (int i = 0; i < contents.size(); i++) {
        if (contents[i].is_gunmod() && contents[i].charges >= 1) {
            ret += contents[i].weight();
            ret += contents[i].curammo->weight * contents[i].charges;
        } else if (contents[i].charges <= 0) {
            ret += contents[i].weight();
        } else {
            if (contents[i].count_by_charges()) {
                ret += contents[i].weight();
            } else {
                ret += contents[i].weight() * contents[i].charges;
            }
        }
    }
    return ret;
}

int item::volume() const
{
 if (corpse != NULL && typeId() == "corpse" ) {
  switch (corpse->size) {
   case MS_TINY:   return   2;
   case MS_SMALL:  return  40;
   case MS_MEDIUM: return  75;
   case MS_LARGE:  return 160;
   case MS_HUGE:   return 600;
  }
 }

 if( is_null() )
  return 0;

 int ret = type->volume;

 if (count_by_charges()) {
   ret *= charges;
   ret /= max_charges();
 }

 if (is_gun()) {
  for (int i = 0; i < contents.size(); i++)
   ret += contents[i].volume();
 }
   return ret;
}

int item::volume_contained()
{
 int ret = 0;
 for (int i = 0; i < contents.size(); i++)
  ret += contents[i].volume();
 return ret;
}

int item::attack_time()
{
 int ret = 65 + 4 * volume() + weight() / 60;
 return ret;
}

int item::damage_bash()
{
 if( is_null() )
  return 0;
 return type->melee_dam;
}

int item::damage_cut() const
{
 if (is_gun()) {
  for (int i = 0; i < contents.size(); i++) {
   if (contents[i].typeId() == "bayonet")
    return contents[i].type->melee_cut;
  }
 }
 if( is_null() )
  return 0;
 return type->melee_cut;
}

bool item::has_flag(std::string f) const
{
 bool ret = false;

// first check for flags specific to item type
// gun flags
 if (is_gun()) {
     if (mode == "MODE_AUX") {
         item const* gunmod = inspect_active_gunmod();
         if( gunmod != NULL )
             ret = gunmod->has_flag(f);
         if (ret) return ret;
     } else {
         for (int i = 0; i < contents.size(); i++) {
             // Don't report flags from active gunmods for the gun.
             if (contents[i].has_flag(f) && contents[i].has_flag("MODE_AUX")) {
                 ret = true;
                 return ret;
             }
         }
     }
 }
// other item type flags
 ret = type->item_tags.count(f);
 if (ret) return ret;

// now check for item specific flags
 ret = item_tags.count(f);
 return ret;
}

bool item::has_technique(technique_id tech, player *p)
{
 if (is_style()) {
  it_style *style = dynamic_cast<it_style*>(type);
  for (int i = 0; i < style->moves.size(); i++) {
   if (style->moves[i].tech == tech &&
       (!p || p->skillLevel("unarmed") >= style->moves[i].level))
    return true;
  }
 }
 if( is_null() )
  return false;
 return (type->techniques & mfb(tech));
}

int item::has_gunmod(itype_id mod_type)
{
 if (!is_gun())
  return -1;
 for (int i = 0; i < contents.size(); i++)
  if (contents[i].is_gunmod() && contents[i].typeId() == mod_type)
   return i;
 return -1;
}

std::vector<technique_id> item::techniques()
{
 std::vector<technique_id> ret;
 for (int i = 0; i < NUM_TECHNIQUES; i++) {
  if (has_technique( technique_id(i) ))
   ret.push_back( technique_id(i) );
 }
 return ret;
}

bool item::rotten(game *g)
{
 if (!is_food() || g == NULL)
  return false;
 it_comest* food = dynamic_cast<it_comest*>(type);
 return (food->spoils != 0 && int(g->turn) - (int)bday > food->spoils * 600);
}

bool item::ready_to_revive(game *g)
{
<<<<<<< HEAD
    if ((awo_populated?ACTIVE_WORLD_OPTIONS:OPTIONS)["REVIVE_ZOMBIES"]) {
        if ( corpse == NULL ||  corpse->species != species_zombie || damage >= 4)
        {
            return false;
        }
        int age_in_hours = (int(g->turn) - bday) / (10 * 60);
        age_in_hours -= ((float)burnt/volume()) * 24;
        if (damage > 0)
        {
            age_in_hours /= (damage + 1);
        }
        int rez_factor = 48 - age_in_hours;
        if (age_in_hours > 6 && (rez_factor <= 0 || one_in(rez_factor)))
        {
            return true;
        }
=======
    if ( corpse == NULL ||  corpse->species != species_zombie || damage >= 4)
    {
        return false;
    }
    int age_in_hours = (int(g->turn) - bday) / (10 * 60);
    age_in_hours -= ((float)burnt/volume()) * 24;
    if (damage > 0)
    {
        age_in_hours /= (damage + 1);
    }
    int rez_factor = 48 - age_in_hours;
    if (age_in_hours > 6 && (rez_factor <= 0 || one_in(rez_factor)))
    {
        return true;
>>>>>>> db082777
    }
    return false;
}

bool item::goes_bad()
{
 if (!is_food())
  return false;
 it_comest* food = dynamic_cast<it_comest*>(type);
 return (food->spoils != 0);
}

bool item::count_by_charges() const
{
 if (is_ammo())
  return true;
 if (is_food()) {
  it_comest* food = dynamic_cast<it_comest*>(type);
  return (food->charges > 1);
 }
 return false;
}

int item::max_charges() const
{
  if(is_ammo()) {
    it_ammo* ammo = dynamic_cast<it_ammo*>(type);
    return ammo->count;
  } else if(is_food()) {
    it_comest* food = dynamic_cast<it_comest*>(type);
    return food->charges;
  } else {
    //Doesn't have charges
    return 1;
  }
}

bool item::craft_has_charges()
{
 if (count_by_charges())
  return true;
 else if (ammo_type() == "NULL")
  return true;

 return false;
}

int item::num_charges()
{
 if (is_gun()) {
  if (mode == "MODE_AUX") {
   item* gunmod = active_gunmod();
   if (gunmod != NULL)
    return gunmod->charges;
  } else {
   return charges;
  }
 }
 if (is_gunmod() && mode == "MODE_AUX")
  return charges;
 return 0;
}

int item::weapon_value(player *p) const
{
 if( is_null() )
  return 0;

 int my_value = 0;
 if (is_gun()) {
  int gun_value = 14;
  it_gun* gun = dynamic_cast<it_gun*>(type);
  gun_value += gun->dmg_bonus;
  gun_value += int(gun->burst / 2);
  gun_value += int(gun->clip / 3);
  gun_value -= int(gun->dispersion / 5);
  gun_value *= (.5 + (.3 * p->skillLevel("gun")));
  gun_value *= (.3 + (.7 * p->skillLevel(gun->skill_used)));
  my_value += gun_value;
 }

 my_value += int(type->melee_dam * (1   + .3 * p->skillLevel("bashing") +
                                          .1 * p->skillLevel("melee")    ));

 my_value += int(type->melee_cut * (1   + .4 * p->skillLevel("cutting") +
                                          .1 * p->skillLevel("melee")    ));

 my_value += int(type->m_to_hit  * (1.2 + .3 * p->skillLevel("melee")));

 return my_value;
}

int item::melee_value(player *p)
{
 if( is_null() )
  return 0;

 int my_value = 0;
 my_value += int(type->melee_dam * (1   + .3 * p->skillLevel("bashing") +
                                          .1 * p->skillLevel("melee")    ));

 my_value += int(type->melee_cut * (1   + .4 * p->skillLevel("cutting") +
                                          .1 * p->skillLevel("melee")    ));

 my_value += int(type->m_to_hit  * (1.2 + .3 * p->skillLevel("melee")));

 if (is_style())
  my_value += 15 * p->skillLevel("unarmed") + 8 * p->skillLevel("melee");

 return my_value;
}

int item::bash_resist() const
{
    int ret = 0;

    if (is_null())
        return 0;

    if (is_armor())
    {
        // base resistance
        it_armor* tmp = dynamic_cast<it_armor*>(type);
        material_type* cur_mat1 = material_type::find_material(tmp->m1);
        material_type* cur_mat2 = material_type::find_material(tmp->m2);
        int eff_thickness = ((tmp->thickness - damage <= 0) ? 1 : (tmp->thickness - damage));

        // assumes weighted sum of materials for items with 2 materials, 66% material 1 and 33% material 2
        if (cur_mat2->is_null())
        {
            ret = eff_thickness * (3 * cur_mat1->bash_resist());
        }
        else
        {
            ret = eff_thickness * (cur_mat1->bash_resist() + cur_mat1->bash_resist() + cur_mat2->bash_resist());
        }
    }
    else // for non-armor, just bash_resist
    {
        material_type* cur_mat1 = material_type::find_material(type->m1);
        material_type* cur_mat2 = material_type::find_material(type->m2);
        if (cur_mat2->is_null())
        {
            ret = 3 * cur_mat1->bash_resist();
        }
        else
        {
            ret = cur_mat1->bash_resist() + cur_mat1->bash_resist() + cur_mat2->bash_resist();
        }
    }

    return ret;
}

int item::cut_resist() const
{
    int ret = 0;

    if (is_null())
        return 0;

    if (is_armor())
        {
        it_armor* tmp = dynamic_cast<it_armor*>(type);
        material_type* cur_mat1 = material_type::find_material(tmp->m1);
        material_type* cur_mat2 = material_type::find_material(tmp->m2);
        int eff_thickness = ((tmp->thickness - damage <= 0) ? 1 : (tmp->thickness - damage));

        // assumes weighted sum of materials for items with 2 materials, 66% material 1 and 33% material 2
        if (cur_mat2->is_null())
        {
            ret = eff_thickness * (3 * cur_mat1->cut_resist());

        }
        else
        {
            ret = eff_thickness * (cur_mat1->cut_resist() + cur_mat1->cut_resist() + cur_mat2->cut_resist());
        }
    }
    else // for non-armor
    {
        material_type* cur_mat1 = material_type::find_material(type->m1);
        material_type* cur_mat2 = material_type::find_material(type->m2);
        if (cur_mat2->is_null())
        {
            ret = 3 * cur_mat1->cut_resist();
        }
        else
        {
            ret = cur_mat1->cut_resist() + cur_mat1->cut_resist() + cur_mat2->cut_resist();
        }
    }

    return ret;
}

int item::acid_resist() const
{
    int ret = 0;

    if (is_null())
        return 0;

    // similar weighted sum of acid resistances
    material_type* cur_mat1 = material_type::find_material(type->m1);
    material_type* cur_mat2 = material_type::find_material(type->m2);
    if (cur_mat2->is_null())
    {
        ret = 3 * cur_mat1->acid_resist();
    }
    else
    {
        ret = cur_mat1->acid_resist() + cur_mat1->acid_resist() + cur_mat2->acid_resist();
    }

    return ret;
}

style_move item::style_data(technique_id tech)
{
 style_move ret;

 if (!is_style())
  return ret;

 it_style* style = dynamic_cast<it_style*>(type);

 for (int i = 0; i < style->moves.size(); i++) {
  if (style->moves[i].tech == tech)
   return style->moves[i];
 }

 return ret;
}

bool item::is_two_handed(player *u)
{
    if (has_flag("ALWAYS_TWOHAND"))
    {
        return true;
    }
    return ((weight() / 113) > u->str_cur * 4);
}

bool item::made_of(std::string mat_ident) const
{
 if( is_null() )
  return false;

 if (corpse != NULL && typeId() == "corpse" )
  return (corpse->mat == mat_ident);

    return (type->m1 == mat_ident || type->m2 == mat_ident);
}

std::string item::get_material(int m) const
{
    if (corpse != NULL && typeId() == "corpse" )
        return corpse->mat;

    return (m==2)?type->m2:type->m1;
}

bool item::made_of(phase_id phase) const
{
    if( is_null() )
        return false;

    return (type->phase == phase);
}

bool item::conductive() const
{
 if( is_null() )
  return false;

    material_type* cur_mat1 = material_type::find_material(type->m1);
    material_type* cur_mat2 = material_type::find_material(type->m2);

    return (cur_mat1->elec_resist() <= 0 || cur_mat2->elec_resist() <= 0);
}

bool item::destroyed_at_zero_charges()
{
 return (is_ammo() || is_food());
}

bool item::is_var_veh_part() const
{
 if( is_null() )
  return false;

 return type->is_var_veh_part();
}

bool item::is_gun() const
{
 if( is_null() )
  return false;

 return type->is_gun();
}

bool item::is_silent() const
{
 if ( is_null() )
  return false;

 // So far only gun code uses this check
 return type->is_gun() && (
   noise() < 5 ||              // almost silent
   curammo->type == "bolt" || // crossbows
   curammo->type == "arrow" ||// bows
   curammo->type == "pebble"  // sling[shot]
 );
}

bool item::is_gunmod() const
{
 if( is_null() )
  return false;

 return type->is_gunmod();
}

bool item::is_bionic() const
{
 if( is_null() )
  return false;

 return type->is_bionic();
}

bool item::is_ammo() const
{
 if( is_null() )
  return false;

 return type->is_ammo();
}

bool item::is_food(player const*u) const
{
 if (!u)
  return is_food();

 if( is_null() )
  return false;

 if (type->is_food())
  return true;

 if (u->has_bionic("bio_batteries") && is_ammo() &&
     (dynamic_cast<it_ammo*>(type))->type == "battery")
  return true;
 if (u->has_bionic("bio_furnace") && flammable() && typeId() != "corpse")
  return true;
 return false;
}

bool item::is_food_container(player const*u) const
{
 return (contents.size() >= 1 && contents[0].is_food(u));
}

bool is_edible(item i, player const*u)
{
    return (i.is_food(u) || i.is_food_container(u));
}

bool item::is_food() const
{
 if( is_null() )
  return false;

 if (type->is_food())
  return true;
 return false;
}

bool item::is_food_container() const
{
 return (contents.size() >= 1 && contents[0].is_food());
}

bool item::is_ammo_container() const
{
 return (contents.size() >= 1 && contents[0].is_ammo());
}

bool item::is_drink() const
{
 if( is_null() )
  return false;

 return type->is_food() && type->phase == LIQUID;
}

bool item::is_weap() const
{
 if( is_null() )
  return false;

 if (is_gun() || is_food() || is_ammo() || is_food_container() || is_armor() ||
     is_book() || is_tool() || is_bionic() || is_gunmod())
  return false;
 return (type->melee_dam > 7 || type->melee_cut > 5);
}

bool item::is_bashing_weapon() const
{
 if( is_null() )
  return false;

 return (type->melee_dam >= 8);
}

bool item::is_cutting_weapon() const
{
 if( is_null() )
  return false;

 return (type->melee_cut >= 8 && !has_flag("SPEAR"));
}

bool item::is_armor() const
{
 if( is_null() )
  return false;

 return type->is_armor();
}

bool item::is_book() const
{
 if( is_null() )
  return false;

 return type->is_book();
}

bool item::is_container() const
{
 if( is_null() )
  return false;

 return type->is_container();
}

bool item::is_tool() const
{
 if( is_null() )
  return false;

 return type->is_tool();
}

bool item::is_software() const
{
 if( is_null() )
  return false;

 return type->is_software();
}

bool item::is_macguffin() const
{
 if( is_null() )
  return false;

 return type->is_macguffin();
}

bool item::is_style() const
{
 if( is_null() )
  return false;

 return type->is_style();
}

bool item::is_stationary() const
{
 if( is_null() )
  return false;

 return type->is_stationary();
}

bool item::is_other() const
{
 if( is_null() )
  return false;

 return (!is_gun() && !is_ammo() && !is_armor() && !is_food() &&
         !is_food_container() && !is_tool() && !is_gunmod() && !is_bionic() &&
         !is_book() && !is_weap());
}

bool item::is_artifact() const
{
 if( is_null() )
  return false;

 return type->is_artifact();
}

int item::sort_rank() const
{
    // guns ammo weaps tools armor food med books mods other
    if (is_gun())
    {
        return 0;
    }
    else if (is_ammo())
    {
        return 1;
    }
    else if (is_weap()) // is_weap calls a lot of other stuff, so possible optimization candidate
    {
        return 2;
    }
    else if (is_tool())
    {
        return 3;
    }
    else if (is_armor())
    {
        return 4;
    }
    else if (is_food_container())
    {
        return 5;
    }
    else if (is_food())
    {
        it_comest* comest = dynamic_cast<it_comest*>(type);
        if (comest->comesttype != "MED")
        {
            return 5;
        }
        else
        {
            return 6;
        }
    }
    else if (is_book())
    {
        return 7;
    }
    else if (is_gunmod() || is_bionic())
    {
        return 8;
    }

    // "other" case
    return 9;
}

bool item::operator<(const item& other) const
{
    int my_rank = sort_rank();
    int other_rank = other.sort_rank();
    if (my_rank == other_rank)
    {
        const item *me = is_container() && contents.size() > 0 ? &contents[0] : this;
        const item *rhs = other.is_container() && other.contents.size() > 0 ? &other.contents[0] : &other;

        if (me->type->id == rhs->type->id)
        {
            return me->charges < rhs->charges;
        }
        else
        {
            return me->type->id < rhs->type->id;
        }
    }
    else
    {
        return sort_rank() < other.sort_rank();
    }
}

int item::reload_time(player &u)
{
 int ret = 0;

 if (is_gun()) {
  it_gun* reloading = dynamic_cast<it_gun*>(type);
  ret = reloading->reload_time;
  if (charges == 0) {
   int spare_mag = has_gunmod("spare_mag");
   if (spare_mag != -1 && contents[spare_mag].charges > 0)
    ret -= double(ret) * 0.9;
  }
  double skill_bonus = double(u.skillLevel(reloading->skill_used)) * .075;
  if (skill_bonus > .75)
   skill_bonus = .75;
  ret -= double(ret) * skill_bonus;
 } else if (is_tool())
  ret = 100 + volume() + (weight() / 113);

 if (has_flag("STR_RELOAD"))
  ret -= u.str_cur * 20;
 if (ret < 25)
  ret = 25;
 ret += u.encumb(bp_hands) * 30;
 return ret;
}

item* item::active_gunmod()
{
 if( mode == "MODE_AUX" )
  for (int i = 0; i < contents.size(); i++)
   if (contents[i].is_gunmod() && contents[i].mode == "MODE_AUX")
    return &contents[i];
 return NULL;
}

item const* item::inspect_active_gunmod() const
{
    if (mode == "MODE_AUX")
    {
        for (int i = 0; i < contents.size(); ++i)
        {
            if (contents[i].is_gunmod() && contents[i].mode == "MODE_AUX")
            {
                return &contents[i];
            }
        }
    }
    return NULL;
}

void item::next_mode()
{
    if( mode == "NULL" )
    {
        if( has_flag("MODE_BURST") )
        {
            mode = "MODE_BURST";
        }
        else
        {
            // Enable the first mod with an AUX firing mode.
            for (int i = 0; i < contents.size(); i++)
            {
                if (contents[i].is_gunmod() && contents[i].has_flag("MODE_AUX"))
                {
                    mode = "MODE_AUX";
                    contents[i].mode = "MODE_AUX";
                    break;
                }
            }
        }
        // Doesn't have another mode.
    }
    else if( mode ==  "MODE_BURST" )
    {
        // Enable the first mod with an AUX firing mode.
        for (int i = 0; i < contents.size(); i++)
        {
            if (contents[i].is_gunmod() && contents[i].has_flag("MODE_AUX"))
            {
                mode = "MODE_AUX";
                contents[i].mode = "MODE_AUX";
                break;
            }
        }
        if (mode == "MODE_BURST")
            mode = "NULL";
    }
    else if( mode == "MODE_AUX")
    {
        int i = 0;
        // Advance to next aux mode, or if there isn't one, normal mode
        for (; i < contents.size(); i++)
        {
            if (contents[i].is_gunmod() && contents[i].mode == "MODE_AUX")
            {
                contents[i].mode = "NULL";
                break;
            }
        }
        for (i++; i < contents.size(); i++)
        {
            if (contents[i].is_gunmod() && contents[i].has_flag("MODE_AUX"))
            {
                contents[i].mode = "MODE_AUX";
                break;
            }
        }
        if (i == contents.size())
        {
            mode = "NULL";
        }
    }
}

int item::clip_size()
{
 if(is_gunmod() && has_flag("MODE_AUX"))
  return (dynamic_cast<it_gunmod*>(type))->clip;
 if (!is_gun())
  return 0;

 it_gun* gun = dynamic_cast<it_gun*>(type);
 int ret = gun->clip;
 for (int i = 0; i < contents.size(); i++) {
  if (contents[i].is_gunmod() && !contents[i].has_flag("MODE_AUX")) {
   int bonus = (ret * (dynamic_cast<it_gunmod*>(contents[i].type))->clip) / 100;
   ret = int(ret + bonus);
  }
 }
 return ret;
}

int item::dispersion()
{
 if (!is_gun())
  return 0;
 it_gun* gun = dynamic_cast<it_gun*>(type);
 int ret = gun->dispersion;
 for (int i = 0; i < contents.size(); i++) {
  if (contents[i].is_gunmod())
   ret += (dynamic_cast<it_gunmod*>(contents[i].type))->dispersion;
 }
 ret += damage * 2;
 if (ret < 0) ret = 0;
 return ret;
}

int item::gun_damage(bool with_ammo)
{
 if (is_gunmod() && mode == "MODE_AUX")
  return curammo->damage;
 if (!is_gun())
  return 0;
 if(mode == "MODE_AUX") {
  item* gunmod = active_gunmod();
  if(gunmod != NULL && gunmod->curammo != NULL)
   return gunmod->curammo->damage;
  else
   return 0;
 }
 it_gun* gun = dynamic_cast<it_gun*>(type);
 int ret = gun->dmg_bonus;
 if (with_ammo && curammo != NULL)
  ret += curammo->damage;
 for (int i = 0; i < contents.size(); i++) {
  if (contents[i].is_gunmod())
   ret += (dynamic_cast<it_gunmod*>(contents[i].type))->damage;
 }
 ret -= damage * 2;
 return ret;
}

int item::gun_pierce(bool with_ammo)
{
 if (is_gunmod() && mode == "MODE_AUX")
  return curammo->pierce;
 if (!is_gun())
  return 0;
 if(mode == "MODE_AUX") {
  item* gunmod = active_gunmod();
  if(gunmod != NULL && gunmod->curammo != NULL)
   return gunmod->curammo->pierce;
  else
   return 0;
 }
 it_gun* gun = dynamic_cast<it_gun*>(type);
 int ret = gun->pierce;
 if (with_ammo && curammo != NULL)
  ret += curammo->pierce;
 return ret;
}

int item::noise() const
{
 if (!is_gun())
  return 0;
 int ret = 0;
 if(mode == "MODE_AUX") {
  item const* gunmod = inspect_active_gunmod();
  if (gunmod && gunmod->curammo)
   ret = gunmod->curammo->damage;
 } else if (curammo)
  ret = curammo->damage;
 ret *= .8;
 if (ret >= 5)
  ret += 20;
 if(mode == "MODE_AUX")
  return ret;
 for (int i = 0; i < contents.size(); i++) {
  if (contents[i].is_gunmod())
   ret += (dynamic_cast<it_gunmod*>(contents[i].type))->loudness;
 }
 return ret;
}

int item::burst_size()
{
 if (!is_gun())
  return 0;
 // No burst fire for gunmods right now.
 if(mode == "MODE_AUX")
  return 1;
 it_gun* gun = dynamic_cast<it_gun*>(type);
 int ret = gun->burst;
 for (int i = 0; i < contents.size(); i++) {
  if (contents[i].is_gunmod())
   ret += (dynamic_cast<it_gunmod*>(contents[i].type))->burst;
 }
 if (ret < 0)
  return 0;
 return ret;
}

int item::recoil(bool with_ammo)
{
 if (!is_gun())
  return 0;
 // Just use the raw ammo recoil for now.
 if(mode == "MODE_AUX") {
  item* gunmod = active_gunmod();
  if (gunmod && gunmod->curammo)
   return gunmod->curammo->recoil;
  else
   return 0;
 }
 it_gun* gun = dynamic_cast<it_gun*>(type);
 int ret = gun->recoil;
 if (with_ammo && curammo)
  ret += curammo->recoil;
 for (int i = 0; i < contents.size(); i++) {
  if (contents[i].is_gunmod())
   ret += (dynamic_cast<it_gunmod*>(contents[i].type))->recoil;
 }
 return ret;
}

int item::range(player *p)
{
 if (!is_gun())
  return 0;
 // Just use the raw ammo range for now.
 // we do NOT want to use the parent gun's range.
 if(mode == "MODE_AUX") {
  item* gunmod = active_gunmod();
  if(gunmod && gunmod->curammo)
   return gunmod->curammo->range;
  else
   return 0;
 }

 // Ammoless weapons use weapon's range only
 if (has_flag("NO_AMMO") && !curammo) {
  return dynamic_cast<it_gun*>(type)->range;
 }

 int ret = (curammo ? dynamic_cast<it_gun*>(type)->range + curammo->range : 0);

 if (has_flag("STR8_DRAW") && p) {
  if (p->str_cur < 4)
   return 0;
  else if (p->str_cur < 8)
   ret -= 2 * (8 - p->str_cur);
 } else if (has_flag("STR10_DRAW") && p) {
  if (p->str_cur < 5)
   return 0;
  else if (p->str_cur < 10)
   ret -= 2 * (10 - p->str_cur);
 } else if (has_flag("STR12_DRAW") && p) {
   if (p->str_cur < 6)
     return 0;
   if (p->str_cur < 12)
     ret -= 2 * (12 - p->str_cur);
 }

 return ret;
}


ammotype item::ammo_type() const
{
 if (is_gun()) {
  it_gun* gun = dynamic_cast<it_gun*>(type);
  ammotype ret = gun->ammo;
  for (int i = 0; i < contents.size(); i++) {
   if (contents[i].is_gunmod() && !contents[i].has_flag("MODE_AUX")) {
    it_gunmod* mod = dynamic_cast<it_gunmod*>(contents[i].type);
    if (mod->newtype != "NULL")
     ret = mod->newtype;
   }
  }
  return ret;
 } else if (is_tool()) {
  it_tool* tool = dynamic_cast<it_tool*>(type);
  return tool->ammo;
 } else if (is_ammo()) {
  it_ammo* amm = dynamic_cast<it_ammo*>(type);
  return amm->type;
 } else if (is_gunmod()) {
  it_gunmod* mod = dynamic_cast<it_gunmod*>(type);
  return mod->newtype;
 }
 return "NULL";
}

char item::pick_reload_ammo(player &u, bool interactive)
{
 if( is_null() )
  return false;

 if (!type->is_gun() && !type->is_tool()) {
  debugmsg("RELOADING NON-GUN NON-TOOL");
  return false;
 }
 int has_spare_mag = has_gunmod ("spare_mag");

 std::vector<item*> am;	// List of valid ammo

 if (type->is_gun()) {
  if(charges <= 0 && has_spare_mag != -1 && contents[has_spare_mag].charges > 0) {
   // Special return to use magazine for reloading.
   return -2;
  }
  it_gun* tmp = dynamic_cast<it_gun*>(type);

  // If there's room to load more ammo into the gun or a spare mag, stash the ammo.
  // If the gun is partially loaded make sure the ammo matches.
  // If the gun is empty, either the spre mag is empty too and anything goes,
  // or the spare mag is loaded and we're doing a tactical reload.
  if (charges < clip_size() ||
      (has_spare_mag != -1 && contents[has_spare_mag].charges < tmp->clip)) {
   std::vector<item*> tmpammo = u.has_ammo(ammo_type());
   for (int i = 0; i < tmpammo.size(); i++)
    if (charges <= 0 || tmpammo[i]->typeId() == curammo->id)
      am.push_back(tmpammo[i]);
  }

  // ammo for gun attachments (shotgun attachments, grenade attachments, etc.)
  // for each attachment, find its associated ammo & append it to the ammo vector
  for (int i = 0; i < contents.size(); i++)
   if (contents[i].is_gunmod() && contents[i].has_flag("MODE_AUX") &&
       contents[i].charges < (dynamic_cast<it_gunmod*>(contents[i].type))->clip) {
    std::vector<item*> tmpammo = u.has_ammo((dynamic_cast<it_gunmod*>(contents[i].type))->newtype);
    for(int j = 0; j < tmpammo.size(); j++)
     if (contents[i].charges <= 0 ||
         tmpammo[j]->typeId() == contents[i].curammo->id)
      am.push_back(tmpammo[j]);
   }
 } else { //non-gun.
  am = u.has_ammo(ammo_type());
 }

 char am_invlet = 0;

 if (am.size() > 1 && interactive) {// More than one option; list 'em and pick
     uimenu amenu;
     amenu.return_invalid = true;
     amenu.w_y = 0;
     amenu.w_x = 0;
     amenu.w_width = TERMX;
     int namelen=TERMX-2-40-3;
     std::string lastreload = "";

     if ( uistate.lastreload.find( ammo_type() ) != uistate.lastreload.end() ) {
         lastreload = uistate.lastreload[ ammo_type() ];
     }

     amenu.text=string_format("Choose ammo type:"+std::string(namelen,' ')).substr(0,namelen) +
         "   Damage    Pierce    Range     Accuracy";
     it_ammo* ammo_def;
     for (int i = 0; i < am.size(); i++) {
         ammo_def = dynamic_cast<it_ammo*>(am[i]->type);
         amenu.addentry(i,true,i + 'a',"%s | %-7d | %-7d | %-7d | %-7d",
             std::string(
                string_format("%s (%d)", am[i]->tname().c_str(), am[i]->charges ) +
                std::string(namelen,' ')
             ).substr(0,namelen).c_str(),
             ammo_def->damage, ammo_def->pierce, ammo_def->range,
             100 - ammo_def->dispersion
         );
         if ( lastreload == am[i]->typeId() ) {
             amenu.selected = i;
         }
     }
     amenu.query();
     if ( amenu.ret >= 0 ) {
        am_invlet = am[ amenu.ret ]->invlet;
        uistate.lastreload[ ammo_type() ] = am[ amenu.ret ]->typeId();
     }
 }
 // Either only one valid choice or chosing for a NPC, just return the first.
 else if (am.size() > 0){
  am_invlet = am[0]->invlet;
 }
 return am_invlet;
}

bool item::reload(player &u, char ammo_invlet)
{
 bool single_load = false;
 int max_load = 1;
 item *reload_target = NULL;
 item *ammo_to_use = (ammo_invlet != 0 ? &u.inv.item_by_letter(ammo_invlet) : NULL);

 // Handle ammo in containers, currently only gasoline
 if(ammo_to_use && ammo_to_use->is_container())
   ammo_to_use = &ammo_to_use->contents[0];

 if (is_gun()) {
  // Reload using a spare magazine
  int spare_mag = has_gunmod("spare_mag");
  if (charges <= 0 && spare_mag != -1 &&
      u.weapon.contents[spare_mag].charges > 0) {
   charges = u.weapon.contents[spare_mag].charges;
   curammo = u.weapon.contents[spare_mag].curammo;
   u.weapon.contents[spare_mag].charges = 0;
   u.weapon.contents[spare_mag].curammo = NULL;
   return true;
  }

  // Determine what we're reloading, the gun, a spare magazine, or another gunmod.
  // Prefer the active gunmod if there is one
  item* gunmod = active_gunmod();
  if (gunmod && gunmod->ammo_type() == ammo_to_use->ammo_type() &&
      (gunmod->charges <= 0 || gunmod->curammo->id == ammo_to_use->typeId())) {
   reload_target = gunmod;
  // Then prefer the gun itself
  } else if (charges < clip_size() &&
             ammo_type() == ammo_to_use->ammo_type() &&
             (charges <= 0 || curammo->id == ammo_to_use->typeId())) {
   reload_target = this;
  // Then prefer a spare mag if present
  } else if (spare_mag != -1 &&
             ammo_type() == ammo_to_use->ammo_type() &&
             contents[spare_mag].charges != (dynamic_cast<it_gun*>(type))->clip &&
             (charges <= 0 || curammo->id == ammo_to_use->typeId())) {
   reload_target = &contents[spare_mag];
  // Finally consider other gunmods
  } else {
   for (int i = 0; i < contents.size(); i++) {
    if (&contents[i] != gunmod && i != spare_mag && contents[i].is_gunmod() &&
        contents[i].has_flag("MODE_AUX") && contents[i].ammo_type() == ammo_to_use->ammo_type() &&
        (contents[i].charges <= (dynamic_cast<it_gunmod*>(contents[i].type))->clip ||
        (contents[i].charges <= 0 ||  contents[i].curammo->id == ammo_to_use->typeId()))) {
     reload_target = &contents[i];
     break;
    }
   }
  }

  if (reload_target == NULL)
   return false;

  if (reload_target->is_gun() || reload_target->is_gunmod()) {
   if (reload_target->is_gunmod() && reload_target->typeId() == "spare_mag") {
    // Use gun numbers instead of the mod if it's a spare magazine
    max_load = (dynamic_cast<it_gun*>(type))->clip;
    single_load = has_flag("RELOAD_ONE");
   } else {
    single_load = reload_target->has_flag("RELOAD_ONE");
    max_load = reload_target->clip_size();
   }
  }
 } else if (is_tool()) {
  it_tool* tool = dynamic_cast<it_tool*>(type);
  reload_target = this;
  single_load = false;
  max_load = tool->max_charges;
 } else
  return false;

 if (has_flag("DOUBLE_AMMO")) {
  max_load *= 2;
 }

 if (ammo_invlet > 0) {
  // If the gun is currently loaded with a different type of ammo, reloading fails
  if ((reload_target->is_gun() || reload_target->is_gunmod()) &&
      reload_target->charges > 0 &&
      reload_target->curammo->id != ammo_to_use->typeId())
   return false;
  if (reload_target->is_gun() || reload_target->is_gunmod()) {
   if (!ammo_to_use->is_ammo()) {
    debugmsg("Tried to reload %s with %s!", tname().c_str(),
             ammo_to_use->tname().c_str());
    return false;
   }
   reload_target->curammo = dynamic_cast<it_ammo*>((ammo_to_use->type));
  }
  if (single_load || max_load == 1) {	// Only insert one cartridge!
   reload_target->charges++;
   ammo_to_use->charges--;
  }
  else if (reload_target->typeId() == "adv_UPS_off" || reload_target->typeId() == "adv_UPS_on") {
      int charges_per_plut = 500;
      int max_plut = std::floor( (max_load - reload_target->charges) / charges_per_plut );
      int charges_used = std::min(ammo_to_use->charges, max_plut);
      reload_target->charges += (charges_used * charges_per_plut);
      ammo_to_use->charges -= charges_used;
  } else {
   reload_target->charges += ammo_to_use->charges;
   ammo_to_use->charges = 0;
   if (reload_target->charges > max_load) {
    // More rounds than the clip holds, put some back
    ammo_to_use->charges += reload_target->charges - max_load;
    reload_target->charges = max_load;
   }
  }
  if (ammo_to_use->charges == 0)
  {
      if (ammo_to_use->is_container())
      {
          ammo_to_use->contents.erase(ammo_to_use->contents.begin());
      }
      else
      {
          u.i_remn(ammo_invlet);
      }
  }
  return true;
 } else
  return false;
}

void item::use(player &u)
{
 if (charges > 0)
  charges--;
}

bool item::burn(int amount)
{
 burnt += amount;
 return (burnt >= volume() * 3);
}

bool item::flammable() const
{
    material_type* cur_mat1 = material_type::find_material(type->m1);
    material_type* cur_mat2 = material_type::find_material(type->m2);

    return ((cur_mat1->fire_resist() + cur_mat2->fire_resist()) <= 0);
}

std::string default_technique_name(technique_id tech)
{
 switch (tech) {
  case TEC_SWEEP: return _("Sweep attack");
  case TEC_PRECISE: return _("Precision attack");
  case TEC_BRUTAL: return _("Knock-back attack");
  case TEC_GRAB: return _("Grab");
  case TEC_WIDE: return _("Hit all adjacent monsters");
  case TEC_RAPID: return _("Rapid attack");
  case TEC_FEINT: return _("Feint");
  case TEC_THROW: return _("Throw");
  case TEC_BLOCK: return _("Block");
  case TEC_BLOCK_LEGS: return _("Leg block");
  case TEC_WBLOCK_1: return _("Weak block");
  case TEC_WBLOCK_2: return _("Parry");
  case TEC_WBLOCK_3: return _("Shield");
  case TEC_COUNTER: return _("Counter-attack");
  case TEC_BREAK: return _("Grab break");
  case TEC_DISARM: return _("Disarm");
  case TEC_DEF_THROW: return _("Defensive throw");
  case TEC_DEF_DISARM: return _("Defense disarm");
  case TEC_FLAMING: return    _("FLAMING");
  default: return "A BUG! (item.cpp:default_technique_name (default))";
 }
 return "A BUG! (item.cpp:default_technique_name)";
}

std::ostream & operator<<(std::ostream & out, const item * it)
{
 out << "item(";
 if(!it)
 {
  out << "NULL)";
  return out;
 }
 out << it->name << ")";
 return out;
}

std::ostream & operator<<(std::ostream & out, const item & it)
{
 out << (&it);
 return out;
}


itype_id item::typeId() const
{
    if (!type)
        return "null";
    return type->id;
}

item item::clone(){
    return item(type, bday);
}<|MERGE_RESOLUTION|>--- conflicted
+++ resolved
@@ -1274,24 +1274,6 @@
 
 bool item::ready_to_revive(game *g)
 {
-<<<<<<< HEAD
-    if ((awo_populated?ACTIVE_WORLD_OPTIONS:OPTIONS)["REVIVE_ZOMBIES"]) {
-        if ( corpse == NULL ||  corpse->species != species_zombie || damage >= 4)
-        {
-            return false;
-        }
-        int age_in_hours = (int(g->turn) - bday) / (10 * 60);
-        age_in_hours -= ((float)burnt/volume()) * 24;
-        if (damage > 0)
-        {
-            age_in_hours /= (damage + 1);
-        }
-        int rez_factor = 48 - age_in_hours;
-        if (age_in_hours > 6 && (rez_factor <= 0 || one_in(rez_factor)))
-        {
-            return true;
-        }
-=======
     if ( corpse == NULL ||  corpse->species != species_zombie || damage >= 4)
     {
         return false;
@@ -1306,7 +1288,6 @@
     if (age_in_hours > 6 && (rez_factor <= 0 || one_in(rez_factor)))
     {
         return true;
->>>>>>> db082777
     }
     return false;
 }
