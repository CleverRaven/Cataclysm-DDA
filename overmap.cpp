--- conflicted
+++ resolved
@@ -1,7 +1,3 @@
-<<<<<<< HEAD
-
-=======
->>>>>>> 3ff88c47
 #include <stdlib.h>
 #include <time.h>
 #include <math.h>
@@ -64,7 +60,7 @@
   return true;
  return false;
 }
-
+ 
 oter_id shop(int dir)
 {
  oter_id ret = ot_s_lot;
@@ -306,11 +302,11 @@
   if (start > 0)
    mvwprintw(w_notes, maxitems + 4, 0, "< Go Back");
   if (cur_it < notes.size())
-   mvwprintw(w_notes, maxitems + 4, 12, "> More notes");
+   mvwprintw(w_notes, maxitems + 4, 12, "> More notes"); 
   if(ch >= 'a' && ch <= 't'){
    int chosen_line = (int)(ch % (int)'a');
    if(chosen_line < last_line)
-    return point(notes[start + chosen_line].x, notes[start + chosen_line].y);
+    return point(notes[start + chosen_line].x, notes[start + chosen_line].y); 
   }
   mvwprintz(w_notes, 0, 40, c_white, "Press letter to center on note");
   mvwprintz(w_notes, 24, 40, c_white, "Spacebar - Return to map  ");
@@ -469,18 +465,18 @@
   for (int i = 0; i < river_start.size(); i++)
    place_river(river_start[i], river_end[i]);
  }
-
+    
 // Cities, forests, and settlements come next.
 // These're agnostic of adjacent maps, so it's very simple.
  place_cities();
  place_forest();
 
 // Ideally we should have at least two exit points for roads, on different sides
- if (roads_out.size() < 2) {
+ if (roads_out.size() < 2) { 
   std::vector<city> viable_roads;
   int tmp;
 // Populate viable_roads with one point for each neighborless side.
-// Make sure these points don't conflict with rivers.
+// Make sure these points don't conflict with rivers. 
 // TODO: In theory this is a potential infinte loop...
   if (north == NULL) {
    do
@@ -620,9 +616,6 @@
    else if (above->ter(i, j) == ot_shelter)
     shelter_points.push_back( point(i, j) );
 	
-   else if (above->ter(i, j) == ot_lmoe)
-    lmoe_points.push_back( point(i, j) );
-
    else if (above->ter(i, j) == ot_lmoe)
     lmoe_points.push_back( point(i, j) );
 
@@ -699,9 +692,6 @@
  for (int i = 0; i < lmoe_points.size(); i++)
   ter(lmoe_points[i].x, lmoe_points[i].y) = ot_lmoe_under;
 
- for (int i = 0; i < lmoe_points.size(); i++)
-  ter(lmoe_points[i].x, lmoe_points[i].y) = ot_lmoe_under;
-
  for (int i = 0; i < triffid_points.size(); i++) {
   if (posz == -1)
    ter( triffid_points[i].x, triffid_points[i].y ) = ot_triffid_roots;
@@ -760,7 +750,7 @@
     if (!must_be_seen || seen(x, y))
      return point(x, y);
 
-   //start at southeast, scan south
+   //start at southeast, scan south 
    x = origin.x + dist - i;
    y = origin.y + dist;
    if (ter_in_type_range(x, y, type, type_range))
@@ -865,18 +855,14 @@
  return distance;
 }
 
-void overmap::draw(WINDOW *w, game *g, int &cursx, int &cursy,
+void overmap::draw(WINDOW *w, game *g, int &cursx, int &cursy, 
                    int &origx, int &origy, char &ch, bool blink)
 {
  bool legend = true, note_here = false, npc_here = false;
  std::string note_text, npc_name;
  int om_map_width = g->TERRAIN_WINDOW_WIDTH + 27;
  int om_map_height = g->TERRAIN_WINDOW_HEIGHT;
-<<<<<<< HEAD
  
-=======
-
->>>>>>> 3ff88c47
  int omx, omy;
  overmap hori, vert, diag; // Adjacent maps
  point target(-1, -1);
@@ -990,7 +976,7 @@
       if (note_text[1] == ':')
        ter_sym = note_text[0];
       else
-       ter_sym = 'N';
+      ter_sym = 'N';
      } else if (omx == origx && omy == origy && blink) {
       ter_color = g->u.color();
       ter_sym = '@';
@@ -1075,21 +1061,13 @@
 
    if (target.x != -1 && target.y != -1) {
     int distance = rl_dist(origx, origy, target.x, target.y);
-<<<<<<< HEAD
-    mvwprintz(w, 3, om_map_width, c_white, "Distance to target: %d", distance);
-=======
     mvwprintz(w, 3, om_map_width + 1, c_white, "Distance to target: %d", distance);
->>>>>>> 3ff88c47
    }
    mvwprintz(w, 17, om_map_width + 1, c_magenta, "Use movement keys to pan.  ");
    mvwprintz(w, 18, om_map_width + 1, c_magenta, "0 - Center map on character");
    mvwprintz(w, 19, om_map_width + 1, c_magenta, "t - Toggle legend          ");
    mvwprintz(w, 20, om_map_width + 1, c_magenta, "/ - Search                 ");
-<<<<<<< HEAD
-   mvwprintz(w, 21, om_map_width + 1, c_magenta, "N - Add a note             ");
-=======
    mvwprintz(w, 21, om_map_width + 1, c_magenta, "N - Add/Edit a note        ");
->>>>>>> 3ff88c47
    mvwprintz(w, 22, om_map_width + 1, c_magenta, "D - Delete a note          ");
    mvwprintz(w, 23, om_map_width + 1, c_magenta, "L - List notes             ");
    mvwprintz(w, 24, om_map_width + 1, c_magenta, "Esc or q - Return to game  ");
@@ -1109,8 +1087,8 @@
  int origx = cursx, origy = cursy;
  char ch = 0;
  point ret(-1, -1);
-
- do {
+ 
+ do {  
   draw(w_map, g, cursx, cursy, origx, origy, ch, blink);
   ch = input();
   int dirx, diry;
@@ -1129,11 +1107,7 @@
    ret = point(-1, -1);
   else if (ch == 'N') {
    timeout(-1);
-<<<<<<< HEAD
-   add_note(cursx, cursy, string_input_popup("Enter note", 49)); // 49 char max
-=======
    add_note(cursx, cursy, string_input_popup("Note (X:TEXT for custom symbol):", 49, note(cursx, cursy))); // 49 char max
->>>>>>> 3ff88c47
    timeout(BLINK_SPEED);
   } else if(ch == 'D'){
    timeout(-1);
@@ -1189,11 +1163,11 @@
         i = terlist.size() - 1;
       }
       cursx = terlist[i].x;
-      cursy = terlist[i].y;
+      cursy = terlist[i].y;       
       draw(w_map, g, cursx, cursy, origx, origy, ch, blink);
       wrefresh(w_search);
       timeout(BLINK_SPEED);
-     } while(ch != '\n' && ch != ' ' && ch != 'q');
+     } while(ch != '\n' && ch != ' ' && ch != 'q'); 
      //If q is hit, return to the last position
      if(ch == 'q'){
       cursx = tmpx;
@@ -1254,7 +1228,7 @@
   }
  }
 }
-
+  
 void overmap::place_forest()
 {
  int x, y;
@@ -1276,7 +1250,7 @@
     fors = rng(15, 40);
     j = 0;
    }
-  }
+  } 
   int swamps = SWAMPINESS;	// How big the swamp may be...
   x = forx;
   y = fory;
@@ -1288,7 +1262,7 @@
      if (ter(x + k, y + l) == ot_forest_water ||
          (ter(x+k, y+l) >= ot_river_center && ter(x+k, y+l) <= ot_river_nw))
       swamp_chance += 5;
-    }
+    }  
    }
    bool swampy = false;
    if (swamps > 0 && swamp_chance > 0 && !one_in(swamp_chance) &&
@@ -1403,10 +1377,6 @@
 
 spawns happen at... <cue Clue music>
 20:56	<kevingranade>: game:pawn_mon() in game.cpp:7380*/
-<<<<<<< HEAD
-
-=======
->>>>>>> 3ff88c47
 void overmap::place_cities()
 {
  int NUM_CITIES = dice(3, 4);
@@ -1767,7 +1737,7 @@
     if (dist(x, y, x1, y1) > dist(x, y, x2, y2))
      return;
     next.clear();
-   }
+   } 
   }
   if (!next.empty()) { // Assuming we DIDN'T take an existing road...
    if (next[0].x == -1) { // X is correct, so we're taking the y-change
@@ -1902,7 +1872,7 @@
   for (int j = i + 1; j < cities.size(); j++) {
    distance = dist(cities[i].x, cities[i].y, cities[j].x, cities[j].y);
    if (distance < closest || closest < 0) {
-    closest = distance;
+    closest = distance; 
     best = cities[j];
    }
    if (distance < TOP_HIWAY_DIST) {
@@ -2031,7 +2001,7 @@
 {
  int d = ot_road_ns;
  if (is_road(base, x, y-1)) {
-  if (is_road(base, x+1, y)) {
+  if (is_road(base, x+1, y)) { 
    if (is_road(base, x, y+1)) {
     if (is_road(base, x-1, y))
      ter(x, y) = oter_id(base + ot_road_nesw - d);
@@ -2042,7 +2012,7 @@
      ter(x, y) = oter_id(base + ot_road_new - d);
     else
      ter(x, y) = oter_id(base + ot_road_ne - d);
-   }
+   } 
   } else {
    if (is_road(base, x, y+1)) {
     if (is_road(base, x-1, y))
@@ -2054,10 +2024,10 @@
      ter(x, y) = oter_id(base + ot_road_wn - d);
     else
      ter(x, y) = oter_id(base + ot_road_ns - d);
-   }
+   } 
   }
  } else {
-  if (is_road(base, x+1, y)) {
+  if (is_road(base, x+1, y)) { 
    if (is_road(base, x, y+1)) {
     if (is_road(base, x-1, y))
      ter(x, y) = oter_id(base + ot_road_esw - d);
@@ -2077,7 +2047,7 @@
     else {// No adjoining roads/etc. Happens occasionally, esp. with sewers.
      ter(x, y) = oter_id(base + ot_road_nesw - d);
     }
-   }
+   } 
   }
  }
  if (ter(x, y) == ot_road_nesw && one_in(4))
@@ -2233,7 +2203,7 @@
 
  if (!rotated && special.flags & mfb(OMS_FLAG_ROTATE_RANDOM))
   ter(p.x, p.y) = oter_id( int(ter(p.x, p.y)) + rng(0, 3) );
-
+  
  if (special.flags & mfb(OMS_FLAG_3X3)) {
   for (int x = -1; x <= 1; x++) {
    for (int y = -1; y <= 1; y++) {
@@ -2320,11 +2290,7 @@
   ter(p.x, p.y - 1) = ot_s_lot;
   make_hiway(p.x, p.y - 1, cities[closest].x, cities[closest].y, ot_road_null);
  }
-<<<<<<< HEAD
-  if (special.flags & mfb(OMS_FLAG_DIRT_LOT)) {
-=======
  if (special.flags & mfb(OMS_FLAG_DIRT_LOT)) {
->>>>>>> 3ff88c47
   int closest = -1, distance = 999;
   for (int i = 0; i < cities.size(); i++) {
    int dist = rl_dist(p.x, p.y, cities[i].x, cities[i].y);
@@ -2347,7 +2313,7 @@
             special.monster_rad_max);
    return;
   }
-
+       
   int population = rng(special.monster_pop_min, special.monster_pop_max);
   int radius     = rng(special.monster_rad_min, special.monster_rad_max);
   zg.push_back(
