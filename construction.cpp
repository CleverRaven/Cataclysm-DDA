--- conflicted
+++ resolved
@@ -648,14 +648,6 @@
  switch(g->m.ter(p.x, p.y)) {
   case t_fridge:
   case t_glass_fridge:
-<<<<<<< HEAD
-  case t_dresser:
-  case t_rack:
-  case t_bookcase:
-  case t_locker:
-  case t_chair:
-  case t_armchair:
-=======
    required_str = 10;
    break;
   case t_bookcase:
@@ -667,7 +659,8 @@
   case t_chair:
   case t_armchair:
   case t_bench:
->>>>>>> 3ff88c47
+  case t_chair:
+  case t_armchair:
    required_str = 8;
    break;
   default:
