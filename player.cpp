#include "player.h"
#include "profession.h"
#include "bionics.h"
#include "mission.h"
#include "game.h"
#include "disease.h"
#include "addiction.h"
#include "keypress.h"
#include "moraledata.h"
#include "inventory.h"
#include "artifact.h"
#include "options.h"
#include <sstream>
#include <stdlib.h>
#include <algorithm>
#include "weather.h"
#include "item.h"
#include "material.h"
#include "translations.h"
#include "name.h"
#include "cursesdef.h"
#include "catacharset.h"
#include "catajson.h"
#include "disease.h"
#include "get_version.h"
#include "crafting.h"

#include <ctime>

nc_color encumb_color(int level);
bool activity_is_suspendable(activity_type type);

std::map<std::string, trait> traits;
std::map<std::string, martialart> ma_styles;
std::vector<std::string> vStartingTraits[2];

std::string morale_data[NUM_MORALE_TYPES];

stats player_stats;

void game::init_morale()
{
    std::string tmp_morale_data[NUM_MORALE_TYPES] = {
    "This is a bug (moraledata.h:moraledata)",
    _("Enjoyed %i"),
    _("Enjoyed a hot meal"),
    _("Music"),
    _("Played Video Game"),
    _("Marloss Bliss"),
    _("Good Feeling"),

    _("Nicotine Craving"),
    _("Caffeine Craving"),
    _("Alcohol Craving"),
    _("Opiate Craving"),
    _("Speed Craving"),
    _("Cocaine Craving"),
    _("Crack Cocaine Craving"),

    _("Disliked %i"),
    _("Ate Human Flesh"),
    _("Ate Meat"),
    _("Wet"),
    _("Dried Off"),
    _("Cold"),
    _("Hot"),
    _("Bad Feeling"),
    _("Killed Innocent"),
    _("Killed Friend"),
    _("Guilty about Killing"),

    _("Moodswing"),
    _("Read %i"),
    _("Heard Disturbing Scream"),

    _("Masochism"),
    _("Hoarder"),
    _("Stylish"),
    _("Optimist"),
    _("Found kitten <3")
    };
    for(int i=0; i<NUM_MORALE_TYPES; i++){morale_data[i]=tmp_morale_data[i];}
}

player::player() : name("")
{
 id = 0; // Player is 0. NPCs are different.
 view_offset_x = 0;
 view_offset_y = 0;
 str_cur = 8;
 str_max = 8;
 dex_cur = 8;
 dex_max = 8;
 int_cur = 8;
 int_max = 8;
 per_cur = 8;
 per_max = 8;
 underwater = false;
 dodges_left = 1;
 blocks_left = 1;
 power_level = 0;
 max_power_level = 0;
 hunger = 0;
 thirst = 0;
 fatigue = 0;
 stim = 0;
 pain = 0;
 pkill = 0;
 radiation = 0;
 cash = 0;
 recoil = 0;
 driving_recoil = 0;
 scent = 500;
 health = 0;
 male = true;
 prof = profession::has_initialized() ? profession::generic() : NULL; //workaround for a potential structural limitation, see player::create
 moves = 100;
 movecounter = 0;
 oxygen = 0;
 next_climate_control_check=0;
 last_climate_control_ret=false;
 active_mission = -1;
 in_vehicle = false;
 controlling_vehicle = false;
 grab_point.x = 0;
 grab_point.y = 0;
 style_selected = "style_none";
 focus_pool = 100;
 last_item = itype_id("null");
 sight_max = 9999;
 sight_boost = 0;
 sight_boost_cap = 0;
 lastrecipe = NULL;

 for (std::map<std::string, trait>::iterator iter = traits.begin(); iter != traits.end(); ++iter) {
    my_traits.erase(iter->first);
    my_mutations.erase(iter->first);
 }

 for (std::vector<Skill*>::iterator aSkill = Skill::skills.begin();
      aSkill != Skill::skills.end(); ++aSkill) {
   skillLevel(*aSkill).level(0);
 }

 for (int i = 0; i < num_bp; i++) {
  temp_cur[i] = BODYTEMP_NORM;
  frostbite_timer[i] = 0;
  temp_conv[i] = BODYTEMP_NORM;
 }
 nv_cached = false;
 volume = 0;

 memorial_log.clear();
 player_stats.reset();

 mDrenchEffect[bp_eyes] = 1;
 mDrenchEffect[bp_mouth] = 1;
 mDrenchEffect[bp_head] = 7;
 mDrenchEffect[bp_legs] = 21;
 mDrenchEffect[bp_feet] = 6;
 mDrenchEffect[bp_arms] = 19;
 mDrenchEffect[bp_hands] = 5;
 mDrenchEffect[bp_torso] = 40;

 recalc_sight_limits();
}

player::player(const player &rhs)
{
 *this = rhs;
}

player::~player()
{
}

player& player::operator= (const player & rhs)
{
 id = rhs.id;
 posx = rhs.posx;
 posy = rhs.posy;
 view_offset_x = rhs.view_offset_x;
 view_offset_y = rhs.view_offset_y;

 in_vehicle = rhs.in_vehicle;
 controlling_vehicle = rhs.controlling_vehicle;
 grab_point = rhs.grab_point;
 activity = rhs.activity;
 backlog = rhs.backlog;

 active_missions = rhs.active_missions;
 completed_missions = rhs.completed_missions;
 failed_missions = rhs.failed_missions;
 active_mission = rhs.active_mission;

 name = rhs.name;
 male = rhs.male;
 prof = rhs.prof;

 sight_max = rhs.sight_max;
 sight_boost = rhs.sight_boost;
 sight_boost_cap = rhs.sight_boost_cap;

 my_traits = rhs.my_traits;
 my_mutations = rhs.my_mutations;
 mutation_category_level = rhs.mutation_category_level;

 my_bionics = rhs.my_bionics;

 str_cur = rhs.str_cur;
 dex_cur = rhs.dex_cur;
 int_cur = rhs.int_cur;
 per_cur = rhs.per_cur;

 str_max = rhs.str_max;
 dex_max = rhs.dex_max;
 int_max = rhs.int_max;
 per_max = rhs.per_max;

 power_level = rhs.power_level;
 max_power_level = rhs.max_power_level;

 hunger = rhs.hunger;
 thirst = rhs.thirst;
 fatigue = rhs.fatigue;
 health = rhs.health;

 underwater = rhs.underwater;
 oxygen = rhs.oxygen;
 next_climate_control_check=rhs.next_climate_control_check;
 last_climate_control_ret=rhs.last_climate_control_ret;

 recoil = rhs.recoil;
 driving_recoil = rhs.driving_recoil;
 scent = rhs.scent;
 dodges_left = rhs.dodges_left;
 blocks_left = rhs.blocks_left;

 stim = rhs.stim;
 pain = rhs.pain;
 pkill = rhs.pkill;
 radiation = rhs.radiation;

 cash = rhs.cash;
 moves = rhs.moves;
 movecounter = rhs.movecounter;

 for (int i = 0; i < num_hp_parts; i++)
  hp_cur[i] = rhs.hp_cur[i];

 for (int i = 0; i < num_hp_parts; i++)
  hp_max[i] = rhs.hp_max[i];

 for (int i = 0; i < num_bp; i++)
  temp_cur[i] = rhs.temp_cur[i];

 for (int i = 0 ; i < num_bp; i++)
  temp_conv[i] = rhs.temp_conv[i];

 for (int i = 0; i < num_bp; i++)
  frostbite_timer[i] = rhs.frostbite_timer[i];

 morale = rhs.morale;
 focus_pool = rhs.focus_pool;

 _skills = rhs._skills;

 learned_recipes = rhs.learned_recipes;

 inv.clear();
 for (int i = 0; i < rhs.inv.size(); i++)
  inv.add_stack(rhs.inv.const_stack(i));

 volume = rhs.volume;

 lastrecipe = rhs.lastrecipe;
 last_item = rhs.last_item;
 worn = rhs.worn;
 ma_styles = rhs.ma_styles;
 style_selected = rhs.style_selected;
 weapon = rhs.weapon;

 ret_null = rhs.ret_null;

 illness = rhs.illness;
 addictions = rhs.addictions;

 nv_cached = false;

 return (*this);
}

void player::normalize(game *g)
{
 ret_null = item(g->itypes["null"], 0);
 weapon   = item(g->itypes["null"], 0);
 style_selected = "style_none";
 for (int i = 0; i < num_hp_parts; i++) {
  hp_max[i] = 60 + str_max * 3;
  if (has_trait("TOUGH"))
   hp_max[i] = int(hp_max[i] * 1.2);
  hp_cur[i] = hp_max[i];
 }
 for (int i = 0 ; i < num_bp; i++)
  temp_conv[i] = BODYTEMP_NORM;
}

void player::pick_name() {
    name = Name::generate(male);
<<<<<<< HEAD
    if (OPTIONS["ALLITERATE_NAME"]) {
        while (name[0] != name[name.find(" ")+1]) {
            name = Name::generate(male);
        }
    }
=======
>>>>>>> e95c2038
}

void player::reset(game *g)
{
// Reset our stats to normal levels
// Any persistent buffs/debuffs will take place in disease.h,
// player::suffer(), etc.
 str_cur = str_max;
 dex_cur = dex_max;
 int_cur = int_max;
 per_cur = per_max;
// We can dodge again!
 dodges_left = 1;
 blocks_left = 1;
// Didn't just pick something up
 last_item = itype_id("null");
// Bionic buffs
 if (has_active_bionic("bio_hydraulics"))
  str_cur += 20;
 if (has_bionic("bio_eye_enhancer"))
  per_cur += 2;
 if (has_bionic("bio_str_enhancer"))
  str_cur += 2;
 if (has_bionic("bio_int_enhancer"))
  int_cur += 2;
if (has_bionic("bio_dex_enhancer"))
  dex_cur += 2;
if (has_active_bionic("bio_metabolics") && power_level < max_power_level &&
     hunger < 100 && (int(g->turn) % 5 == 0)) {
  hunger += 2;
  power_level++;
}

// Trait / mutation buffs
 if (has_trait("THICK_SCALES"))
  dex_cur -= 2;
 if (has_trait("CHITIN2") || has_trait("CHITIN3"))
  dex_cur--;
 if (has_trait("COMPOUND_EYES") && !wearing_something_on(bp_eyes))
  per_cur++;
 if (has_trait("ARM_TENTACLES") || has_trait("ARM_TENTACLES_4") ||
     has_trait("ARM_TENTACLES_8"))
  dex_cur++;
// Pain
 if (pain > pkill) {
  str_cur  -=     int((pain - pkill) / 15);
  dex_cur  -=     int((pain - pkill) / 15);
  per_cur  -=     int((pain - pkill) / 20);
  int_cur  -= 1 + int((pain - pkill) / 25);
 }
// Morale
 if (abs(morale_level()) >= 100) {
  str_cur  += int(morale_level() / 180);
  dex_cur  += int(morale_level() / 200);
  per_cur  += int(morale_level() / 125);
  int_cur  += int(morale_level() / 100);
 }
// Radiation
 if (radiation > 0) {
  str_cur  -= int(radiation / 80);
  dex_cur  -= int(radiation / 110);
  per_cur  -= int(radiation / 100);
  int_cur  -= int(radiation / 120);
 }
// Stimulants
 dex_cur += int(stim / 10);
 per_cur += int(stim /  7);
 int_cur += int(stim /  6);
 if (stim >= 30) {
  dex_cur -= int(abs(stim - 15) /  8);
  per_cur -= int(abs(stim - 15) / 12);
  int_cur -= int(abs(stim - 15) / 14);
 }

// Set our scent towards the norm
 int norm_scent = 500;
 if (has_trait("SMELLY"))
  norm_scent = 800;
 if (has_trait("SMELLY2"))
  norm_scent = 1200;

 // Scent increases fast at first, and slows down as it approaches normal levels.
 // Estimate it will take about norm_scent * 2 turns to go from 0 - norm_scent / 2
 // Without smelly trait this is about 1.5 hrs. Slows down significantly after that.
 if (scent < rng(0, norm_scent))
   scent++;

 // Unusually high scent decreases steadily until it reaches normal levels.
 if (scent > norm_scent)
  scent--;

// Give us our movement points for the turn.
 moves += current_speed(g);

// Apply static martial arts buffs
  ma_static_effects();

// Floor for our stats.  No stat changes should occur after this!
 if (dex_cur < 0)
  dex_cur = 0;
 if (str_cur < 0)
  str_cur = 0;
 if (per_cur < 0)
  per_cur = 0;
 if (int_cur < 0)
  int_cur = 0;

 if (int(g->turn) % 10 == 0) {
  update_mental_focus();
 }

 nv_cached = false;

 recalc_sight_limits();
}

void player::action_taken()
{
    nv_cached = false;
}

void player::update_morale()
{
    // Decay existing morale entries.
    for (int i = 0; i < morale.size(); i++)
    {
        // Age the morale entry by one turn.
        morale[i].age += 1;

        // If it's past its expiration date, remove it.
        if (morale[i].age >= morale[i].duration)
        {
            morale.erase(morale.begin() + i);
            i--;

            // Future-proofing.
            continue;
        }

        // We don't actually store the effective strength; it gets calculated when we
        // need it.
    }

    // We reapply persistent morale effects after every decay step, to keep them fresh.
    apply_persistent_morale();
}

void player::apply_persistent_morale()
{
    // Hoarders get a morale penalty if they're not carrying a full inventory.
    if (has_trait("HOARDER"))
    {
        int pen = int((volume_capacity()-volume_carried()) / 2);
        if (pen > 70)
        {
            pen = 70;
        }
        if (pen <= 0)
        {
            pen = 0;
        }
        if (has_disease("took_xanax"))
        {
            pen = int(pen / 7);
        }
        else if (has_disease("took_prozac"))
        {
            pen = int(pen / 2);
        }
        add_morale(MORALE_PERM_HOARDER, -pen, -pen, 5, 5, true);
    }

    // The stylish get a morale bonus for each body part covered in an item
    // with the FANCY or SUPER_FANCY tag.
    if (has_trait("STYLISH"))
    {
        int bonus = 0;
        std::string basic_flag = "FANCY";
        std::string bonus_flag = "SUPER_FANCY";

        unsigned char covered = 0; // body parts covered
        for(int i=0; i<worn.size(); i++) {
            if(worn[i].has_flag(basic_flag) || worn[i].has_flag(bonus_flag) ) {
                it_armor* item_type = (it_armor*) worn[i].type;
                covered |= item_type->covers;
            }
            if(worn[i].has_flag(bonus_flag)) {
              bonus+=2;
            }
        }
        if(covered & mfb(bp_torso)) {
            bonus += 6;
        }
        if(covered & mfb(bp_legs)) {
            bonus += 4;
        }
        if(covered & mfb(bp_feet)) {
            bonus += 2;
        }
        if(covered & mfb(bp_hands)) {
            bonus += 2;
        }
        if(covered & mfb(bp_head)) {
            bonus += 3;
        }

        if(bonus) {
            add_morale(MORALE_PERM_FANCY, bonus, bonus, 5, 5, true);
        }
    }

    // Masochists get a morale bonus from pain.
    if (has_trait("MASOCHIST"))
    {
        int bonus = pain / 2.5;
        if (bonus > 25)
        {
            bonus = 25;
        }
        if (has_disease("took_prozac"))
        {
            bonus = int(bonus / 3);
        }
        if (bonus != 0)
        {
            add_morale(MORALE_PERM_MASOCHIST, bonus, bonus, 5, 5, true);
        }
    }

    // Optimist gives a base +4 to morale.
    // The +25% boost from optimist also applies here, for a net of +5.
    if (has_trait("OPTIMISTIC"))
    {
        add_morale(MORALE_PERM_OPTIMIST, 4, 4, 5, 5, true);
    }
}

void player::update_mental_focus()
{
    int focus_gain_rate = calc_focus_equilibrium() - focus_pool;

    // handle negative gain rates in a symmetric manner
    int base_change = 1;
    if (focus_gain_rate < 0)
    {
        base_change = -1;
        focus_gain_rate = -focus_gain_rate;
    }

    // for every 100 points, we have a flat gain of 1 focus.
    // for every n points left over, we have an n% chance of 1 focus
    int gain = focus_gain_rate / 100;
    if (rng(1, 100) <= (focus_gain_rate % 100))
    {
        gain++;
    }

    focus_pool += (gain * base_change);
}

// written mostly by FunnyMan3595 in Github issue #613 (DarklingWolf's repo),
// with some small edits/corrections by Soron
int player::calc_focus_equilibrium()
{
    // Factor in pain, since it's harder to rest your mind while your body hurts.
    int eff_morale = morale_level() - pain;
    int focus_gain_rate = 100;

    if (activity.type == ACT_READ)
    {
        it_book* reading;
        if (this->activity.index == -2)
        {
            reading = dynamic_cast<it_book *>(weapon.type);
        }
        else
        {
            reading = dynamic_cast<it_book *>(inv.item_by_letter(activity.invlet).type);
        }
        // apply a penalty when we're actually learning something
        if (skillLevel(reading->type) < (int)reading->level)
        {
            focus_gain_rate -= 50;
        }
    }

    if (eff_morale < -99)
    {
        // At very low morale, focus goes up at 1% of the normal rate.
        focus_gain_rate = 1;
    }
    else if (eff_morale <= 50)
    {
        // At -99 to +50 morale, each point of morale gives 1% of the normal rate.
        focus_gain_rate += eff_morale;
    }
    else
    {
        /* Above 50 morale, we apply strong diminishing returns.
         * Each block of 50% takes twice as many morale points as the previous one:
         * 150% focus gain at 50 morale (as before)
         * 200% focus gain at 150 morale (100 more morale)
         * 250% focus gain at 350 morale (200 more morale)
         * ...
         * Cap out at 400% focus gain with 3,150+ morale, mostly as a sanity check.
         */

        int block_multiplier = 1;
        int morale_left = eff_morale;
        while (focus_gain_rate < 400)
        {
            if (morale_left > 50 * block_multiplier)
            {
                // We can afford the entire block.  Get it and continue.
                morale_left -= 50 * block_multiplier;
                focus_gain_rate += 50;
                block_multiplier *= 2;
            }
            else
            {
                // We can't afford the entire block.  Each block_multiplier morale
                // points give 1% focus gain, and then we're done.
                focus_gain_rate += morale_left / block_multiplier;
                break;
            }
        }
    }

    // This should be redundant, but just in case...
    if (focus_gain_rate < 1)
    {
        focus_gain_rate = 1;
    }
    else if (focus_gain_rate > 400)
    {
        focus_gain_rate = 400;
    }

    return focus_gain_rate;
}

/* Here lies the intended effects of body temperature

Assumption 1 : a naked person is comfortable at 19C/66.2F (31C/87.8F at rest).
Assumption 2 : a "lightly clothed" person is comfortable at 13C/55.4F (25C/77F at rest).
Assumption 3 : the player is always running, thus generating more heat.
Assumption 4 : frostbite cannot happen above 0C temperature.*
* In the current model, a naked person can get frostbite at 1C. This isn't true, but it's a compromise with using nice whole numbers.

Here is a list of warmth values and the corresponding temperatures in which the player is comfortable, and in which the player is very cold.

Warmth  Temperature (Comfortable)    Temperature (Very cold)    Notes
  0       19C /  66.2F               -11C /  12.2F               * Naked
 10       13C /  55.4F               -17C /   1.4F               * Lightly clothed
 20        7C /  44.6F               -23C /  -9.4F
 30        1C /  33.8F               -29C / -20.2F
 40       -5C /  23.0F               -35C / -31.0F
 50      -11C /  12.2F               -41C / -41.8F
 60      -17C /   1.4F               -47C / -52.6F
 70      -23C /  -9.4F               -53C / -63.4F
 80      -29C / -20.2F               -59C / -74.2F
 90      -35C / -31.0F               -65C / -85.0F
100      -41C / -41.8F               -71C / -95.8F
*/

void player::update_bodytemp(game *g)
{
    // NOTE : visit weather.h for some details on the numbers used
    // Converts temperature to Celsius/10(Wito plans on using degrees Kelvin later)
    int Ctemperature = 100*(g->get_temperature() - 32) * 5/9;
    // Temperature norms
    // Ambient normal temperature is lower while asleep
    int ambient_norm = (has_disease("sleep") ? 3100 : 1900);
    // This adjusts the temperature scale to match the bodytemp scale
    int adjusted_temp = (Ctemperature - ambient_norm);
    // This gets incremented in the for loop and used in the morale calculation
    int morale_pen = 0;
    const trap_id trap_at_pos = g->m.tr_at(posx, posy);
    const ter_id ter_at_pos = g->m.ter(posx, posy);
    const furn_id furn_at_pos = g->m.furn(posx, posy);
    // When the player is sleeping, he will use floor items for warmth
    int floor_item_warmth = 0;
    // When the player is sleeping, he will use floor bedding for warmth
    int floor_bedding_warmth = 0;
    if ( has_disease("sleep") ) {
        // Search the floor for items
        std::vector<item>& floor_item = g->m.i_at(posx, posy);
        it_armor* floor_armor = NULL;

        for ( std::vector<item>::iterator afloor_item = floor_item.begin() ;
        afloor_item != floor_item.end() ;
        ++afloor_item) {
            if ( !afloor_item->is_armor() ) {
                continue;
            }
            floor_armor = dynamic_cast<it_armor*>(afloor_item->type);
            // Items that are big enough and covers the torso are used to keep warm.
            // Smaller items don't do as good a job
            if ( floor_armor->volume > 1 &&
            ((floor_armor->covers & mfb(bp_torso)) ||
             (floor_armor->covers & mfb(bp_legs))) ) {
                floor_item_warmth += 60 * floor_armor->warmth * floor_armor->volume / 10;
            }
        }

        // Search the floor for bedding
        int vpart = -1;
        vehicle *veh = g->m.veh_at (posx, posy, vpart);
        if      (furn_at_pos == f_bed)
        {
            floor_bedding_warmth += 1000;
        }
        else if (furn_at_pos == f_makeshift_bed ||
                 furn_at_pos == f_armchair ||
                 furn_at_pos == f_sofa)
        {
            floor_bedding_warmth += 500;
        }
        else if (trap_at_pos == tr_cot)
        {
            floor_bedding_warmth -= 500;
        }
        else if (trap_at_pos == tr_rollmat)
        {
            floor_bedding_warmth -= 1000;
        }
        else if (veh && veh->part_with_feature (vpart, "SEAT") >= 0)
        {
            floor_bedding_warmth += 200;
        }
        else if (veh && veh->part_with_feature (vpart, "BED") >= 0)
        {
            floor_bedding_warmth += 300;
        }
        else
        {
            floor_bedding_warmth -= 2000;
        }
    }
    // Current temperature and converging temperature calculations
    for (int i = 0 ; i < num_bp ; i++)
    {
        // Skip eyes
        if (i == bp_eyes) { continue; }
        // Represents the fact that the body generates heat when it is cold. TODO : should this increase hunger?
        float homeostasis_adjustement = (temp_cur[i] > BODYTEMP_NORM ? 30.0 : 60.0);
        int clothing_warmth_adjustement = homeostasis_adjustement * warmth(body_part(i));
        // Convergeant temperature is affected by ambient temperature, clothing warmth, and body wetness.
        temp_conv[i] = BODYTEMP_NORM + adjusted_temp + clothing_warmth_adjustement;
        // HUNGER
        temp_conv[i] -= hunger/6 + 100;
        // FATIGUE
        if (!has_disease("sleep")) { temp_conv[i] -= 1.5*fatigue; }
        // CONVECTION HEAT SOURCES (generates body heat, helps fight frostbite)
        int blister_count = 0; // If the counter is high, your skin starts to burn
        for (int j = -6 ; j <= 6 ; j++)
        {
            for (int k = -6 ; k <= 6 ; k++)
            {
                int heat_intensity = 0;
                field &local_field = g->m.field_at(posx + j, posy + k);
                if(local_field.findField(fd_fire))
                {
                    heat_intensity = local_field.findField(fd_fire)->getFieldDensity();
                }
                else if (g->m.tr_at(posx + j, posy + k) == tr_lava )
                {
                    heat_intensity = 3;
                }
                if (heat_intensity > 0 && g->u_see(posx + j, posy + k))
                {
                    // Ensure fire_dist >=1 to avoid divide-by-zero errors.
                    int fire_dist = std::max(1, std::max(j, k));
                    if (frostbite_timer[i] > 0)
                        { frostbite_timer[i] -= heat_intensity - fire_dist / 2;}
                    temp_conv[i] +=  300 * heat_intensity * heat_intensity / (fire_dist * fire_dist);
                    blister_count += heat_intensity / (fire_dist * fire_dist);
                }
            }
        }
        // TILES
        // Being on fire affects temp_cur (not temp_conv): this is super dangerous for the player
        if (has_disease("onfire")) { temp_cur[i] += 250; }
        field &local_field = g->m.field_at(posx, posy);
        if ((local_field.findField(fd_fire) && local_field.findField(fd_fire)->getFieldDensity() > 2)
            || trap_at_pos == tr_lava)
        {
            temp_cur[i] += 250;
        }
        // WEATHER
        if (g->weather == WEATHER_SUNNY && g->is_in_sunlight(posx, posy))
        {
            temp_conv[i] += 1000;
        }
        if (g->weather == WEATHER_CLEAR && g->is_in_sunlight(posx, posy))
        {
            temp_conv[i] += 500;
        }
        // DISEASES
        if (has_disease("flu") && i == bp_head) { temp_conv[i] += 1500; }
        if (has_disease("common_cold")) { temp_conv[i] -= 750; }
        // BIONICS
        // Bionic "Internal Climate Control" says it eases the effects of high and low ambient temps
        const int variation = BODYTEMP_NORM*0.5;
        if (in_climate_control(g)
            && temp_conv[i] < BODYTEMP_SCORCHING + variation
            && temp_conv[i] > BODYTEMP_FREEZING - variation)
        {
            if      (temp_conv[i] > BODYTEMP_SCORCHING)
            {
                temp_conv[i] = BODYTEMP_VERY_HOT;
            }
            else if (temp_conv[i] > BODYTEMP_VERY_HOT)
            {
                temp_conv[i] = BODYTEMP_HOT;
            }
            else if (temp_conv[i] > BODYTEMP_HOT)
            {
                temp_conv[i] = BODYTEMP_NORM;
            }
            else if (temp_conv[i] < BODYTEMP_FREEZING)
            {
                temp_conv[i] = BODYTEMP_VERY_COLD;
            }
            else if (temp_conv[i] < BODYTEMP_VERY_COLD)
            {
                temp_conv[i] = BODYTEMP_COLD;
            }
            else if (temp_conv[i] < BODYTEMP_COLD)
            {
                temp_conv[i] = BODYTEMP_NORM;
            }
        }
        // Bionic "Thermal Dissipation" says it prevents fire damage up to 2000F. 500 is picked at random...
        if (has_bionic("bio_heatsink") && blister_count < 500)
        {
            blister_count = (has_trait("BARK") ? -100 : 0);
        }
        // BLISTERS : Skin gets blisters from intense heat exposure.
        if (blister_count - 10*resist(body_part(i)) > 20)
        {
            add_disease("blisters", 1, 0, -1, (body_part)i, -1);
        }
        // BLOOD LOSS : Loss of blood results in loss of body heat
        int blood_loss = 0;
        if      (i == bp_legs)
        {
            blood_loss = (100 - 100*(hp_cur[hp_leg_l] + hp_cur[hp_leg_r]) / (hp_max[hp_leg_l] + hp_max[hp_leg_r]));
        }
        else if (i == bp_arms)
        {
            blood_loss = (100 - 100*(hp_cur[hp_arm_l] + hp_cur[hp_arm_r]) / (hp_max[hp_arm_l] + hp_max[hp_arm_r]));
        }
        else if (i == bp_torso)
        {
            blood_loss = (100 - 100* hp_cur[hp_torso] / hp_max[hp_torso]);
        }
        else if (i == bp_head)
        {
            blood_loss = (100 - 100* hp_cur[hp_head] / hp_max[hp_head]);
        }
        temp_conv[i] -= blood_loss*temp_conv[i]/200; // 1% bodyheat lost per 2% hp lost
        // EQUALIZATION
        switch (i)
        {
            case bp_torso :
                temp_equalizer(bp_torso, bp_arms);
                temp_equalizer(bp_torso, bp_legs);
                temp_equalizer(bp_torso, bp_head);
                break;
            case bp_head :
                temp_equalizer(bp_head, bp_torso);
                temp_equalizer(bp_head, bp_mouth);
                break;
            case bp_arms :
                temp_equalizer(bp_arms, bp_torso);
                temp_equalizer(bp_arms, bp_hands);
                break;
            case bp_legs :
                temp_equalizer(bp_legs, bp_torso);
                temp_equalizer(bp_legs, bp_feet);
                break;
            case bp_mouth : temp_equalizer(bp_mouth, bp_head); break;
            case bp_hands : temp_equalizer(bp_hands, bp_arms); break;
            case bp_feet  : temp_equalizer(bp_feet, bp_legs); break;
        }
        // MUTATIONS and TRAITS
        // Bark : lowers blister count to -100; harder to get blisters
        // Lightly furred
        if (has_trait("LIGHTFUR"))
        {
            temp_conv[i] += (temp_cur[i] > BODYTEMP_NORM ? 250 : 500);
        }
        // Furry
        if (has_trait("FUR"))
        {
            temp_conv[i] += (temp_cur[i] > BODYTEMP_NORM ? 750 : 1500);
        }
        // Disintergration
        if (has_trait("ROT1")) { temp_conv[i] -= 250;}
        else if (has_trait("ROT2")) { temp_conv[i] -= 750;}
        else if (has_trait("ROT3")) { temp_conv[i] -= 1500;}
        // Radioactive
        if (has_trait("RADIOACTIVE1")) { temp_conv[i] += 250; }
        else if (has_trait("RADIOACTIVE2")) { temp_conv[i] += 750; }
        else if (has_trait("RADIOACTIVE3")) { temp_conv[i] += 1500; }
        // Chemical Imbalance
        // Added linse in player::suffer()
        // FINAL CALCULATION : Increments current body temperature towards convergant.
        if ( has_disease("sleep") ) {
            int sleep_bonus = floor_bedding_warmth + floor_item_warmth;
            // Too warm, don't need items on the floor
            if ( temp_conv[i] > BODYTEMP_NORM ) {
                // Do nothing
            }
            // Intelligently use items on the floor; just enough to be comfortable
            else if ( (temp_conv[i] + sleep_bonus) > BODYTEMP_NORM ) {
                temp_conv[i] = BODYTEMP_NORM;
            }
            // Use all items on the floor -- there are not enough to keep comfortable
            else {
                temp_conv[i] += sleep_bonus;
            }
        }
        int temp_before = temp_cur[i];
        int temp_difference = temp_cur[i] - temp_conv[i]; // Negative if the player is warming up.
        // exp(-0.001) : half life of 60 minutes, exp(-0.002) : half life of 30 minutes,
        // exp(-0.003) : half life of 20 minutes, exp(-0.004) : half life of 15 minutes
        int rounding_error = 0;
        // If temp_diff is small, the player cannot warm up due to rounding errors. This fixes that.
        if (temp_difference < 0 && temp_difference > -600 )
        {
            rounding_error = 1;
        }
        if (temp_cur[i] != temp_conv[i])
        {
            if      ((ter_at_pos == t_water_sh || ter_at_pos == t_sewage)
                    && (i == bp_feet || i == bp_legs))
            {
                temp_cur[i] = temp_difference*exp(-0.004) + temp_conv[i] + rounding_error;
            }
            else if (ter_at_pos == t_water_dp)
            {
                temp_cur[i] = temp_difference*exp(-0.004) + temp_conv[i] + rounding_error;
            }
            else if (i == bp_torso || i == bp_head)
            {
                temp_cur[i] = temp_difference*exp(-0.003) + temp_conv[i] + rounding_error;
            }
            else
            {
                temp_cur[i] = temp_difference*exp(-0.002) + temp_conv[i] + rounding_error;
            }
        }
        int temp_after = temp_cur[i];
        // PENALTIES
        if      (temp_cur[i] < BODYTEMP_FREEZING)
        {
            add_disease("cold", 1, 3, 3, (body_part)i, -1);
            frostbite_timer[i] += 3;
        }
        else if (temp_cur[i] < BODYTEMP_VERY_COLD)
        {
            add_disease("cold", 1, 2, 3, (body_part)i, -1);
            frostbite_timer[i] += 2;
        }
        else if (temp_cur[i] < BODYTEMP_COLD)
        {
            // Frostbite timer does not go down if you are still cold.
            add_disease("cold", 1, 1, 3, (body_part)i, -1);
            frostbite_timer[i] += 1;
        }
        else if (temp_cur[i] > BODYTEMP_SCORCHING)
        {
            // If body temp rises over 15000, disease.cpp ("hot_head") acts weird and the player will die
            add_disease("hot",  1, 3, 3, (body_part)i, -1);
        }
        else if (temp_cur[i] > BODYTEMP_VERY_HOT)
        {
            add_disease("hot",  1, 2, 3, (body_part)i, -1);
        }
        else if (temp_cur[i] > BODYTEMP_HOT)
        {
            add_disease("hot",  1, 1, 3, (body_part)i, -1);
        }
        // MORALE : a negative morale_pen means the player is cold
        // Intensity multiplier is negative for cold, positive for hot
        int intensity_mult =
            - disease_intensity("cold", (body_part)i) +
            disease_intensity("hot", (body_part)i);
        if (has_disease("cold", (body_part)i) ||
            has_disease("hot", (body_part)i))
        {
            switch (i)
            {
                case bp_head :
                case bp_torso :
                case bp_mouth : morale_pen += 2*intensity_mult;
                case bp_arms :
                case bp_legs : morale_pen += 1*intensity_mult;
                case bp_hands:
                case bp_feet : morale_pen += 1*intensity_mult;
            }
        }
        // FROSTBITE (level 1 after 2 hours, level 2 after 4 hours)
        if      (frostbite_timer[i] >   0)
        {
            frostbite_timer[i]--;
        }
        if      (frostbite_timer[i] >= 240 && g->get_temperature() < 32)
        {
            add_disease("frostbite", 1, 2, 2, (body_part)i, -1);
            // Warning message for the player
            if (disease_intensity("frostbite", (body_part)i) < 2
                &&  (i == bp_mouth || i == bp_hands || i == bp_feet))
            {
                g->add_msg((i == bp_mouth ? _("Your %s hardens from the frostbite!") : _("Your %s harden from the frostbite!")), body_part_name(body_part(i), -1).c_str());
            }
            else if (frostbite_timer[i] >= 120 && g->get_temperature() < 32)
            {
                add_disease("frostbite", 1, 1, 2, (body_part)i, -1);
                // Warning message for the player
                if (!has_disease("frostbite", (body_part)i))
                {
                    g->add_msg(_("You lose sensation in your %s."),
                        body_part_name(body_part(i), -1).c_str());
                }
            }
        }
        // Warn the player if condition worsens
        if  (temp_before > BODYTEMP_FREEZING && temp_after < BODYTEMP_FREEZING)
        {
            g->add_msg(_("You feel your %s beginning to go numb from the cold!"),
                body_part_name(body_part(i), -1).c_str());
        }
        else if (temp_before > BODYTEMP_VERY_COLD && temp_after < BODYTEMP_VERY_COLD)
        {
            g->add_msg(_("You feel your %s getting very cold."),
                body_part_name(body_part(i), -1).c_str());
        }
        else if (temp_before > BODYTEMP_COLD && temp_after < BODYTEMP_COLD)
        {
            g->add_msg(_("You feel your %s getting chilly."),
                body_part_name(body_part(i), -1).c_str());
        }
        else if (temp_before < BODYTEMP_SCORCHING && temp_after > BODYTEMP_SCORCHING)
        {
            g->add_msg(_("You feel your %s getting red hot from the heat!"),
                body_part_name(body_part(i), -1).c_str());
        }
        else if (temp_before < BODYTEMP_VERY_HOT && temp_after > BODYTEMP_VERY_HOT)
        {
            g->add_msg(_("You feel your %s getting very hot."),
                body_part_name(body_part(i), -1).c_str());
        }
        else if (temp_before < BODYTEMP_HOT && temp_after > BODYTEMP_HOT)
        {
            g->add_msg(_("You feel your %s getting warm."),
                body_part_name(body_part(i), -1).c_str());
        }
    }
    // Morale penalties, updated at the same rate morale is
    if (morale_pen < 0 && int(g->turn) % 10 == 0)
    {
        add_morale(MORALE_COLD, -2, -abs(morale_pen), 10, 5, true);
    }
    if (morale_pen > 0 && int(g->turn) % 10 == 0)
    {
        add_morale(MORALE_HOT,  -2, -abs(morale_pen), 10, 5, true);
    }
}

void player::temp_equalizer(body_part bp1, body_part bp2)
{
 // Body heat is moved around.
 // Shift in one direction only, will be shifted in the other direction seperately.
 int diff = (temp_cur[bp2] - temp_cur[bp1])*0.0001; // If bp1 is warmer, it will lose heat
 temp_cur[bp1] += diff;
}

int player::current_speed(game *g)
{
 int newmoves = 100; // Start with 100 movement points...
// Minus some for weight...
 int carry_penalty = 0;
 if (weight_carried() > weight_capacity())
  carry_penalty = 25 * (weight_carried() - weight_capacity()) / (weight_capacity());
 newmoves -= carry_penalty;

 if (pain > pkill) {
  int pain_penalty = int((pain - pkill) * .7);
  if (pain_penalty > 60)
   pain_penalty = 60;
  newmoves -= pain_penalty;
 }
 if (pkill >= 10) {
  int pkill_penalty = int(pkill * .1);
  if (pkill_penalty > 30)
   pkill_penalty = 30;
  newmoves -= pkill_penalty;
 }

 if (abs(morale_level()) >= 100) {
  int morale_bonus = int(morale_level() / 25);
  if (morale_bonus < -10)
   morale_bonus = -10;
  else if (morale_bonus > 10)
   morale_bonus = 10;
  newmoves += morale_bonus;
 }

 if (radiation >= 40) {
  int rad_penalty = radiation / 40;
  if (rad_penalty > 20)
   rad_penalty = 20;
  newmoves -= rad_penalty;
 }

 if (thirst > 40)
  newmoves -= int((thirst - 40) / 10);
 if (hunger > 100)
  newmoves -= int((hunger - 100) / 10);

 newmoves += (stim > 40 ? 40 : stim);

 for (int i = 0; i < illness.size(); i++)
  newmoves += disease_speed_boost(illness[i]);

 // add martial arts speed bonus
 newmoves += mabuff_speed_bonus();

 if (has_trait("QUICK"))
  newmoves = int(newmoves * 1.10);

 if (g != NULL) {
  if (has_trait("SUNLIGHT_DEPENDENT") && !g->is_in_sunlight(posx, posy))
   newmoves -= (g->light_level() >= 12 ? 5 : 10);
  if (has_trait("COLDBLOOD3") && g->get_temperature() < 60)
   newmoves -= int( (65 - g->get_temperature()) / 2);
  else if (has_trait("COLDBLOOD2") && g->get_temperature() < 60)
   newmoves -= int( (65 - g->get_temperature()) / 3);
  else if (has_trait("COLDBLOOD") && g->get_temperature() < 60)
   newmoves -= int( (65 - g->get_temperature()) / 5);
 }

 if (has_artifact_with(AEP_SPEED_UP))
  newmoves += 20;
 if (has_artifact_with(AEP_SPEED_DOWN))
  newmoves -= 20;

 if (newmoves < 25)
  newmoves = 25;

 return newmoves;
}

int player::run_cost(int base_cost, bool diag)
{
    float movecost = float(base_cost);
    if (diag)
        movecost *= 0.7071; // because everything here assumes 100 is base
    bool flatground = movecost < 105;

    if (has_trait("PARKOUR") && movecost > 100 ) {
        movecost *= .5;
        if (movecost < 100)
            movecost = 100;
    }

    if (hp_cur[hp_leg_l] == 0)
        movecost += 50;
    else if (hp_cur[hp_leg_l] < hp_max[hp_leg_l] * .40)
        movecost += 25;
    if (hp_cur[hp_leg_r] == 0)
        movecost += 50;
    else if (hp_cur[hp_leg_r] < hp_max[hp_leg_r] * .40)
        movecost += 25;

    if (has_trait("FLEET") && flatground)
        movecost *= .85;
    if (has_trait("FLEET2") && flatground)
        movecost *= .7;
    if (has_trait("PADDED_FEET") && !wearing_something_on(bp_feet))
        movecost *= .9;
    if (has_trait("LIGHT_BONES"))
        movecost *= .9;
    if (has_trait("HOLLOW_BONES"))
        movecost *= .8;
    if (has_trait("WINGS_INSECT"))
        movecost -= 15;
    if (has_trait("LEG_TENTACLES"))
        movecost += 20;
    if (has_trait("PONDEROUS1"))
        movecost *= 1.1;
    if (has_trait("PONDEROUS2"))
        movecost *= 1.2;
    if (has_trait("PONDEROUS3"))
        movecost *= 1.3;

    movecost += encumb(bp_mouth) * 5 + encumb(bp_feet) * 5 + encumb(bp_legs) * 3;

    if (!wearing_something_on(bp_feet) && !has_trait("PADDED_FEET") &&
            !has_trait("HOOVES"))
        movecost += 15;

    if (diag)
        movecost *= 1.4142;

    return int(movecost);
}

int player::swim_speed()
{
  int ret = 440 + weight_carried() / 60 - 50 * skillLevel("swimming");
 if (has_trait("WEBBED"))
  ret -= 60 + str_cur * 5;
 if (has_trait("TAIL_FIN"))
  ret -= 100 + str_cur * 10;
 if (has_trait("SLEEK_SCALES"))
  ret -= 100;
 if (has_trait("LEG_TENTACLES"))
  ret -= 60;
 ret += (50 - skillLevel("swimming") * 2) * encumb(bp_legs);
 ret += (80 - skillLevel("swimming") * 3) * encumb(bp_torso);
 if (skillLevel("swimming") < 10) {
  for (int i = 0; i < worn.size(); i++)
    ret += (worn[i].volume() * (10 - skillLevel("swimming"))) / 2;
 }
 ret -= str_cur * 6 + dex_cur * 4;
 if( worn_with_flag("FLOATATION") ) {
     ret = std::max(ret, 400);
     ret = std::min(ret, 200);
 }
// If (ret > 500), we can not swim; so do not apply the underwater bonus.
 if (underwater && ret < 500)
  ret -= 50;
 if (ret < 30)
  ret = 30;
 return ret;
}

bool player::is_underwater() const
{
    return underwater;
}

void player::set_underwater(bool u)
{
    if (underwater != u) {
        underwater = u;
        recalc_sight_limits();
    }
}


nc_color player::color()
{
 if (has_disease("onfire"))
  return c_red;
 if (has_disease("stunned"))
  return c_ltblue;
 if (has_disease("boomered"))
  return c_pink;
 if (underwater)
  return c_blue;
 if (has_active_bionic("bio_cloak") || has_artifact_with(AEP_INVISIBLE))
  return c_dkgray;
 return c_white;
}

void player::load_info(game *g, std::string data)
{
    std::stringstream dump;
    dump << data;

    char check = dump.peek();
    if ( check == ' ' ) {
        // sigh..
        check = data[1];
    }
    if ( check == '{' ) {
        picojson::value pdata;
        dump >> pdata;
        std::string jsonerr = picojson::get_last_error();
        if ( ! jsonerr.empty() ) {
            debugmsg("Bad player json\n%s", jsonerr.c_str() );
        } else {
            json_load(pdata, g);
        }
        return;
    } else { // old save
        load_legacy(g, dump);
    }
}

std::string player::save_info()
{
    std::stringstream dump;
    dump << json_save(true).serialize();
    dump << std::endl;
    dump << dump_memorial();
    return dump.str();
}

void player::memorial( std::ofstream &memorial_file )
{
    //Size of indents in the memorial file
    const std::string indent = "  ";

    const std::string gender_str = male ? _("male") : _("female");
    const std::string pronoun = male ? _("He") : _("She");

    //Avoid saying "a male unemployed" or similar
    std::stringstream profession_name;
    if(prof == prof->generic()) {
      profession_name << _("an unemployed ") << gender_str;
    } else {
      profession_name << _("a ") << gender_str << " " << prof->name();
    }

    //Figure out the location
    point cur_loc = g->om_location();
    oter_id cur_ter = g->cur_om->ter(cur_loc.x, cur_loc.y, g->levz);
    if (cur_ter == ot_null)
    {
        if (cur_loc.x >= OMAPX && cur_loc.y >= OMAPY) {
            cur_ter = g->om_diag->ter(cur_loc.x - OMAPX, cur_loc.y - OMAPY, g->levz);
        } else if (cur_loc.x >= OMAPX) {
            cur_ter = g->om_hori->ter(cur_loc.x - OMAPX, cur_loc.y, g->levz);
        } else if (cur_loc.y >= OMAPY) {
            cur_ter = g->om_vert->ter(cur_loc.x, cur_loc.y - OMAPY, g->levz);
        }
    }
    std::string tername = oterlist[cur_ter].name;

    //Header
    std::string version = string_format("%s", getVersionString());
    memorial_file << _("Cataclysm - Dark Days Ahead version ") << version << _(" memorial file") << "\n";
    memorial_file << "\n";
    memorial_file << _("In memory of: ") << name << "\n";
    memorial_file << pronoun << _(" was ") << profession_name.str()
                  << _(" when the apocalypse began.") << "\n";
    memorial_file << pronoun << _(" died on ") << _(season_name[g->turn.get_season()].c_str())
                  << _(" of year ") << (g->turn.years() + 1)
                  << _(", day ") << (g->turn.days() + 1)
                  << _(", at ") << g->turn.print_time() << ".\n";
    memorial_file << pronoun << _(" was killed in a ") << tername << ".\n";
    memorial_file << "\n";

    //Misc
    memorial_file << _("Cash on hand: ") << "$" << cash << "\n";
    memorial_file << "\n";

    //HP
    memorial_file << _("Final HP:") << "\n";
    memorial_file << indent << _(" Head: ") << hp_cur[hp_head] << "/" << hp_max[hp_head] << "\n";
    memorial_file << indent << _("Torso: ") << hp_cur[hp_torso] << "/" << hp_max[hp_torso] << "\n";
    memorial_file << indent << _("L Arm: ") << hp_cur[hp_arm_l] << "/" << hp_max[hp_arm_l] << "\n";
    memorial_file << indent << _("R Arm: ") << hp_cur[hp_arm_r] << "/" << hp_max[hp_arm_r] << "\n";
    memorial_file << indent << _("L Leg: ") << hp_cur[hp_leg_l] << "/" << hp_max[hp_leg_l] << "\n";
    memorial_file << indent << _("R Leg: ") << hp_cur[hp_leg_r] << "/" << hp_max[hp_leg_r] << "\n";
    memorial_file << "\n";

    //Stats
    memorial_file << _("Final Stats:") << "\n";
    memorial_file << indent << _("Str ") << str_cur << indent << _("Dex ") << dex_cur << indent
                  << _("Int ") << int_cur << indent << _("Per ") << per_cur << "\n";
    memorial_file << _("Base Stats:") << "\n";
    memorial_file << indent << _("Str ") << str_max << indent << _("Dex ") << dex_max << indent
                  << _("Int ") << int_max << indent << _("Per ") << per_max << "\n";
    memorial_file << "\n";

    //Last 20 messages
    memorial_file << _("Final Messages:") << "\n";
    std::vector<game_message> recent_messages = g->recent_messages(20);
    for(int i = 0; i < recent_messages.size(); i++) {
      memorial_file << indent << recent_messages[i].turn.print_time() << " " <<
              recent_messages[i].message;
      if(recent_messages[i].count > 1) {
        memorial_file << " x" << recent_messages[i].count;
      }
      memorial_file << "\n";
    }
    memorial_file << "\n";

    //Kill list
    memorial_file << _("Kills:") << "\n";

    int total_kills = 0;
    for (std::map<std::string, int>::iterator it = g->killcount.begin(); it != g->killcount.end(); ++it)
    {
        mtype *mon = GetMon(it->first);
        memorial_file << "  " << (char) mon->sym << " - " << mon->name <<
            " x" << it->second << "\n";
        total_kills += it->second;
    }

    if(total_kills == 0) {
      memorial_file << indent << _("No monsters were killed.") << "\n";
    } else {
      memorial_file << _("Total kills: ") << total_kills << "\n";
    }
    memorial_file << "\n";

    //Skills
    memorial_file << _("Skills:") << "\n";
    for (std::vector<Skill*>::iterator aSkill = Skill::skills.begin();
      aSkill != Skill::skills.end(); ++aSkill) {
      SkillLevel next_skill_level = skillLevel(*aSkill);
      memorial_file << indent << (*aSkill)->name() << ": "
              << next_skill_level.level() << " (" << next_skill_level.exercise() << "%)\n";
    }
    memorial_file << "\n";

    //Traits
    memorial_file << _("Traits:") << "\n";
    bool had_trait = false;
    for (std::map<std::string, trait>::iterator iter = traits.begin(); iter != traits.end(); ++iter) {
      if(has_trait(iter->first)) {
        had_trait = true;
        memorial_file << indent << traits[iter->first].name << "\n";
      }
    }
    if(!had_trait) {
      memorial_file << indent << _("(None)") << "\n";
    }
    memorial_file << "\n";

    //Effects (illnesses)
    memorial_file << _("Ongoing Effects:") << "\n";
    bool had_effect = false;
    for(int i = 0; i < illness.size(); i++) {
      disease next_illness = illness[i];
      if(dis_name(next_illness).size() > 0) {
        had_effect = true;
        memorial_file << indent << dis_name(next_illness) << "\n";
      }
    }
    //Various effects not covered by the illness list - from player.cpp
    if(morale_level() >= 100) {
      had_effect = true;
      memorial_file << indent << _("Elated") << "\n";
    }
    if(morale_level() <= -100) {
      had_effect = true;
      memorial_file << indent << _("Depressed") << "\n";
    }
    if(pain - pkill > 0) {
      had_effect = true;
      memorial_file << indent << _("Pain") << " (" << (pain - pkill) << ")";
    }
    if(stim > 0) {
      had_effect = true;
      int dexbonus = int(stim / 10);
      if (abs(stim) >= 30) {
        dexbonus -= int(abs(stim - 15) /  8);
      }
      if(dexbonus < 0) {
        memorial_file << indent << _("Stimulant Overdose") << "\n";
      } else {
        memorial_file << indent << _("Stimulant") << "\n";
      }
    } else if(stim < 0) {
      had_effect = true;
      memorial_file << indent << _("Depressants") << "\n";
    }
    if(!had_effect) {
      memorial_file << indent << _("(None)") << "\n";
    }
    memorial_file << "\n";

    //Bionics
    memorial_file << _("Bionics:") << "\n";
    int total_bionics = 0;
    for(int i = 0; i < my_bionics.size(); i++) {
      bionic_id next_bionic_id = my_bionics[i].id;
      memorial_file << indent << (i+1) << ": " << bionics[next_bionic_id]->name << "\n";
      total_bionics++;
    }
    if(total_bionics == 0) {
      memorial_file << indent << _("No bionics were installed.") << "\n";
    } else {
      memorial_file << _("Total bionics: ") << total_bionics << "\n";
    }
    memorial_file << _("Power: ") << power_level << "/" << max_power_level << "\n";
    memorial_file << "\n";

    //Equipment
    memorial_file << _("Weapon:") << "\n";
    memorial_file << indent << weapon.invlet << " - " << weapon.tname(g) << "\n";
    memorial_file << "\n";

    memorial_file << _("Equipment:") << "\n";
    for(int i = 0; i < worn.size(); i++) {
      item next_item = worn[i];
      memorial_file << indent << next_item.invlet << " - " << next_item.tname(g);
      if(next_item.charges > 0) {
        memorial_file << " (" << next_item.charges << ")";
      } else if (next_item.contents.size() == 1
              && next_item.contents[0].charges > 0) {
        memorial_file << " (" << next_item.contents[0].charges << ")";
      }
      memorial_file << "\n";
    }
    memorial_file << "\n";

    //Inventory
    memorial_file << _("Inventory:") << "\n";
    inv.restack(this);
    inv.sort();
    for(int i = 0; i < inv.size(); i++) {
      invslice slice = inv.slice(i, 1);
      item& next_item = slice[0]->front();
      memorial_file << indent << next_item.invlet << " - " << next_item.tname(g);
      if(slice[0]->size() > 1) {
        memorial_file << " [" << slice[0]->size() << "]";
      }
      if(next_item.charges > 0) {
        memorial_file << " (" << next_item.charges << ")";
      } else if (next_item.contents.size() == 1
              && next_item.contents[0].charges > 0) {
        memorial_file << " (" << next_item.contents[0].charges << ")";
      }
      memorial_file << "\n";
    }
    memorial_file << "\n";

    //Lifetime stats
    memorial_file << _("Lifetime Stats") << "\n";
    memorial_file << indent << _("Distance Walked: ")
                       << player_stats.squares_walked << _(" Squares") << "\n";
    memorial_file << indent << _("Damage Taken: ")
                       << player_stats.damage_taken << _(" Damage") << "\n";
    memorial_file << indent << _("Damage Healed: ")
                       << player_stats.damage_healed << _(" Damage") << "\n";
    memorial_file << "\n";

    //History
    memorial_file << _("Game History") << "\n";
    memorial_file << dump_memorial();

}

/**
 * Adds an event to the memorial log, to be written to the memorial file when
 * the character dies. The message should contain only the informational string,
 * as the timestamp and location will be automatically prepended.
 */
void player::add_memorial_log(const char* message, ...)
{

  va_list ap;
  va_start(ap, message);
  char buff[1024];
  vsprintf(buff, message, ap);
  va_end(ap);

  std::stringstream timestamp;
  timestamp << _("Year") << " " << (g->turn.years() + 1) << ", "
            << _(season_name[g->turn.get_season()].c_str()) << " "
            << (g->turn.days() + 1) << ", " << g->turn.print_time();

  oter_id cur_ter = g->cur_om->ter((g->levx + int(MAPSIZE / 2)) / 2, (g->levy + int(MAPSIZE / 2)) / 2, g->levz);
  std::string location = oterlist[cur_ter].name;

  std::stringstream log_message;
  log_message << "| " << timestamp.str() << " | " << location.c_str() << " | " << buff;

  memorial_log.push_back(log_message.str());

}

/**
 * Loads the data in a memorial file from the given ifstream. All the memorial
 * entry lines begin with a pipe (|).
 * @param fin The ifstream to read the memorial entries from.
 */
void player::load_memorial_file(std::ifstream &fin)
{
  std::string entry;
  memorial_log.clear();
  while(fin.peek() == '|') {
    getline(fin, entry);
    memorial_log.push_back(entry);
  }
}

/**
 * Concatenates all of the memorial log entries, delimiting them with newlines,
 * and returns the resulting string. Used for saving and for writing out to the
 * memorial file.
 */
std::string player::dump_memorial()
{

  std::stringstream output;

  for(int i = 0; i < memorial_log.size(); i++) {
    output << memorial_log[i] << "\n";
  }

  return output.str();

}

/**
 * Returns a pointer to the stat-tracking struct. Its fields should be edited
 * as necessary to track ongoing counters, which will be added to the memorial
 * file. For single events, rather than cumulative counters, see
 * add_memorial_log.
 * @return A pointer to the stats struct being used to track this player's
 *         lifetime stats.
 */
stats* player::lifetime_stats()
{
  return &player_stats;
}

inline bool skill_display_sort(const std::pair<Skill *, int> &a, const std::pair<Skill *, int> &b)
{
    int levelA = a.second;
    int levelB = b.second;
    return levelA > levelB || (levelA == levelB && a.first->name() < b.first->name());
}

void player::disp_info(game *g)
{
 int line;
 std::vector<std::string> effect_name;
 std::vector<std::string> effect_text;
 for (int i = 0; i < illness.size(); i++) {
  if (dis_name(illness[i]).size() > 0) {
   effect_name.push_back(dis_name(illness[i]));
   effect_text.push_back(dis_description(illness[i]));
  }
 }
 if (abs(morale_level()) >= 100) {
  bool pos = (morale_level() > 0);
  effect_name.push_back(pos ? _("Elated") : _("Depressed"));
  std::stringstream morale_text;
  if (abs(morale_level()) >= 200)
   morale_text << _("Dexterity") << (pos ? " +" : " ") <<
                   int(morale_level() / 200) << "   ";
  if (abs(morale_level()) >= 180)
   morale_text << _("Strength") << (pos ? " +" : " ") <<
                  int(morale_level() / 180) << "   ";
  if (abs(morale_level()) >= 125)
   morale_text << _("Perception") << (pos ? " +" : " ") <<
                  int(morale_level() / 125) << "   ";
  morale_text << _("Intelligence") << (pos ? " +" : " ") <<
                 int(morale_level() / 100) << "   ";
  effect_text.push_back(morale_text.str());
 }
 if (pain - pkill > 0) {
  effect_name.push_back(_("Pain"));
  std::stringstream pain_text;
  if (pain - pkill >= 15)
   pain_text << "Strength" << " -" << int((pain - pkill) / 15) << "   " << _("Dexterity") << " -" <<
                int((pain - pkill) / 15) << "   ";
  if (pain - pkill >= 20)
   pain_text << _("Perception") << " -" << int((pain - pkill) / 15) << "   ";
  pain_text << _("Intelligence") << " -" << 1 + int((pain - pkill) / 25);
  effect_text.push_back(pain_text.str());
 }
 if (stim > 0) {
  int dexbonus = int(stim / 10);
  int perbonus = int(stim /  7);
  int intbonus = int(stim /  6);
  if (abs(stim) >= 30) {
   dexbonus -= int(abs(stim - 15) /  8);
   perbonus -= int(abs(stim - 15) / 12);
   intbonus -= int(abs(stim - 15) / 14);
  }

  if (dexbonus < 0)
   effect_name.push_back(_("Stimulant Overdose"));
  else
   effect_name.push_back(_("Stimulant"));
  std::stringstream stim_text;
  stim_text << _("Speed") << " +" << stim << "   " << _("Intelligence") <<
               (intbonus > 0 ? " + " : " ") << intbonus << "   " << _("Perception") <<
               (perbonus > 0 ? " + " : " ") << perbonus << "   " << _("Dexterity")  <<
               (dexbonus > 0 ? " + " : " ") << dexbonus;
  effect_text.push_back(stim_text.str());
 } else if (stim < 0) {
  effect_name.push_back(_("Depressants"));
  std::stringstream stim_text;
  int dexpen = int(stim / 10);
  int perpen = int(stim /  7);
  int intpen = int(stim /  6);
// Since dexpen etc. are always less than 0, no need for + signs
  stim_text << _("Speed") << " " << stim << "   " << _("Intelligence") << " " << intpen <<
               "   " << _("Perception") << " " << perpen << "   " << "Dexterity" << " " << dexpen;
  effect_text.push_back(stim_text.str());
 }

 if ((has_trait("TROGLO") && g->is_in_sunlight(posx, posy) &&
      g->weather == WEATHER_SUNNY) ||
     (has_trait("TROGLO2") && g->is_in_sunlight(posx, posy) &&
      g->weather != WEATHER_SUNNY)) {
  effect_name.push_back(_("In Sunlight"));
  effect_text.push_back(_("The sunlight irritates you.\n\
Strength - 1;    Dexterity - 1;    Intelligence - 1;    Dexterity - 1"));
 } else if (has_trait("TROGLO2") && g->is_in_sunlight(posx, posy)) {
  effect_name.push_back(_("In Sunlight"));
  effect_text.push_back(_("The sunlight irritates you badly.\n\
Strength - 2;    Dexterity - 2;    Intelligence - 2;    Dexterity - 2"));
 } else if (has_trait("TROGLO3") && g->is_in_sunlight(posx, posy)) {
  effect_name.push_back(_("In Sunlight"));
  effect_text.push_back(_("The sunlight irritates you terribly.\n\
Strength - 4;    Dexterity - 4;    Intelligence - 4;    Dexterity - 4"));
 }

 for (int i = 0; i < addictions.size(); i++) {
  if (addictions[i].sated < 0 &&
      addictions[i].intensity >= MIN_ADDICTION_LEVEL) {
   effect_name.push_back(addiction_name(addictions[i]));
   effect_text.push_back(addiction_text(addictions[i]));
  }
 }

 int maxy = (VIEWY*2)+1;
 if (maxy < 25)
  maxy = 25;

 int effect_win_size_y = 0;
 int trait_win_size_y = 0;
 int skill_win_size_y = 0;
 int infooffsetytop = 11;
 int infooffsetybottom = 15;
 std::vector<std::string> traitslist;

 effect_win_size_y = effect_name.size()+1;

 for (std::set<std::string>::iterator iter = my_mutations.begin(); iter != my_mutations.end(); ++iter) {
  traitslist.push_back(*iter);
 }

 trait_win_size_y = traitslist.size()+1;
 if (trait_win_size_y + infooffsetybottom > maxy ) {
  trait_win_size_y = maxy - infooffsetybottom;
 }

 skill_win_size_y = Skill::skill_count() + 1;
 if (skill_win_size_y + infooffsetybottom > maxy ) {
  skill_win_size_y = maxy - infooffsetybottom;
 }
/*
 std::stringstream ssTemp;
 ssTemp  << skill_win_size_y << " - " << trait_win_size_y << " - " << effect_win_size_y;
 debugmsg((ssTemp.str()).c_str());
*/
 WINDOW* w_grid_top    = newwin(infooffsetybottom, 81,  VIEW_OFFSET_Y,  VIEW_OFFSET_X);
 WINDOW* w_grid_skill  = newwin(skill_win_size_y + 1, 27, infooffsetybottom + VIEW_OFFSET_Y, 0 + VIEW_OFFSET_X);
 WINDOW* w_grid_trait  = newwin(trait_win_size_y + 1, 27, infooffsetybottom + VIEW_OFFSET_Y, 27 + VIEW_OFFSET_X);
 WINDOW* w_grid_effect = newwin(effect_win_size_y+ 1, 28, infooffsetybottom + VIEW_OFFSET_Y, 53 + VIEW_OFFSET_X);

 WINDOW* w_tip     = newwin(1, FULL_SCREEN_WIDTH,  VIEW_OFFSET_Y,  0 + VIEW_OFFSET_X);
 WINDOW* w_stats   = newwin(9, 26,  1 + VIEW_OFFSET_Y,  0 + VIEW_OFFSET_X);
 WINDOW* w_traits  = newwin(trait_win_size_y, 26, infooffsetybottom + VIEW_OFFSET_Y,  27 + VIEW_OFFSET_X);
 WINDOW* w_encumb  = newwin(9, 26,  1 + VIEW_OFFSET_Y, 27 + VIEW_OFFSET_X);
 WINDOW* w_effects = newwin(effect_win_size_y, 26, infooffsetybottom + VIEW_OFFSET_Y, 54 + VIEW_OFFSET_X);
 WINDOW* w_speed   = newwin(9, 26,  1 + VIEW_OFFSET_Y, 54 + VIEW_OFFSET_X);
 WINDOW* w_skills  = newwin(skill_win_size_y, 26, infooffsetybottom + VIEW_OFFSET_Y, 0 + VIEW_OFFSET_X);
 WINDOW* w_info    = newwin(3, FULL_SCREEN_WIDTH, infooffsetytop + VIEW_OFFSET_Y,  0 + VIEW_OFFSET_X);

 for (int i = 0; i < 81; i++) {
  //Horizontal line top grid
  mvwputch(w_grid_top, 10, i, c_ltgray, LINE_OXOX);
  mvwputch(w_grid_top, 14, i, c_ltgray, LINE_OXOX);

  //Vertical line top grid
  if (i <= infooffsetybottom) {
   mvwputch(w_grid_top, i, 26, c_ltgray, LINE_XOXO);
   mvwputch(w_grid_top, i, 53, c_ltgray, LINE_XOXO);
   mvwputch(w_grid_top, i, FULL_SCREEN_WIDTH, c_ltgray, LINE_XOXO);
  }

  //Horizontal line skills
  if (i <= 26) {
   mvwputch(w_grid_skill, skill_win_size_y, i, c_ltgray, LINE_OXOX);
  }

  //Vertical line skills
  if (i <= skill_win_size_y) {
   mvwputch(w_grid_skill, i, 26, c_ltgray, LINE_XOXO);
  }

  //Horizontal line traits
  if (i <= 26) {
   mvwputch(w_grid_trait, trait_win_size_y, i, c_ltgray, LINE_OXOX);
  }

  //Vertical line traits
  if (i <= trait_win_size_y) {
   mvwputch(w_grid_trait, i, 26, c_ltgray, LINE_XOXO);
  }

  //Horizontal line effects
  if (i <= 27) {
   mvwputch(w_grid_effect, effect_win_size_y, i, c_ltgray, LINE_OXOX);
  }

  //Vertical line effects
  if (i <= effect_win_size_y) {
   mvwputch(w_grid_effect, i, 0, c_ltgray, LINE_XOXO);
   mvwputch(w_grid_effect, i, 27, c_ltgray, LINE_XOXO);
  }
 }

 //Intersections top grid
 mvwputch(w_grid_top, 14, 26, c_ltgray, LINE_OXXX); // T
 mvwputch(w_grid_top, 14, 53, c_ltgray, LINE_OXXX); // T
 mvwputch(w_grid_top, 10, 26, c_ltgray, LINE_XXOX); // _|_
 mvwputch(w_grid_top, 10, 53, c_ltgray, LINE_XXOX); // _|_
 mvwputch(w_grid_top, 10, FULL_SCREEN_WIDTH, c_ltgray, LINE_XOXX); // -|
 mvwputch(w_grid_top, 14, FULL_SCREEN_WIDTH, c_ltgray, LINE_XOXX); // -|
 wrefresh(w_grid_top);

 mvwputch(w_grid_skill, skill_win_size_y, 26, c_ltgray, LINE_XOOX); // _|

 if (skill_win_size_y > trait_win_size_y)
  mvwputch(w_grid_skill, trait_win_size_y, 26, c_ltgray, LINE_XXXO); // |-
 else if (skill_win_size_y == trait_win_size_y)
  mvwputch(w_grid_skill, trait_win_size_y, 26, c_ltgray, LINE_XXOX); // _|_

 mvwputch(w_grid_trait, trait_win_size_y, 26, c_ltgray, LINE_XOOX); // _|

 if (trait_win_size_y > effect_win_size_y)
  mvwputch(w_grid_trait, effect_win_size_y, 26, c_ltgray, LINE_XXXO); // |-
 else if (trait_win_size_y == effect_win_size_y)
  mvwputch(w_grid_trait, effect_win_size_y, 26, c_ltgray, LINE_XXOX); // _|_
 else if (trait_win_size_y < effect_win_size_y) {
  mvwputch(w_grid_trait, trait_win_size_y, 26, c_ltgray, LINE_XOXX); // -|
  mvwputch(w_grid_trait, effect_win_size_y, 26, c_ltgray, LINE_XXOO); // |_
 }

 mvwputch(w_grid_effect, effect_win_size_y, 0, c_ltgray, LINE_XXOO); // |_
 mvwputch(w_grid_effect, effect_win_size_y, 27, c_ltgray, LINE_XOOX); // _|

 wrefresh(w_grid_skill);
 wrefresh(w_grid_effect);
 wrefresh(w_grid_trait);

 //-1 for header
 trait_win_size_y--;
 skill_win_size_y--;
 effect_win_size_y--;

// Print name and header
 if (male) {
    mvwprintw(w_tip, 0, 0, _("%s - Male"), name.c_str());
 } else {
    mvwprintw(w_tip, 0, 0, _("%s - Female"), name.c_str());
 }
 mvwprintz(w_tip, 0, 39, c_ltred, _("| Press TAB to cycle, ESC or q to return."));
 wrefresh(w_tip);

// First!  Default STATS screen.
 const char* title_STATS = _("STATS");
 mvwprintz(w_stats, 0, 13 - utf8_width(title_STATS)/2, c_ltgray, title_STATS);
 mvwprintz(w_stats, 2,  2, c_ltgray, "                     ");
 mvwprintz(w_stats, 2,  2, c_ltgray, _("Strength:"));
 mvwprintz(w_stats, 2,  20, c_ltgray, str_max>9?"(%d)":" (%d)", str_max);
 mvwprintz(w_stats, 3,  2, c_ltgray, "                     ");
 mvwprintz(w_stats, 3,  2, c_ltgray, _("Dexterity:"));
 mvwprintz(w_stats, 3,  20, c_ltgray, dex_max>9?"(%d)":" (%d)", dex_max);
 mvwprintz(w_stats, 4,  2, c_ltgray, "                     ");
 mvwprintz(w_stats, 4,  2, c_ltgray, _("Intelligence:"));
 mvwprintz(w_stats, 4,  20, c_ltgray, int_max>9?"(%d)":" (%d)", int_max);
 mvwprintz(w_stats, 5,  2, c_ltgray, "                     ");
 mvwprintz(w_stats, 5,  2, c_ltgray, _("Perception:"));
 mvwprintz(w_stats, 5,  20, c_ltgray, per_max>9?"(%d)":" (%d)", per_max);

 nc_color status = c_white;

 if (str_cur <= 0)
  status = c_dkgray;
 else if (str_cur < str_max / 2)
  status = c_red;
 else if (str_cur < str_max)
  status = c_ltred;
 else if (str_cur == str_max)
  status = c_white;
 else if (str_cur < str_max * 1.5)
  status = c_ltgreen;
 else
  status = c_green;
 mvwprintz(w_stats,  2, (str_cur < 10 ? 17 : 16), status, "%d", str_cur);

 if (dex_cur <= 0)
  status = c_dkgray;
 else if (dex_cur < dex_max / 2)
  status = c_red;
 else if (dex_cur < dex_max)
  status = c_ltred;
 else if (dex_cur == dex_max)
  status = c_white;
 else if (dex_cur < dex_max * 1.5)
  status = c_ltgreen;
 else
  status = c_green;
 mvwprintz(w_stats,  3, (dex_cur < 10 ? 17 : 16), status, "%d", dex_cur);

 if (int_cur <= 0)
  status = c_dkgray;
 else if (int_cur < int_max / 2)
  status = c_red;
 else if (int_cur < int_max)
  status = c_ltred;
 else if (int_cur == int_max)
  status = c_white;
 else if (int_cur < int_max * 1.5)
  status = c_ltgreen;
 else
  status = c_green;
 mvwprintz(w_stats,  4, (int_cur < 10 ? 17 : 16), status, "%d", int_cur);

 if (per_cur <= 0)
  status = c_dkgray;
 else if (per_cur < per_max / 2)
  status = c_red;
 else if (per_cur < per_max)
  status = c_ltred;
 else if (per_cur == per_max)
  status = c_white;
 else if (per_cur < per_max * 1.5)
  status = c_ltgreen;
 else
  status = c_green;
 mvwprintz(w_stats,  5, (per_cur < 10 ? 17 : 16), status, "%d", per_cur);

 wrefresh(w_stats);

// Next, draw encumberment.
 std::string asText[] = {_("Torso"), _("Head"), _("Eyes"), _("Mouth"), _("Arms"), _("Hands"), _("Legs"), _("Feet")};
 body_part aBodyPart[] = {bp_torso, bp_head, bp_eyes, bp_mouth, bp_arms, bp_hands, bp_legs, bp_feet};
 int iEnc, iLayers, iArmorEnc, iWarmth;

 const char *title_ENCUMB = _("ENCUMBRANCE AND WARMTH");
 mvwprintz(w_encumb, 0, 13 - utf8_width(title_ENCUMB)/2, c_ltgray, title_ENCUMB);
 for (int i=0; i < 8; i++) {
  iLayers = iArmorEnc = 0;
  iWarmth = warmth(body_part(i));
  iEnc = encumb(aBodyPart[i], iLayers, iArmorEnc);
  mvwprintz(w_encumb, i+1, 1, c_ltgray, "%s:", asText[i].c_str());
  mvwprintz(w_encumb, i+1, 8, c_ltgray, "(%d)", iLayers);
  mvwprintz(w_encumb, i+1, 11, c_ltgray, "%*s%d%s%d=", (iArmorEnc < 0 || iArmorEnc > 9 ? 1 : 2), " ", iArmorEnc, "+", iEnc-iArmorEnc);
  wprintz(w_encumb, encumb_color(iEnc), "%s%d", (iEnc < 0 || iEnc > 9 ? "" : " ") , iEnc);
  // Color the warmth value to let the player know what is sufficient
  nc_color color = c_ltgray;
  if (i == bp_eyes) continue; // Eyes don't count towards warmth
  else if (temp_conv[i] >  BODYTEMP_SCORCHING) color = c_red;
  else if (temp_conv[i] >  BODYTEMP_VERY_HOT)  color = c_ltred;
  else if (temp_conv[i] >  BODYTEMP_HOT)       color = c_yellow;
  else if (temp_conv[i] >  BODYTEMP_COLD)      color = c_green; // More than cold is comfortable
  else if (temp_conv[i] >  BODYTEMP_VERY_COLD) color = c_ltblue;
  else if (temp_conv[i] >  BODYTEMP_FREEZING)  color = c_cyan;
  else if (temp_conv[i] <= BODYTEMP_FREEZING)  color = c_blue;
  wprintz(w_encumb, color, " (%3d)", iWarmth);
  //  wprintz(w_encumb, color, "%*s(%d)", (iWarmth > 9 ? ((iWarmth > 99) ? 1: 2) : 3), " ", iWarmth);
 }
 wrefresh(w_encumb);

// Next, draw traits.
 const char *title_TRAITS = _("TRAITS");
 mvwprintz(w_traits, 0, 13 - utf8_width(title_TRAITS)/2, c_ltgray, title_TRAITS);
 std::sort(traitslist.begin(), traitslist.end(), trait_display_sort);
 for (int i = 0; i < traitslist.size() && i < trait_win_size_y; i++) {
  if (traits[traitslist[i]].points > 0)
   status = c_ltgreen;
  else if (traits[traitslist[i]].points < 0)
   status = c_ltred;
  else
   status = c_yellow;
  mvwprintz(w_traits, i+1, 1, status, traits[traitslist[i]].name.c_str());
 }

 wrefresh(w_traits);

// Next, draw effects.
 const char *title_EFFECTS = _("EFFECTS");
 mvwprintz(w_effects, 0, 13 - utf8_width(title_EFFECTS)/2, c_ltgray, title_EFFECTS);
 for (int i = 0; i < effect_name.size() && i < effect_win_size_y; i++) {
  mvwprintz(w_effects, i+1, 1, c_ltgray, effect_name[i].c_str());
 }
 wrefresh(w_effects);

// Next, draw skills.
 line = 1;
 std::vector<Skill*> skillslist;
 const char *title_SKILLS = _("SKILLS");
 mvwprintz(w_skills, 0, 13 - utf8_width(title_SKILLS)/2, c_ltgray, title_SKILLS);

 std::vector<std::pair<Skill *, int> > sorted;
 int num_skills = Skill::skills.size();
 for (int i = 0; i < num_skills; i++) {
     Skill *s = Skill::skills[i];
     SkillLevel &sl = skillLevel(s);
     sorted.push_back(std::pair<Skill *, int>(s, sl.level() * 100 + sl.exercise()));
 }
 std::sort(sorted.begin(), sorted.end(), skill_display_sort);
 for (std::vector<std::pair<Skill *, int> >::iterator i = sorted.begin(); i != sorted.end(); ++i) {
     skillslist.push_back((*i).first);
 }

 for (std::vector<Skill*>::iterator aSkill = skillslist.begin();
      aSkill != skillslist.end(); ++aSkill)
 {
   SkillLevel level = skillLevel(*aSkill);

   // Default to not training and not rusting
   nc_color text_color = c_blue;
   bool training = level.isTraining();
   bool rusting = level.isRusting(g->turn);

   if(training && rusting)
   {
       text_color = c_ltred;
   }
   else if (training)
   {
       text_color = c_ltblue;
   }
   else if (rusting)
   {
       text_color = c_red;
   }

   if (line < skill_win_size_y + 1)
   {
     mvwprintz(w_skills, line, 1, text_color, "%s", ((*aSkill)->name() + ":").c_str());
     mvwprintz(w_skills, line, 19, text_color, "%-2d(%2d%%%%)", (int)level,
               (level.exercise() <  0 ? 0 : level.exercise()));
     line++;
   }
 }

 wrefresh(w_skills);

// Finally, draw speed.
 const char *title_SPEED = _("SPEED");
 mvwprintz(w_speed, 0, 13 - utf8_width(title_SPEED)/2, c_ltgray, title_SPEED);
 mvwprintz(w_speed, 1,  1, c_ltgray, _("Base Move Cost:"));
 mvwprintz(w_speed, 2,  1, c_ltgray, _("Current Speed:"));
 int newmoves = current_speed(g);
 int pen = 0;
 line = 3;
 if (weight_carried() > weight_capacity()) {
  pen = 25 * (weight_carried() - weight_capacity()) / (weight_capacity());
  mvwprintz(w_speed, line, 1, c_red, _("Overburdened        -%s%d%%%%"),
            (pen < 10 ? " " : ""), pen);
  line++;
 }
 pen = int(morale_level() / 25);
 if (abs(pen) >= 4) {
  if (pen > 10)
   pen = 10;
  else if (pen < -10)
   pen = -10;
  if (pen > 0)
   mvwprintz(w_speed, line, 1, c_green, _("Good mood           +%s%d%%%%"),
             (pen < 10 ? " " : ""), pen);
  else
   mvwprintz(w_speed, line, 1, c_red, _("Depressed           -%s%d%%%%"),
             (abs(pen) < 10 ? " " : ""), abs(pen));
  line++;
 }
 pen = int((pain - pkill) * .7);
 if (pen > 60)
  pen = 60;
 if (pen >= 1) {
  mvwprintz(w_speed, line, 1, c_red, _("Pain                -%s%d%%%%"),
            (pen < 10 ? " " : ""), pen);
  line++;
 }
 if (pkill >= 10) {
  pen = int(pkill * .1);
  mvwprintz(w_speed, line, 1, c_red, _("Painkillers         -%s%d%%%%"),
            (pen < 10 ? " " : ""), pen);
  line++;
 }
 if (stim != 0) {
  pen = stim;
  if (pen > 0)
   mvwprintz(w_speed, line, 1, c_green, _("Stimulants          +%s%d%%%%"),
            (pen < 10 ? " " : ""), pen);
  else
   mvwprintz(w_speed, line, 1, c_red, _("Depressants         -%s%d%%%%"),
            (abs(pen) < 10 ? " " : ""), abs(pen));
  line++;
 }
 if (thirst > 40) {
  pen = int((thirst - 40) / 10);
  mvwprintz(w_speed, line, 1, c_red, _("Thirst              -%s%d%%%%"),
            (pen < 10 ? " " : ""), pen);
  line++;
 }
 if (hunger > 100) {
  pen = int((hunger - 100) / 10);
  mvwprintz(w_speed, line, 1, c_red, _("Hunger              -%s%d%%%%"),
            (pen < 10 ? " " : ""), pen);
  line++;
 }
 if (has_trait("SUNLIGHT_DEPENDENT") && !g->is_in_sunlight(posx, posy)) {
  pen = (g->light_level() >= 12 ? 5 : 10);
  mvwprintz(w_speed, line, 1, c_red, _("Out of Sunlight     -%s%d%%%%"),
            (pen < 10 ? " " : ""), pen);
  line++;
 }
 if ((has_trait("COLDBLOOD") || has_trait("COLDBLOOD2") ||
      has_trait("COLDBLOOD3")) && g->get_temperature() < 65) {
  if (has_trait("COLDBLOOD3"))
   pen = int( (65 - g->get_temperature()) / 2);
  else if (has_trait("COLDBLOOD2"))
   pen = int( (65 - g->get_temperature()) / 3);
  else
   pen = int( (65 - g->get_temperature()) / 2);
  mvwprintz(w_speed, line, 1, c_red, _("Cold-Blooded        -%s%d%%%%"),
            (pen < 10 ? " " : ""), pen);
  line++;
 }

 for (int i = 0; i < illness.size(); i++) {
  int move_adjust = disease_speed_boost(illness[i]);
  if (move_adjust != 0) {
   nc_color col = (move_adjust > 0 ? c_green : c_red);
   mvwprintz(w_speed, line,  1, col, dis_name(illness[i]).c_str());
   mvwprintz(w_speed, line, 21, col, (move_adjust > 0 ? "+" : "-"));
   move_adjust = abs(move_adjust);
   mvwprintz(w_speed, line, (move_adjust >= 10 ? 22 : 23), col, "%d%%%%",
             move_adjust);
   line++;
  }
 }
 if (has_trait("QUICK")) {
  pen = int(newmoves * .1);
  mvwprintz(w_speed, line, 1, c_green, _("Quick               +%s%d%%%%"),
            (pen < 10 ? " " : ""), pen);
 }
 int runcost = run_cost(100);
 nc_color col = (runcost <= 100 ? c_green : c_red);
 mvwprintz(w_speed, 1, (runcost  >= 100 ? 21 : (runcost  < 10 ? 23 : 22)), col,
           "%d", runcost);
 col = (newmoves >= 100 ? c_green : c_red);
 mvwprintz(w_speed, 2, (newmoves >= 100 ? 21 : (newmoves < 10 ? 23 : 22)), col,
           "%d", newmoves);
 wrefresh(w_speed);

 refresh();
 int curtab = 1;
 int min, max;
 line = 0;
 bool done = false;

// Initial printing is DONE.  Now we give the player a chance to scroll around
// and "hover" over different items for more info.
 do {
  werase(w_info);
  switch (curtab) {
  case 1: // Stats tab
   mvwprintz(w_stats, 0, 0, h_ltgray, _("                          "));
   mvwprintz(w_stats, 0, 13 - utf8_width(title_STATS)/2, h_ltgray, title_STATS);
   if (line == 0) {
    mvwprintz(w_stats, 2, 2, h_ltgray, _("Strength:"));

// display player current STR effects
    mvwprintz(w_stats, 6, 2, c_magenta, _("Base HP: %d              "),
             hp_max[1]);
    mvwprintz(w_stats, 7, 2, c_magenta, _("Carry weight: %.1f %s     "), convert_weight(weight_capacity(false)),
                      OPTIONS["USE_METRIC_WEIGHTS"] == "kg"?_("kg"):_("lbs"));
    mvwprintz(w_stats, 8, 2, c_magenta, _("Melee damage: %d         "),
             base_damage(false));

    mvwprintz(w_info, 0, 0, c_magenta, _("\
Strength affects your melee damage, the amount of weight you can carry, your\n\
total HP, your resistance to many diseases, and the effectiveness of actions\n\
which require brute force."));
   } else if (line == 1) {
    mvwprintz(w_stats, 3, 2, h_ltgray, _("Dexterity:"));
 // display player current DEX effects
    mvwprintz(w_stats, 6, 2, c_magenta, _("Melee to-hit bonus: +%d                      "),
             base_to_hit(false));
    mvwprintz(w_stats, 7, 2, c_magenta, "                                            ");
    mvwprintz(w_stats, 7, 2, c_magenta, _("Ranged penalty: -%d"),
             abs(ranged_dex_mod(false)));
    mvwprintz(w_stats, 8, 2, c_magenta, "                                            ");
    if (throw_dex_mod(false) <= 0) {
        mvwprintz(w_stats, 8, 2, c_magenta, _("Throwing bonus: +%d"),
                  abs(throw_dex_mod(false)));
    } else {
        mvwprintz(w_stats, 8, 2, c_magenta, _("Throwing penalty: -%d"),
                  abs(throw_dex_mod(false)));
    }
    mvwprintz(w_info, 0, 0, c_magenta, _("\
Dexterity affects your chance to hit in melee combat, helps you steady your\n\
gun for ranged combat, and enhances many actions that require finesse."));
   } else if (line == 2) {
    mvwprintz(w_stats, 4, 2, h_ltgray, _("Intelligence:"));
 // display player current INT effects
   mvwprintz(w_stats, 6, 2, c_magenta, _("Read times: %d%%%%           "),
             read_speed(false));
   mvwprintz(w_stats, 7, 2, c_magenta, _("Skill rust: %d%%%%           "),
             rust_rate(false));
   mvwprintz(w_stats, 8, 2, c_magenta, _("Crafting Bonus: %d          "),
             int_cur);

    mvwprintz(w_info, 0, 0, c_magenta, _("\
Intelligence is less important in most situations, but it is vital for more\n\
complex tasks like electronics crafting. It also affects how much skill you\n\
can pick up from reading a book."));
   } else if (line == 3) {
    mvwprintz(w_stats, 5, 2, h_ltgray, _("Perception:"));

       mvwprintz(w_stats, 6, 2,  c_magenta, _("Ranged penalty: -%d"),
             abs(ranged_per_mod(false)),"          ");
    mvwprintz(w_stats, 7, 2, c_magenta, _("Trap dection level: %d       "),
             per_cur);
    mvwprintz(w_stats, 8, 2, c_magenta, "                             ");
    mvwprintz(w_info, 0, 0, c_magenta, _("\
Perception is the most important stat for ranged combat. It's also used for\n\
detecting traps and other things of interest."));
   }
   wrefresh(w_stats);
   wrefresh(w_info);
   switch (input()) {
    case 'j':
     line++;
     if (line == 4)
      line = 0;
     break;
    case 'k':
     line--;
     if (line == -1)
      line = 3;
     break;
    case '\t':
     mvwprintz(w_stats, 0, 0, c_ltgray, _("                          "));
     mvwprintz(w_stats, 0, 13 - utf8_width(title_STATS)/2, c_ltgray, title_STATS);
     wrefresh(w_stats);
     line = 0;
     curtab++;
     break;
    case 'q':
    case KEY_ESCAPE:
     done = true;
   }
   mvwprintz(w_stats, 2, 2, c_ltgray, _("Strength:"));
   mvwprintz(w_stats, 3, 2, c_ltgray, _("Dexterity:"));
   mvwprintz(w_stats, 4, 2, c_ltgray, _("Intelligence:"));
   mvwprintz(w_stats, 5, 2, c_ltgray, _("Perception:"));
   wrefresh(w_stats);
   break;
  case 2: // Encumberment tab
   mvwprintz(w_encumb, 0, 0, h_ltgray,  _("                          "));
   mvwprintz(w_encumb, 0, 13 - utf8_width(title_ENCUMB)/2, h_ltgray, title_ENCUMB);
   if (line == 0) {
    mvwprintz(w_encumb, 1, 1, h_ltgray, _("Torso"));
    mvwprintz(w_info, 0, 0, c_magenta, _("\
Melee skill %+d;      Dodge skill %+d;\n\
Swimming costs %+d movement points;\n\
Melee attacks cost %+d movement points"), -encumb(bp_torso), -encumb(bp_torso),
              encumb(bp_torso) * (80 - skillLevel("swimming") * 3), encumb(bp_torso) * 20);
   } else if (line == 1) {
    mvwprintz(w_encumb, 2, 1, h_ltgray, _("Head"));
    mvwprintz(w_info, 0, 0, c_magenta, _("\
Head encumbrance has no effect; it simply limits how much you can put on."));
   } else if (line == 2) {
    mvwprintz(w_encumb, 3, 1, h_ltgray, _("Eyes"));
    mvwprintz(w_info, 0, 0, c_magenta, _("\
Perception %+d when checking traps or firing ranged weapons;\n\
Perception %+.1f when throwing items"), -encumb(bp_eyes),
double(double(-encumb(bp_eyes)) / 2));
   } else if (line == 3) {
    mvwprintz(w_encumb, 4, 1, h_ltgray, _("Mouth"));
    mvwprintz(w_info, 0, 0, c_magenta, _("\
Running costs %+d movement points"), encumb(bp_mouth) * 5);
   } else if (line == 4)
  {
    mvwprintz(w_encumb, 5, 1, h_ltgray, _("Arms"));
    mvwprintz(w_info, 0, 0, c_magenta, _("\
Arm encumbrance affects your accuracy with ranged weapons."));
   } else if (line == 5)
   {
    mvwprintz(w_encumb, 6, 1, h_ltgray, _("Hands"));
    mvwprintz(w_info, 0, 0, c_magenta, _("\
Reloading costs %+d movement points;\n\
Dexterity %+d when throwing items"), encumb(bp_hands) * 30, -encumb(bp_hands));
   } else if (line == 6) {
    mvwprintz(w_encumb, 7, 1, h_ltgray, _("Legs"));
    mvwprintz(w_info, 0, 0, c_magenta, _("\
Running costs %+d movement points;  Swimming costs %+d movement points;\n\
Dodge skill %+.1f"), encumb(bp_legs) * 3,
              encumb(bp_legs) *(50 - skillLevel("swimming") * 2),
                     double(double(-encumb(bp_legs)) / 2));
   } else if (line == 7) {
    mvwprintz(w_encumb, 8, 1, h_ltgray, _("Feet"));
    mvwprintz(w_info, 0, 0, c_magenta, _("\
Running costs %+d movement points"), encumb(bp_feet) * 5);
   }
   wrefresh(w_encumb);
   wrefresh(w_info);
   switch (input()) {
    case 'j':
     line++;
     if (line == 8)
      line = 0;
     break;
    case 'k':
     line--;
     if (line == -1)
      line = 7;
     break;
    case '\t':
     mvwprintz(w_encumb, 0, 0, c_ltgray,  _("                          "));
     mvwprintz(w_encumb, 0, 13 - utf8_width(title_ENCUMB)/2, c_ltgray, title_ENCUMB);
     wrefresh(w_encumb);
     line = 0;
     curtab++;
     break;
    case 'q':
    case KEY_ESCAPE:
     done = true;
   }
   mvwprintz(w_encumb, 1, 1, c_ltgray, _("Torso"));
   mvwprintz(w_encumb, 2, 1, c_ltgray, _("Head"));
   mvwprintz(w_encumb, 3, 1, c_ltgray, _("Eyes"));
   mvwprintz(w_encumb, 4, 1, c_ltgray, _("Mouth"));
   mvwprintz(w_encumb, 5, 1, c_ltgray, _("Arms"));
   mvwprintz(w_encumb, 6, 1, c_ltgray, _("Hands"));
   mvwprintz(w_encumb, 7, 1, c_ltgray, _("Legs"));
   mvwprintz(w_encumb, 8, 1, c_ltgray, _("Feet"));
   wrefresh(w_encumb);
   break;
  case 4: // Traits tab
   mvwprintz(w_traits, 0, 0, h_ltgray,  _("                          "));
   mvwprintz(w_traits, 0, 13 - utf8_width(title_TRAITS)/2, h_ltgray, title_TRAITS);
   if (line <= (trait_win_size_y-1)/2) {
    min = 0;
    max = trait_win_size_y;
    if (traitslist.size() < max)
     max = traitslist.size();
   } else if (line >= traitslist.size() - (trait_win_size_y+1)/2) {
    min = (traitslist.size() < trait_win_size_y ? 0 : traitslist.size() - trait_win_size_y);
    max = traitslist.size();
   } else {
    min = line - (trait_win_size_y-1)/2;
    max = line + (trait_win_size_y+1)/2;
    if (traitslist.size() < max)
     max = traitslist.size();
    if (min < 0)
     min = 0;
   }

   for (int i = min; i < max; i++) {
    mvwprintz(w_traits, 1 + i - min, 1, c_ltgray, "                         ");
    if (i > traits.size())
     status = c_ltblue;
    else if (traits[traitslist[i]].points > 0)
     status = c_ltgreen;
    else if (traits[traitslist[i]].points < 0)
     status = c_ltred;
    else
     status = c_yellow;
    if (i == line)
     mvwprintz(w_traits, 1 + i - min, 1, hilite(status),
               traits[traitslist[i]].name.c_str());
    else
     mvwprintz(w_traits, 1 + i - min, 1, status,
               traits[traitslist[i]].name.c_str());
   }
   if (line >= 0 && line < traitslist.size()) {
     fold_and_print(w_info, 0, 1, FULL_SCREEN_WIDTH-2, c_magenta, "%s", traits[traitslist[line]].description.c_str());
   }
   wrefresh(w_traits);
   wrefresh(w_info);
   switch (input()) {
    case 'j':
     if (line < traitslist.size() - 1)
      line++;
     break;
    case 'k':
     if (line > 0)
      line--;
     break;
    case '\t':
     mvwprintz(w_traits, 0, 0, c_ltgray,  _("                          "));
     mvwprintz(w_traits, 0, 13 - utf8_width(title_TRAITS)/2, c_ltgray, title_TRAITS);
     for (int i = 0; i < traitslist.size() && i < trait_win_size_y; i++) {
      mvwprintz(w_traits, i + 1, 1, c_black, "                         ");
      if (traits[traitslist[i]].points > 0)
       status = c_ltgreen;
      else if (traits[traitslist[i]].points < 0)
       status = c_ltred;
      else
       status = c_yellow;
      mvwprintz(w_traits, i + 1, 1, status, traits[traitslist[i]].name.c_str());
     }
     wrefresh(w_traits);
     line = 0;
     curtab++;
     break;
    case 'q':
    case KEY_ESCAPE:
     done = true;
   }
   break;

  case 5: // Effects tab
   mvwprintz(w_effects, 0, 0, h_ltgray,  _("                          "));
   mvwprintz(w_effects, 0, 13 - utf8_width(title_EFFECTS)/2, h_ltgray, title_EFFECTS);
   if (line <= (effect_win_size_y-1)/2) {
    min = 0;
    max = effect_win_size_y;
    if (effect_name.size() < max)
     max = effect_name.size();
   } else if (line >= effect_name.size() - (effect_win_size_y+1)/2) {
    min = (effect_name.size() < effect_win_size_y ? 0 : effect_name.size() - effect_win_size_y);
    max = effect_name.size();
   } else {
    min = line - (effect_win_size_y-1)/2;
    max = line + (effect_win_size_y+1)/2;
    if (effect_name.size() < max)
     max = effect_name.size();
    if (min < 0)
     min = 0;
   }

   for (int i = min; i < max; i++) {
    if (i == line)
     mvwprintz(w_effects, 1 + i - min, 1, h_ltgray, effect_name[i].c_str());
    else
     mvwprintz(w_effects, 1 + i - min, 1, c_ltgray, effect_name[i].c_str());
   }
   if (line >= 0 && line < effect_text.size()) {
    fold_and_print(w_info, 0, 1, FULL_SCREEN_WIDTH-2, c_magenta, "%s", effect_text[line].c_str());
   }
   wrefresh(w_effects);
   wrefresh(w_info);
   switch (input()) {
    case 'j':
     if (line < effect_name.size() - 1)
      line++;
     break;
    case 'k':
     if (line > 0)
      line--;
     break;
    case '\t':
     mvwprintz(w_effects, 0, 0, c_ltgray,  _("                          "));
     mvwprintz(w_effects, 0, 13 - utf8_width(title_EFFECTS)/2, c_ltgray, title_EFFECTS);
     for (int i = 0; i < effect_name.size() && i < 7; i++)
      mvwprintz(w_effects, i + 1, 1, c_ltgray, effect_name[i].c_str());
     wrefresh(w_effects);
     line = 0;
     curtab = 1;
     break;
    case 'q':
    case KEY_ESCAPE:
     done = true;
   }
   break;

  case 3: // Skills tab
   mvwprintz(w_skills, 0, 0, h_ltgray,  _("                          "));
   mvwprintz(w_skills, 0, 13 - utf8_width(title_SKILLS)/2, h_ltgray, title_SKILLS);
   if (line <= (skill_win_size_y-1)/2) {
    min = 0;
    max = skill_win_size_y;
    if (skillslist.size() < max)
     max = skillslist.size();
   } else if (line >= skillslist.size() - (skill_win_size_y+1)/2) {
    min = (skillslist.size() < skill_win_size_y ? 0 : skillslist.size() - skill_win_size_y);
    max = skillslist.size();
   } else {
    min = line - (skill_win_size_y-1)/2;
    max = line + (skill_win_size_y+1)/2;
    if (skillslist.size() < max)
     max = skillslist.size();
    if (min < 0)
     min = 0;
   }

   Skill *selectedSkill = NULL;

   for (int i = min; i < max; i++)
   {
    Skill *aSkill = skillslist[i];
    SkillLevel level = skillLevel(aSkill);

    bool isLearning = level.isTraining();
    int exercise = level.exercise();
    bool rusting = level.isRusting(g->turn);

    if (i == line) {
      selectedSkill = aSkill;
     if (exercise >= 100)
      status = isLearning ? h_pink : h_magenta;
     else if (rusting)
      status = isLearning ? h_ltred : h_red;
     else
      status = isLearning ? h_ltblue : h_blue;
    } else {
     if (rusting)
      status = isLearning ? c_ltred : c_red;
     else
      status = isLearning ? c_ltblue : c_blue;
    }
    mvwprintz(w_skills, 1 + i - min, 1, c_ltgray, "                         ");
    mvwprintz(w_skills, 1 + i - min, 1, status, "%s:", aSkill->name().c_str());
    mvwprintz(w_skills, 1 + i - min,19, status, "%-2d(%2d%%%%)", (int)level, (exercise <  0 ? 0 : exercise));
   }

   //Draw Scrollbar
   draw_scrollbar(w_skills, line, skill_win_size_y, skillslist.size(), 1);

   werase(w_info);
   if (line >= 0 && line < skillslist.size()) {
    fold_and_print(w_info, 0, 1, FULL_SCREEN_WIDTH-2, c_magenta, "%s", selectedSkill->description().c_str());
   }
   wrefresh(w_skills);
   wrefresh(w_info);
   switch (input()) {
    case 'j':
     if (line < skillslist.size() - 1)
      line++;
     break;
    case 'k':
     if (line > 0)
      line--;
     break;
    case '\t':
      werase(w_skills);
     mvwprintz(w_skills, 0, 0, c_ltgray,  _("                          "));
     mvwprintz(w_skills, 0, 13 - utf8_width(title_SKILLS)/2, c_ltgray, title_SKILLS);
     for (int i = 0; i < skillslist.size() && i < skill_win_size_y; i++) {
      Skill *thisSkill = skillslist[i];
      SkillLevel level = skillLevel(thisSkill);
      bool isLearning = level.isTraining();
      bool rusting = level.isRusting(g->turn);

      if (rusting)
       status = isLearning ? c_ltred : c_red;
      else
       status = isLearning ? c_ltblue : c_blue;

      mvwprintz(w_skills, i + 1,  1, status, "%s:", thisSkill->name().c_str());
      mvwprintz(w_skills, i + 1, 19, status, "%-2d(%2d%%%%)", (int)level, (level.exercise() <  0 ? 0 : level.exercise()));
     }
     wrefresh(w_skills);
     line = 0;
     curtab++;
     break;
   case ' ':
     skillLevel(selectedSkill).toggleTraining();
     break;
    case 'q':
    case 'Q':
    case KEY_ESCAPE:
     done = true;
   }
  }
 } while (!done);

 werase(w_info);
 werase(w_tip);
 werase(w_stats);
 werase(w_encumb);
 werase(w_traits);
 werase(w_effects);
 werase(w_skills);
 werase(w_speed);
 werase(w_info);
 werase(w_grid_top);
 werase(w_grid_effect);
 werase(w_grid_skill);
 werase(w_grid_trait);

 delwin(w_info);
 delwin(w_tip);
 delwin(w_stats);
 delwin(w_encumb);
 delwin(w_traits);
 delwin(w_effects);
 delwin(w_skills);
 delwin(w_speed);
 delwin(w_grid_top);
 delwin(w_grid_effect);
 delwin(w_grid_skill);
 delwin(w_grid_trait);
 erase();
}

void player::disp_morale(game *g)
{
    // Ensure the player's persistent morale effects are up-to-date.
    apply_persistent_morale();

    // Create and draw the window itself.
    WINDOW *w = newwin(FULL_SCREEN_HEIGHT, FULL_SCREEN_WIDTH,
                        (TERMY > FULL_SCREEN_HEIGHT) ? (TERMY-FULL_SCREEN_HEIGHT)/2 : 0,
                        (TERMX > FULL_SCREEN_WIDTH) ? (TERMX-FULL_SCREEN_WIDTH)/2 : 0);
    wborder(w, LINE_XOXO, LINE_XOXO, LINE_OXOX, LINE_OXOX,
            LINE_OXXO, LINE_OOXX, LINE_XXOO, LINE_XOOX );

    // Figure out how wide the name column needs to be.
    int name_column_width = 18;
    for (int i = 0; i < morale.size(); i++)
    {
        int length = morale[i].name(morale_data).length();
        if ( length > name_column_width)
        {
            name_column_width = length;
        }
    }

    // If it's too wide, truncate.
    if (name_column_width > 72)
    {
        name_column_width = 72;
    }

    // Start printing the number right after the name column.
    // We'll right-justify it later.
    int number_pos = name_column_width + 1;

    // Header
    mvwprintz(w, 1,  1, c_white, _("Morale Modifiers:"));
    mvwprintz(w, 2,  1, c_ltgray, _("Name"));
    mvwprintz(w, 2, name_column_width+2, c_ltgray, _("Value"));

    // Print out the morale entries.
    for (int i = 0; i < morale.size(); i++)
    {
        std::string name = morale[i].name(morale_data);
        int bonus = net_morale(morale[i]);

        // Trim the name if need be.
        if (name.length() > name_column_width)
        {
            name = name.erase(name_column_width-3, std::string::npos) + "...";
        }

        // Print out the name.
        mvwprintz(w, i + 3,  1, (bonus < 0 ? c_red : c_green), name.c_str());

        // Print out the number, right-justified.
        mvwprintz(w, i + 3, number_pos, (bonus < 0 ? c_red : c_green),
                  "% 6d", bonus);
    }

    // Print out the total morale, right-justified.
    int mor = morale_level();
    mvwprintz(w, 20, 1, (mor < 0 ? c_red : c_green), _("Total:"));
    mvwprintz(w, 20, number_pos, (mor < 0 ? c_red : c_green), "% 6d", mor);

    // Print out the focus gain rate, right-justified.
    double gain = (calc_focus_equilibrium() - focus_pool) / 100.0;
    mvwprintz(w, 22, 1, (gain < 0 ? c_red : c_green), "Focus gain:");
    mvwprintz(w, 22, number_pos-3, (gain < 0 ? c_red : c_green), "% 6.2f per minute", gain);

    // Make sure the changes are shown.
    wrefresh(w);

    // Wait for any keystroke.
    getch();

    // Close the window.
    werase(w);
    delwin(w);
}

void player::disp_status(WINDOW *w, WINDOW *w2, game *g)
{
    int sideStyle = (OPTIONS["SIDEBAR_STYLE"] == "narrow");

    WINDOW *weapwin = sideStyle ? w2 : w;
    mvwprintz(weapwin, sideStyle ? 1 : 0, 0, c_ltgray, _("Weapon: %s"), weapname().c_str());
    if (weapon.is_gun()) {
        int adj_recoil = recoil + driving_recoil;
        if (adj_recoil > 0) {
            nc_color c = c_ltgray;
            if (adj_recoil >= 36)
                c = c_red;
            else if (adj_recoil >= 20)
                c = c_ltred;
            else if (adj_recoil >= 4)
                c = c_yellow;
            int y = sideStyle ? 1 : 0;
            int x = sideStyle ? (getmaxx(weapwin) - 6) : 34;
            mvwprintz(weapwin, y, x, c, _("Recoil"));
        }
    }

    // Print currently used style
    const char *style = NULL;
    if (style_selected == "style_none")
      style = _("No Style");
    else
      style = g->martialarts[style_selected].name.c_str();
    if (style) {
        int x = sideStyle ? (getmaxx(weapwin) - 13) : 0;
        mvwprintz(weapwin, 1, x, c_blue, style);
    }

    // Print the current weapon mode
    const char *mode = NULL;
    if (weapon.mode == "NULL")
        mode = _("Normal");
    else if (weapon.mode == "MODE_BURST")
        mode = _("Burst");
    else {
        item* gunmod = weapon.active_gunmod();
        if (gunmod != NULL)
            mode = gunmod->type->name.c_str();
    }
    if (mode) {
        int x = sideStyle ? (getmaxx(weapwin) - 13) : 0;
        mvwprintz(weapwin, 3, x, c_red, mode);
    }

    wmove(w, sideStyle ? 1 : 2, 0);
    if (hunger > 2800)
        wprintz(w, c_red,    _("Starving!"));
    else if (hunger > 1400)
        wprintz(w, c_ltred,  _("Near starving"));
    else if (hunger > 300)
        wprintz(w, c_ltred,  _("Famished"));
    else if (hunger > 100)
        wprintz(w, c_yellow, _("Very hungry"));
    else if (hunger > 40)
        wprintz(w, c_yellow, _("Hungry"));
    else if (hunger < 0)
        wprintz(w, c_green,  _("Full"));

 // Find hottest/coldest bodypart
 int min = 0, max = 0;
 for (int i = 0; i < num_bp ; i++ ){
  if      (temp_cur[i] > BODYTEMP_HOT  && temp_cur[i] > temp_cur[max]) max = i;
  else if (temp_cur[i] < BODYTEMP_COLD && temp_cur[i] < temp_cur[min]) min = i;
 }
 // Compare which is most extreme
 int print;
 if (temp_cur[max] - BODYTEMP_NORM > BODYTEMP_NORM + temp_cur[min]) print = max;
 else print = min;
 // Assign zones to temp_cur and temp_conv for comparison
 int cur_zone = 0;
 if      (temp_cur[print] >  BODYTEMP_SCORCHING) cur_zone = 7;
 else if (temp_cur[print] >  BODYTEMP_VERY_HOT)  cur_zone = 6;
 else if (temp_cur[print] >  BODYTEMP_HOT)       cur_zone = 5;
 else if (temp_cur[print] >  BODYTEMP_COLD)      cur_zone = 4;
 else if (temp_cur[print] >  BODYTEMP_VERY_COLD) cur_zone = 3;
 else if (temp_cur[print] >  BODYTEMP_FREEZING)  cur_zone = 2;
 else if (temp_cur[print] <= BODYTEMP_FREEZING)  cur_zone = 1;
 int conv_zone = 0;
 if      (temp_conv[print] >  BODYTEMP_SCORCHING) conv_zone = 7;
 else if (temp_conv[print] >  BODYTEMP_VERY_HOT)  conv_zone = 6;
 else if (temp_conv[print] >  BODYTEMP_HOT)       conv_zone = 5;
 else if (temp_conv[print] >  BODYTEMP_COLD)      conv_zone = 4;
 else if (temp_conv[print] >  BODYTEMP_VERY_COLD) conv_zone = 3;
 else if (temp_conv[print] >  BODYTEMP_FREEZING)  conv_zone = 2;
 else if (temp_conv[print] <= BODYTEMP_FREEZING)  conv_zone = 1;
 // delta will be positive if temp_cur is rising
 int delta = conv_zone - cur_zone;
 // Decide if temp_cur is rising or falling
 const char *temp_message = "Error";
 if      (delta >   2) temp_message = _(" (Rising!!)");
 else if (delta ==  2) temp_message = _(" (Rising!)");
 else if (delta ==  1) temp_message = _(" (Rising)");
 else if (delta ==  0) temp_message = "";
 else if (delta == -1) temp_message = _(" (Falling)");
 else if (delta == -2) temp_message = _(" (Falling!)");
 else if (delta <  -2) temp_message = _(" (Falling!!)");
 // Print the hottest/coldest bodypart, and if it is rising or falling in temperature

    wmove(w, sideStyle ? 6 : 1, sideStyle ? 0 : 9);
    if      (temp_cur[print] >  BODYTEMP_SCORCHING)
        wprintz(w, c_red,   _("Scorching!%s"), temp_message);
    else if (temp_cur[print] >  BODYTEMP_VERY_HOT)
        wprintz(w, c_ltred, _("Very hot!%s"), temp_message);
    else if (temp_cur[print] >  BODYTEMP_HOT)
        wprintz(w, c_yellow,_("Warm%s"), temp_message);
    else if (temp_cur[print] >  BODYTEMP_COLD) // If you're warmer than cold, you are comfortable
        wprintz(w, c_green, _("Comfortable%s"), temp_message);
    else if (temp_cur[print] >  BODYTEMP_VERY_COLD)
        wprintz(w, c_ltblue,_("Chilly%s"), temp_message);
    else if (temp_cur[print] >  BODYTEMP_FREEZING)
        wprintz(w, c_cyan,  _("Very cold!%s"), temp_message);
    else if (temp_cur[print] <= BODYTEMP_FREEZING)
        wprintz(w, c_blue,  _("Freezing!%s"), temp_message);

    int x = sideStyle ? 37 : 32;
    int y = sideStyle ?  0 :  1;
    mvwprintz(sideStyle ? w2 : w, y, x, c_yellow, _("Sound %d"), volume);
    volume = 0;

    wmove(w, 2, sideStyle ? 0 : 15);
    if (thirst > 520)
        wprintz(w, c_ltred,  _("Parched"));
    else if (thirst > 240)
        wprintz(w, c_ltred,  _("Dehydrated"));
    else if (thirst > 80)
        wprintz(w, c_yellow, _("Very thirsty"));
    else if (thirst > 40)
        wprintz(w, c_yellow, _("Thirsty"));
    else if (thirst < 0)
        wprintz(w, c_green,  _("Slaked"));

    wmove(w, sideStyle ? 3 : 2, sideStyle ? 0 : 30);
    if (fatigue > 575)
        wprintz(w, c_red,    _("Exhausted"));
    else if (fatigue > 383)
        wprintz(w, c_ltred,  _("Dead tired"));
    else if (fatigue > 191)
        wprintz(w, c_yellow, _("Tired"));

    wmove(w, sideStyle ? 4 : 2, sideStyle ? 0 : 41);
    wprintz(w, c_white, _("Focus"));
    nc_color col_xp = c_dkgray;
    if (focus_pool >= 100)
        col_xp = c_white;
    else if (focus_pool >  0)
        col_xp = c_ltgray;
    wprintz(w, col_xp, " %d", focus_pool);

    nc_color col_pain = c_yellow;
    if (pain - pkill >= 60)
        col_pain = c_red;
    else if (pain - pkill >= 40)
        col_pain = c_ltred;
    if (pain - pkill > 0)
        mvwprintz(w, sideStyle ? 0 : 3, 0, col_pain, _("Pain %d"), pain - pkill);

    int morale_cur = morale_level ();
        nc_color col_morale = c_white;
    if (morale_cur >= 10)
        col_morale = c_green;
    else if (morale_cur <= -10)
        col_morale = c_red;
    const char *morale_str;
    if      (morale_cur >= 200) morale_str = "8D";
    else if (morale_cur >= 100) morale_str = ":D";
    else if (morale_cur >= 10)  morale_str = ":)";
    else if (morale_cur > -10)  morale_str = ":|";
    else if (morale_cur > -100) morale_str = "):";
    else if (morale_cur > -200) morale_str = "D:";
    else                        morale_str = "D8";
    mvwprintz(w, sideStyle ? 0 : 3, sideStyle ? 11 : 10, col_morale, morale_str);

 vehicle *veh = g->m.veh_at (posx, posy);
 if (in_vehicle && veh) {
  veh->print_fuel_indicator(w, sideStyle ? 2 : 3, sideStyle ? getmaxx(w) - 5 : 49);
  nc_color col_indf1 = c_ltgray;

  float strain = veh->strain();
  nc_color col_vel = strain <= 0? c_ltblue :
                     (strain <= 0.2? c_yellow :
                     (strain <= 0.4? c_ltred : c_red));

  bool has_turrets = false;
  for (int p = 0; p < veh->parts.size(); p++) {
   if (veh->part_flag (p, "TURRET")) {
    has_turrets = true;
    break;
   }
  }

  if (has_turrets) {
   mvwprintz(w, 3, sideStyle ? 16 : 25, col_indf1, "Gun:");
   wprintz(w, veh->turret_mode ? c_ltred : c_ltblue,
              veh->turret_mode ? "auto" : "off ");
  }

  //
  // Draw the speedometer.
  //

  int speedox = sideStyle ? 0 : 33;
  int speedoy = sideStyle ? 5 :  3;

  bool metric = OPTIONS["USE_METRIC_SPEEDS"] == "km/h";
  const char *units = metric ? _("km/h") : _("mph");
  int velx    = metric ?  5 : 4; // strlen(units) + 1
  int cruisex = metric ? 10 : 9; // strlen(units) + 6
  float conv  = metric ? 0.0161f : 0.01f;

  if (0 == sideStyle) {
    if (!veh->cruise_on) speedox += 2;
    if (!metric)         speedox++;
  }

  const char *speedo = veh->cruise_on ? "{%s....>....}" : "{%s....}";
  mvwprintz(w, speedoy, speedox,        col_indf1, speedo, units);
  mvwprintz(w, speedoy, speedox + velx, col_vel,   "%4d", int(veh->velocity * conv));
  if (veh->cruise_on)
    mvwprintz(w, speedoy, speedox + cruisex, c_ltgreen, "%4d", int(veh->cruise_velocity * conv));


  if (veh->velocity != 0) {
   nc_color col_indc = veh->skidding? c_red : c_green;
   int dfm = veh->face.dir() - veh->move.dir();
   wmove(w, sideStyle ? 5 : 3, getmaxx(w) - 3);
   wprintz(w, col_indc, dfm <  0 ? "L" : ".");
   wprintz(w, col_indc, dfm == 0 ? "0" : ".");
   wprintz(w, col_indc, dfm >  0 ? "R" : ".");
  }
 } else {  // Not in vehicle
  nc_color col_str = c_white, col_dex = c_white, col_int = c_white,
           col_per = c_white, col_spd = c_white;
  if (str_cur < str_max)
   col_str = c_red;
  if (str_cur > str_max)
   col_str = c_green;
  if (dex_cur < dex_max)
   col_dex = c_red;
  if (dex_cur > dex_max)
   col_dex = c_green;
  if (int_cur < int_max)
   col_int = c_red;
  if (int_cur > int_max)
   col_int = c_green;
  if (per_cur < per_max)
   col_per = c_red;
  if (per_cur > per_max)
   col_per = c_green;
  int spd_cur = current_speed();
  if (current_speed() < 100)
   col_spd = c_red;
  if (current_speed() > 100)
   col_spd = c_green;

    int x  = sideStyle ? 18 : 13;
    int y  = sideStyle ?  0 :  3;
    int dx = sideStyle ?  0 :  7;
    int dy = sideStyle ?  1 :  0;
    mvwprintz(w, y + dy * 0, x + dx * 0, col_str, _("Str %2d"), str_cur);
    mvwprintz(w, y + dy * 1, x + dx * 1, col_dex, _("Dex %2d"), dex_cur);
    mvwprintz(w, y + dy * 2, x + dx * 2, col_int, _("Int %2d"), int_cur);
    mvwprintz(w, y + dy * 3, x + dx * 3, col_per, _("Per %2d"), per_cur);

    int spdx = sideStyle ?  0 : x + dx * 4;
    int spdy = sideStyle ?  5 : y + dy * 4;
    mvwprintz(w, spdy, spdx, col_spd, _("Spd %2d"), spd_cur);
    wprintz(w, c_white, "  %d", movecounter);
 }
}

bool player::has_trait(const std::string &flag) const
{
    // Look for active mutations and traits
    return (flag != "") && (my_mutations.find(flag) != my_mutations.end());
}

bool player::has_base_trait(const std::string &flag) const
{
    // Look only at base traits
    return (flag != "") && (my_traits.find(flag) != my_traits.end());
}

bool player::has_conflicting_trait(const std::string &flag) const
{
    if(mutation_data[flag].cancels.size() > 0) {
        std::vector<std::string> cancels = mutation_data[flag].cancels;

        for (int i = 0; i < cancels.size(); i++) {
            if ( has_trait(cancels[i]) )
                return true;
        }
    }

    return false;
}

void toggle_str_set(std::set<std::string> &set, const std::string &str)
{
    std::set<std::string>::iterator i = set.find(str);
    if (i == set.end()) {
        set.insert(str);
    } else {
        set.erase(i);
    }
}

void player::toggle_trait(const std::string &flag)
{
    toggle_str_set(my_traits, flag); //Toggles a base trait on the player
    toggle_str_set(my_mutations, flag); //Toggles corresponding trait in mutations list as well.
    recalc_sight_limits();
}

void player::toggle_mutation(const std::string &flag)
{
    toggle_str_set(my_mutations, flag); //Toggles a mutation on the player
    recalc_sight_limits();
}

void player::set_cat_level_rec(const std::string &sMut)
{
    if (!has_base_trait(sMut)) { //Skip base traits
        for (int i = 0; i < mutation_data[sMut].category.size(); i++) {
            mutation_category_level[mutation_data[sMut].category[i]] += 8;
        }

        for (int i = 0; i < mutation_data[sMut].prereqs.size(); i++) {
            set_cat_level_rec(mutation_data[sMut].prereqs[i]);
        }
    }
}

void player::set_highest_cat_level()
{
    mutation_category_level.clear();

    // Loop through our mutations
    for (std::set<std::string>::iterator iter = my_mutations.begin(); iter != my_mutations.end(); ++iter) {
        set_cat_level_rec(*iter);
    }
}

std::string player::get_highest_category() const // Returns the mutation category with the highest strength
{
    int iLevel = 0;
    std::string sMaxCat = "";

    for (std::map<std::string, int>::const_iterator iter = mutation_category_level.begin(); iter != mutation_category_level.end(); ++iter) {
        if (iter->second > iLevel) {
            sMaxCat = iter->first;
            iLevel = iter->second;
        }
    }

    return sMaxCat;
}

std::string player::get_category_dream(const std::string &cat, int strength) const // Returns a randomly selected dream
{
    std::string message;
    std::vector<dream> valid_dreams;
    dream selected_dream;
    for (int i = 0; i < dreams.size(); i++) { //Pull the list of dreams
        if ((dreams[i].category == cat) && (dreams[i].strength == strength)) { //Pick only the ones matching our desired category and strength
            valid_dreams.push_back(dreams[i]); // Put the valid ones into our list
        }
    }

    int index = rng(0, valid_dreams.size() - 1); // Randomly select a dream from the valid list
    selected_dream = valid_dreams[index];
    index = rng(0, selected_dream.messages.size() - 1); // Randomly selected a message from the chosen dream
    message = selected_dream.messages[index];
    return message;
}

bool player::in_climate_control(game *g)
{
    bool regulated_area=false;
    // Check
    if(has_active_bionic("bio_climate")) { return true; }
    for (int i = 0; i < worn.size(); i++)
    {
        if ((dynamic_cast<it_armor*>(worn[i].type))->is_power_armor() &&
            (has_active_item("UPS_on") || has_active_item("adv_UPS_on") || has_active_bionic("bio_power_armor_interface") || has_active_bionic("bio_power_armor_interface_mkII")))
        {
            return true;
        }
    }
    if(int(g->turn) >= next_climate_control_check)
    {
        next_climate_control_check=int(g->turn)+20;  // save cpu and similate acclimation.
        int vpart = -1;
        vehicle *veh = g->m.veh_at(posx, posy, vpart);
        if(veh)
        {
            regulated_area=(
                veh->is_inside(vpart) &&    // Already checks for opened doors
                veh->total_power(true) > 0  // Out of gas? No AC for you!
            );  // TODO: (?) Force player to scrounge together an AC unit
        }
        // TODO: AC check for when building power is implmented
        last_climate_control_ret=regulated_area;
        if(!regulated_area) { next_climate_control_check+=40; }  // Takes longer to cool down / warm up with AC, than it does to step outside and feel cruddy.
    }
    else
    {
        return ( last_climate_control_ret ? true : false );
    }
    return regulated_area;
}

bool player::has_bionic(bionic_id b) const
{
 for (int i = 0; i < my_bionics.size(); i++) {
  if (my_bionics[i].id == b)
   return true;
 }
 return false;
}

bool player::has_active_bionic(bionic_id b) const
{
 for (int i = 0; i < my_bionics.size(); i++) {
  if (my_bionics[i].id == b)
   return (my_bionics[i].powered);
 }
 return false;
}

void player::add_bionic(bionic_id b)
{
 for (int i = 0; i < my_bionics.size(); i++) {
  if (my_bionics[i].id == b)
   return; // No duplicates!
 }
 char newinv;
 if (my_bionics.size() == 0)
  newinv = 'a';
 else if (my_bionics.size() == 26)
  newinv = 'A';
 else if (my_bionics.size() == 52)
  newinv = '0';
 else if (my_bionics.size() == 62)
  newinv = '"';
 else if (my_bionics.size() == 76)
  newinv = ':';
 else if (my_bionics.size() == 83)
  newinv = '[';
 else if (my_bionics.size() == 89)
  newinv = '{';
 else
  newinv = my_bionics[my_bionics.size() - 1].invlet + 1;
 my_bionics.push_back(bionic(b, newinv));
 recalc_sight_limits();
}

int player::num_bionics() const
{
    return my_bionics.size();
}

bionic& player::bionic_at_index(int i)
{
    return my_bionics[i];
}

// Returns true if a bionic was removed.
bool player::remove_random_bionic() {
    const int numb = num_bionics();
    if (numb) {
        int rem = rng(0, num_bionics() - 1);
        my_bionics.erase(my_bionics.begin() + rem);
        recalc_sight_limits();
    }
    return numb;
}

void player::charge_power(int amount)
{
 power_level += amount;
 if (power_level > max_power_level)
  power_level = max_power_level;
 if (power_level < 0)
  power_level = 0;
}


/*
 * Calculate player brightness based on the brightest active item, as
 * per itype tag LIGHT_* and optional CHARGEDIM ( fade starting at 20% charge )
 * item.light.* is -unimplemented- for the moment, as it is a custom override for
 * applying light sources/arcs with specific angle and direction.
 */
float player::active_light()
{
    float lumination = 0;

    int maxlum = 0;
    const invslice & stacks = inv.slice(0, inv.size());
    for( int x = 0; x < stacks.size(); ++x ) {
        item &itemit = stacks[x]->front();
        item * stack_iter = &itemit;
        if (stack_iter->active && stack_iter->charges > 0) {
            int lumit = stack_iter->getlight_emit(true);
            if ( maxlum < lumit ) {
                maxlum = lumit;
            }
        }
    }

    // worn light sources? Unimplemented

    if (!weapon.is_null()) {
        if ( weapon.active  && weapon.charges > 0) {
            int lumit = weapon.getlight_emit(true);
            if ( maxlum < lumit ) {
                maxlum = lumit;
            }
        }
    }

    lumination = (float)maxlum;

    if ( lumination < 60 && has_active_bionic("bio_flashlight") ) {
        lumination = 60;
    } else if ( lumination < 25 && has_artifact_with(AEP_GLOW) ) {
        lumination = 25;
    }

    return lumination;
}

point player::pos()
{
    return point(posx, posy);
}

int player::sight_range(int light_level) const
{
    // Apply the sight boost (night vision).
    if (light_level < sight_boost_cap) {
        light_level = std::min(light_level + sight_boost, sight_boost_cap);
    }

    // Clamp to sight_max.
    return std::min(light_level, sight_max);
}

// This must be called when any of the following change:
// - diseases
// - bionics
// - traits
// - underwater
// - clothes
// With the exception of clothes, all changes to these player attributes must
// occur through a function in this class which calls this function. Clothes are
// typically added/removed with wear() and takeoff(), but direct access to the
// 'wears' vector is still allowed due to refactor exhaustion.
void player::recalc_sight_limits()
{
    sight_max = 9999;
    sight_boost = 0;
    sight_boost_cap = 0;

    // Set sight_max.
    if (has_disease("blind")) {
        sight_max = 0;
    } else if (has_disease("in_pit") ||
            has_disease("boomered") ||
            (underwater && !has_bionic("bio_membrane") &&
                !has_trait("MEMBRANE") && !is_wearing("goggles_swim"))) {
        sight_max = 1;
    } else if (has_trait("MYOPIC") && !is_wearing("glasses_eye") &&
            !is_wearing("glasses_monocle") && !is_wearing("glasses_bifocal")) {
        sight_max = 4;
    }

    // Set sight_boost and sight_boost_cap, based on night vision.
    // (A player will never have more than one night vision trait.)
    sight_boost_cap = 12;
    if (has_nv() || has_trait("NIGHTVISION3")) {
        sight_boost = sight_boost_cap;
    } else if (has_trait("NIGHTVISION2")) {
        sight_boost = 4;
    } else if (has_trait("NIGHTVISION")) {
        sight_boost = 1;
    }
}

int player::unimpaired_range()
{
 int ret = DAYLIGHT_LEVEL;
 if (has_disease("in_pit"))
  ret = 1;
 if (has_disease("blind"))
  ret = 0;
 return ret;
}

int player::overmap_sight_range(int light_level)
{
    int sight = sight_range(light_level);
    if( sight < SEEX ) {
        return 0;
    }
    if( sight <= SEEX * 4) {
        return (sight / (SEEX / 2) );
    }
    if( has_amount("binoculars", 1) || has_amount("rifle_scope", 1) ||
        -1 != weapon.has_gunmod("rifle_scope") ) {
        return 20;
    }

    return 10;
}

int player::clairvoyance()
{
 if (has_artifact_with(AEP_CLAIRVOYANCE))
  return 3;
 if (has_artifact_with(AEP_SUPER_CLAIRVOYANCE))
  return 40;
 return 0;
}

bool player::sight_impaired()
{
 return has_disease("boomered") ||
  (underwater && !has_bionic("bio_membrane") && !has_trait("MEMBRANE")
              && !is_wearing("goggles_swim")) ||
  (has_trait("MYOPIC") && !is_wearing("glasses_eye")
                        && !is_wearing("glasses_monocle")
                        && !is_wearing("glasses_bifocal"));
}

bool player::has_two_arms() const
{
 if (has_bionic("bio_blaster") || hp_cur[hp_arm_l] < 10 || hp_cur[hp_arm_r] < 10)
  return false;
 return true;
}

bool player::avoid_trap(trap* tr)
{
  int myroll = dice(3, dex_cur + skillLevel("dodge") * 1.5);
 int traproll;
 if (per_cur - encumb(bp_eyes) >= tr->visibility)
  traproll = dice(3, tr->avoidance);
 else
  traproll = dice(6, tr->avoidance);
 if (has_trait("LIGHTSTEP"))
  myroll += dice(2, 6);
 if (myroll >= traproll)
  return true;
 return false;
}

bool player::has_nv()
{
    static bool nv = false;

    if( !nv_cached ) {
        nv_cached = true;
        nv = ((is_wearing("goggles_nv") && (has_active_item("UPS_on") ||
                                            has_active_item("adv_UPS_on"))) ||
              has_active_bionic("bio_night_vision"));
    }

    return nv;
}

void player::pause(game *g)
{
    moves = 0;
    if (recoil > 0) {
        if (str_cur + 2 * skillLevel("gun") >= recoil) {
            recoil = 0;
        } else {
            recoil -= str_cur + 2 * skillLevel("gun");
            recoil = int(recoil / 2);
        }
    }

    // Meditation boost for Toad Style
    if (weapon.type->id == "style_toad" && activity.type == ACT_NULL) {
        int arm_amount = 1 + (int_cur - 6) / 3 + (per_cur - 6) / 3;
        int arm_max = (int_cur + per_cur) / 2;
        if (arm_amount > 3) {
            arm_amount = 3;
        }
        if (arm_max > 20) {
            arm_max = 20;
        }
        add_disease("armor_boost", 2, arm_amount, arm_max);
    }

    // Train swimming if underwater
    if (underwater) {
        practice(g->turn, "swimming", 1);
        if (g->temperature <= 50) {
            drench(g, 100, mfb(bp_legs)|mfb(bp_torso)|mfb(bp_arms)|mfb(bp_head)|
                           mfb(bp_eyes)|mfb(bp_mouth)|mfb(bp_feet)|mfb(bp_hands));
        } else {
            drench(g, 100, mfb(bp_legs)|mfb(bp_torso)|mfb(bp_arms)|mfb(bp_head)|
                           mfb(bp_eyes)|mfb(bp_mouth));
        }
    }
}

int player::throw_range(signed char ch)
{
 item tmp;
 if (ch == -1)
  tmp = weapon;
 else if (ch == -2)
  return -1;
 else
  tmp = inv.item_by_letter(ch);

 if ((tmp.weight() / 113) > int(str_cur * 15))
  return 0;
 // Increases as weight decreases until 150 g, then decreases again
 int ret = (str_cur * 8) / (tmp.weight() >= 150 ? tmp.weight() / 113 : 10 - int(tmp.weight() / 15));
 ret -= int(tmp.volume() / 4);
 if (has_active_bionic("bio_railgun") && (tmp.made_of("iron") || tmp.made_of("steel")))
    ret *= 2;
 if (ret < 1)
  return 1;
// Cap at double our strength + skill
 if (ret > str_cur * 1.5 + skillLevel("throw"))
   return str_cur * 1.5 + skillLevel("throw");
 return ret;
}

int player::ranged_dex_mod(bool real_life)
{
    const int dex = (real_life ? dex_cur : dex_max);

    if (dex >= 12) { return 0; }
    return 12 - dex;
}

int player::ranged_per_mod(bool real_life)
{
 const int per = (real_life ? per_cur : per_max);

 if (per >= 12) { return 0; }
 return 12 - per;
}

int player::throw_dex_mod(bool real_life)
{
 int dex = (real_life ? dex_cur : dex_max);
 if (dex == 8 || dex == 9)
  return 0;
 if (dex >= 10)
  return (real_life ? 0 - rng(0, dex - 9) : 9 - dex);

 int deviation = 0;
 if (dex < 4)
  deviation = 4 * (8 - dex);
 else if (dex < 6)
  deviation = 3 * (8 - dex);
 else
  deviation = 2 * (8 - dex);

 return (real_life ? rng(0, deviation) : deviation);
}

int player::read_speed(bool real_life)
{
 int intel = (real_life ? int_cur : int_max);
 int ret = 1000 - 50 * (intel - 8);
 if (has_trait("FASTREADER"))
  ret *= .8;
 if (ret < 100)
  ret = 100;
 return (real_life ? ret : ret / 10);
}

int player::rust_rate(bool real_life)
{
    if (OPTIONS["SKILL_RUST"] == "off") {
        return 0;
    }

    int intel = (real_life ? int_cur : int_max);
    int ret = ((OPTIONS["SKILL_RUST"] == "vanilla" || OPTIONS["SKILL_RUST"] == "capped") ? 500 : 500 - 35 * (intel - 8));

    if (has_trait("FORGETFUL")) {
        ret *= 1.33;
    }

    if (ret < 0) {
        ret = 0;
    }

    return (real_life ? ret : ret / 10);
}

int player::talk_skill()
{
    int ret = int_cur + per_cur + skillLevel("speech") * 3;
    if (has_trait("UGLY"))
        ret -= 3;
    else if (has_trait("DEFORMED"))
        ret -= 6;
    else if (has_trait("DEFORMED2"))
        ret -= 12;
    else if (has_trait("DEFORMED3"))
        ret -= 18;
    else if (has_trait("PRETTY"))
        ret += 1;
    else if (has_trait("BEAUTIFUL"))
        ret += 2;
    else if (has_trait("BEAUTIFUL2"))
        ret += 4;
    else if (has_trait("BEAUTIFUL3"))
        ret += 6;
    return ret;
}

int player::intimidation()
{
 int ret = str_cur * 2;
 if (weapon.is_gun())
  ret += 10;
 if (weapon.damage_bash() >= 12 || weapon.damage_cut() >= 12)
  ret += 5;
 if (has_trait("DEFORMED2"))
  ret += 3;
 else if (has_trait("DEFORMED3"))
  ret += 6;
 else if (has_trait("PRETTY"))
  ret -= 1;
 else if (has_trait("BEAUTIFUL") || has_trait("BEAUTIFUL2") || has_trait("BEAUTIFUL3"))
  ret -= 4;
 if (stim > 20)
  ret += 2;
 if (has_disease("drunk"))
  ret -= 4;

 return ret;
}

int player::hit(game *g, body_part bphurt, int side, int dam, int cut)
{
 int painadd = 0;
 if (has_disease("sleep")) {
  g->add_msg(_("You wake up!"));
  rem_disease("sleep");
 } else if (has_disease("lying_down"))
  rem_disease("lying_down");

 absorb(g, bphurt, dam, cut);

 dam += cut;
 if (dam <= 0)
  return dam;
// TODO: Pre or post blit hit tile onto "this"'s location here
 if( g->u_see( this->posx, this->posy ) ) {
    g->draw_hit_player(this);
    /*
     hit_animation(this->posx - g->u.posx + VIEWX - g->u.view_offset_x,
                   this->posy - g->u.posy + VIEWY - g->u.view_offset_y,
                   red_background(this->color()), '@');
    */
 }

 rem_disease("speed_boost");
 if (dam >= 6)
  rem_disease("armor_boost");

 if (!is_npc())
  g->cancel_activity_query(_("You were hurt!"));

 if (has_artifact_with(AEP_SNAKES) && dam >= 6) {
  int snakes = int(dam / 6);
  std::vector<point> valid;
  for (int x = posx - 1; x <= posx + 1; x++) {
   for (int y = posy - 1; y <= posy + 1; y++) {
    if (g->is_empty(x, y))
     valid.push_back( point(x, y) );
   }
  }
  if (snakes > valid.size())
   snakes = valid.size();
  if (snakes == 1)
   g->add_msg(_("A snake sprouts from your body!"));
  else if (snakes >= 2)
   g->add_msg(_("Some snakes sprout from your body!"));
  monster snake(GetMon("mon_shadow_snake"));
  for (int i = 0; i < snakes; i++) {
   int index = rng(0, valid.size() - 1);
   point sp = valid[index];
   valid.erase(valid.begin() + index);
   snake.spawn(sp.x, sp.y);
   snake.friendly = -1;
   g->add_zombie(snake);
  }
 }

 if (has_trait("PAINRESIST"))
  painadd = (sqrt(double(cut)) + dam + cut) / (rng(4, 6));
 else
  painadd = (sqrt(double(cut)) + dam + cut) / 4;
 pain += painadd;

 switch (bphurt) {
 case bp_eyes:
  pain++;
  if (dam > 5 || cut > 0) {
   int minblind = int((dam + cut) / 10);
   if (minblind < 1)
    minblind = 1;
   int maxblind = int((dam + cut) /  4);
   if (maxblind > 5)
    maxblind = 5;
   add_disease("blind", rng(minblind, maxblind));
  }

 case bp_mouth: // Fall through to head damage
 case bp_head:
  pain++;
  hp_cur[hp_head] -= dam;
  if (hp_cur[hp_head] < 0)
  {
   lifetime_stats()->damage_taken+=hp_cur[hp_head];
   hp_cur[hp_head] = 0;
  }
 break;
 case bp_torso:
  recoil += int(dam / 5);
  hp_cur[hp_torso] -= dam;
  if (hp_cur[hp_torso] < 0)
  {
   lifetime_stats()->damage_taken+=hp_cur[hp_torso];
   hp_cur[hp_torso] = 0;
  }
 break;
 case bp_hands: // Fall through to arms
 case bp_arms:
  if (side == 1 || weapon.is_two_handed(this))
   recoil += int(dam / 3);
  if (side == 0) {
   hp_cur[hp_arm_l] -= dam;
   if (hp_cur[hp_arm_l] < 0)
   {
    lifetime_stats()->damage_taken+=hp_cur[hp_arm_l];
    hp_cur[hp_arm_l] = 0;
   }
  }
  if (side == 1) {
   hp_cur[hp_arm_r] -= dam;
   if (hp_cur[hp_arm_r] < 0)
   {
    lifetime_stats()->damage_taken+=hp_cur[hp_arm_r];
    hp_cur[hp_arm_r] = 0;
   }
  }
 break;
 case bp_feet: // Fall through to legs
 case bp_legs:
  if (side == 0) {
   hp_cur[hp_leg_l] -= dam;
   if (hp_cur[hp_leg_l] < 0)
   {
    lifetime_stats()->damage_taken+=hp_cur[hp_leg_l];
    hp_cur[hp_leg_l] = 0;
   }
  }
  if (side == 1) {
   hp_cur[hp_leg_r] -= dam;
   if (hp_cur[hp_leg_r] < 0)
   {
    lifetime_stats()->damage_taken+=hp_cur[hp_leg_r];
    hp_cur[hp_leg_r] = 0;
   }
  }
 break;
 default:
  debugmsg("Wacky body part hit!");
 }
 if (has_trait("ADRENALINE") && !has_disease("adrenaline") &&
     (hp_cur[hp_head] < 25 || hp_cur[hp_torso] < 15))
  add_disease("adrenaline", 200);
 lifetime_stats()->damage_taken+=dam;

 return dam;
}

void player::hurt(game *g, body_part bphurt, int side, int dam)
{
 int painadd = 0;
 if (has_disease("sleep") && rng(0, dam) > 2) {
  g->add_msg(_("You wake up!"));
  rem_disease("sleep");
 } else if (has_disease("lying_down"))
  rem_disease("lying_down");

 if (dam <= 0)
  return;

 if (!is_npc())
  g->cancel_activity_query(_("You were hurt!"));

 if (has_trait("PAINRESIST"))
  painadd = dam / 3;
 else
  painadd = dam / 2;
 pain += painadd;

 switch (bphurt) {
 case bp_eyes: // Fall through to head damage
 case bp_mouth: // Fall through to head damage
 case bp_head:
  pain++;
  hp_cur[hp_head] -= dam;
  if (hp_cur[hp_head] < 0)
  {
   lifetime_stats()->damage_taken+=hp_cur[hp_head];
   hp_cur[hp_head] = 0;
  }
 break;
 case bp_torso:
  hp_cur[hp_torso] -= dam;
  if (hp_cur[hp_torso] < 0)
  {
   lifetime_stats()->damage_taken+=hp_cur[hp_torso];
   hp_cur[hp_torso] = 0;
  }
 break;
 case bp_hands: // Fall through to arms
 case bp_arms:
  if (side == 0) {
   hp_cur[hp_arm_l] -= dam;
   if (hp_cur[hp_arm_l] < 0)
   {
    lifetime_stats()->damage_taken+=hp_cur[hp_arm_l];
    hp_cur[hp_arm_l] = 0;
   }
  }
  if (side == 1) {
   hp_cur[hp_arm_r] -= dam;
   if (hp_cur[hp_arm_r] < 0)
   {
    lifetime_stats()->damage_taken+=hp_cur[hp_arm_r];
    hp_cur[hp_arm_r] = 0;
   }
  }
 break;
 case bp_feet: // Fall through to legs
 case bp_legs:
  if (side == 0) {
   hp_cur[hp_leg_l] -= dam;
   if (hp_cur[hp_leg_l] < 0)
   {
    lifetime_stats()->damage_taken+=hp_cur[hp_leg_l];
    hp_cur[hp_leg_l] = 0;
   }
  }
  if (side == 1) {
   hp_cur[hp_leg_r] -= dam;
   if (hp_cur[hp_leg_r] < 0)
   {
    lifetime_stats()->damage_taken+=hp_cur[hp_leg_r];
    hp_cur[hp_leg_r] = 0;
   }
  }
 break;
 default:
  debugmsg("Wacky body part hurt!");
 }
 if (has_trait("ADRENALINE") && !has_disease("adrenaline") &&
     (hp_cur[hp_head] < 25 || hp_cur[hp_torso] < 15))
  add_disease("adrenaline", 200);
  lifetime_stats()->damage_taken+=dam;
}

void player::hurt(hp_part hurt, int dam)
{
    int painadd = 0;
    if (has_disease("sleep") && rng(0, dam) > 2) {
        g->add_msg(_("You wake up!"));
        rem_disease("sleep");
    } else if (has_disease("lying_down")) {
        rem_disease("lying_down");
    }

    if (dam <= 0)
        return;

    if (!is_npc()) {
        g->cancel_activity_query(_("You were hurt!"));
    }

    if (has_trait("PAINRESIST")) {
        painadd = dam / 3;
    } else {
        painadd = dam / 2;
    }
        pain += painadd;

    hp_cur[hurt] -= dam;
    if (hp_cur[hurt] < 0) {
        lifetime_stats()->damage_taken+=hp_cur[hurt];
        hp_cur[hurt] = 0;
    }
    lifetime_stats()->damage_taken+=dam;
}

void player::heal(body_part healed, int side, int dam)
{
 hp_part healpart;
 switch (healed) {
 case bp_eyes: // Fall through to head damage
 case bp_mouth: // Fall through to head damage
 case bp_head:
  healpart = hp_head;
 break;
 case bp_torso:
  healpart = hp_torso;
 break;
 case bp_hands:
// Shouldn't happen, but fall through to arms
  debugmsg("Heal against hands!");
 case bp_arms:
  if (side == 0)
   healpart = hp_arm_l;
  else
   healpart = hp_arm_r;
 break;
 case bp_feet:
// Shouldn't happen, but fall through to legs
  debugmsg("Heal against feet!");
 case bp_legs:
  if (side == 0)
   healpart = hp_leg_l;
  else
   healpart = hp_leg_r;
 break;
 default:
  debugmsg("Wacky body part healed!");
  healpart = hp_torso;
 }
 hp_cur[healpart] += dam;
 if (hp_cur[healpart] > hp_max[healpart])
 {
  lifetime_stats()->damage_healed-=hp_cur[healpart]-hp_max[healpart];
  hp_cur[healpart] = hp_max[healpart];
 }
 lifetime_stats()->damage_healed+=dam;
}

void player::heal(hp_part healed, int dam)
{
 hp_cur[healed] += dam;
 if (hp_cur[healed] > hp_max[healed])
 {
  lifetime_stats()->damage_healed-=hp_cur[healed]-hp_max[healed];
  hp_cur[healed] = hp_max[healed];
 }
 lifetime_stats()->damage_healed+=dam;
}

void player::healall(int dam)
{
 for (int i = 0; i < num_hp_parts; i++) {
  if (hp_cur[i] > 0) {
   hp_cur[i] += dam;
   if (hp_cur[i] > hp_max[i])
   {
    lifetime_stats()->damage_healed-=hp_cur[i]-hp_max[i];
    hp_cur[i] = hp_max[i];
   }
   lifetime_stats()->damage_healed+=dam;
  }
 }
}

void player::hurtall(int dam)
{
 for (int i = 0; i < num_hp_parts; i++) {
  int painadd = 0;
  hp_cur[i] -= dam;
   if (hp_cur[i] < 0)
   {
     lifetime_stats()->damage_taken+=hp_cur[i];
     hp_cur[i] = 0;
   }
  if (has_trait("PAINRESIST"))
   painadd = dam / 3;
  else
   painadd = dam / 2;
  pain += painadd;
  lifetime_stats()->damage_taken+=dam;
 }
}

void player::hitall(game *g, int dam, int vary)
{
 if (has_disease("sleep")) {
  g->add_msg(_("You wake up!"));
  rem_disease("sleep");
 } else if (has_disease("lying_down"))
  rem_disease("lying_down");

 for (int i = 0; i < num_hp_parts; i++) {
  int ddam = vary? dam * rng (100 - vary, 100) / 100 : dam;
  int cut = 0;
  absorb(g, (body_part) i, ddam, cut);
  int painadd = 0;
  hp_cur[i] -= ddam;
   if (hp_cur[i] < 0)
   {
     lifetime_stats()->damage_taken+=hp_cur[i];
     hp_cur[i] = 0;
   }
  if (has_trait("PAINRESIST"))
   painadd = dam / 3 / 4;
  else
   painadd = dam / 2 / 4;
  pain += painadd;
  lifetime_stats()->damage_taken+=dam;
 }
}

void player::knock_back_from(game *g, int x, int y)
{
 if (x == posx && y == posy)
  return; // No effect
 point to(posx, posy);
 if (x < posx)
  to.x++;
 if (x > posx)
  to.x--;
 if (y < posy)
  to.y++;
 if (y > posy)
  to.y--;

// First, see if we hit a monster
 int mondex = g->mon_at(to.x, to.y);
 if (mondex != -1) {
  monster *z = &(g->zombie(mondex));
  hit(g, bp_torso, 0, z->type->size, 0);
  add_disease("stunned", 1);
  if ((str_max - 6) / 4 > z->type->size) {
   z->knock_back_from(g, posx, posy); // Chain reaction!
   z->hurt((str_max - 6) / 4);
   z->add_effect(ME_STUNNED, 1);
  } else if ((str_max - 6) / 4 == z->type->size) {
   z->hurt((str_max - 6) / 4);
   z->add_effect(ME_STUNNED, 1);
  }

  g->add_msg_player_or_npc( this, _("You bounce off a %s!"), _("<npcname> bounces off a %s!"),
                            z->name().c_str() );

  return;
 }

 int npcdex = g->npc_at(to.x, to.y);
 if (npcdex != -1) {
  npc *p = g->active_npc[npcdex];
  hit(g, bp_torso, 0, 3, 0);
  add_disease("stunned", 1);
  p->hit(g, bp_torso, 0, 3, 0);
  g->add_msg_player_or_npc( this, _("You bounce off %s!"), _("<npcname> bounces off %s!"), p->name.c_str() );
  return;
 }

// If we're still in the function at this point, we're actually moving a tile!
 if (g->m.move_cost(to.x, to.y) == 0) { // Wait, it's a wall (or water)

  if (g->m.has_flag("LIQUID", to.x, to.y)) {
   if (!is_npc()) {
    g->plswim(to.x, to.y);
   }
// TODO: NPCs can't swim!
  } else { // It's some kind of wall.
   hurt(g, bp_torso, 0, 3);
   add_disease("stunned", 2);
   g->add_msg_player_or_npc( this, _("You bounce off a %s!"), _("<npcname> bounces off a %s!"),
                             g->m.tername(to.x, to.y).c_str() );
  }

 } else { // It's no wall
  posx = to.x;
  posy = to.y;
 }
}

void player::bp_convert(hp_part &hpart, body_part bp, int side)
{
    hpart =  num_hp_parts;
    switch(bp) {
        case bp_head:
            hpart = hp_head;
            break;
        case bp_torso:
            hpart = hp_torso;
            break;
        case bp_arms:
            if (side == 0) {
                hpart = hp_arm_l;
            } else {
                hpart = hp_arm_r;
            }
            break;
        case bp_legs:
            if (side == 0) {
                hpart = hp_leg_l;
            } else {
                hpart = hp_leg_r;
            }
            break;
    }
}

void player::hp_convert(hp_part hpart, body_part &bp, int &side)
{
    bp =  num_bp;
    side = -1;
    switch(hpart) {
        case hp_head:
            bp = bp_head;
            break;
        case hp_torso:
            bp = bp_torso;
            break;
        case hp_arm_l:
            bp = bp_arms;
            side = 0;
            break;
        case hp_arm_r:
            bp = bp_arms;
            side = 1;
            break;
        case hp_leg_l:
            bp = bp_legs;
            side = 0;
            break;
        case hp_leg_r:
            bp = bp_legs;
            side = 1;
            break;
    }
}

int player::hp_percentage()
{
 int total_cur = 0, total_max = 0;
// Head and torso HP are weighted 3x and 2x, respectively
 total_cur = hp_cur[hp_head] * 3 + hp_cur[hp_torso] * 2;
 total_max = hp_max[hp_head] * 3 + hp_max[hp_torso] * 2;
 for (int i = hp_arm_l; i < num_hp_parts; i++) {
  total_cur += hp_cur[i];
  total_max += hp_max[i];
 }
 return (100 * total_cur) / total_max;
}

void player::recalc_hp()
{
    int new_max_hp[num_hp_parts];
    for (int i = 0; i < num_hp_parts; i++)
    {
        new_max_hp[i] = 60 + str_max * 3;
        if (has_trait("TOUGH"))
        {
            new_max_hp[i] *= 1.2;
        }
        if (has_trait("HARDCORE"))
        {
            new_max_hp[i] *= 0.25;
        }
    }
    if (has_trait("GLASSJAW"))
    {
        new_max_hp[hp_head] *= 0.8;
    }
    for (int i = 0; i < num_hp_parts; i++)
    {
        hp_cur[i] *= (float)new_max_hp[i]/(float)hp_max[i];
        hp_max[i] = new_max_hp[i];
    }
}

void player::get_sick(game *g)
{
 if (health > 0 && rng(0, health + 10) < health)
  health--;
 if (health < 0 && rng(0, 10 - health) < (0 - health))
  health++;
 if (one_in(12))
  health -= 1;

 if (g->debugmon)
  debugmsg("Health: %d", health);

 if (has_trait("DISIMMUNE"))
  return;

 if (!has_disease("flu") && !has_disease("common_cold") &&
     one_in(900 + 10 * health + (has_trait("DISRESISTANT") ? 300 : 0))) {
  if (one_in(6))
   infect("flu", bp_mouth, 3, rng(40000, 80000), g);
  else
   infect("common_cold", bp_mouth, 3, rng(20000, 60000), g);
 }
}

void player::infect(dis_type type, body_part vector, int strength,
                    int duration, game *g)
{
    if (strength <= 0) {
        return;
    }

    if (dice(strength, 3) > dice(resist(vector), 3)) {
        add_disease(type, duration);
    }
}

void player::add_disease(dis_type type, int duration,
                         int intensity, int max_intensity,
                         body_part part, int side, bool main_parts_only,
                         int additive)
{
    if (duration <= 0) {
        return;
    }

    if (hp_cur[part] == 0) {
        return;
    }

    if (main_parts_only) {
        if (part == bp_eyes || part == bp_mouth) {
            part = bp_head;
        } else if (part == bp_hands) {
            part = bp_arms;
        } else if (part == bp_feet) {
            part = bp_legs;
        }
    }

    bool found = false;
    int i = 0;
    while ((i < illness.size()) && !found) {
        if (illness[i].type == type) {
            if ((part == num_bp) ^ (illness[i].bp == num_bp)) {
                debugmsg("Bodypart missmatch when applying disease %s",
                         type.c_str());
                return;
            } else if (illness[i].bp == part &&
                       ((illness[i].side == -1) ^ (side == -1))) {
                debugmsg("Side of body missmatch when applying disease %s",
                         type.c_str());
                return;
            }
            if (illness[i].bp == part && illness[i].side == side) {
                if (additive > 0) {
                    illness[i].duration += duration;
                } else if (additive < 0) {
                    illness[i].duration -= duration;
                    if (illness[i].duration <= 0) {
                        illness[i].duration = 1;
                    }
                }
                illness[i].intensity += intensity;
                if (max_intensity != -1 && illness[i].intensity > max_intensity) {
                    illness[i].intensity = max_intensity;
                }
                found = true;
            }
        }
        i++;
    }
    if (!found) {
        if (!is_npc()) {
            dis_msg(type);
        }
        disease tmp(type, duration, intensity, part, side);
        illness.push_back(tmp);
    }
    // activity.type = ACT_NULL;

    recalc_sight_limits();
}

void player::rem_disease(dis_type type, body_part part, int side)
{
    for (int i = 0; i < illness.size(); i++) {
        if (illness[i].type == type &&
            ( part == num_bp || illness[i].bp == part ) &&
            ( side == -1 || illness[i].side == side ) ) {
            illness.erase(illness.begin() + i);
            if(!is_npc()) {
                dis_remove_memorial(type);
            }
        }
    }

    recalc_sight_limits();
}

bool player::has_disease(dis_type type, body_part part, int side) const
{
    for (int i = 0; i < illness.size(); i++) {
        if (illness[i].type == type &&
            ( part == num_bp || illness[i].bp == part ) &&
            ( side == -1 || illness[i].side == side ) ) {
            return true;
        }
    }
    return false;
}

int player::disease_duration(dis_type type, bool all, body_part part, int side)
{
    int tmp = 0;
    for (int i = 0; i < illness.size(); i++) {
        if (illness[i].type == type && illness[i].bp == part &&
            illness[i].side == side) {
            if (all == false) {
                return illness[i].duration;
            } else {
                tmp += illness[i].duration;
            }
        }
    }
    return tmp;
}

int player::disease_intensity(dis_type type, body_part part, int side)
{
    for (int i = 0; i < illness.size(); i++) {
        if (illness[i].type == type && illness[i].bp == part &&
            illness[i].side == side) {
            return illness[i].intensity;
        }
    }
    return 0;
}

void player::add_addiction(add_type type, int strength)
{
 if (type == ADD_NULL)
  return;
 int timer = 1200;
 if (has_trait("ADDICTIVE")) {
  strength = int(strength * 1.5);
  timer = 800;
 }
 //Update existing addiction
 for (int i = 0; i < addictions.size(); i++) {
  if (addictions[i].type == type) {
   if (addictions[i].sated < 0) {
    addictions[i].sated = timer;
   } else if (addictions[i].sated < 600) {
    addictions[i].sated += timer; // TODO: Make this variable?
   } else {
    addictions[i].sated += int((3000 - addictions[i].sated) / 2);
   }
   if ((rng(0, strength) > rng(0, addictions[i].intensity * 5) ||
       rng(0, 500) < strength) && addictions[i].intensity < 20) {
    addictions[i].intensity++;
   }
   return;
  }
 }
 //Add a new addiction
 if (rng(0, 100) < strength) {
  add_memorial_log(_("Became addicted to %s."), addiction_type_name(type).c_str());
  addiction tmp(type, 1);
  addictions.push_back(tmp);
 }
}

bool player::has_addiction(add_type type) const
{
 for (int i = 0; i < addictions.size(); i++) {
  if (addictions[i].type == type &&
      addictions[i].intensity >= MIN_ADDICTION_LEVEL)
   return true;
 }
 return false;
}

void player::rem_addiction(add_type type)
{
 for (int i = 0; i < addictions.size(); i++) {
  if (addictions[i].type == type) {
   add_memorial_log(_("Overcame addiction to %s."), addiction_type_name(type).c_str());
   addictions.erase(addictions.begin() + i);
   return;
  }
 }
}

int player::addiction_level(add_type type)
{
 for (int i = 0; i < addictions.size(); i++) {
  if (addictions[i].type == type)
   return addictions[i].intensity;
 }
 return 0;
}

bool player::siphon(game *g, vehicle *veh, ammotype desired_liquid)
{
    int liquid_amount = veh->drain( desired_liquid, veh->fuel_capacity(desired_liquid) );
    item used_item( g->itypes[default_ammo(desired_liquid)], g->turn );
    used_item.charges = liquid_amount;
    int extra = g->move_liquid( used_item );
    if( extra == -1 ) {
        // Failed somehow, put the liquid back and bail out.
        veh->refill( desired_liquid, used_item.charges );
        return false;
    }
    int siphoned = liquid_amount - extra;
    veh->refill( desired_liquid, extra );
    if( siphoned > 0 ) {
        g->add_msg(_("Siphoned %d units of %s from the %s."),
                   siphoned, used_item.name.c_str(), veh->name.c_str());
        //Don't consume turns if we decided not to siphon
        return true;
    } else {
        return false;
    }
}

void player::suffer(game *g)
{
    for (int i = 0; i < my_bionics.size(); i++)
    {
        if (my_bionics[i].powered)
        {
            activate_bionic(i, g);
        }
    }
    if (underwater)
    {
        if (!has_trait("GILLS"))
        {
            oxygen--;
        }
        if (oxygen < 0)
        {
            if (has_bionic("bio_gills") && power_level > 0)
            {
                oxygen += 5;
                power_level--;
            }
            else
            {
                g->add_msg(_("You're drowning!"));
                hurt(g, bp_torso, 0, rng(1, 4));
            }
        }
    }
    for (int i = 0; i < illness.size(); i++)
    {
        dis_effect(*this, illness[i]);
        illness[i].duration--;
        if (illness[i].duration < MIN_DISEASE_AGE)// Cap permanent disease age
        {
            illness[i].duration = MIN_DISEASE_AGE;
        }
        if (illness[i].duration <= 0)
        {
            illness.erase(illness.begin() + i);
            i--;
        }
    }
    if (!has_disease("sleep"))
    {
        if (weight_carried() > weight_capacity())
        {
            // Starts at 1 in 25, goes down by 5 for every 50% more carried
            if (one_in(35 - 5 * weight_carried() / (weight_capacity() / 2))){
                g->add_msg_if_player(this,"Your body strains under the weight!");
                // 1 more pain for every 800 grams more (5 per extra STR needed)
                if ( (weight_carried() - weight_capacity()) / 800 > pain && pain < 100) {
                    pain += 1;
                }
            }
        }
        if (weight_carried() > 4 * weight_capacity()) {
            if (has_disease("downed")) {
                add_disease("downed", 1);
            } else {
                add_disease("downed", 2);
            }
        }
        int timer = -3600;
        if (has_trait("ADDICTIVE"))
        {
            timer = -4000;
        }
        for (int i = 0; i < addictions.size(); i++)
        {
            if (addictions[i].sated <= 0 &&
                addictions[i].intensity >= MIN_ADDICTION_LEVEL)
            {
                addict_effect(g, addictions[i]);
            }
            addictions[i].sated--;
            if (!one_in(addictions[i].intensity - 2) && addictions[i].sated > 0)
            {
                addictions[i].sated -= 1;
            }
            if (addictions[i].sated < timer - (100 * addictions[i].intensity))
            {
                if (addictions[i].intensity <= 2)
                {
                    addictions.erase(addictions.begin() + i);
                    i--;
                }
                else
                {
                    addictions[i].intensity = int(addictions[i].intensity / 2);
                    addictions[i].intensity--;
                    addictions[i].sated = 0;
                }
            }
        }
        if (has_trait("CHEMIMBALANCE"))
        {
            if (one_in(3600))
            {
                g->add_msg(_("You suddenly feel sharp pain for no reason."));
                pain += 3 * rng(1, 3);
            }
            if (one_in(3600))
            {
                int pkilladd = 5 * rng(-1, 2);
                if (pkilladd > 0)
                {
                    g->add_msg(_("You suddenly feel numb."));
                }
                else if (pkilladd < 0)
                {
                    g->add_msg(_("You suddenly ache."));
                }
                pkill += pkilladd;
            }
            if (one_in(3600))
            {
                g->add_msg(_("You feel dizzy for a moment."));
                moves -= rng(10, 30);
            }
            if (one_in(3600))
            {
                int hungadd = 5 * rng(-1, 3);
                if (hungadd > 0)
                {
                    g->add_msg(_("You suddenly feel hungry."));
                }
                else
                {
                    g->add_msg(_("You suddenly feel a little full."));
                }
                hunger += hungadd;
            }
            if (one_in(3600))
            {
                g->add_msg(_("You suddenly feel thirsty."));
                thirst += 5 * rng(1, 3);
            }
            if (one_in(3600))
            {
                g->add_msg(_("You feel fatigued all of a sudden."));
                fatigue += 10 * rng(2, 4);
            }
            if (one_in(4800))
            {
                if (one_in(3))
                {
                    add_morale(MORALE_FEELING_GOOD, 20, 100);
                }
                else
                {
                    add_morale(MORALE_FEELING_BAD, -20, -100);
                }
            }
            if (one_in(3600))
            {
                if (one_in(3))
                {
                    g->add_msg(_("You suddenly feel very cold."));
                    for (int i = 0 ; i < num_bp ; i++)
                    {
                        temp_cur[i] = BODYTEMP_VERY_COLD;
                    }
                }
                else
                {
                    g->add_msg(_("You suddenly feel cold."));
                    for (int i = 0 ; i < num_bp ; i++)
                    {
                        temp_cur[i] = BODYTEMP_COLD;
                    }
                }
            }
            if (one_in(3600))
            {
                if (one_in(3))
                {
                    g->add_msg(_("You suddenly feel very hot."));
                    for (int i = 0 ; i < num_bp ; i++)
                    {
                        temp_cur[i] = BODYTEMP_VERY_HOT;
                    }
                }
                else
                {
                    g->add_msg(_("You suddenly feel hot."));
                    for (int i = 0 ; i < num_bp ; i++)
                    {
                        temp_cur[i] = BODYTEMP_HOT;
                    }
                }
            }
        }
        if ((has_trait("SCHIZOPHRENIC") || has_artifact_with(AEP_SCHIZO)) &&
            one_in(2400))
        { // Every 4 hours or so
            monster phantasm;
            int i;
            switch(rng(0, 11))
            {
                case 0:
                    add_disease("hallu", 3600);
                    break;
                case 1:
                    add_disease("visuals", rng(15, 60));
                    break;
                case 2:
                    g->add_msg(_("From the south you hear glass breaking."));
                    break;
                case 3:
                    g->add_msg(_("YOU SHOULD QUIT THE GAME IMMEDIATELY."));
                    add_morale(MORALE_FEELING_BAD, -50, -150);
                    break;
                case 4:
                    for (i = 0; i < 10; i++) {
                        g->add_msg("XXXXXXXXXXXXXXXXXXXXXXXXXXX");
                    }
                    break;
                case 5:
                    g->add_msg(_("You suddenly feel so numb..."));
                    pkill += 25;
                    break;
                case 6:
                    g->add_msg(_("You start to shake uncontrollably."));
                    add_disease("shakes", 10 * rng(2, 5));
                    break;
                case 7:
                    for (i = 0; i < 10; i++)
                    {
                        g->spawn_hallucination();
                    }
                    break;
                case 8:
                    g->add_msg(_("It's a good time to lie down and sleep."));
                    add_disease("lying_down", 200);
                    break;
                case 9:
                    g->add_msg(_("You have the sudden urge to SCREAM!"));
                    g->sound(posx, posy, 10 + 2 * str_cur, "AHHHHHHH!");
                    break;
                case 10:
                    g->add_msg(std::string(name + name + name + name + name + name + name +
                        name + name + name + name + name + name + name +
                        name + name + name + name + name + name).c_str());
                    break;
                case 11:
                    add_disease("formication", 600);
                    break;
            }
        }
  if (has_trait("JITTERY") && !has_disease("shakes")) {
   if (stim > 50 && one_in(300 - stim))
    add_disease("shakes", 300 + stim);
   else if (hunger > 80 && one_in(500 - hunger))
    add_disease("shakes", 400);
  }

  if (has_trait("MOODSWINGS") && one_in(3600)) {
   if (rng(1, 20) > 9) // 55% chance
    add_morale(MORALE_MOODSWING, -100, -500);
   else   // 45% chance
    add_morale(MORALE_MOODSWING, 100, 500);
  }

  if (has_trait("VOMITOUS") && one_in(4200))
   vomit(g);

  if (has_trait("SHOUT1") && one_in(3600))
   g->sound(posx, posy, 10 + 2 * str_cur, _("You shout loudly!"));
  if (has_trait("SHOUT2") && one_in(2400))
   g->sound(posx, posy, 15 + 3 * str_cur, _("You scream loudly!"));
  if (has_trait("SHOUT3") && one_in(1800))
   g->sound(posx, posy, 20 + 4 * str_cur, _("You let out a piercing howl!"));
 } // Done with while-awake-only effects

 if (has_trait("ASTHMA") && one_in(3600 - stim * 50)) {
  bool auto_use = has_charges("inhaler", 1);
  if (underwater) {
   oxygen = int(oxygen / 2);
   auto_use = false;
  }
  if (has_disease("sleep")) {
   rem_disease("sleep");
   g->add_msg(_("Your asthma wakes you up!"));
   auto_use = false;
  }
  if (auto_use)
   use_charges("inhaler", 1);
  else {
   add_disease("asthma", 50 * rng(1, 4));
   if (!is_npc())
    g->cancel_activity_query(_("You have an asthma attack!"));
  }
 }

 if (has_trait("LEAVES") && g->is_in_sunlight(posx, posy) && one_in(600))
  hunger--;

 if (pain > 0) {
  if (has_trait("PAINREC1") && one_in(600))
   pain--;
  if (has_trait("PAINREC2") && one_in(300))
   pain--;
  if (has_trait("PAINREC3") && one_in(150))
   pain--;
 }

 if (has_trait("ALBINO") && g->is_in_sunlight(posx, posy) && one_in(20)) {
  g->add_msg(_("The sunlight burns your skin!"));
  if (has_disease("sleep")) {
   rem_disease("sleep");
   g->add_msg(_("You wake up!"));
  }
  hurtall(1);
 }

 if ((has_trait("TROGLO") || has_trait("TROGLO2")) &&
     g->is_in_sunlight(posx, posy) && g->weather == WEATHER_SUNNY) {
  str_cur--;
  dex_cur--;
  int_cur--;
  per_cur--;
 }
 if (has_trait("TROGLO2") && g->is_in_sunlight(posx, posy)) {
  str_cur--;
  dex_cur--;
  int_cur--;
  per_cur--;
 }
 if (has_trait("TROGLO3") && g->is_in_sunlight(posx, posy)) {
  str_cur -= 4;
  dex_cur -= 4;
  int_cur -= 4;
  per_cur -= 4;
 }

 if (has_trait("SORES")) {
  for (int i = bp_head; i < num_bp; i++) {
   if (pain < 5 + 4 * abs(encumb(body_part(i))))
    pain = 5 + 4 * abs(encumb(body_part(i)));
  }
 }

 if (has_trait("SLIMY") && !in_vehicle) {
   g->m.add_field(g, posx, posy, fd_slime, 1);
 }

 if (has_trait("WEB_WEAVER") && !in_vehicle && one_in(3)) {
   g->m.add_field(g, posx, posy, fd_web, 1); //this adds density to if its not already there.
 }

 if (has_trait("RADIOGENIC") && int(g->turn) % 50 == 0 && radiation >= 10) {
  radiation -= 10;
  healall(1);
 }

 if (has_trait("RADIOACTIVE1")) {
  if (g->m.radiation(posx, posy) < 10 && one_in(50))
   g->m.radiation(posx, posy)++;
 }
 if (has_trait("RADIOACTIVE2")) {
  if (g->m.radiation(posx, posy) < 20 && one_in(25))
   g->m.radiation(posx, posy)++;
 }
 if (has_trait("RADIOACTIVE3")) {
  if (g->m.radiation(posx, posy) < 30 && one_in(10))
   g->m.radiation(posx, posy)++;
 }

 if (has_trait("UNSTABLE") && one_in(28800)) // Average once per 2 days
  mutate(g);
 if (has_artifact_with(AEP_MUTAGENIC) && one_in(28800))
  mutate(g);
 if (has_artifact_with(AEP_FORCE_TELEPORT) && one_in(600))
  g->teleport(this);

 int localRadiation = g->m.radiation(posx, posy);

 if (localRadiation) {
   bool has_helmet = false;

   bool power_armored = is_wearing_power_armor(&has_helmet);

   if (power_armored && has_helmet) {
     radiation += 0; // Power armor protects completely from radiation
   } else if (power_armored || is_wearing("hazmat_suit")|| is_wearing("aep_suit")) {
     radiation += rng(0, localRadiation / 40);
   } else {
     radiation += rng(0, localRadiation / 16);
   }

   // Apply rads to any radiation badges.
   std::vector<item *> possessions = inv_dump();
   for( std::vector<item *>::iterator it = possessions.begin(); it != possessions.end(); ++it ) {
       if( (*it)->type->id == "rad_badge" ) {
           // Actual irridation levels of badges and the player aren't precisely matched.
           // This is intentional.
           int before = (*it)->irridation;
           (*it)->irridation += rng(0, localRadiation / 16);
           if( inv.has_item(*it) ) { continue; }
           for( int i = 0; i < sizeof(rad_dosage_thresholds)/sizeof(rad_dosage_thresholds[0]); i++ ){
               if( before < rad_dosage_thresholds[i] &&
                   (*it)->irridation >= rad_dosage_thresholds[i] ) {
                   g->add_msg_if_player( this, _("Your radiation badge changes from %s to %s!"),
                                         rad_threshold_colors[i - 1].c_str(),
                                         rad_threshold_colors[i].c_str() );
               }
           }
       }
   }
 }

 if( int(g->turn) % 150 == 0 )
 {
     if (radiation < 0) radiation = 0;
     else if (radiation > 2000) radiation = 2000;
     if (OPTIONS["RAD_MUTATION"] && rng(60, 2500) < radiation)
     {
         mutate(g);
         radiation /= 2;
         radiation -= 5;
     }
     else if (radiation > 100 && rng(1, 1500) < radiation)
     {
         vomit(g);
         radiation -= 50;
     }
 }

 if( radiation > 150 && !(int(g->turn) % 90) )
 {
     hurtall(radiation / 100);
 }

// Negative bionics effects
 if (has_bionic("bio_dis_shock") && one_in(1200)) {
  g->add_msg(_("You suffer a painful electrical discharge!"));
  pain++;
  moves -= 150;
 }
 if (has_bionic("bio_dis_acid") && one_in(1500)) {
  g->add_msg(_("You suffer a burning acidic discharge!"));
  hurtall(1);
 }
 if (has_bionic("bio_drain") && power_level > 0 && one_in(600)) {
  g->add_msg(_("Your batteries discharge slightly."));
  power_level--;
 }
 if (has_bionic("bio_noise") && one_in(500)) {
  g->add_msg(_("A bionic emits a crackle of noise!"));
  g->sound(posx, posy, 60, "");
 }
 if (has_bionic("bio_power_weakness") && max_power_level > 0 &&
     power_level >= max_power_level * .75)
  str_cur -= 3;

// Artifact effects
 if (has_artifact_with(AEP_ATTENTION))
  add_disease("attention", 3);

 if (dex_cur < 0)
  dex_cur = 0;
 if (str_cur < 0)
  str_cur = 0;
 if (per_cur < 0)
  per_cur = 0;
 if (int_cur < 0)
  int_cur = 0;

 // check for limb mending every 1000 turns (~1.6 hours)
 if(g->turn.get_turn() % 1000 == 0) {
  mend(g);
 }
}

void player::mend(game *g)
{
 // Wearing splints can slowly mend a broken limb back to 1 hp.
 // 2 weeks is faster than a fracture would heal IRL,
 // but 3 weeks average (a generous estimate) was tedious and no fun.
 for(int i = 0; i < num_hp_parts; i++) {
  int broken = (hp_cur[i] <= 0);
  if(broken) {
   double mending_odds = 200.0; // 2 weeks, on average. (~20160 minutes / 100 minutes)
   double healing_factor = 1.0;
   // Studies have shown that alcohol and tobacco use delay fracture healing time
   if(has_disease("cig") | addiction_level(ADD_CIG)) {
    healing_factor *= 0.5;
   }
   if(has_disease("drunk") | addiction_level(ADD_ALCOHOL)) {
    healing_factor *= 0.5;
   }

   // Bed rest speeds up mending
   if(has_disease("sleep")) {
    healing_factor *= 4.0;
   } else if(fatigue > 383) {
    // but being dead tired does not...
    healing_factor *= 0.75;
   }

   // Being healthy helps.
   if(health > 0) {
    healing_factor *= 2.0;
   }

   // And being well fed...
   if(hunger < 0) {
    healing_factor *= 2.0;
   }

   if(thirst < 0) {
    healing_factor *= 2.0;
   }

   // Mutagenic healing factor!
   if(has_trait("REGEN")) {
    healing_factor *= 16.0;
   } else if (has_trait("FASTHEALER2")) {
    healing_factor *= 4.0;
   } else if (has_trait("FASTHEALER")) {
    healing_factor *= 2.0;
   }

   bool mended = false;
   int side = 0;
   body_part part;
   switch(i) {
    case hp_arm_r:
     side = 1;
     // fall-through
    case hp_arm_l:
     part = bp_arms;
     mended = is_wearing("arm_splint") && x_in_y(healing_factor, mending_odds);
     break;
    case hp_leg_r:
     side = 1;
     // fall-through
    case hp_leg_l:
     part = bp_legs;
     mended = is_wearing("leg_splint") && x_in_y(healing_factor, mending_odds);
     break;
    default:
     // No mending for you!
     break;
   }
   if(mended) {
    hp_cur[i] = 1;
    add_memorial_log(_("Broken %s began to mend."), body_part_name(part, side).c_str());
    g->add_msg(_("Your %s has started to mend!"),
      body_part_name(part, side).c_str());
   }
  }
 }
}

void player::vomit(game *g)
{
 add_memorial_log(_("Threw up."));
 g->add_msg(_("You throw up heavily!"));
 hunger += rng(30, 50);
 thirst += rng(30, 50);
 moves -= 100;
 for (int i = 0; i < illness.size(); i++) {
  if (illness[i].type == "foodpoison") {
   illness[i].duration -= 300;
   if (illness[i].duration < 0)
    rem_disease(illness[i].type);
  } else if (illness[i].type == "drunk") {
   illness[i].duration -= rng(1, 5) * 100;
   if (illness[i].duration < 0)
    rem_disease(illness[i].type);
  }
 }
 rem_disease("pkill1");
 rem_disease("pkill2");
 rem_disease("pkill3");
 rem_disease("sleep");
}

void player::drench(game *g, int saturation, int flags) {
    if (is_waterproof(flags)) {
        return;
    }

    int effected = 0;
    int tot_ignored = 0; //Always ignored
    int tot_neut = 0; //Ignored for good wet bonus
    int tot_good = 0; //Increase good wet bonus

    for (std::map<int, int>::iterator iter = mDrenchEffect.begin(); iter != mDrenchEffect.end(); ++iter) {
        if (mfb(iter->first) & flags) {
            effected += iter->second;
            tot_ignored += mMutDrench[iter->first]["ignored"];
            tot_neut += mMutDrench[iter->first]["neutral"];
            tot_good += mMutDrench[iter->first]["good"];
        }
    }

    if (effected == 0) {
        return;
    }

    bool wants_drench = false;
    // If not protected by mutations then check clothing
    if (tot_good + tot_neut + tot_ignored < effected) {
        wants_drench = is_water_friendly(flags);
    } else {
        wants_drench = true;
    }

    int morale_cap;
    if (wants_drench) {
        morale_cap = g->get_temperature() - std::min(65, 65 + (tot_ignored - tot_good) / 2) * saturation / 100;
    } else {
        morale_cap = -(saturation / 2);
    }

    // Good increases pos and cancels neg, neut cancels neg, ignored cancels both
    if (morale_cap > 0) {
        morale_cap = morale_cap * (effected - tot_ignored + tot_good) / effected;
    } else if (morale_cap < 0) {
        morale_cap = morale_cap * (effected - tot_ignored - tot_neut - tot_good) / effected;
    }

    if (morale_cap == 0) {
        return;
    }

    int morale_effect = morale_cap / 8;
    if (morale_effect == 0) {
        if (morale_cap > 0) {
            morale_effect = 1;
        } else {
            morale_effect = -1;
        }
    }

    int dur = 60;
    int d_start = 30;
    if (morale_cap < 0) {
        if (has_trait("LIGHTFUR") || has_trait("FUR")) {
            dur /= 5;
            d_start /= 5;
        }
    } else {
        if (has_trait("SLIMY")) {
            dur *= 1.2;
            d_start *= 1.2;
        }
    }

    add_morale(MORALE_WET, morale_effect, morale_cap, dur, d_start);
}

void player::drench_mut_calc()
{
    mMutDrench.clear();
    int ignored, neutral, good;

    for (std::map<int, int>::iterator it = mDrenchEffect.begin(); it != mDrenchEffect.end(); ++it) {
        ignored = 0;
        neutral = 0;
        good = 0;

        for (std::set<std::string>::iterator iter = my_mutations.begin(); iter != my_mutations.end(); ++iter) {
            for (int i = 0; i < mutation_data[*iter].protection.size(); i++) {
                if (mutation_data[*iter].protection[i].first == it->first) {
                    ignored += mutation_data[*iter].protection[i].second.x;
                    neutral += mutation_data[*iter].protection[i].second.y;
                    good += mutation_data[*iter].protection[i].second.z;
                }
            }
        }

        mMutDrench[it->first]["good"] = good;
        mMutDrench[it->first]["neutral"] = neutral;
        mMutDrench[it->first]["ignored"] = ignored;
    }
}

int player::weight_carried()
{
    int ret = 0;
    ret += weapon.weight();
    for (int i = 0; i < worn.size(); i++)
    {
        ret += worn[i].weight();
    }
    ret += inv.weight();
    return ret;
}

int player::volume_carried()
{
    return inv.volume();
}

int player::weight_capacity(bool real_life)
{
 int str = (real_life ? str_cur : str_max);
 int ret = 13000 + str * 4000;
 if (has_trait("BADBACK"))
  ret = int(ret * .65);
 if (has_trait("LIGHT_BONES"))
  ret = int(ret * .80);
 if (has_trait("HOLLOW_BONES"))
  ret = int(ret * .60);
 if (has_artifact_with(AEP_CARRY_MORE))
  ret += 22500;
 return ret;
}

int player::volume_capacity()
{
 int ret = 2; // A small bonus (the overflow)
 it_armor *armor;
 for (int i = 0; i < worn.size(); i++) {
  armor = dynamic_cast<it_armor*>(worn[i].type);
  ret += armor->storage;
 }
 if (has_bionic("bio_storage"))
  ret += 6;
 if (has_trait("SHELL"))
  ret += 16;
 if (has_trait("PACKMULE"))
  ret = int(ret * 1.4);
 return ret;
}

double player::convert_weight(int weight)
{
    double ret;
    ret = double(weight);
    if (OPTIONS["USE_METRIC_WEIGHTS"] == "kg") {
        ret /= 1000;
    } else {
        ret /= 453.6;
    }
    return ret;
}

bool player::can_pickVolume(int volume)
{
    return (volume_carried() + volume <= volume_capacity());
}
bool player::can_pickWeight(int weight, bool safe)
{
    if (!safe)
    {
        //Player can carry up to four times their maximum weight
        return (weight_carried() + weight <= weight_capacity() * 4);
    }
    else
    {
        return (weight_carried() + weight <= weight_capacity());
    }
}

int player::net_morale(morale_point effect)
{
    double bonus = effect.bonus;

    // If the effect is old enough to have started decaying,
    // reduce it appropriately.
    if (effect.age > effect.decay_start)
    {
        bonus *= logistic_range(effect.decay_start,
                                effect.duration, effect.age);
    }

    // Optimistic characters focus on the good things in life,
    // and downplay the bad things.
    if (has_trait("OPTIMISTIC"))
    {
        if (bonus >= 0)
        {
            bonus *= 1.25;
        }
        else
        {
            bonus *= 0.75;
        }
    }

    return bonus;
}

int player::morale_level()
{
    // Add up all of the morale bonuses (and penalties).
    int ret = 0;
    for (int i = 0; i < morale.size(); i++)
    {
        ret += net_morale(morale[i]);
    }

    // Prozac reduces negative morale by 75%.
    if (has_disease("took_prozac") && ret < 0)
    {
        ret = int(ret / 4);
    }

    return ret;
}

void player::add_morale(morale_type type, int bonus, int max_bonus,
                        int duration, int decay_start,
                        bool cap_existing, itype* item_type)
{
    bool placed = false;

    // Search for a matching morale entry.
    for (int i = 0; i < morale.size() && !placed; i++)
    {
        if (morale[i].type == type && morale[i].item_type == item_type)
        {
            // Found a match!
            placed = true;

            // Scale the morale bonus to its current level.
            if (morale[i].age > morale[i].decay_start)
            {
                morale[i].bonus *= logistic_range(morale[i].decay_start,
                                                  morale[i].duration, morale[i].age);
            }

            // If we're capping the existing effect, we can use the new duration
            // and decay start.
            if (cap_existing)
            {
                morale[i].duration = duration;
                morale[i].decay_start = decay_start;
            }
            else
            {
                // Otherwise, we need to figure out whether the existing effect had
                // more remaining duration and decay-resistance than the new one does.
                // Only takes the new duration if new bonus and old are the same sign.
                if (morale[i].duration - morale[i].age <= duration &&
                   ((morale[i].bonus > 0) == (max_bonus > 0)) )
                {
                    morale[i].duration = duration;
                }
                else
                {
                    // This will give a longer duration than above.
                    morale[i].duration -= morale[i].age;
                }

                if (morale[i].decay_start - morale[i].age <= decay_start &&
                   ((morale[i].bonus > 0) == (max_bonus > 0)) )
                {
                    morale[i].decay_start = decay_start;
                }
                else
                {
                    // This will give a later decay start than above.
                    morale[i].decay_start -= morale[i].age;
                }
            }

            // Now that we've finished using it, reset the age to 0.
            morale[i].age = 0;

            // Is the current morale level for this entry below its cap, if any?
            if (abs(morale[i].bonus) < abs(max_bonus) || max_bonus == 0)
            {
                // Add the requested morale boost.
                morale[i].bonus += bonus;

                // If we passed the cap, pull back to it.
                if (abs(morale[i].bonus) > abs(max_bonus) && max_bonus != 0)
                {
                    morale[i].bonus = max_bonus;
                }
            }
            else if (cap_existing)
            {
                // The existing bonus is above the new cap.  Reduce it.
                morale[i].bonus = max_bonus;
            }
        }
    }

    // No matching entry, so add a new one
    if (!placed)
    {
        morale_point tmp(type, item_type, bonus, duration, decay_start, 0);
        morale.push_back(tmp);
    }
}

int player::has_morale( morale_type type ) const
{
    for( int i = 0; i < morale.size(); i++ ) {
        if( morale[i].type == type ) {
            return morale[i].bonus;
        }
    }
    return 0;
}

void player::rem_morale(morale_type type, itype* item_type)
{
 for (int i = 0; i < morale.size(); i++) {
  if (morale[i].type == type && morale[i].item_type == item_type) {
    morale.erase(morale.begin() + i);
    break;
  }
 }
}

item& player::i_add(item it, game *g)
{
 itype_id item_type_id = "null";
 if( it.type ) item_type_id = it.type->id;

 last_item = item_type_id;

 if (it.is_food() || it.is_ammo() || it.is_gun()  || it.is_armor() ||
     it.is_book() || it.is_tool() || it.is_weap() || it.is_food_container())
  inv.unsort();

 if (g != NULL && it.is_artifact() && it.is_tool()) {
  it_artifact_tool *art = dynamic_cast<it_artifact_tool*>(it.type);
  g->add_artifact_messages(art->effects_carried);
 }
 return inv.add_item(it);
}

bool player::has_active_item(itype_id id)
{
    if (weapon.type->id == id && weapon.active)
    {
        return true;
    }
    return inv.has_active_item(id);
}

int player::active_item_charges(itype_id id)
{
    int max = 0;
    if (weapon.type->id == id && weapon.active)
    {
        max = weapon.charges;
    }

    int inv_max = inv.max_active_item_charges(id);
    if (inv_max > max)
    {
        max = inv_max;
    }
    return max;
}

void player::process_active_items(game *g)
{
    if (weapon.is_artifact() && weapon.is_tool()) {
        g->process_artifact(&weapon, this, true);
    } else if (weapon.active) {
        if (weapon.has_flag("CHARGE")) {
            if (weapon.charges == 8) { // Maintaining charge takes less power.
                if( use_charges_if_avail("adv_UPS_on", 2) || use_charges_if_avail("UPS_on", 4) ) {
                    weapon.poison++;
                } else {
                    weapon.poison--;
                }
                if ( (weapon.poison >= 3) && (one_in(20)) ) { // 3 turns leeway, then it may discharge.
                    add_memorial_log(_("Accidental discharge of %s."), weapon.tname().c_str());
                    g->add_msg(_("Your %s discharges!"), weapon.tname().c_str());
                    point target(posx + rng(-12, 12), posy + rng(-12, 12));
                    std::vector<point> traj = line_to(posx, posy, target.x, target.y, 0);
                    g->fire(*this, target.x, target.y, traj, false);
                } else {
                    g->add_msg(_("Your %s beeps alarmingly."), weapon.tname().c_str());
                }
            } else { // We're chargin it up!
                if ( use_charges_if_avail("adv_UPS_on", ceil((1 + weapon.charges) / 2)) ||
                     use_charges_if_avail("UPS_on", 1 + weapon.charges) ) {
                    weapon.poison++;
                } else {
                    weapon.poison--;
                }

                if (weapon.poison >= weapon.charges) {
                    weapon.charges++;
                    weapon.poison = 0;
                }
            }
            if (weapon.poison < 0) {
                g->add_msg(_("Your %s spins down."), weapon.tname().c_str());
                weapon.charges--;
                weapon.poison = weapon.charges - 1;
            }
            if (weapon.charges <= 0) {
                weapon.active = false;
            }
        }
        else if (!process_single_active_item(g, &weapon)) {
            weapon = ret_null;
        }
    }

    std::vector<item *> inv_active = inv.active_items();
    for (std::vector<item *>::iterator iter = inv_active.begin(); iter != inv_active.end(); ++iter) {
        item *tmp_it = *iter;
        if (tmp_it->is_artifact() && tmp_it->is_tool()) {
            g->process_artifact(tmp_it, this);
        }
        if (!process_single_active_item(g, tmp_it)) {
            inv.remove_item(tmp_it);
        }
    }

    // worn items
    for (int i = 0; i < worn.size(); i++) {
        if (worn[i].is_artifact()) {
            g->process_artifact(&(worn[i]), this);
        }
    }
}

// returns false if the item needs to be removed
bool player::process_single_active_item(game *g, item *it)
{
    if (it->active ||
        (it->is_container() && it->contents.size() > 0 && it->contents[0].active))
    {
        if (it->is_food())
        {
            if (it->has_flag("HOT"))
            {
                it->item_counter--;
                if (it->item_counter == 0)
                {
                    it->item_tags.erase("HOT");
                    it->active = false;
                }
            }
        }
        else if (it->is_food_container())
        {
            if (it->contents[0].has_flag("HOT"))
            {
                it->contents[0].item_counter--;
                if (it->contents[0].item_counter == 0)
                {
                    it->contents[0].item_tags.erase("HOT");
                    it->contents[0].active = false;
                }
            }
        }
        else if (it->is_tool())
        {
            iuse use;
            it_tool* tmp = dynamic_cast<it_tool*>(it->type);
            (use.*tmp->use)(g, this, it, true);
            if (tmp->turns_per_charge > 0 && int(g->turn) % tmp->turns_per_charge == 0)
            {
                it->charges--;
            }
            if (it->charges <= 0)
            {
                (use.*tmp->use)(g, this, it, false);
                if (tmp->revert_to == "null")
                {
                    return false;
                }
                else
                {
                    it->type = g->itypes[tmp->revert_to];
                }
            }
        }
        else if (it->type->id == "corpse")
        {
            if (it->ready_to_revive(g))
            {
                add_memorial_log(_("Had a %s revive while carrying it."), it->name.c_str());
                g->add_msg_if_player(this, _("Oh dear god, a corpse you're carrying has started moving!"));
                g->revive_corpse(posx, posy, it);
                return false;
            }
        }
        else
        {
            debugmsg("%s is active, but has no known active function.", it->tname().c_str());
        }
    }
    return true;
}

item player::remove_weapon()
{
 if (weapon.has_flag("CHARGE") && weapon.active) { //unwield a charged charge rifle.
  weapon.charges = 0;
  weapon.active = false;
 }
 item tmp = weapon;
 weapon = ret_null;
// We need to remove any boosts related to our style
 rem_disease("attack_boost");
 rem_disease("dodge_boost");
 rem_disease("damage_boost");
 rem_disease("speed_boost");
 rem_disease("armor_boost");
 rem_disease("viper_combo");
 return tmp;
}

void player::remove_mission_items(int mission_id)
{
 if (mission_id == -1)
  return;
 if (weapon.mission_id == mission_id) {
  remove_weapon();
 } else {
  for (int i = 0; i < weapon.contents.size(); i++) {
   if (weapon.contents[i].mission_id == mission_id)
    remove_weapon();
  }
 }
 inv.remove_mission_items(mission_id);
}

item player::i_rem(char let)
{
 item tmp;
 if (weapon.invlet == let) {
  if (std::find(martial_arts_itype_ids.begin(), martial_arts_itype_ids.end(), weapon.type->id) != martial_arts_itype_ids.end()){
   return ret_null;
  }
  tmp = weapon;
  weapon = ret_null;
  return tmp;
 }
 for (int i = 0; i < worn.size(); i++) {
  if (worn[i].invlet == let) {
   tmp = worn[i];
   worn.erase(worn.begin() + i);
   return tmp;
  }
 }
 if (!inv.item_by_letter(let).is_null())
  return inv.remove_item_by_letter(let);
 return ret_null;
}

item player::i_rem(itype_id type)
{
    item ret;
    if (weapon.type->id == type)
    {
        return remove_weapon();
    }
    return inv.remove_item_by_type(type);
}

item& player::i_at(char let)
{
 if (let == KEY_ESCAPE)
  return ret_null;
 if (weapon.invlet == let)
  return weapon;
 for (int i = 0; i < worn.size(); i++) {
  if (worn[i].invlet == let)
   return worn[i];
 }
 return inv.item_by_letter(let);
}

item& player::i_of_type(itype_id type)
{
 if (weapon.type->id == type)
  return weapon;
 for (int i = 0; i < worn.size(); i++) {
  if (worn[i].type->id == type)
   return worn[i];
 }
 return inv.item_by_type(type);
}

martialart player::get_combat_style()
{
 martialart tmp;
 bool pickstyle = (!ma_styles.empty());
 if (pickstyle) {
  tmp = g->martialarts[style_selected];
  return tmp;
 } else {
  return g->martialarts["style_none"];
 }
}

std::vector<item *> player::inv_dump()
{
 std::vector<item *> ret;
 if (std::find(standard_itype_ids.begin(), standard_itype_ids.end(), weapon.type->id) != standard_itype_ids.end()){
  ret.push_back(&weapon);
 }
 for (int i = 0; i < worn.size(); i++)
  ret.push_back(&worn[i]);
 inv.dump(ret);
 return ret;
}

item player::i_remn(char invlet)
{
 return inv.remove_item_by_letter(invlet);
}

std::list<item> player::use_amount(itype_id it, int quantity, bool use_container)
{
 std::list<item> ret;
 bool used_weapon_contents = false;
 for (int i = 0; i < weapon.contents.size(); i++) {
  if (weapon.contents[i].type->id == it) {
   ret.push_back(weapon.contents[i]);
   quantity--;
   weapon.contents.erase(weapon.contents.begin() + i);
   i--;
   used_weapon_contents = true;
  }
 }
 if (use_container && used_weapon_contents)
  remove_weapon();

 if (weapon.type->id == it) {
  quantity--;
  ret.push_back(remove_weapon());
 }

 std::list<item> tmp = inv.use_amount(it, quantity, use_container);
 ret.splice(ret.end(), tmp);
 return ret;
}

bool player::use_charges_if_avail(itype_id it, int quantity)
{
    if (has_charges(it, quantity))
    {
        use_charges(it, quantity);
        return true;
    }
    return false;
}

bool player::has_fire(const int quantity)
{
// TODO: Replace this with a "tool produces fire" flag.

    if (has_charges("torch_lit", 1)) {
        return true;
    } else if (has_charges("battletorch_lit", quantity)) {
        return true;
    } else if (has_charges("candle_lit", 1)) {
        return true;
    } else if (has_bionic("bio_tools")) {
        return true;
    } else if (has_bionic("bio_lighter")) {
        return true;
    } else if (has_bionic("bio_laser")) {
        return true;
    } else if (has_charges("ref_lighter", quantity)) {
        return true;
    } else if (has_charges("matches", quantity)) {
        return true;
    } else if (has_charges("lighter", quantity)) {
        return true;
    } else if (has_charges("flamethrower", quantity)) {
        return true;
    } else if (has_charges("flamethrower_simple", quantity)) {
        return true;
    } else if (has_charges("hotplate", quantity)) {
        return true;
    } else if (has_charges("welder", quantity)) {
        return true;
    } else if (has_charges("welder_crude", quantity)) {
        return true;
    } else if (has_charges("shishkebab_on", quantity)) {
        return true;
    } else if (has_charges("firemachete_on", quantity)) {
        return true;
    } else if (has_charges("broadfire_on", quantity)) {
        return true;
    } else if (has_charges("firekatana_on", quantity)) {
        return true;
    } else if (has_charges("zweifire_on", quantity)) {
        return true;
    }
    return false;
}

void player::use_fire(const int quantity)
{
//Ok, so checks for nearby fires first,
//then held lit torch or candle, bio tool/lighter/laser
//tries to use 1 charge of lighters, matches, flame throwers
// (home made, military), hotplate, welder in that order.
// bio_lighter, bio_laser, bio_tools, has_bionic("bio_tools"

    if (has_charges("torch_lit", 1)) {
        return;
    } else if (has_charges("battletorch_lit", 1)) {
        return;
    } else if (has_charges("candle_lit", 1)) {
        return;
    } else if (has_charges("shishkebab_on", quantity)) {
        return;
    } else if (has_charges("firemachete_on", quantity)) {
        return;
    } else if (has_charges("broadfire_on", quantity)) {
        return;
    } else if (has_charges("firekatana_on", quantity)) {
        return;
    } else if (has_charges("zweifire_on", quantity)) {
        return;
    } else if (has_bionic("bio_tools")) {
        return;
    } else if (has_bionic("bio_lighter")) {
        return;
    } else if (has_bionic("bio_laser")) {
        return;
    } else if (has_charges("ref_lighter", quantity)) {
        use_charges("ref_lighter", quantity);
        return;
    } else if (has_charges("matches", quantity)) {
        use_charges("matches", quantity);
        return;
    } else if (has_charges("lighter", quantity)) {
        use_charges("lighter", quantity);
        return;
    } else if (has_charges("flamethrower", quantity)) {
        use_charges("flamethrower", quantity);
        return;
    } else if (has_charges("flamethrower_simple", quantity)) {
        use_charges("flamethrower_simple", quantity);
        return;
    } else if (has_charges("hotplate", quantity)) {
        use_charges("hotplate", quantity);
        return;
    } else if (has_charges("welder", quantity)) {
        use_charges("welder", quantity);
        return;
    } else if (has_charges("welder_crude", quantity)) {
        use_charges("welder_crude", quantity);
        return;
    } else if (has_charges("shishkebab_off", quantity)) {
        use_charges("shishkebab_off", quantity);
        return;
    } else if (has_charges("firemachete_off", quantity)) {
        use_charges("firemachete_off", quantity);
        return;
    } else if (has_charges("broadfire_off", quantity)) {
        use_charges("broadfire_off", quantity);
        return;
    } else if (has_charges("firekatana_off", quantity)) {
        use_charges("firekatana_off", quantity);
        return;
    } else if (has_charges("zweifire_off", quantity)) {
        use_charges("zweifire_off", quantity);
        return;
    }
}

// does NOT return anything if the item is integrated toolset or fire!
std::list<item> player::use_charges(itype_id it, int quantity)
{
 std::list<item> ret;
 // the first two cases *probably* don't need to be tracked for now...
 if (it == "toolset") {
  power_level -= quantity;
  if (power_level < 0)
   power_level = 0;
  return ret;
 }
 if (it == "fire")
 {
     use_fire(quantity);
     return ret;
 }

// Start by checking weapon contents
 for (int i = 0; i < weapon.contents.size(); i++) {
  if (weapon.contents[i].type->id == it) {
   if (weapon.contents[i].charges > 0 &&
       weapon.contents[i].charges <= quantity) {
    ret.push_back(weapon.contents[i]);
    quantity -= weapon.contents[i].charges;
    if (weapon.contents[i].destroyed_at_zero_charges()) {
     weapon.contents.erase(weapon.contents.begin() + i);
     i--;
    } else
     weapon.contents[i].charges = 0;
    if (quantity == 0)
     return ret;
   } else {
    item tmp = weapon.contents[i];
    tmp.charges = quantity;
    ret.push_back(tmp);
    weapon.contents[i].charges -= quantity;
    return ret;
   }
  }
 }

 if (weapon.type->id == it || weapon.ammo_type() == it) {
  if (weapon.charges > 0 && weapon.charges <= quantity) {
   ret.push_back(weapon);
   quantity -= weapon.charges;
   if (weapon.destroyed_at_zero_charges())
    remove_weapon();
   else
    weapon.charges = 0;
   if (quantity == 0)
    return ret;
   } else {
    item tmp = weapon;
    tmp.charges = quantity;
    ret.push_back(tmp);
    weapon.charges -= quantity;
    return ret;
   }
  }

 std::list<item> tmp = inv.use_charges(it, quantity);
 ret.splice(ret.end(), tmp);
 return ret;
}

int player::butcher_factor()
{
 int lowest_factor = 999;
 if (has_bionic("bio_tools"))
  lowest_factor=100;
 int inv_factor = inv.butcher_factor();
 if (inv_factor < lowest_factor) {
  lowest_factor = inv_factor;
 }
 if (weapon.damage_cut() >= 10 && !weapon.has_flag("SPEAR")) {
  int factor = weapon.volume() * 5 - weapon.weight() / 75 -
               weapon.damage_cut();
  if (weapon.damage_cut() <= 20)
   factor *= 2;
  if (factor < lowest_factor)
   lowest_factor = factor;
 }
 return lowest_factor;
}

item* player::pick_usb()
{
 std::vector<item*> drives = inv.all_items_by_type("usb_drive");

 if (drives.empty())
  return NULL; // None available!

 std::vector<std::string> selections;
 for (int i = 0; i < drives.size() && i < 9; i++)
  selections.push_back( drives[i]->tname() );

 int select = menu_vec(false, _("Choose drive:"), selections);

 return drives[ select - 1 ];
}

bool player::is_wearing(itype_id it)
{
 for (int i = 0; i < worn.size(); i++) {
  if (worn[i].type->id == it)
   return true;
 }
 return false;
}

bool player::worn_with_flag( std::string flag ) const
{
    for (int i = 0; i < worn.size(); i++) {
        if (worn[i].has_flag( flag )) {
            return true;
        }
    }
    return false;
}

bool player::covered_with_flag(const std::string flag, int parts) const {
  int covered = 0;

  for (std::vector<item>::const_reverse_iterator armorPiece = worn.rbegin(); armorPiece != worn.rend(); ++armorPiece) {
    int cover = ((it_armor *)(armorPiece->type))->covers & parts;

    if (!cover) continue; // For our purposes, this piece covers nothing.
    if (cover & covered) continue; // the body part(s) is already covered.

    bool hasFlag = armorPiece->has_flag(flag);

    if (!hasFlag)
      return false; // The item is the top layer on a relevant body part, and isn't tagged, so we fail.
    else
      covered |= cover; // The item is the top layer on a relevant body part, and is tagged.
  }

  return (covered == parts);
}

bool player::covered_with_flag_exclusively(const std::string flag, int flags) const {
  for (std::vector<item>::const_iterator armorPiece = worn.begin(); armorPiece != worn.end(); ++armorPiece) {
    if ((((it_armor *)(armorPiece->type))->covers & flags) && !armorPiece->has_flag(flag))
      return false;
  }

  return true;
}

bool player::is_water_friendly(int flags) const {
  return covered_with_flag_exclusively("WATER_FRIENDLY", flags);
}

bool player::is_waterproof(int flags) const {
  return covered_with_flag("WATERPROOF", flags);
}

bool player::has_artifact_with(art_effect_passive effect)
{
 if (weapon.is_artifact() && weapon.is_tool()) {
  it_artifact_tool *tool = dynamic_cast<it_artifact_tool*>(weapon.type);
  for (int i = 0; i < tool->effects_wielded.size(); i++) {
   if (tool->effects_wielded[i] == effect)
    return true;
  }
  for (int i = 0; i < tool->effects_carried.size(); i++) {
   if (tool->effects_carried[i] == effect)
    return true;
  }
 }
 if (inv.has_artifact_with(effect)) {
  return true;
 }
 for (int i = 0; i < worn.size(); i++) {
  if (worn[i].is_artifact()) {
   it_artifact_armor *armor = dynamic_cast<it_artifact_armor*>(worn[i].type);
   for (int i = 0; i < armor->effects_worn.size(); i++) {
    if (armor->effects_worn[i] == effect)
     return true;
   }
  }
 }
 return false;
}

bool player::has_amount(itype_id it, int quantity)
{
    if (it == "toolset")
    {
        return has_bionic("bio_tools");
    }
    return (amount_of(it) >= quantity);
}

int player::amount_of(itype_id it) {
    if (it == "toolset" && has_bionic("bio_tools")) {
        return 1;
    }
    if (it == "apparatus") {
        if (has_amount("crackpipe", 1) ||
            has_amount("can_drink", 1) ||
            has_amount("pipe_glass", 1) ||
            has_amount("pipe_tobacco", 1)) {
            return 1;
        }
    }
    int quantity = 0;
    if (weapon.type->id == it) {
        quantity++;
    }

    for (int i = 0; i < weapon.contents.size(); i++)     {
        if (weapon.contents[i].type->id == it) {
            quantity++;
        }
    }
    quantity += inv.amount_of(it);
    return quantity;
}

bool player::has_charges(itype_id it, int quantity)
{
    if (it == "fire" || it == "apparatus")
    {
        return has_fire(quantity);
    }
    return (charges_of(it) >= quantity);
}

int player::charges_of(itype_id it)
{
 if (it == "toolset") {
  if (has_bionic("bio_tools"))
   return power_level;
  else
   return 0;
 }
 int quantity = 0;
 if (weapon.type->id == it || weapon.ammo_type() == it) {
  quantity += weapon.charges;
 }
 for (int i = 0; i < weapon.contents.size(); i++) {
  if (weapon.contents[i].type->id == it)
   quantity += weapon.contents[i].charges;
 }
 quantity += inv.charges_of(it);
 return quantity;
}

bool player::has_watertight_container()
{
 if (!inv.watertight_container().is_null()) {
  return true;
 }
 if (weapon.is_container() && weapon.contents.empty()) {
   if (weapon.has_flag("WATERTIGHT") && weapon.has_flag("SEALS"))
    return true;
 }

 return false;
}

bool player::has_matching_liquid(itype_id it)
{
    if (inv.has_liquid(it)) {
        return true;
    }
    if (weapon.is_container() && !weapon.contents.empty()) {
        if (weapon.contents[0].type->id == it) { // liquid matches
            it_container* container = dynamic_cast<it_container*>(weapon.type);
            int holding_container_charges;

            if (weapon.contents[0].type->is_food()) {
                it_comest* tmp_comest = dynamic_cast<it_comest*>(weapon.contents[0].type);

                if (tmp_comest->add == ADD_ALCOHOL) // 1 contains = 20 alcohol charges
                    holding_container_charges = container->contains * 20;
                else
                    holding_container_charges = container->contains;
            }
            else if (weapon.contents[0].type->is_ammo())
                holding_container_charges = container->contains * 200;
            else
                holding_container_charges = container->contains;

            if (weapon.contents[0].charges < holding_container_charges)
                return true;
        }
    }
    return false;
}

bool player::has_weapon_or_armor(char let) const
{
 if (weapon.invlet == let)
  return true;
 for (int i = 0; i < worn.size(); i++) {
  if (worn[i].invlet == let)
   return true;
 }
 return false;
}

bool player::has_item_with_flag( std::string flag ) const
{
    //check worn items for flag
    if (worn_with_flag( flag ))
    {
        return true;
    }

    //check weapon for flag
    if (weapon.has_flag( flag ))
    {
        return true;
    }

    //check inventory items for flag
    if (inv.has_flag( flag ))
    {
        return true;
    }

    return false;
}

bool player::has_item(char let)
{
 return (has_weapon_or_armor(let) || !inv.item_by_letter(let).is_null());
}

bool player::has_item(item *it)
{
 if (it == &weapon)
  return true;
 for (int i = 0; i < worn.size(); i++) {
  if (it == &(worn[i]))
   return true;
 }
 return inv.has_item(it);
}

bool player::has_mission_item(int mission_id)
{
    if (mission_id == -1)
    {
        return false;
    }
    if (weapon.mission_id == mission_id)
    {
        return true;
    }
    for (int i = 0; i < weapon.contents.size(); i++)
    {
        if (weapon.contents[i].mission_id == mission_id)
        return true;
    }
    if (inv.has_mission_item(mission_id))
    {
        return true;
    }
    return false;
}

char player::lookup_item(char let)
{
 if (weapon.invlet == let)
  return -1;

 if (inv.item_by_letter(let).is_null())
  return -2; // -2 is for "item not found"

 return let;
}

hint_rating player::rate_action_eat(item *it)
{
 //TODO more cases, for HINT_IFFY
 if (it->is_food_container() || it->is_food()) {
  return HINT_GOOD;
 }
 return HINT_CANT;
}

bool player::eat(game *g, signed char ch)
{
    it_comest *comest = NULL;
    item *eaten = NULL;
    int which = -3; // Helps us know how to delete the item which got eaten
    if (ch == -2)
    {
        g->add_msg(_("You do not have that item."));
        return false;
    }
    else if (ch == -1)
    {
        if (weapon.is_food_container(this))
        {
            eaten = &weapon.contents[0];
            which = -2;
            if (weapon.contents[0].is_food())
                comest = dynamic_cast<it_comest*>(weapon.contents[0].type);
        }
        else if (weapon.is_food(this))
        {
            eaten = &weapon;
            which = -1;
            if (weapon.is_food())
                comest = dynamic_cast<it_comest*>(weapon.type);
        }
        else
        {
            g->add_msg_if_player(this,_("You can't eat your %s."), weapon.tname(g).c_str());
            if(is_npc())
                debugmsg("%s tried to eat a %s", name.c_str(), weapon.tname(g).c_str());
            return false;
        }
    }
    else
    {
        item& it = inv.item_by_letter(ch);
        if (it.is_food_container(this))
        {
            eaten = &(it.contents[0]);
            which = 1;
            if (it.contents[0].is_food())
                comest = dynamic_cast<it_comest*>(it.contents[0].type);
        }
        else if (it.is_food(this))
        {
            eaten = &it;
            which = 0;
            if (it.is_food())
                comest = dynamic_cast<it_comest*>(it.type);
        }
        else
        {
            g->add_msg_if_player(this,_("You can't eat your %s."), it.tname(g).c_str());
            if(is_npc())
                debugmsg("%s tried to eat a %s", name.c_str(), it.tname(g).c_str());
            return false;
        }
    }
    if (eaten == NULL)
        return false;

    if (eaten->is_ammo())   // For when bionics let you eat fuel
    {
        const int factor = 20;
        int max_change = max_power_level - power_level;
        if (max_change == 0)
            g->add_msg_if_player(this,_("Your internal power storage is fully powered."));
        charge_power(eaten->charges / factor);
        eaten->charges -= max_change * factor; //negative charges seem to be okay
        eaten->charges++; //there's a flat subtraction later
    }
    else if (!eaten->type->is_food() && !eaten->is_food_container(this))
    {
            // For when bionics let you burn organic materials
        if (eaten->type->is_book()) {
            it_book* book = dynamic_cast<it_book*>(eaten->type);
            if (book->type != NULL && !query_yn(_("Really eat %s?"), book->name.c_str()))
                return false;
        }
        int charge = (eaten->volume() + eaten->weight()) / 225;
        if (eaten->type->m1 == "leather" || eaten->type->m2 == "leather")
            charge /= 4;
        if (eaten->type->m1 == "wood"    || eaten->type->m2 == "wood")
            charge /= 2;
        charge_power(charge);
        g->add_msg_player_or_npc(this, _("You eat your %s."), _("<npcname> eats a %s."),
                                 eaten->tname(g).c_str());
    }
    else     // It's real food!  i.e. an it_comest
    {
        // Remember, comest points to the it_comest data
        if (comest == NULL)
        {
            debugmsg("player::eat(%s); comest is NULL!", eaten->tname(g).c_str());
            return false;
        }
        if (comest->tool != "null")
        {
            bool has = has_amount(comest->tool, 1);
            if (g->itypes[comest->tool]->count_by_charges())
                has = has_charges(comest->tool, 1);
            if (!has) {
                g->add_msg_if_player(this,_("You need a %s to consume that!"),
                           g->itypes[comest->tool]->name.c_str());
            return false;
            }
        }
        bool overeating = (!has_trait("GOURMAND") && hunger < 0 &&
                           comest->nutr >= 5);
        bool spoiled = eaten->rotten(g);

        last_item = itype_id(eaten->type->id);

        if (overeating && !is_npc() &&
                !query_yn(_("You're full.  Force yourself to eat?")))
            return false;

        if (has_trait("CARNIVORE") && eaten->made_of("veggy") && comest->nutr > 0)
        {
            g->add_msg_if_player(this, _("You can't stand the thought of eating veggies."));
            return false;
        }
        if (!has_trait("CANNIBAL") && eaten->made_of("hflesh")&& !is_npc() &&
                !query_yn(_("The thought of eating that makes you feel sick. Really do it?")))
            return false;

        if (has_trait("VEGETARIAN") && eaten->made_of("flesh") && !is_npc() &&
                !query_yn(_("Really eat that meat? Your stomach won't be happy.")))
            return false;

        if (spoiled)
        {
            if (is_npc())
                return false;
            if (!has_trait("SAPROVORE") &&
                    !query_yn(_("This %s smells awful!  Eat it?"), eaten->tname(g).c_str()))
                return false;
            g->add_msg(_("Ick, this %s doesn't taste so good..."),eaten->tname(g).c_str());
            if (!has_trait("SAPROVORE") && (!has_bionic("bio_digestion") || one_in(3)))
                add_disease("foodpoison", rng(60, (comest->nutr + 1) * 60));
            hunger -= rng(0, comest->nutr);
            thirst -= comest->quench;
            if (!has_trait("SAPROVORE") && !has_bionic("bio_digestion"))
                health -= 3;
        }
        else
        {
            hunger -= comest->nutr;
            thirst -= comest->quench;
            if (has_bionic("bio_digestion"))
                hunger -= rng(0, comest->nutr);
            else if (!has_trait("GOURMAND"))
            {
                if ((overeating && rng(-200, 0) > hunger))
                    vomit(g);
            }
            health += comest->healthy;
        }
        // At this point, we've definitely eaten the item, so use up some turns.
        if (has_trait("GOURMAND"))
            moves -= 150;
        else
            moves -= 250;
        // If it's poisonous... poison us.  TODO: More several poison effects
        if (eaten->poison >= rng(2, 4))
            add_disease("poison", eaten->poison * 100);
        if (eaten->poison > 0)
            add_disease("foodpoison", eaten->poison * 300);

        if (comest->comesttype == "DRINK" && !eaten->has_flag("USE_EAT_VERB")) {
            g->add_msg_player_or_npc( this, _("You drink your %s."), _("<npcname> drinks a %s."),
                                      eaten->tname(g).c_str());
        }
        else if (comest->comesttype == "FOOD" || eaten->has_flag("USE_EAT_VERB")) {
            g->add_msg_player_or_npc( this, _("You eat your %s."), _("<npcname> eats a %s."),
                                      eaten->tname(g).c_str());
        }

        if (g->itypes[comest->tool]->is_tool())
            use_charges(comest->tool, 1); // Tools like lighters get used
        if (comest->stim > 0)
        {
            if (comest->stim < 10 && stim < comest->stim)
            {
                stim += comest->stim;
                if (stim > comest->stim)
                    stim = comest->stim;
            }
            else if (comest->stim >= 10 && stim < comest->stim * 3)
                stim += comest->stim;
        }

        iuse use;
        if (comest->use != &iuse::none)
        {
            (use.*comest->use)(g, this, eaten, false);
        }
        add_addiction(comest->add, comest->addict);
        if (addiction_craving(comest->add) != MORALE_NULL)
            rem_morale(addiction_craving(comest->add));

        if (has_bionic("bio_ethanol") && comest->use == &iuse::alcohol)
            charge_power(rng(2, 8));
        if (has_bionic("bio_ethanol") && comest->use == &iuse::alcohol_weak)
            charge_power(rng(1, 4));

        if (eaten->made_of("hflesh")) {
          if (has_trait("CANNIBAL")) {
              g->add_msg_if_player(this, _("You feast upon the human flesh."));
              add_morale(MORALE_CANNIBAL, 15, 100);
          } else {
              g->add_msg_if_player(this, _("You feel horrible for eating a person.."));
              add_morale(MORALE_CANNIBAL, -60, -400, 600, 300);
          }
        }
        if (has_trait("VEGETARIAN") && (eaten->made_of("flesh") || eaten->made_of("hflesh")))
        {
            g->add_msg_if_player(this,_("Almost instantly you feel a familiar pain in your stomach"));
            add_morale(MORALE_VEGETARIAN, -75, -400, 300, 240);
        }
        if ((has_trait("HERBIVORE") || has_trait("RUMINANT")) &&
                eaten->made_of("flesh"))
        {
            if (!one_in(3))
                vomit(g);
            if (comest->quench >= 2)
                thirst += int(comest->quench / 2);
            if (comest->nutr >= 2)
                hunger += int(comest->nutr * .75);
        }
        if (eaten->has_flag("HOT") && eaten->has_flag("EATEN_HOT"))
            add_morale(MORALE_FOOD_HOT, 5, 10);
        if (has_trait("GOURMAND"))
        {
            if (comest->fun < -2)
                add_morale(MORALE_FOOD_BAD, comest->fun * 2, comest->fun * 4, 60, 30, false, comest);
            else if (comest->fun > 0)
                add_morale(MORALE_FOOD_GOOD, comest->fun * 3, comest->fun * 6, 60, 30, false, comest);
            if (hunger < -60 || thirst < -60)
                g->add_msg_if_player(this,_("You can't finish it all!"));
            if (hunger < -60)
                hunger = -60;
            if (thirst < -60)
                thirst = -60;
        }
        else
        {
            if (comest->fun < 0)
                add_morale(MORALE_FOOD_BAD, comest->fun * 2, comest->fun * 6, 60, 30, false, comest);
            else if (comest->fun > 0)
                add_morale(MORALE_FOOD_GOOD, comest->fun * 2, comest->fun * 4, 60, 30, false, comest);
            if (hunger < -20 || thirst < -20)
                g->add_msg_if_player(this,_("You can't finish it all!"));
            if (hunger < -20)
                hunger = -20;
            if (thirst < -20)
                thirst = -20;
        }
    }

    eaten->charges--;
    if (eaten->charges <= 0)
    {
        if (which == -1)
            weapon = ret_null;
        else if (which == -2)
        {
            weapon.contents.erase(weapon.contents.begin());
            g->add_msg_if_player(this,_("You are now wielding an empty %s."), weapon.tname(g).c_str());
        }
        else if (which == 0)
            inv.remove_item_by_letter(ch);
        else if (which >= 0)
        {
            item& it = inv.item_by_letter(ch);
            it.contents.erase(it.contents.begin());
            if (!is_npc())
            {
                if (OPTIONS["DROP_EMPTY"] == "no") {
                    g->add_msg(_("%c - an empty %s"), it.invlet, it.tname(g).c_str());

                } else if (OPTIONS["DROP_EMPTY"] == "watertight") {
                    if (it.is_container())
                    {
                        if (!(it.has_flag("WATERTIGHT") && it.has_flag("SEALS")))
                        {
                            g->add_msg(_("You drop the empty %s."), it.tname(g).c_str());
                            g->m.add_item_or_charges(posx, posy, inv.remove_item_by_letter(it.invlet));
                        }
                        else
                        {
                            g->add_msg(_("%c - an empty %s"), it.invlet,it.tname(g).c_str());
                        }
                    }
                    else if (it.type->id == "wrapper") // hack because wrappers aren't containers
                    {
                        g->add_msg(_("You drop the empty %s."), it.tname(g).c_str());
                        g->m.add_item_or_charges(posx, posy, inv.remove_item_by_letter(it.invlet));
                    }
                } else if (OPTIONS["DROP_EMPTY"] == "all") {
                    g->add_msg(_("You drop the empty %s."), it.tname(g).c_str());
                    g->m.add_item_or_charges(posx, posy, inv.remove_item_by_letter(it.invlet));
                }
            }
            if (inv.stack_by_letter(it.invlet).size() > 0)
                inv.restack(this);
            inv.unsort();
        }
    }
    return true;
}

bool player::wield(game *g, signed char ch, bool autodrop)
{
 if (weapon.has_flag("NO_UNWIELD")) {
  g->add_msg(_("You cannot unwield your %s!  Withdraw them with 'p'."),
             weapon.tname().c_str());
  return false;
 }
 if (ch == -3) {
  if (autodrop || volume_carried() + weapon.volume() < volume_capacity()) {
   inv.add_item_keep_invlet(remove_weapon());
   inv.unsort();
   moves -= 20;
   recoil = 0;
   return true;
  } else if (query_yn(_("No space in inventory for your %s.  Drop it?"),
                      weapon.tname(g).c_str())) {
   g->m.add_item_or_charges(posx, posy, remove_weapon());
   recoil = 0;
   return true;
  } else
   return false;
 }
 if (ch == 0) {
  g->add_msg(_("You're already wielding that!"));
  return false;
 } else if (ch == -2) {
  g->add_msg(_("You don't have that item."));
  return false;
 }

 item& it = inv.item_by_letter(ch);
 if (it.is_two_handed(this) && !has_two_arms()) {
  g->add_msg(_("You cannot wield a %s with only one arm."),
             it.tname(g).c_str());
  return false;
 }
 if (!is_armed()) {
  weapon = inv.remove_item_by_letter(ch);
  if (weapon.is_artifact() && weapon.is_tool()) {
   it_artifact_tool *art = dynamic_cast<it_artifact_tool*>(weapon.type);
   g->add_artifact_messages(art->effects_wielded);
  }
  moves -= 30;
  last_item = itype_id(weapon.type->id);
  return true;
 } else if (volume_carried() + weapon.volume() - it.volume() <
            volume_capacity()) {
  item tmpweap = remove_weapon();
  weapon = inv.remove_item_by_letter(ch);
  inv.add_item_keep_invlet(tmpweap);
  inv.unsort();
  moves -= 45;
  if (weapon.is_artifact() && weapon.is_tool()) {
   it_artifact_tool *art = dynamic_cast<it_artifact_tool*>(weapon.type);
   g->add_artifact_messages(art->effects_wielded);
  }
  last_item = itype_id(weapon.type->id);
  return true;
 } else if (query_yn(_("No space in inventory for your %s.  Drop it?"),
                     weapon.tname(g).c_str())) {
  g->m.add_item_or_charges(posx, posy, remove_weapon());
  weapon = it;
  inv.remove_item_by_letter(weapon.invlet);
  inv.unsort();
  moves -= 30;
  if (weapon.is_artifact() && weapon.is_tool()) {
   it_artifact_tool *art = dynamic_cast<it_artifact_tool*>(weapon.type);
   g->add_artifact_messages(art->effects_wielded);
  }
  last_item = itype_id(weapon.type->id);
  return true;
 }

 return false;

}

void player::pick_style(game *g) // Style selection menu
{
 std::vector<std::string> options;
 options.push_back(_("No style"));
 for (int i = 0; i < ma_styles.size(); i++) {
  if(g->martialarts.find(ma_styles[i]) == g->martialarts.end()) {
   debugmsg ("Bad hand to hand style: %s",ma_styles[i].c_str());
  } else {
   options.push_back( g->martialarts[ma_styles[i]].name );
  }
 }
 int selection = menu_vec(false, _("Select a style"), options);
 if (selection >= 2)
  style_selected = ma_styles[selection - 2];
 else
  style_selected = "style_none";
}

hint_rating player::rate_action_wear(item *it)
{
 //TODO flag already-worn items as HINT_IFFY

 if (!it->is_armor()) {
  return HINT_CANT;
 }

 it_armor* armor = dynamic_cast<it_armor*>(it->type);

 // are we trying to put on power armor? If so, make sure we don't have any other gear on.
 if (armor->is_power_armor() && worn.size()) {
  if (armor->covers & mfb(bp_torso)) {
   return HINT_IFFY;
  } else if (armor->covers & mfb(bp_head) && !((it_armor *)worn[0].type)->is_power_armor()) {
   return HINT_IFFY;
  }
 }
 // are we trying to wear something over power armor? We can't have that, unless it's a backpack, or similar.
 if (worn.size() && ((it_armor *)worn[0].type)->is_power_armor() && !(armor->covers & mfb(bp_head))) {
  if (!(armor->covers & mfb(bp_torso) && armor->color == c_green)) {
   return HINT_IFFY;
  }
 }

 // Make sure we're not wearing 2 of the item already
 int count = 0;
 for (int i = 0; i < worn.size(); i++) {
  if (worn[i].type->id == it->type->id)
   count++;
 }
 if (count == 2) {
  return HINT_IFFY;
 }
 if (has_trait("WOOLALLERGY") && it->made_of("wool")) {
  return HINT_IFFY; //should this be HINT_CANT? I kinda think not, because HINT_CANT is more for things that can NEVER happen
 }
 if (armor->covers & mfb(bp_head) && encumb(bp_head) != 0) {
  return HINT_IFFY;
 }
 if (armor->covers & mfb(bp_hands) && has_trait("WEBBED")) {
  return HINT_IFFY;
 }
 if (armor->covers & mfb(bp_hands) && has_trait("TALONS")) {
  return HINT_IFFY;
 }
 if ( armor->covers & mfb(bp_hands) && (has_trait("ARM_TENTACLES")
        || has_trait("ARM_TENTACLES_4") || has_trait("ARM_TENTACLES_8")) ) {
  return HINT_IFFY;
 }
 if (armor->covers & mfb(bp_mouth) && has_trait("BEAK")) {
  return HINT_IFFY;
 }
 if (armor->covers & mfb(bp_feet) && has_trait("HOOVES")) {
  return HINT_IFFY;
 }
 if (armor->covers & mfb(bp_feet) && has_trait("LEG_TENTACLES")) {
  return HINT_IFFY;
 }
 if (armor->covers & mfb(bp_head) && has_trait("HORNS_CURLED")) {
  return HINT_IFFY;
 }
 if (armor->covers & mfb(bp_torso) && has_trait("SHELL")) {
  return HINT_IFFY;
 }
 if (armor->covers & mfb(bp_head) && !it->made_of("wool") &&
     !it->made_of("cotton") && !it->made_of("leather") &&
     (has_trait("HORNS_POINTED") || has_trait("ANTENNAE") ||
      has_trait("ANTLERS"))) {
  return HINT_IFFY;
 }
 // Checks to see if the player is wearing not cotton or not wool, ie leather/plastic shoes
 if (armor->covers & mfb(bp_feet) && wearing_something_on(bp_feet) && !(it->made_of("wool") || it->made_of("cotton"))) {
  for (int i = 0; i < worn.size(); i++) {
   item *worn_item = &worn[i];
   it_armor *worn_armor = dynamic_cast<it_armor*>(worn_item->type);
   if( worn_armor->covers & mfb(bp_feet) && !(worn_item->made_of("wool") || worn_item->made_of("cotton"))) {
    return HINT_IFFY;
   }
  }
 }
 return HINT_GOOD;
}

bool player::wear(game *g, char let, bool interactive)
{
    item* to_wear = NULL;
    int index = -1;
    if (weapon.invlet == let)
    {
        to_wear = &weapon;
        index = -2;
    }
    else
    {
        to_wear = &inv.item_by_letter(let);
    }

    if (to_wear == NULL)
    {
        if(interactive)
        {
            g->add_msg(_("You don't have item '%c'."), let);
        }

        return false;
    }

    if (!wear_item(g, to_wear, interactive))
    {
        return false;
    }

    if (index == -2)
    {
        weapon = ret_null;
    }
    else
    {
        inv.remove_item(to_wear);
    }

    return true;
}

bool player::wear_item(game *g, item *to_wear, bool interactive)
{
    it_armor* armor = NULL;

    if (to_wear->is_armor())
    {
        armor = dynamic_cast<it_armor*>(to_wear->type);
    }
    else
    {
        g->add_msg(_("Putting on a %s would be tricky."), to_wear->tname(g).c_str());
        return false;
    }

    // are we trying to put on power armor? If so, make sure we don't have any other gear on.
    if (armor->is_power_armor())
    {
        for (std::vector<item>::iterator it = worn.begin(); it != worn.end(); ++it)
        {
            if ((dynamic_cast<it_armor*>(it->type))->covers & armor->covers)
            {
                if(interactive)
                {
                    g->add_msg(_("You can't wear power armor over other gear!"));
                }
                return false;
            }
        }

        if (!(armor->covers & mfb(bp_torso)))
        {
            bool power_armor = false;

            if (worn.size())
            {
                for (std::vector<item>::iterator it = worn.begin(); it != worn.end(); ++it)
                {
                    if (dynamic_cast<it_armor*>(it->type)->power_armor)
                    {
                        power_armor = true;
                        break;
                    }
                }
            }

            if (!power_armor)
            {
                if(interactive)
                {
                    g->add_msg(_("You can only wear power armor components with power armor!"));
                }
                return false;
            }
        }

        for (int i = 0; i < worn.size(); i++)
        {
            if (((it_armor *)worn[i].type)->is_power_armor() && worn[i].type == armor)
            {
                if(interactive)
                {
                    g->add_msg(_("You cannot wear more than one %s!"), to_wear->tname().c_str());
                }
                return false;
            }
        }
    }
    else
    {
        // Only headgear can be worn with power armor, except other power armor components
        if( armor->covers & ~(mfb(bp_head) | mfb(bp_eyes) | mfb(bp_mouth) ) ) {
            for (int i = 0; i < worn.size(); i++)
            {
                if( ((it_armor *)worn[i].type)->is_power_armor() )
                {
                    if(interactive)
                    {
                        g->add_msg(_("You can't wear %s with power armor!"), to_wear->tname().c_str());
                    }
                    return false;
                }
            }
        }
    }

    if (!to_wear->has_flag("OVERSIZE"))
    {
        // Make sure we're not wearing 2 of the item already
        int count = 0;

        for (int i = 0; i < worn.size(); i++)
        {
            if (worn[i].type->id == to_wear->type->id)
            {
                count++;
            }
        }

        if (count == 2)
        {
            if(interactive)
            {
                g->add_msg(_("You can't wear more than two %ss at once."), to_wear->tname().c_str());
            }
            return false;
        }

        if (has_trait("WOOLALLERGY") && to_wear->made_of("wool"))
        {
            if(interactive)
            {
                g->add_msg(_("You can't wear that, it's made of wool!"));
            }
            return false;
        }

        if (armor->covers & mfb(bp_head) && encumb(bp_head) != 0 && armor->encumber > 0)
        {
            if(interactive)
            {
                g->add_msg(wearing_something_on(bp_head) ? _("You can't wear another helmet!") : _("You can't wear a helmet!"));
            }
            return false;
        }

        if (armor->covers & mfb(bp_hands) && has_trait("WEBBED"))
        {
            if(interactive)
            {
                g->add_msg(_("You cannot put %s over your webbed hands."), armor->name.c_str());
            }
            return false;
        }

        if ( armor->covers & mfb(bp_hands) && (has_trait("ARM_TENTACLES") || has_trait("ARM_TENTACLES_4") || has_trait("ARM_TENTACLES_8")) )
        {
            if(interactive)
            {
                g->add_msg(_("You cannot put %s over your tentacles."), armor->name.c_str());
            }
            return false;
        }

        if (armor->covers & mfb(bp_hands) && has_trait("TALONS"))
        {
            if(interactive)
            {
                g->add_msg(_("You cannot put %s over your talons."), armor->name.c_str());
            }
            return false;
        }

        if (armor->covers & mfb(bp_mouth) && has_trait("BEAK"))
        {
            if(interactive)
            {
                g->add_msg(_("You cannot put a %s over your beak."), armor->name.c_str());
            }
            return false;
        }

        if (armor->covers & mfb(bp_feet) && has_trait("HOOVES"))
        {
            if(interactive)
            {
                g->add_msg(_("You cannot wear footwear on your hooves."));
            }
            return false;
        }

        if (armor->covers & mfb(bp_feet) && has_trait("LEG_TENTACLES"))
        {
            if(interactive)
            {
                g->add_msg(_("You cannot wear footwear on your tentacles."));
            }
            return false;
        }

        if (armor->covers & mfb(bp_head) && has_trait("HORNS_CURLED"))
        {
            if(interactive)
            {
                g->add_msg(_("You cannot wear headgear over your horns."));
            }
            return false;
        }

        if (armor->covers & mfb(bp_torso) && has_trait("SHELL"))
        {
            if(interactive)
            {
                g->add_msg(_("You cannot wear anything over your shell."));
            }
            return false;
        }

        if (armor->covers & mfb(bp_head) && !to_wear->made_of("wool") && !to_wear->made_of("cotton") && !to_wear->made_of("leather") && (has_trait("HORNS_POINTED") || has_trait("ANTENNAE") || has_trait("ANTLERS")))
        {
            if(interactive)
            {
                g->add_msg(_("You cannot wear a helmet over your %s."), (has_trait("HORNS_POINTED") ? _("horns") : (has_trait("ANTENNAE") ? _("antennae") : _("antlers"))));
            }
            return false;
        }

        // Checks to see if the player is wearing not cotton or not wool, ie leather/plastic shoes
        if (armor->covers & mfb(bp_feet) && wearing_something_on(bp_feet) && !(to_wear->made_of("wool") || to_wear->made_of("cotton")))
        {
            for (int i = 0; i < worn.size(); i++)
            {
                item *worn_item = &worn[i];
                it_armor *worn_armor = dynamic_cast<it_armor*>(worn_item->type);

                if (worn_armor->covers & mfb(bp_feet) && !(worn_item->made_of("wool") || worn_item->made_of("cotton")))
                {
                    if(interactive)
                    {
                        g->add_msg(_("You're already wearing footwear!"));
                    }
                    return false;
                }
            }
        }
    }

    last_item = itype_id(to_wear->type->id);
    worn.push_back(*to_wear);

    if(interactive)
    {
        g->add_msg(_("You put on your %s."), to_wear->tname(g).c_str());
        moves -= 350; // TODO: Make this variable?

        if (to_wear->is_artifact())
        {
            it_artifact_armor *art = dynamic_cast<it_artifact_armor*>(to_wear->type);
            g->add_artifact_messages(art->effects_worn);
        }

        for (body_part i = bp_head; i < num_bp; i = body_part(i + 1))
        {
            if (armor->covers & mfb(i) && encumb(i) >= 4)
            {
                g->add_msg(
                    (i == bp_head || i == bp_torso || i == bp_mouth) ?
                    _("Your %s is very encumbered! %s"):_("Your %s are very encumbered! %s"),
                    body_part_name(body_part(i), 2).c_str(), encumb_text(body_part(i)).c_str());
            }
        }
    }

    recalc_sight_limits();

    return true;
}

hint_rating player::rate_action_takeoff(item *it) {
 if (!it->is_armor()) {
  return HINT_CANT;
 }

 for (int i = 0; i < worn.size(); i++) {
  if (worn[i].invlet == it->invlet) { //surely there must be an easier way to do this?
   return HINT_GOOD;
  }
 }

 return HINT_IFFY;
}

bool player::takeoff(game *g, char let, bool autodrop)
{
    bool taken_off = false;
    if (weapon.invlet == let) {
        taken_off = wield(g, -3, autodrop);
    } else {
        bool found = false;
        for (int i = 0; i < worn.size(); i++) {
            if (worn[i].invlet == let) {
                found = true;
                item &w = worn[i];

                // Handle power armor.
                if ((dynamic_cast<it_armor*>(w.type))->is_power_armor() &&
                        ((dynamic_cast<it_armor*>(w.type))->covers & mfb(bp_torso))) {
                    // We're trying to take off power armor, but cannot do that if we have a power armor component on!
                    for (int j = 0; j < worn.size(); j++) {
                        if ((dynamic_cast<it_armor*>(worn[j].type))->is_power_armor() &&
                                (worn[j].invlet != let)) {
                            if (autodrop) {
                                g->m.add_item_or_charges(posx, posy, worn[j]);
                                worn.erase(worn.begin() + j);

                                // We've invalidated our index into worn[],
                                // so rescan from the beginning.
                                i = -1;
                                taken_off = true;
                            } else {
                                g->add_msg(_("You can't take off power armor while wearing other power armor components."));
                            }
                        }
                    }
                }

                if (autodrop || volume_capacity() - (dynamic_cast<it_armor*>(w.type))->storage >
                        volume_carried() + w.type->volume) {
                    inv.add_item_keep_invlet(w);
                    worn.erase(worn.begin() + i);
                    inv.unsort();
                    taken_off = true;
                } else if (query_yn(_("No room in inventory for your %s.  Drop it?"),
                        w.tname(g).c_str())) {
                    g->m.add_item_or_charges(posx, posy, w);
                    worn.erase(worn.begin() + i);
                    taken_off = true;
                }
            }
        }
        if (!found) {
            g->add_msg(_("You are not wearing that item."));
        }
    }

    recalc_sight_limits();

    return taken_off;
}

#include <string>

void player::sort_armor(game *g)
{
    int32_t win_x = TERMX/2 - FULL_SCREEN_WIDTH/2;
    int32_t win_y = TERMY/2 - FULL_SCREEN_HEIGHT/2;

    int32_t cont_h   = FULL_SCREEN_HEIGHT - 4;
    int32_t left_w   = 25;
    int32_t right_w  = left_w;
    int32_t middle_w = (FULL_SCREEN_WIDTH-4) - left_w - right_w;

    int32_t tabindex = num_bp;
    int32_t tabcount = num_bp + 1;

    int32_t leftListSize;
    int32_t leftListIndex  = 0;
    int32_t leftListOffset = 0;
    int32_t selected       = -1;

    int32_t rightListSize;
    int32_t rightListOffset = 0;

    item tmp_item;
    std::vector<item*> tmp_worn;
    std::string tmp_str;
    it_armor* each_armor = 0;

    std::string  armor_cat[] = {_("Torso"), _("Head"), _("Eyes"), _("Mouth"), _("Arms"),
                                _("Hands"), _("Legs"), _("Feet"), _("All"),};

    // Layout window
    WINDOW *w_sort_armor = newwin(FULL_SCREEN_HEIGHT, FULL_SCREEN_WIDTH, win_y, win_x);
    wborder(w_sort_armor, 0, 0, 0, 0, 0, 0, 0, 0);
    mvwhline(w_sort_armor, 2, 1, 0, FULL_SCREEN_WIDTH-2);
    mvwvline(w_sort_armor, 3, left_w + 1, 0, FULL_SCREEN_HEIGHT-4);
    mvwvline(w_sort_armor, 3, left_w + middle_w + 2, 0, FULL_SCREEN_HEIGHT-4);
    // intersections
    mvwhline(w_sort_armor, 2, 0, LINE_XXXO, 1);
    mvwhline(w_sort_armor, 2, FULL_SCREEN_WIDTH-1, LINE_XOXX, 1);
    mvwvline(w_sort_armor, 2, left_w+1, LINE_OXXX, 1);
    mvwvline(w_sort_armor, FULL_SCREEN_HEIGHT-1, left_w+1, LINE_XXOX, 1);
    mvwvline(w_sort_armor, 2, left_w + middle_w + 2, LINE_OXXX, 1);
    mvwvline(w_sort_armor, FULL_SCREEN_HEIGHT-1, left_w + middle_w + 2, LINE_XXOX, 1);
    wrefresh(w_sort_armor);

    // Subwindows (between lines)
    WINDOW *w_sort_cat    = newwin(1, FULL_SCREEN_WIDTH-4, win_y+1, win_x+2);
    WINDOW *w_sort_left   = newwin(cont_h, left_w,   win_y + 3, win_x + 1);
    WINDOW *w_sort_middle = newwin(cont_h, middle_w, win_y + 3, win_x + left_w + 2);
    WINDOW *w_sort_right  = newwin(cont_h, right_w,  win_y + 3, win_x + left_w + middle_w + 3);

    nc_color dam_color[] = {c_green, c_ltgreen, c_yellow, c_magenta, c_ltred, c_red};

    for (bool sorting = true; sorting; ){
        werase(w_sort_cat);
        werase(w_sort_left);
        werase(w_sort_middle);
        werase(w_sort_right);

        // top bar
        wprintz(w_sort_cat, c_white, _("Sort Armor"));
        wprintz(w_sort_cat, c_yellow, "  << %s >>", armor_cat[tabindex].c_str());
        tmp_str = _("Press '?' for help");
        mvwprintz(w_sort_cat, 0, FULL_SCREEN_WIDTH - utf8_width(tmp_str.c_str()) - 4, c_white, tmp_str.c_str());

        // Create ptr list of items to display
        tmp_worn.clear();
        if (tabindex == 8) { // All
            for (int i = 0; i < worn.size(); i++){
                tmp_worn.push_back(&worn[i]);
            }
        } else { // bp_*
            for (int i = 0; i < worn.size(); i++){
                each_armor = dynamic_cast<it_armor*>(worn[i].type);
                if (each_armor->covers & mfb(tabindex))
                    tmp_worn.push_back(&worn[i]);
            }
        }
        leftListSize = (tmp_worn.size() < cont_h-2) ? tmp_worn.size() : cont_h-2;

        // Left header
        mvwprintz(w_sort_left, 0, 0, c_ltgray, _("(Innermost)"));
        mvwprintz(w_sort_left, 0, left_w - utf8_width(_("Storage")), c_ltgray, _("Storage"));

        // Left list
        for (int drawindex = 0; drawindex < leftListSize; drawindex++) {
            int itemindex = leftListOffset + drawindex;
            each_armor = dynamic_cast<it_armor*>(tmp_worn[itemindex]->type);

            if (itemindex == leftListIndex)
                mvwprintz(w_sort_left, drawindex + 1, 1, c_yellow, ">>");

            if (itemindex == selected)
                mvwprintz(w_sort_left, drawindex+1, 4, dam_color[int(tmp_worn[itemindex]->damage + 1)],
                          each_armor->name.c_str());
            else
                mvwprintz(w_sort_left, drawindex+1, 3, dam_color[int(tmp_worn[itemindex]->damage + 1)],
                          each_armor->name.c_str());

            mvwprintz(w_sort_left, drawindex+1, left_w-3, c_ltgray, "%2d", int(each_armor->storage));
        }

        // Left footer
        mvwprintz(w_sort_left, cont_h-1, 0, c_ltgray, _("(Outermost)"));
        if (leftListSize > tmp_worn.size())
            mvwprintz(w_sort_left, cont_h-1, left_w - utf8_width(_("<more>")), c_ltblue, _("<more>"));
        if (leftListSize == 0)
            mvwprintz(w_sort_left, cont_h-1, left_w - utf8_width(_("<empty>")), c_ltblue, _("<empty>"));

        // Items stats
        if (leftListSize){
            each_armor = dynamic_cast<it_armor*>(tmp_worn[leftListIndex]->type);

            mvwprintz(w_sort_middle, 0, 1, c_white, each_armor->name.c_str());
            mvwprintz(w_sort_middle, 1, 2, c_ltgray, _("Coverage: "));
            mvwprintz(w_sort_middle, 2, 2, c_ltgray, _("Encumbrance: "));
            mvwprintz(w_sort_middle, 3, 2, c_ltgray, _("Bash prot: "));
            mvwprintz(w_sort_middle, 4, 2, c_ltgray, _("Cut prot: "));
            mvwprintz(w_sort_middle, 5, 2, c_ltgray, _("Warmth: "));
            mvwprintz(w_sort_middle, 6, 2, c_ltgray, _("Storage: "));

            mvwprintz(w_sort_middle, 1, middle_w - 4, c_ltgray, "%d", int(each_armor->coverage));
            mvwprintz(w_sort_middle, 2, middle_w - 4, c_ltgray, "%d",
                      (tmp_worn[leftListIndex]->has_flag("FIT")) ? std::max(0, int(each_armor->encumber) - 1) : int(each_armor->encumber)
                     );
            mvwprintz(w_sort_middle, 3, middle_w - 4, c_ltgray, "%d", int(tmp_worn[leftListIndex]->bash_resist()));
            mvwprintz(w_sort_middle, 4, middle_w - 4, c_ltgray, "%d", int(tmp_worn[leftListIndex]->cut_resist()));
            mvwprintz(w_sort_middle, 5, middle_w - 4, c_ltgray, "%d", int(each_armor->warmth));
            mvwprintz(w_sort_middle, 6, middle_w - 4, c_ltgray, "%d", int(each_armor->storage));

            // Item flags
            if (tmp_worn[leftListIndex]->has_flag("FIT"))
                tmp_str = _("It fits you well.\n");
            else if (tmp_worn[leftListIndex]->has_flag("VARSIZE"))
                tmp_str = _("It could be refitted.\n");
            else
                tmp_str = "";

            if (tmp_worn[leftListIndex]->has_flag("POCKETS"))
                tmp_str += _("It has pockets.\n");
            if (tmp_worn[leftListIndex]->has_flag("WATERPROOF"))
                tmp_str += _("It is waterproof.\n");
            if (tmp_worn[leftListIndex]->has_flag("WATER_FRIENDLY"))
                tmp_str += _("It is water friendly.\n");
            if (tmp_worn[leftListIndex]->has_flag("FANCY"))
                tmp_str += _("It looks fancy.\n");
            if (tmp_worn[leftListIndex]->has_flag("SUPER_FANCY"))
                tmp_str += _("It looks really fancy.\n");
            if (tmp_worn[leftListIndex]->has_flag("FLOATATION"))
                tmp_str += _("You will not drown today.\n");
            if (tmp_worn[leftListIndex]->has_flag("OVERSIZE"))
                tmp_str += _("It is very bulky.\n");
                //WATCH
                //ALARMCLOCK

            mvwprintz(w_sort_middle, 8, 0, c_ltblue, tmp_str.c_str());
        } else {
            mvwprintz(w_sort_middle, 0, 1, c_white, _("Nothing to see here!"));
        }

        // Player encumbrance - altered copy of '@' screen
        mvwprintz(w_sort_middle, cont_h - 9, 1, c_white, _("Encumbrance and Warmth"));
        for (int i = 0; i < num_bp; i++) {
            int enc, layers, armorenc;
            layers = armorenc = 0;
            enc = encumb(body_part(i), layers, armorenc);
            if (leftListSize && (each_armor->covers & mfb(i))) {
                mvwprintz(w_sort_middle, cont_h - 8 + i, 2, c_green, "%s:", armor_cat[i].c_str());
            } else {
                mvwprintz(w_sort_middle, cont_h - 8 + i, 2, c_ltgray, "%s:", armor_cat[i].c_str());
            }
            mvwprintz(w_sort_middle, cont_h - 8 + i, middle_w - 16, c_ltgray, "%d+%d = ", armorenc, enc-armorenc);
            wprintz(w_sort_middle, encumb_color(enc), "%d" , enc);

            nc_color color = c_ltgray;
            if (i == bp_eyes) continue; // Eyes don't count towards warmth
            else if (temp_conv[i] >  BODYTEMP_SCORCHING) color = c_red;
            else if (temp_conv[i] >  BODYTEMP_VERY_HOT)  color = c_ltred;
            else if (temp_conv[i] >  BODYTEMP_HOT)       color = c_yellow;
            else if (temp_conv[i] >  BODYTEMP_COLD)      color = c_green;
            else if (temp_conv[i] >  BODYTEMP_VERY_COLD) color = c_ltblue;
            else if (temp_conv[i] >  BODYTEMP_FREEZING)  color = c_cyan;
            else if (temp_conv[i] <= BODYTEMP_FREEZING)  color = c_blue;
            mvwprintz(w_sort_middle, cont_h - 8 + i, middle_w - 6, color, "(%3d)", warmth(body_part(i)));
        }

        // Right header
        mvwprintz(w_sort_right, 0, 0, c_ltgray, _("(innermost)"));
        mvwprintz(w_sort_right, 0, right_w - utf8_width(_("Encumb")), c_ltgray, _("Encumb"));

        // Right list
        rightListSize     = 0;
        for (int cover = 0, pos = 1; cover < num_bp; cover++){
            if (rightListSize >= rightListOffset && pos <= cont_h-2){
                if (cover == tabindex)
                    mvwprintz(w_sort_right, pos, 1, c_yellow, "%s:", armor_cat[cover].c_str());
                else
                    mvwprintz(w_sort_right, pos, 1, c_white, "%s:", armor_cat[cover].c_str());
                pos++;
            }
            rightListSize++;
            for (int i=0; i<worn.size(); i++){
                each_armor = dynamic_cast<it_armor*>(worn[i].type);
                if (each_armor->covers & mfb(cover)){
                    if (rightListSize >= rightListOffset && pos <= cont_h-2){
                        mvwprintz(w_sort_right, pos, 2, dam_color[int(worn[i].damage + 1)],
                                  each_armor->name.c_str());
                        mvwprintz(w_sort_right, pos, right_w - 2, c_ltgray, "%d",
                                  (worn[i].has_flag("FIT")) ? std::max(0, int(each_armor->encumber) - 1)
                                  : int(each_armor->encumber));
                        pos++;
                    }
                    rightListSize++;
                }
            }
        }

        // Right footer
        mvwprintz(w_sort_right, cont_h - 1, 0, c_ltgray, _("(outermost)"));
        if (rightListSize > cont_h-2)
            mvwprintz(w_sort_right, cont_h-1, right_w - utf8_width(_("<more>")), c_ltblue, _("<more>"));

        // F5
        wrefresh(w_sort_cat);
        wrefresh(w_sort_left);
        wrefresh(w_sort_middle);
        wrefresh(w_sort_right);

        switch (input())
        {
        case '8':
        case 'k':
            if (!leftListSize)
                break;
            leftListIndex--;
            if (leftListIndex < 0)
                leftListIndex = tmp_worn.size()-1;

            // Scrolling logic
            leftListOffset = (leftListIndex < leftListOffset) ? leftListIndex : leftListOffset;
            if (!((leftListIndex >= leftListOffset) && (leftListIndex < leftListOffset + leftListSize))){
                leftListOffset = leftListIndex - leftListSize + 1;
                leftListOffset = (leftListOffset > 0) ? leftListOffset : 0;
            }

            // move selected item
            if (selected >= 0){
                tmp_item = *tmp_worn[leftListIndex];
                for (int i=0; i < worn.size(); i++)
                    if (&worn[i] == tmp_worn[leftListIndex])
                        worn[i] = *tmp_worn[selected];

                for (int i=0; i < worn.size(); i++)
                    if (&worn[i] == tmp_worn[selected])
                        worn[i] = tmp_item;

                selected = leftListIndex;
            }
            break;

        case '2':
        case 'j':
            if (!leftListSize)
                break;
            leftListIndex = (leftListIndex+1) % tmp_worn.size();

            // Scrolling logic
            if (!((leftListIndex >= leftListOffset) && (leftListIndex < leftListOffset + leftListSize))){
                leftListOffset = leftListIndex - leftListSize + 1;
                leftListOffset = (leftListOffset > 0) ? leftListOffset : 0;
            }

            // move selected item
            if (selected >= 0){
                tmp_item = *tmp_worn[leftListIndex];
                for (int i=0; i < worn.size(); i++)
                    if (&worn[i] == tmp_worn[leftListIndex])
                        worn[i] = *tmp_worn[selected];

                for (int i=0; i < worn.size(); i++)
                    if (&worn[i] == tmp_worn[selected])
                        worn[i] = tmp_item;

                selected = leftListIndex;
            }
            break;

        case '4':
        case 'h':
            tabindex--;
            if (tabindex < 0)
                tabindex = tabcount - 1;
            leftListIndex = leftListOffset = 0;
            selected = -1;
            break;

        case '\t':
        case '6':
        case 'l':
            tabindex = (tabindex+1) % tabcount;
            leftListIndex = leftListOffset = 0;
            selected = -1;
            break;

        case '>':
            rightListOffset++;
            if (rightListOffset + cont_h-2 > rightListSize)
                rightListOffset = rightListSize - cont_h + 2;
            break;

        case '<':
            rightListOffset--;
            if (rightListOffset < 0)
                rightListOffset = 0;
            break;

        case 's':
            if (selected >= 0)
                selected = -1;
            else
                selected = leftListIndex;
            break;

        case '?':{
            popup_getkey(_("\
Use the arrow- or keypad keys to navigate the left list.\n\
Press 's' to select highlighted armor for reordering.\n\
Use PageUp/PageDown to scroll the right list.\n \n\
[Encumbrance and Warmth] explanation:\n\
The first number is the summed encumbrance from all clothing on that bodypart.\n\
The second number is the encumbrance caused by the number of clothing on that bodypart.\n\
The sum of these values is the effective encumbrance value your character has for that bodypart."));
            wborder(w_sort_armor, 0, 0, 0, 0, 0, 0, 0, 0); // hack to mark whole window for redrawing
            wrefresh(w_sort_armor);
            break;
        }

        case KEY_ESCAPE:
        case 'q':
            sorting = false;
            break;
        }
    }

    delwin(w_sort_cat);
    delwin(w_sort_left);
    delwin(w_sort_middle);
    delwin(w_sort_right);
    delwin(w_sort_armor);
    return;
}

void player::use_wielded(game *g) {
  use(g, weapon.invlet);
}

hint_rating player::rate_action_reload(item *it) {
 if (it->is_gun()) {
  if (it->has_flag("RELOAD_AND_SHOOT") || it->ammo_type() == "NULL") {
   return HINT_CANT;
  }
  if (it->charges == it->clip_size()) {
   int alternate_magazine = -1;
   for (int i = 0; i < it->contents.size(); i++)
   {
       if ((it->contents[i].is_gunmod() &&
            (it->contents[i].typeId() == "spare_mag" &&
             it->contents[i].charges < (dynamic_cast<it_gun*>(it->type))->clip)) ||
           (it->contents[i].has_flag("MODE_AUX") &&
            it->contents[i].charges < it->contents[i].clip_size()))
       {
           alternate_magazine = i;
       }
   }
   if(alternate_magazine == -1) {
    return HINT_IFFY;
   }
  }
  return HINT_GOOD;
 } else if (it->is_tool()) {
  it_tool* tool = dynamic_cast<it_tool*>(it->type);
  if (tool->ammo == "NULL") {
   return HINT_CANT;
  }
  return HINT_GOOD;
 }
 return HINT_CANT;
}

hint_rating player::rate_action_unload(item *it) {
 if (!it->is_gun() && !it->is_container() &&
     (!it->is_tool() || it->ammo_type() == "NULL")) {
  return HINT_CANT;
 }
 int spare_mag = -1;
 int has_m203 = -1;
 int has_40mml = -1;
 int has_shotgun = -1;
 int has_shotgun2 = -1;
 if (it->is_gun()) {
  spare_mag = it->has_gunmod ("spare_mag");
  has_m203 = it->has_gunmod ("m203");
  has_40mml = it->has_gunmod ("pipe_launcher40mm");
  has_shotgun = it->has_gunmod ("u_shotgun");
  has_shotgun2 = it->has_gunmod ("masterkey");
 }
 if (it->is_container() ||
     (it->charges == 0 &&
      (spare_mag == -1 || it->contents[spare_mag].charges <= 0) &&
      (has_m203 == -1 || it->contents[has_m203].charges <= 0) &&
      (has_40mml == -1 || it->contents[has_40mml].charges <= 0) &&
      (has_shotgun == -1 || it->contents[has_shotgun].charges <= 0) &&
      (has_shotgun2 == -1 || it->contents[has_shotgun2].charges <= 0))) {
  if (it->contents.size() == 0) {
   return HINT_IFFY;
  }
 }

 return HINT_GOOD;
}

//TODO refactor stuff so we don't need to have this code mirroring game::disassemble
hint_rating player::rate_action_disassemble(item *it, game *g) {
 for (recipe_map::iterator cat_iter = recipes.begin(); cat_iter != recipes.end(); ++cat_iter)
    {
        for (recipe_list::iterator list_iter = cat_iter->second.begin();
             list_iter != cat_iter->second.end();
             ++list_iter)
        {
            recipe* cur_recipe = *list_iter;
            if (it->type == g->itypes[cur_recipe->result] && cur_recipe->reversible)
            // ok, a valid recipe exists for the item, and it is reversible
            // assign the activity
            {
                // check tools are available
                // loop over the tools and see what's required...again
                inventory crafting_inv = g->crafting_inventory(this);
                for (int j = 0; j < cur_recipe->tools.size(); j++)
                {
                    bool have_tool = false;
                    if (cur_recipe->tools[j].size() == 0) // no tools required, may change this
                    {
                        have_tool = true;
                    }
                    else
                    {
                        for (int k = 0; k < cur_recipe->tools[j].size(); k++)
                        {
                            itype_id type = cur_recipe->tools[j][k].type;
                            int req = cur_recipe->tools[j][k].count; // -1 => 1

                            if ((req <= 0 && crafting_inv.has_amount (type, 1)) ||
                                (req >  0 && crafting_inv.has_charges(type, req)))
                            {
                                have_tool = true;
                                k = cur_recipe->tools[j].size();
                            }
                            // if crafting recipe required a welder, disassembly requires a hacksaw or super toolkit
                            if (type == "welder")
                            {
                                if (crafting_inv.has_amount("hacksaw", 1) ||
                                    crafting_inv.has_amount("toolset", 1))
                                {
                                    have_tool = true;
                                }
                                else
                                {
                                    have_tool = false;
                                }
                            }
                        }

                        if (!have_tool)
                        {
                           return HINT_IFFY;
                        }
                    }
                }
                // all tools present
                return HINT_GOOD;
            }
        }
    }
    if(it->is_book())
        return HINT_GOOD;
    // no recipe exists, or the item cannot be disassembled
    return HINT_CANT;
}

hint_rating player::rate_action_use(item *it)
{
 if (it->is_tool()) {
  it_tool *tool = dynamic_cast<it_tool*>(it->type);
  if (tool->charges_per_use != 0 && it->charges < tool->charges_per_use) {
   return HINT_IFFY;
  } else {
   return HINT_GOOD;
  }
 } else if (it->is_gunmod()) {
  if (skillLevel("gun") == 0) {
   return HINT_IFFY;
  } else {
   return HINT_GOOD;
  }
 } else if (it->is_bionic()) {
  return HINT_GOOD;
 } else if (it->is_food() || it->is_food_container() || it->is_book() || it->is_armor()) {
  return HINT_IFFY; //the rating is subjective, could be argued as HINT_CANT or HINT_GOOD as well
 }

 return HINT_CANT;
}

void player::use(game *g, char let)
{
 item* used = &i_at(let);
 item copy;
 bool replace_item = false;
 if (!inv.item_by_letter(let).is_null()) {
  copy = inv.remove_item_by_letter(let);
  copy.invlet = let;
  used = &copy;
  replace_item = true;
 }

 if (used->is_null()) {
  g->add_msg(_("You do not have that item."));
  return;
 }

 last_item = itype_id(used->type->id);

 if (used->is_tool()) {

  it_tool *tool = dynamic_cast<it_tool*>(used->type);
  if (tool->charges_per_use == 0 || used->charges >= tool->charges_per_use) {
   iuse use;
   (use.*tool->use)(g, this, used, false);
   used->charges -= tool->charges_per_use;
  } else
   g->add_msg(_("Your %s has %d charges but needs %d."), used->tname(g).c_str(),
              used->charges, tool->charges_per_use);

  if (tool->use == &iuse::dogfood) replace_item = false;

  if (replace_item && used->invlet != 0)
   inv.add_item_keep_invlet(copy);
  else if (used->invlet == 0 && used == &weapon)
   remove_weapon();
  return;

 } else if (used->type->use == &iuse::boots) {

   iuse use;
   (use.*used->type->use)(g, this, used, false);
   if (replace_item)
    inv.add_item_keep_invlet(copy);
   return;
 } else if (used->is_gunmod()) {

   if (skillLevel("gun") == 0) {
   g->add_msg(_("You need to be at least level 1 in the firearms skill before you\
 can modify guns."));
   if (replace_item)
    inv.add_item_keep_invlet(copy);
   return;
  }
  char gunlet = g->inv(_("Select gun to modify:"));
  it_gunmod *mod = static_cast<it_gunmod*>(used->type);
  item* gun = &(i_at(gunlet));
  if (gun->is_null()) {
   g->add_msg(_("You do not have that item."));
   if (replace_item)
    inv.add_item_keep_invlet(copy);
   return;
  } else if (!gun->is_gun()) {
   g->add_msg(_("That %s is not a gun."), gun->tname(g).c_str());
   if (replace_item)
    inv.add_item_keep_invlet(copy);
   return;
  }
  it_gun* guntype = dynamic_cast<it_gun*>(gun->type);
  if (guntype->skill_used == Skill::skill("archery") || guntype->skill_used == Skill::skill("launcher")) {
   g->add_msg(_("You cannot mod your %s."), gun->tname(g).c_str());
   if (replace_item)
    inv.add_item_keep_invlet(copy);
   return;
  }
  if (guntype->skill_used == Skill::skill("pistol") && !mod->used_on_pistol) {
   g->add_msg(_("That %s cannot be attached to a handgun."),
              used->tname(g).c_str());
   if (replace_item)
    inv.add_item_keep_invlet(copy);
   return;
  } else if (guntype->skill_used == Skill::skill("shotgun") && !mod->used_on_shotgun) {
   g->add_msg(_("That %s cannot be attached to a shotgun."),
              used->tname(g).c_str());
   if (replace_item)
    inv.add_item_keep_invlet(copy);
   return;
  } else if (guntype->skill_used == Skill::skill("smg") && !mod->used_on_smg) {
   g->add_msg(_("That %s cannot be attached to a submachine gun."),
              used->tname(g).c_str());
   if (replace_item)
    inv.add_item_keep_invlet(copy);
   return;
  } else if (guntype->skill_used == Skill::skill("rifle") && !mod->used_on_rifle) {
   g->add_msg(_("That %s cannot be attached to a rifle."),
              used->tname(g).c_str());
   if (replace_item)
    inv.add_item_keep_invlet(copy);
   return;
  } else if ( mod->acceptible_ammo_types.size() && mod->acceptible_ammo_types.count(guntype->ammo) == 0 ) {
   g->add_msg(_("That %s cannot be used on a %s gun."), used->tname(g).c_str(),
              ammo_name(guntype->ammo).c_str());
   if (replace_item)
    inv.add_item_keep_invlet(copy);
   return;
  } else if (gun->contents.size() >= 4) {
   g->add_msg(_("Your %s already has 4 mods installed!  To remove the mods, \
press 'U' while wielding the unloaded gun."), gun->tname(g).c_str());
   if (replace_item)
    inv.add_item_keep_invlet(copy);
   return;
  }
  if ((mod->id == "clip" || mod->id == "clip2" || mod->id == "spare_mag") &&
      gun->clip_size() <= 2) {
   g->add_msg(_("You can not extend the ammo capacity of your %s."),
              gun->tname(g).c_str());
   if (replace_item)
    inv.add_item_keep_invlet(copy);
   return;
  }
  if (mod->id == "spare_mag" && gun->has_flag("RELOAD_ONE")) {
   g->add_msg(_("You can not use a spare magazine with your %s."),
              gun->tname(g).c_str());
   if (replace_item)
    inv.add_item_keep_invlet(copy);
   return;
  }
  for (int i = 0; i < gun->contents.size(); i++) {
   if (gun->contents[i].type->id == used->type->id) {
    g->add_msg(_("Your %s already has a %s."), gun->tname(g).c_str(),
               used->tname(g).c_str());
    if (replace_item)
     inv.add_item_keep_invlet(copy);
    return;
   } else if (!(mod->item_tags.count("MODE_AUX")) && mod->newtype != "NULL" &&
       !gun->contents[i].has_flag("MODE_AUX") &&
       (dynamic_cast<it_gunmod*>(gun->contents[i].type))->newtype != "NULL") {
    g->add_msg(_("Your %s's caliber has already been modified."),
               gun->tname(g).c_str());
    if (replace_item)
     inv.add_item_keep_invlet(copy);
    return;
   } else if ((mod->id == "barrel_big" || mod->id == "barrel_small") &&
              (gun->contents[i].type->id == "barrel_big" ||
               gun->contents[i].type->id == "barrel_small")) {
    g->add_msg(_("Your %s already has a barrel replacement."),
               gun->tname(g).c_str());
    if (replace_item)
     inv.add_item_keep_invlet(copy);
    return;
   } else if ((mod->id == "barrel_ported" || mod->id == "suppressor") &&
              (gun->contents[i].type->id == "barrel_ported" ||
               gun->contents[i].type->id == "suppressor")) {
    g->add_msg(_("Your %s cannot use a suppressor and a ported barrel at the same time."),
               gun->tname(g).c_str());
    if (replace_item)
     inv.add_item_keep_invlet(copy);
    return;
   } else if ((mod->id == "improve_sights" || mod->id == "red_dot_sight" || mod->id == "holo_sight" || mod->id == "rifle_scope") &&
              (gun->contents[i].type->id == "improve_sights" ||
               gun->contents[i].type->id == "red_dot_sight" ||
               gun->contents[i].type->id == "holo_sight" ||
               gun->contents[i].type->id == "rifle_scope")) {
    g->add_msg(_("Your %s can only use one type of optical aiming device at a time."), //intentionally leaving laser_sight off the list so that it CAN be used with optics
               gun->tname(g).c_str());
    if (replace_item)
     inv.add_item_keep_invlet(copy);
    return;
   } else if ((mod->id == "clip" || mod->id == "clip2") &&
              (gun->contents[i].type->id == "clip" ||
               gun->contents[i].type->id == "clip2")) {
    g->add_msg(_("Your %s already has its magazine size extended."),
               gun->tname(g).c_str());
    if (replace_item)
     inv.add_item_keep_invlet(copy);
    return;
   } else if ((mod->id == "pipe_launcher40mm" || mod->id == "m203" || mod->id == "masterkey"
            || mod->id == "u_shotgun" || mod->id == "bayonet" || mod->id == "gun_crossbow") &&
              (gun->contents[i].type->id == "pipe_launcher40mm" || gun->contents[i].type->id == "m203"
            || gun->contents[i].type->id == "masterkey" || gun->contents[i].type->id == "u_shotgun"
            || gun->contents[i].type->id == "bayonet" || gun->contents[i].type->id == "gun_crossbow")) {
    g->add_msg(_("Your %s already has an under-barrel accessory weapon."),
               gun->tname(g).c_str());
    if (replace_item)
     inv.add_item_keep_invlet(copy);
    return;
   }
  }
  g->add_msg(_("You attach the %s to your %s."), used->tname(g).c_str(),
             gun->tname(g).c_str());
  if (replace_item)
   gun->contents.push_back(copy);
  else
   gun->contents.push_back(i_rem(let));
  return;

 } else if (used->is_bionic()) {

  it_bionic* tmp = dynamic_cast<it_bionic*>(used->type);
  if (install_bionics(g, tmp)) {
   if (!replace_item)
    i_rem(let);
  } else if (replace_item)
   inv.add_item_keep_invlet(copy);
  return;

 } else if (used->is_food() || used->is_food_container()) {
  if (replace_item)
   inv.add_item_keep_invlet(copy);
  eat(g, lookup_item(let));
  return;
 } else if (used->is_book()) {
  if (replace_item)
   inv.add_item_keep_invlet(copy);
  read(g, let);
  return;
 } else if (used->is_armor()) {
  if (replace_item)
   inv.add_item_keep_invlet(copy);
  wear(g, let);
  return;
 } else
  g->add_msg(_("You can't do anything interesting with your %s."),
             used->tname(g).c_str());

 if (replace_item)
  inv.add_item_keep_invlet(copy);
}

hint_rating player::rate_action_read(item *it, game *g)
{
 //note: there's a cryptic note about macguffins in player::read(). Do we have to account for those?
 if (!it->is_book()) {
  return HINT_CANT;
 }

 it_book *book = dynamic_cast<it_book*>(it->type);

 if (g && g->light_level() < 8 && LL_LIT > g->m.light_at(posx, posy)) {
  return HINT_IFFY;
 } else if (morale_level() < MIN_MORALE_READ &&  book->fun <= 0) {
  return HINT_IFFY; //won't read non-fun books when sad
 } else if (book->intel > 0 && has_trait("ILLITERATE")) {
  return HINT_IFFY;
 } else if (has_trait("HYPEROPIC") && !is_wearing("glasses_reading")
            && !is_wearing("glasses_bifocal")) {
  return HINT_IFFY;
 }

 return HINT_GOOD;
}

void player::read(game *g, char ch)
{
    vehicle *veh = g->m.veh_at (posx, posy);
    if (veh && veh->player_in_control (this))
    {
        g->add_msg(_("It's bad idea to read while driving."));
        return;
    }

    // Check if reading is okay
    // check for light level
    if (fine_detail_vision_mod(g) > 2.5)
    {
        g->add_msg(_("You can't see to read!"));
        return;
    }

    // check for traits
    if (has_trait("HYPEROPIC") && !is_wearing("glasses_reading")
        && !is_wearing("glasses_bifocal"))
    {
        g->add_msg(_("Your eyes won't focus without reading glasses."));
        return;
    }

    // Find the object
    int index = -1;
    item* it = NULL;
    if (weapon.invlet == ch)
    {
        index = -2;
        it = &weapon;
    }
    else
    {
        it = &inv.item_by_letter(ch);
    }

    if (it == NULL || it->is_null())
    {
        g->add_msg(_("You do not have that item."));
        return;
    }

// Some macguffins can be read, but they aren't treated like books.
    it_macguffin* mac = NULL;
    if (it->is_macguffin())
    {
        mac = dynamic_cast<it_macguffin*>(it->type);
    }
    if (mac != NULL)
    {
        iuse use;
        (use.*mac->use)(g, this, it, false);
        return;
    }

    if (!it->is_book())
    {
        g->add_msg(_("Your %s is not good reading material."),
        it->tname(g).c_str());
    return;
    }

    it_book* tmp = dynamic_cast<it_book*>(it->type);
    int time; //Declare this here so that we can change the time depending on whats needed
    if (tmp->intel > 0 && has_trait("ILLITERATE"))
    {
        g->add_msg(_("You're illiterate!"));
        return;
    }
    else if (tmp->type == NULL)
    {
        /* No-op, there's no associated skill. */
    }
    else if (skillLevel(tmp->type) < (int)tmp->req)
    {
        g->add_msg(_("The %s-related jargon flies over your head!"),
         tmp->type->name().c_str());
        if (tmp->recipes.empty())
        {
            return;
        }
        else
        {
            g->add_msg(_("But you might be able to learn a recipe or two."));
        }
    }
    else if (morale_level() < MIN_MORALE_READ &&  tmp->fun <= 0) // See morale.h
    {
        g->add_msg(_("What's the point of reading?  (Your morale is too low!)"));
        return;
    }
    else if (skillLevel(tmp->type) >= (int)tmp->level && tmp->fun <= 0 && !can_study_recipe(tmp) &&
            !query_yn(_("Your %s skill won't be improved.  Read anyway?"),
                      tmp->type->name().c_str()))
    {
        return;
    }

    if (!tmp->recipes.empty() && !(activity.continuous))
    {
        if (can_study_recipe(tmp))
        {
            g->add_msg(_("This book has more recipes for you to learn."));
        }
        else if (studied_all_recipes(tmp))
        {
            g->add_msg(_("You know all the recipes this book has to offer."));
        }
        else
        {
            g->add_msg(_("This book has more recipes, but you don't have the skill to learn them yet."));
        }
    }

 // Base read_speed() is 1000 move points (1 minute per tmp->time)
    time = tmp->time * read_speed() * fine_detail_vision_mod(g);
    if (tmp->intel > int_cur)
    {
        g->add_msg(_("This book is too complex for you to easily understand. It will take longer to read."));
        time += (tmp->time * (tmp->intel - int_cur) * 100); // Lower int characters can read, at a speed penalty
        activity = player_activity(ACT_READ, time, index, ch, "");
        moves = 0;
        return;
    }

    activity = player_activity(ACT_READ, time, index, ch, "");
    moves = 0;

    // Reinforce any existing morale bonus/penalty, so it doesn't decay
    // away while you read more.
    int minutes = time / 1000;
    add_morale(MORALE_BOOK, 0, tmp->fun * 15, minutes + 30, minutes, false,
               tmp);
}

bool player::can_study_recipe(it_book* book)
{
    for (std::map<recipe*, int>::iterator iter = book->recipes.begin(); iter != book->recipes.end(); ++iter)
    {
        if (!knows_recipe(iter->first) &&
            (iter->first->skill_used == NULL || skillLevel(iter->first->skill_used) >= iter->second))
        {
            return true;
        }
    }
    return false;
}

bool player::studied_all_recipes(it_book* book)
{
    for (std::map<recipe*, int>::iterator iter = book->recipes.begin(); iter != book->recipes.end(); ++iter)
    {
        if (!knows_recipe(iter->first))
        {
            return false;
        }
    }
    return true;
}

bool player::try_study_recipe(game *g, it_book *book)
{
    for (std::map<recipe*, int>::iterator iter = book->recipes.begin(); iter != book->recipes.end(); ++iter)
    {
        if (!knows_recipe(iter->first) &&
            (iter->first->skill_used == NULL || skillLevel(iter->first->skill_used) >= iter->second))
        {
            if (iter->first->skill_used == NULL || rng(0, 4) <= skillLevel(iter->first->skill_used) - iter->second)
            {
                learn_recipe(iter->first);
                g->add_msg(_("Learned a recipe for %s from the %s."),
                           g->itypes[iter->first->result]->name.c_str(), book->name.c_str());
                return true;
            }
            else
            {
                g->add_msg(_("Failed to learn a recipe from the %s."), book->name.c_str());
                return false;
            }
        }
    }
    return true; // _("false") seems to mean _("attempted and failed")
}

void player::try_to_sleep(game *g)
{
 int vpart = -1;
 vehicle *veh = g->m.veh_at (posx, posy, vpart);
 const trap_id trap_at_pos = g->m.tr_at(posx, posy);
 const ter_id ter_at_pos = g->m.ter(posx, posy);
 const furn_id furn_at_pos = g->m.furn(posx, posy);
 if (furn_at_pos == f_bed || furn_at_pos == f_makeshift_bed ||
     trap_at_pos == tr_cot || trap_at_pos == tr_rollmat ||
     furn_at_pos == f_armchair || furn_at_pos == f_sofa ||
     (veh && veh->part_with_feature (vpart, "SEAT") >= 0) ||
      (veh && veh->part_with_feature (vpart, "BED") >= 0))
  g->add_msg(_("This is a comfortable place to sleep."));
 else if (ter_at_pos != t_floor)
  g->add_msg(
             terlist[ter_at_pos].movecost <= 2 ?
             _("It's a little hard to get to sleep on this %s.") :
             _("It's hard to get to sleep on this %s."),
             _(terlist[ter_at_pos].name.c_str())); // FIXME i18n
 add_disease("lying_down", 300);
}

bool player::can_sleep(game *g)
{
 int sleepy = 0;
 if (has_addiction(ADD_SLEEP))
  sleepy -= 3;
 if (has_trait("INSOMNIA"))
  sleepy -= 8;

 int vpart = -1;
 vehicle *veh = g->m.veh_at (posx, posy, vpart);
 const trap_id trap_at_pos = g->m.tr_at(posx, posy);
 const ter_id ter_at_pos = g->m.ter(posx, posy);
 const furn_id furn_at_pos = g->m.furn(posx, posy);
 if ((veh && veh->part_with_feature (vpart, "BED") >= 0) ||
     furn_at_pos == f_makeshift_bed || trap_at_pos == tr_cot ||
     furn_at_pos == f_sofa)
  sleepy += 4;
 else if ((veh && veh->part_with_feature (vpart, "SEAT") >= 0) ||
      trap_at_pos == tr_rollmat || furn_at_pos == f_armchair)
  sleepy += 3;
 else if (furn_at_pos == f_bed)
  sleepy += 5;
 else if (ter_at_pos == t_floor)
  sleepy += 1;
 else
  sleepy -= g->m.move_cost(posx, posy);
 if (fatigue < 192)
  sleepy -= int( (192 - fatigue) / 4);
 else
  sleepy += int((fatigue - 192) / 16);
 sleepy += rng(-8, 8);
 sleepy -= 2 * stim;
 if (sleepy > 0)
  return true;
 return false;
}

std::string player::is_snuggling(game *g)
{
    std::vector<item>& floor_item = g->m.i_at(posx, posy);
    it_armor* floor_armor = NULL;
    int ticker = 0;

    // If there are no items on the floor, return nothing
    if ( floor_item.size() == 0 ) {
        return "nothing";
    }

    for ( std::vector<item>::iterator afloor_item = floor_item.begin() ; afloor_item != floor_item.end() ; ++afloor_item) {
        if ( !afloor_item->is_armor() ) {
            continue;
        }
        else if ( afloor_item->volume() > 1 &&
        (dynamic_cast<it_armor*>(afloor_item->type)->covers & mfb(bp_torso) ||
         dynamic_cast<it_armor*>(afloor_item->type)->covers & mfb(bp_legs)) ){
            floor_armor = dynamic_cast<it_armor*>(afloor_item->type);
            ticker++;
        }
    }

    if ( ticker == 0 ) {
        return "nothing";
    }
    else if ( ticker == 1 ) {
        return floor_armor->name.c_str();
    }
    else if ( ticker > 1 ) {
        return "many";
    }

    return "nothing";
}

// Returned values range from 1.0 (unimpeded vision) to 5.0 (totally blind).
// 2.5 is enough light for detail work.
float player::fine_detail_vision_mod(game *g)
{
    if (has_disease("blind") || has_disease("boomered"))
    {
        return 5;
    }
    if ( has_nv() )
    {
        return 1.5;
    }
    // flashlight is handled by the light level check below
    if (g->u.has_active_item("lightstrip"))
    {
        return 1;
    }
    if (LL_LIT <= g->m.light_at(posx, posy))
    {
        return 1;
    }

    float vision_ii = 0;
    if (g->m.light_at(posx, posy) == LL_LOW) { vision_ii = 4; }
    else if (g->m.light_at(posx, posy) == LL_DARK) { vision_ii = 5; }

    if (g->u.has_active_item("glowstick_lit"))
    {
        vision_ii -= 3.5;
    }

    if (has_trait("NIGHTVISION")) { vision_ii -= .5; }
    else if (has_trait("NIGHTVISION2")) { vision_ii -= 1.5; }
    else if (has_trait("NIGHTVISION3")) { vision_ii -= 2.5; }

    if (vision_ii < 1) { vision_ii = 1; }
    return vision_ii;
}

int player::warmth(body_part bp)
{
    int bodywetness = 0;
    int ret = 0, warmth = 0;
    it_armor* armor = NULL;

    // Fetch the morale value of wetness for bodywetness
    for (int i = 0; bodywetness == 0 && i < morale.size(); i++)
    {
        if( morale[i].type == MORALE_WET )
        {
            bodywetness = abs(morale[i].bonus); // Make it positive, less confusing
            break;
        }
    }

    // If the player is not wielding anything, check if hands can be put in pockets
    if(bp == bp_hands && !is_armed() && worn_with_flag("POCKETS"))
    {
        ret += 10;
    }

    for (int i = 0; i < worn.size(); i++)
    {
        armor = dynamic_cast<it_armor*>(worn[i].type);

        if (armor->covers & mfb(bp))
        {
            warmth = armor->warmth;
            // Wool items do not lose their warmth in the rain
            if (!worn[i].made_of("wool"))
            {
                warmth *= 1.0 - (float)bodywetness / 100.0;
            }
            ret += warmth;
        }
    }
    return ret;
}

int player::encumb(body_part bp) {
 int iLayers = 0, iArmorEnc = 0;
 return encumb(bp, iLayers, iArmorEnc);
}

int player::encumb(body_part bp, int &layers, int &armorenc)
{
    int ret = 0;
    it_armor* armor;
    for (int i = 0; i < worn.size(); i++)
    {
        if( !worn[i].is_armor() ) {
            debugmsg("%s::encumb hit a non-armor item at worn[%d] (%s)", name.c_str(),
                     i, worn[i].tname().c_str());
        }
        armor = dynamic_cast<it_armor*>(worn[i].type);

        if( armor->covers & mfb(bp) ) {
            layers++;
            if( armor->is_power_armor() &&
                (has_active_item("UPS_on") || has_active_item("adv_UPS_on") ||
                 has_active_bionic("bio_power_armor_interface") ||
                 has_active_bionic("bio_power_armor_interface_mkII")) ) {
                armorenc += armor->encumber - 4;
            } else {
                armorenc += armor->encumber;
                // Fitted clothes will either reduce encumbrance or negate layering.
                if( worn[i].has_flag( "FIT" ) ) {
                    if( armor->encumber > 0 ) {
                        armorenc--;
                    } else {
                        layers--;
                    }
                }
            }
        }
    }

    ret += armorenc;

    if (layers > 1) {
        ret += (layers - 1) * (bp == bp_torso ? .5 : 1);// Easier to layer on torso
    }
    if (volume_carried() > volume_capacity() - 2 && bp != bp_head) {
        ret += 3;
    }

    // Bionics and mutation
    if( has_bionic("bio_stiff") && bp != bp_head && bp != bp_mouth ) {
        ret += 1;
    }
    if( has_trait("CHITIN3") && bp != bp_eyes && bp != bp_mouth ) {
        ret += 1;
    }
    if( has_trait("SLIT_NOSTRILS") && bp == bp_mouth ) {
        ret += 1;
    }
    if (bp == bp_hands &&
        (has_trait("ARM_TENTACLES") || has_trait("ARM_TENTACLES_4") ||
         has_trait("ARM_TENTACLES_8")) ) {
        ret += 3;
    }
    return ret;
}

int player::armor_bash(body_part bp)
{
 int ret = 0;
 it_armor* armor;
 for (int i = 0; i < worn.size(); i++) {
  armor = dynamic_cast<it_armor*>(worn[i].type);
  if (armor->covers & mfb(bp))
   ret += worn[i].bash_resist();
 }
 if (has_bionic("bio_carbon"))
  ret += 2;
 if (bp == bp_head && has_bionic("bio_armor_head"))
  ret += 3;
 else if (bp == bp_arms && has_bionic("bio_armor_arms"))
  ret += 3;
 else if (bp == bp_torso && has_bionic("bio_armor_torso"))
  ret += 3;
 else if (bp == bp_legs && has_bionic("bio_armor_legs"))
  ret += 3;
 if (has_trait("FUR"))
  ret++;
 if (has_trait("CHITIN"))
  ret += 2;
 if (has_trait("SHELL") && bp == bp_torso)
  ret += 6;
 ret += rng(0, disease_intensity("armor_boost"));
 return ret;
}

int player::armor_cut(body_part bp)
{
 int ret = 0;
 it_armor* armor;
 for (int i = 0; i < worn.size(); i++) {
  armor = dynamic_cast<it_armor*>(worn[i].type);
  if (armor->covers & mfb(bp))
   ret += worn[i].cut_resist();
 }
 if (has_bionic("bio_carbon"))
  ret += 4;
 if (bp == bp_head && has_bionic("bio_armor_head"))
  ret += 3;
 else if (bp == bp_arms && has_bionic("bio_armor_arms"))
  ret += 3;
 else if (bp == bp_torso && has_bionic("bio_armor_torso"))
  ret += 3;
 else if (bp == bp_legs && has_bionic("bio_armor_legs"))
  ret += 3;
 if (has_trait("THICKSKIN"))
  ret++;
 if (has_trait("SCALES"))
  ret += 2;
 if (has_trait("THICK_SCALES"))
  ret += 4;
 if (has_trait("SLEEK_SCALES"))
  ret += 1;
 if (has_trait("CHITIN"))
  ret += 2;
 if (has_trait("CHITIN2"))
  ret += 4;
 if (has_trait("CHITIN3"))
  ret += 8;
 if (has_trait("SHELL") && bp == bp_torso)
  ret += 14;
 ret += rng(0, disease_intensity("armor_boost"));
 return ret;
}

void player::absorb(game *g, body_part bp, int &dam, int &cut)
{
    it_armor* tmp;
    int arm_bash = 0, arm_cut = 0;
    bool cut_through = true;      // to determine if cutting damage penetrates multiple layers of armour
    int bash_absorb = 0;      // to determine if lower layers of armour get damaged

    // CBMS absorb damage first before hitting armour
    if (has_active_bionic("bio_ads"))
    {
        if (dam > 0 && power_level > 1)
        {
            dam -= rng(1, 8);
            power_level--;
        }
        if (cut > 0 && power_level > 1)
        {
            cut -= rng(0, 4);
            power_level--;
        }
        if (dam < 0)
            dam = 0;
        if (cut < 0)
            cut = 0;
    }

    // determines how much damage is absorbed by armour
    // zero if damage misses a covered part
    int bash_reduction = 0;
    int cut_reduction = 0;

    // See, we do it backwards, which assumes the player put on their jacket after
    //  their T shirt, for example.  TODO: don't assume! ASS out of U & ME, etc.
    for (int i = worn.size() - 1; i >= 0; i--)
    {
        tmp = dynamic_cast<it_armor*>(worn[i].type);
        if ((tmp->covers & mfb(bp)) && tmp->storage <= 24)
        {
            // first determine if damage is at a covered part of the body
            // probability given by coverage
            if (rng(0, 100) < tmp->coverage)
            {
                // hit a covered part of the body, so now determine if armour is damaged
                arm_bash = worn[i].bash_resist();
                arm_cut  = worn[i].cut_resist();
                // also determine how much damage is absorbed by armour
                // factor of 6 to normalise for material hardness values
                bash_reduction = arm_bash / 6;
                cut_reduction = arm_cut / 6;

                // power armour first  - to depreciate eventually
                if (((it_armor *)worn[i].type)->is_power_armor())
                {
                    if (cut > arm_cut * 2 || dam > arm_bash * 2)
                    {
                        g->add_msg_if_player(this,_("Your %s is damaged!"), worn[i].tname(g).c_str());
                        worn[i].damage++;
                    }
                }
                else // normal armour
                {
                    // determine how much the damage exceeds the armour absorption
                    // bash damage takes into account preceding layers
                    int diff_bash = (dam - arm_bash - bash_absorb < 0) ? -1 : (dam - arm_bash);
                    int diff_cut  = (cut - arm_cut  < 0) ? -1 : (dam - arm_cut);
                    bool armor_damaged = false;
                    std::string pre_damage_name = worn[i].tname(g);

                    // armour damage occurs only if damage exceeds armour absorption
                    // plus a luck factor, even if damage is below armour absorption (2% chance)
                    if ((diff_bash > arm_bash && !one_in(diff_bash)) ||
                        (diff_bash == -1 && one_in(50)))
                    {
                        armor_damaged = true;
                        worn[i].damage++;
                    }
                    bash_absorb += arm_bash;

                    // cut damage falls through to inner layers only if preceding layer was damaged
                    if (cut_through)
                    {
                        if ((diff_cut > arm_cut && !one_in(diff_cut)) ||
                            (diff_cut == -1 && one_in(50)))
                        {
                            armor_damaged = true;
                            worn[i].damage++;
                        }
                        else // layer of clothing was not damaged, so stop cutting damage from penetrating
                        {
                            cut_through = false;
                        }
                    }

                    // now check if armour was completely destroyed and display relevant messages
                    if (worn[i].damage >= 5)
                    {
                      add_memorial_log(_("Worn %s was completely destroyed."), worn[i].tname(g).c_str());
                        g->add_msg_player_or_npc( this, _("Your %s is completely destroyed!"),
                                                  _("<npcname>'s %s is completely destroyed!"),
                                                  worn[i].tname(g).c_str() );
                        worn.erase(worn.begin() + i);
                    } else if (armor_damaged) {
                        std::string damage_verb = diff_bash > diff_cut ? tmp->bash_dmg_verb() :
                                                                         tmp->cut_dmg_verb();
                        g->add_msg_if_player(this, _("Your %s is %s!"), pre_damage_name.c_str(),
                                             damage_verb.c_str());
                    }
                } // end of armour damage code
            }
        }
        // reduce damage accordingly
        dam -= bash_reduction;
        cut -= cut_reduction;
    }
    // now account for CBMs and mutations
    if (has_bionic("bio_carbon"))
    {
        dam -= 2;
        cut -= 4;
    }
    if (bp == bp_head && has_bionic("bio_armor_head"))
    {
        dam -= 3;
        cut -= 3;
    }
    else if (bp == bp_arms && has_bionic("bio_armor_arms"))
    {
        dam -= 3;
        cut -= 3;
    }
    else if (bp == bp_torso && has_bionic("bio_armor_torso"))
    {
        dam -= 3;
        cut -= 3;
    }
    else if (bp == bp_legs && has_bionic("bio_armor_legs"))
    {
        dam -= 3;
        cut -= 3;
    }
    if (has_trait("THICKSKIN"))
        cut--;
    if (has_trait("SCALES"))
        cut -= 2;
    if (has_trait("THICK_SCALES"))
        cut -= 4;
    if (has_trait("SLEEK_SCALES"))
        cut -= 1;
    if (has_trait("FEATHERS"))
        dam--;
    if (has_trait("FUR"))
        dam--;
    if (has_trait("CHITIN"))
        cut -= 2;
    if (has_trait("CHITIN2"))
    {
        dam--;
        cut -= 4;
    }
    if (has_trait("CHITIN3"))
    {
        dam -= 2;
        cut -= 8;
    }
    if (has_trait("PLANTSKIN"))
        dam--;
    if (has_trait("BARK"))
        dam -= 2;
    if (bp == bp_feet && has_trait("HOOVES"))
        cut--;
    if (has_trait("LIGHT_BONES"))
        dam *= 1.4;
    if (has_trait("HOLLOW_BONES"))
        dam *= 1.8;
    if (dam < 0)
        dam = 0;
    if (cut < 0)
        cut = 0;
}

int player::resist(body_part bp)
{
    int ret = 0;
    for (int i = 0; i < worn.size(); i++) {
        if ((dynamic_cast<it_armor*>(worn[i].type))->covers & mfb(bp) ||
             (bp == bp_eyes && // Head protection works on eyes too (e.g. baseball cap)
             (dynamic_cast<it_armor*>(worn[i].type))->covers & mfb(bp_head))) {
            ret += (dynamic_cast<it_armor*>(worn[i].type))->env_resist;
        }
    }

    if (bp == bp_mouth && has_bionic("bio_purifier") && ret < 5) {
        ret += 2;
        if (ret > 5) {
            ret = 5;
        }
    }
    return ret;
}

bool player::wearing_something_on(body_part bp)
{
 for (int i = 0; i < worn.size(); i++) {
  if ((dynamic_cast<it_armor*>(worn[i].type))->covers & mfb(bp))
    return true;
 }
 return false;
}

bool player::is_wearing_power_armor(bool *hasHelmet) const {
  if (worn.size() && ((it_armor *)worn[0].type)->is_power_armor()) {
    if (hasHelmet) {
      *hasHelmet = false;

      if (worn.size() > 1) {
        for (size_t i = 1; i < worn.size(); i++) {
          it_armor *candidate = dynamic_cast<it_armor*>(worn[i].type);

          if (candidate->is_power_armor() && candidate->covers & mfb(bp_head)) {
            *hasHelmet = true;
            break;
          }
        }
      }
    }

    return true;
  } else {
    return false;
  }
}

int player::adjust_for_focus(int amount)
{
    int effective_focus = focus_pool;
    if (has_trait("FASTLEARNER"))
    {
        effective_focus += 15;
    }
    double tmp = amount * (effective_focus / 100.0);
    int ret = int(tmp);
    if (rng(0, 100) < 100 * (tmp - ret))
    {
        ret++;
    }
    return ret;
}

void player::practice (const calendar& turn, Skill *s, int amount)
{
    SkillLevel& level = skillLevel(s);
    // Double amount, but only if level.exercise isn't a amall negative number?
    if (level.exercise() < 0)
    {
        if (amount >= -level.exercise())
        {
            amount -= level.exercise();
        } else {
            amount += amount;
        }
    }

    bool isSavant = has_trait("SAVANT");

    Skill *savantSkill = NULL;
    SkillLevel savantSkillLevel = SkillLevel();

    if (isSavant)
    {
        for (std::vector<Skill*>::iterator aSkill = Skill::skills.begin();
             aSkill != Skill::skills.end(); ++aSkill)
        {
            if (skillLevel(*aSkill) > savantSkillLevel)
            {
                savantSkill = *aSkill;
                savantSkillLevel = skillLevel(*aSkill);
            }
        }
    }

    amount = adjust_for_focus(amount);
    if (isSavant && s != savantSkill)
    {
        amount /= 2;
    }

    if (amount > 0 && level.isTraining())
    {
        skillLevel(s).train(amount);

        int chance_to_drop = focus_pool;
        focus_pool -= chance_to_drop / 100;
        if (rng(1, 100) <= (chance_to_drop % 100))
        {
            focus_pool--;
        }
    }

    skillLevel(s).practice(turn);
}

void player::practice (const calendar& turn, std::string s, int amount)
{
    Skill *aSkill = Skill::skill(s);
    practice(turn, aSkill, amount);
}

bool player::knows_recipe(recipe *rec)
{
    // do we know the recipe by virtue of it being autolearned?
    if (rec->autolearn)
    {
        // Can the skill being trained can handle the difficulty of the task
        bool meets_requirements = false;
        if(rec->skill_used == NULL || skillLevel(rec->skill_used) >= rec->difficulty){
            meets_requirements = true;
            //If there are required skills, insure their requirements are met, or we can't craft
            if(!rec->required_skills.empty()){
                for(std::map<Skill*,int>::iterator iter=rec->required_skills.begin(); iter!=rec->required_skills.end();++iter){
                    if(skillLevel(iter->first) < iter->second){
                        meets_requirements = false;
                    }
                }
            }
        }
        if(meets_requirements){
            return true;
        }
    }

    if (learned_recipes.find(rec->ident) != learned_recipes.end())
    {
        return true;
    }

    return false;
}

void player::learn_recipe(recipe *rec)
{
    learned_recipes[rec->ident] = rec;
}

void player::assign_activity(game* g, activity_type type, int moves, int index, char invlet, std::string name)
{
 if (backlog.type == type && backlog.index == index && backlog.invlet == invlet &&
     backlog.name == name && query_yn(_("Resume task?"))) {
  activity = backlog;
  backlog = player_activity();
 } else
  activity = player_activity(type, moves, index, invlet, name);
}

void player::cancel_activity()
{
 if (activity_is_suspendable(activity.type))
  backlog = activity;
 activity.type = ACT_NULL;
}

std::vector<item*> player::has_ammo(ammotype at)
{
    return inv.all_ammo(at);
}

std::string player::weapname(bool charges)
{
 if (!(weapon.is_tool() &&
       dynamic_cast<it_tool*>(weapon.type)->max_charges <= 0) &&
     weapon.charges >= 0 && charges) {
  std::stringstream dump;
  int spare_mag = weapon.has_gunmod("spare_mag");
  dump << weapon.tname().c_str();
  if (!weapon.has_flag("NO_AMMO")) {
   dump << " (" << weapon.charges;
   if( -1 != spare_mag )
   dump << "+" << weapon.contents[spare_mag].charges;
   for (int i = 0; i < weapon.contents.size(); i++)
   if (weapon.contents[i].is_gunmod() &&
     weapon.contents[i].has_flag("MODE_AUX"))
    dump << "+" << weapon.contents[i].charges;
   dump << ")";
  }
  return dump.str();
 } else if (weapon.is_null())
  return _("fists");

 else if (weapon.is_style()) { // Styles get bonus-bars!
  std::stringstream dump;
  dump << weapon.tname();

  if(weapon.typeId() == "style_capoeira"){
   if (has_disease("dodge_boost"))
    dump << _(" +Dodge");
   if (has_disease("attack_boost"))
    dump << _(" +Attack");
  } else if(weapon.typeId() == "style_ninjutsu"){
  } else if(weapon.typeId() == "style_leopard"){
   if (has_disease("attack_boost"))
    dump << _(" +Attack");
  } else if(weapon.typeId() == "style_crane"){
   if (has_disease("dodge_boost"))
    dump << _(" +Dodge");
  } else if(weapon.typeId() == "style_dragon"){
   if (has_disease("damage_boost"))
    dump << _(" +Damage");
  } else if(weapon.typeId() == "style_tiger"){
   dump << " [";
   int intensity = disease_intensity("damage_boost");
   for (int i = 1; i <= 5; i++) {
    if (intensity >= i * 2)
     dump << "*";
    else
     dump << ".";
   }
   dump << "]";
  } else if(weapon.typeId() == "style_centipede"){
   dump << " [";
   int intensity = disease_intensity("speed_boost");
   for (int i = 1; i <= 8; i++) {
    if (intensity >= i * 4)
     dump << "*";
    else
     dump << ".";
   }
   dump << "]";
  } else if(weapon.typeId() == "style_venom_snake"){
   dump << " [";
   int intensity = disease_intensity("viper_combo");
   for (int i = 1; i <= 2; i++) {
    if (intensity >= i)
     dump << "C";
    else
     dump << ".";
   }
   dump << "]";
  } else if(weapon.typeId() == "style_lizard"){
   dump << " [";
   int intensity = disease_intensity("attack_boost");
   for (int i = 1; i <= 4; i++) {
    if (intensity >= i)
     dump << "*";
    else
     dump << ".";
   }
   dump << "]";
  } else if(weapon.typeId() == "style_toad"){
   dump << " [";
   int intensity = disease_intensity("armor_boost");
   for (int i = 1; i <= 5; i++) {
    if (intensity >= 5 + i)
     dump << "!";
    else if (intensity >= i)
     dump << "*";
    else
     dump << ".";
    }
    dump << "]";
  }

  return dump.str();
 } else
  return weapon.tname();
}

nc_color encumb_color(int level)
{
 if (level < 0)
  return c_green;
 if (level == 0)
  return c_ltgray;
 if (level < 4)
  return c_yellow;
 if (level < 7)
  return c_ltred;
 return c_red;
}

bool activity_is_suspendable(activity_type type)
{
 if (type == ACT_NULL || type == ACT_RELOAD || type == ACT_DISASSEMBLE)
  return false;
 return true;
}

SkillLevel& player::skillLevel(std::string ident) {
  return _skills[Skill::skill(ident)];
}

SkillLevel& player::skillLevel(Skill *_skill) {
  return _skills[_skill];
}

void player::copy_skill_levels(const player *rhs)
{
    _skills = rhs->_skills;
}

void player::set_skill_level(Skill* _skill, int level)
{
    skillLevel(_skill).level(level);
}
void player::set_skill_level(std::string ident, int level)
{
    skillLevel(ident).level(level);
}

void player::boost_skill_level(Skill* _skill, int level)
{
    skillLevel(_skill).level(level+skillLevel(_skill));
}
void player::boost_skill_level(std::string ident, int level)
{
    skillLevel(ident).level(level+skillLevel(ident));
}

void player::setID (int i)
{
    this->id = i;
}

int player::getID ()
{
    return this->id;
}

bool player::uncanny_dodge(bool is_u)
{
    if( this->power_level < 3 || !this->has_active_bionic("bio_uncanny_dodge") ) { return false; }
    point adjacent = adjacent_tile();
    power_level -= 3;
    if (adjacent.x != posx || adjacent.y != posy)
    {
        posx = adjacent.x;
        posy = adjacent.y;
        if (is_u)
            g->add_msg(_("Time seems to slow down and you instinctively dodge!"));
        else
            g->add_msg(_("Your target dodges... so fast!"));
        return true;
    }
    if (is_u)
        g->add_msg(_("You try to dodge but there's no room!"));
    return false;
}
// adjacent_tile() returns a safe, unoccupied adjacent tile. If there are no such tiles, returns player position instead.
point player::adjacent_tile()
{
    std::vector<point> ret;
    field_entry *cur = NULL;
    field tmpfld;
    trap_id curtrap;
    int dangerous_fields;
    for (int i=posx-1; i <= posx+1; i++)
    {
        for (int j=posy-1; j <= posy+1; j++)
        {
            if (i == posx && j == posy) continue;       // don't consider player position
            curtrap=g->m.tr_at(i, j);
            if (g->mon_at(i, j) == -1 && g->npc_at(i, j) == -1 && g->m.move_cost(i, j) > 0 && (curtrap == tr_null || g->traps[curtrap]->is_benign()))        // only consider tile if unoccupied, passable and has no traps
            {
                dangerous_fields = 0;
                tmpfld = g->m.field_at(i, j);
                for(std::map<field_id, field_entry*>::iterator field_list_it = tmpfld.getFieldStart(); field_list_it != tmpfld.getFieldEnd(); ++field_list_it)
                {
                    cur = field_list_it->second;
                    if (cur != NULL && cur->is_dangerous())
                        dangerous_fields++;
                }
                if (dangerous_fields == 0)
                {
                    ret.push_back(point(i, j));
                }
            }
        }
    }
    if (ret.size())
        return ret[rng(0, ret.size()-1)];   // return a random valid adjacent tile
    else
        return point(posx, posy);           // or return player position if no valid adjacent tiles
}

// --- Library functions ---
// This stuff could be moved elsewhere, but there
// doesn't seem to be a good place to put it right now.

// Basic logistic function.
double player::logistic(double t)
{
    return 1 / (1 + exp(-t));
}

// Logistic curve [-6,6], flipped and scaled to
// range from 1 to 0 as pos goes from min to max.
double player::logistic_range(int min, int max, int pos)
{
    const double LOGI_CUTOFF = 4;
    const double LOGI_MIN = logistic(-LOGI_CUTOFF);
    const double LOGI_MAX = logistic(+LOGI_CUTOFF);
    const double LOGI_RANGE = LOGI_MAX - LOGI_MIN;
    // Anything beyond [min,max] gets clamped.
    if (pos < min)
    {
        return 1.0;
    }
    else if (pos > max)
    {
        return 0.0;
    }

    // Normalize the pos to [0,1]
    double range = max - min;
    double unit_pos = (pos - min) / range;

    // Scale and flip it to [+LOGI_CUTOFF,-LOGI_CUTOFF]
    double scaled_pos = LOGI_CUTOFF - 2 * LOGI_CUTOFF * unit_pos;

    // Get the raw logistic value.
    double raw_logistic = logistic(scaled_pos);

    // Scale the output to [0,1]
    return (raw_logistic - LOGI_MIN) / LOGI_RANGE;
}

// Calculates portions favoring x, then y, then z
void player::calculate_portions(int &x, int &y, int &z, int maximum)
{
    z = std::min(z, std::max(maximum - x - y, 0));
    y = std::min(y, std::max(maximum - x , 0));
    x = std::min(x, std::max(maximum, 0));
}

void player::environmental_revert_effect()
{
    illness.clear();
    addictions.clear();
    morale.clear();

    for (int part = 0; part < num_hp_parts; part++) {
        g->u.hp_cur[part] = g->u.hp_max[part];
    }
    hunger = 0;
    thirst = 0;
    fatigue = 0;
    health = 0;
    stim = 0;
    pain = 0;
    pkill = 0;
    radiation = 0;

    recalc_sight_limits();
}
// --- End ---<|MERGE_RESOLUTION|>--- conflicted
+++ resolved
@@ -307,14 +307,6 @@
 
 void player::pick_name() {
     name = Name::generate(male);
-<<<<<<< HEAD
-    if (OPTIONS["ALLITERATE_NAME"]) {
-        while (name[0] != name[name.find(" ")+1]) {
-            name = Name::generate(male);
-        }
-    }
-=======
->>>>>>> e95c2038
 }
 
 void player::reset(game *g)
