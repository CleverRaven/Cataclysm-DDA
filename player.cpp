#include "player.h"
#include "bionics.h"
#include "mission.h"
#include "game.h"
#include "disease.h"
#include "addiction.h"
#include "keypress.h"
#include "moraledata.h"
#include "inventory.h"
#include "artifact.h"
#include "options.h"
#include <sstream>
#include <stdlib.h>
#include <algorithm>
#include "weather.h"

#include "name.h"
#include "cursesdef.h"

nc_color encumb_color(int level);
bool activity_is_suspendable(activity_type type);

player::player()
{
 id = 0; // Player is 0. NPCs are different.
 view_offset_x = 0;
 view_offset_y = 0;
 str_cur = 8;
 str_max = 8;
 dex_cur = 8;
 dex_max = 8;
 int_cur = 8;
 int_max = 8;
 per_cur = 8;
 per_max = 8;
 underwater = false;
 dodges_left = 1;
 blocks_left = 1;
 power_level = 0;
 max_power_level = 0;
 hunger = 0;
 thirst = 0;
 fatigue = 0;
 stim = 0;
 pain = 0;
 pkill = 0;
 radiation = 0;
 cash = 0;
 recoil = 0;
 driving_recoil = 0;
 scent = 500;
 health = 0;
 name = "";
 male = true;
 inv_sorted = true;
 moves = 100;
 oxygen = 0;
 active_mission = -1;
 in_vehicle = false;
 style_selected = "null";
 xp_pool = 0;
 last_item = itype_id("null");
 for (int i = 0; i < num_skill_types; i++) {
  sklevel[i] = 0;
  skexercise[i] = 0;
  sklearn[i] = true;
 }
 for (int i = 0; i < PF_MAX2; i++)
  my_traits[i] = false;
 for (int i = 0; i < PF_MAX2; i++)
  my_mutations[i] = false;

 mutation_category_level[0] = 5; // Weigh us towards no category for a bit
 for (int i = 1; i < NUM_MUTATION_CATEGORIES; i++)
  mutation_category_level[i] = 0;

 for (std::vector<Skill*>::iterator aSkill = Skill::skills.begin()++; aSkill != Skill::skills.end(); ++aSkill) {
   skillLevel(*aSkill).level(0);
 }

 for (int i = 0; i < num_bp; i++) {
  temp_cur[i] = BODYTEMP_NORM; frostbite_timer[i] = 0;
 }
}

player::player(const player &rhs)
{
 *this = rhs;
}

player::~player()
{
}

player& player::operator= (const player & rhs)
{
 id = rhs.id;
 posx = rhs.posx;
 posy = rhs.posy;
 view_offset_x = rhs.view_offset_x;
 view_offset_y = rhs.view_offset_y;

 in_vehicle = rhs.in_vehicle;
 activity = rhs.activity;
 backlog = rhs.backlog;

 active_missions = rhs.active_missions;
 completed_missions = rhs.completed_missions;
 failed_missions = rhs.failed_missions;
 active_mission = rhs.active_mission;

 name = rhs.name;
 male = rhs.male;

 for (int i = 0; i < PF_MAX2; i++)
  my_traits[i] = rhs.my_traits[i];

 for (int i = 0; i < PF_MAX2; i++)
  my_mutations[i] = rhs.my_mutations[i];

 for (int i = 0; i < NUM_MUTATION_CATEGORIES; i++)
  mutation_category_level[i] = rhs.mutation_category_level[i];

 my_bionics = rhs.my_bionics;

 str_cur = rhs.str_cur;
 dex_cur = rhs.dex_cur;
 int_cur = rhs.int_cur;
 per_cur = rhs.per_cur;

 str_max = rhs.str_max;
 dex_max = rhs.dex_max;
 int_max = rhs.int_max;
 per_max = rhs.per_max;

 power_level = rhs.power_level;
 max_power_level = rhs.max_power_level;

 hunger = rhs.hunger;
 thirst = rhs.thirst;
 fatigue = rhs.fatigue;
 health = rhs.health;

 underwater = rhs.underwater;
 oxygen = rhs.oxygen;
 recoil = rhs.recoil;
 driving_recoil = rhs.driving_recoil;
 scent = rhs.scent;
 dodges_left = rhs.dodges_left;
 blocks_left = rhs.blocks_left;

 stim = rhs.stim;
 pain = rhs.pain;
 pkill = rhs.pkill;
 radiation = rhs.radiation;

 cash = rhs.cash;
 moves = rhs.moves;

 for (int i = 0; i < num_hp_parts; i++)
  hp_cur[i] = rhs.hp_cur[i];

 for (int i = 0; i < num_hp_parts; i++)
  hp_max[i] = rhs.hp_max[i];

 for (int i = 0; i < num_bp; i++)
  temp_cur[i] = rhs.temp_cur[i];

 for (int i = 0; i < num_bp; i++)
  frostbite_timer[i] = rhs.frostbite_timer[i];

 morale = rhs.morale;
 xp_pool = rhs.xp_pool;

 for (int i = 0; i < num_skill_types; i++) {
  sklevel[i]    = rhs.sklevel[i];
  skexercise[i] = rhs.skexercise[i];
  sktrain[i]    = rhs.sktrain[i];
  sklearn[i] = rhs.sklearn[i];
 }

 _skills = rhs._skills;

 inv_sorted = rhs.inv_sorted;

 inv.clear();
 for (int i = 0; i < rhs.inv.size(); i++)
  inv.add_stack(rhs.inv.const_stack(i));

 last_item = rhs.last_item;
 worn = rhs.worn;
 styles = rhs.styles;
 style_selected = rhs.style_selected;
 weapon = rhs.weapon;

 ret_null = rhs.ret_null;

 illness = rhs.illness;
 addictions = rhs.addictions;

 return (*this);
}

void player::normalize(game *g)
{
 ret_null = item(g->itypes["null"], 0);
 weapon   = item(g->itypes["null"], 0);
 style_selected = "null";
 for (int i = 0; i < num_hp_parts; i++) {
  hp_max[i] = 60 + str_max * 3;
  if (has_trait(PF_TOUGH))
   hp_max[i] = int(hp_max[i] * 1.2);
  hp_cur[i] = hp_max[i];
 }
}

void player::pick_name() {
  name = Name::generate(male);
}

void player::reset(game *g)
{
// Reset our stats to normal levels
// Any persistent buffs/debuffs will take place in disease.h,
// player::suffer(), etc.
 str_cur = str_max;
 dex_cur = dex_max;
 int_cur = int_max;
 per_cur = per_max;
// We can dodge again!
 dodges_left = 1;
 blocks_left = 1;
// Didn't just pick something up
 last_item = itype_id("null");
// Bionic buffs
 if (has_active_bionic("bio_hydraulics"))
  str_cur += 20;
 if (has_bionic("bio_eye_enhancer"))
  per_cur += 2;
 if (has_bionic("bio_carbon"))
  dex_cur -= 2;
 if (has_bionic("bio_armor_head"))
  per_cur--;
 if (has_bionic("bio_armor_arms"))
  dex_cur--;
if (has_bionic("bio_metabolics") && power_level < max_power_level &&
     hunger < 100 && (int(g->turn) % 5 == 0)) {
  hunger += 2;
  power_level++;
}

// Trait / mutation buffs
 if (has_trait(PF_THICK_SCALES))
  dex_cur -= 2;
 if (has_trait(PF_CHITIN2) || has_trait(PF_CHITIN3))
  dex_cur--;
 if (has_trait(PF_COMPOUND_EYES) && !wearing_something_on(bp_eyes))
  per_cur++;
 if (has_trait(PF_ARM_TENTACLES) || has_trait(PF_ARM_TENTACLES_4) ||
     has_trait(PF_ARM_TENTACLES_8))
  dex_cur++;
// Pain
 if (pain > pkill) {
  str_cur  -=     int((pain - pkill) / 15);
  dex_cur  -=     int((pain - pkill) / 15);
  per_cur  -=     int((pain - pkill) / 20);
  int_cur  -= 1 + int((pain - pkill) / 25);
 }
// Morale
 if (abs(morale_level()) >= 100) {
  str_cur  += int(morale_level() / 180);
  dex_cur  += int(morale_level() / 200);
  per_cur  += int(morale_level() / 125);
  int_cur  += int(morale_level() / 100);
 }
// Radiation
 if (radiation > 0) {
  str_cur  -= int(radiation / 80);
  dex_cur  -= int(radiation / 110);
  per_cur  -= int(radiation / 100);
  int_cur  -= int(radiation / 120);
 }
// Stimulants
 dex_cur += int(stim / 10);
 per_cur += int(stim /  7);
 int_cur += int(stim /  6);
 if (stim >= 30) {
  dex_cur -= int(abs(stim - 15) /  8);
  per_cur -= int(abs(stim - 15) / 12);
  int_cur -= int(abs(stim - 15) / 14);
 }

// Set our scent towards the norm
 int norm_scent = 500;
 if (has_trait(PF_SMELLY))
  norm_scent = 800;
 if (has_trait(PF_SMELLY2))
  norm_scent = 1200;

 // Scent increases fast at first, and slows down as it approaches normal levels.
 // Estimate it will take about norm_scent * 2 turns to go from 0 - norm_scent / 2
 // Without smelly trait this is about 1.5 hrs. Slows down significantly after that.
 if (scent < rng(0, norm_scent))
   scent++;

 // Unusually high scent decreases steadily until it reaches normal levels.
 if (scent > norm_scent)
  scent--;

// Give us our movement points for the turn.
 moves += current_speed(g);

// Floor for our stats.  No stat changes should occur after this!
 if (dex_cur < 0)
  dex_cur = 0;
 if (str_cur < 0)
  str_cur = 0;
 if (per_cur < 0)
  per_cur = 0;
 if (int_cur < 0)
  int_cur = 0;

 int mor = morale_level();
 int xp_frequency = 10 - int(mor / 20);
 if (xp_frequency < 1)
  xp_frequency = 1;
 if (int(g->turn) % xp_frequency == 0)
  xp_pool++;

 if (xp_pool > 800)
  xp_pool = 800;
}

void player::update_morale()
{
 for (int i = 0; i < morale.size(); i++) {
  if (morale[i].bonus < 0)
   morale[i].bonus++;
  else if (morale[i].bonus > 0)
   morale[i].bonus--;

  if (morale[i].bonus == 0) {
   morale.erase(morale.begin() + i);
   i--;
  }
 }
}

/* Here lies the intended effects of body temperature

Assumption 1 : a naked person is comfortable at 31C/87.8F.
Assumption 2 : a "lightly clothed" person is comfortable at 25C/77F.
Assumption 3 : frostbite cannot happen above 0C temperature.*
* In the current model, a naked person can get frostbite at 1C. This isn't true, but it's a compromise with using nice whole numbers.

Here is a list of warmth values and the corresponding temperatures in which the player is comfortable, and in which the player is very cold.

Warmth  Temperature (Comfortable)    Temperature (Very cold)    Notes
0        31C /  87.8F                 1C /  33.8F               * Naked
10       25C /  77.0F                -5C /  23.0F               * Lightly clothed
20       19C /  66.2F               -11C /  12.2F
30       13C /  55.4F               -17C /   1.4F
40        7C /  44.6F               -23C /  -9.4F
50        1C /  33.8F               -29C / -20.2F
60       -5C /  23.0F               -35C / -31.0F
70      -11C /  12.2F               -41C / -41.8F
80      -17C /   1.4F               -47C / -52.6F
90      -23C /  -9.4F               -53C / -63.4F
100     -29C / -20.2F               -59C / -74.2F

*/

void player::update_bodytemp(game *g) // TODO bionics, diseases and humidity (not in yet) can affect body temp.
{
 // NOTE : visit weather.h for some details on the numbers used
 // Converts temperature to Celsius/10(Wito plans on using degrees Kelvin later)
 int Ctemperature = 100*(g->temperature - 32) * 5/9;
 // Temperature norms
 const int ambient_norm = 3100;
 // This adjusts the temperature scale to match the bodytemp scale
 int adjusted_temp = (Ctemperature - ambient_norm);
 // Creative thinking for clean morale penalties: this gets incremented in the for loop and applied after the loop
 int morale_pen = 0;
 // Fetch the morale value of wetness for bodywetness
 int bodywetness = 0;
 for (int i = 0; bodywetness == 0 && i < morale.size(); i++)
  if( morale[i].type == MORALE_WET ) {
   bodywetness = abs(morale[i].bonus); // Make it positive, less confusing
   break;
  }
 // Current temperature and converging temperature calculations
 for (int i = 0 ; i < num_bp ; i++){
  if (i == bp_eyes) continue; // Skip eyes
  // Represents the fact that the body generates heat when it is cold. TODO : should this increase hunger?
  float homeostasis_adjustement = (temp_cur[i] > BODYTEMP_NORM ? 40.0 : 60.0);
  int clothing_warmth_adjustement = homeostasis_adjustement * (float)warmth(body_part(i)) * (1.0 - (float)bodywetness / 100.0);
  // Disease name shorthand
  int blister_pen = dis_type(DI_BLISTERS) + 1 + i, hot_pen  = dis_type(DI_HOT) + 1 + i;
  int cold_pen = dis_type(DI_COLD)+ 1 + i, frost_pen = dis_type(DI_FROSTBITE) + 1 + i;
  // Convergeant temperature is affected by ambient temperature, clothing warmth, and body wetness.
  temp_conv[i] = BODYTEMP_NORM + adjusted_temp + clothing_warmth_adjustement;
  // HUNGER
  temp_conv[i] -= 2*(hunger + 100);
  // FATIGUE
  if (!has_disease(DI_SLEEP)) temp_conv[i] -= 2*fatigue;
  else {
   int vpart = -1;
   vehicle *veh = g->m.veh_at (posx, posy, vpart);
   if      (g->m.ter(posx, posy) == t_bed)                        temp_conv[i] += 1000;
   else if (g->m.ter(posx, posy) == t_makeshift_bed)              temp_conv[i] +=  500;
   else if (g->m.tr_at(posx, posy) == tr_cot)                     temp_conv[i] -=  500;
   else if (g->m.tr_at(posx, posy) == tr_rollmat)                 temp_conv[i] -= 1000;
   else if (veh && veh->part_with_feature (vpart, vpf_seat) >= 0) temp_conv[i] +=  200;
   else if (veh && veh->part_with_feature (vpart, vpf_bed) >= 0)  temp_conv[i] +=  300;
   else	temp_conv[i] -= 2000;
  }
  // CONVECTION HEAT SOURCES (generates body heat, helps fight frostbite)
  int blister_count = 0; // If the counter is high, your skin starts to burn
  for (int j = -6 ; j <= 6 ; j++){
   for (int k = -6 ; k <= 6 ; k++){
    // Bizarre workaround for g->u_see() and friends not taking const arguments.
    int l = std::max(j, k);
    int heat_intensity = 0;
    if(g->m.field_at(posx + j, posy + k).type == fd_fire)
     heat_intensity = g->m.field_at(posx + j, posy + k).density;
    else if (g->m.tr_at(posx + j, posy + k) == tr_lava )
      heat_intensity = 3;
    if (heat_intensity > 0 && g->u_see(posx + j, posy + k, l)) {
     // Ensure fire_dist >=1 to avoid divide-by-zero errors.
     int fire_dist = std::max(1, std::max(j, k));
     if (frostbite_timer[i] > 0) frostbite_timer[i] -= heat_intensity - fire_dist / 2;
     temp_conv[i] +=  200 * heat_intensity * heat_intensity / (fire_dist * fire_dist);
     blister_count += heat_intensity / (fire_dist * fire_dist);
    }
   }
  }
  // TILES (it is very dangerous to be on fire for long, as it directly increases body temperature, not temp_conv)
  if (has_disease(DI_ONFIRE)) temp_cur[i] += 250;
  if ((g->m.field_at(posx, posy).type == fd_fire && g->m.field_at(posx, posy).density > 2) || g->m.tr_at(posx, posy) == tr_lava) temp_cur[i] += 250;
  // WEATHER
  if (g->weather == WEATHER_SUNNY && g->is_in_sunlight(posx, posy)) temp_conv[i] += 1000;
  if (g->weather == WEATHER_CLEAR && g->is_in_sunlight(posx, posy)) temp_conv[i] += 500;
  // DISEASES
  if (has_disease(DI_FLU) && i == bp_head) temp_conv[i] += 1500;
  if (has_disease(DI_COMMON_COLD)) temp_conv[i] -= 750;
  // BIONICS
  // Bionic "Internal Climate Control" says it eases the effects of high and low ambient temps
  const int variation = BODYTEMP_NORM*0.5;
<<<<<<< HEAD
  if (has_bionic(bio_climate) && temp_conv[i] < BODYTEMP_SCORCHING + variation && temp_conv[i] > BODYTEMP_FREEZING - variation){
   if      (temp_conv[i] > BODYTEMP_SCORCHING) temp_conv[i] = BODYTEMP_VERY_HOT;
   else if (temp_conv[i] > BODYTEMP_VERY_HOT)  temp_conv[i] = BODYTEMP_HOT;
   else if (temp_conv[i] > BODYTEMP_HOT)       temp_conv[i] = BODYTEMP_NORM;
   else if (temp_conv[i] < BODYTEMP_FREEZING)  temp_conv[i] = BODYTEMP_VERY_COLD;
   else if (temp_conv[i] < BODYTEMP_VERY_COLD) temp_conv[i] = BODYTEMP_COLD;
   else if (temp_conv[i] < BODYTEMP_COLD)      temp_conv[i] = BODYTEMP_NORM;
=======
  if (has_bionic("bio_climate") && temp_conv < BODYTEMP_SCORCHING + variation && temp_conv > BODYTEMP_FREEZING - variation){
   if      (temp_conv > BODYTEMP_SCORCHING) temp_conv = BODYTEMP_VERY_HOT;
   else if (temp_conv > BODYTEMP_VERY_HOT)  temp_conv = BODYTEMP_HOT;
   else if (temp_conv > BODYTEMP_HOT)       temp_conv = BODYTEMP_NORM;
   else if (temp_conv < BODYTEMP_FREEZING)  temp_conv = BODYTEMP_VERY_COLD;
   else if (temp_conv < BODYTEMP_VERY_COLD) temp_conv = BODYTEMP_COLD;
   else if (temp_conv < BODYTEMP_COLD)      temp_conv = BODYTEMP_NORM;
>>>>>>> 79c36ebc
   }
  // Bionic "Thermal Dissapation" says it prevents fire damage up to 2000F. 500 is picked at random...
  if (has_bionic("bio_heatsink") && blister_count < 500)
   blister_count = 0;
  // BLISTERS : Skin gets blisters from intense heat exposure.
  if (blister_count - 10*resist(body_part(i)) > 20)
   add_disease(dis_type(blister_pen), 1, g);
  // EQUALIZATION
  switch (i){
  case bp_torso :
   temp_equalizer(bp_torso, bp_arms);
   temp_equalizer(bp_torso, bp_legs);
   temp_equalizer(bp_torso, bp_head);
   break;
  case bp_head :
   temp_equalizer(bp_head, bp_torso);
   temp_equalizer(bp_head, bp_mouth);
   break;
  case bp_arms :
   temp_equalizer(bp_arms, bp_torso);
   temp_equalizer(bp_arms, bp_hands);
   break;
  case bp_legs :
   temp_equalizer(bp_legs, bp_torso);
   temp_equalizer(bp_legs, bp_feet);
   break;
  case bp_mouth : temp_equalizer(bp_mouth, bp_head); break;
  case bp_hands : temp_equalizer(bp_hands, bp_arms); break;
  case bp_feet  : temp_equalizer(bp_feet, bp_legs); break;
  }
  // FINAL CALCULATION : Increments current body temperature towards convergant.
  int temp_before = temp_cur[i];
  int temp_difference = temp_cur[i] - temp_conv[i]; // Negative if the player is warming up.
  // exp(-0.001) : half life of 60 minutes, exp(-0.002) : half life of 30 minutes, exp(-0.003) : half life of 20 minutes, exp(-0.004) : half life of 15 minutes
  int rounding_error = 0;
  if (temp_difference < 0 && temp_difference > -600 ) rounding_error = 1; // If temp_diff is small, the player cannot warm up due to rounding errors. This fixes that.
  if (temp_cur[i] != temp_conv[i]) {
   if      ((g->m.ter(posx, posy) == t_water_sh || g->m.ter(posx, posy) == t_sewage) 
              && (i == bp_feet || i == bp_legs)) temp_cur[i] = temp_difference*exp(-0.004) + temp_conv[i] + rounding_error;
   else if (g->m.ter(posx, posy) == t_water_dp)  temp_cur[i] = temp_difference*exp(-0.004) + temp_conv[i] + rounding_error;
   else if (i == bp_torso || i == bp_head)       temp_cur[i] = temp_difference*exp(-0.003) + temp_conv[i] + rounding_error;
   else                                          temp_cur[i] = temp_difference*exp(-0.002) + temp_conv[i] + rounding_error;}
  int temp_after = temp_cur[i];
  // PENALTIES
  if      (temp_cur[i] < BODYTEMP_FREEZING)  {add_disease(dis_type(cold_pen), 1, g, 3, 3); frostbite_timer[i] += 3;}
  else if (temp_cur[i] < BODYTEMP_VERY_COLD) {add_disease(dis_type(cold_pen), 1, g, 2, 3); frostbite_timer[i] += 2;}
  else if (temp_cur[i] < BODYTEMP_COLD)      {add_disease(dis_type(cold_pen), 1, g, 1, 3); frostbite_timer[i] += 1;} // Frostbite timer does not go down if you are still cold.
  else if (temp_cur[i] > BODYTEMP_SCORCHING) {add_disease(dis_type(hot_pen),  1, g, 3, 3); } // If body temp rises over 15000, disease.cpp (DI_HOT_HEAD) acts weird and the player will die
  else if (temp_cur[i] > BODYTEMP_VERY_HOT)  {add_disease(dis_type(hot_pen),  1, g, 2, 3); }
  else if (temp_cur[i] > BODYTEMP_HOT)       {add_disease(dis_type(hot_pen),  1, g, 1, 3); }
  // MORALE : a negative morale_pen means the player is cold
  // Intensity multiplier is negative for cold, positive for hot
  int intensity_mult = -disease_intensity(dis_type(cold_pen)) + disease_intensity(dis_type(hot_pen));
  if (has_disease(dis_type(cold_pen)) > 0 || has_disease(dis_type(hot_pen)) > 0) {
   switch (i) {
    case bp_head :
    case bp_torso :
    case bp_mouth : morale_pen += 2*intensity_mult;
    case bp_arms :
    case bp_legs : morale_pen += 1*intensity_mult;
    case bp_hands:
    case bp_feet : morale_pen += 1*intensity_mult;
   }
  }
  // FROSTBITE (level 1 after 2 hours, level 2 after 4 hours)
  if      (frostbite_timer[i] >   0) frostbite_timer[i]--;
  if      (frostbite_timer[i] >= 240 && g->temperature < 32) {
   if      (disease_intensity(dis_type(frost_pen)) < 2 &&  i == bp_mouth)                  g->add_msg("Your %s hardens from the frostbite!", body_part_name(body_part(i), -1).c_str());
   else if (disease_intensity(dis_type(frost_pen)) < 2 && (i == bp_hands || i == bp_feet)) g->add_msg("Your %s harden from the frostbite!",  body_part_name(body_part(i), -1).c_str());
   add_disease(dis_type(frost_pen), 1, g, 2, 2);}
  else if (frostbite_timer[i] >= 120 && g->temperature < 32) {
   if (!has_disease(dis_type(frost_pen))) g->add_msg("You lose sensation in your %s.", body_part_name(body_part(i), -1).c_str());
   add_disease(dis_type(frost_pen), 1, g, 1, 2);}
  // Warn the player if condition worsens
  if      (temp_before > BODYTEMP_FREEZING  && temp_after < BODYTEMP_FREEZING)  g->add_msg("You feel your %s beginning to go numb from the cold!", body_part_name(body_part(i), -1).c_str());
  else if (temp_before > BODYTEMP_VERY_COLD && temp_after < BODYTEMP_VERY_COLD) g->add_msg("You feel your %s getting very cold.", body_part_name(body_part(i), -1).c_str());
  else if (temp_before > BODYTEMP_COLD      && temp_after < BODYTEMP_COLD)      g->add_msg("You feel your %s getting cold.", body_part_name(body_part(i), -1).c_str());
  else if (temp_before < BODYTEMP_SCORCHING && temp_after > BODYTEMP_SCORCHING) g->add_msg("You feel your %s getting red hot from the heat!", body_part_name(body_part(i), -1).c_str());
  else if (temp_before < BODYTEMP_VERY_HOT  && temp_after > BODYTEMP_VERY_HOT)  g->add_msg("You feel your %s getting very hot.", body_part_name(body_part(i), -1).c_str());
  else if (temp_before < BODYTEMP_HOT       && temp_after > BODYTEMP_HOT)       g->add_msg("You feel your %s getting hot.", body_part_name(body_part(i), -1).c_str());
  }
 // Morale penalties, updated at the same rate morale is
 if (morale_pen < 0 && int(g->turn) % 10 == 0) add_morale(MORALE_COLD, -2, -abs(morale_pen));
 if (morale_pen > 0 && int(g->turn) % 10 == 0) add_morale(MORALE_HOT,  -2, -abs(morale_pen));
}

void player::temp_equalizer(body_part bp1, body_part bp2)
{
 // Body heat is moved around.
 // When bp1 gives 15%, bp2 will return 15% of the _new_ difference
 int diff = (temp_conv[bp2] - temp_conv[bp1])*0.15; // If bp1 is warmer, it will lose heat
 // temp_conv[bp1] += diff;
}

int player::current_speed(game *g)
{
 int newmoves = 100; // Start with 100 movement points...
// Minus some for weight...
 int carry_penalty = 0;
 if (weight_carried() > int(weight_capacity() * .25))
  carry_penalty = 75 * double((weight_carried() - int(weight_capacity() * .25))/
                              (weight_capacity() * .75));

 newmoves -= carry_penalty;

 if (pain > pkill) {
  int pain_penalty = int((pain - pkill) * .7);
  if (pain_penalty > 60)
   pain_penalty = 60;
  newmoves -= pain_penalty;
 }
 if (pkill >= 10) {
  int pkill_penalty = int(pkill * .1);
  if (pkill_penalty > 30)
   pkill_penalty = 30;
  newmoves -= pkill_penalty;
 }

 if (abs(morale_level()) >= 100) {
  int morale_bonus = int(morale_level() / 25);
  if (morale_bonus < -10)
   morale_bonus = -10;
  else if (morale_bonus > 10)
   morale_bonus = 10;
  newmoves += morale_bonus;
 }

 if (radiation >= 40) {
  int rad_penalty = radiation / 40;
  if (rad_penalty > 20)
   rad_penalty = 20;
  newmoves -= rad_penalty;
 }

 if (thirst > 40)
  newmoves -= int((thirst - 40) / 10);
 if (hunger > 100)
  newmoves -= int((hunger - 100) / 10);

 newmoves += (stim > 40 ? 40 : stim);

 for (int i = 0; i < illness.size(); i++)
  newmoves += disease_speed_boost(illness[i]);

 if (has_trait(PF_QUICK))
  newmoves = int(newmoves * 1.10);

 if (g != NULL) {
  if (has_trait(PF_SUNLIGHT_DEPENDENT) && !g->is_in_sunlight(posx, posy))
   newmoves -= (g->light_level() >= 12 ? 5 : 10);
  if (has_trait(PF_COLDBLOOD3) && g->temperature < 60)
   newmoves -= int( (65 - g->temperature) / 2);
  else if (has_trait(PF_COLDBLOOD2) && g->temperature < 60)
   newmoves -= int( (65 - g->temperature) / 3);
  else if (has_trait(PF_COLDBLOOD) && g->temperature < 60)
   newmoves -= int( (65 - g->temperature) / 5);
 }

 if (has_artifact_with(AEP_SPEED_UP))
  newmoves += 20;
 if (has_artifact_with(AEP_SPEED_DOWN))
  newmoves -= 20;

 if (newmoves < 1)
  newmoves = 1;

 return newmoves;
}

int player::run_cost(int base_cost)
{
 int movecost = base_cost;
 if (has_trait(PF_PARKOUR) && base_cost > 100) {
  movecost *= .5;
  if (movecost < 100)
   movecost = 100;
 }
 if (hp_cur[hp_leg_l] == 0)
  movecost += 50;
 else if (hp_cur[hp_leg_l] < 40)
  movecost += 25;
 if (hp_cur[hp_leg_r] == 0)
  movecost += 50;
 else if (hp_cur[hp_leg_r] < 40)
  movecost += 25;

 if (has_trait(PF_FLEET) && base_cost == 100)
  movecost = int(movecost * .85);
 if (has_trait(PF_FLEET2) && base_cost == 100)
  movecost = int(movecost * .7);
 if (has_trait(PF_PADDED_FEET) && !wearing_something_on(bp_feet))
  movecost = int(movecost * .9);
 if (has_trait(PF_LIGHT_BONES))
  movecost = int(movecost * .9);
 if (has_trait(PF_HOLLOW_BONES))
  movecost = int(movecost * .8);
 if (has_trait(PF_WINGS_INSECT))
  movecost -= 15;
 if (has_trait(PF_LEG_TENTACLES))
  movecost += 20;
 if (has_trait(PF_PONDEROUS1))
  movecost = int(movecost * 1.1);
 if (has_trait(PF_PONDEROUS2))
  movecost = int(movecost * 1.2);
 if (has_trait(PF_PONDEROUS3))
  movecost = int(movecost * 1.3);
 movecost += encumb(bp_feet) * 5 + encumb(bp_legs) * 3;
 if (!wearing_something_on(bp_feet) && !has_trait(PF_PADDED_FEET) &&
     !has_trait(PF_HOOVES))
  movecost += 15;

 return movecost;
}

int player::swim_speed()
{
  int ret = 440 + 2 * weight_carried() - 50 * skillLevel("swimming");
 if (has_trait(PF_WEBBED))
  ret -= 60 + str_cur * 5;
 if (has_trait(PF_TAIL_FIN))
  ret -= 100 + str_cur * 10;
 if (has_trait(PF_SLEEK_SCALES))
  ret -= 100;
 if (has_trait(PF_LEG_TENTACLES))
  ret -= 60;
 ret += (50 - skillLevel("swimming") * 2) * abs(encumb(bp_legs));
 ret += (80 - skillLevel("swimming") * 3) * abs(encumb(bp_torso));
 if (skillLevel("swimming") < 10) {
  for (int i = 0; i < worn.size(); i++)
    ret += (worn[i].volume() * (10 - skillLevel("swimming"))) / 2;
 }
 ret -= str_cur * 6 + dex_cur * 4;
// If (ret > 500), we can not swim; so do not apply the underwater bonus.
 if (underwater && ret < 500)
  ret -= 50;
 if (ret < 30)
  ret = 30;
 return ret;
}

nc_color player::color()
{
 if (has_disease(DI_ONFIRE))
  return c_red;
 if (has_disease(DI_STUNNED))
  return c_ltblue;
 if (has_disease(DI_BOOMERED))
  return c_pink;
 if (underwater)
  return c_blue;
 if (has_active_bionic("bio_cloak") || has_artifact_with(AEP_INVISIBLE))
  return c_dkgray;
 return c_white;
}

void player::load_info(game *g, std::string data)
{
 std::stringstream dump;
 dump << data;
 int inveh;
 itype_id styletmp;
 dump >> posx >> posy >> str_cur >> str_max >> dex_cur >> dex_max >>
         int_cur >> int_max >> per_cur >> per_max >> power_level >>
         max_power_level >> hunger >> thirst >> fatigue >> stim >>
         pain >> pkill >> radiation >> cash >> recoil >> driving_recoil >>
         inveh >> scent >> moves >> underwater >> dodges_left >> blocks_left >>
         oxygen >> active_mission >> xp_pool >> male >> health >> styletmp;

 activity.load_info(dump);
 backlog.load_info(dump);

 in_vehicle = inveh != 0;
 style_selected = styletmp;

 for (int i = 0; i < PF_MAX2; i++)
  dump >> my_traits[i];

 for (int i = 0; i < PF_MAX2; i++)
  dump >> my_mutations[i];

 for (int i = 0; i < NUM_MUTATION_CATEGORIES; i++)
  dump >> mutation_category_level[i];

 for (int i = 0; i < num_hp_parts; i++)
  dump >> hp_cur[i] >> hp_max[i];
 for (int i = 0; i < num_bp; i++)
  dump >> temp_cur[i] >> frostbite_timer[i];

 for (std::vector<Skill*>::iterator aSkill = Skill::skills.begin(); aSkill != Skill::skills.end(); ++aSkill) {
   dump >> skillLevel(*aSkill);
 }

 int numstyles;
 itype_id styletype;
 dump >> numstyles;
 for (int i = 0; i < numstyles; i++) {
  dump >> styletype;
  styles.push_back( styletype );
 }

 int numill;
 int typetmp;
 disease illtmp;
 dump >> numill;
 for (int i = 0; i < numill; i++) {
  dump >> typetmp >> illtmp.duration;
  illtmp.type = dis_type(typetmp);
  illness.push_back(illtmp);
 }

 int numadd = 0;
 addiction addtmp;
 dump >> numadd;
 for (int i = 0; i < numadd; i++) {
  dump >> typetmp >> addtmp.intensity >> addtmp.sated;
  addtmp.type = add_type(typetmp);
  addictions.push_back(addtmp);
 }

 int numbio = 0;
 bionic_id biotype;
 bionic biotmp;
 dump >> numbio;
 for (int i = 0; i < numbio; i++) {
  dump >> biotype >> biotmp.invlet >> biotmp.powered >> biotmp.charge;
  biotmp.id = biotype;
  my_bionics.push_back(biotmp);
 }

 int nummor;
 morale_point mortmp;
 dump >> nummor;
 for (int i = 0; i < nummor; i++) {
  int mortype;
  std::string item_id;
  dump >> mortmp.bonus >> mortype >> item_id;
  mortmp.type = morale_type(mortype);
  if (g->itypes.find(item_id) != g->itypes.end())
   mortmp.item_type = NULL;
  else
   mortmp.item_type = g->itypes[item_id];
  morale.push_back(mortmp);
 }

 int nummis = 0;
 int mistmp;
 dump >> nummis;
 for (int i = 0; i < nummis; i++) {
  dump >> mistmp;
  active_missions.push_back(mistmp);
 }
 dump >> nummis;
 for (int i = 0; i < nummis; i++) {
  dump >> mistmp;
  completed_missions.push_back(mistmp);
 }
 dump >> nummis;
 for (int i = 0; i < nummis; i++) {
  dump >> mistmp;
  failed_missions.push_back(mistmp);
 }
}

std::string player::save_info()
{
 std::stringstream dump;
 dump << posx    << " " << posy    << " " << str_cur << " " << str_max << " " <<
         dex_cur << " " << dex_max << " " << int_cur << " " << int_max << " " <<
         per_cur << " " << per_max << " " << power_level << " " <<
         max_power_level << " " << hunger << " " << thirst << " " << fatigue <<
         " " << stim << " " << pain << " " << pkill << " " << radiation <<
         " " << cash << " " << recoil << " " << driving_recoil << " " <<
         (in_vehicle? 1 : 0) << " " << scent << " " << moves << " " <<
         underwater << " " << dodges_left << " " << blocks_left << " " <<
         oxygen << " " << active_mission << " " << xp_pool << " " << male <<
         " " << health << " " << style_selected << " " << activity.save_info() <<
     " " << backlog.save_info() << " ";

 for (int i = 0; i < PF_MAX2; i++)
  dump << my_traits[i] << " ";
 for (int i = 0; i < PF_MAX2; i++)
  dump << my_mutations[i] << " ";
 for (int i = 0; i < NUM_MUTATION_CATEGORIES; i++)
  dump << mutation_category_level[i] << " ";
 for (int i = 0; i < num_hp_parts; i++)
  dump << hp_cur[i] << " " << hp_max[i] << " ";
 for (int i = 0; i < num_bp; i++)
  dump << temp_cur[i] << " " << frostbite_timer[i] << " ";

 for (std::vector<Skill*>::iterator aSkill = Skill::skills.begin(); aSkill != Skill::skills.end(); ++aSkill) {
   SkillLevel level = skillLevel(*aSkill);
   dump << level;
 }

 dump << styles.size() << " ";
 for (int i = 0; i < styles.size(); i++)
  dump << styles[i] << " ";

 dump << illness.size() << " ";
 for (int i = 0; i < illness.size();  i++)
  dump << int(illness[i].type) << " " << illness[i].duration << " ";

 dump << addictions.size() << " ";
 for (int i = 0; i < addictions.size(); i++)
  dump << int(addictions[i].type) << " " << addictions[i].intensity << " " <<
          addictions[i].sated << " ";

 dump << my_bionics.size() << " ";
 for (int i = 0; i < my_bionics.size(); i++)
  dump << my_bionics[i].id << " " << my_bionics[i].invlet << " " <<
          my_bionics[i].powered << " " << my_bionics[i].charge << " ";

 dump << morale.size() << " ";
 for (int i = 0; i < morale.size(); i++) {
  dump << morale[i].bonus << " " << morale[i].type << " ";
  if (morale[i].item_type == NULL)
   dump << "0";
  else
   dump << morale[i].item_type->id;
  dump << " ";
 }

 dump << " " << active_missions.size() << " ";
 for (int i = 0; i < active_missions.size(); i++)
  dump << active_missions[i] << " ";

 dump << " " << completed_missions.size() << " ";
 for (int i = 0; i < completed_missions.size(); i++)
  dump << completed_missions[i] << " ";

 dump << " " << failed_missions.size() << " ";
 for (int i = 0; i < failed_missions.size(); i++)
  dump << failed_missions[i] << " ";

 dump << std::endl;

 for (int i = 0; i < inv.size(); i++) {
  for (int j = 0; j < inv.stack_at(i).size(); j++) {
   dump << "I " << inv.stack_at(i)[j].save_info() << std::endl;
   for (int k = 0; k < inv.stack_at(i)[j].contents.size(); k++)
    dump << "C " << inv.stack_at(i)[j].contents[k].save_info() << std::endl;
  }
 }
 for (int i = 0; i < worn.size(); i++)
  dump << "W " << worn[i].save_info() << std::endl;
 if (!weapon.is_null())
  dump << "w " << weapon.save_info() << std::endl;
 for (int j = 0; j < weapon.contents.size(); j++)
  dump << "c " << weapon.contents[j].save_info() << std::endl;

 return dump.str();
}

void player::disp_info(game *g)
{
 int line;
 std::vector<std::string> effect_name;
 std::vector<std::string> effect_text;
 for (int i = 0; i < illness.size(); i++) {
  if (dis_name(illness[i]).size() > 0) {
   effect_name.push_back(dis_name(illness[i]));
   effect_text.push_back(dis_description(illness[i]));
  }
 }
 if (abs(morale_level()) >= 100) {
  bool pos = (morale_level() > 0);
  effect_name.push_back(pos ? "Elated" : "Depressed");
  std::stringstream morale_text;
  if (abs(morale_level()) >= 200)
   morale_text << "Dexterity" << (pos ? " +" : " ") <<
                   int(morale_level() / 200) << "   ";
  if (abs(morale_level()) >= 180)
   morale_text << "Strength" << (pos ? " +" : " ") <<
                  int(morale_level() / 180) << "   ";
  if (abs(morale_level()) >= 125)
   morale_text << "Perception" << (pos ? " +" : " ") <<
                  int(morale_level() / 125) << "   ";
  morale_text << "Intelligence" << (pos ? " +" : " ") <<
                 int(morale_level() / 100) << "   ";
  effect_text.push_back(morale_text.str());
 }
 if (pain - pkill > 0) {
  effect_name.push_back("Pain");
  std::stringstream pain_text;
  if (pain - pkill >= 15)
   pain_text << "Strength -" << int((pain - pkill) / 15) << "   Dexterity -" <<
                int((pain - pkill) / 15) << "   ";
  if (pain - pkill >= 20)
   pain_text << "Perception -" << int((pain - pkill) / 15) << "   ";
  pain_text << "Intelligence -" << 1 + int((pain - pkill) / 25);
  effect_text.push_back(pain_text.str());
 }
 if (stim > 0) {
  int dexbonus = int(stim / 10);
  int perbonus = int(stim /  7);
  int intbonus = int(stim /  6);
  if (abs(stim) >= 30) {
   dexbonus -= int(abs(stim - 15) /  8);
   perbonus -= int(abs(stim - 15) / 12);
   intbonus -= int(abs(stim - 15) / 14);
  }

  if (dexbonus < 0)
   effect_name.push_back("Stimulant Overdose");
  else
   effect_name.push_back("Stimulant");
  std::stringstream stim_text;
  stim_text << "Speed +" << stim << "   Intelligence " <<
               (intbonus > 0 ? "+ " : "") << intbonus << "   Perception " <<
               (perbonus > 0 ? "+ " : "") << perbonus << "   Dexterity "  <<
               (dexbonus > 0 ? "+ " : "") << dexbonus;
  effect_text.push_back(stim_text.str());
 } else if (stim < 0) {
  effect_name.push_back("Depressants");
  std::stringstream stim_text;
  int dexpen = int(stim / 10);
  int perpen = int(stim /  7);
  int intpen = int(stim /  6);
// Since dexpen etc. are always less than 0, no need for + signs
  stim_text << "Speed " << stim << "   Intelligence " << intpen <<
               "   Perception " << perpen << "   Dexterity " << dexpen;
  effect_text.push_back(stim_text.str());
 }

 if ((has_trait(PF_TROGLO) && g->is_in_sunlight(posx, posy) &&
      g->weather == WEATHER_SUNNY) ||
     (has_trait(PF_TROGLO2) && g->is_in_sunlight(posx, posy) &&
      g->weather != WEATHER_SUNNY)) {
  effect_name.push_back("In Sunlight");
  effect_text.push_back("The sunlight irritates you.\n\
Strength - 1;    Dexterity - 1;    Intelligence - 1;    Dexterity - 1");
 } else if (has_trait(PF_TROGLO2) && g->is_in_sunlight(posx, posy)) {
  effect_name.push_back("In Sunlight");
  effect_text.push_back("The sunlight irritates you badly.\n\
Strength - 2;    Dexterity - 2;    Intelligence - 2;    Dexterity - 2");
 } else if (has_trait(PF_TROGLO3) && g->is_in_sunlight(posx, posy)) {
  effect_name.push_back("In Sunlight");
  effect_text.push_back("The sunlight irritates you terribly.\n\
Strength - 4;    Dexterity - 4;    Intelligence - 4;    Dexterity - 4");
 }

 for (int i = 0; i < addictions.size(); i++) {
  if (addictions[i].sated < 0 &&
      addictions[i].intensity >= MIN_ADDICTION_LEVEL) {
   effect_name.push_back(addiction_name(addictions[i]));
   effect_text.push_back(addiction_text(addictions[i]));
  }
 }

 int maxy = (VIEWY*2)+1;
 if (maxy < 25)
  maxy = 25;

 int effect_win_size_y = 0;
 int trait_win_size_y = 0;
 int skill_win_size_y = 0;
 int infooffsetytop = 11;
 int infooffsetybottom = 15;
 std::vector<pl_flag> traitslist;

 effect_win_size_y = effect_name.size()+1;

 for(int i = 0; i < PF_MAX2; i++) {
  if(my_traits[i]) {
   traitslist.push_back(pl_flag(i));
  }
 }

 trait_win_size_y = traitslist.size()+1;
 if (trait_win_size_y + infooffsetybottom > maxy ) {
  trait_win_size_y = maxy - infooffsetybottom;
 }

 skill_win_size_y = num_skill_types;
 if (skill_win_size_y + infooffsetybottom > maxy ) {
  skill_win_size_y = maxy - infooffsetybottom;
 }
/*
 std::stringstream ssTemp;
 ssTemp  << skill_win_size_y << " - " << trait_win_size_y << " - " << effect_win_size_y;
 debugmsg((ssTemp.str()).c_str());
*/
 WINDOW* w_grid_top    = newwin(infooffsetybottom, 81,  VIEW_OFFSET_Y,  VIEW_OFFSET_X);
 WINDOW* w_grid_skill  = newwin(skill_win_size_y + 1, 27, infooffsetybottom + VIEW_OFFSET_Y, 0 + VIEW_OFFSET_X);
 WINDOW* w_grid_trait  = newwin(trait_win_size_y + 1, 27, infooffsetybottom + VIEW_OFFSET_Y, 27 + VIEW_OFFSET_X);
 WINDOW* w_grid_effect = newwin(effect_win_size_y+ 1, 28, infooffsetybottom + VIEW_OFFSET_Y, 53 + VIEW_OFFSET_X);

 WINDOW* w_tip     = newwin(1, 80,  VIEW_OFFSET_Y,  0 + VIEW_OFFSET_X);
 WINDOW* w_stats   = newwin(9, 26,  1 + VIEW_OFFSET_Y,  0 + VIEW_OFFSET_X);
 WINDOW* w_traits  = newwin(trait_win_size_y, 26, infooffsetybottom + VIEW_OFFSET_Y,  27 + VIEW_OFFSET_X);
 WINDOW* w_encumb  = newwin(9, 26,  1 + VIEW_OFFSET_Y, 27 + VIEW_OFFSET_X);
 WINDOW* w_effects = newwin(effect_win_size_y, 26, infooffsetybottom + VIEW_OFFSET_Y, 54 + VIEW_OFFSET_X);
 WINDOW* w_speed   = newwin(9, 26,  1 + VIEW_OFFSET_Y, 54 + VIEW_OFFSET_X);
 WINDOW* w_skills  = newwin(skill_win_size_y, 26, infooffsetybottom + VIEW_OFFSET_Y, 0 + VIEW_OFFSET_X);
 WINDOW* w_info    = newwin(3, 80, infooffsetytop + VIEW_OFFSET_Y,  0 + VIEW_OFFSET_X);

 for (int i = 0; i < 81; i++) {
  //Horizontal line top grid
  mvwputch(w_grid_top, 10, i, c_ltgray, LINE_OXOX);
  mvwputch(w_grid_top, 14, i, c_ltgray, LINE_OXOX);

  //Vertical line top grid
  if (i <= infooffsetybottom) {
   mvwputch(w_grid_top, i, 26, c_ltgray, LINE_XOXO);
   mvwputch(w_grid_top, i, 53, c_ltgray, LINE_XOXO);
   mvwputch(w_grid_top, i, 80, c_ltgray, LINE_XOXO);
  }

  //Horizontal line skills
  if (i <= 26) {
   mvwputch(w_grid_skill, skill_win_size_y, i, c_ltgray, LINE_OXOX);
  }

  //Vertical line skills
  if (i <= skill_win_size_y) {
   mvwputch(w_grid_skill, i, 26, c_ltgray, LINE_XOXO);
  }

  //Horizontal line traits
  if (i <= 26) {
   mvwputch(w_grid_trait, trait_win_size_y, i, c_ltgray, LINE_OXOX);
  }

  //Vertical line traits
  if (i <= trait_win_size_y) {
   mvwputch(w_grid_trait, i, 26, c_ltgray, LINE_XOXO);
  }

  //Horizontal line effects
  if (i <= 27) {
   mvwputch(w_grid_effect, effect_win_size_y, i, c_ltgray, LINE_OXOX);
  }

  //Vertical line effects
  if (i <= effect_win_size_y) {
   mvwputch(w_grid_effect, i, 0, c_ltgray, LINE_XOXO);
   mvwputch(w_grid_effect, i, 27, c_ltgray, LINE_XOXO);
  }
 }

 //Intersections top grid
 mvwputch(w_grid_top, 14, 26, c_ltgray, LINE_OXXX); // T
 mvwputch(w_grid_top, 14, 53, c_ltgray, LINE_OXXX); // T
 mvwputch(w_grid_top, 10, 26, c_ltgray, LINE_XXOX); // _|_
 mvwputch(w_grid_top, 10, 53, c_ltgray, LINE_XXOX); // _|_
 mvwputch(w_grid_top, 10, 80, c_ltgray, LINE_XOXX); // -|
 mvwputch(w_grid_top, 14, 80, c_ltgray, LINE_XOXX); // -|
 wrefresh(w_grid_top);

 mvwputch(w_grid_skill, skill_win_size_y, 26, c_ltgray, LINE_XOOX); // _|

 if (skill_win_size_y > trait_win_size_y)
  mvwputch(w_grid_skill, trait_win_size_y, 26, c_ltgray, LINE_XXXO); // |-
 else if (skill_win_size_y == trait_win_size_y)
  mvwputch(w_grid_skill, trait_win_size_y, 26, c_ltgray, LINE_XXOX); // _|_

 mvwputch(w_grid_trait, trait_win_size_y, 26, c_ltgray, LINE_XOOX); // _|

 if (trait_win_size_y > effect_win_size_y)
  mvwputch(w_grid_trait, effect_win_size_y, 26, c_ltgray, LINE_XXXO); // |-
 else if (trait_win_size_y == effect_win_size_y)
  mvwputch(w_grid_trait, effect_win_size_y, 26, c_ltgray, LINE_XXOX); // _|_
 else if (trait_win_size_y < effect_win_size_y) {
  mvwputch(w_grid_trait, trait_win_size_y, 26, c_ltgray, LINE_XOXX); // -|
  mvwputch(w_grid_trait, effect_win_size_y, 26, c_ltgray, LINE_XXOO); // |_
 }

 mvwputch(w_grid_effect, effect_win_size_y, 0, c_ltgray, LINE_XXOO); // |_
 mvwputch(w_grid_effect, effect_win_size_y, 27, c_ltgray, LINE_XOOX); // _|

 wrefresh(w_grid_skill);
 wrefresh(w_grid_effect);
 wrefresh(w_grid_trait);

 //-1 for header
 trait_win_size_y--;
 skill_win_size_y--;
 effect_win_size_y--;

// Print name and header
 mvwprintw(w_tip, 0, 0, "%s - %s", name.c_str(), (male ? "Male" : "Female"));
 mvwprintz(w_tip, 0, 39, c_ltred, "| Press TAB to cycle, ESC or q to return.");
 wrefresh(w_tip);

// First!  Default STATS screen.
 mvwprintz(w_stats, 0, 10, c_ltgray, "STATS");
 mvwprintz(w_stats, 2,  2, c_ltgray, "Strength:%s(%d)",
           (str_max < 10 ? "         " : "        "), str_max);
 mvwprintz(w_stats, 3,  2, c_ltgray, "Dexterity:%s(%d)",
           (dex_max < 10 ? "        "  : "       "),  dex_max);
 mvwprintz(w_stats, 4,  2, c_ltgray, "Intelligence:%s(%d)",
           (int_max < 10 ? "     "     : "    "),     int_max);
 mvwprintz(w_stats, 5,  2, c_ltgray, "Perception:%s(%d)",
           (per_max < 10 ? "       "   : "      "),   per_max);

 nc_color status = c_white;

 if (str_cur <= 0)
  status = c_dkgray;
 else if (str_cur < str_max / 2)
  status = c_red;
 else if (str_cur < str_max)
  status = c_ltred;
 else if (str_cur == str_max)
  status = c_white;
 else if (str_cur < str_max * 1.5)
  status = c_ltgreen;
 else
  status = c_green;
 mvwprintz(w_stats,  2, (str_cur < 10 ? 17 : 16), status, "%d", str_cur);

 if (dex_cur <= 0)
  status = c_dkgray;
 else if (dex_cur < dex_max / 2)
  status = c_red;
 else if (dex_cur < dex_max)
  status = c_ltred;
 else if (dex_cur == dex_max)
  status = c_white;
 else if (dex_cur < dex_max * 1.5)
  status = c_ltgreen;
 else
  status = c_green;
 mvwprintz(w_stats,  3, (dex_cur < 10 ? 17 : 16), status, "%d", dex_cur);

 if (int_cur <= 0)
  status = c_dkgray;
 else if (int_cur < int_max / 2)
  status = c_red;
 else if (int_cur < int_max)
  status = c_ltred;
 else if (int_cur == int_max)
  status = c_white;
 else if (int_cur < int_max * 1.5)
  status = c_ltgreen;
 else
  status = c_green;
 mvwprintz(w_stats,  4, (int_cur < 10 ? 17 : 16), status, "%d", int_cur);

 if (per_cur <= 0)
  status = c_dkgray;
 else if (per_cur < per_max / 2)
  status = c_red;
 else if (per_cur < per_max)
  status = c_ltred;
 else if (per_cur == per_max)
  status = c_white;
 else if (per_cur < per_max * 1.5)
  status = c_ltgreen;
 else
  status = c_green;
 mvwprintz(w_stats,  5, (per_cur < 10 ? 17 : 16), status, "%d", per_cur);

 wrefresh(w_stats);

// Next, draw encumberment.
 std::string asText[] = {"Head", "Eyes", "Mouth", "Torso", "Arms", "Hands", "Legs", "Feet"};
 body_part aBodyPart[] = {bp_head, bp_eyes, bp_mouth, bp_torso, bp_arms, bp_hands, bp_legs, bp_feet};
 int iEnc, iLayers, iArmorEnc, iWarmth;

 mvwprintz(w_encumb, 0, 7, c_ltgray, "ENCUMBERANCE");
 for (int i=0; i < 8; i++) {
  iEnc = iLayers = iArmorEnc = iWarmth = 0;
  iEnc = encumb(aBodyPart[i], iLayers, iArmorEnc, iWarmth);
  mvwprintz(w_encumb, i+1, 1, c_ltgray, "%s:", asText[i].c_str());
  mvwprintz(w_encumb, i+1, 8, c_ltgray, "(%d)", iLayers);
  mvwprintz(w_encumb, i+1, 11, c_ltgray, "%*s%d%s%d=", (iArmorEnc < 0 || iArmorEnc > 9 ? 1 : 2), " ", iArmorEnc, "+", iEnc-iArmorEnc);
  wprintz(w_encumb, encumb_color(iEnc), "%s%d", (iEnc < 0 || iEnc > 9 ? "" : " ") , iEnc);
  wprintz(w_encumb, c_ltgray, "%*s(%d)", (iWarmth > 9 ? ((iWarmth > 99) ? 1: 2) : 3), " ", iWarmth);
 }
 wrefresh(w_encumb);

// Next, draw traits.
 mvwprintz(w_traits, 0, 10, c_ltgray, "TRAITS");
 for (int i = 0; i < traitslist.size() && i < trait_win_size_y; i++) {
  if (traits[traitslist[i]].points > 0)
   status = c_ltgreen;
  else
   status = c_ltred;
  mvwprintz(w_traits, i+1, 1, status, traits[traitslist[i]].name.c_str());
 }

 wrefresh(w_traits);

// Next, draw effects.
 mvwprintz(w_effects, 0, 8, c_ltgray, "EFFECTS");
 for (int i = 0; i < effect_name.size() && i < effect_win_size_y; i++) {
  mvwprintz(w_effects, i+1, 1, c_ltgray, effect_name[i].c_str());
 }
 wrefresh(w_effects);

// Next, draw skills.
 line = 1;
 std::vector <skill> skillslist;
 mvwprintz(w_skills, 0, 11, c_ltgray, "SKILLS");
 for (std::vector<Skill*>::iterator aSkill = Skill::skills.begin()++; aSkill != Skill::skills.end(); ++aSkill) {
  int i = (*aSkill)->id();

  SkillLevel level = skillLevel(*aSkill);

  if ( i != 0 && sklevel[i] >= 0) {
   skillslist.push_back(skill(i));
   if (line < skill_win_size_y+1) {
     mvwprintz(w_skills, line, 1, skillLevel(*aSkill).isTraining() ? c_ltblue : c_blue, "%s",
               ((*aSkill)->name() + ":").c_str());
     mvwprintz(w_skills, line, 19, skillLevel(*aSkill).isTraining() ? c_ltblue : c_blue, "%-2d(%2d%%%%)", (int)level,
              (level.exercise() <  0 ? 0 : level.exercise()));
     line++;
    }
  }
 }
 wrefresh(w_skills);

// Finally, draw speed.
 mvwprintz(w_speed, 0, 11, c_ltgray, "SPEED");
 mvwprintz(w_speed, 1,  1, c_ltgray, "Base Move Cost:");
 mvwprintz(w_speed, 2,  1, c_ltgray, "Current Speed:");
 int newmoves = current_speed(g);
 int pen = 0;
 line = 3;
 if (weight_carried() > int(weight_capacity() * .25)) {
  pen = 75 * double((weight_carried() - int(weight_capacity() * .25)) /
                    (weight_capacity() * .75));
  mvwprintz(w_speed, line, 1, c_red, "Overburdened        -%s%d%%%%",
            (pen < 10 ? " " : ""), pen);
  line++;
 }
 pen = int(morale_level() / 25);
 if (abs(pen) >= 4) {
  if (pen > 10)
   pen = 10;
  else if (pen < -10)
   pen = -10;
  if (pen > 0)
   mvwprintz(w_speed, line, 1, c_green, "Good mood           +%s%d%%%%",
             (pen < 10 ? " " : ""), pen);
  else
   mvwprintz(w_speed, line, 1, c_red, "Depressed           -%s%d%%%%",
             (abs(pen) < 10 ? " " : ""), abs(pen));
  line++;
 }
 pen = int((pain - pkill) * .7);
 if (pen > 60)
  pen = 60;
 if (pen >= 1) {
  mvwprintz(w_speed, line, 1, c_red, "Pain                -%s%d%%%%",
            (pen < 10 ? " " : ""), pen);
  line++;
 }
 if (pkill >= 10) {
  pen = int(pkill * .1);
  mvwprintz(w_speed, line, 1, c_red, "Painkillers         -%s%d%%%%",
            (pen < 10 ? " " : ""), pen);
  line++;
 }
 if (stim != 0) {
  pen = stim;
  if (pen > 0)
   mvwprintz(w_speed, line, 1, c_green, "Stimulants          +%s%d%%%%",
            (pen < 10 ? " " : ""), pen);
  else
   mvwprintz(w_speed, line, 1, c_red, "Depressants         -%s%d%%%%",
            (abs(pen) < 10 ? " " : ""), abs(pen));
  line++;
 }
 if (thirst > 40) {
  pen = int((thirst - 40) / 10);
  mvwprintz(w_speed, line, 1, c_red, "Thirst              -%s%d%%%%",
            (pen < 10 ? " " : ""), pen);
  line++;
 }
 if (hunger > 100) {
  pen = int((hunger - 100) / 10);
  mvwprintz(w_speed, line, 1, c_red, "Hunger              -%s%d%%%%",
            (pen < 10 ? " " : ""), pen);
  line++;
 }
 if (has_trait(PF_SUNLIGHT_DEPENDENT) && !g->is_in_sunlight(posx, posy)) {
  pen = (g->light_level() >= 12 ? 5 : 10);
  mvwprintz(w_speed, line, 1, c_red, "Out of Sunlight     -%s%d%%%%",
            (pen < 10 ? " " : ""), pen);
  line++;
 }
 if ((has_trait(PF_COLDBLOOD) || has_trait(PF_COLDBLOOD2) ||
      has_trait(PF_COLDBLOOD3)) && g->temperature < 65) {
  if (has_trait(PF_COLDBLOOD3))
   pen = int( (65 - g->temperature) / 2);
  else if (has_trait(PF_COLDBLOOD2))
   pen = int( (65 - g->temperature) / 3);
  else
   pen = int( (65 - g->temperature) / 2);
  mvwprintz(w_speed, line, 1, c_red, "Cold-Blooded        -%s%d%%%%",
            (pen < 10 ? " " : ""), pen);
  line++;
 }

 for (int i = 0; i < illness.size(); i++) {
  int move_adjust = disease_speed_boost(illness[i]);
  if (move_adjust != 0) {
   nc_color col = (move_adjust > 0 ? c_green : c_red);
   mvwprintz(w_speed, line,  1, col, dis_name(illness[i]).c_str());
   mvwprintz(w_speed, line, 21, col, (move_adjust > 0 ? "+" : "-"));
   move_adjust = abs(move_adjust);
   mvwprintz(w_speed, line, (move_adjust >= 10 ? 22 : 23), col, "%d%%%%",
             move_adjust);
  }
 }
 if (has_trait(PF_QUICK)) {
  pen = int(newmoves * .1);
  mvwprintz(w_speed, line, 1, c_green, "Quick               +%s%d%%%%",
            (pen < 10 ? " " : ""), pen);
 }
 int runcost = run_cost(100);
 nc_color col = (runcost <= 100 ? c_green : c_red);
 mvwprintz(w_speed, 1, (runcost  >= 100 ? 21 : (runcost  < 10 ? 23 : 22)), col,
           "%d", runcost);
 col = (newmoves >= 100 ? c_green : c_red);
 mvwprintz(w_speed, 2, (newmoves >= 100 ? 21 : (newmoves < 10 ? 23 : 22)), col,
           "%d", newmoves);
 wrefresh(w_speed);

 refresh();
 int curtab = 1;
 int min, max;
 line = 0;
 bool done = false;

// Initial printing is DONE.  Now we give the player a chance to scroll around
// and "hover" over different items for more info.
 do {
  werase(w_info);
  switch (curtab) {
  case 1:	// Stats tab
   mvwprintz(w_stats, 0, 0, h_ltgray, "          STATS           ");
   if (line == 0) {
    mvwprintz(w_stats, 2, 2, h_ltgray, "Strength:");
    mvwprintz(w_info, 0, 0, c_magenta, "\
Strength affects your melee damage, the amount of weight you can carry, your\n\
total HP, your resistance to many diseases, and the effectiveness of actions\n\
which require brute force.");
   } else if (line == 1) {
    mvwprintz(w_stats, 3, 2, h_ltgray, "Dexterity:");
    mvwprintz(w_info, 0, 0, c_magenta, "\
Dexterity affects your chance to hit in melee combat, helps you steady your\n\
gun for ranged combat, and enhances many actions that require finesse.");
   } else if (line == 2) {
    mvwprintz(w_stats, 4, 2, h_ltgray, "Intelligence:");
    mvwprintz(w_info, 0, 0, c_magenta, "\
Intelligence is less important in most situations, but it is vital for more\n\
complex tasks like electronics crafting. It also affects how much skill you\n\
can pick up from reading a book.");
   } else if (line == 3) {
    mvwprintz(w_stats, 5, 2, h_ltgray, "Perception:");
    mvwprintz(w_info, 0, 0, c_magenta, "\
Perception is the most important stat for ranged combat. It's also used for\n\
detecting traps and other things of interest.");
   }
   wrefresh(w_stats);
   wrefresh(w_info);
   switch (input()) {
    case 'j':
     line++;
     if (line == 4)
      line = 0;
     break;
    case 'k':
     line--;
     if (line == -1)
      line = 3;
     break;
    case '\t':
     mvwprintz(w_stats, 0, 0, c_ltgray, "          STATS           ");
     wrefresh(w_stats);
     line = 0;
     curtab++;
     break;
    case 'q':
    case KEY_ESCAPE:
     done = true;
   }
   mvwprintz(w_stats, 2, 2, c_ltgray, "Strength:");
   mvwprintz(w_stats, 3, 2, c_ltgray, "Dexterity:");
   mvwprintz(w_stats, 4, 2, c_ltgray, "Intelligence:");
   mvwprintz(w_stats, 5, 2, c_ltgray, "Perception:");
   wrefresh(w_stats);
   break;
  case 2:	// Encumberment tab
   mvwprintz(w_encumb, 0, 0, h_ltgray, "       ENCUMBERANCE       ");
   if (line == 0) {
    mvwprintz(w_encumb, 1, 1, h_ltgray, "Head");
    mvwprintz(w_info, 0, 0, c_magenta, "\
Head encumberance has no effect; it simply limits how much you can put on.");
   } else if (line == 1) {
    mvwprintz(w_encumb, 2, 1, h_ltgray, "Eyes");
    mvwprintz(w_info, 0, 0, c_magenta, "\
Perception -%d when checking traps or firing ranged weapons;\n\
Perception -%.1f when throwing items", encumb(bp_eyes),
double(double(encumb(bp_eyes)) / 2));
   } else if (line == 2) {
    mvwprintz(w_encumb, 3, 1, h_ltgray, "Mouth");
    mvwprintz(w_info, 0, 0, c_magenta, "\
Running costs +%d movement points", encumb(bp_mouth) * 5);
   } else if (line == 3) {
    mvwprintz(w_encumb, 4, 1, h_ltgray, "Torso");
    mvwprintz(w_info, 0, 0, c_magenta, "\
Melee skill -%d;      Dodge skill -%d;\n\
Swimming costs +%d movement points;\n\
Melee attacks cost +%d movement points", encumb(bp_torso), encumb(bp_torso),
              encumb(bp_torso) * (80 - skillLevel("swimming") * 3), encumb(bp_torso) * 20);
   } else if (line == 4)
  {
    mvwprintz(w_encumb, 5, 1, h_ltgray, "Arms");
    mvwprintz(w_info, 0, 0, c_magenta, "\
Arm encumbrance affects your accuracy with ranged weapons.");
   } else if (line == 5)
   {
    mvwprintz(w_encumb, 6, 1, h_ltgray, "Hands");
    mvwprintz(w_info, 0, 0, c_magenta, "\
Reloading costs +%d movement points;\n\
Dexterity -%d when throwing items", encumb(bp_hands) * 30, encumb(bp_hands));
   } else if (line == 6) {
    mvwprintz(w_encumb, 7, 1, h_ltgray, "Legs");
    std::string sign = (encumb(bp_legs) >= 0 ? "+" : "");
    std::string osign = (encumb(bp_legs) < 0 ? "+" : "-");
    mvwprintz(w_info, 0, 0, c_magenta, "\
Running costs %s%d movement points;  Swimming costs %s%d movement points;\n\
Dodge skill %s%.1f", sign.c_str(), encumb(bp_legs) * 3,
              sign.c_str(), encumb(bp_legs) *(50 - skillLevel("swimming")),
                     osign.c_str(), double(double(encumb(bp_legs)) / 2));
   } else if (line == 7) {
    mvwprintz(w_encumb, 8, 1, h_ltgray, "Feet");
    mvwprintz(w_info, 0, 0, c_magenta, "\
Running costs %s%d movement points", (encumb(bp_feet) >= 0 ? "+" : ""),
encumb(bp_feet) * 5);
   }
   wrefresh(w_encumb);
   wrefresh(w_info);
   switch (input()) {
    case 'j':
     line++;
     if (line == 8)
      line = 0;
     break;
    case 'k':
     line--;
     if (line == -1)
      line = 7;
     break;
    case '\t':
     mvwprintz(w_encumb, 0, 0, c_ltgray, "       ENCUMBERANCE       ");
     wrefresh(w_encumb);
     line = 0;
     curtab++;
     break;
    case 'q':
    case KEY_ESCAPE:
     done = true;
   }
   mvwprintz(w_encumb, 1, 1, c_ltgray, "Head");
   mvwprintz(w_encumb, 2, 1, c_ltgray, "Eyes");
   mvwprintz(w_encumb, 3, 1, c_ltgray, "Mouth");
   mvwprintz(w_encumb, 4, 1, c_ltgray, "Torso");
   mvwprintz(w_encumb, 5, 1, c_ltgray, "Arms");
   mvwprintz(w_encumb, 6, 1, c_ltgray, "Hands");
   mvwprintz(w_encumb, 7, 1, c_ltgray, "Legs");
   mvwprintz(w_encumb, 8, 1, c_ltgray, "Feet");
   wrefresh(w_encumb);
   break;
  case 4:	// Traits tab
   mvwprintz(w_traits, 0, 0, h_ltgray, "          TRAITS          ");
   if (line <= (trait_win_size_y-1)/2) {
    min = 0;
    max = trait_win_size_y;
    if (traitslist.size() < max)
     max = traitslist.size();
   } else if (line >= traitslist.size() - (trait_win_size_y+1)/2) {
    min = (traitslist.size() < trait_win_size_y ? 0 : traitslist.size() - trait_win_size_y);
    max = traitslist.size();
   } else {
    min = line - (trait_win_size_y-1)/2;
    max = line + (trait_win_size_y+1)/2;
    if (traitslist.size() < max)
     max = traitslist.size();
    if (min < 0)
     min = 0;
   }

   for (int i = min; i < max; i++) {
    mvwprintz(w_traits, 1 + i - min, 1, c_ltgray, "                         ");
    if (traitslist[i] > PF_MAX2)
     status = c_ltblue;
    else if (traits[traitslist[i]].points > 0)
     status = c_ltgreen;
    else
     status = c_ltred;
    if (i == line)
     mvwprintz(w_traits, 1 + i - min, 1, hilite(status),
               traits[traitslist[i]].name.c_str());
    else
     mvwprintz(w_traits, 1 + i - min, 1, status,
               traits[traitslist[i]].name.c_str());
   }
   if (line >= 0 && line < traitslist.size())
    mvwprintz(w_info, 0, 0, c_magenta, "%s",
              traits[traitslist[line]].description.c_str());
   wrefresh(w_traits);
   wrefresh(w_info);
   switch (input()) {
    case 'j':
     if (line < traitslist.size() - 1)
      line++;
     break;
    case 'k':
     if (line > 0)
      line--;
     break;
    case '\t':
     mvwprintz(w_traits, 0, 0, c_ltgray, "          TRAITS          ");
     for (int i = 0; i < traitslist.size() && i < trait_win_size_y; i++) {
      mvwprintz(w_traits, i + 1, 1, c_black, "                         ");
      if (traits[traitslist[i]].points > 0)
       status = c_ltgreen;
      else
       status = c_ltred;
      mvwprintz(w_traits, i + 1, 1, status, traits[traitslist[i]].name.c_str());
     }
     wrefresh(w_traits);
     line = 0;
     curtab++;
     break;
    case 'q':
    case KEY_ESCAPE:
     done = true;
   }
   break;

  case 5:	// Effects tab
   mvwprintz(w_effects, 0, 0, h_ltgray, "        EFFECTS           ");
   if (line <= (effect_win_size_y-1)/2) {
    min = 0;
    max = effect_win_size_y;
    if (effect_name.size() < max)
     max = effect_name.size();
   } else if (line >= effect_name.size() - (effect_win_size_y+1)/2) {
    min = (effect_name.size() < effect_win_size_y ? 0 : effect_name.size() - effect_win_size_y);
    max = effect_name.size();
   } else {
    min = line - (effect_win_size_y-1)/2;
    max = line + (effect_win_size_y+1)/2;
    if (effect_name.size() < max)
     max = effect_name.size();
    if (min < 0)
     min = 0;
   }

   for (int i = min; i < max; i++) {
    if (i == line)
     mvwprintz(w_effects, 1 + i - min, 1, h_ltgray, effect_name[i].c_str());
    else
     mvwprintz(w_effects, 1 + i - min, 1, c_ltgray, effect_name[i].c_str());
   }
   if (line >= 0 && line < effect_text.size())
    mvwprintz(w_info, 0, 0, c_magenta, effect_text[line].c_str());
   wrefresh(w_effects);
   wrefresh(w_info);
   switch (input()) {
    case 'j':
     if (line < effect_name.size() - 1)
      line++;
     break;
    case 'k':
     if (line > 0)
      line--;
     break;
    case '\t':
     mvwprintz(w_effects, 0, 0, c_ltgray, "        EFFECTS           ");
     for (int i = 0; i < effect_name.size() && i < 7; i++)
      mvwprintz(w_effects, i + 1, 1, c_ltgray, effect_name[i].c_str());
     wrefresh(w_effects);
     line = 0;
     curtab = 1;
     break;
    case 'q':
    case KEY_ESCAPE:
     done = true;
   }
   break;

  case 3:	// Skills tab
   mvwprintz(w_skills, 0, 0, h_ltgray, "           SKILLS         ");
   if (line <= (skill_win_size_y-1)/2) {
    min = 0;
    max = skill_win_size_y;
    if (skillslist.size() < max)
     max = skillslist.size();
   } else if (line >= skillslist.size() - (skill_win_size_y+1)/2) {
    min = (skillslist.size() < skill_win_size_y ? 0 : skillslist.size() - skill_win_size_y);
    max = skillslist.size();
   } else {
    min = line - (skill_win_size_y-1)/2;
    max = line + (skill_win_size_y+1)/2;
    if (skillslist.size() < max)
     max = skillslist.size();
    if (min < 0)
     min = 0;
   }

   Skill *selectedSkill;

   for (int i = min; i < max; i++) {
     Skill *aSkill = Skill::skill(skillslist[i]);
     SkillLevel level = skillLevel(aSkill);

     bool isLearning = level.isTraining();
     int exercise = level.exercise();

    if (i == line) {
      selectedSkill = aSkill;
     if (exercise >= 100)
      status = isLearning ? h_pink : h_red;
     else
      status = isLearning ? h_ltblue : h_blue;
    } else {
     if (exercise < 0)
      status = isLearning ? c_ltred : c_red;
     else
      status = isLearning ? c_ltblue : c_blue;
    }
    mvwprintz(w_skills, 1 + i - min, 1, c_ltgray, "                         ");
    mvwprintz(w_skills, 1 + i - min, 1, status, "%s:", aSkill->name().c_str());
    mvwprintz(w_skills, 1 + i - min,19, status, "%-2d(%2d%%%%)", (int)level, (exercise <  0 ? 0 : exercise));
   }
   werase(w_info);
   if (line >= 0 && line < skillslist.size())
    mvwprintz(w_info, 0, 0, c_magenta,
              selectedSkill->description().c_str());
   wrefresh(w_skills);
   wrefresh(w_info);
   switch (input()) {
    case 'j':
     if (line < skillslist.size() - 1)
      line++;
     break;
    case 'k':
     if (line > 0)
      line--;
     break;
    case '\t':
      werase(w_skills);
     mvwprintz(w_skills, 0, 0, c_ltgray, "           SKILLS         ");
     for (int i = 0; i < skillslist.size() && i < skill_win_size_y; i++) {
      Skill *thisSkill = Skill::skill(skillslist[i]);
      SkillLevel level = skillLevel(thisSkill);
      bool isLearning = level.isTraining();

      if (level.exercise() < 0)
       status = isLearning ? c_ltred : c_red;
      else
       status = isLearning ? c_ltblue : c_blue;

      mvwprintz(w_skills, i + 1,  1, status, "%s:", thisSkill->name().c_str());
      mvwprintz(w_skills, i + 1, 19, status, "%d (%2d%%%%)", (int)level, (level.exercise() <  0 ? 0 : level.exercise()));
     }
     wrefresh(w_skills);
     line = 0;
     curtab++;
     break;
   case ' ':
     skillLevel(selectedSkill).toggleTraining();
     break;
    case 'q':
    case 'Q':
    case KEY_ESCAPE:
     done = true;
   }
  }
 } while (!done);

 werase(w_info);
 werase(w_tip);
 werase(w_stats);
 werase(w_encumb);
 werase(w_traits);
 werase(w_effects);
 werase(w_skills);
 werase(w_speed);
 werase(w_info);
 werase(w_grid_top);
 werase(w_grid_effect);
 werase(w_grid_skill);
 werase(w_grid_trait);

 delwin(w_info);
 delwin(w_tip);
 delwin(w_stats);
 delwin(w_encumb);
 delwin(w_traits);
 delwin(w_effects);
 delwin(w_skills);
 delwin(w_speed);
 delwin(w_grid_top);
 delwin(w_grid_effect);
 delwin(w_grid_skill);
 delwin(w_grid_trait);
 erase();
}

void player::disp_morale(game* g)
{
 WINDOW* w = newwin(25, 80, (TERMY > 25) ? (TERMY-25)/2 : 0, (TERMX > 80) ? (TERMX-80)/2 : 0);
 wborder(w, LINE_XOXO, LINE_XOXO, LINE_OXOX, LINE_OXOX,
            LINE_OXXO, LINE_OOXX, LINE_XXOO, LINE_XOOX );
 mvwprintz(w, 1,  1, c_white, "Morale Modifiers:");
 mvwprintz(w, 2,  1, c_ltgray, "Name");
 mvwprintz(w, 2, 20, c_ltgray, "Value");

 for (int i = 0; i < morale.size(); i++) {
  int b = morale[i].bonus;

  int bpos = 24;
  if (abs(b) >= 10)
   bpos--;
  if (abs(b) >= 100)
   bpos--;
  if (b < 0)
   bpos--;

  mvwprintz(w, i + 3,  1, (b < 0 ? c_red : c_green),
            morale[i].name(morale_data).c_str());
  mvwprintz(w, i + 3, bpos, (b < 0 ? c_red : c_green), "%d", b);
 }

 int mor = morale_level();
 int bpos = 24;
  if (abs(mor) >= 10)
   bpos--;
  if (abs(mor) >= 100)
   bpos--;
  if (mor < 0)
   bpos--;
 mvwprintz(w, 20, 1, (mor < 0 ? c_red : c_green), "Total:");
 mvwprintz(w, 20, bpos, (mor < 0 ? c_red : c_green), "%d", mor);

 wrefresh(w);
 getch();
 werase(w);
 delwin(w);
}

void player::disp_status(WINDOW *w, game *g)
{
 mvwprintz(w, 0, 0, c_ltgray, "Weapon: %s", weapname().c_str());
 if (weapon.is_gun()) {
   int adj_recoil = recoil + driving_recoil;
       if (adj_recoil >= 36)
   mvwprintz(w, 0, 34, c_red,    "Recoil");
  else if (adj_recoil >= 20)
   mvwprintz(w, 0, 34, c_ltred,  "Recoil");
  else if (adj_recoil >= 4)
   mvwprintz(w, 0, 34, c_yellow, "Recoil");
  else if (adj_recoil > 0)
   mvwprintz(w, 0, 34, c_ltgray, "Recoil");
 }

 // Print the current weapon mode
 if (weapon.mode == IF_NULL)
  mvwprintz(w, 1, 0, c_red,    "Normal");
 else if (weapon.mode == IF_MODE_BURST)
  mvwprintz(w, 1, 0, c_red,    "Burst");
 else {
  item* gunmod = weapon.active_gunmod();
  if (gunmod != NULL)
   mvwprintz(w, 1, 0, c_red, gunmod->type->name.c_str());
 }

 if (hunger > 2800)
  mvwprintz(w, 2, 0, c_red,    "Starving!");
 else if (hunger > 1400)
  mvwprintz(w, 2, 0, c_ltred,  "Near starving");
 else if (hunger > 300)
  mvwprintz(w, 2, 0, c_ltred,  "Famished");
 else if (hunger > 100)
  mvwprintz(w, 2, 0, c_yellow, "Very hungry");
 else if (hunger > 40)
  mvwprintz(w, 2, 0, c_yellow, "Hungry");
 else if (hunger < 0)
  mvwprintz(w, 2, 0, c_green,  "Full");


if (temp_cur[bp_torso] > BODYTEMP_SCORCHING)
  mvwprintz(w, 1, 9, c_red,    "Scorching!");
 else if (temp_cur[bp_torso] > BODYTEMP_VERY_HOT)
  mvwprintz(w, 1, 9, c_ltred,  "Very Hot");
 else if (temp_cur[bp_torso] > BODYTEMP_HOT)
  mvwprintz(w, 1, 9, c_yellow,  "Hot");
 else if (temp_cur[bp_torso] > BODYTEMP_COLD) // If you're warmer than cold, you are comfortable
  mvwprintz(w, 1, 9, c_green, "Comfortable");
 else if (temp_cur[bp_torso] > BODYTEMP_VERY_COLD)
  mvwprintz(w, 1, 9, c_ltblue, "Cold");
 else if (temp_cur[bp_torso] > BODYTEMP_FREEZING)
  mvwprintz(w, 1, 9, c_cyan,  "Very Cold");
 else if (temp_cur[bp_torso] <= BODYTEMP_FREEZING)
  mvwprintz(w, 1, 9, c_blue,  "Freezing");

      if (thirst > 520)
  mvwprintz(w, 2, 15, c_ltred,  "Parched");
 else if (thirst > 240)
  mvwprintz(w, 2, 15, c_ltred,  "Dehydrated");
 else if (thirst > 80)
  mvwprintz(w, 2, 15, c_yellow, "Very thirsty");
 else if (thirst > 40)
  mvwprintz(w, 2, 15, c_yellow, "Thirsty");
 else if (thirst < 0)
  mvwprintz(w, 2, 15, c_green,  "Slaked");

      if (fatigue > 575)
  mvwprintz(w, 2, 30, c_red,    "Exhausted");
 else if (fatigue > 383)
  mvwprintz(w, 2, 30, c_ltred,  "Dead tired");
 else if (fatigue > 191)
  mvwprintz(w, 2, 30, c_yellow, "Tired");

 mvwprintz(w, 2, 41, c_white, "XP: ");
 nc_color col_xp = c_dkgray;
 if (xp_pool >= 100)
  col_xp = c_white;
 else if (xp_pool >  0)
  col_xp = c_ltgray;
 mvwprintz(w, 2, 45, col_xp, "%d", xp_pool);

 nc_color col_pain = c_yellow;
 if (pain - pkill >= 60)
  col_pain = c_red;
 else if (pain - pkill >= 40)
  col_pain = c_ltred;
 if (pain - pkill > 0)
  mvwprintz(w, 3, 0, col_pain, "Pain: %d", pain - pkill);

 vehicle *veh = g->m.veh_at (posx, posy);
 int dmor = 0;

 int morale_cur = morale_level ();
 nc_color col_morale = c_white;
 if (morale_cur >= 10)
  col_morale = c_green;
 else if (morale_cur <= -10)
  col_morale = c_red;
 if (morale_cur >= 100)
  mvwprintz(w, 3, 10 + dmor, col_morale, ":D");
 else if (morale_cur >= 10)
  mvwprintz(w, 3, 10 + dmor, col_morale, ":)");
 else if (morale_cur > -10)
  mvwprintz(w, 3, 10 + dmor, col_morale, ":|");
 else if (morale_cur > -100)
  mvwprintz(w, 3, 10 + dmor, col_morale, "):");
 else
  mvwprintz(w, 3, 10 + dmor, col_morale, "D:");

 if (in_vehicle && veh) {
  veh->print_fuel_indicator (w, 3, 49);
  nc_color col_indf1 = c_ltgray;

  float strain = veh->strain();
  nc_color col_vel = strain <= 0? c_ltblue :
                     (strain <= 0.2? c_yellow :
                     (strain <= 0.4? c_ltred : c_red));

  bool has_turrets = false;
  for (int p = 0; p < veh->parts.size(); p++) {
   if (veh->part_flag (p, vpf_turret)) {
    has_turrets = true;
    break;
   }
  }

  if (has_turrets) {
   mvwprintz(w, 3, 25, col_indf1, "Gun:");
   mvwprintz(w, 3, 29, veh->turret_mode ? c_ltred : c_ltblue,
                       veh->turret_mode ? "auto" : "off ");
  }

  if (veh->cruise_on) {
   if(OPTIONS[OPT_USE_METRIC_SYS]) {
    mvwprintz(w, 3, 33, col_indf1, "{Km/h....>....}");
    mvwprintz(w, 3, 38, col_vel, "%4d", int(veh->velocity * 0.0161f));
    mvwprintz(w, 3, 43, c_ltgreen, "%4d", int(veh->cruise_velocity * 0.0161f));
   }
   else {
    mvwprintz(w, 3, 34, col_indf1, "{mph....>....}");
    mvwprintz(w, 3, 38, col_vel, "%4d", veh->velocity / 100);
    mvwprintz(w, 3, 43, c_ltgreen, "%4d", veh->cruise_velocity / 100);
   }
  } else {
   if(OPTIONS[OPT_USE_METRIC_SYS]) {
    mvwprintz(w, 3, 33, col_indf1, "  {Km/h....}  ");
    mvwprintz(w, 3, 40, col_vel, "%4d", int(veh->velocity * 0.0161f));
   }
   else {
    mvwprintz(w, 3, 34, col_indf1, "  {mph....}  ");
    mvwprintz(w, 3, 40, col_vel, "%4d", veh->velocity / 100);
   }
  }

  if (veh->velocity != 0) {
   nc_color col_indc = veh->skidding? c_red : c_green;
   int dfm = veh->face.dir() - veh->move.dir();
   mvwprintz(w, 3, 21, col_indc, dfm < 0? "L" : ".");
   mvwprintz(w, 3, 22, col_indc, dfm == 0? "0" : ".");
   mvwprintz(w, 3, 23, col_indc, dfm > 0? "R" : ".");
  }
 } else {  // Not in vehicle
  nc_color col_str = c_white, col_dex = c_white, col_int = c_white,
           col_per = c_white, col_spd = c_white;
  if (str_cur < str_max)
   col_str = c_red;
  if (str_cur > str_max)
   col_str = c_green;
  if (dex_cur < dex_max)
   col_dex = c_red;
  if (dex_cur > dex_max)
   col_dex = c_green;
  if (int_cur < int_max)
   col_int = c_red;
  if (int_cur > int_max)
   col_int = c_green;
  if (per_cur < per_max)
   col_per = c_red;
  if (per_cur > per_max)
   col_per = c_green;
  int spd_cur = current_speed();
  if (current_speed() < 100)
   col_spd = c_red;
  if (current_speed() > 100)
   col_spd = c_green;

  mvwprintz(w, 3, 13, col_str, "Str %s%d", str_cur >= 10 ? "" : " ", str_cur);
  mvwprintz(w, 3, 20, col_dex, "Dex %s%d", dex_cur >= 10 ? "" : " ", dex_cur);
  mvwprintz(w, 3, 27, col_int, "Int %s%d", int_cur >= 10 ? "" : " ", int_cur);
  mvwprintz(w, 3, 34, col_per, "Per %s%d", per_cur >= 10 ? "" : " ", per_cur);
  mvwprintz(w, 3, 41, col_spd, "Spd %s%d", spd_cur >= 10 ? "" : " ", spd_cur);
 }
}

bool player::has_trait(int flag)
{
 if (flag == PF_NULL)
  return true;
 return my_traits[flag];
}

bool player::has_mutation(int flag)
{
 if (flag == PF_NULL)
  return true;
 return my_mutations[flag];
}

void player::toggle_trait(int flag)
{
 my_traits[flag] = !my_traits[flag];
 my_mutations[flag] = !my_mutations[flag];
}

bool player::has_bionic(bionic_id b)
{
 for (int i = 0; i < my_bionics.size(); i++) {
  if (my_bionics[i].id == b)
   return true;
 }
 return false;
}

bool player::has_active_bionic(bionic_id b)
{
 for (int i = 0; i < my_bionics.size(); i++) {
  if (my_bionics[i].id == b)
   return (my_bionics[i].powered);
 }
 return false;
}

void player::add_bionic(bionic_id b)
{
 for (int i = 0; i < my_bionics.size(); i++) {
  if (my_bionics[i].id == b)
   return;	// No duplicates!
 }
 char newinv;
 if (my_bionics.size() == 0)
  newinv = 'a';
 else
  newinv = my_bionics[my_bionics.size() - 1].invlet + 1;
 my_bionics.push_back(bionic(b, newinv));
}

void player::charge_power(int amount)
{
 power_level += amount;
 if (power_level > max_power_level)
  power_level = max_power_level;
 if (power_level < 0)
  power_level = 0;
}

float player::active_light()
{
 float lumination = 0;

 int flashlight = active_item_charges("flashlight_on");
 if (flashlight > 0)
  lumination = std::min(100, flashlight * 5); // Will do for now
 else if (has_active_bionic("bio_flashlight"))
  lumination = 60;
 else if (has_artifact_with(AEP_GLOW))
  lumination = 25;

 return lumination;
}

int player::sight_range(int light_level)
{
 int ret = light_level;
 if (((is_wearing("goggles_nv") && has_active_item("UPS_on")) ||
     has_active_bionic("bio_night_vision")) &&
     ret < 12)
  ret = 12;
 if (has_trait(PF_NIGHTVISION) && ret < 12)
  ret += 1;
 if (has_trait(PF_NIGHTVISION2) && ret < 12)
  ret += 4;
 if (has_trait(PF_NIGHTVISION3) && ret < 12)
  ret = 12;
 if (underwater && !has_bionic("bio_membrane") && !has_trait(PF_MEMBRANE) &&
     !is_wearing("goggles_swim"))
  ret = 1;
 if (has_disease(DI_BOOMERED))
  ret = 1;
 if (has_disease(DI_IN_PIT))
  ret = 1;
 if (has_disease(DI_BLIND))
  ret = 0;
 if (ret > 4 && has_trait(PF_MYOPIC) && !is_wearing("glasses_eye") &&
     !is_wearing("glasses_monocle"))
  ret = 4;
 return ret;
}

int player::unimpaired_range()
{
 int ret = 12;
 if (has_disease(DI_IN_PIT))
  ret = 1;
 if (has_disease(DI_BLIND))
  ret = 0;
 return ret;
}

int player::overmap_sight_range(int light_level)
{
 int sight = sight_range(light_level);
 if (sight < SEEX)
  return 0;
 if (sight <= SEEX * 4)
  return (sight / (SEEX / 2));
 if (has_amount("binoculars", 1))
  return 20;

 return 10;
}

int player::clairvoyance()
{
 if (has_artifact_with(AEP_CLAIRVOYANCE))
  return 3;
 return 0;
}

bool player::sight_impaired()
{
 return has_disease(DI_BOOMERED) ||
  (underwater && !has_bionic("bio_membrane") && !has_trait(PF_MEMBRANE)
              && !is_wearing("goggles_swim")) ||
  (has_trait(PF_MYOPIC) && !is_wearing("glasses_eye")
                        && !is_wearing("glasses_monocle"));
}

bool player::has_two_arms()
{
 if (has_bionic("bio_blaster") || hp_cur[hp_arm_l] < 10 || hp_cur[hp_arm_r] < 10)
  return false;
 return true;
}

bool player::avoid_trap(trap* tr)
{
  int myroll = dice(3, dex_cur + skillLevel("dodge") * 1.5);
 int traproll;
 if (per_cur - encumb(bp_eyes) >= tr->visibility)
  traproll = dice(3, tr->avoidance);
 else
  traproll = dice(6, tr->avoidance);
 if (has_trait(PF_LIGHTSTEP))
  myroll += dice(2, 6);
 if (myroll >= traproll)
  return true;
 return false;
}

void player::pause(game *g)
{
 moves = 0;
 if (recoil > 0) {
   if (str_cur + 2 * skillLevel("gun") >= recoil)
   recoil = 0;
  else {
    recoil -= str_cur + 2 * skillLevel("gun");
   recoil = int(recoil / 2);
  }
 }

// Meditation boost for Toad Style
 if (weapon.type->id == "style_toad" && activity.type == ACT_NULL) {
  int arm_amount = 1 + (int_cur - 6) / 3 + (per_cur - 6) / 3;
  int arm_max = (int_cur + per_cur) / 2;
  if (arm_amount > 3)
   arm_amount = 3;
  if (arm_max > 20)
   arm_max = 20;
  add_disease(DI_ARMOR_BOOST, 2, g, arm_amount, arm_max);
 }
}

int player::throw_range(int index)
{
 item tmp;
 if (index == -1)
  tmp = weapon;
 else if (index == -2)
  return -1;
 else
  tmp = inv[index];

 if (tmp.weight() > int(str_cur * 15))
  return 0;
 int ret = int((str_cur * 8) / (tmp.weight() > 0 ? tmp.weight() : 10));
 ret -= int(tmp.volume() / 10);
 if (ret < 1)
  return 1;
// Cap at double our strength + skill
 if (ret > str_cur * 1.5 + skillLevel("throw"))
   return str_cur * 1.5 + skillLevel("throw");
 return ret;
}

int player::ranged_dex_mod(bool real_life)
{
 int dex = (real_life ? dex_cur : dex_max);
 if (dex == 8)
  return 0;
 if (dex > 8)
  return (real_life ? (0 - rng(0, dex - 8)) : (8 - dex));

 int deviation = 0;
 if (dex < 4)
  deviation = 4 * (8 - dex);
 if (dex < 6)
  deviation = 2 * (8 - dex);
 else
  deviation = 1.5 * (8 - dex);

 return (real_life ? rng(0, deviation) : deviation);
}

int player::ranged_per_mod(bool real_life)
{
 int per = (real_life ? per_cur : per_max);
 if (per == 8)
  return 0;
 int deviation = 0;

 if (per < 4) {
  deviation = 5 * (8 - per);
  if (real_life)
   deviation = rng(0, deviation);
 } else if (per < 6) {
  deviation = 2.5 * (8 - per);
  if (real_life)
   deviation = rng(0, deviation);
 } else if (per < 8) {
  deviation = 2 * (8 - per);
  if (real_life)
   deviation = rng(0, deviation);
 } else {
  deviation = 3 * (0 - (per > 16 ? 8 : per - 8));
  if (real_life && one_in(per))
   deviation = 0 - rng(0, abs(deviation));
 }
 return deviation;
}

int player::throw_dex_mod(bool real_life)
{
 int dex = (real_life ? dex_cur : dex_max);
 if (dex == 8 || dex == 9)
  return 0;
 if (dex >= 10)
  return (real_life ? 0 - rng(0, dex - 9) : 9 - dex);

 int deviation = 0;
 if (dex < 4)
  deviation = 4 * (8 - dex);
 else if (dex < 6)
  deviation = 3 * (8 - dex);
 else
  deviation = 2 * (8 - dex);

 return (real_life ? rng(0, deviation) : deviation);
}

int player::comprehension_percent(skill s, bool real_life)
{
 double intel = (double)(real_life ? int_cur : int_max);
 if (intel == 0.)
  intel = 1.;
 double percent = 80.; // double temporarily, since we divide a lot
 int learned = (real_life ? sklevel[s] : 4);
 if (learned > intel / 2)
  percent /= 1 + ((learned - intel / 2) / (intel / 3));
 else if (!real_life && intel > 8)
  percent += 125 - 1000 / intel;

 if (has_trait(PF_FASTLEARNER))
  percent += 50.;
 return (int)(percent);
}

int player::read_speed(bool real_life)
{
 int intel = (real_life ? int_cur : int_max);
 int ret = 1000 - 50 * (intel - 8);
 if (has_trait(PF_FASTREADER))
  ret *= .8;
 if (ret < 100)
  ret = 100;
 return (real_life ? ret : ret / 10);
}

int player::talk_skill()
{
  int ret = int_cur + per_cur + skillLevel("speech") * 3;
 if (has_trait(PF_DEFORMED))
  ret -= 4;
 else if (has_trait(PF_DEFORMED2))
  ret -= 6;

 return ret;
}

int player::intimidation()
{
 int ret = str_cur * 2;
 if (weapon.is_gun())
  ret += 10;
 if (weapon.damage_bash() >= 12 || weapon.damage_cut() >= 12)
  ret += 5;
 if (has_trait(PF_DEFORMED2))
  ret += 3;
 if (stim > 20)
  ret += 2;
 if (has_disease(DI_DRUNK))
  ret -= 4;

 return ret;
}

void player::hit(game *g, body_part bphurt, int side, int dam, int cut)
{
 int painadd = 0;
 if (has_disease(DI_SLEEP)) {
  g->add_msg("You wake up!");
  rem_disease(DI_SLEEP);
 } else if (has_disease(DI_LYING_DOWN))
  rem_disease(DI_LYING_DOWN);

 absorb(g, bphurt, dam, cut);

 dam += cut;
 if (dam <= 0)
  return;

 hit_animation(this->posx - g->u.posx + VIEWX - g->u.view_offset_x,
               this->posy - g->u.posy + VIEWY - g->u.view_offset_y,
               red_background(this->color()), '@');

 rem_disease(DI_SPEED_BOOST);
 if (dam >= 6)
  rem_disease(DI_ARMOR_BOOST);

 if (!is_npc())
  g->cancel_activity_query("You were hurt!");

 if (has_artifact_with(AEP_SNAKES) && dam >= 6) {
  int snakes = int(dam / 6);
  std::vector<point> valid;
  for (int x = posx - 1; x <= posx + 1; x++) {
   for (int y = posy - 1; y <= posy + 1; y++) {
    if (g->is_empty(x, y))
     valid.push_back( point(x, y) );
   }
  }
  if (snakes > valid.size())
   snakes = valid.size();
  if (snakes == 1)
   g->add_msg("A snake sprouts from your body!");
  else if (snakes >= 2)
   g->add_msg("Some snakes sprout from your body!");
  monster snake(g->mtypes[mon_shadow_snake]);
  for (int i = 0; i < snakes; i++) {
   int index = rng(0, valid.size() - 1);
   point sp = valid[index];
   valid.erase(valid.begin() + index);
   snake.spawn(sp.x, sp.y);
   snake.friendly = -1;
   g->z.push_back(snake);
  }
 }

 if (has_trait(PF_PAINRESIST))
  painadd = (sqrt(double(cut)) + dam + cut) / (rng(4, 6));
 else
  painadd = (sqrt(double(cut)) + dam + cut) / 4;
 pain += painadd;

 switch (bphurt) {
 case bp_eyes:
  pain++;
  if (dam > 5 || cut > 0) {
   int minblind = int((dam + cut) / 10);
   if (minblind < 1)
    minblind = 1;
   int maxblind = int((dam + cut) /  4);
   if (maxblind > 5)
    maxblind = 5;
   add_disease(DI_BLIND, rng(minblind, maxblind), g);
  }

 case bp_mouth: // Fall through to head damage
 case bp_head:
  pain++;
  hp_cur[hp_head] -= dam;
  if (hp_cur[hp_head] < 0)
   hp_cur[hp_head] = 0;
 break;
 case bp_torso:
  recoil += int(dam / 5);
  hp_cur[hp_torso] -= dam;
  if (hp_cur[hp_torso] < 0)
   hp_cur[hp_torso] = 0;
 break;
 case bp_hands: // Fall through to arms
 case bp_arms:
  if (side == 1 || side == 3 || weapon.is_two_handed(this))
   recoil += int(dam / 3);
  if (side == 0 || side == 3) {
   hp_cur[hp_arm_l] -= dam;
   if (hp_cur[hp_arm_l] < 0)
    hp_cur[hp_arm_l] = 0;
  }
  if (side == 1 || side == 3) {
   hp_cur[hp_arm_r] -= dam;
   if (hp_cur[hp_arm_r] < 0)
    hp_cur[hp_arm_r] = 0;
  }
 break;
 case bp_feet: // Fall through to legs
 case bp_legs:
  if (side == 0 || side == 3) {
   hp_cur[hp_leg_l] -= dam;
   if (hp_cur[hp_leg_l] < 0)
    hp_cur[hp_leg_l] = 0;
  }
  if (side == 1 || side == 3) {
   hp_cur[hp_leg_r] -= dam;
   if (hp_cur[hp_leg_r] < 0)
    hp_cur[hp_leg_r] = 0;
  }
 break;
 default:
  debugmsg("Wacky body part hit!");
 }
 if (has_trait(PF_ADRENALINE) && !has_disease(DI_ADRENALINE) &&
     (hp_cur[hp_head] < 25 || hp_cur[hp_torso] < 15))
  add_disease(DI_ADRENALINE, 200, g);
}

void player::hurt(game *g, body_part bphurt, int side, int dam)
{
 int painadd = 0;
 if (has_disease(DI_SLEEP) && rng(0, dam) > 2) {
  g->add_msg("You wake up!");
  rem_disease(DI_SLEEP);
 } else if (has_disease(DI_LYING_DOWN))
  rem_disease(DI_LYING_DOWN);

 if (dam <= 0)
  return;

 if (!is_npc())
  g->cancel_activity_query("You were hurt!");

 if (has_trait(PF_PAINRESIST))
  painadd = dam / 3;
 else
  painadd = dam / 2;
 pain += painadd;

 switch (bphurt) {
 case bp_eyes:	// Fall through to head damage
 case bp_mouth:	// Fall through to head damage
 case bp_head:
  pain++;
  hp_cur[hp_head] -= dam;
  if (hp_cur[hp_head] < 0)
   hp_cur[hp_head] = 0;
 break;
 case bp_torso:
  hp_cur[hp_torso] -= dam;
  if (hp_cur[hp_torso] < 0)
   hp_cur[hp_torso] = 0;
 break;
 case bp_hands:	// Fall through to arms
 case bp_arms:
  if (side == 0 || side == 3) {
   hp_cur[hp_arm_l] -= dam;
   if (hp_cur[hp_arm_l] < 0)
    hp_cur[hp_arm_l] = 0;
  }
  if (side == 1 || side == 3) {
   hp_cur[hp_arm_r] -= dam;
   if (hp_cur[hp_arm_r] < 0)
    hp_cur[hp_arm_r] = 0;
  }
 break;
 case bp_feet:	// Fall through to legs
 case bp_legs:
  if (side == 0 || side == 3) {
   hp_cur[hp_leg_l] -= dam;
   if (hp_cur[hp_leg_l] < 0)
    hp_cur[hp_leg_l] = 0;
  }
  if (side == 1 || side == 3) {
   hp_cur[hp_leg_r] -= dam;
   if (hp_cur[hp_leg_r] < 0)
    hp_cur[hp_leg_r] = 0;
  }
 break;
 default:
  debugmsg("Wacky body part hurt!");
 }
 if (has_trait(PF_ADRENALINE) && !has_disease(DI_ADRENALINE) &&
     (hp_cur[hp_head] < 25 || hp_cur[hp_torso] < 15))
  add_disease(DI_ADRENALINE, 200, g);
}

void player::heal(body_part healed, int side, int dam)
{
 hp_part healpart;
 switch (healed) {
 case bp_eyes:	// Fall through to head damage
 case bp_mouth:	// Fall through to head damage
 case bp_head:
  healpart = hp_head;
 break;
 case bp_torso:
  healpart = hp_torso;
 break;
 case bp_hands:
// Shouldn't happen, but fall through to arms
  debugmsg("Heal against hands!");
 case bp_arms:
  if (side == 0)
   healpart = hp_arm_l;
  else
   healpart = hp_arm_r;
 break;
 case bp_feet:
// Shouldn't happen, but fall through to legs
  debugmsg("Heal against feet!");
 case bp_legs:
  if (side == 0)
   healpart = hp_leg_l;
  else
   healpart = hp_leg_r;
 break;
 default:
  debugmsg("Wacky body part healed!");
  healpart = hp_torso;
 }
 hp_cur[healpart] += dam;
 if (hp_cur[healpart] > hp_max[healpart])
  hp_cur[healpart] = hp_max[healpart];
}

void player::heal(hp_part healed, int dam)
{
 hp_cur[healed] += dam;
 if (hp_cur[healed] > hp_max[healed])
  hp_cur[healed] = hp_max[healed];
}

void player::healall(int dam)
{
 for (int i = 0; i < num_hp_parts; i++) {
  if (hp_cur[i] > 0) {
   hp_cur[i] += dam;
   if (hp_cur[i] > hp_max[i])
    hp_cur[i] = hp_max[i];
  }
 }
}

void player::hurtall(int dam)
{
 for (int i = 0; i < num_hp_parts; i++) {
  int painadd = 0;
  hp_cur[i] -= dam;
   if (hp_cur[i] < 0)
     hp_cur[i] = 0;
  if (has_trait(PF_PAINRESIST))
   painadd = dam / 3;
  else
   painadd = dam / 2;
  pain += painadd;
 }
}

void player::hitall(game *g, int dam, int vary)
{
 if (has_disease(DI_SLEEP)) {
  g->add_msg("You wake up!");
  rem_disease(DI_SLEEP);
 } else if (has_disease(DI_LYING_DOWN))
  rem_disease(DI_LYING_DOWN);

 for (int i = 0; i < num_hp_parts; i++) {
  int ddam = vary? dam * rng (100 - vary, 100) / 100 : dam;
  int cut = 0;
  absorb(g, (body_part) i, ddam, cut);
  int painadd = 0;
  hp_cur[i] -= ddam;
   if (hp_cur[i] < 0)
     hp_cur[i] = 0;
  if (has_trait(PF_PAINRESIST))
   painadd = dam / 3 / 4;
  else
   painadd = dam / 2 / 4;
  pain += painadd;
 }
}

void player::knock_back_from(game *g, int x, int y)
{
 if (x == posx && y == posy)
  return; // No effect
 point to(posx, posy);
 if (x < posx)
  to.x++;
 if (x > posx)
  to.x--;
 if (y < posy)
  to.y++;
 if (y > posy)
  to.y--;

 int t = 0;
 bool u_see = (!is_npc() || g->u_see(to.x, to.y, t));

 std::string You = (is_npc() ? name : "You");
 std::string s = (is_npc() ? "s" : "");

// First, see if we hit a monster
 int mondex = g->mon_at(to.x, to.y);
 if (mondex != -1) {
  monster *z = &(g->z[mondex]);
  hit(g, bp_torso, 0, z->type->size, 0);
  add_disease(DI_STUNNED, 1, g);
  if ((str_max - 6) / 4 > z->type->size) {
   z->knock_back_from(g, posx, posy); // Chain reaction!
   z->hurt((str_max - 6) / 4);
   z->add_effect(ME_STUNNED, 1);
  } else if ((str_max - 6) / 4 == z->type->size) {
   z->hurt((str_max - 6) / 4);
   z->add_effect(ME_STUNNED, 1);
  }

  if (u_see)
   g->add_msg("%s bounce%s off a %s!",
              You.c_str(), s.c_str(), z->name().c_str());

  return;
 }

 int npcdex = g->npc_at(to.x, to.y);
 if (npcdex != -1) {
  npc *p = &(g->active_npc[npcdex]);
  hit(g, bp_torso, 0, 3, 0);
  add_disease(DI_STUNNED, 1, g);
  p->hit(g, bp_torso, 0, 3, 0);
  if (u_see)
   g->add_msg("%s bounce%s off %s!", You.c_str(), s.c_str(), p->name.c_str());

  return;
 }

// If we're still in the function at this point, we're actually moving a tile!
 if (g->m.move_cost(to.x, to.y) == 0) { // Wait, it's a wall (or water)

  if (g->m.has_flag(liquid, to.x, to.y)) {
   if (!is_npc())
    g->plswim(to.x, to.y);
// TODO: NPCs can't swim!
  } else { // It's some kind of wall.
   hurt(g, bp_torso, 0, 3);
   add_disease(DI_STUNNED, 2, g);
   if (u_see)
    g->add_msg("%s bounce%s off a %s.", name.c_str(), s.c_str(),
                                        g->m.tername(to.x, to.y).c_str());
  }

 } else { // It's no wall
  posx = to.x;
  posy = to.y;
 }
}

int player::hp_percentage()
{
 int total_cur = 0, total_max = 0;
// Head and torso HP are weighted 3x and 2x, respectively
 total_cur = hp_cur[hp_head] * 3 + hp_cur[hp_torso] * 2;
 total_max = hp_max[hp_head] * 3 + hp_max[hp_torso] * 2;
 for (int i = hp_arm_l; i < num_hp_parts; i++) {
  total_cur += hp_cur[i];
  total_max += hp_max[i];
 }
 return (100 * total_cur) / total_max;
}

void player::get_sick(game *g)
{
 if (health > 0 && rng(0, health + 10) < health)
  health--;
 if (health < 0 && rng(0, 10 - health) < (0 - health))
  health++;
 if (one_in(12))
  health -= 1;

 if (g->debugmon)
  debugmsg("Health: %d", health);

 if (has_trait(PF_DISIMMUNE))
  return;

 if (!has_disease(DI_FLU) && !has_disease(DI_COMMON_COLD) &&
     one_in(900 + 10 * health + (has_trait(PF_DISRESISTANT) ? 300 : 0))) {
  if (one_in(6))
   infect(DI_FLU, bp_mouth, 3, rng(40000, 80000), g);
  else
   infect(DI_COMMON_COLD, bp_mouth, 3, rng(20000, 60000), g);
 }
}

void player::infect(dis_type type, body_part vector, int strength,
                    int duration, game *g)
{
 if (dice(strength, 3) > dice(resist(vector), 3))
  add_disease(type, duration, g);
}

void player::add_disease(dis_type type, int duration, game *g,
                         int intensity, int max_intensity)
{
 if (duration == 0)
  return;
 bool found = false;
 int i = 0;
 while ((i < illness.size()) && !found) {
  if (illness[i].type == type) {
   illness[i].duration += duration;
   illness[i].intensity += intensity;
   if (max_intensity != -1 && illness[i].intensity > max_intensity)
    illness[i].intensity = max_intensity;
   found = true;
  }
  i++;
 }
 if (!found) {
  if (!is_npc())
   dis_msg(g, type);
  disease tmp(type, duration, intensity);
  illness.push_back(tmp);
 }
// activity.type = ACT_NULL;
}

void player::rem_disease(dis_type type)
{
 for (int i = 0; i < illness.size(); i++) {
  if (illness[i].type == type)
   illness.erase(illness.begin() + i);
 }
}

bool player::has_disease(dis_type type)
{
 for (int i = 0; i < illness.size(); i++) {
  if (illness[i].type == type)
   return true;
 }
 return false;
}

int player::disease_level(dis_type type)
{
 for (int i = 0; i < illness.size(); i++) {
  if (illness[i].type == type)
   return illness[i].duration;
 }
 return 0;
}

int player::disease_intensity(dis_type type)
{
 for (int i = 0; i < illness.size(); i++) {
  if (illness[i].type == type)
   return illness[i].intensity;
 }
 return 0;
}

void player::add_addiction(add_type type, int strength)
{
 if (type == ADD_NULL)
  return;
 int timer = 1200;
 if (has_trait(PF_ADDICTIVE)) {
  strength = int(strength * 1.5);
  timer = 800;
 }
 for (int i = 0; i < addictions.size(); i++) {
  if (addictions[i].type == type) {
        if (addictions[i].sated <   0)
    addictions[i].sated = timer;
   else if (addictions[i].sated < 600)
    addictions[i].sated += timer;	// TODO: Make this variable?
   else
    addictions[i].sated += int((3000 - addictions[i].sated) / 2);
   if ((rng(0, strength) > rng(0, addictions[i].intensity * 5) ||
       rng(0, 500) < strength) && addictions[i].intensity < 20)
    addictions[i].intensity++;
   return;
  }
 }
 if (rng(0, 100) < strength) {
  addiction tmp(type, 1);
  addictions.push_back(tmp);
 }
}

bool player::has_addiction(add_type type)
{
 for (int i = 0; i < addictions.size(); i++) {
  if (addictions[i].type == type &&
      addictions[i].intensity >= MIN_ADDICTION_LEVEL)
   return true;
 }
 return false;
}

void player::rem_addiction(add_type type)
{
 for (int i = 0; i < addictions.size(); i++) {
  if (addictions[i].type == type) {
   addictions.erase(addictions.begin() + i);
   return;
  }
 }
}

int player::addiction_level(add_type type)
{
 for (int i = 0; i < addictions.size(); i++) {
  if (addictions[i].type == type)
   return addictions[i].intensity;
 }
 return 0;
}

void player::cauterize(game *g) {
 rem_disease(DI_BLEED);
 rem_disease(DI_BITE);
 pain += 15;
 if (!is_npc()) {
  g->add_msg("You cauterize yourself. It hurts like hell!");
 }
}

void player::suffer(game *g)
{
 for (int i = 0; i < my_bionics.size(); i++) {
  if (my_bionics[i].powered)
   activate_bionic(i, g);
 }
 if (underwater) {
  if (!has_trait(PF_GILLS))
   oxygen--;
  if (oxygen < 0) {
   if (has_bionic("bio_gills") && power_level > 0) {
    oxygen += 5;
    power_level--;
   } else {
    g->add_msg("You're drowning!");
    hurt(g, bp_torso, 0, rng(1, 4));
   }
  }
 }
 for (int i = 0; i < illness.size(); i++) {
  dis_effect(g, *this, illness[i]);
  illness[i].duration--;
  if (illness[i].duration < MIN_DISEASE_AGE)// Cap permanent disease age
   illness[i].duration = MIN_DISEASE_AGE;
  if (illness[i].duration == 0) {
   illness.erase(illness.begin() + i);
   i--;
  }
 }
 if (!has_disease(DI_SLEEP)) {
  int timer = -3600;
  if (has_trait(PF_ADDICTIVE))
   timer = -4000;
  for (int i = 0; i < addictions.size(); i++) {
   if (addictions[i].sated <= 0 &&
       addictions[i].intensity >= MIN_ADDICTION_LEVEL)
    addict_effect(g, addictions[i]);
   addictions[i].sated--;
   if (!one_in(addictions[i].intensity - 2) && addictions[i].sated > 0)
    addictions[i].sated -= 1;
   if (addictions[i].sated < timer - (100 * addictions[i].intensity)) {
    if (addictions[i].intensity <= 2) {
     addictions.erase(addictions.begin() + i);
     i--;
    } else {
     addictions[i].intensity = int(addictions[i].intensity / 2);
     addictions[i].intensity--;
     addictions[i].sated = 0;
    }
   }
  }
  if (has_trait(PF_CHEMIMBALANCE)) {
   if (one_in(3600)) {
    g->add_msg("You suddenly feel sharp pain for no reason.");
    pain += 3 * rng(1, 3);
   }
   if (one_in(3600)) {
    int pkilladd = 5 * rng(-1, 2);
    if (pkilladd > 0)
     g->add_msg("You suddenly feel numb.");
    else if (pkilladd < 0)
     g->add_msg("You suddenly ache.");
    pkill += pkilladd;
   }
   if (one_in(3600)) {
    g->add_msg("You feel dizzy for a moment.");
    moves -= rng(10, 30);
   }
   if (one_in(3600)) {
    int hungadd = 5 * rng(-1, 3);
    if (hungadd > 0)
     g->add_msg("You suddenly feel hungry.");
    else
     g->add_msg("You suddenly feel a little full.");
    hunger += hungadd;
   }
   if (one_in(3600)) {
    g->add_msg("You suddenly feel thirsty.");
    thirst += 5 * rng(1, 3);
   }
   if (one_in(3600)) {
    g->add_msg("You feel fatigued all of a sudden.");
    fatigue += 10 * rng(2, 4);
   }
   if (one_in(4800)) {
    if (one_in(3))
     add_morale(MORALE_FEELING_GOOD, 20, 100);
    else
     add_morale(MORALE_FEELING_BAD, -20, -100);
   }
  }
  if ((has_trait(PF_SCHIZOPHRENIC) || has_artifact_with(AEP_SCHIZO)) &&
      one_in(2400)) { // Every 4 hours or so
   monster phantasm;
   int i;
   switch(rng(0, 11)) {
    case 0:
     add_disease(DI_HALLU, 3600, g);
     break;
    case 1:
     add_disease(DI_VISUALS, rng(15, 60), g);
     break;
    case 2:
     g->add_msg("From the south you hear glass breaking.");
     break;
    case 3:
     g->add_msg("YOU SHOULD QUIT THE GAME IMMEDIATELY.");
     add_morale(MORALE_FEELING_BAD, -50, -150);
     break;
    case 4:
     for (i = 0; i < 10; i++) {
      g->add_msg("XXXXXXXXXXXXXXXXXXXXXXXXXXX");
     }
     break;
    case 5:
     g->add_msg("You suddenly feel so numb...");
     pkill += 25;
     break;
    case 6:
     g->add_msg("You start to shake uncontrollably.");
     add_disease(DI_SHAKES, 10 * rng(2, 5), g);
     break;
    case 7:
     for (i = 0; i < 10; i++) {
      phantasm = monster(g->mtypes[mon_hallu_zom + rng(0, 3)]);
      phantasm.spawn(posx + rng(-10, 10), posy + rng(-10, 10));
      if (g->mon_at(phantasm.posx, phantasm.posy) == -1)
       g->z.push_back(phantasm);
     }
     break;
    case 8:
     g->add_msg("It's a good time to lie down and sleep.");
     add_disease(DI_LYING_DOWN, 200, g);
     break;
    case 9:
     g->add_msg("You have the sudden urge to SCREAM!");
     g->sound(posx, posy, 10 + 2 * str_cur, "AHHHHHHH!");
     break;
    case 10:
     g->add_msg(std::string(name + name + name + name + name + name + name +
                            name + name + name + name + name + name + name +
                            name + name + name + name + name + name).c_str());
     break;
    case 11:
     add_disease(DI_FORMICATION, 600, g);
     break;
   }
  }

  if (has_trait(PF_JITTERY) && !has_disease(DI_SHAKES)) {
   if (stim > 50 && one_in(300 - stim))
    add_disease(DI_SHAKES, 300 + stim, g);
   else if (hunger > 80 && one_in(500 - hunger))
    add_disease(DI_SHAKES, 400, g);
  }

  if (has_trait(PF_MOODSWINGS) && one_in(3600)) {
   if (rng(1, 20) > 9)	// 55% chance
    add_morale(MORALE_MOODSWING, -100, -500);
   else			// 45% chance
    add_morale(MORALE_MOODSWING, 100, 500);
  }

  if (has_trait(PF_VOMITOUS) && one_in(4200))
   vomit(g);

  if (has_trait(PF_SHOUT1) && one_in(3600))
   g->sound(posx, posy, 10 + 2 * str_cur, "You shout loudly!");
  if (has_trait(PF_SHOUT2) && one_in(2400))
   g->sound(posx, posy, 15 + 3 * str_cur, "You scream loudly!");
  if (has_trait(PF_SHOUT3) && one_in(1800))
   g->sound(posx, posy, 20 + 4 * str_cur, "You let out a piercing howl!");
 }	// Done with while-awake-only effects

 if (has_trait(PF_ASTHMA) && one_in(3600 - stim * 50)) {
  bool auto_use = has_charges("inhaler", 1);
  if (underwater) {
   oxygen = int(oxygen / 2);
   auto_use = false;
  }
  if (has_disease(DI_SLEEP)) {
   rem_disease(DI_SLEEP);
   g->add_msg("Your asthma wakes you up!");
   auto_use = false;
  }
  if (auto_use)
   use_charges("inhaler", 1);
  else {
   add_disease(DI_ASTHMA, 50 * rng(1, 4), g);
   if (!is_npc())
    g->cancel_activity_query("You have an asthma attack!");
  }
 }

 if (has_trait(PF_LEAVES) && g->is_in_sunlight(posx, posy) && one_in(600))
  hunger--;

 if (pain > 0) {
  if (has_trait(PF_PAINREC1) && one_in(600))
   pain--;
  if (has_trait(PF_PAINREC2) && one_in(300))
   pain--;
  if (has_trait(PF_PAINREC3) && one_in(150))
   pain--;
 }

 if (has_trait(PF_ALBINO) && g->is_in_sunlight(posx, posy) && one_in(20)) {
  g->add_msg("The sunlight burns your skin!");
  if (has_disease(DI_SLEEP)) {
   rem_disease(DI_SLEEP);
   g->add_msg("You wake up!");
  }
  hurtall(1);
 }

 if ((has_trait(PF_TROGLO) || has_trait(PF_TROGLO2)) &&
     g->is_in_sunlight(posx, posy) && g->weather == WEATHER_SUNNY) {
  str_cur--;
  dex_cur--;
  int_cur--;
  per_cur--;
 }
 if (has_trait(PF_TROGLO2) && g->is_in_sunlight(posx, posy)) {
  str_cur--;
  dex_cur--;
  int_cur--;
  per_cur--;
 }
 if (has_trait(PF_TROGLO3) && g->is_in_sunlight(posx, posy)) {
  str_cur -= 4;
  dex_cur -= 4;
  int_cur -= 4;
  per_cur -= 4;
 }

 if (has_trait(PF_SORES)) {
  for (int i = bp_head; i < num_bp; i++) {
   if (pain < 5 + 4 * abs(encumb(body_part(i))))
    pain = 5 + 4 * abs(encumb(body_part(i)));
  }
 }

 if (has_trait(PF_SLIMY)) {
  if (g->m.field_at(posx, posy).type == fd_null)
   g->m.add_field(g, posx, posy, fd_slime, 1);
  else if (g->m.field_at(posx, posy).type == fd_slime &&
           g->m.field_at(posx, posy).density < 3)
   g->m.field_at(posx, posy).density++;
 }

 if (has_trait(PF_WEB_WEAVER) && one_in(3)) {
  if (g->m.field_at(posx, posy).type == fd_null ||
      g->m.field_at(posx, posy).type == fd_slime)
   g->m.add_field(g, posx, posy, fd_web, 1);
  else if (g->m.field_at(posx, posy).type == fd_web &&
           g->m.field_at(posx, posy).density < 3)
   g->m.field_at(posx, posy).density++;
 }

 if (has_trait(PF_RADIOGENIC) && int(g->turn) % 50 == 0 && radiation >= 10) {
  radiation -= 10;
  healall(1);
 }

 if (has_trait(PF_RADIOACTIVE1)) {
  if (g->m.radiation(posx, posy) < 10 && one_in(50))
   g->m.radiation(posx, posy)++;
 }
 if (has_trait(PF_RADIOACTIVE2)) {
  if (g->m.radiation(posx, posy) < 20 && one_in(25))
   g->m.radiation(posx, posy)++;
 }
 if (has_trait(PF_RADIOACTIVE3)) {
  if (g->m.radiation(posx, posy) < 30 && one_in(10))
   g->m.radiation(posx, posy)++;
 }

 if (has_trait(PF_UNSTABLE) && one_in(28800))	// Average once per 2 days
  mutate(g);
 if (has_artifact_with(AEP_MUTAGENIC) && one_in(28800))
  mutate(g);
 if (has_artifact_with(AEP_FORCE_TELEPORT) && one_in(600))
  g->teleport(this);

 if (is_wearing("hazmat_suit")) {
  if (radiation < int((100 * g->m.radiation(posx, posy)) / 20))
   radiation += rng(0, g->m.radiation(posx, posy) / 20);
 } else if (radiation < int((100 * g->m.radiation(posx, posy)) / 8))
  radiation += rng(0, g->m.radiation(posx, posy) / 8);

 if (rng(1, 2500) < radiation && (int(g->turn) % 150 == 0 || radiation > 2000)){
  mutate(g);
  if (radiation > 2000)
   radiation = 2000;
  radiation /= 2;
  radiation -= 5;
  if (radiation < 0)
   radiation = 0;
 }

// Negative bionics effects
 if (has_bionic("bio_dis_shock") && one_in(1200)) {
  g->add_msg("You suffer a painful electrical discharge!");
  pain++;
  moves -= 150;
 }
 if (has_bionic("bio_dis_acid") && one_in(1500)) {
  g->add_msg("You suffer a burning acidic discharge!");
  hurtall(1);
 }
 if (has_bionic("bio_drain") && power_level > 0 && one_in(600)) {
  g->add_msg("Your batteries discharge slightly.");
  power_level--;
 }
 if (has_bionic("bio_noise") && one_in(500)) {
  g->add_msg("A bionic emits a crackle of noise!");
  g->sound(posx, posy, 60, "");
 }
 if (has_bionic("bio_power_weakness") && max_power_level > 0 &&
     power_level >= max_power_level * .75)
  str_cur -= 3;

// Artifact effects
 if (has_artifact_with(AEP_ATTENTION))
  add_disease(DI_ATTENTION, 3, g);

 if (dex_cur < 0)
  dex_cur = 0;
 if (str_cur < 0)
  str_cur = 0;
 if (per_cur < 0)
  per_cur = 0;
 if (int_cur < 0)
  int_cur = 0;
}

void player::vomit(game *g)
{
 g->add_msg("You throw up heavily!");
 hunger += rng(30, 50);
 thirst += rng(30, 50);
 moves -= 100;
 for (int i = 0; i < illness.size(); i++) {
  if (illness[i].type == DI_FOODPOISON) {
   illness[i].duration -= 300;
   if (illness[i].duration < 0)
    rem_disease(illness[i].type);
  } else if (illness[i].type == DI_DRUNK) {
   illness[i].duration -= rng(1, 5) * 100;
   if (illness[i].duration < 0)
    rem_disease(illness[i].type);
  }
 }
 rem_disease(DI_PKILL1);
 rem_disease(DI_PKILL2);
 rem_disease(DI_PKILL3);
 rem_disease(DI_SLEEP);
}

int player::weight_carried()
{
 int ret = 0;
 ret += weapon.weight();
 for (int i = 0; i < worn.size(); i++)
  ret += worn[i].weight();
 for (int i = 0; i < inv.size(); i++) {
  for (int j = 0; j < inv.stack_at(i).size(); j++)
   ret += inv.stack_at(i)[j].weight();
 }
 return ret;
}

int player::volume_carried()
{
 int ret = 0;
 for (int i = 0; i < inv.size(); i++) {
  for (int j = 0; j < inv.stack_at(i).size(); j++)
   ret += inv.stack_at(i)[j].volume();
 }
 return ret;
}

int player::weight_capacity(bool real_life)
{
 int str = (real_life ? str_cur : str_max);
 int ret = 400 + str * 35;
 if (has_trait(PF_BADBACK))
  ret = int(ret * .65);
 if (has_trait(PF_LIGHT_BONES))
  ret = int(ret * .80);
 if (has_trait(PF_HOLLOW_BONES))
  ret = int(ret * .60);
 if (has_artifact_with(AEP_CARRY_MORE))
  ret += 200;
 return ret;
}

int player::volume_capacity()
{
 int ret = 2;	// A small bonus (the overflow)
 it_armor *armor;
 for (int i = 0; i < worn.size(); i++) {
  armor = dynamic_cast<it_armor*>(worn[i].type);
  ret += armor->storage;
 }
 if (has_bionic("bio_storage"))
  ret += 6;
 if (has_trait(PF_SHELL))
  ret += 16;
 if (has_trait(PF_PACKMULE))
  ret = int(ret * 1.4);
 return ret;
}

int player::morale_level()
{
 int ret = 0;
 for (int i = 0; i < morale.size(); i++)
  ret += morale[i].bonus;

 if (has_trait(PF_HOARDER)) {
  int pen = int((volume_capacity()-volume_carried()) / 2);
  if (pen > 70)
   pen = 70;
  if (pen <= 0)
   pen = 0;
  if (has_disease(DI_TOOK_XANAX))
   pen = int(pen / 7);
  else if (has_disease(DI_TOOK_PROZAC))
   pen = int(pen / 2);
  ret -= pen;
 }

 if (has_trait(PF_MASOCHIST)) {
  int bonus = pain / 2.5;
  if (bonus > 25)
   bonus = 25;
  if (has_disease(DI_TOOK_PROZAC))
   bonus = int(bonus / 3);
  ret += bonus;
 }

 if (has_trait(PF_OPTIMISTIC)) {
  if (ret < 0) {	// Up to -30 is canceled out
   ret += 30;
   if (ret > 0)
    ret = 0;
  } else		// Otherwise, we're just extra-happy
   ret += 20;
 }

 if (has_disease(DI_TOOK_PROZAC) && ret < 0)
  ret = int(ret / 4);

 return ret;
}

void player::add_morale(morale_type type, int bonus, int max_bonus,
                        itype* item_type)
{
 bool placed = false;

 for (int i = 0; i < morale.size() && !placed; i++) {
  if (morale[i].type == type && morale[i].item_type == item_type) {
   placed = true;
   if (abs(morale[i].bonus) < abs(max_bonus) || max_bonus == 0) {
    morale[i].bonus += bonus;
    if (abs(morale[i].bonus) > abs(max_bonus) && max_bonus != 0)
     morale[i].bonus = max_bonus;
   }
  }
 }
 if (!placed) { // Didn't increase an existing point, so add a new one
  morale_point tmp(type, item_type, bonus);
  morale.push_back(tmp);
 }
}

void player::sort_inv()
{
    // guns ammo weaps armor food med tools books other
    std::vector< std::vector<item> > types[10];
    std::vector<item> tmp;
    for (int i = 0; i < inv.size(); i++) {
        tmp = inv.stack_at(i);
        if (tmp[0].is_gun()) {
            types[0].push_back(tmp);
        } else if (tmp[0].is_ammo()) {
            types[1].push_back(tmp);
        } else if (tmp[0].is_weap()) {
            types[2].push_back(tmp);
        } else if (tmp[0].is_tool()) {
            types[3].push_back(tmp);
        } else if (tmp[0].is_armor()) {
            types[4].push_back(tmp);
        } else if (tmp[0].is_food_container())  {
            types[5].push_back(tmp);
        } else if (tmp[0].is_food()) {
            it_comest* comest = dynamic_cast<it_comest*>(tmp[0].type);
            if (comest->comesttype != "MED") {
                types[5].push_back(tmp);
            } else {
                types[6].push_back(tmp);
            }
        } else if (tmp[0].is_book()) {
            types[7].push_back(tmp);
        } else if (tmp[0].is_gunmod() || tmp[0].is_bionic()) {
            types[8].push_back(tmp);
        } else {
            types[9].push_back(tmp);
        }
    }
    inv.clear();
    for (int i = 0; i < 10; i++) {
        for (int j = 0; j < types[i].size(); j++) {
            inv.push_back(types[i][j]);
        }
    }
    inv_sorted = true;
}

void player::i_add(item it, game *g)
{
 itype_id item_type_id = "null";
 if( it.type ) item_type_id = it.type->id;

 last_item = item_type_id;

 if (it.is_food() || it.is_ammo() || it.is_gun()  || it.is_armor() ||
     it.is_book() || it.is_tool() || it.is_weap() || it.is_food_container())
  inv_sorted = false;

 if (it.count_by_charges()) {
  for (int i = 0; i < inv.size(); i++) {
   if (inv[i].type->id == item_type_id) {

     // does it stack?
    if (inv[i].charges > 0) {
     inv[i].charges += it.charges;
      it.charges = 0;
      return;
    }
   }
  }

  inv.push_back(it);
  return;
 }

 if (g != NULL && it.is_artifact() && it.is_tool()) {
  it_artifact_tool *art = dynamic_cast<it_artifact_tool*>(it.type);
  g->add_artifact_messages(art->effects_carried);
 }
 inv.push_back(it);
}

bool player::has_active_item(itype_id id)
{
 if (weapon.type->id == id && weapon.active)
  return true;
 for (int i = 0; i < inv.size(); i++) {
  if (inv[i].type->id == id && inv[i].active)
   return true;
 }
 return false;
}

int player::active_item_charges(itype_id id)
{
 int max = 0;
 if (weapon.type->id == id && weapon.active)
  max = weapon.charges;
 for (int i = 0; i < inv.size(); i++) {
  for (int j = 0; j < inv.stack_at(i).size(); j++) {
   if (inv.stack_at(i)[j].type->id == id && inv.stack_at(i)[j].active &&
       inv.stack_at(i)[j].charges > max)
    max = inv.stack_at(i)[j].charges;
  }
 }
 return max;
}

void player::process_active_items(game *g)
{
 it_tool* tmp;
 iuse use;
 if (weapon.is_artifact() && weapon.is_tool())
  g->process_artifact(&weapon, this, true);
 else if (weapon.active) {
  if (weapon.has_flag(IF_CHARGE)) { // We're chargin it up!
   if (weapon.charges == 8) {
    bool maintain = false;
    if (has_charges("UPS_on", 4)) {
     use_charges("UPS_on", 4);
     maintain = true;
    } else if (has_charges("UPS_off", 4)) {
     use_charges("UPS_off", 4);
     maintain = true;
    }
    if (maintain) {
     if (one_in(20)) {
      g->add_msg("Your %s discharges!", weapon.tname().c_str());
      point target(posx + rng(-12, 12), posy + rng(-12, 12));
      std::vector<point> traj = line_to(posx, posy, target.x, target.y, 0);
      g->fire(*this, target.x, target.y, traj, false);
     } else
      g->add_msg("Your %s beeps alarmingly.", weapon.tname().c_str());
    }
   } else {
    if (has_charges("UPS_on", 1 + weapon.charges)) {
     use_charges("UPS_on", 1 + weapon.charges);
     weapon.poison++;
    } else if (has_charges("UPS_off", 1 + weapon.charges)) {
     use_charges("UPS_off", 1 + weapon.charges);
     weapon.poison++;
    } else {
     g->add_msg("Your %s spins down.", weapon.tname().c_str());
     if (weapon.poison <= 0) {
      weapon.charges--;
      weapon.poison = weapon.charges - 1;
     } else
      weapon.poison--;
     if (weapon.charges == 0)
      weapon.active = false;
    }
    if (weapon.poison >= weapon.charges) {
     weapon.charges++;
     weapon.poison = 0;
    }
   }
   return;
  } // if (weapon.has_flag(IF_CHARGE))
	if (weapon.is_food()) {	// food items
	  if (weapon.has_flag(IF_HOT)) {
			weapon.item_counter--;
			if (weapon.item_counter == 0) {
				weapon.item_flags ^= mfb(IF_HOT);
				weapon.active = false;
			}
		}
		return;
	} else if (weapon.is_food_container()) {	// food items
	  if (weapon.contents[0].has_flag(IF_HOT)) {
			weapon.contents[0].item_counter--;
			if (weapon.contents[0].item_counter == 0) {
				weapon.contents[0].item_flags ^= mfb(IF_HOT);
				weapon.contents[0].active = false;
			}
		}
		return;
	}	
  if (!weapon.is_tool()) {
   debugmsg("%s is active, but it is not a tool.", weapon.tname().c_str());
   return;
  }
  tmp = dynamic_cast<it_tool*>(weapon.type);
  (use.*tmp->use)(g, this, &weapon, true);
  if (tmp->turns_per_charge > 0 && int(g->turn) % tmp->turns_per_charge == 0)
   weapon.charges--;
  if (weapon.charges <= 0) {
   (use.*tmp->use)(g, this, &weapon, false);
   if (tmp->revert_to == "null")
    weapon = ret_null;
   else
    weapon.type = g->itypes[tmp->revert_to];
  }
 }
 for (int i = 0; i < inv.size(); i++) {
  for (int j = 0; j < inv.stack_at(i).size(); j++) {
   item *tmp_it = &(inv.stack_at(i)[j]);
   if (tmp_it->is_artifact() && tmp_it->is_tool())
      g->process_artifact(tmp_it, this);
      if (tmp_it->active) {
        if (tmp_it->is_food()) {
          if (tmp_it->has_flag(IF_HOT)) {
            tmp_it->item_counter--;
            if (tmp_it->item_counter == 0) {
              tmp_it->item_flags ^= mfb(IF_HOT);
              tmp_it->active = false;
            }
          }
        } else if (tmp_it->is_food_container()) {
          if (tmp_it->contents[0].has_flag(IF_HOT)) {
            tmp_it->contents[0].item_counter--;
            if (tmp_it->contents[0].item_counter == 0) {
              tmp_it->contents[0].item_flags ^= mfb(IF_HOT);
              tmp_it->contents[0].active = false;
            }
          }
        }
        else {
          tmp = dynamic_cast<it_tool*>(tmp_it->type);
          (use.*tmp->use)(g, this, tmp_it, true);
          if (tmp->turns_per_charge > 0 && int(g->turn) % tmp->turns_per_charge == 0)
            tmp_it->charges--;
          if (tmp_it->charges <= 0) {
            (use.*tmp->use)(g, this, tmp_it, false);
            if (tmp->revert_to == "null") {
              if (inv.stack_at(i).size() == 1) {
                inv.remove_stack(i);
                i--;
                j = 0;
              } else {
                inv.stack_at(i).erase(inv.stack_at(i).begin() + j);
                j--;
              }
            } else
            tmp_it->type = g->itypes[tmp->revert_to];
          }
        }
      }
    }
  }
// worn items	
  for (int i = 0; i < worn.size(); i++) {
    if (worn[i].is_artifact())
    g->process_artifact(&(worn[i]), this);
  }
}

item player::remove_weapon()
{
 if (weapon.has_flag(IF_CHARGE) && weapon.active) { //unwield a charged charge rifle.
  weapon.charges = 0;
  weapon.active = false;
 }
 item tmp = weapon;
 weapon = ret_null;
// We need to remove any boosts related to our style
 rem_disease(DI_ATTACK_BOOST);
 rem_disease(DI_DODGE_BOOST);
 rem_disease(DI_DAMAGE_BOOST);
 rem_disease(DI_SPEED_BOOST);
 rem_disease(DI_ARMOR_BOOST);
 rem_disease(DI_VIPER_COMBO);
 return tmp;
}

void player::remove_mission_items(int mission_id)
{
 if (mission_id == -1)
  return;
 if (weapon.mission_id == mission_id)
  remove_weapon();
 else {
  for (int i = 0; i < weapon.contents.size(); i++) {
   if (weapon.contents[i].mission_id == mission_id)
    remove_weapon();
  }
 }
 for (int i = 0; i < inv.size(); i++) {
  for (int j = 0; j < inv.stack_at(i).size() && j > 0; j++) {
   if (inv.stack_at(i)[j].mission_id == mission_id) {
    if (inv.stack_at(i).size() == 1) {
     inv.remove_item(i, j);
     i--;
     j = -999;
    } else {
     inv.remove_item(i, j);
     j--;
    }
   } else {
    bool rem = false;
    for (int k = 0; !rem && k < inv.stack_at(i)[j].contents.size(); k++) {
     if (inv.stack_at(i)[j].contents[k].mission_id == mission_id) {
      if (inv.stack_at(i).size() == 1) {
       inv.remove_item(i, j);
       i--;
       j = 0;
      } else {
       inv.remove_item(i, j);
       j--;
      }
      rem = true;
     }
    }
   }
  }
 }
}

item player::i_rem(char let)
{
 item tmp;
 if (weapon.invlet == let) {
  if (std::find(martial_arts_itype_ids.begin(), martial_arts_itype_ids.end(), weapon.type->id) != martial_arts_itype_ids.end()){
   return ret_null;
  }
  tmp = weapon;
  weapon = ret_null;
  return tmp;
 }
 for (int i = 0; i < worn.size(); i++) {
  if (worn[i].invlet == let) {
   tmp = worn[i];
   worn.erase(worn.begin() + i);
   return tmp;
  }
 }
 if (inv.index_by_letter(let) != -1)
  return inv.remove_item_by_letter(let);
 return ret_null;
}

item player::i_rem(itype_id type)
{
 item ret;
 if (weapon.type->id == type)
  return remove_weapon();
 for (int i = 0; i < inv.size(); i++) {
  if (inv[i].type->id == type)
   return inv.remove_item(i);
 }
 return ret_null;
}

item& player::i_at(char let)
{
 if (let == KEY_ESCAPE)
  return ret_null;
 if (weapon.invlet == let)
  return weapon;
 for (int i = 0; i < worn.size(); i++) {
  if (worn[i].invlet == let)
   return worn[i];
 }
 int index = inv.index_by_letter(let);
 if (index == -1)
  return ret_null;
 return inv[index];
}

item& player::i_of_type(itype_id type)
{
 if (weapon.type->id == type)
  return weapon;
 for (int i = 0; i < worn.size(); i++) {
  if (worn[i].type->id == type)
   return worn[i];
 }
 for (int i = 0; i < inv.size(); i++) {
  if (inv[i].type->id == type)
   return inv[i];
 }
 return ret_null;
}

std::vector<item> player::inv_dump()
{
 std::vector<item> ret;
 if (std::find(standard_itype_ids.begin(), standard_itype_ids.end(), weapon.type->id) != standard_itype_ids.end()){
  ret.push_back(weapon);
 }
 for (int i = 0; i < worn.size(); i++)
  ret.push_back(worn[i]);
 for(int i = 0; i < inv.size(); i++) {
  for (int j = 0; j < inv.stack_at(i).size(); j++)
   ret.push_back(inv.stack_at(i)[j]);
 }
 return ret;
}

item player::i_remn(int index)
{
 if (index > inv.size() || index < 0)
  return ret_null;
 return inv.remove_item(index);
}

void player::use_amount(itype_id it, int quantity, bool use_container)
{
 bool used_weapon_contents = false;
 for (int i = 0; i < weapon.contents.size(); i++) {
  if (weapon.contents[0].type->id == it) {
   quantity--;
   weapon.contents.erase(weapon.contents.begin() + 0);
   i--;
   used_weapon_contents = true;
  }
 }
 if (use_container && used_weapon_contents)
  remove_weapon();

 if (weapon.type->id == it) {
  quantity--;
  remove_weapon();
 }

 inv.use_amount(it, quantity, use_container);
}

void player::use_charges(itype_id it, int quantity)
{
 if (it == "toolset") {
  power_level -= quantity;
  if (power_level < 0)
   power_level = 0;
  return;
 }
// Start by checking weapon contents
 for (int i = 0; i < weapon.contents.size(); i++) {
  if (weapon.contents[i].type->id == it) {
   if (weapon.contents[i].charges > 0 &&
       weapon.contents[i].charges <= quantity) {
    quantity -= weapon.contents[i].charges;
    if (weapon.contents[i].destroyed_at_zero_charges()) {
     weapon.contents.erase(weapon.contents.begin() + i);
     i--;
    } else
     weapon.contents[i].charges = 0;
    if (quantity == 0)
     return;
   } else {
    weapon.contents[i].charges -= quantity;
    return;
   }
  }
 }

 if (weapon.type->id == it) {
  if (weapon.charges > 0 && weapon.charges <= quantity) {
   quantity -= weapon.charges;
   if (weapon.destroyed_at_zero_charges())
    remove_weapon();
   else
    weapon.charges = 0;
   if (quantity == 0)
    return;
   } else {
    weapon.charges -= quantity;
    return;
   }
  }

 inv.use_charges(it, quantity);
}

int player::butcher_factor()
{
 int lowest_factor = 999;
 if (has_bionic("bio_tools"))
 	lowest_factor=100;
 for (int i = 0; i < inv.size(); i++) {
  for (int j = 0; j < inv.stack_at(i).size(); j++) {
   item *cur_item = &(inv.stack_at(i)[j]);
   if (cur_item->damage_cut() >= 10 && !cur_item->has_flag(IF_SPEAR)) {
    int factor = cur_item->volume() * 5 - cur_item->weight() * 1.5 -
                 cur_item->damage_cut();
    if (cur_item->damage_cut() <= 20)
     factor *= 2;
    if (factor < lowest_factor)
     lowest_factor = factor;
   }
  }
 }
 if (weapon.damage_cut() >= 10 && !weapon.has_flag(IF_SPEAR)) {
  int factor = weapon.volume() * 5 - weapon.weight() * 1.5 -
               weapon.damage_cut();
  if (weapon.damage_cut() <= 20)
   factor *= 2;
  if (factor < lowest_factor)
   lowest_factor = factor;
 }
 return lowest_factor;
}

int player::pick_usb()
{
 std::vector<int> drives;
 for (int i = 0; i < inv.size(); i++) {
  if (inv[i].type->id == "usb_drive") {
   if (inv[i].contents.empty())
    return i; // No need to pick, use an empty one by default!
   drives.push_back(i);
  }
 }

 if (drives.empty())
  return -1; // None available!

 std::vector<std::string> selections;
 for (int i = 0; i < drives.size() && i < 9; i++)
  selections.push_back( inv[drives[i]].tname() );

 int select = menu_vec("Choose drive:", selections);

 return drives[ select - 1 ];
}

bool player::is_wearing(itype_id it)
{
 for (int i = 0; i < worn.size(); i++) {
  if (worn[i].type->id == it)
   return true;
 }
 return false;
}

bool player::has_artifact_with(art_effect_passive effect)
{
 if (weapon.is_artifact() && weapon.is_tool()) {
  it_artifact_tool *tool = dynamic_cast<it_artifact_tool*>(weapon.type);
  for (int i = 0; i < tool->effects_wielded.size(); i++) {
   if (tool->effects_wielded[i] == effect)
    return true;
  }
  for (int i = 0; i < tool->effects_carried.size(); i++) {
   if (tool->effects_carried[i] == effect)
    return true;
  }
 }
 for (int i = 0; i < inv.size(); i++) {
  if (inv[i].is_artifact() && inv[i].is_tool()) {
   it_artifact_tool *tool = dynamic_cast<it_artifact_tool*>(inv[i].type);
   for (int i = 0; i < tool->effects_carried.size(); i++) {
    if (tool->effects_carried[i] == effect)
     return true;
   }
  }
 }
 for (int i = 0; i < worn.size(); i++) {
  if (worn[i].is_artifact()) {
   it_artifact_armor *armor = dynamic_cast<it_artifact_armor*>(worn[i].type);
   for (int i = 0; i < armor->effects_worn.size(); i++) {
    if (armor->effects_worn[i] == effect)
     return true;
   }
  }
 }
 return false;
}

bool player::has_amount(itype_id it, int quantity)
{
 if (it == "toolset")
  return has_bionic("bio_tools");
 return (amount_of(it) >= quantity);
}

int player::amount_of(itype_id it)
{
 if (it == "toolset" && has_bionic("bio_tools"))
  return 1;
 if (it == "apparatus") {
 if (has_amount("crackpipe", 1) && has_amount("lighter", 1) ||
    (has_amount("can_drink", 1) && has_amount("lighter", 1)))
  return 1;
}
 int quantity = 0;
 if (weapon.type->id == it)
  quantity++;
 for (int i = 0; i < weapon.contents.size(); i++) {
  if (weapon.contents[i].type->id == it)
   quantity++;
 }
 quantity += inv.amount_of(it);
 return quantity;
}

bool player::has_charges(itype_id it, int quantity)
{
 return (charges_of(it) >= quantity);
}

int player::charges_of(itype_id it)
{
 if (it == "toolset") {
  if (has_bionic("bio_tools"))
   return power_level;
  else
   return 0;
 }
 int quantity = 0;
 if (weapon.type->id == it)
  quantity += weapon.charges;
 for (int i = 0; i < weapon.contents.size(); i++) {
  if (weapon.contents[i].type->id == it)
   quantity += weapon.contents[i].charges;
 }
 quantity += inv.charges_of(it);
 return quantity;
}

bool player::has_watertight_container()
{
 for (int i = 0; i < inv.size(); i++) {
  if (inv[i].is_container() && inv[i].contents.empty()) {
   it_container* cont = dynamic_cast<it_container*>(inv[i].type);
   if (cont->flags & mfb(con_wtight) && cont->flags & mfb(con_seals))
    return true;
  }
 }
 if (weapon.is_container() && weapon.contents.empty()) {
   it_container* cont = dynamic_cast<it_container*>(weapon.type);
   if (cont->flags & mfb(con_wtight) && cont->flags & mfb(con_seals))
    return true;
 }

 return false;
}

bool player::has_matching_liquid(itype_id it)
{
 for (int i = 0; i < inv.size(); i++) {
  if (inv[i].is_container() && !inv[i].contents.empty()) {
    if (inv[i].contents[0].type->id == it) { // liquid matches
      it_container* container = dynamic_cast<it_container*>(inv[i].type);
      int holding_container_charges;

      if (inv[i].contents[0].type->is_food()) {
        it_comest* tmp_comest = dynamic_cast<it_comest*>(inv[i].contents[0].type);

        if (tmp_comest->add == ADD_ALCOHOL) // 1 contains = 20 alcohol charges
          holding_container_charges = container->contains * 20;
        else
          holding_container_charges = container->contains;
      }
      else if (inv[i].contents[0].type->is_ammo())
        holding_container_charges = container->contains * 200;
      else
        holding_container_charges = container->contains;

    if (inv[i].contents[0].charges < holding_container_charges)
      return true;
    }
  }
 }
 if (weapon.is_container() && !weapon.contents.empty()) {
  if (weapon.contents[0].type->id == it) { // liquid matches
    it_container* container = dynamic_cast<it_container*>(weapon.type);
    int holding_container_charges;

    if (weapon.contents[0].type->is_food()) {
      it_comest* tmp_comest = dynamic_cast<it_comest*>(weapon.contents[0].type);

      if (tmp_comest->add == ADD_ALCOHOL) // 1 contains = 20 alcohol charges
        holding_container_charges = container->contains * 20;
      else
        holding_container_charges = container->contains;
    }
    else if (weapon.contents[0].type->is_ammo())
      holding_container_charges = container->contains * 200;
    else
      holding_container_charges = container->contains;

  if (weapon.contents[0].charges < holding_container_charges)
    return true;
  }
}

 return false;
}

bool player::has_weapon_or_armor(char let)
{
 if (weapon.invlet == let)
  return true;
 for (int i = 0; i < worn.size(); i++) {
  if (worn[i].invlet == let)
   return true;
 }
 return false;
}

bool player::has_item(char let)
{
 return (has_weapon_or_armor(let) || inv.index_by_letter(let) != -1);
}

bool player::has_item(item *it)
{
 if (it == &weapon)
  return true;
 for (int i = 0; i < worn.size(); i++) {
  if (it == &(worn[i]))
   return true;
 }
 return inv.has_item(it);
}

bool player::has_mission_item(int mission_id)
{
 if (mission_id == -1)
  return false;
 if (weapon.mission_id == mission_id)
  return true;
 for (int i = 0; i < weapon.contents.size(); i++) {
  if (weapon.contents[i].mission_id == mission_id)
   return true;
 }
 for (int i = 0; i < inv.size(); i++) {
  for (int j = 0; j < inv.stack_at(i).size(); j++) {
   if (inv.stack_at(i)[j].mission_id == mission_id)
    return true;
   for (int k = 0; k < inv.stack_at(i)[j].contents.size(); k++) {
    if (inv.stack_at(i)[j].contents[k].mission_id == mission_id)
     return true;
   }
  }
 }
 return false;
}

int player::lookup_item(char let)
{
 if (weapon.invlet == let)
  return -1;

 for (int i = 0; i < inv.size(); i++) {
  if (inv[i].invlet == let)
   return i;
 }

 return -2; // -2 is for "item not found"
}

hint_rating player::rate_action_eat(item *it)
{
 //TODO more cases, for HINT_IFFY
 if (it->is_food_container() || it->is_food()) {
  return HINT_GOOD;
 }
 return HINT_CANT;
}

bool player::eat(game *g, int index)
{
 it_comest *comest = NULL;
 item *eaten = NULL;
 int which = -3; // Helps us know how to delete the item which got eaten
 int linet;
 if (index == -2) {
  g->add_msg("You do not have that item.");
  return false;
 } else if (index == -1) {
  if (weapon.is_food_container(this)) {
   eaten = &weapon.contents[0];
   which = -2;
   if (weapon.contents[0].is_food())
    comest = dynamic_cast<it_comest*>(weapon.contents[0].type);
  } else if (weapon.is_food(this)) {
   eaten = &weapon;
   which = -1;
   if (weapon.is_food())
    comest = dynamic_cast<it_comest*>(weapon.type);
  } else {
   if (!is_npc())
    g->add_msg("You can't eat your %s.", weapon.tname(g).c_str());
   else
    debugmsg("%s tried to eat a %s", name.c_str(), weapon.tname(g).c_str());
   return false;
  }
 } else {
  if (inv[index].is_food_container(this)) {
   eaten = &(inv[index].contents[0]);
   which = index + inv.size();
   if (inv[index].contents[0].is_food())
    comest = dynamic_cast<it_comest*>(inv[index].contents[0].type);
  } else if (inv[index].is_food(this)) {
   eaten = &inv[index];
   which = index;
   if (inv[index].is_food())
    comest = dynamic_cast<it_comest*>(inv[index].type);
  } else {
   if (!is_npc())
    g->add_msg("You can't eat your %s.", inv[index].tname(g).c_str());
   else
    debugmsg("%s tried to eat a %s", name.c_str(), inv[index].tname(g).c_str());
   return false;
  }
 }
 if (eaten == NULL)
  return false;

 if (eaten->is_ammo()) { // For when bionics let you eat fuel
  const int factor = 20;
  int max_change = max_power_level - power_level;
  if (max_change == 0 && !is_npc()) {
   g->add_msg("Your internal power storage is fully powered.");
  }
  charge_power(eaten->charges / factor);
  eaten->charges -= max_change * factor; //negative charges seem to be okay
  eaten->charges++; //there's a flat subtraction later
 } else if (!eaten->type->is_food() && !eaten->is_food_container(this)) {
// For when bionics let you burn organic materials
  int charge = (eaten->volume() + eaten->weight()) / 2;
  if (eaten->type->m1 == LEATHER || eaten->type->m2 == LEATHER)
   charge /= 4;
  if (eaten->type->m1 == WOOD    || eaten->type->m2 == WOOD)
   charge /= 2;
  charge_power(charge);
 } else { // It's real food!  i.e. an it_comest
// Remember, comest points to the it_comest data
  if (comest == NULL) {
   debugmsg("player::eat(%s); comest is NULL!", eaten->tname(g).c_str());
   return false;
  }
  if (comest->tool != "null") {
   bool has = has_amount(comest->tool, 1);
   if (g->itypes[comest->tool]->count_by_charges())
    has = has_charges(comest->tool, 1);
   if (!has) {
    if (!is_npc())
     g->add_msg("You need a %s to consume that!",
                g->itypes[comest->tool]->name.c_str());
    return false;
   }
  }
  bool overeating = (!has_trait(PF_GOURMAND) && hunger < 0 &&
                     comest->nutr >= 5);
  bool spoiled = eaten->rotten(g);

  last_item = itype_id(eaten->type->id);

  if (overeating && !is_npc() &&
      !query_yn("You're full.  Force yourself to eat?"))
   return false;

  if (has_trait(PF_CARNIVORE) && eaten->made_of(VEGGY) && comest->nutr > 0) {
   if (!is_npc())
    g->add_msg("You can only eat meat!");
   else
    g->add_msg("Carnivore %s tried to eat meat!", name.c_str());
   return false;
  }
  if (!has_trait(PF_CANNIBAL) && eaten->made_of(HFLESH)&& !is_npc() &&
      !query_yn("The thought of eating that makes you feel sick. Really do it?"))
   return false;

  if (has_trait(PF_VEGETARIAN) && eaten->made_of(FLESH) && !is_npc() &&
      !query_yn("Really eat that meat? Your stomach won't be happy."))
   return false;

  if (spoiled) {
   if (is_npc())
    return false;
   if (!has_trait(PF_SAPROVORE) &&
       !query_yn("This %s smells awful!  Eat it?", eaten->tname(g).c_str()))
    return false;
   g->add_msg("Ick, this %s doesn't taste so good...",eaten->tname(g).c_str());
   if (!has_trait(PF_SAPROVORE) && (!has_bionic("bio_digestion") || one_in(3)))
    add_disease(DI_FOODPOISON, rng(60, (comest->nutr + 1) * 60), g);
   hunger -= rng(0, comest->nutr);
   thirst -= comest->quench;
   if (!has_trait(PF_SAPROVORE) && !has_bionic("bio_digestion"))
    health -= 3;
  } else {
   hunger -= comest->nutr;
   thirst -= comest->quench;
   if (has_bionic("bio_digestion"))
    hunger -= rng(0, comest->nutr);
   else if (!has_trait(PF_GOURMAND)) {
    if ((overeating && rng(-200, 0) > hunger))
     vomit(g);
   }
   health += comest->healthy;
  }
// At this point, we've definitely eaten the item, so use up some turns.
  if (has_trait(PF_GOURMAND))
   moves -= 150;
  else
   moves -= 250;
// If it's poisonous... poison us.  TODO: More several poison effects
  if (eaten->poison >= rng(2, 4))
   add_disease(DI_POISON, eaten->poison * 100, g);
  if (eaten->poison > 0)
   add_disease(DI_FOODPOISON, eaten->poison * 300, g);

// Descriptive text
  if (!is_npc()) {
   if (eaten->made_of(LIQUID))
    g->add_msg("You drink your %s.", eaten->tname(g).c_str());
   else if (comest->nutr >= 5)
    g->add_msg("You eat your %s.", eaten->tname(g).c_str());
  } else if (g->u_see(posx, posy, linet))
   g->add_msg("%s eats a %s.", name.c_str(), eaten->tname(g).c_str());

  if (g->itypes[comest->tool]->is_tool())
   use_charges(comest->tool, 1); // Tools like lighters get used
  if (comest->stim > 0) {
   if (comest->stim < 10 && stim < comest->stim) {
    stim += comest->stim;
    if (stim > comest->stim)
     stim = comest->stim;
   } else if (comest->stim >= 10 && stim < comest->stim * 3)
    stim += comest->stim;
  }

  iuse use;
  (use.*comest->use)(g, this, eaten, false);
  add_addiction(comest->add, comest->addict);
  if (has_bionic("bio_ethanol") && comest->use == &iuse::alcohol)
   charge_power(rng(2, 8));

  if (!has_trait(PF_CANNIBAL)  && eaten->made_of(HFLESH)) {
   if (!is_npc())
    g->add_msg("You feel horrible for eating a person..");
   add_morale(MORALE_CANNIBAL, -150, -1000);
  }
  if (has_trait(PF_VEGETARIAN) && eaten->made_of(FLESH)) {
   if (!is_npc())
    g->add_msg("Almost instantly you feel a familiar pain in your stomach");
   add_morale(MORALE_VEGETARIAN, -75, -400);
  }
  if ((has_trait(PF_HERBIVORE) || has_trait(PF_RUMINANT)) &&
      eaten->made_of(FLESH)) {
   if (!one_in(3))
    vomit(g);
   if (comest->quench >= 2)
    thirst += int(comest->quench / 2);
   if (comest->nutr >= 2)
    hunger += int(comest->nutr * .75);
  }
	if (eaten->has_flag(IF_HOT) && eaten->has_flag(IF_EATEN_HOT))
		add_morale(MORALE_FOOD_HOT, 5, 10);
  if (has_trait(PF_GOURMAND)) {
   if (comest->fun < -2)
    add_morale(MORALE_FOOD_BAD, comest->fun * 2, comest->fun * 4, comest);
   else if (comest->fun > 0)
    add_morale(MORALE_FOOD_GOOD, comest->fun * 3, comest->fun * 6, comest);
   if (!is_npc() && (hunger < -60 || thirst < -60))
    g->add_msg("You can't finish it all!");
   if (hunger < -60)
    hunger = -60;
   if (thirst < -60)
    thirst = -60;
  } else {
   if (comest->fun < 0)
    add_morale(MORALE_FOOD_BAD, comest->fun * 2, comest->fun * 6, comest);
   else if (comest->fun > 0)
    add_morale(MORALE_FOOD_GOOD, comest->fun * 2, comest->fun * 4, comest);
   if (!is_npc() && (hunger < -20 || thirst < -20))
    g->add_msg("You can't finish it all!");
   if (hunger < -20)
    hunger = -20;
   if (thirst < -20)
    thirst = -20;
  }
 }

 eaten->charges--;
 if (eaten->charges <= 0) {
  if (which == -1)
   weapon = ret_null;
  else if (which == -2) {
   weapon.contents.erase(weapon.contents.begin());
   if (!is_npc())
    g->add_msg("You are now wielding an empty %s.", weapon.tname(g).c_str());
  } else if (which >= 0 && which < inv.size())
   inv.remove_item(which);
  else if (which >= inv.size()) {
   which -= inv.size();
   inv[which].contents.erase(inv[which].contents.begin());
   if (!is_npc())
   {
    switch ((int)OPTIONS[OPT_DROP_EMPTY])
    {
      case 0:
        g->add_msg("%c - an empty %s", inv[which].invlet,
                                     inv[which].tname(g).c_str());
        break;
      case 1:
        if (inv[which].is_container())
        {
           it_container* cont = dynamic_cast<it_container*>(inv[which].type);
           if (!(cont->flags & mfb(con_wtight) && cont->flags & mfb(con_seals)))
           {
              g->add_msg("You drop the empty %s.", inv[which].tname(g).c_str());
              g->m.add_item(posx, posy, inv.remove_item(which));
           }
           else
              g->add_msg("%c - an empty %s", inv[which].invlet,
                                          inv[which].tname(g).c_str());
        }
        else if (inv[which].type->id == "wrapper") // hack because wrappers aren't containers
        {
            g->add_msg("You drop the empty %s.", inv[which].tname(g).c_str());
            g->m.add_item(posx, posy, inv.remove_item(which));
        }
      break;
      case 2:
        g->add_msg("You drop the empty %s.", inv[which].tname(g).c_str());
        g->m.add_item(posx, posy, inv.remove_item(which));
      break;
    }
   }
   if (inv.stack_at(which).size() > 0)
    inv.restack(this);
   inv_sorted = false;
  }
 }
 return true;
}

bool player::wield(game *g, int index)
{
 if (weapon.has_flag(IF_NO_UNWIELD)) {
  g->add_msg("You cannot unwield your %s!  Withdraw them with 'p'.",
             weapon.tname().c_str());
  return false;
 }
 if (index == -3) {
  bool pickstyle = (!styles.empty());
  if (weapon.is_style())
   remove_weapon();
  else if (!is_armed()) {
   if (!pickstyle) {
    g->add_msg("You are already wielding nothing.");
    return false;
   }
  } else if (volume_carried() + weapon.volume() < volume_capacity()) {
   inv.push_back(remove_weapon());
   inv_sorted = false;
   moves -= 20;
   recoil = 0;
   if (!pickstyle)
    return true;
  } else if (query_yn("No space in inventory for your %s.  Drop it?",
                      weapon.tname(g).c_str())) {
   g->m.add_item(posx, posy, remove_weapon());
   recoil = 0;
   if (!pickstyle)
    return true;
  } else
   return false;

  if (pickstyle) {
   weapon = item( g->itypes[style_selected], 0 );
   weapon.invlet = ':';
   return true;
  }
 }
 if (index == -1) {
  g->add_msg("You're already wielding that!");
  return false;
 } else if (index == -2) {
  g->add_msg("You don't have that item.");
  return false;
 }

 if (inv[index].is_two_handed(this) && !has_two_arms()) {
  g->add_msg("You cannot wield a %s with only one arm.",
             inv[index].tname(g).c_str());
  return false;
 }
 if (!is_armed()) {
  weapon = inv.remove_item(index);
  if (weapon.is_artifact() && weapon.is_tool()) {
   it_artifact_tool *art = dynamic_cast<it_artifact_tool*>(weapon.type);
   g->add_artifact_messages(art->effects_wielded);
  }
  moves -= 30;
  last_item = itype_id(weapon.type->id);
  return true;
 } else if (volume_carried() + weapon.volume() - inv[index].volume() <
            volume_capacity()) {
  item tmpweap = remove_weapon();
  weapon = inv.remove_item(index);
  inv.push_back(tmpweap);
  inv_sorted = false;
  moves -= 45;
  if (weapon.is_artifact() && weapon.is_tool()) {
   it_artifact_tool *art = dynamic_cast<it_artifact_tool*>(weapon.type);
   g->add_artifact_messages(art->effects_wielded);
  }
  last_item = itype_id(weapon.type->id);
  return true;
 } else if (query_yn("No space in inventory for your %s.  Drop it?",
                     weapon.tname(g).c_str())) {
  g->m.add_item(posx, posy, remove_weapon());
  weapon = inv[index];
  inv.remove_item(index);
  inv_sorted = false;
  moves -= 30;
  if (weapon.is_artifact() && weapon.is_tool()) {
   it_artifact_tool *art = dynamic_cast<it_artifact_tool*>(weapon.type);
   g->add_artifact_messages(art->effects_wielded);
  }
  last_item = itype_id(weapon.type->id);
  return true;
 }

 return false;

}

void player::pick_style(game *g) // Style selection menu
{
 std::vector<std::string> options;
 options.push_back("No style");
 for (int i = 0; i < styles.size(); i++)
  options.push_back( g->itypes[styles[i]]->name );
 int selection = menu_vec("Select a style", options);
 if (selection >= 2)
  style_selected = styles[selection - 2];
 else
  style_selected = "null";
}

hint_rating player::rate_action_wear(item *it)
{
 //TODO flag already-worn items as HINT_IFFY

 if (!it->is_armor()) {
  return HINT_CANT;
 }

 it_armor* armor = dynamic_cast<it_armor*>(it->type);

 // are we trying to put on power armor? If so, make sure we don't have any other gear on.
 if (armor->is_power_armor() && worn.size()) {
  if (armor->covers & mfb(bp_torso)) {
   return HINT_IFFY;
  } else if (armor->covers & mfb(bp_head) && !((it_armor *)worn[0].type)->is_power_armor()) {
   return HINT_IFFY;
  }
 }
 // are we trying to wear something over power armor? We can't have that, unless it's a backpack, or similar.
 if (worn.size() && ((it_armor *)worn[0].type)->is_power_armor() && !(armor->covers & mfb(bp_head))) {
  if (!(armor->covers & mfb(bp_torso) && armor->color == c_green)) {
   return HINT_IFFY;
  }
 }

 // Make sure we're not wearing 2 of the item already
 int count = 0;
 for (int i = 0; i < worn.size(); i++) {
  if (worn[i].type->id == it->type->id)
   count++;
 }
 if (count == 2) {
  return HINT_IFFY;
 }
 if (has_trait(PF_WOOLALLERGY) && it->made_of(WOOL)) {
  return HINT_IFFY; //should this be HINT_CANT? I kinda think not, because HINT_CANT is more for things that can NEVER happen
 }
 if (armor->covers & mfb(bp_head) && encumb(bp_head) != 0) {
  return HINT_IFFY;
 }
 if (armor->covers & mfb(bp_hands) && has_trait(PF_WEBBED)) {
  return HINT_IFFY;
 }
 if (armor->covers & mfb(bp_hands) && has_trait(PF_TALONS)) {
  return HINT_IFFY;
 }
 if (armor->covers & mfb(bp_mouth) && has_trait(PF_BEAK)) {
  return HINT_IFFY;
 }
 if (armor->covers & mfb(bp_feet) && has_trait(PF_HOOVES)) {
  return HINT_IFFY;
 }
 if (armor->covers & mfb(bp_head) && has_trait(PF_HORNS_CURLED)) {
  return HINT_IFFY;
 }
 if (armor->covers & mfb(bp_torso) && has_trait(PF_SHELL)) {
  return HINT_IFFY;
 }
 if (armor->covers & mfb(bp_head) && !it->made_of(WOOL) &&
     !it->made_of(COTTON) && !it->made_of(LEATHER) &&
     (has_trait(PF_HORNS_POINTED) || has_trait(PF_ANTENNAE) ||
      has_trait(PF_ANTLERS))) {
  return HINT_IFFY;
 }
 // Checks to see if the player is wearing not cotton or not wool, ie leather/plastic shoes
 if (armor->covers & mfb(bp_feet) && wearing_something_on(bp_feet) && !(it->made_of(WOOL) || it->made_of(COTTON))) {
  for (int i = 0; i < worn.size(); i++) {
   item *worn_item = &worn[i];
   it_armor *worn_armor = dynamic_cast<it_armor*>(worn_item->type);
   if( worn_armor->covers & mfb(bp_feet) && !(worn_item->made_of(WOOL) || worn_item->made_of(COTTON))) {
    return HINT_IFFY;
   }
  }
 }
 return HINT_GOOD;
}

bool player::wear(game *g, char let)
{
 item* to_wear = NULL;
 int index = -1;
 if (weapon.invlet == let) {
  to_wear = &weapon;
  index = -2;
 } else {
  for (int i = 0; i < inv.size(); i++) {
   if (inv[i].invlet == let) {
    to_wear = &(inv[i]);
    index = i;
    i = inv.size();
   }
  }
 }

 if (to_wear == NULL) {
  g->add_msg("You don't have item '%c'.", let);
  return false;
 }

 if (!wear_item(g, to_wear))
  return false;

 if (index == -2)
  weapon = ret_null;
 else
  inv.remove_item(index);

 return true;
}

bool player::wear_item(game *g, item *to_wear)
{
 it_armor* armor = NULL;
 if (to_wear->is_armor())
  armor = dynamic_cast<it_armor*>(to_wear->type);
 else {
  g->add_msg("Putting on a %s would be tricky.", to_wear->tname(g).c_str());
  return false;
 }

 // are we trying to put on power armor? If so, make sure we don't have any other gear on.
 if (armor->is_power_armor() && worn.size()) {
   if (armor->covers & mfb(bp_torso)) {
     g->add_msg("You can't wear power armor over other gear!");
     return false;
   } else if (armor->covers & mfb(bp_head) && !((it_armor *)worn[0].type)->is_power_armor()) {
     g->add_msg("You can only wear power armor helmets with power armor!");
     return false;
   }
 }

 // are we trying to wear something over power armor? We can't have that, unless it's a backpack, or similar.
 if (worn.size() && ((it_armor *)worn[0].type)->is_power_armor() && !(armor->covers & mfb(bp_head))) {
   if (!(armor->covers & mfb(bp_torso) && armor->color == c_green)) {
     g->add_msg("You can't wear %s with power armor!", to_wear->tname().c_str());
     return false;
   }
 }

// Make sure we're not wearing 2 of the item already
 int count = 0;
 for (int i = 0; i < worn.size(); i++) {
  if (worn[i].type->id == to_wear->type->id)
   count++;
 }
 if (count == 2) {
  g->add_msg("You can't wear more than two %s at once.",
             to_wear->tname().c_str());
  return false;
 }
 if (has_trait(PF_WOOLALLERGY) && to_wear->made_of(WOOL)) {
  g->add_msg("You can't wear that, it's made of wool!");
  return false;
 }
 if (armor->covers & mfb(bp_head) && encumb(bp_head) != 0) {
  g->add_msg("You can't wear a%s helmet!",
             wearing_something_on(bp_head) ? "nother" : "");
  return false;
 }
 if (armor->covers & mfb(bp_hands) && has_trait(PF_WEBBED)) {
  g->add_msg("You cannot put %s over your webbed hands.", armor->name.c_str());
  return false;
 }
 if (armor->covers & mfb(bp_hands) && has_trait(PF_TALONS)) {
  g->add_msg("You cannot put %s over your talons.", armor->name.c_str());
  return false;
 }
 if (armor->covers & mfb(bp_mouth) && has_trait(PF_BEAK)) {
  g->add_msg("You cannot put a %s over your beak.", armor->name.c_str());
  return false;
 }
 if (armor->covers & mfb(bp_feet) && has_trait(PF_HOOVES)) {
  g->add_msg("You cannot wear footwear on your hooves.");
  return false;
 }
 if (armor->covers & mfb(bp_head) && has_trait(PF_HORNS_CURLED)) {
  g->add_msg("You cannot wear headgear over your horns.");
  return false;
 }
 if (armor->covers & mfb(bp_torso) && has_trait(PF_SHELL)) {
  g->add_msg("You cannot wear anything over your shell.");
  return false;
 }
 if (armor->covers & mfb(bp_head) && !to_wear->made_of(WOOL) &&
     !to_wear->made_of(COTTON) && !to_wear->made_of(LEATHER) &&
     (has_trait(PF_HORNS_POINTED) || has_trait(PF_ANTENNAE) ||
      has_trait(PF_ANTLERS))) {
  g->add_msg("You cannot wear a helmet over your %s.",
             (has_trait(PF_HORNS_POINTED) ? "horns" :
              (has_trait(PF_ANTENNAE) ? "antennae" : "antlers")));
  return false;
 }
 // Checks to see if the player is wearing not cotton or not wool, ie leather/plastic shoes
 if (armor->covers & mfb(bp_feet) && wearing_something_on(bp_feet) && !(to_wear->made_of(WOOL) || to_wear->made_of(COTTON))) {
 for (int i = 0; i < worn.size(); i++) {
  item *worn_item = &worn[i];
  it_armor *worn_armor = dynamic_cast<it_armor*>(worn_item->type);
  if( worn_armor->covers & mfb(bp_feet) && !(worn_item->made_of(WOOL) || worn_item->made_of(COTTON))) {
   g->add_msg("You're already wearing footwear!");
   return false;
  }
 }
}
 g->add_msg("You put on your %s.", to_wear->tname(g).c_str());
 if (to_wear->is_artifact()) {
  it_artifact_armor *art = dynamic_cast<it_artifact_armor*>(to_wear->type);
  g->add_artifact_messages(art->effects_worn);
 }
 moves -= 350; // TODO: Make this variable?
 last_item = itype_id(to_wear->type->id);
 worn.push_back(*to_wear);
 for (body_part i = bp_head; i < num_bp; i = body_part(i + 1)) {
  if (armor->covers & mfb(i) && encumb(i) >= 4)
   g->add_msg("Your %s %s very encumbered! %s",
              body_part_name(body_part(i), 2).c_str(),
              (i == bp_head || i == bp_torso ? "is" : "are"),
              encumb_text(body_part(i)).c_str());
 }
 return true;
}

hint_rating player::rate_action_takeoff(item *it) {
 if (!it->is_armor()) {
  return HINT_CANT;
 }

 for (int i = 0; i < worn.size(); i++) {
  if (worn[i].invlet == it->invlet) { //surely there must be an easier way to do this?
   return HINT_GOOD;
  }
 }

 return HINT_IFFY;
}

bool player::takeoff(game *g, char let)
{
 if (weapon.invlet == let) {
  return wield(g, -3);
 } else {
  for (int i = 0; i < worn.size(); i++) {
   if (worn[i].invlet == let) {
     if (i == 0 && (dynamic_cast<it_armor*>(worn[i].type))->is_power_armor()) {
       // We're trying to take off power armor, but cannot do that if we have a power armor component on!
       for (int i = 1; i < worn.size(); i++) {
         if ((dynamic_cast<it_armor*>(worn[i].type))->is_power_armor()) {
           g->add_msg("You can't take off power armor while wearing other power armor components.");
           return false;
         }
       }
     }
    if (volume_capacity() - (dynamic_cast<it_armor*>(worn[i].type))->storage >
        volume_carried() + worn[i].type->volume) {
     inv.push_back(worn[i]);
     worn.erase(worn.begin() + i);
     inv_sorted = false;
     return true;
    } else if (query_yn("No room in inventory for your %s.  Drop it?",
                        worn[i].tname(g).c_str())) {
     g->m.add_item(posx, posy, worn[i]);
     worn.erase(worn.begin() + i);
     return true;
    } else
     return false;
   }
  }
  g->add_msg("You are not wearing that item.");
  return false;
 }
}

void player::use_wielded(game *g) {
  use(g, weapon.invlet);
}

hint_rating player::rate_action_reload(item *it) {
 if (it->is_gun()) {
  if (it->has_flag(IF_RELOAD_AND_SHOOT) || it->ammo_type() == AT_NULL) {
   return HINT_CANT;
  }
  if (it->charges == it->clip_size()) {
   int alternate_magazine = -1;
   for (int i = 0; i < it->contents.size(); i++) {
     if (it->contents[i].is_gunmod() &&
         (it->contents[i].typeId() == "spare_mag" &&
          it->contents[i].charges < (dynamic_cast<it_gun*>(it->type))->clip) ||
         (it->contents[i].has_flag(IF_MODE_AUX) &&
          it->contents[i].charges < it->contents[i].clip_size()))
      alternate_magazine = i;
   }
   if(alternate_magazine == -1) {
    return HINT_IFFY;
   }
  }
  int index = it->pick_reload_ammo(*this, true);
  if (index == -1) {
   return HINT_IFFY;
  }
  return HINT_GOOD;
 } else if (it->is_tool()) {
  it_tool* tool = dynamic_cast<it_tool*>(it->type);
  if (tool->ammo == AT_NULL) {
   return HINT_CANT;
  }
  int index = it->pick_reload_ammo(*this, true);
  if (index == -1) {
   return HINT_IFFY;
  }
  return HINT_GOOD;
 }
 return HINT_CANT;
}

hint_rating player::rate_action_unload(item *it) {
 if (!it->is_gun() && !it->is_container() &&
     (!it->is_tool() || it->ammo_type() == AT_NULL)) {
  return HINT_CANT;
 }
 int spare_mag = -1;
 int has_m203 = -1;
 int has_shotgun = -1;
 if (it->is_gun()) {
  spare_mag = it->has_gunmod ("spare_mag");
  has_m203 = it->has_gunmod ("m203");
  has_shotgun = it->has_gunmod ("u_shotgun");
 }
 if (it->is_container() || it->charges == 0 &&
     (spare_mag == -1 || it->contents[spare_mag].charges <= 0) &&
     (has_m203 == -1 || it->contents[has_m203].charges <= 0) &&
     (has_shotgun == -1 || it->contents[has_shotgun].charges <= 0)) {
  if (it->contents.size() == 0) {
   return HINT_IFFY;
  }
 }

 return HINT_GOOD;
}

hint_rating player::rate_action_disassemble(item *it, game *g) {
 for (int i = 0; i < g->recipes.size(); i++) {
  if (it->type == g->itypes[g->recipes[i]->result] && g->recipes[i]->reversible)
  // ok, a valid recipe exists for the item, and it is reversible
  {
   // check tools are available
   // loop over the tools and see what's required...again
   inventory crafting_inv = g->crafting_inventory();
   bool have_tool[5];
   for (int j = 0; j < 5; j++)
   {
    have_tool[j] = false;
    if (g->recipes[i]->tools[j].size() == 0) // no tools required, may change this
     have_tool[j] = true;
    else
    {
     for (int k = 0; k < g->recipes[i]->tools[j].size(); k++)
     {
      itype_id type = g->recipes[i]->tools[j][k].type;
      int req = g->recipes[i]->tools[j][k].count;	// -1 => 1

      if ((req <= 0 && crafting_inv.has_amount (type, 1)) ||
        (req >  0 && crafting_inv.has_charges(type, req)))
      {
       have_tool[j] = true;
       k = g->recipes[i]->tools[j].size();
      }
      // if crafting recipe required a welder, disassembly requires a hacksaw or super toolkit
      if (type == "welder")
      {
       if (crafting_inv.has_amount("hacksaw", 1) ||
           crafting_inv.has_amount("toolset", 1))
        have_tool[j] = true;
       else
        have_tool[j] = false;
      }
     }

     if (!have_tool[j])
     {
      return HINT_IFFY;
     }
    }
   }
   return HINT_GOOD;
  }
 }

 return HINT_CANT;
}

hint_rating player::rate_action_use(item *it)
{
 if (it->is_tool()) {
  it_tool *tool = dynamic_cast<it_tool*>(it->type);
  if (tool->charges_per_use != 0 && it->charges < tool->charges_per_use) {
   return HINT_IFFY;
  } else {
   return HINT_GOOD;
  }
 } else if (it->is_gunmod()) {
  if (skillLevel("gun") == 0) {
   return HINT_IFFY;
  } else {
   return HINT_GOOD;
  }
 } else if (it->is_bionic()) {
  return HINT_GOOD;
 } else if (it->is_food() || it->is_food_container() || it->is_book() || it->is_armor()) {
  return HINT_IFFY; //the rating is subjective, could be argued as HINT_CANT or HINT_GOOD as well
 }

 return HINT_CANT;
}

void player::use(game *g, char let)
{
 item* used = &i_at(let);
 item copy;
 bool replace_item = false;
 if (inv.index_by_letter(let) != -1) {
  copy = inv.remove_item_by_letter(let);
  copy.invlet = let;
  used = &copy;
  replace_item = true;
 }

 if (used->is_null()) {
  g->add_msg("You do not have that item.");
  return;
 }

 last_item = itype_id(used->type->id);

 if (used->is_tool()) {

  it_tool *tool = dynamic_cast<it_tool*>(used->type);
  if (tool->charges_per_use == 0 || used->charges >= tool->charges_per_use) {
   iuse use;
   (use.*tool->use)(g, this, used, false);
   used->charges -= tool->charges_per_use;
  } else
   g->add_msg("Your %s has %d charges but needs %d.", used->tname(g).c_str(),
              used->charges, tool->charges_per_use);

  if (tool->use == &iuse::dogfood) replace_item = false;

  if (replace_item && used->invlet != 0)
   inv.add_item_keep_invlet(copy);
  else if (used->invlet == 0 && used == &weapon)
   remove_weapon();
  return;

 } else if (used->is_gunmod()) {

   if (skillLevel("gun") == 0) {
   g->add_msg("You need to be at least level 1 in the firearms skill before you\
 can modify guns.");
   if (replace_item)
    inv.add_item(copy);
   return;
  }
  char gunlet = g->inv("Select gun to modify:");
  it_gunmod *mod = static_cast<it_gunmod*>(used->type);
  item* gun = &(i_at(gunlet));
  if (gun->is_null()) {
   g->add_msg("You do not have that item.");
   if (replace_item)
    inv.add_item(copy);
   return;
  } else if (!gun->is_gun()) {
   g->add_msg("That %s is not a gun.", gun->tname(g).c_str());
   if (replace_item)
    inv.add_item(copy);
   return;
  }
  it_gun* guntype = dynamic_cast<it_gun*>(gun->type);
  if (guntype->skill_used == Skill::skill("archery") || guntype->skill_used == Skill::skill("launcher")) {
   g->add_msg("You cannot mod your %s.", gun->tname(g).c_str());
   if (replace_item)
    inv.add_item(copy);
   return;
  }
  if (guntype->skill_used == Skill::skill("pistol") && !mod->used_on_pistol) {
   g->add_msg("That %s cannot be attached to a handgun.",
              used->tname(g).c_str());
   if (replace_item)
    inv.add_item(copy);
   return;
  } else if (guntype->skill_used == Skill::skill("shotgun") && !mod->used_on_shotgun) {
   g->add_msg("That %s cannot be attached to a shotgun.",
              used->tname(g).c_str());
   if (replace_item)
    inv.add_item(copy);
   return;
  } else if (guntype->skill_used == Skill::skill("smg") && !mod->used_on_smg) {
   g->add_msg("That %s cannot be attached to a submachine gun.",
              used->tname(g).c_str());
   if (replace_item)
    inv.add_item(copy);
   return;
  } else if (guntype->skill_used == Skill::skill("rifle") && !mod->used_on_rifle) {
   g->add_msg("That %s cannot be attached to a rifle.",
              used->tname(g).c_str());
   if (replace_item)
    inv.add_item(copy);
   return;
  } else if (mod->acceptible_ammo_types != 0 &&
             !(mfb(guntype->ammo) & mod->acceptible_ammo_types)) {
   g->add_msg("That %s cannot be used on a %s gun.", used->tname(g).c_str(),
              ammo_name(guntype->ammo).c_str());
   if (replace_item)
    inv.add_item(copy);
   return;
  } else if (gun->contents.size() >= 4) {
   g->add_msg("Your %s already has 4 mods installed!  To remove the mods,\
press 'U' while wielding the unloaded gun.", gun->tname(g).c_str());
   if (replace_item)
    inv.add_item(copy);
   return;
  }
  if ((mod->id == "clip" || mod->id == "clip2" || mod->id == "spare_mag") &&
      gun->clip_size() <= 2) {
   g->add_msg("You can not extend the ammo capacity of your %s.",
              gun->tname(g).c_str());
   if (replace_item)
    inv.add_item(copy);
   return;
  }
  if (mod->id == "spare_mag" && gun->has_flag(IF_RELOAD_ONE)) {
   g->add_msg("You can not use a spare magazine with your %s.",
              gun->tname(g).c_str());
   if (replace_item)
    inv.add_item(copy);
   return;
  }
  for (int i = 0; i < gun->contents.size(); i++) {
   if (gun->contents[i].type->id == used->type->id) {
    g->add_msg("Your %s already has a %s.", gun->tname(g).c_str(),
               used->tname(g).c_str());
    if (replace_item)
     inv.add_item(copy);
    return;
   } else if (!mod->item_flags & mfb(IF_MODE_AUX) && mod->newtype != AT_NULL &&
	      !gun->contents[i].has_flag(IF_MODE_AUX) &&
	      (dynamic_cast<it_gunmod*>(gun->contents[i].type))->newtype != AT_NULL) {
    g->add_msg("Your %s's caliber has already been modified.",
               gun->tname(g).c_str());
    if (replace_item)
     inv.add_item(copy);
    return;
   } else if ((mod->id == "barrel_big" || mod->id == "barrel_small") &&
              (gun->contents[i].type->id == "barrel_big" ||
               gun->contents[i].type->id == "barrel_small")) {
    g->add_msg("Your %s already has a barrel replacement.",
               gun->tname(g).c_str());
    if (replace_item)
     inv.add_item(copy);
    return;
   } else if ((mod->id == "clip" || mod->id == "clip2") &&
              (gun->contents[i].type->id == "clip" ||
               gun->contents[i].type->id == "clip2")) {
    g->add_msg("Your %s already has its magazine size extended.",
               gun->tname(g).c_str());
    if (replace_item)
     inv.add_item(copy);
    return;
   }
  }
  g->add_msg("You attach the %s to your %s.", used->tname(g).c_str(),
             gun->tname(g).c_str());
  if (replace_item)
   gun->contents.push_back(copy);
  else
   gun->contents.push_back(i_rem(let));
  return;

 } else if (used->is_bionic()) {

  it_bionic* tmp = dynamic_cast<it_bionic*>(used->type);
  if (install_bionics(g, tmp)) {
   if (!replace_item)
    i_rem(let);
  } else if (replace_item)
   inv.add_item(copy);
  return;

 } else if (used->is_food() || used->is_food_container()) {
  if (replace_item)
   inv.add_item(copy);
  eat(g, lookup_item(let));
  return;
 } else if (used->is_book()) {
  if (replace_item)
   inv.add_item(copy);
  read(g, let);
  return;
 } else if (used->is_armor()) {
  if (replace_item)
   inv.add_item(copy);
  wear(g, let);
  return;
 } else
  g->add_msg("You can't do anything interesting with your %s.",
             used->tname(g).c_str());

 if (replace_item)
  inv.add_item(copy);
}

hint_rating player::rate_action_read(item *it, game *g)
{
 //note: there's a cryptic note about macguffins in player::read(). Do we have to account for those?
 if (!it->is_book()) {
  return HINT_CANT;
 }

 it_book *book = dynamic_cast<it_book*>(it->type);

 if (g && g->light_level() < 8 && LL_LIT > g->m.light_at(posx, posy)) {
  return HINT_IFFY;
 } else if (morale_level() < MIN_MORALE_READ &&  book->fun <= 0) {
  return HINT_IFFY; //won't read non-fun books when sad
 } else if (book->intel > 0 && has_trait(PF_ILLITERATE)) {
  return HINT_IFFY;
 }

 return HINT_GOOD;
}

void player::read(game *g, char ch)
{
 vehicle *veh = g->m.veh_at (posx, posy);
 if (veh && veh->player_in_control (this)) {
  g->add_msg("It's bad idea to read while driving.");
  return;
 }
// Check if reading is okay
 if (g->light_level() < 8 && LL_LIT > g->m.light_at(posx, posy)) {
  g->add_msg("It's too dark to read!");
  return;
 }

// Find the object
 int index = -1;
 if (weapon.invlet == ch)
  index = -2;
 else {
  for (int i = 0; i < inv.size(); i++) {
   if (inv[i].invlet == ch) {
    index = i;
    i = inv.size();
   }
  }
 }

 if (index == -1) {
  g->add_msg("You do not have that item.");
  return;
 }

// Some macguffins can be read, but they aren't treated like books.
 it_macguffin* mac = NULL;
 item *used;
 if (index == -2 && weapon.is_macguffin()) {
  mac = dynamic_cast<it_macguffin*>(weapon.type);
  used = &weapon;
 } else if (index >= 0 && inv[index].is_macguffin()) {
  mac = dynamic_cast<it_macguffin*>(inv[index].type);
  used = &(inv[index]);
 }
 if (mac != NULL) {
  iuse use;
  (use.*mac->use)(g, this, used, false);
  return;
 }

 if ((index >=  0 && !inv[index].is_book()) ||
            (index == -2 && !weapon.is_book())) {
  g->add_msg("Your %s is not good reading material.",
           (index == -2 ? weapon.tname(g).c_str() : inv[index].tname(g).c_str()));
  return;
 }
 it_book* tmp;
 if (index == -2)
  tmp = dynamic_cast<it_book*>(weapon.type);
 else
  tmp = dynamic_cast<it_book*>(inv[index].type);
int time; //Declare this here so that we can change the time depending on whats needed
 if (tmp->intel > 0 && has_trait(PF_ILLITERATE)) {
  g->add_msg("You're illiterate!");
  return;
 }
 else if (skillLevel(tmp->type) < tmp->req) {
  g->add_msg("The %s-related jargon flies over your head!",
             tmp->type->name().c_str());
  return;
 } else if (tmp->intel > int_cur) {
  g->add_msg("This book is too complex for you to easily understand. It will take longer to read.");
  time = tmp->time * (read_speed() + ((tmp->intel - int_cur) * 100)); // Lower int characters can read, at a speed penalty
  activity = player_activity(ACT_READ, time, index);
  moves = 0;
  return;
 } else if (morale_level() < MIN_MORALE_READ &&  tmp->fun <= 0) {	// See morale.h
  g->add_msg("What's the point of reading?  (Your morale is too low!)");
  return;
 } else if (skillLevel(tmp->type) >= tmp->level && tmp->fun <= 0 &&
            !query_yn("Your %s skill won't be improved.  Read anyway?",
                      tmp->type->name().c_str()))
  return;

// Base read_speed() is 1000 move points (1 minute per tmp->time)
 time = tmp->time * read_speed();
 activity = player_activity(ACT_READ, time, index);
 moves = 0;
}

void player::try_to_sleep(game *g)
{
 int vpart = -1;
 vehicle *veh = g->m.veh_at (posx, posy, vpart);
 if (g->m.ter(posx, posy) == t_bed || g->m.ter(posx, posy) == t_makeshift_bed ||
     g->m.tr_at(posx, posy) == tr_cot || g->m.tr_at(posx, posy) == tr_rollmat ||
     veh && veh->part_with_feature (vpart, vpf_seat) >= 0 ||
     veh && veh->part_with_feature (vpart, vpf_bed) >= 0)
  g->add_msg("This is a comfortable place to sleep.");
 else if (g->m.ter(posx, posy) != t_floor)
  g->add_msg("It's %shard to get to sleep on this %s.",
             terlist[g->m.ter(posx, posy)].movecost <= 2 ? "a little " : "",
             terlist[g->m.ter(posx, posy)].name.c_str());
 add_disease(DI_LYING_DOWN, 300, g);
}

bool player::can_sleep(game *g)
{
 int sleepy = 0;
 if (has_addiction(ADD_SLEEP))
  sleepy -= 3;
 if (has_trait(PF_INSOMNIA))
  sleepy -= 8;

 int vpart = -1;
 vehicle *veh = g->m.veh_at (posx, posy, vpart);
 if (veh && veh->part_with_feature (vpart, vpf_seat) >= 0 ||
     g->m.ter(posx, posy) == t_makeshift_bed || g->m.tr_at(posx, posy) == tr_cot)
  sleepy += 4;
 else if (g->m.tr_at(posx, posy) == tr_rollmat)
  sleepy += 3;
 else if (g->m.ter(posx, posy) == t_bed)
  sleepy += 5;
 else if (g->m.ter(posx, posy) == t_floor)
  sleepy += 1;
 else
  sleepy -= g->m.move_cost(posx, posy);
 if (fatigue < 192)
  sleepy -= int( (192 - fatigue) / 4);
 else
  sleepy += int((fatigue - 192) / 16);
 sleepy += rng(-8, 8);
 sleepy -= 2 * stim;
 if (sleepy > 0)
  return true;
 return false;
}

int player::warmth(body_part bp)
{
 int ret = 0;
 for (int i = 0; i < worn.size(); i++) {
  if ((dynamic_cast<it_armor*>(worn[i].type))->covers & mfb(bp))
   ret += (dynamic_cast<it_armor*>(worn[i].type))->warmth;
 }
 return ret;
}

int player::encumb(body_part bp) {
 int iLayers = 0, iArmorEnc = 0, iWarmth = 0;
 return encumb(bp, iLayers, iArmorEnc, iWarmth);
}

int player::encumb(body_part bp, int &layers, int &armorenc, int &warmth)
{
 int ret = 0;
 it_armor* armor;
 for (int i = 0; i < worn.size(); i++) {
  if (!worn[i].is_armor())
   debugmsg("%s::encumb hit a non-armor item at worn[%d] (%s)", name.c_str(),
            i, worn[i].tname().c_str());
  armor = dynamic_cast<it_armor*>(worn[i].type);

  if (armor->covers & mfb(bp)) {
    if (armor->is_power_armor() && has_active_item("UPS_on")) {
      armorenc += armor->encumber - 4;
      warmth   += armor->warmth - 20;
    } else {
   armorenc += armor->encumber;
   warmth += armor->warmth;
    }
   if (armor->encumber >= 0 || bp != bp_torso)
    layers++;
  }
 }

 ret += armorenc;

 // Following items undo their layering. Once. Bodypart has to be taken into account, hence the switch.
 switch (bp){
  case bp_feet  : if (!(is_wearing("socks") || is_wearing("socks_wool"))) break; else layers--;
  case bp_legs  : if (!is_wearing("long_underpants")) break; else layers--;
  case bp_hands : if (!is_wearing("gloves_liner")) break; else layers--;
  case bp_torso : if (!is_wearing("under_armor")) break; else layers--;
 }
 if (layers > 1)
  ret += (layers - 1) * (bp == bp_torso ? .5 : 2);// Easier to layer on torso
 if (volume_carried() > volume_capacity() - 2 && bp != bp_head)
  ret += 3;

// Bionics and mutation
 if ((bp == bp_head  && has_bionic("bio_armor_head"))  ||
     (bp == bp_torso && has_bionic("bio_armor_torso")) ||
     (bp == bp_legs  && has_bionic("bio_armor_legs")))
  ret += 2;
 if (has_bionic("bio_stiff") && bp != bp_head && bp != bp_mouth)
  ret += 1;
 if (has_trait(PF_CHITIN3) && bp != bp_eyes && bp != bp_mouth)
  ret += 1;
 if (has_trait(PF_SLIT_NOSTRILS) && bp == bp_mouth)
  ret += 1;
 if (bp == bp_hands &&
     (has_trait(PF_ARM_TENTACLES) || has_trait(PF_ARM_TENTACLES_4) ||
      has_trait(PF_ARM_TENTACLES_8)))
  ret += 3;
 return ret;
}

int player::armor_bash(body_part bp)
{
 int ret = 0;
 it_armor* armor;
 for (int i = 0; i < worn.size(); i++) {
  armor = dynamic_cast<it_armor*>(worn[i].type);
  if (armor->covers & mfb(bp))
   ret += armor->dmg_resist;
 }
 if (has_bionic("bio_carbon"))
  ret += 2;
 if (bp == bp_head && has_bionic("bio_armor_head"))
  ret += 3;
 else if (bp == bp_arms && has_bionic("bio_armor_arms"))
  ret += 3;
 else if (bp == bp_torso && has_bionic("bio_armor_torso"))
  ret += 3;
 else if (bp == bp_legs && has_bionic("bio_armor_legs"))
  ret += 3;
 if (has_trait(PF_FUR))
  ret++;
 if (has_trait(PF_CHITIN))
  ret += 2;
 if (has_trait(PF_SHELL) && bp == bp_torso)
  ret += 6;
 ret += rng(0, disease_intensity(DI_ARMOR_BOOST));
 return ret;
}

int player::armor_cut(body_part bp)
{
 int ret = 0;
 it_armor* armor;
 for (int i = 0; i < worn.size(); i++) {
  armor = dynamic_cast<it_armor*>(worn[i].type);
  if (armor->covers & mfb(bp))
   ret += armor->cut_resist;
 }
 if (has_bionic("bio_carbon"))
  ret += 4;
 if (bp == bp_head && has_bionic("bio_armor_head"))
  ret += 3;
 else if (bp == bp_arms && has_bionic("bio_armor_arms"))
  ret += 3;
 else if (bp == bp_torso && has_bionic("bio_armor_torso"))
  ret += 3;
 else if (bp == bp_legs && has_bionic("bio_armor_legs"))
  ret += 3;
 if (has_trait(PF_THICKSKIN))
  ret++;
 if (has_trait(PF_SCALES))
  ret += 2;
 if (has_trait(PF_THICK_SCALES))
  ret += 4;
 if (has_trait(PF_SLEEK_SCALES))
  ret += 1;
 if (has_trait(PF_CHITIN))
  ret += 2;
 if (has_trait(PF_CHITIN2))
  ret += 4;
 if (has_trait(PF_CHITIN3))
  ret += 8;
 if (has_trait(PF_SHELL) && bp == bp_torso)
  ret += 14;
 ret += rng(0, disease_intensity(DI_ARMOR_BOOST));
 return ret;
}

void player::absorb(game *g, body_part bp, int &dam, int &cut)
{
 it_armor* tmp;
 int arm_bash = 0, arm_cut = 0;
 if (has_active_bionic("bio_ads")) {
  if (dam > 0 && power_level > 1) {
   dam -= rng(1, 8);
   power_level--;
  }
  if (cut > 0 && power_level > 1) {
   cut -= rng(0, 4);
   power_level--;
  }
  if (dam < 0)
   dam = 0;
  if (cut < 0)
   cut = 0;
 }
// See, we do it backwards, which assumes the player put on their jacket after
//  their T shirt, for example.  TODO: don't assume! ASS out of U & ME, etc.
 for (int i = worn.size() - 1; i >= 0; i--) {
  tmp = dynamic_cast<it_armor*>(worn[i].type);
  if ((tmp->covers & mfb(bp)) && tmp->storage < 20 && dam > 0) {
   arm_bash = tmp->dmg_resist;
   arm_cut  = tmp->cut_resist;
   switch (worn[i].damage) {
   case 1:
    arm_bash *= .8;
    arm_cut  *= .9;
    break;
   case 2:
    arm_bash *= .7;
    arm_cut  *= .7;
    break;
   case 3:
    arm_bash *= .5;
    arm_cut  *= .4;
    break;
   case 4:
    arm_bash *= .2;
    arm_cut  *= .1;
    break;
   }
// Wool, leather, and cotton clothing may be damaged by CUTTING damage
   if ((worn[i].made_of(WOOL)   || worn[i].made_of(LEATHER) ||
        worn[i].made_of(COTTON) || worn[i].made_of(GLASS)   ||
        worn[i].made_of(WOOD)   || worn[i].made_of(KEVLAR)) &&
       rng(0, tmp->cut_resist * 2) < cut && !one_in(cut))
    worn[i].damage++;
// Kevlar, plastic, iron, steel, and silver may be damaged by BASHING damage
   if ((worn[i].made_of(PLASTIC) || worn[i].made_of(IRON)   ||
        worn[i].made_of(STEEL)   || worn[i].made_of(SILVER) ||
        worn[i].made_of(STONE))  &&
       rng(0, tmp->dmg_resist * 2) < dam && !one_in(dam))
    worn[i].damage++;
   if (worn[i].damage >= 5) {
    int linet;
    if (!is_npc())
     g->add_msg("Your %s is completely destroyed!", worn[i].tname(g).c_str());
    else if (g->u_see(posx, posy, linet))
     g->add_msg("%s's %s is destroyed!", name.c_str(),
                worn[i].tname(g).c_str());
    worn.erase(worn.begin() + i);
   }
  }
  dam -= arm_bash;
  cut -= arm_cut;
 }
 if (has_bionic("bio_carbon")) {
  dam -= 2;
  cut -= 4;
 }
 if (bp == bp_head && has_bionic("bio_armor_head")) {
  dam -= 3;
  cut -= 3;
 } else if (bp == bp_arms && has_bionic("bio_armor_arms")) {
  dam -= 3;
  cut -= 3;
 } else if (bp == bp_torso && has_bionic("bio_armor_torso")) {
  dam -= 3;
  cut -= 3;
 } else if (bp == bp_legs && has_bionic("bio_armor_legs")) {
  dam -= 3;
  cut -= 3;
 }
 if (has_trait(PF_THICKSKIN))
  cut--;
 if (has_trait(PF_SCALES))
  cut -= 2;
 if (has_trait(PF_THICK_SCALES))
  cut -= 4;
 if (has_trait(PF_SLEEK_SCALES))
  cut -= 1;
 if (has_trait(PF_FEATHERS))
  dam--;
 if (has_trait(PF_FUR))
  dam--;
 if (has_trait(PF_CHITIN))
  cut -= 2;
 if (has_trait(PF_CHITIN2)) {
  dam--;
  cut -= 4;
 }
 if (has_trait(PF_CHITIN3)) {
  dam -= 2;
  cut -= 8;
 }
 if (has_trait(PF_PLANTSKIN))
  dam--;
 if (has_trait(PF_BARK))
  dam -= 2;
 if (bp == bp_feet && has_trait(PF_HOOVES))
  cut--;
 if (has_trait(PF_LIGHT_BONES))
  dam *= 1.4;
 if (has_trait(PF_HOLLOW_BONES))
  dam *= 1.8;
 if (dam < 0)
  dam = 0;
 if (cut < 0)
  cut = 0;
}

int player::resist(body_part bp)
{
 int ret = 0;
 for (int i = 0; i < worn.size(); i++) {
  if ((dynamic_cast<it_armor*>(worn[i].type))->covers & mfb(bp) ||
      (bp == bp_eyes && // Head protection works on eyes too (e.g. baseball cap)
           (dynamic_cast<it_armor*>(worn[i].type))->covers & mfb(bp_head)))
   ret += (dynamic_cast<it_armor*>(worn[i].type))->env_resist;
 }
 if (bp == bp_mouth && has_bionic("bio_purifier") && ret < 5) {
  ret += 2;
  if (ret == 6)
   ret = 5;
 }
 return ret;
}

bool player::wearing_something_on(body_part bp)
{
 for (int i = 0; i < worn.size(); i++) {
  if ((dynamic_cast<it_armor*>(worn[i].type))->covers & mfb(bp))
    return true;
 }
 return false;
}

void player::practice (Skill *s, int amount) {
  SkillLevel& level = skillLevel(s);
  if (level.exercise() < 0) {
    if (amount >= -level.exercise()) {
      amount -= level.exercise();
    } else {
      amount += amount;
    }
  }

  bool isSavant = has_trait(PF_SAVANT);

  Skill *savantSkill = NULL;
  SkillLevel savantSkillLevel = SkillLevel();

  if (isSavant) {
    for (std::vector<Skill*>::iterator aSkill = Skill::skills.begin()++; aSkill != Skill::skills.end(); ++aSkill) {
      if (skillLevel(*aSkill) > savantSkillLevel) {
        savantSkill = *aSkill;
        savantSkillLevel = skillLevel(*aSkill);
      }
    }
  }

  int newLevel;

  while (level.isTraining() && amount > 0 && xp_pool >= (1 + level)) {
    amount -= level + 1;
    if ((!isSavant || s == savantSkill || one_in(2)) && rng(0, 100) < level.comprehension(int_cur, has_trait(PF_FASTLEARNER))) {
      xp_pool -= (1 + level);

      skillLevel(s).train(newLevel);
    }
  }
}

void player::practice (std::string s, int amount) {
  Skill *aSkill = Skill::skill(s);
  practice(aSkill, amount);
}

void player::assign_activity(game* g, activity_type type, int moves, int index)
{
 if (backlog.type == type && backlog.index == index &&
     query_yn("Resume task?")) {
  activity = backlog;
  backlog = player_activity();
 } else
  activity = player_activity(type, moves, index);
}

void player::cancel_activity()
{
 if (activity_is_suspendable(activity.type))
  backlog = activity;
 activity.type = ACT_NULL;
}

std::vector<int> player::has_ammo(ammotype at)
{
 std::vector<int> ret;
 it_ammo* tmp;
 bool newtype = true;
 for (int a = 0; a < inv.size(); a++) {
  if (inv[a].is_ammo() && dynamic_cast<it_ammo*>(inv[a].type)->type == at) {
   newtype = true;
   tmp = dynamic_cast<it_ammo*>(inv[a].type);
   for (int i = 0; i < ret.size(); i++) {
    if (tmp->id == inv[ret[i]].type->id &&
        inv[a].charges == inv[ret[i]].charges) {
// They're effectively the same; don't add it to the list
// TODO: Bullets may become rusted, etc., so this if statement may change
     newtype = false;
     i = ret.size();
    }
   }
   if (newtype)
    ret.push_back(a);
  // Handle gasoline nested in containers
  } else if (at == AT_GAS && inv[a].is_container() &&
	     !inv[a].contents.empty() && inv[a].contents[0].is_ammo() &&
	     dynamic_cast<it_ammo*>(inv[a].contents[0].type)->type == at) {
   ret.push_back(a);
   return ret;
  }
 }
 return ret;
}

std::string player::weapname(bool charges)
{
 if (!(weapon.is_tool() &&
       dynamic_cast<it_tool*>(weapon.type)->max_charges <= 0) &&
     weapon.charges >= 0 && charges) {
  std::stringstream dump;
  int spare_mag = weapon.has_gunmod("spare_mag");
  dump << weapon.tname().c_str() << " (" << weapon.charges;
  if( -1 != spare_mag )
   dump << "+" << weapon.contents[spare_mag].charges;
  for (int i = 0; i < weapon.contents.size(); i++)
   if (weapon.contents[i].is_gunmod() &&
       weapon.contents[i].has_flag(IF_MODE_AUX))
    dump << "+" << weapon.contents[i].charges;
  dump << ")";
  return dump.str();
 } else if (weapon.is_null())
  return "fists";

 else if (weapon.is_style()) { // Styles get bonus-bars!
  std::stringstream dump;
  dump << weapon.tname();

  if(weapon.typeId() == "style_capoeira"){
   if (has_disease(DI_DODGE_BOOST))
    dump << " +Dodge";
   if (has_disease(DI_ATTACK_BOOST))
    dump << " +Attack";
  } else if(weapon.typeId() == "style_ninjutsu"){
  } else if(weapon.typeId() == "style_leopard"){
   if (has_disease(DI_ATTACK_BOOST))
    dump << " +Attack";
  } else if(weapon.typeId() == "style_crane"){
   if (has_disease(DI_DODGE_BOOST))
    dump << " +Dodge";
  } else if(weapon.typeId() == "style_dragon"){
   if (has_disease(DI_DAMAGE_BOOST))
    dump << " +Damage";
  } else if(weapon.typeId() == "style_tiger"){
   dump << " [";
   int intensity = disease_intensity(DI_DAMAGE_BOOST);
   for (int i = 1; i <= 5; i++) {
    if (intensity >= i * 2)
     dump << "*";
    else
     dump << ".";
   }
   dump << "]";
  } else if(weapon.typeId() == "style_centipede"){
   dump << " [";
   int intensity = disease_intensity(DI_SPEED_BOOST);
   for (int i = 1; i <= 8; i++) {
    if (intensity >= i * 4)
     dump << "*";
    else
     dump << ".";
   }
   dump << "]";
  } else if(weapon.typeId() == "style_venom_snake"){
   dump << " [";
   int intensity = disease_intensity(DI_VIPER_COMBO);
   for (int i = 1; i <= 2; i++) {
    if (intensity >= i)
     dump << "C";
    else
     dump << ".";
   }
   dump << "]";
  } else if(weapon.typeId() == "style_lizard"){
   dump << " [";
   int intensity = disease_intensity(DI_ATTACK_BOOST);
   for (int i = 1; i <= 4; i++) {
    if (intensity >= i)
     dump << "*";
    else
     dump << ".";
   }
   dump << "]";
  } else if(weapon.typeId() == "style_toad"){
   dump << " [";
   int intensity = disease_intensity(DI_ARMOR_BOOST);
   for (int i = 1; i <= 5; i++) {
    if (intensity >= 5 + i)
     dump << "!";
    else if (intensity >= i)
     dump << "*";
    else
     dump << ".";
    }
    dump << "]";
  }

  return dump.str();
 } else
  return weapon.tname();
}

nc_color encumb_color(int level)
{
 if (level < 0)
  return c_green;
 if (level == 0)
  return c_ltgray;
 if (level < 4)
  return c_yellow;
 if (level < 7)
  return c_ltred;
 return c_red;
}

bool activity_is_suspendable(activity_type type)
{
 if (type == ACT_NULL || type == ACT_RELOAD || type == ACT_DISASSEMBLE)
  return false;
 return true;
}

SkillLevel& player::skillLevel(std::string ident) {
  return _skills[Skill::skill(ident)];
}

SkillLevel& player::skillLevel(size_t id) {
  return _skills[Skill::skill(id)];
}

SkillLevel& player::skillLevel(Skill *_skill) {
  return _skills[_skill];
}<|MERGE_RESOLUTION|>--- conflicted
+++ resolved
@@ -446,7 +446,6 @@
   // BIONICS
   // Bionic "Internal Climate Control" says it eases the effects of high and low ambient temps
   const int variation = BODYTEMP_NORM*0.5;
-<<<<<<< HEAD
   if (has_bionic(bio_climate) && temp_conv[i] < BODYTEMP_SCORCHING + variation && temp_conv[i] > BODYTEMP_FREEZING - variation){
    if      (temp_conv[i] > BODYTEMP_SCORCHING) temp_conv[i] = BODYTEMP_VERY_HOT;
    else if (temp_conv[i] > BODYTEMP_VERY_HOT)  temp_conv[i] = BODYTEMP_HOT;
@@ -454,15 +453,6 @@
    else if (temp_conv[i] < BODYTEMP_FREEZING)  temp_conv[i] = BODYTEMP_VERY_COLD;
    else if (temp_conv[i] < BODYTEMP_VERY_COLD) temp_conv[i] = BODYTEMP_COLD;
    else if (temp_conv[i] < BODYTEMP_COLD)      temp_conv[i] = BODYTEMP_NORM;
-=======
-  if (has_bionic("bio_climate") && temp_conv < BODYTEMP_SCORCHING + variation && temp_conv > BODYTEMP_FREEZING - variation){
-   if      (temp_conv > BODYTEMP_SCORCHING) temp_conv = BODYTEMP_VERY_HOT;
-   else if (temp_conv > BODYTEMP_VERY_HOT)  temp_conv = BODYTEMP_HOT;
-   else if (temp_conv > BODYTEMP_HOT)       temp_conv = BODYTEMP_NORM;
-   else if (temp_conv < BODYTEMP_FREEZING)  temp_conv = BODYTEMP_VERY_COLD;
-   else if (temp_conv < BODYTEMP_VERY_COLD) temp_conv = BODYTEMP_COLD;
-   else if (temp_conv < BODYTEMP_COLD)      temp_conv = BODYTEMP_NORM;
->>>>>>> 79c36ebc
    }
   // Bionic "Thermal Dissapation" says it prevents fire damage up to 2000F. 500 is picked at random...
   if (has_bionic("bio_heatsink") && blister_count < 500)
