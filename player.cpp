#include "player.h"
#include "profession.h"
#include "bionics.h"
#include "mission.h"
#include "game.h"
#include "disease.h"
#include "addiction.h"
#include "keypress.h"
#include "moraledata.h"
#include "inventory.h"
#include "artifact.h"
#include "options.h"
#include <sstream>
#include <stdlib.h>
#include <algorithm>
#include "weather.h"
#include "item.h"
#include "material.h"
#include "translations.h"
#include "name.h"
#include "cursesdef.h"
#include "catacharset.h"
#include "catajson.h"
#include "disease.h"
#include "get_version.h"

#include <ctime>

nc_color encumb_color(int level);
bool activity_is_suspendable(activity_type type);

std::map<std::string, trait> traits;
std::vector<std::string> vStartingTraits[2];

std::string morale_data[NUM_MORALE_TYPES];

stats player_stats;

void game::init_morale()
{
    std::string tmp_morale_data[NUM_MORALE_TYPES] = {
    "This is a bug (moraledata.h:moraledata)",
    _("Enjoyed %i"),
    _("Enjoyed a hot meal"),
    _("Music"),
    _("Played Video Game"),
    _("Marloss Bliss"),
    _("Good Feeling"),

    _("Nicotine Craving"),
    _("Caffeine Craving"),
    _("Alcohol Craving"),
    _("Opiate Craving"),
    _("Speed Craving"),
    _("Cocaine Craving"),
    _("Crack Cocaine Craving"),

    _("Disliked %i"),
    _("Ate Human Flesh"),
    _("Ate Meat"),
    _("Wet"),
    _("Dried Off"),
    _("Cold"),
    _("Hot"),
    _("Bad Feeling"),
    _("Killed Innocent"),
    _("Killed Friend"),
    _("Guilty about Killing"),

    _("Moodswing"),
    _("Read %i"),
    _("Heard Disturbing Scream"),

    _("Masochism"),
    _("Hoarder"),
    _("Cross-Dresser"),
    _("Optimist"),
    _("Found kitten <3")
    };
    for(int i=0; i<NUM_MORALE_TYPES; i++){morale_data[i]=tmp_morale_data[i];}
}

player::player()
{
 id = 0; // Player is 0. NPCs are different.
 view_offset_x = 0;
 view_offset_y = 0;
 str_cur = 8;
 str_max = 8;
 dex_cur = 8;
 dex_max = 8;
 int_cur = 8;
 int_max = 8;
 per_cur = 8;
 per_max = 8;
 underwater = false;
 dodges_left = 1;
 blocks_left = 1;
 power_level = 0;
 max_power_level = 0;
 hunger = 0;
 thirst = 0;
 fatigue = 0;
 stim = 0;
 pain = 0;
 pkill = 0;
 radiation = 0;
 cash = 0;
 recoil = 0;
 driving_recoil = 0;
 scent = 500;
 health = 0;
 name = "";
 male = true;
 prof = profession::has_initialized() ? profession::generic() : NULL; //workaround for a potential structural limitation, see player::create
 moves = 100;
 movecounter = 0;
 oxygen = 0;
 next_climate_control_check=0;
 last_climate_control_ret=false;
 active_mission = -1;
 in_vehicle = false;
 controlling_vehicle = false;
 grab_point.x = 0;
 grab_point.y = 0;
 style_selected = "null";
 focus_pool = 100;
 last_item = itype_id("null");
 sight_max = 9999;
 sight_boost = 0;
 sight_boost_cap = 0;

 for (std::map<std::string, trait>::iterator iter = traits.begin(); iter != traits.end(); ++iter) {
    my_traits.erase(iter->first);
    my_mutations.erase(iter->first);
 }
 for (std::vector<Skill*>::iterator aSkill = Skill::skills.begin();
      aSkill != Skill::skills.end(); ++aSkill) {
   skillLevel(*aSkill).level(0);
 }
 for (int i = 0; i < num_bp; i++) {
  temp_cur[i] = BODYTEMP_NORM;
  frostbite_timer[i] = 0;
  temp_conv[i] = BODYTEMP_NORM;
 }
 nv_cached = false;
 volume = 0;

 memorial_log.clear();
 player_stats.reset();

 mDrenchEffect[bp_eyes] = 1;
 mDrenchEffect[bp_mouth] = 1;
 mDrenchEffect[bp_head] = 7;
 mDrenchEffect[bp_legs] = 21;
 mDrenchEffect[bp_feet] = 6;
 mDrenchEffect[bp_arms] = 19;
 mDrenchEffect[bp_hands] = 5;
 mDrenchEffect[bp_torso] = 40;
 recalc_sight_limits();
}

player::player(const player &rhs)
{
 *this = rhs;
}

player::~player()
{
}

player& player::operator= (const player & rhs)
{
 id = rhs.id;
 posx = rhs.posx;
 posy = rhs.posy;
 view_offset_x = rhs.view_offset_x;
 view_offset_y = rhs.view_offset_y;

 in_vehicle = rhs.in_vehicle;
 controlling_vehicle = rhs.controlling_vehicle;
 grab_point = rhs.grab_point;
 activity = rhs.activity;
 backlog = rhs.backlog;

 active_missions = rhs.active_missions;
 completed_missions = rhs.completed_missions;
 failed_missions = rhs.failed_missions;
 active_mission = rhs.active_mission;

 name = rhs.name;
 male = rhs.male;
 prof = rhs.prof;

 sight_max = rhs.sight_max;
 sight_boost = rhs.sight_boost;
 sight_boost_cap = rhs.sight_boost_cap;

 my_traits = rhs.my_traits;
 my_mutations = rhs.my_mutations;
 mutation_category_level = rhs.mutation_category_level;

 my_bionics = rhs.my_bionics;

 str_cur = rhs.str_cur;
 dex_cur = rhs.dex_cur;
 int_cur = rhs.int_cur;
 per_cur = rhs.per_cur;

 str_max = rhs.str_max;
 dex_max = rhs.dex_max;
 int_max = rhs.int_max;
 per_max = rhs.per_max;

 power_level = rhs.power_level;
 max_power_level = rhs.max_power_level;

 hunger = rhs.hunger;
 thirst = rhs.thirst;
 fatigue = rhs.fatigue;
 health = rhs.health;

 underwater = rhs.underwater;
 oxygen = rhs.oxygen;
 next_climate_control_check=rhs.next_climate_control_check;
 last_climate_control_ret=rhs.last_climate_control_ret;

 recoil = rhs.recoil;
 driving_recoil = rhs.driving_recoil;
 scent = rhs.scent;
 dodges_left = rhs.dodges_left;
 blocks_left = rhs.blocks_left;

 stim = rhs.stim;
 pain = rhs.pain;
 pkill = rhs.pkill;
 radiation = rhs.radiation;

 cash = rhs.cash;
 moves = rhs.moves;
 movecounter = rhs.movecounter;

 for (int i = 0; i < num_hp_parts; i++)
  hp_cur[i] = rhs.hp_cur[i];

 for (int i = 0; i < num_hp_parts; i++)
  hp_max[i] = rhs.hp_max[i];

 for (int i = 0; i < num_bp; i++)
  temp_cur[i] = rhs.temp_cur[i];

 for (int i = 0 ; i < num_bp; i++)
  temp_conv[i] = rhs.temp_conv[i];

 for (int i = 0; i < num_bp; i++)
  frostbite_timer[i] = rhs.frostbite_timer[i];

 morale = rhs.morale;
 focus_pool = rhs.focus_pool;

 _skills = rhs._skills;

 learned_recipes = rhs.learned_recipes;

 inv.clear();
 for (int i = 0; i < rhs.inv.size(); i++)
  inv.add_stack(rhs.inv.const_stack(i));

 last_item = rhs.last_item;
 worn = rhs.worn;
 styles = rhs.styles;
 style_selected = rhs.style_selected;
 weapon = rhs.weapon;

 ret_null = rhs.ret_null;

 illness = rhs.illness;
 addictions = rhs.addictions;

 nv_cached = false;

 return (*this);
}

void player::normalize(game *g)
{
 ret_null = item(g->itypes["null"], 0);
 weapon   = item(g->itypes["null"], 0);
 style_selected = "null";
 for (int i = 0; i < num_hp_parts; i++) {
  hp_max[i] = 60 + str_max * 3;
  if (has_trait("TOUGH"))
   hp_max[i] = int(hp_max[i] * 1.2);
  hp_cur[i] = hp_max[i];
 }
 for (int i = 0 ; i < num_bp; i++)
  temp_conv[i] = BODYTEMP_NORM;
}

void player::pick_name() {
  name = Name::generate(male);
}

void player::reset(game *g)
{
// Reset our stats to normal levels
// Any persistent buffs/debuffs will take place in disease.h,
// player::suffer(), etc.
 str_cur = str_max;
 dex_cur = dex_max;
 int_cur = int_max;
 per_cur = per_max;
// We can dodge again!
 dodges_left = 1;
 blocks_left = 1;
// Didn't just pick something up
 last_item = itype_id("null");
// Bionic buffs
 if (has_active_bionic("bio_hydraulics"))
  str_cur += 20;
 if (has_bionic("bio_eye_enhancer"))
  per_cur += 2;
 if (has_bionic("bio_str_enhancer"))
  str_cur += 2;
 if (has_bionic("bio_int_enhancer"))
  int_cur += 2;
if (has_bionic("bio_dex_enhancer"))
  dex_cur += 2;
if (has_active_bionic("bio_metabolics") && power_level < max_power_level &&
     hunger < 100 && (int(g->turn) % 5 == 0)) {
  hunger += 2;
  power_level++;
}

// Trait / mutation buffs
 if (has_trait("THICK_SCALES"))
  dex_cur -= 2;
 if (has_trait("CHITIN2") || has_trait("CHITIN3"))
  dex_cur--;
 if (has_trait("COMPOUND_EYES") && !wearing_something_on(bp_eyes))
  per_cur++;
 if (has_trait("ARM_TENTACLES") || has_trait("ARM_TENTACLES_4") ||
     has_trait("ARM_TENTACLES_8"))
  dex_cur++;
// Pain
 if (pain > pkill) {
  str_cur  -=     int((pain - pkill) / 15);
  dex_cur  -=     int((pain - pkill) / 15);
  per_cur  -=     int((pain - pkill) / 20);
  int_cur  -= 1 + int((pain - pkill) / 25);
 }
// Morale
 if (abs(morale_level()) >= 100) {
  str_cur  += int(morale_level() / 180);
  dex_cur  += int(morale_level() / 200);
  per_cur  += int(morale_level() / 125);
  int_cur  += int(morale_level() / 100);
 }
// Radiation
 if (radiation > 0) {
  str_cur  -= int(radiation / 80);
  dex_cur  -= int(radiation / 110);
  per_cur  -= int(radiation / 100);
  int_cur  -= int(radiation / 120);
 }
// Stimulants
 dex_cur += int(stim / 10);
 per_cur += int(stim /  7);
 int_cur += int(stim /  6);
 if (stim >= 30) {
  dex_cur -= int(abs(stim - 15) /  8);
  per_cur -= int(abs(stim - 15) / 12);
  int_cur -= int(abs(stim - 15) / 14);
 }

// Set our scent towards the norm
 int norm_scent = 500;
 if (has_trait("SMELLY"))
  norm_scent = 800;
 if (has_trait("SMELLY2"))
  norm_scent = 1200;

 // Scent increases fast at first, and slows down as it approaches normal levels.
 // Estimate it will take about norm_scent * 2 turns to go from 0 - norm_scent / 2
 // Without smelly trait this is about 1.5 hrs. Slows down significantly after that.
 if (scent < rng(0, norm_scent))
   scent++;

 // Unusually high scent decreases steadily until it reaches normal levels.
 if (scent > norm_scent)
  scent--;

// Give us our movement points for the turn.
 moves += current_speed(g);

// Floor for our stats.  No stat changes should occur after this!
 if (dex_cur < 0)
  dex_cur = 0;
 if (str_cur < 0)
  str_cur = 0;
 if (per_cur < 0)
  per_cur = 0;
 if (int_cur < 0)
  int_cur = 0;

 if (int(g->turn) % 10 == 0) {
  update_mental_focus();
 }

 nv_cached = false;

 recalc_sight_limits();
}

void player::action_taken()
{
    nv_cached = false;
}

void player::update_morale()
{
    // Decay existing morale entries.
    for (int i = 0; i < morale.size(); i++)
    {
        // Age the morale entry by one turn.
        morale[i].age += 1;

        // If it's past its expiration date, remove it.
        if (morale[i].age >= morale[i].duration)
        {
            morale.erase(morale.begin() + i);
            i--;

            // Future-proofing.
            continue;
        }

        // We don't actually store the effective strength; it gets calculated when we
        // need it.
    }

    // We reapply persistent morale effects after every decay step, to keep them fresh.
    apply_persistent_morale();
}

void player::apply_persistent_morale()
{
    // Hoarders get a morale penalty if they're not carrying a full inventory.
    if (has_trait("HOARDER"))
    {
        int pen = int((volume_capacity()-volume_carried()) / 2);
        if (pen > 70)
        {
            pen = 70;
        }
        if (pen <= 0)
        {
            pen = 0;
        }
        if (has_disease("took_xanax"))
        {
            pen = int(pen / 7);
        }
        else if (has_disease("took_prozac"))
        {
            pen = int(pen / 2);
        }
        add_morale(MORALE_PERM_HOARDER, -pen, -pen, 5, 5, true);
    }

    // Cross-dressers get a morale bonus for each body part covered in an
    // item of the opposite gender(MALE_TYPICAL/FEMALE_TYPICAL item flags).
    if (has_trait("CROSSDRESSER"))
    {
        int bonus = 0;
        std::string required_flag = male ? "FEMALE_TYPICAL" : "MALE_TYPICAL";

        unsigned char covered = 0; // body parts covered by stuff with opposite gender flags
        for(int i=0; i<worn.size(); i++) {
            if(worn[i].has_flag(required_flag)) {
                it_armor* item_type = (it_armor*) worn[i].type;
                covered |= item_type->covers;
            }
        }
        if(covered & mfb(bp_torso)) {
            bonus += 6;
        }
        if(covered & mfb(bp_legs)) {
            bonus += 4;
        }
        if(covered & mfb(bp_feet)) {
            bonus += 2;
        }
        if(covered & mfb(bp_hands)) {
            bonus += 2;
        }
        if(covered & mfb(bp_head)) {
            bonus += 3;
        }

        if(bonus) {
            add_morale(MORALE_PERM_CROSSDRESSER, bonus, bonus, 5, 5, true);
        }
    }

    // Masochists get a morale bonus from pain.
    if (has_trait("MASOCHIST"))
    {
        int bonus = pain / 2.5;
        if (bonus > 25)
        {
            bonus = 25;
        }
        if (has_disease("took_prozac"))
        {
            bonus = int(bonus / 3);
        }
        if (bonus != 0)
        {
            add_morale(MORALE_PERM_MASOCHIST, bonus, bonus, 5, 5, true);
        }
    }

    // Optimist gives a base +4 to morale.
    // The +25% boost from optimist also applies here, for a net of +5.
    if (has_trait("OPTIMISTIC"))
    {
        add_morale(MORALE_PERM_OPTIMIST, 4, 4, 5, 5, true);
    }
}

void player::update_mental_focus()
{
    int focus_gain_rate = calc_focus_equilibrium() - focus_pool;

    // handle negative gain rates in a symmetric manner
    int base_change = 1;
    if (focus_gain_rate < 0)
    {
        base_change = -1;
        focus_gain_rate = -focus_gain_rate;
    }

    // for every 100 points, we have a flat gain of 1 focus.
    // for every n points left over, we have an n% chance of 1 focus
    int gain = focus_gain_rate / 100;
    if (rng(1, 100) <= (focus_gain_rate % 100))
    {
        gain++;
    }

    focus_pool += (gain * base_change);
}

// written mostly by FunnyMan3595 in Github issue #613 (DarklingWolf's repo),
// with some small edits/corrections by Soron
int player::calc_focus_equilibrium()
{
    // Factor in pain, since it's harder to rest your mind while your body hurts.
    int eff_morale = morale_level() - pain;
    int focus_gain_rate = 100;
    it_book* reading;
    // apply a penalty when improving skills via books
    if (activity.type == ACT_READ)
    {
        if (this->activity.index == -2)
        {
            reading = dynamic_cast<it_book *>(weapon.type);
        }
        else
        {
            reading = dynamic_cast<it_book *>(inv.item_by_letter(activity.invlet).type);
        }
        // only apply a penalty when we're actually learning something
        if (skillLevel(reading->type) < (int)reading->level)
        {
            focus_gain_rate -= 50;
        }
    }

    if (eff_morale < -99)
    {
        // At very low morale, focus goes up at 1% of the normal rate.
        focus_gain_rate = 1;
    }
    else if (eff_morale <= 50)
    {
        // At -99 to +50 morale, each point of morale gives 1% of the normal rate.
        focus_gain_rate += eff_morale;
    }
    else
    {
        /* Above 50 morale, we apply strong diminishing returns.
         * Each block of 50% takes twice as many morale points as the previous one:
         * 150% focus gain at 50 morale (as before)
         * 200% focus gain at 150 morale (100 more morale)
         * 250% focus gain at 350 morale (200 more morale)
         * ...
         * Cap out at 400% focus gain with 3,150+ morale, mostly as a sanity check.
         */

        int block_multiplier = 1;
        int morale_left = eff_morale;
        while (focus_gain_rate < 400)
        {
            if (morale_left > 50 * block_multiplier)
            {
                // We can afford the entire block.  Get it and continue.
                morale_left -= 50 * block_multiplier;
                focus_gain_rate += 50;
                block_multiplier *= 2;
            }
            else
            {
                // We can't afford the entire block.  Each block_multiplier morale
                // points give 1% focus gain, and then we're done.
                focus_gain_rate += morale_left / block_multiplier;
                break;
            }
        }
    }

    // This should be redundant, but just in case...
    if (focus_gain_rate < 1)
    {
        focus_gain_rate = 1;
    }
    else if (focus_gain_rate > 400)
    {
        focus_gain_rate = 400;
    }

    return focus_gain_rate;
}

/* Here lies the intended effects of body temperature

Assumption 1 : a naked person is comfortable at 19C/66.2F (31C/87.8F at rest).
Assumption 2 : a "lightly clothed" person is comfortable at 13C/55.4F (25C/77F at rest).
Assumption 3 : the player is always running, thus generating more heat.
Assumption 4 : frostbite cannot happen above 0C temperature.*
* In the current model, a naked person can get frostbite at 1C. This isn't true, but it's a compromise with using nice whole numbers.

Here is a list of warmth values and the corresponding temperatures in which the player is comfortable, and in which the player is very cold.

Warmth  Temperature (Comfortable)    Temperature (Very cold)    Notes
  0       19C /  66.2F               -11C /  12.2F               * Naked
 10       13C /  55.4F               -17C /   1.4F               * Lightly clothed
 20        7C /  44.6F               -23C /  -9.4F
 30        1C /  33.8F               -29C / -20.2F
 40       -5C /  23.0F               -35C / -31.0F
 50      -11C /  12.2F               -41C / -41.8F
 60      -17C /   1.4F               -47C / -52.6F
 70      -23C /  -9.4F               -53C / -63.4F
 80      -29C / -20.2F               -59C / -74.2F
 90      -35C / -31.0F               -65C / -85.0F
100      -41C / -41.8F               -71C / -95.8F
*/

void player::update_bodytemp(game *g)
{
    // NOTE : visit weather.h for some details on the numbers used
    // Converts temperature to Celsius/10(Wito plans on using degrees Kelvin later)
    int Ctemperature = 100*(g->get_temperature() - 32) * 5/9;
    // Temperature norms
    // Ambient normal temperature is lower while asleep
    int ambient_norm = (has_disease("sleep") ? 3100 : 1900);
    // This adjusts the temperature scale to match the bodytemp scale
    int adjusted_temp = (Ctemperature - ambient_norm);
    // This gets incremented in the for loop and used in the morale calculation
    int morale_pen = 0;
    const trap_id trap_at_pos = g->m.tr_at(posx, posy);
    const ter_id ter_at_pos = g->m.ter(posx, posy);
    const furn_id furn_at_pos = g->m.furn(posx, posy);
    // When the player is sleeping, he will use floor items for warmth
    int floor_item_warmth = 0;
    // When the player is sleeping, he will use floor bedding for warmth
    int floor_bedding_warmth = 0;
    if ( has_disease("sleep") ) {
        // Search the floor for items
        std::vector<item>& floor_item = g->m.i_at(posx, posy);
        it_armor* floor_armor = NULL;

        for ( std::vector<item>::iterator afloor_item = floor_item.begin() ;
        afloor_item != floor_item.end() ;
        ++afloor_item) {
            if ( !afloor_item->is_armor() ) {
                continue;
            }
            floor_armor = dynamic_cast<it_armor*>(afloor_item->type);
            // Items that are big enough and covers the torso are used to keep warm.
            // Smaller items don't do as good a job
            if ( floor_armor->volume > 1 &&
            ((floor_armor->covers & mfb(bp_torso)) ||
             (floor_armor->covers & mfb(bp_legs))) ) {
                floor_item_warmth += 60 * floor_armor->warmth * floor_armor->volume / 10;
            }
        }

        // Search the floor for bedding
        int vpart = -1;
        vehicle *veh = g->m.veh_at (posx, posy, vpart);
        if      (furn_at_pos == f_bed)
        {
            floor_bedding_warmth += 1000;
        }
        else if (furn_at_pos == f_makeshift_bed ||
                 furn_at_pos == f_armchair ||
                 furn_at_pos == f_sofa)
        {
            floor_bedding_warmth += 500;
        }
        else if (trap_at_pos == tr_cot)
        {
            floor_bedding_warmth -= 500;
        }
        else if (trap_at_pos == tr_rollmat)
        {
            floor_bedding_warmth -= 1000;
        }
        else if (veh && veh->part_with_feature (vpart, "SEAT") >= 0)
        {
            floor_bedding_warmth += 200;
        }
        else if (veh && veh->part_with_feature (vpart, "BED") >= 0)
        {
            floor_bedding_warmth += 300;
        }
        else
        {
            floor_bedding_warmth -= 2000;
        }
    }
    // Current temperature and converging temperature calculations
    for (int i = 0 ; i < num_bp ; i++)
    {
        // Skip eyes
        if (i == bp_eyes) { continue; }
        // Represents the fact that the body generates heat when it is cold. TODO : should this increase hunger?
        float homeostasis_adjustement = (temp_cur[i] > BODYTEMP_NORM ? 30.0 : 60.0);
        int clothing_warmth_adjustement = homeostasis_adjustement * warmth(body_part(i));
        // Disease name shorthand
        dis_type blister_pen = disease_for_body_part("blisters", i), hot_pen  = disease_for_body_part("hot", i);
        dis_type cold_pen = disease_for_body_part("cold", i), frost_pen = disease_for_body_part("frostbite", i);
        // Convergeant temperature is affected by ambient temperature, clothing warmth, and body wetness.
        temp_conv[i] = BODYTEMP_NORM + adjusted_temp + clothing_warmth_adjustement;
        // HUNGER
        temp_conv[i] -= hunger/6 + 100;
        // FATIGUE
        if (!has_disease("sleep")) { temp_conv[i] -= 1.5*fatigue; }
        // CONVECTION HEAT SOURCES (generates body heat, helps fight frostbite)
        int blister_count = 0; // If the counter is high, your skin starts to burn
        for (int j = -6 ; j <= 6 ; j++)
        {
            for (int k = -6 ; k <= 6 ; k++)
            {
                int heat_intensity = 0;
                field &local_field = g->m.field_at(posx + j, posy + k);
                if(local_field.findField(fd_fire))
                {
                    heat_intensity = local_field.findField(fd_fire)->getFieldDensity();
                }
                else if (g->m.tr_at(posx + j, posy + k) == tr_lava )
                {
                    heat_intensity = 3;
                }
                if (heat_intensity > 0 && g->u_see(posx + j, posy + k))
                {
                    // Ensure fire_dist >=1 to avoid divide-by-zero errors.
                    int fire_dist = std::max(1, std::max(j, k));
                    if (frostbite_timer[i] > 0)
                        { frostbite_timer[i] -= heat_intensity - fire_dist / 2;}
                    temp_conv[i] +=  300 * heat_intensity * heat_intensity / (fire_dist * fire_dist);
                    blister_count += heat_intensity / (fire_dist * fire_dist);
                }
            }
        }
        // TILES
        // Being on fire affects temp_cur (not temp_conv): this is super dangerous for the player
        if (has_disease("onfire")) { temp_cur[i] += 250; }
        field &local_field = g->m.field_at(posx, posy);
        if ((local_field.findField(fd_fire) && local_field.findField(fd_fire)->getFieldDensity() > 2)
            || trap_at_pos == tr_lava)
        {
            temp_cur[i] += 250;
        }
        // WEATHER
        if (g->weather == WEATHER_SUNNY && g->is_in_sunlight(posx, posy))
        {
            temp_conv[i] += 1000;
        }
        if (g->weather == WEATHER_CLEAR && g->is_in_sunlight(posx, posy))
        {
            temp_conv[i] += 500;
        }
        // DISEASES
        if (has_disease("flu") && i == bp_head) { temp_conv[i] += 1500; }
        if (has_disease("common_cold")) { temp_conv[i] -= 750; }
        // BIONICS
        // Bionic "Internal Climate Control" says it eases the effects of high and low ambient temps
        const int variation = BODYTEMP_NORM*0.5;
        if (in_climate_control(g)
            && temp_conv[i] < BODYTEMP_SCORCHING + variation
            && temp_conv[i] > BODYTEMP_FREEZING - variation)
        {
            if      (temp_conv[i] > BODYTEMP_SCORCHING)
            {
                temp_conv[i] = BODYTEMP_VERY_HOT;
            }
            else if (temp_conv[i] > BODYTEMP_VERY_HOT)
            {
                temp_conv[i] = BODYTEMP_HOT;
            }
            else if (temp_conv[i] > BODYTEMP_HOT)
            {
                temp_conv[i] = BODYTEMP_NORM;
            }
            else if (temp_conv[i] < BODYTEMP_FREEZING)
            {
                temp_conv[i] = BODYTEMP_VERY_COLD;
            }
            else if (temp_conv[i] < BODYTEMP_VERY_COLD)
            {
                temp_conv[i] = BODYTEMP_COLD;
            }
            else if (temp_conv[i] < BODYTEMP_COLD)
            {
                temp_conv[i] = BODYTEMP_NORM;
            }
        }
        // Bionic "Thermal Dissipation" says it prevents fire damage up to 2000F. 500 is picked at random...
        if (has_bionic("bio_heatsink") && blister_count < 500)
        {
            blister_count = (has_trait("BARK") ? -100 : 0);
        }
        // BLISTERS : Skin gets blisters from intense heat exposure.
        if (blister_count - 10*resist(body_part(i)) > 20)
        {
            add_disease(dis_type(blister_pen), 1);
        }
        // BLOOD LOSS : Loss of blood results in loss of body heat
        int blood_loss = 0;
        if      (i == bp_legs)
        {
            blood_loss = (100 - 100*(hp_cur[hp_leg_l] + hp_cur[hp_leg_r]) / (hp_max[hp_leg_l] + hp_max[hp_leg_r]));
        }
        else if (i == bp_arms)
        {
            blood_loss = (100 - 100*(hp_cur[hp_arm_l] + hp_cur[hp_arm_r]) / (hp_max[hp_arm_l] + hp_max[hp_arm_r]));
        }
        else if (i == bp_torso)
        {
            blood_loss = (100 - 100* hp_cur[hp_torso] / hp_max[hp_torso]);
        }
        else if (i == bp_head)
        {
            blood_loss = (100 - 100* hp_cur[hp_head] / hp_max[hp_head]);
        }
        temp_conv[i] -= blood_loss*temp_conv[i]/200; // 1% bodyheat lost per 2% hp lost
        // EQUALIZATION
        switch (i)
        {
            case bp_torso :
                temp_equalizer(bp_torso, bp_arms);
                temp_equalizer(bp_torso, bp_legs);
                temp_equalizer(bp_torso, bp_head);
                break;
            case bp_head :
                temp_equalizer(bp_head, bp_torso);
                temp_equalizer(bp_head, bp_mouth);
                break;
            case bp_arms :
                temp_equalizer(bp_arms, bp_torso);
                temp_equalizer(bp_arms, bp_hands);
                break;
            case bp_legs :
                temp_equalizer(bp_legs, bp_torso);
                temp_equalizer(bp_legs, bp_feet);
                break;
            case bp_mouth : temp_equalizer(bp_mouth, bp_head); break;
            case bp_hands : temp_equalizer(bp_hands, bp_arms); break;
            case bp_feet  : temp_equalizer(bp_feet, bp_legs); break;
        }
        // MUTATIONS and TRAITS
        // Bark : lowers blister count to -100; harder to get blisters
        // Lightly furred
        if (has_trait("LIGHTFUR"))
        {
            temp_conv[i] += (temp_cur[i] > BODYTEMP_NORM ? 250 : 500);
        }
        // Furry
        if (has_trait("FUR"))
        {
            temp_conv[i] += (temp_cur[i] > BODYTEMP_NORM ? 750 : 1500);
        }
        // Disintergration
        if (has_trait("ROT1")) { temp_conv[i] -= 250;}
        else if (has_trait("ROT2")) { temp_conv[i] -= 750;}
        else if (has_trait("ROT3")) { temp_conv[i] -= 1500;}
        // Radioactive
        if (has_trait("RADIOACTIVE1")) { temp_conv[i] += 250; }
        else if (has_trait("RADIOACTIVE2")) { temp_conv[i] += 750; }
        else if (has_trait("RADIOACTIVE3")) { temp_conv[i] += 1500; }
        // Chemical Imbalance
        // Added linse in player::suffer()
        // FINAL CALCULATION : Increments current body temperature towards convergant.
        if ( has_disease("sleep") ) {
            int sleep_bonus = floor_bedding_warmth + floor_item_warmth;
            // Too warm, don't need items on the floor
            if ( temp_conv[i] > BODYTEMP_NORM ) {
                // Do nothing
            }
            // Intelligently use items on the floor; just enough to be comfortable
            else if ( (temp_conv[i] + sleep_bonus) > BODYTEMP_NORM ) {
                temp_conv[i] = BODYTEMP_NORM;
            }
            // Use all items on the floor -- there are not enough to keep comfortable
            else {
                temp_conv[i] += sleep_bonus;
            }
        }
        int temp_before = temp_cur[i];
        int temp_difference = temp_cur[i] - temp_conv[i]; // Negative if the player is warming up.
        // exp(-0.001) : half life of 60 minutes, exp(-0.002) : half life of 30 minutes,
        // exp(-0.003) : half life of 20 minutes, exp(-0.004) : half life of 15 minutes
        int rounding_error = 0;
        // If temp_diff is small, the player cannot warm up due to rounding errors. This fixes that.
        if (temp_difference < 0 && temp_difference > -600 )
        {
            rounding_error = 1;
        }
        if (temp_cur[i] != temp_conv[i])
        {
            if      ((ter_at_pos == t_water_sh || ter_at_pos == t_sewage)
                    && (i == bp_feet || i == bp_legs))
            {
                temp_cur[i] = temp_difference*exp(-0.004) + temp_conv[i] + rounding_error;
            }
            else if (ter_at_pos == t_water_dp)
            {
                temp_cur[i] = temp_difference*exp(-0.004) + temp_conv[i] + rounding_error;
            }
            else if (i == bp_torso || i == bp_head)
            {
                temp_cur[i] = temp_difference*exp(-0.003) + temp_conv[i] + rounding_error;
            }
            else
            {
                temp_cur[i] = temp_difference*exp(-0.002) + temp_conv[i] + rounding_error;
            }
        }
        int temp_after = temp_cur[i];
        // PENALTIES
        if      (temp_cur[i] < BODYTEMP_FREEZING)
        {
            add_disease(dis_type(cold_pen), 1, 3, 3); frostbite_timer[i] += 3;
        }
        else if (temp_cur[i] < BODYTEMP_VERY_COLD)
        {
            add_disease(dis_type(cold_pen), 1, 2, 3); frostbite_timer[i] += 2;
        }
        else if (temp_cur[i] < BODYTEMP_COLD)
        {
            // Frostbite timer does not go down if you are still cold.
            add_disease(dis_type(cold_pen), 1, 1, 3); frostbite_timer[i] += 1;
        }
        else if (temp_cur[i] > BODYTEMP_SCORCHING)
        {
            // If body temp rises over 15000, disease.cpp ("hot_head") acts weird and the player will die
            add_disease(dis_type(hot_pen),  1, 3, 3);
        }
        else if (temp_cur[i] > BODYTEMP_VERY_HOT)
        {
            add_disease(dis_type(hot_pen),  1, 2, 3);
        }
        else if (temp_cur[i] > BODYTEMP_HOT)
        {
            add_disease(dis_type(hot_pen),  1, 1, 3);
        }
        // MORALE : a negative morale_pen means the player is cold
        // Intensity multiplier is negative for cold, positive for hot
        int intensity_mult =
            - disease_intensity(dis_type(cold_pen)) + disease_intensity(dis_type(hot_pen));
        if (has_disease(dis_type(cold_pen)) || has_disease(dis_type(hot_pen)))
        {
            switch (i)
            {
                case bp_head :
                case bp_torso :
                case bp_mouth : morale_pen += 2*intensity_mult;
                case bp_arms :
                case bp_legs : morale_pen += 1*intensity_mult;
                case bp_hands:
                case bp_feet : morale_pen += 1*intensity_mult;
            }
        }
        // FROSTBITE (level 1 after 2 hours, level 2 after 4 hours)
        if      (frostbite_timer[i] >   0)
        {
            frostbite_timer[i]--;
        }
        if      (frostbite_timer[i] >= 240 && g->get_temperature() < 32)
        {
            add_disease(dis_type(frost_pen), 1, 2, 2);
            // Warning message for the player
            if (disease_intensity(dis_type(frost_pen)) < 2
                &&  (i == bp_mouth || i == bp_hands || i == bp_feet))
            {
                g->add_msg((i == bp_mouth ? _("Your %s hardens from the frostbite!") : _("Your %s harden from the frostbite!")), body_part_name(body_part(i), -1).c_str());
            }
            else if (frostbite_timer[i] >= 120 && g->get_temperature() < 32)
            {
                add_disease(dis_type(frost_pen), 1, 1, 2);
                // Warning message for the player
                if (!has_disease(dis_type(frost_pen)))
                {
                    g->add_msg(_("You lose sensation in your %s."),
                        body_part_name(body_part(i), -1).c_str());
                }
            }
        }
        // Warn the player if condition worsens
        if  (temp_before > BODYTEMP_FREEZING && temp_after < BODYTEMP_FREEZING)
        {
            g->add_msg(_("You feel your %s beginning to go numb from the cold!"),
                body_part_name(body_part(i), -1).c_str());
        }
        else if (temp_before > BODYTEMP_VERY_COLD && temp_after < BODYTEMP_VERY_COLD)
        {
            g->add_msg(_("You feel your %s getting very cold."),
                body_part_name(body_part(i), -1).c_str());
        }
        else if (temp_before > BODYTEMP_COLD && temp_after < BODYTEMP_COLD)
        {
            g->add_msg(_("You feel your %s getting chilly."),
                body_part_name(body_part(i), -1).c_str());
        }
        else if (temp_before < BODYTEMP_SCORCHING && temp_after > BODYTEMP_SCORCHING)
        {
            g->add_msg(_("You feel your %s getting red hot from the heat!"),
                body_part_name(body_part(i), -1).c_str());
        }
        else if (temp_before < BODYTEMP_VERY_HOT && temp_after > BODYTEMP_VERY_HOT)
        {
            g->add_msg(_("You feel your %s getting very hot."),
                body_part_name(body_part(i), -1).c_str());
        }
        else if (temp_before < BODYTEMP_HOT && temp_after > BODYTEMP_HOT)
        {
            g->add_msg(_("You feel your %s getting warm."),
                body_part_name(body_part(i), -1).c_str());
        }
    }
    // Morale penalties, updated at the same rate morale is
    if (morale_pen < 0 && int(g->turn) % 10 == 0)
    {
        add_morale(MORALE_COLD, -2, -abs(morale_pen), 10, 5, true);
    }
    if (morale_pen > 0 && int(g->turn) % 10 == 0)
    {
        add_morale(MORALE_HOT,  -2, -abs(morale_pen), 10, 5, true);
    }
}

void player::temp_equalizer(body_part bp1, body_part bp2)
{
 // Body heat is moved around.
 // Shift in one direction only, will be shifted in the other direction seperately.
 int diff = (temp_cur[bp2] - temp_cur[bp1])*0.0001; // If bp1 is warmer, it will lose heat
 temp_cur[bp1] += diff;
}

int player::current_speed(game *g)
{
 int newmoves = 100; // Start with 100 movement points...
// Minus some for weight...
 int carry_penalty = 0;
 if (weight_carried() > weight_capacity())
  carry_penalty = 25 * (weight_carried() - weight_capacity()) / (weight_capacity());
 newmoves -= carry_penalty;

 if (pain > pkill) {
  int pain_penalty = int((pain - pkill) * .7);
  if (pain_penalty > 60)
   pain_penalty = 60;
  newmoves -= pain_penalty;
 }
 if (pkill >= 10) {
  int pkill_penalty = int(pkill * .1);
  if (pkill_penalty > 30)
   pkill_penalty = 30;
  newmoves -= pkill_penalty;
 }

 if (abs(morale_level()) >= 100) {
  int morale_bonus = int(morale_level() / 25);
  if (morale_bonus < -10)
   morale_bonus = -10;
  else if (morale_bonus > 10)
   morale_bonus = 10;
  newmoves += morale_bonus;
 }

 if (radiation >= 40) {
  int rad_penalty = radiation / 40;
  if (rad_penalty > 20)
   rad_penalty = 20;
  newmoves -= rad_penalty;
 }

 if (thirst > 40)
  newmoves -= int((thirst - 40) / 10);
 if (hunger > 100)
  newmoves -= int((hunger - 100) / 10);

 newmoves += (stim > 40 ? 40 : stim);

 for (int i = 0; i < illness.size(); i++)
  newmoves += disease_speed_boost(illness[i]);

 if (has_trait("QUICK"))
  newmoves = int(newmoves * 1.10);

 if (g != NULL) {
  if (has_trait("SUNLIGHT_DEPENDENT") && !g->is_in_sunlight(posx, posy))
   newmoves -= (g->light_level() >= 12 ? 5 : 10);
  if (has_trait("COLDBLOOD3") && g->get_temperature() < 60)
   newmoves -= int( (65 - g->get_temperature()) / 2);
  else if (has_trait("COLDBLOOD2") && g->get_temperature() < 60)
   newmoves -= int( (65 - g->get_temperature()) / 3);
  else if (has_trait("COLDBLOOD") && g->get_temperature() < 60)
   newmoves -= int( (65 - g->get_temperature()) / 5);
 }

 if (has_artifact_with(AEP_SPEED_UP))
  newmoves += 20;
 if (has_artifact_with(AEP_SPEED_DOWN))
  newmoves -= 20;

 if (newmoves < 25)
  newmoves = 25;

 return newmoves;
}

int player::run_cost(int base_cost, bool diag)
{
    float movecost = float(base_cost);
    if (diag)
        movecost *= 0.7071; // because everything here assumes 100 is base
    bool flatground = movecost < 105;

    if (has_trait("PARKOUR") && movecost > 100 ) {
        movecost *= .5;
        if (movecost < 100)
            movecost = 100;
    }

    if (hp_cur[hp_leg_l] == 0)
        movecost += 50;
    else if (hp_cur[hp_leg_l] < hp_max[hp_leg_l] * .40)
        movecost += 25;
    if (hp_cur[hp_leg_r] == 0)
        movecost += 50;
    else if (hp_cur[hp_leg_r] < hp_max[hp_leg_r] * .40)
        movecost += 25;

    if (has_trait("FLEET") && flatground)
        movecost *= .85;
    if (has_trait("FLEET2") && flatground)
        movecost *= .7;
    if (has_trait("PADDED_FEET") && !wearing_something_on(bp_feet))
        movecost *= .9;
    if (has_trait("LIGHT_BONES"))
        movecost *= .9;
    if (has_trait("HOLLOW_BONES"))
        movecost *= .8;
    if (has_trait("WINGS_INSECT"))
        movecost -= 15;
    if (has_trait("LEG_TENTACLES"))
        movecost += 20;
    if (has_trait("PONDEROUS1"))
        movecost *= 1.1;
    if (has_trait("PONDEROUS2"))
        movecost *= 1.2;
    if (has_trait("PONDEROUS3"))
        movecost *= 1.3;

    movecost += encumb(bp_mouth) * 5 + encumb(bp_feet) * 5 + encumb(bp_legs) * 3;

    if (!wearing_something_on(bp_feet) && !has_trait("PADDED_FEET") &&
            !has_trait("HOOVES"))
        movecost += 15;

    if (diag)
        movecost *= 1.4142;

    return int(movecost);
}

int player::swim_speed()
{
  int ret = 440 + weight_carried() / 60 - 50 * skillLevel("swimming");
 if (has_trait("WEBBED"))
  ret -= 60 + str_cur * 5;
 if (has_trait("TAIL_FIN"))
  ret -= 100 + str_cur * 10;
 if (has_trait("SLEEK_SCALES"))
  ret -= 100;
 if (has_trait("LEG_TENTACLES"))
  ret -= 60;
 ret += (50 - skillLevel("swimming") * 2) * encumb(bp_legs);
 ret += (80 - skillLevel("swimming") * 3) * encumb(bp_torso);
 if (skillLevel("swimming") < 10) {
  for (int i = 0; i < worn.size(); i++)
    ret += (worn[i].volume() * (10 - skillLevel("swimming"))) / 2;
 }
 ret -= str_cur * 6 + dex_cur * 4;
 if( worn_with_flag("FLOATATION") ) {
     ret = std::max(ret, 400);
     ret = std::min(ret, 200);
 }
// If (ret > 500), we can not swim; so do not apply the underwater bonus.
 if (underwater && ret < 500)
  ret -= 50;
 if (ret < 30)
  ret = 30;
 return ret;
}

bool player::is_underwater() const
{
    return underwater;
}

void player::set_underwater(bool u)
{
    if (underwater != u) {
        underwater = u;
        recalc_sight_limits();
    }
}


nc_color player::color()
{
 if (has_disease("onfire"))
  return c_red;
 if (has_disease("stunned"))
  return c_ltblue;
 if (has_disease("boomered"))
  return c_pink;
 if (underwater)
  return c_blue;
 if (has_active_bionic("bio_cloak") || has_artifact_with(AEP_INVISIBLE))
  return c_dkgray;
 return c_white;
}

void player::load_info(game *g, std::string data)
{
 std::stringstream dump;
 dump << data;
 int inveh, vctrl;
 itype_id styletmp;
 std::string prof_ident;

 dump >> posx >> posy >> str_cur >> str_max >> dex_cur >> dex_max >>
         int_cur >> int_max >> per_cur >> per_max >> power_level >>
         max_power_level >> hunger >> thirst >> fatigue >> stim >>
         pain >> pkill >> radiation >> cash >> recoil >> driving_recoil >>
         inveh >> vctrl >> grab_point.x >> grab_point.y >> scent >> moves >>
         underwater >> dodges_left >> blocks_left >> oxygen >> active_mission >>
         focus_pool >> male >> prof_ident >> health >> styletmp;

 if (profession::exists(prof_ident)) {
  prof = profession::prof(prof_ident);
 } else {
  prof = profession::generic();
  debugmsg("Tried to use non-existent profession '%s'", prof_ident.c_str());
 }

 activity.load_info(dump);
 backlog.load_info(dump);

 in_vehicle = inveh != 0;
 controlling_vehicle = vctrl != 0;
 style_selected = styletmp;

 std::string sTemp = "";
 for (int i = 0; i < traits.size(); i++) {
    dump >> sTemp;
    if (sTemp == "TRAITS_END") {
        break;
    } else {
        my_traits.insert(sTemp);
    }
 }

 for (int i = 0; i < traits.size(); i++) {
    dump >> sTemp;
    if (sTemp == "MUTATIONS_END") {
        break;
    } else {
        my_mutations.insert(sTemp);
    }
 }

 set_highest_cat_level();
 drench_mut_calc();

 for (int i = 0; i < num_hp_parts; i++)
  dump >> hp_cur[i] >> hp_max[i];
 for (int i = 0; i < num_bp; i++)
  dump >> temp_cur[i] >> temp_conv[i] >> frostbite_timer[i];

 for (std::vector<Skill*>::iterator aSkill = Skill::skills.begin(); aSkill != Skill::skills.end(); ++aSkill) {
   dump >> skillLevel(*aSkill);
 }

 int num_recipes;
 std::string rec_name;
 dump >> num_recipes;
 for (int i = 0; i < num_recipes; ++i)
 {
  dump >> rec_name;
  learned_recipes[rec_name] = g->recipe_by_name(rec_name);
 }

 int numstyles;
 itype_id styletype;
 dump >> numstyles;
 for (int i = 0; i < numstyles; i++) {
  dump >> styletype;
  styles.push_back( styletype );
 }

 int numill;
 disease illtmp;
 dump >> numill;
 for (int i = 0; i < numill; i++) {
  dump >> illtmp.type >> illtmp.duration >> illtmp.intensity;
  illness.push_back(illtmp);
 }

 int numadd = 0;
 int typetmp;
 addiction addtmp;
 dump >> numadd;
 for (int i = 0; i < numadd; i++) {
  dump >> typetmp >> addtmp.intensity >> addtmp.sated;
  addtmp.type = add_type(typetmp);
  addictions.push_back(addtmp);
 }

 int numbio = 0;
 bionic_id biotype;
 bionic biotmp;
 dump >> numbio;
 for (int i = 0; i < numbio; i++) {
  dump >> biotype >> biotmp.invlet >> biotmp.powered >> biotmp.charge;
  biotmp.id = biotype;
  my_bionics.push_back(biotmp);
 }

 int nummor;
 morale_point mortmp;
 dump >> nummor;
 for (int i = 0; i < nummor; i++) {
  // Load morale properties in structure order.
  int mortype;
  std::string item_id;
  dump >> mortype >> item_id;
  mortmp.type = morale_type(mortype);
  if (g->itypes.find(item_id) == g->itypes.end())
   mortmp.item_type = NULL;
  else
   mortmp.item_type = g->itypes[item_id];

  dump >> mortmp.bonus >> mortmp.duration >> mortmp.decay_start
       >> mortmp.age;
  morale.push_back(mortmp);
 }

 int nummis = 0;
 int mistmp;
 dump >> nummis;
 for (int i = 0; i < nummis; i++) {
  dump >> mistmp;
  active_missions.push_back(mistmp);
 }
 dump >> nummis;
 for (int i = 0; i < nummis; i++) {
  dump >> mistmp;
  completed_missions.push_back(mistmp);
 }
 dump >> nummis;
 for (int i = 0; i < nummis; i++) {
  dump >> mistmp;
  failed_missions.push_back(mistmp);
 }

 dump >> player_stats.squares_walked;

 recalc_sight_limits();
}

std::string player::save_info()
{
 std::stringstream dump;
 dump << posx    << " " << posy    << " " << str_cur << " " << str_max << " " <<
         dex_cur << " " << dex_max << " " << int_cur << " " << int_max << " " <<
         per_cur << " " << per_max << " " << power_level << " " <<
         max_power_level << " " << hunger << " " << thirst << " " << fatigue <<
         " " << stim << " " << pain << " " << pkill << " " << radiation <<
         " " << cash << " " << recoil << " " << driving_recoil << " " <<
         (in_vehicle? 1 : 0) << " " << (controlling_vehicle? 1 : 0) << " " <<
         grab_point.x << " " << grab_point.y << " " <<
         scent << " " << moves << " " << underwater << " " << dodges_left <<
         " " << blocks_left << " " << oxygen << " " << active_mission << " " <<
         focus_pool << " " << male << " " << prof->ident() << " " << health <<
         " " << style_selected << " " << activity.save_info() << " " <<
         backlog.save_info() << " ";

 for (std::set<std::string>::iterator iter = my_traits.begin(); iter != my_traits.end(); ++iter) {
    dump << *iter << " ";
 }

 dump << "TRAITS_END" << " ";

 for (std::set<std::string>::iterator iter = my_mutations.begin(); iter != my_mutations.end(); ++iter) {
    dump << *iter << " ";
 }

 dump << "MUTATIONS_END" << " ";

 for (int i = 0; i < num_hp_parts; i++)
  dump << hp_cur[i] << " " << hp_max[i] << " ";
 for (int i = 0; i < num_bp; i++)
  dump << temp_cur[i] << " " << temp_conv[i] << " " << frostbite_timer[i] << " ";

 for (std::vector<Skill*>::iterator aSkill = Skill::skills.begin(); aSkill != Skill::skills.end(); ++aSkill) {
   SkillLevel level = skillLevel(*aSkill);
   dump << level;
 }

 dump << learned_recipes.size() << " ";
 for (std::map<std::string, recipe*>::iterator iter = learned_recipes.begin();
      iter != learned_recipes.end();
      ++iter)
 {
  dump << iter->first << " ";
 }

 dump << styles.size() << " ";
 for (int i = 0; i < styles.size(); i++)
  dump << styles[i] << " ";

 dump << illness.size() << " ";
 for (int i = 0; i < illness.size();  i++)
  dump << illness[i].type << " " << illness[i].duration << " " << illness[i].intensity << " " ;

 dump << addictions.size() << " ";
 for (int i = 0; i < addictions.size(); i++)
  dump << int(addictions[i].type) << " " << addictions[i].intensity << " " <<
          addictions[i].sated << " ";

 dump << my_bionics.size() << " ";
 for (int i = 0; i < my_bionics.size(); i++)
  dump << my_bionics[i].id << " " << my_bionics[i].invlet << " " <<
          my_bionics[i].powered << " " << my_bionics[i].charge << " ";

 dump << morale.size() << " ";
 for (int i = 0; i < morale.size(); i++) {
  // Output morale properties in structure order.
  dump << morale[i].type << " ";
  if (morale[i].item_type == NULL)
   dump << "0";
  else
   dump << morale[i].item_type->id;
  dump << " " << morale[i].bonus << " " << morale[i].duration << " "
       << morale[i].decay_start << " " << morale[i].age << " ";
 }

 dump << " " << active_missions.size() << " ";
 for (int i = 0; i < active_missions.size(); i++)
  dump << active_missions[i] << " ";

 dump << " " << completed_missions.size() << " ";
 for (int i = 0; i < completed_missions.size(); i++)
  dump << completed_missions[i] << " ";

 dump << " " << failed_missions.size() << " ";
 for (int i = 0; i < failed_missions.size(); i++)
  dump << failed_missions[i] << " ";

 dump << player_stats.squares_walked << " ";

 dump << std::endl;

 dump << dump_memorial();

 dump << inv.save_str_no_quant();

 for (int i = 0; i < worn.size(); i++) {
  dump << "W " << worn[i].save_info() << std::endl;
  for (int j = 0; j < worn[i].contents.size(); j++)
   dump << "S " << worn[i].contents[j].save_info() << std::endl;
 }
 if (!weapon.is_null())
  dump << "w " << weapon.save_info() << std::endl;
 for (int j = 0; j < weapon.contents.size(); j++)
  dump << "c " << weapon.contents[j].save_info() << std::endl;

 return dump.str();
}

void player::memorial( std::ofstream &memorial_file )
{
    //Size of indents in the memorial file
    const std::string indent = "  ";

    const std::string gender_str = male ? _("male") : _("female");
    const std::string pronoun = male ? _("He") : _("She");

    //Avoid saying "a male unemployed" or similar
    std::stringstream profession_name;
    if(prof == prof->generic()) {
      profession_name << _("an unemployed ") << gender_str;
    } else {
      profession_name << _("a ") << gender_str << " " << prof->name();
    }

    //Figure out the location
    point cur_loc = g->om_location();
    oter_id cur_ter = g->cur_om->ter(cur_loc.x, cur_loc.y, g->levz);
    if (cur_ter == ot_null)
    {
        if (cur_loc.x >= OMAPX && cur_loc.y >= OMAPY) {
            cur_ter = g->om_diag->ter(cur_loc.x - OMAPX, cur_loc.y - OMAPY, g->levz);
        } else if (cur_loc.x >= OMAPX) {
            cur_ter = g->om_hori->ter(cur_loc.x - OMAPX, cur_loc.y, g->levz);
        } else if (cur_loc.y >= OMAPY) {
            cur_ter = g->om_vert->ter(cur_loc.x, cur_loc.y - OMAPY, g->levz);
        }
    }
    std::string tername = oterlist[cur_ter].name;

    //Header
    std::string version = string_format("%s", getVersionString());
    memorial_file << _("Cataclysm - Dark Days Ahead version ") << version << _(" memorial file") << "\n";
    memorial_file << "\n";
    memorial_file << _("In memory of: ") << name << "\n";
    memorial_file << pronoun << _(" was ") << profession_name.str()
                  << _(" when the apocalypse began.") << "\n";
    memorial_file << pronoun << _(" died on ") << _(season_name[g->turn.get_season()].c_str())
                  << _(" of year ") << (g->turn.years() + 1)
                  << _(", day ") << (g->turn.days() + 1)
                  << _(", at ") << g->turn.print_time() << ".\n";
    memorial_file << pronoun << _(" was killed in a ") << tername << ".\n";
    memorial_file << "\n";

    //Misc
    memorial_file << _("Cash on hand: ") << "$" << cash << "\n";
    memorial_file << "\n";

    //HP
    memorial_file << _("Final HP:") << "\n";
    memorial_file << indent << _(" Head: ") << hp_cur[hp_head] << "/" << hp_max[hp_head] << "\n";
    memorial_file << indent << _("Torso: ") << hp_cur[hp_torso] << "/" << hp_max[hp_torso] << "\n";
    memorial_file << indent << _("L Arm: ") << hp_cur[hp_arm_l] << "/" << hp_max[hp_arm_l] << "\n";
    memorial_file << indent << _("R Arm: ") << hp_cur[hp_arm_r] << "/" << hp_max[hp_arm_r] << "\n";
    memorial_file << indent << _("L Leg: ") << hp_cur[hp_leg_l] << "/" << hp_max[hp_leg_l] << "\n";
    memorial_file << indent << _("R Leg: ") << hp_cur[hp_leg_r] << "/" << hp_max[hp_leg_r] << "\n";
    memorial_file << "\n";

    //Stats
    memorial_file << _("Final Stats:") << "\n";
    memorial_file << indent << _("Str ") << str_cur << indent << _("Dex ") << dex_cur << indent
                  << _("Int ") << int_cur << indent << _("Per ") << per_cur << "\n";
    memorial_file << _("Base Stats:") << "\n";
    memorial_file << indent << _("Str ") << str_max << indent << _("Dex ") << dex_max << indent
                  << _("Int ") << int_max << indent << _("Per ") << per_max << "\n";
    memorial_file << "\n";

    //Last 20 messages
    memorial_file << _("Final Messages:") << "\n";
    std::vector<game_message> recent_messages = g->recent_messages(20);
    for(int i = 0; i < recent_messages.size(); i++) {
      memorial_file << indent << recent_messages[i].turn.print_time() << " " <<
              recent_messages[i].message;
      if(recent_messages[i].count > 1) {
        memorial_file << " x" << recent_messages[i].count;
      }
      memorial_file << "\n";
    }
    memorial_file << "\n";

    //Kill list
    memorial_file << _("Kills:") << "\n";

    int total_kills = 0;
    for(int i = 0; i < num_monsters; i++) {
        if(g->kill_count( (mon_id)(g->mtypes[i]->id) ) > 0) {
        memorial_file << "  " << (char) g->mtypes[i]->sym << " - " << g->mtypes[i]->name <<
            " x" << g->kill_count( (mon_id)(g->mtypes[i]->id) ) << "\n";
        total_kills += g->kill_count( (mon_id)(g->mtypes[i]->id) );
      }
    }
    if(total_kills == 0) {
      memorial_file << indent << _("No monsters were killed.") << "\n";
    } else {
      memorial_file << _("Total kills: ") << total_kills << "\n";
    }
    memorial_file << "\n";

    //Skills
    memorial_file << _("Skills:") << "\n";
    for (std::vector<Skill*>::iterator aSkill = Skill::skills.begin();
      aSkill != Skill::skills.end(); ++aSkill) {
      SkillLevel next_skill_level = skillLevel(*aSkill);
      memorial_file << indent << (*aSkill)->name() << ": "
              << next_skill_level.level() << " (" << next_skill_level.exercise() << "%)\n";
    }
    memorial_file << "\n";

    //Traits
    memorial_file << _("Traits:") << "\n";
    bool had_trait = false;
    for (std::map<std::string, trait>::iterator iter = traits.begin(); iter != traits.end(); ++iter) {
      if(has_trait(iter->first)) {
        had_trait = true;
        memorial_file << indent << traits[iter->first].name << "\n";
      }
    }
    if(!had_trait) {
      memorial_file << indent << _("(None)") << "\n";
    }
    memorial_file << "\n";

    //Effects (illnesses)
    memorial_file << _("Ongoing Effects:") << "\n";
    bool had_effect = false;
    for(int i = 0; i < illness.size(); i++) {
      disease next_illness = illness[i];
      if(dis_name(next_illness).size() > 0) {
        had_effect = true;
        memorial_file << indent << dis_name(next_illness) << "\n";
      }
    }
    //Various effects not covered by the illness list - from player.cpp
    if(morale_level() >= 100) {
      had_effect = true;
      memorial_file << indent << _("Elated") << "\n";
    }
    if(morale_level() <= -100) {
      had_effect = true;
      memorial_file << indent << _("Depressed") << "\n";
    }
    if(pain - pkill > 0) {
      had_effect = true;
      memorial_file << indent << _("Pain") << " (" << (pain - pkill) << ")";
    }
    if(stim > 0) {
      had_effect = true;
      int dexbonus = int(stim / 10);
      if (abs(stim) >= 30) {
        dexbonus -= int(abs(stim - 15) /  8);
      }
      if(dexbonus < 0) {
        memorial_file << indent << _("Stimulant Overdose") << "\n";
      } else {
        memorial_file << indent << _("Stimulant") << "\n";
      }
    } else if(stim < 0) {
      had_effect = true;
      memorial_file << indent << _("Depressants") << "\n";
    }
    if(!had_effect) {
      memorial_file << indent << _("(None)") << "\n";
    }
    memorial_file << "\n";

    //Bionics
    memorial_file << _("Bionics:") << "\n";
    int total_bionics = 0;
    for(int i = 0; i < my_bionics.size(); i++) {
      bionic_id next_bionic_id = my_bionics[i].id;
      memorial_file << indent << (i+1) << ": " << bionics[next_bionic_id]->name << "\n";
      total_bionics++;
    }
    if(total_bionics == 0) {
      memorial_file << indent << _("No bionics were installed.") << "\n";
    } else {
      memorial_file << _("Total bionics: ") << total_bionics << "\n";
    }
    memorial_file << _("Power: ") << power_level << "/" << max_power_level << "\n";
    memorial_file << "\n";

    //Equipment
    memorial_file << _("Weapon:") << "\n";
    memorial_file << indent << weapon.invlet << " - " << weapon.tname(g) << "\n";
    memorial_file << "\n";

    memorial_file << _("Equipment:") << "\n";
    for(int i = 0; i < worn.size(); i++) {
      item next_item = worn[i];
      memorial_file << indent << next_item.invlet << " - " << next_item.tname(g);
      if(next_item.charges > 0) {
        memorial_file << " (" << next_item.charges << ")";
      } else if (next_item.contents.size() == 1
              && next_item.contents[0].charges > 0) {
        memorial_file << " (" << next_item.contents[0].charges << ")";
      }
      memorial_file << "\n";
    }
    memorial_file << "\n";

    //Inventory
    memorial_file << _("Inventory:") << "\n";
    inv.sort();
    inv.restack(this);
    for(int i = 0; i < inv.size(); i++) {
      invslice slice = inv.slice(i, 1);
      item& next_item = slice[0]->front();
      memorial_file << indent << next_item.invlet << " - " << next_item.tname(g);
      if(slice[0]->size() > 1) {
        memorial_file << " [" << slice[0]->size() << "]";
      }
      if(next_item.charges > 0) {
        memorial_file << " (" << next_item.charges << ")";
      } else if (next_item.contents.size() == 1
              && next_item.contents[0].charges > 0) {
        memorial_file << " (" << next_item.contents[0].charges << ")";
      }
      memorial_file << "\n";
    }
    memorial_file << "\n";

    //Lifetime stats
    memorial_file << _("Lifetime Stats") << "\n";
    memorial_file << indent << _("Distance Walked: ")
                       << player_stats.squares_walked << _(" Squares") << "\n";
    memorial_file << "\n";

    //History
    memorial_file << _("Game History") << "\n";
    memorial_file << dump_memorial();

}

/**
 * Adds an event to the memorial log, to be written to the memorial file when
 * the character dies. The message should contain only the informational string,
 * as the timestamp and location will be automatically prepended.
 */
void player::add_memorial_log(const char* message, ...)
{

  va_list ap;
  va_start(ap, message);
  char buff[1024];
  vsprintf(buff, message, ap);
  va_end(ap);

  std::stringstream timestamp;
  timestamp << _("Year") << " " << (g->turn.years() + 1) << ", "
            << _(season_name[g->turn.get_season()].c_str()) << " "
            << (g->turn.days() + 1) << ", " << g->turn.print_time();

  oter_id cur_ter = g->cur_om->ter((g->levx + int(MAPSIZE / 2)) / 2, (g->levy + int(MAPSIZE / 2)) / 2, g->levz);
  std::string location = oterlist[cur_ter].name;

  std::stringstream log_message;
  log_message << "| " << timestamp.str() << " | " << location.c_str() << " | " << buff;

  memorial_log.push_back(log_message.str());

}

/**
 * Loads the data in a memorial file from the given ifstream. All the memorial
 * entry lines begin with a pipe (|).
 * @param fin The ifstream to read the memorial entries from.
 */
void player::load_memorial_file(std::ifstream &fin)
{
  std::string entry;
  memorial_log.clear();
  while(fin.peek() == '|') {
    getline(fin, entry);
    memorial_log.push_back(entry);
  }
}

/**
 * Concatenates all of the memorial log entries, delimiting them with newlines,
 * and returns the resulting string. Used for saving and for writing out to the
 * memorial file.
 */
std::string player::dump_memorial()
{

  std::stringstream output;

  for(int i = 0; i < memorial_log.size(); i++) {
    output << memorial_log[i] << "\n";
  }

  return output.str();

}

/**
 * Returns a pointer to the stat-tracking struct. Its fields should be edited
 * as necessary to track ongoing counters, which will be added to the memorial
 * file. For single events, rather than cumulative counters, see
 * add_memorial_log.
 * @return A pointer to the stats struct being used to track this player's
 *         lifetime stats.
 */
stats* player::lifetime_stats()
{
  return &player_stats;
}

inline bool skill_display_sort(const std::pair<Skill *, int> &a, const std::pair<Skill *, int> &b)
{
    int levelA = a.second;
    int levelB = b.second;
    return levelA > levelB || (levelA == levelB && a.first->name() < b.first->name());
}

void player::disp_info(game *g)
{
 int line;
 std::vector<std::string> effect_name;
 std::vector<std::string> effect_text;
 for (int i = 0; i < illness.size(); i++) {
  if (dis_name(illness[i]).size() > 0) {
   effect_name.push_back(dis_name(illness[i]));
   effect_text.push_back(dis_description(illness[i]));
  }
 }
 if (abs(morale_level()) >= 100) {
  bool pos = (morale_level() > 0);
  effect_name.push_back(pos ? _("Elated") : _("Depressed"));
  std::stringstream morale_text;
  if (abs(morale_level()) >= 200)
   morale_text << _("Dexterity") << (pos ? " +" : " ") <<
                   int(morale_level() / 200) << "   ";
  if (abs(morale_level()) >= 180)
   morale_text << _("Strength") << (pos ? " +" : " ") <<
                  int(morale_level() / 180) << "   ";
  if (abs(morale_level()) >= 125)
   morale_text << _("Perception") << (pos ? " +" : " ") <<
                  int(morale_level() / 125) << "   ";
  morale_text << _("Intelligence") << (pos ? " +" : " ") <<
                 int(morale_level() / 100) << "   ";
  effect_text.push_back(morale_text.str());
 }
 if (pain - pkill > 0) {
  effect_name.push_back(_("Pain"));
  std::stringstream pain_text;
  if (pain - pkill >= 15)
   pain_text << "Strength" << " -" << int((pain - pkill) / 15) << "   " << _("Dexterity") << " -" <<
                int((pain - pkill) / 15) << "   ";
  if (pain - pkill >= 20)
   pain_text << _("Perception") << " -" << int((pain - pkill) / 15) << "   ";
  pain_text << _("Intelligence") << " -" << 1 + int((pain - pkill) / 25);
  effect_text.push_back(pain_text.str());
 }
 if (stim > 0) {
  int dexbonus = int(stim / 10);
  int perbonus = int(stim /  7);
  int intbonus = int(stim /  6);
  if (abs(stim) >= 30) {
   dexbonus -= int(abs(stim - 15) /  8);
   perbonus -= int(abs(stim - 15) / 12);
   intbonus -= int(abs(stim - 15) / 14);
  }

  if (dexbonus < 0)
   effect_name.push_back(_("Stimulant Overdose"));
  else
   effect_name.push_back(_("Stimulant"));
  std::stringstream stim_text;
  stim_text << _("Speed") << " +" << stim << "   " << _("Intelligence") <<
               (intbonus > 0 ? " + " : " ") << intbonus << "   " << _("Perception") <<
               (perbonus > 0 ? " + " : " ") << perbonus << "   " << _("Dexterity")  <<
               (dexbonus > 0 ? " + " : " ") << dexbonus;
  effect_text.push_back(stim_text.str());
 } else if (stim < 0) {
  effect_name.push_back(_("Depressants"));
  std::stringstream stim_text;
  int dexpen = int(stim / 10);
  int perpen = int(stim /  7);
  int intpen = int(stim /  6);
// Since dexpen etc. are always less than 0, no need for + signs
  stim_text << _("Speed") << " " << stim << "   " << _("Intelligence") << " " << intpen <<
               "   " << _("Perception") << " " << perpen << "   " << "Dexterity" << " " << dexpen;
  effect_text.push_back(stim_text.str());
 }

 if ((has_trait("TROGLO") && g->is_in_sunlight(posx, posy) &&
      g->weather == WEATHER_SUNNY) ||
     (has_trait("TROGLO2") && g->is_in_sunlight(posx, posy) &&
      g->weather != WEATHER_SUNNY)) {
  effect_name.push_back(_("In Sunlight"));
  effect_text.push_back(_("The sunlight irritates you.\n\
Strength - 1;    Dexterity - 1;    Intelligence - 1;    Dexterity - 1"));
 } else if (has_trait("TROGLO2") && g->is_in_sunlight(posx, posy)) {
  effect_name.push_back(_("In Sunlight"));
  effect_text.push_back(_("The sunlight irritates you badly.\n\
Strength - 2;    Dexterity - 2;    Intelligence - 2;    Dexterity - 2"));
 } else if (has_trait("TROGLO3") && g->is_in_sunlight(posx, posy)) {
  effect_name.push_back(_("In Sunlight"));
  effect_text.push_back(_("The sunlight irritates you terribly.\n\
Strength - 4;    Dexterity - 4;    Intelligence - 4;    Dexterity - 4"));
 }

 for (int i = 0; i < addictions.size(); i++) {
  if (addictions[i].sated < 0 &&
      addictions[i].intensity >= MIN_ADDICTION_LEVEL) {
   effect_name.push_back(addiction_name(addictions[i]));
   effect_text.push_back(addiction_text(addictions[i]));
  }
 }

 int maxy = (VIEWY*2)+1;
 if (maxy < 25)
  maxy = 25;

 int effect_win_size_y = 0;
 int trait_win_size_y = 0;
 int skill_win_size_y = 0;
 int infooffsetytop = 11;
 int infooffsetybottom = 15;
 std::vector<std::string> traitslist;

 effect_win_size_y = effect_name.size()+1;

 for (std::set<std::string>::iterator iter = my_mutations.begin(); iter != my_mutations.end(); ++iter) {
  traitslist.push_back(*iter);
 }

 trait_win_size_y = traitslist.size()+1;
 if (trait_win_size_y + infooffsetybottom > maxy ) {
  trait_win_size_y = maxy - infooffsetybottom;
 }

 skill_win_size_y = Skill::skill_count() + 1;
 if (skill_win_size_y + infooffsetybottom > maxy ) {
  skill_win_size_y = maxy - infooffsetybottom;
 }
/*
 std::stringstream ssTemp;
 ssTemp  << skill_win_size_y << " - " << trait_win_size_y << " - " << effect_win_size_y;
 debugmsg((ssTemp.str()).c_str());
*/
 WINDOW* w_grid_top    = newwin(infooffsetybottom, 81,  VIEW_OFFSET_Y,  VIEW_OFFSET_X);
 WINDOW* w_grid_skill  = newwin(skill_win_size_y + 1, 27, infooffsetybottom + VIEW_OFFSET_Y, 0 + VIEW_OFFSET_X);
 WINDOW* w_grid_trait  = newwin(trait_win_size_y + 1, 27, infooffsetybottom + VIEW_OFFSET_Y, 27 + VIEW_OFFSET_X);
 WINDOW* w_grid_effect = newwin(effect_win_size_y+ 1, 28, infooffsetybottom + VIEW_OFFSET_Y, 53 + VIEW_OFFSET_X);

 WINDOW* w_tip     = newwin(1, FULL_SCREEN_WIDTH,  VIEW_OFFSET_Y,  0 + VIEW_OFFSET_X);
 WINDOW* w_stats   = newwin(9, 26,  1 + VIEW_OFFSET_Y,  0 + VIEW_OFFSET_X);
 WINDOW* w_traits  = newwin(trait_win_size_y, 26, infooffsetybottom + VIEW_OFFSET_Y,  27 + VIEW_OFFSET_X);
 WINDOW* w_encumb  = newwin(9, 26,  1 + VIEW_OFFSET_Y, 27 + VIEW_OFFSET_X);
 WINDOW* w_effects = newwin(effect_win_size_y, 26, infooffsetybottom + VIEW_OFFSET_Y, 54 + VIEW_OFFSET_X);
 WINDOW* w_speed   = newwin(9, 26,  1 + VIEW_OFFSET_Y, 54 + VIEW_OFFSET_X);
 WINDOW* w_skills  = newwin(skill_win_size_y, 26, infooffsetybottom + VIEW_OFFSET_Y, 0 + VIEW_OFFSET_X);
 WINDOW* w_info    = newwin(3, FULL_SCREEN_WIDTH, infooffsetytop + VIEW_OFFSET_Y,  0 + VIEW_OFFSET_X);

 for (int i = 0; i < 81; i++) {
  //Horizontal line top grid
  mvwputch(w_grid_top, 10, i, c_ltgray, LINE_OXOX);
  mvwputch(w_grid_top, 14, i, c_ltgray, LINE_OXOX);

  //Vertical line top grid
  if (i <= infooffsetybottom) {
   mvwputch(w_grid_top, i, 26, c_ltgray, LINE_XOXO);
   mvwputch(w_grid_top, i, 53, c_ltgray, LINE_XOXO);
   mvwputch(w_grid_top, i, FULL_SCREEN_WIDTH, c_ltgray, LINE_XOXO);
  }

  //Horizontal line skills
  if (i <= 26) {
   mvwputch(w_grid_skill, skill_win_size_y, i, c_ltgray, LINE_OXOX);
  }

  //Vertical line skills
  if (i <= skill_win_size_y) {
   mvwputch(w_grid_skill, i, 26, c_ltgray, LINE_XOXO);
  }

  //Horizontal line traits
  if (i <= 26) {
   mvwputch(w_grid_trait, trait_win_size_y, i, c_ltgray, LINE_OXOX);
  }

  //Vertical line traits
  if (i <= trait_win_size_y) {
   mvwputch(w_grid_trait, i, 26, c_ltgray, LINE_XOXO);
  }

  //Horizontal line effects
  if (i <= 27) {
   mvwputch(w_grid_effect, effect_win_size_y, i, c_ltgray, LINE_OXOX);
  }

  //Vertical line effects
  if (i <= effect_win_size_y) {
   mvwputch(w_grid_effect, i, 0, c_ltgray, LINE_XOXO);
   mvwputch(w_grid_effect, i, 27, c_ltgray, LINE_XOXO);
  }
 }

 //Intersections top grid
 mvwputch(w_grid_top, 14, 26, c_ltgray, LINE_OXXX); // T
 mvwputch(w_grid_top, 14, 53, c_ltgray, LINE_OXXX); // T
 mvwputch(w_grid_top, 10, 26, c_ltgray, LINE_XXOX); // _|_
 mvwputch(w_grid_top, 10, 53, c_ltgray, LINE_XXOX); // _|_
 mvwputch(w_grid_top, 10, FULL_SCREEN_WIDTH, c_ltgray, LINE_XOXX); // -|
 mvwputch(w_grid_top, 14, FULL_SCREEN_WIDTH, c_ltgray, LINE_XOXX); // -|
 wrefresh(w_grid_top);

 mvwputch(w_grid_skill, skill_win_size_y, 26, c_ltgray, LINE_XOOX); // _|

 if (skill_win_size_y > trait_win_size_y)
  mvwputch(w_grid_skill, trait_win_size_y, 26, c_ltgray, LINE_XXXO); // |-
 else if (skill_win_size_y == trait_win_size_y)
  mvwputch(w_grid_skill, trait_win_size_y, 26, c_ltgray, LINE_XXOX); // _|_

 mvwputch(w_grid_trait, trait_win_size_y, 26, c_ltgray, LINE_XOOX); // _|

 if (trait_win_size_y > effect_win_size_y)
  mvwputch(w_grid_trait, effect_win_size_y, 26, c_ltgray, LINE_XXXO); // |-
 else if (trait_win_size_y == effect_win_size_y)
  mvwputch(w_grid_trait, effect_win_size_y, 26, c_ltgray, LINE_XXOX); // _|_
 else if (trait_win_size_y < effect_win_size_y) {
  mvwputch(w_grid_trait, trait_win_size_y, 26, c_ltgray, LINE_XOXX); // -|
  mvwputch(w_grid_trait, effect_win_size_y, 26, c_ltgray, LINE_XXOO); // |_
 }

 mvwputch(w_grid_effect, effect_win_size_y, 0, c_ltgray, LINE_XXOO); // |_
 mvwputch(w_grid_effect, effect_win_size_y, 27, c_ltgray, LINE_XOOX); // _|

 wrefresh(w_grid_skill);
 wrefresh(w_grid_effect);
 wrefresh(w_grid_trait);

 //-1 for header
 trait_win_size_y--;
 skill_win_size_y--;
 effect_win_size_y--;

// Print name and header
 if (male) {
    mvwprintw(w_tip, 0, 0, _("%s - Male"), name.c_str());
 } else {
    mvwprintw(w_tip, 0, 0, _("%s - Female"), name.c_str());
 }
 mvwprintz(w_tip, 0, 39, c_ltred, _("| Press TAB to cycle, ESC or q to return."));
 wrefresh(w_tip);

// First!  Default STATS screen.
 const char* title_STATS = _("STATS");
 mvwprintz(w_stats, 0, 13 - utf8_width(title_STATS)/2, c_ltgray, title_STATS);
 mvwprintz(w_stats, 2,  2, c_ltgray, "                     ");
 mvwprintz(w_stats, 2,  2, c_ltgray, _("Strength:"));
 mvwprintz(w_stats, 2,  20, c_ltgray, str_max>9?"(%d)":" (%d)", str_max);
 mvwprintz(w_stats, 3,  2, c_ltgray, "                     ");
 mvwprintz(w_stats, 3,  2, c_ltgray, _("Dexterity:"));
 mvwprintz(w_stats, 3,  20, c_ltgray, dex_max>9?"(%d)":" (%d)", dex_max);
 mvwprintz(w_stats, 4,  2, c_ltgray, "                     ");
 mvwprintz(w_stats, 4,  2, c_ltgray, _("Intelligence:"));
 mvwprintz(w_stats, 4,  20, c_ltgray, int_max>9?"(%d)":" (%d)", int_max);
 mvwprintz(w_stats, 5,  2, c_ltgray, "                     ");
 mvwprintz(w_stats, 5,  2, c_ltgray, _("Perception:"));
 mvwprintz(w_stats, 5,  20, c_ltgray, per_max>9?"(%d)":" (%d)", per_max);

 nc_color status = c_white;

 if (str_cur <= 0)
  status = c_dkgray;
 else if (str_cur < str_max / 2)
  status = c_red;
 else if (str_cur < str_max)
  status = c_ltred;
 else if (str_cur == str_max)
  status = c_white;
 else if (str_cur < str_max * 1.5)
  status = c_ltgreen;
 else
  status = c_green;
 mvwprintz(w_stats,  2, (str_cur < 10 ? 17 : 16), status, "%d", str_cur);

 if (dex_cur <= 0)
  status = c_dkgray;
 else if (dex_cur < dex_max / 2)
  status = c_red;
 else if (dex_cur < dex_max)
  status = c_ltred;
 else if (dex_cur == dex_max)
  status = c_white;
 else if (dex_cur < dex_max * 1.5)
  status = c_ltgreen;
 else
  status = c_green;
 mvwprintz(w_stats,  3, (dex_cur < 10 ? 17 : 16), status, "%d", dex_cur);

 if (int_cur <= 0)
  status = c_dkgray;
 else if (int_cur < int_max / 2)
  status = c_red;
 else if (int_cur < int_max)
  status = c_ltred;
 else if (int_cur == int_max)
  status = c_white;
 else if (int_cur < int_max * 1.5)
  status = c_ltgreen;
 else
  status = c_green;
 mvwprintz(w_stats,  4, (int_cur < 10 ? 17 : 16), status, "%d", int_cur);

 if (per_cur <= 0)
  status = c_dkgray;
 else if (per_cur < per_max / 2)
  status = c_red;
 else if (per_cur < per_max)
  status = c_ltred;
 else if (per_cur == per_max)
  status = c_white;
 else if (per_cur < per_max * 1.5)
  status = c_ltgreen;
 else
  status = c_green;
 mvwprintz(w_stats,  5, (per_cur < 10 ? 17 : 16), status, "%d", per_cur);

 wrefresh(w_stats);

// Next, draw encumberment.
 std::string asText[] = {_("Torso"), _("Head"), _("Eyes"), _("Mouth"), _("Arms"), _("Hands"), _("Legs"), _("Feet")};
 body_part aBodyPart[] = {bp_torso, bp_head, bp_eyes, bp_mouth, bp_arms, bp_hands, bp_legs, bp_feet};
 int iEnc, iLayers, iArmorEnc, iWarmth;

 const char *title_ENCUMB = _("ENCUMBERANCE AND WARMTH");
 mvwprintz(w_encumb, 0, 13 - utf8_width(title_ENCUMB)/2, c_ltgray, title_ENCUMB);
 for (int i=0; i < 8; i++) {
  iEnc = iLayers = iArmorEnc = iWarmth = 0;
  iWarmth = warmth(body_part(i));
  iEnc = encumb(aBodyPart[i], iLayers, iArmorEnc);
  mvwprintz(w_encumb, i+1, 1, c_ltgray, "%s:", asText[i].c_str());
  mvwprintz(w_encumb, i+1, 8, c_ltgray, "(%d)", iLayers);
  mvwprintz(w_encumb, i+1, 11, c_ltgray, "%*s%d%s%d=", (iArmorEnc < 0 || iArmorEnc > 9 ? 1 : 2), " ", iArmorEnc, "+", iEnc-iArmorEnc);
  wprintz(w_encumb, encumb_color(iEnc), "%s%d", (iEnc < 0 || iEnc > 9 ? "" : " ") , iEnc);
  // Color the warmth value to let the player know what is sufficient
  nc_color color = c_ltgray;
  if (i == bp_eyes) continue; // Eyes don't count towards warmth
  else if (temp_conv[i] >  BODYTEMP_SCORCHING) color = c_red;
  else if (temp_conv[i] >  BODYTEMP_VERY_HOT)  color = c_ltred;
  else if (temp_conv[i] >  BODYTEMP_HOT)       color = c_yellow;
  else if (temp_conv[i] >  BODYTEMP_COLD)      color = c_green; // More than cold is comfortable
  else if (temp_conv[i] >  BODYTEMP_VERY_COLD) color = c_ltblue;
  else if (temp_conv[i] >  BODYTEMP_FREEZING)  color = c_cyan;
  else if (temp_conv[i] <= BODYTEMP_FREEZING)  color = c_blue;
  wprintz(w_encumb, color, " (%3d)", iWarmth);
  //  wprintz(w_encumb, color, "%*s(%d)", (iWarmth > 9 ? ((iWarmth > 99) ? 1: 2) : 3), " ", iWarmth);
 }
 wrefresh(w_encumb);

// Next, draw traits.
 const char *title_TRAITS = _("TRAITS");
 mvwprintz(w_traits, 0, 13 - utf8_width(title_TRAITS)/2, c_ltgray, title_TRAITS);
 std::sort(traitslist.begin(), traitslist.end(), trait_display_sort);
 for (int i = 0; i < traitslist.size() && i < trait_win_size_y; i++) {
  if (traits[traitslist[i]].points > 0)
   status = c_ltgreen;
  else if (traits[traitslist[i]].points < 0)
   status = c_ltred;
  else
   status = c_yellow;
  mvwprintz(w_traits, i+1, 1, status, traits[traitslist[i]].name.c_str());
 }

 wrefresh(w_traits);

// Next, draw effects.
 const char *title_EFFECTS = _("EFFECTS");
 mvwprintz(w_effects, 0, 13 - utf8_width(title_EFFECTS)/2, c_ltgray, title_EFFECTS);
 for (int i = 0; i < effect_name.size() && i < effect_win_size_y; i++) {
  mvwprintz(w_effects, i+1, 1, c_ltgray, effect_name[i].c_str());
 }
 wrefresh(w_effects);

// Next, draw skills.
 line = 1;
 std::vector<Skill*> skillslist;
 const char *title_SKILLS = _("SKILLS");
 mvwprintz(w_skills, 0, 13 - utf8_width(title_SKILLS)/2, c_ltgray, title_SKILLS);

 std::vector<std::pair<Skill *, int> > sorted;
 int num_skills = Skill::skills.size();
 for (int i = 0; i < num_skills; i++) {
     Skill *s = Skill::skills[i];
     SkillLevel &sl = skillLevel(s);
     sorted.push_back(std::pair<Skill *, int>(s, sl.level() * 100 + sl.exercise()));
 }
 std::sort(sorted.begin(), sorted.end(), skill_display_sort);
 for (std::vector<std::pair<Skill *, int> >::iterator i = sorted.begin(); i != sorted.end(); i++) {
     skillslist.push_back((*i).first);
 }

 for (std::vector<Skill*>::iterator aSkill = skillslist.begin();
      aSkill != skillslist.end(); ++aSkill)
 {
   SkillLevel level = skillLevel(*aSkill);

   // Default to not training and not rusting
   nc_color text_color = c_blue;
   bool training = level.isTraining();
   bool rusting = level.isRusting(g->turn);

   if(training && rusting)
   {
       text_color = c_ltred;
   }
   else if (training)
   {
       text_color = c_ltblue;
   }
   else if (rusting)
   {
       text_color = c_red;
   }

   if (line < skill_win_size_y + 1)
   {
     mvwprintz(w_skills, line, 1, text_color, "%s", ((*aSkill)->name() + ":").c_str());
     mvwprintz(w_skills, line, 19, text_color, "%-2d(%2d%%%%)", (int)level,
               (level.exercise() <  0 ? 0 : level.exercise()));
     line++;
   }
 }

 wrefresh(w_skills);

// Finally, draw speed.
 const char *title_SPEED = _("SPEED");
 mvwprintz(w_speed, 0, 13 - utf8_width(title_SPEED)/2, c_ltgray, title_SPEED);
 mvwprintz(w_speed, 1,  1, c_ltgray, _("Base Move Cost:"));
 mvwprintz(w_speed, 2,  1, c_ltgray, _("Current Speed:"));
 int newmoves = current_speed(g);
 int pen = 0;
 line = 3;
 if (weight_carried() > weight_capacity()) {
  pen = 25 * (weight_carried() - weight_capacity()) / (weight_capacity());
  mvwprintz(w_speed, line, 1, c_red, _("Overburdened        -%s%d%%%%"),
            (pen < 10 ? " " : ""), pen);
  line++;
 }
 pen = int(morale_level() / 25);
 if (abs(pen) >= 4) {
  if (pen > 10)
   pen = 10;
  else if (pen < -10)
   pen = -10;
  if (pen > 0)
   mvwprintz(w_speed, line, 1, c_green, _("Good mood           +%s%d%%%%"),
             (pen < 10 ? " " : ""), pen);
  else
   mvwprintz(w_speed, line, 1, c_red, _("Depressed           -%s%d%%%%"),
             (abs(pen) < 10 ? " " : ""), abs(pen));
  line++;
 }
 pen = int((pain - pkill) * .7);
 if (pen > 60)
  pen = 60;
 if (pen >= 1) {
  mvwprintz(w_speed, line, 1, c_red, _("Pain                -%s%d%%%%"),
            (pen < 10 ? " " : ""), pen);
  line++;
 }
 if (pkill >= 10) {
  pen = int(pkill * .1);
  mvwprintz(w_speed, line, 1, c_red, _("Painkillers         -%s%d%%%%"),
            (pen < 10 ? " " : ""), pen);
  line++;
 }
 if (stim != 0) {
  pen = stim;
  if (pen > 0)
   mvwprintz(w_speed, line, 1, c_green, _("Stimulants          +%s%d%%%%"),
            (pen < 10 ? " " : ""), pen);
  else
   mvwprintz(w_speed, line, 1, c_red, _("Depressants         -%s%d%%%%"),
            (abs(pen) < 10 ? " " : ""), abs(pen));
  line++;
 }
 if (thirst > 40) {
  pen = int((thirst - 40) / 10);
  mvwprintz(w_speed, line, 1, c_red, _("Thirst              -%s%d%%%%"),
            (pen < 10 ? " " : ""), pen);
  line++;
 }
 if (hunger > 100) {
  pen = int((hunger - 100) / 10);
  mvwprintz(w_speed, line, 1, c_red, _("Hunger              -%s%d%%%%"),
            (pen < 10 ? " " : ""), pen);
  line++;
 }
 if (has_trait("SUNLIGHT_DEPENDENT") && !g->is_in_sunlight(posx, posy)) {
  pen = (g->light_level() >= 12 ? 5 : 10);
  mvwprintz(w_speed, line, 1, c_red, _("Out of Sunlight     -%s%d%%%%"),
            (pen < 10 ? " " : ""), pen);
  line++;
 }
 if ((has_trait("COLDBLOOD") || has_trait("COLDBLOOD2") ||
      has_trait("COLDBLOOD3")) && g->get_temperature() < 65) {
  if (has_trait("COLDBLOOD3"))
   pen = int( (65 - g->get_temperature()) / 2);
  else if (has_trait("COLDBLOOD2"))
   pen = int( (65 - g->get_temperature()) / 3);
  else
   pen = int( (65 - g->get_temperature()) / 2);
  mvwprintz(w_speed, line, 1, c_red, _("Cold-Blooded        -%s%d%%%%"),
            (pen < 10 ? " " : ""), pen);
  line++;
 }

 for (int i = 0; i < illness.size(); i++) {
  int move_adjust = disease_speed_boost(illness[i]);
  if (move_adjust != 0) {
   nc_color col = (move_adjust > 0 ? c_green : c_red);
   mvwprintz(w_speed, line,  1, col, dis_name(illness[i]).c_str());
   mvwprintz(w_speed, line, 21, col, (move_adjust > 0 ? "+" : "-"));
   move_adjust = abs(move_adjust);
   mvwprintz(w_speed, line, (move_adjust >= 10 ? 22 : 23), col, "%d%%%%",
             move_adjust);
   line++;
  }
 }
 if (has_trait("QUICK")) {
  pen = int(newmoves * .1);
  mvwprintz(w_speed, line, 1, c_green, _("Quick               +%s%d%%%%"),
            (pen < 10 ? " " : ""), pen);
 }
 int runcost = run_cost(100);
 nc_color col = (runcost <= 100 ? c_green : c_red);
 mvwprintz(w_speed, 1, (runcost  >= 100 ? 21 : (runcost  < 10 ? 23 : 22)), col,
           "%d", runcost);
 col = (newmoves >= 100 ? c_green : c_red);
 mvwprintz(w_speed, 2, (newmoves >= 100 ? 21 : (newmoves < 10 ? 23 : 22)), col,
           "%d", newmoves);
 wrefresh(w_speed);

 refresh();
 int curtab = 1;
 int min, max;
 line = 0;
 bool done = false;

// Initial printing is DONE.  Now we give the player a chance to scroll around
// and "hover" over different items for more info.
 do {
  werase(w_info);
  switch (curtab) {
  case 1:	// Stats tab
   mvwprintz(w_stats, 0, 0, h_ltgray, _("                          "));
   mvwprintz(w_stats, 0, 13 - utf8_width(title_STATS)/2, h_ltgray, title_STATS);
   if (line == 0) {
    mvwprintz(w_stats, 2, 2, h_ltgray, _("Strength:"));

// display player current STR effects
    mvwprintz(w_stats, 6, 2, c_magenta, _("Base HP: %d              "),
             hp_max[1]);
    mvwprintz(w_stats, 7, 2, c_magenta, _("Carry weight: %.1f %s     "), convert_weight(weight_capacity(false)),
                      OPTIONS["USE_METRIC_WEIGHTS"] == "kg"?_("kg"):_("lbs"));
    mvwprintz(w_stats, 8, 2, c_magenta, _("Melee damage: %d         "),
             base_damage(false));

    mvwprintz(w_info, 0, 0, c_magenta, _("\
Strength affects your melee damage, the amount of weight you can carry, your\n\
total HP, your resistance to many diseases, and the effectiveness of actions\n\
which require brute force."));
   } else if (line == 1) {
    mvwprintz(w_stats, 3, 2, h_ltgray, _("Dexterity:"));
 // display player current DEX effects
    mvwprintz(w_stats, 6, 2, c_magenta, _("Melee to-hit bonus: +%d                      "),
             base_to_hit(false));
    mvwprintz(w_stats, 7, 2, c_magenta, "                                            ");
    mvwprintz(w_stats, 7, 2, c_magenta, _("Ranged penalty: -%d"),
             abs(ranged_dex_mod(false)));
    mvwprintz(w_stats, 8, 2, c_magenta, "                                            ");
    if (throw_dex_mod(false) <= 0) {
        mvwprintz(w_stats, 8, 2, c_magenta, _("Throwing bonus: +%d"),
                  abs(throw_dex_mod(false)));
    } else {
        mvwprintz(w_stats, 8, 2, c_magenta, _("Throwing penalty: -%d"),
                  abs(throw_dex_mod(false)));
    }
    mvwprintz(w_info, 0, 0, c_magenta, _("\
Dexterity affects your chance to hit in melee combat, helps you steady your\n\
gun for ranged combat, and enhances many actions that require finesse."));
   } else if (line == 2) {
    mvwprintz(w_stats, 4, 2, h_ltgray, _("Intelligence:"));
 // display player current INT effects
   mvwprintz(w_stats, 6, 2, c_magenta, _("Read times: %d%%%%           "),
             read_speed(false));
   mvwprintz(w_stats, 7, 2, c_magenta, _("Skill rust: %d%%%%           "),
             rust_rate(false));
   mvwprintz(w_stats, 8, 2, c_magenta, _("Crafting Bonus: %d          "),
             int_cur);

    mvwprintz(w_info, 0, 0, c_magenta, _("\
Intelligence is less important in most situations, but it is vital for more\n\
complex tasks like electronics crafting. It also affects how much skill you\n\
can pick up from reading a book."));
   } else if (line == 3) {
    mvwprintz(w_stats, 5, 2, h_ltgray, _("Perception:"));

       mvwprintz(w_stats, 6, 2,  c_magenta, _("Ranged penalty: -%d"),
             abs(ranged_per_mod(false)),"          ");
    mvwprintz(w_stats, 7, 2, c_magenta, _("Trap dection level: %d       "),
             per_cur);
    mvwprintz(w_stats, 8, 2, c_magenta, "                             ");
    mvwprintz(w_info, 0, 0, c_magenta, _("\
Perception is the most important stat for ranged combat. It's also used for\n\
detecting traps and other things of interest."));
   }
   wrefresh(w_stats);
   wrefresh(w_info);
   switch (input()) {
    case 'j':
     line++;
     if (line == 4)
      line = 0;
     break;
    case 'k':
     line--;
     if (line == -1)
      line = 3;
     break;
    case '\t':
     mvwprintz(w_stats, 0, 0, c_ltgray, _("                          "));
     mvwprintz(w_stats, 0, 13 - utf8_width(title_STATS)/2, c_ltgray, title_STATS);
     wrefresh(w_stats);
     line = 0;
     curtab++;
     break;
    case 'q':
    case KEY_ESCAPE:
     done = true;
   }
   mvwprintz(w_stats, 2, 2, c_ltgray, _("Strength:"));
   mvwprintz(w_stats, 3, 2, c_ltgray, _("Dexterity:"));
   mvwprintz(w_stats, 4, 2, c_ltgray, _("Intelligence:"));
   mvwprintz(w_stats, 5, 2, c_ltgray, _("Perception:"));
   wrefresh(w_stats);
   break;
  case 2:	// Encumberment tab
   mvwprintz(w_encumb, 0, 0, h_ltgray,  _("                          "));
   mvwprintz(w_encumb, 0, 13 - utf8_width(title_ENCUMB)/2, h_ltgray, title_ENCUMB);
   if (line == 0) {
    mvwprintz(w_encumb, 1, 1, h_ltgray, _("Torso"));
    mvwprintz(w_info, 0, 0, c_magenta, _("\
Melee skill %+d;      Dodge skill %+d;\n\
Swimming costs %+d movement points;\n\
Melee attacks cost %+d movement points"), -encumb(bp_torso), -encumb(bp_torso),
              encumb(bp_torso) * (80 - skillLevel("swimming") * 3), encumb(bp_torso) * 20);
   } else if (line == 1) {
    mvwprintz(w_encumb, 2, 1, h_ltgray, _("Head"));
    mvwprintz(w_info, 0, 0, c_magenta, _("\
Head encumberance has no effect; it simply limits how much you can put on."));
   } else if (line == 2) {
    mvwprintz(w_encumb, 3, 1, h_ltgray, _("Eyes"));
    mvwprintz(w_info, 0, 0, c_magenta, _("\
Perception %+d when checking traps or firing ranged weapons;\n\
Perception %+.1f when throwing items"), -encumb(bp_eyes),
double(double(-encumb(bp_eyes)) / 2));
   } else if (line == 3) {
    mvwprintz(w_encumb, 4, 1, h_ltgray, _("Mouth"));
    mvwprintz(w_info, 0, 0, c_magenta, _("\
Running costs %+d movement points"), encumb(bp_mouth) * 5);
   } else if (line == 4)
  {
    mvwprintz(w_encumb, 5, 1, h_ltgray, _("Arms"));
    mvwprintz(w_info, 0, 0, c_magenta, _("\
Arm encumbrance affects your accuracy with ranged weapons."));
   } else if (line == 5)
   {
    mvwprintz(w_encumb, 6, 1, h_ltgray, _("Hands"));
    mvwprintz(w_info, 0, 0, c_magenta, _("\
Reloading costs %+d movement points;\n\
Dexterity %+d when throwing items"), encumb(bp_hands) * 30, -encumb(bp_hands));
   } else if (line == 6) {
    mvwprintz(w_encumb, 7, 1, h_ltgray, _("Legs"));
    mvwprintz(w_info, 0, 0, c_magenta, _("\
Running costs %+d movement points;  Swimming costs %+d movement points;\n\
Dodge skill %+.1f"), encumb(bp_legs) * 3,
              encumb(bp_legs) *(50 - skillLevel("swimming") * 2),
                     double(double(-encumb(bp_legs)) / 2));
   } else if (line == 7) {
    mvwprintz(w_encumb, 8, 1, h_ltgray, _("Feet"));
    mvwprintz(w_info, 0, 0, c_magenta, _("\
Running costs %+d movement points"), encumb(bp_feet) * 5);
   }
   wrefresh(w_encumb);
   wrefresh(w_info);
   switch (input()) {
    case 'j':
     line++;
     if (line == 8)
      line = 0;
     break;
    case 'k':
     line--;
     if (line == -1)
      line = 7;
     break;
    case '\t':
     mvwprintz(w_encumb, 0, 0, c_ltgray,  _("                          "));
     mvwprintz(w_encumb, 0, 13 - utf8_width(title_ENCUMB)/2, c_ltgray, title_ENCUMB);
     wrefresh(w_encumb);
     line = 0;
     curtab++;
     break;
    case 'q':
    case KEY_ESCAPE:
     done = true;
   }
   mvwprintz(w_encumb, 1, 1, c_ltgray, _("Torso"));
   mvwprintz(w_encumb, 2, 1, c_ltgray, _("Head"));
   mvwprintz(w_encumb, 3, 1, c_ltgray, _("Eyes"));
   mvwprintz(w_encumb, 4, 1, c_ltgray, _("Mouth"));
   mvwprintz(w_encumb, 5, 1, c_ltgray, _("Arms"));
   mvwprintz(w_encumb, 6, 1, c_ltgray, _("Hands"));
   mvwprintz(w_encumb, 7, 1, c_ltgray, _("Legs"));
   mvwprintz(w_encumb, 8, 1, c_ltgray, _("Feet"));
   wrefresh(w_encumb);
   break;
  case 4:	// Traits tab
   mvwprintz(w_traits, 0, 0, h_ltgray,  _("                          "));
   mvwprintz(w_traits, 0, 13 - utf8_width(title_TRAITS)/2, h_ltgray, title_TRAITS);
   if (line <= (trait_win_size_y-1)/2) {
    min = 0;
    max = trait_win_size_y;
    if (traitslist.size() < max)
     max = traitslist.size();
   } else if (line >= traitslist.size() - (trait_win_size_y+1)/2) {
    min = (traitslist.size() < trait_win_size_y ? 0 : traitslist.size() - trait_win_size_y);
    max = traitslist.size();
   } else {
    min = line - (trait_win_size_y-1)/2;
    max = line + (trait_win_size_y+1)/2;
    if (traitslist.size() < max)
     max = traitslist.size();
    if (min < 0)
     min = 0;
   }

   for (int i = min; i < max; i++) {
    mvwprintz(w_traits, 1 + i - min, 1, c_ltgray, "                         ");
    if (i > traits.size())
     status = c_ltblue;
    else if (traits[traitslist[i]].points > 0)
     status = c_ltgreen;
    else if (traits[traitslist[i]].points < 0)
     status = c_ltred;
    else
     status = c_yellow;
    if (i == line)
     mvwprintz(w_traits, 1 + i - min, 1, hilite(status),
               traits[traitslist[i]].name.c_str());
    else
     mvwprintz(w_traits, 1 + i - min, 1, status,
               traits[traitslist[i]].name.c_str());
   }
   if (line >= 0 && line < traitslist.size()) {
     fold_and_print(w_info, 0, 1, FULL_SCREEN_WIDTH-2, c_magenta, "%s", traits[traitslist[line]].description.c_str());
   }
   wrefresh(w_traits);
   wrefresh(w_info);
   switch (input()) {
    case 'j':
     if (line < traitslist.size() - 1)
      line++;
     break;
    case 'k':
     if (line > 0)
      line--;
     break;
    case '\t':
     mvwprintz(w_traits, 0, 0, c_ltgray,  _("                          "));
     mvwprintz(w_traits, 0, 13 - utf8_width(title_TRAITS)/2, c_ltgray, title_TRAITS);
     for (int i = 0; i < traitslist.size() && i < trait_win_size_y; i++) {
      mvwprintz(w_traits, i + 1, 1, c_black, "                         ");
      if (traits[traitslist[i]].points > 0)
       status = c_ltgreen;
      else if (traits[traitslist[i]].points < 0)
       status = c_ltred;
      else
       status = c_yellow;
      mvwprintz(w_traits, i + 1, 1, status, traits[traitslist[i]].name.c_str());
     }
     wrefresh(w_traits);
     line = 0;
     curtab++;
     break;
    case 'q':
    case KEY_ESCAPE:
     done = true;
   }
   break;

  case 5:	// Effects tab
   mvwprintz(w_effects, 0, 0, h_ltgray,  _("                          "));
   mvwprintz(w_effects, 0, 13 - utf8_width(title_EFFECTS)/2, h_ltgray, title_EFFECTS);
   if (line <= (effect_win_size_y-1)/2) {
    min = 0;
    max = effect_win_size_y;
    if (effect_name.size() < max)
     max = effect_name.size();
   } else if (line >= effect_name.size() - (effect_win_size_y+1)/2) {
    min = (effect_name.size() < effect_win_size_y ? 0 : effect_name.size() - effect_win_size_y);
    max = effect_name.size();
   } else {
    min = line - (effect_win_size_y-1)/2;
    max = line + (effect_win_size_y+1)/2;
    if (effect_name.size() < max)
     max = effect_name.size();
    if (min < 0)
     min = 0;
   }

   for (int i = min; i < max; i++) {
    if (i == line)
     mvwprintz(w_effects, 1 + i - min, 1, h_ltgray, effect_name[i].c_str());
    else
     mvwprintz(w_effects, 1 + i - min, 1, c_ltgray, effect_name[i].c_str());
   }
   if (line >= 0 && line < effect_text.size()) {
    fold_and_print(w_info, 0, 1, FULL_SCREEN_WIDTH-2, c_magenta, "%s", effect_text[line].c_str());
   }
   wrefresh(w_effects);
   wrefresh(w_info);
   switch (input()) {
    case 'j':
     if (line < effect_name.size() - 1)
      line++;
     break;
    case 'k':
     if (line > 0)
      line--;
     break;
    case '\t':
     mvwprintz(w_effects, 0, 0, c_ltgray,  _("                          "));
     mvwprintz(w_effects, 0, 13 - utf8_width(title_EFFECTS)/2, c_ltgray, title_EFFECTS);
     for (int i = 0; i < effect_name.size() && i < 7; i++)
      mvwprintz(w_effects, i + 1, 1, c_ltgray, effect_name[i].c_str());
     wrefresh(w_effects);
     line = 0;
     curtab = 1;
     break;
    case 'q':
    case KEY_ESCAPE:
     done = true;
   }
   break;

  case 3:	// Skills tab
   mvwprintz(w_skills, 0, 0, h_ltgray,  _("                          "));
   mvwprintz(w_skills, 0, 13 - utf8_width(title_SKILLS)/2, h_ltgray, title_SKILLS);
   if (line <= (skill_win_size_y-1)/2) {
    min = 0;
    max = skill_win_size_y;
    if (skillslist.size() < max)
     max = skillslist.size();
   } else if (line >= skillslist.size() - (skill_win_size_y+1)/2) {
    min = (skillslist.size() < skill_win_size_y ? 0 : skillslist.size() - skill_win_size_y);
    max = skillslist.size();
   } else {
    min = line - (skill_win_size_y-1)/2;
    max = line + (skill_win_size_y+1)/2;
    if (skillslist.size() < max)
     max = skillslist.size();
    if (min < 0)
     min = 0;
   }

   Skill *selectedSkill = NULL;

   for (int i = min; i < max; i++)
   {
    Skill *aSkill = skillslist[i];
    SkillLevel level = skillLevel(aSkill);

    bool isLearning = level.isTraining();
    int exercise = level.exercise();
    bool rusting = level.isRusting(g->turn);

    if (i == line) {
      selectedSkill = aSkill;
     if (exercise >= 100)
      status = isLearning ? h_pink : h_magenta;
     else if (rusting)
      status = isLearning ? h_ltred : h_red;
     else
      status = isLearning ? h_ltblue : h_blue;
    } else {
     if (rusting)
      status = isLearning ? c_ltred : c_red;
     else
      status = isLearning ? c_ltblue : c_blue;
    }
    mvwprintz(w_skills, 1 + i - min, 1, c_ltgray, "                         ");
    mvwprintz(w_skills, 1 + i - min, 1, status, "%s:", aSkill->name().c_str());
    mvwprintz(w_skills, 1 + i - min,19, status, "%-2d(%2d%%%%)", (int)level, (exercise <  0 ? 0 : exercise));
   }

   //Draw Scrollbar
   draw_scrollbar(w_skills, line, skill_win_size_y, skillslist.size(), 1);

   werase(w_info);
   if (line >= 0 && line < skillslist.size()) {
    fold_and_print(w_info, 0, 1, FULL_SCREEN_WIDTH-2, c_magenta, "%s", selectedSkill->description().c_str());
   }
   wrefresh(w_skills);
   wrefresh(w_info);
   switch (input()) {
    case 'j':
     if (line < skillslist.size() - 1)
      line++;
     break;
    case 'k':
     if (line > 0)
      line--;
     break;
    case '\t':
      werase(w_skills);
     mvwprintz(w_skills, 0, 0, c_ltgray,  _("                          "));
     mvwprintz(w_skills, 0, 13 - utf8_width(title_SKILLS)/2, c_ltgray, title_SKILLS);
     for (int i = 0; i < skillslist.size() && i < skill_win_size_y; i++) {
      Skill *thisSkill = skillslist[i];
      SkillLevel level = skillLevel(thisSkill);
      bool isLearning = level.isTraining();
      bool rusting = level.isRusting(g->turn);

      if (rusting)
       status = isLearning ? c_ltred : c_red;
      else
       status = isLearning ? c_ltblue : c_blue;

      mvwprintz(w_skills, i + 1,  1, status, "%s:", thisSkill->name().c_str());
      mvwprintz(w_skills, i + 1, 19, status, "%-2d(%2d%%%%)", (int)level, (level.exercise() <  0 ? 0 : level.exercise()));
     }
     wrefresh(w_skills);
     line = 0;
     curtab++;
     break;
   case ' ':
     skillLevel(selectedSkill).toggleTraining();
     break;
    case 'q':
    case 'Q':
    case KEY_ESCAPE:
     done = true;
   }
  }
 } while (!done);

 werase(w_info);
 werase(w_tip);
 werase(w_stats);
 werase(w_encumb);
 werase(w_traits);
 werase(w_effects);
 werase(w_skills);
 werase(w_speed);
 werase(w_info);
 werase(w_grid_top);
 werase(w_grid_effect);
 werase(w_grid_skill);
 werase(w_grid_trait);

 delwin(w_info);
 delwin(w_tip);
 delwin(w_stats);
 delwin(w_encumb);
 delwin(w_traits);
 delwin(w_effects);
 delwin(w_skills);
 delwin(w_speed);
 delwin(w_grid_top);
 delwin(w_grid_effect);
 delwin(w_grid_skill);
 delwin(w_grid_trait);
 erase();
}

void player::disp_morale(game *g)
{
    // Ensure the player's persistent morale effects are up-to-date.
    apply_persistent_morale();

    // Create and draw the window itself.
    WINDOW *w = newwin(FULL_SCREEN_HEIGHT, FULL_SCREEN_WIDTH,
                        (TERMY > FULL_SCREEN_HEIGHT) ? (TERMY-FULL_SCREEN_HEIGHT)/2 : 0,
                        (TERMX > FULL_SCREEN_WIDTH) ? (TERMX-FULL_SCREEN_WIDTH)/2 : 0);
    wborder(w, LINE_XOXO, LINE_XOXO, LINE_OXOX, LINE_OXOX,
            LINE_OXXO, LINE_OOXX, LINE_XXOO, LINE_XOOX );

    // Figure out how wide the name column needs to be.
    int name_column_width = 18;
    for (int i = 0; i < morale.size(); i++)
    {
        int length = morale[i].name(morale_data).length();
        if ( length > name_column_width)
        {
            name_column_width = length;
        }
    }

    // If it's too wide, truncate.
    if (name_column_width > 72)
    {
        name_column_width = 72;
    }

    // Start printing the number right after the name column.
    // We'll right-justify it later.
    int number_pos = name_column_width + 1;

    // Header
    mvwprintz(w, 1,  1, c_white, _("Morale Modifiers:"));
    mvwprintz(w, 2,  1, c_ltgray, _("Name"));
    mvwprintz(w, 2, name_column_width+2, c_ltgray, _("Value"));

    // Print out the morale entries.
    for (int i = 0; i < morale.size(); i++)
    {
        std::string name = morale[i].name(morale_data);
        int bonus = net_morale(morale[i]);

        // Trim the name if need be.
        if (name.length() > name_column_width)
        {
            name = name.erase(name_column_width-3, std::string::npos) + "...";
        }

        // Print out the name.
        mvwprintz(w, i + 3,  1, (bonus < 0 ? c_red : c_green), name.c_str());

        // Print out the number, right-justified.
        mvwprintz(w, i + 3, number_pos, (bonus < 0 ? c_red : c_green),
                  "% 6d", bonus);
    }

    // Print out the total morale, right-justified.
    int mor = morale_level();
    mvwprintz(w, 20, 1, (mor < 0 ? c_red : c_green), _("Total:"));
    mvwprintz(w, 20, number_pos, (mor < 0 ? c_red : c_green), "% 6d", mor);

    // Print out the focus gain rate, right-justified.
    double gain = (calc_focus_equilibrium() - focus_pool) / 100.0;
    mvwprintz(w, 22, 1, (gain < 0 ? c_red : c_green), "Focus gain:");
    mvwprintz(w, 22, number_pos-3, (gain < 0 ? c_red : c_green), "% 6.2f per minute", gain);

    // Make sure the changes are shown.
    wrefresh(w);

    // Wait for any keystroke.
    getch();

    // Close the window.
    werase(w);
    delwin(w);
}

void player::disp_status(WINDOW *w, WINDOW *w2, game *g)
{
    int sideStyle = (OPTIONS["SIDEBAR_STYLE"] == "narrow");

    WINDOW *weapwin = sideStyle ? w2 : w;
    mvwprintz(weapwin, sideStyle ? 1 : 0, 0, c_ltgray, _("Weapon: %s"), weapname().c_str());
    if (weapon.is_gun()) {
        int adj_recoil = recoil + driving_recoil;
        if (adj_recoil > 0) {
            nc_color c = c_ltgray;
            if (adj_recoil >= 36)
                c = c_red;
            else if (adj_recoil >= 20)
                c = c_ltred;
            else if (adj_recoil >= 4)
                c = c_yellow;
            int y = sideStyle ? 1 : 0;
            int x = sideStyle ? (getmaxx(weapwin) - 6) : 34;
            mvwprintz(weapwin, y, x, c, _("Recoil"));
        }
    }

    // Print the current weapon mode
    const char *mode = NULL;
    if (weapon.mode == "NULL")
        mode = _("Normal");
    else if (weapon.mode == "MODE_BURST")
        mode = _("Burst");
    else {
        item* gunmod = weapon.active_gunmod();
        if (gunmod != NULL)
            mode = gunmod->type->name.c_str();
    }
    if (mode) {
        int x = sideStyle ? (getmaxx(weapwin) - 13) : 0;
        mvwprintz(weapwin, 1, x, c_red, mode);
    }

    wmove(w, sideStyle ? 1 : 2, 0);
    if (hunger > 2800)
        wprintz(w, c_red,    _("Starving!"));
    else if (hunger > 1400)
        wprintz(w, c_ltred,  _("Near starving"));
    else if (hunger > 300)
        wprintz(w, c_ltred,  _("Famished"));
    else if (hunger > 100)
        wprintz(w, c_yellow, _("Very hungry"));
    else if (hunger > 40)
        wprintz(w, c_yellow, _("Hungry"));
    else if (hunger < 0)
        wprintz(w, c_green,  _("Full"));

 // Find hottest/coldest bodypart
 int min = 0, max = 0;
 for (int i = 0; i < num_bp ; i++ ){
  if      (temp_cur[i] > BODYTEMP_HOT  && temp_cur[i] > temp_cur[max]) max = i;
  else if (temp_cur[i] < BODYTEMP_COLD && temp_cur[i] < temp_cur[min]) min = i;
 }
 // Compare which is most extreme
 int print;
 if (temp_cur[max] - BODYTEMP_NORM > BODYTEMP_NORM + temp_cur[min]) print = max;
 else print = min;
 // Assign zones to temp_cur and temp_conv for comparison
 int cur_zone = 0;
 if      (temp_cur[print] >  BODYTEMP_SCORCHING) cur_zone = 7;
 else if (temp_cur[print] >  BODYTEMP_VERY_HOT)  cur_zone = 6;
 else if (temp_cur[print] >  BODYTEMP_HOT)       cur_zone = 5;
 else if (temp_cur[print] >  BODYTEMP_COLD)      cur_zone = 4;
 else if (temp_cur[print] >  BODYTEMP_VERY_COLD) cur_zone = 3;
 else if (temp_cur[print] >  BODYTEMP_FREEZING)  cur_zone = 2;
 else if (temp_cur[print] <= BODYTEMP_FREEZING)  cur_zone = 1;
 int conv_zone = 0;
 if      (temp_conv[print] >  BODYTEMP_SCORCHING) conv_zone = 7;
 else if (temp_conv[print] >  BODYTEMP_VERY_HOT)  conv_zone = 6;
 else if (temp_conv[print] >  BODYTEMP_HOT)       conv_zone = 5;
 else if (temp_conv[print] >  BODYTEMP_COLD)      conv_zone = 4;
 else if (temp_conv[print] >  BODYTEMP_VERY_COLD) conv_zone = 3;
 else if (temp_conv[print] >  BODYTEMP_FREEZING)  conv_zone = 2;
 else if (temp_conv[print] <= BODYTEMP_FREEZING)  conv_zone = 1;
 // delta will be positive if temp_cur is rising
 int delta = conv_zone - cur_zone;
 // Decide if temp_cur is rising or falling
 const char *temp_message = "Error";
 if      (delta >   2) temp_message = _(" (Rising!!)");
 else if (delta ==  2) temp_message = _(" (Rising!)");
 else if (delta ==  1) temp_message = _(" (Rising)");
 else if (delta ==  0) temp_message = "";
 else if (delta == -1) temp_message = _(" (Falling)");
 else if (delta == -2) temp_message = _(" (Falling!)");
 else if (delta <  -2) temp_message = _(" (Falling!!)");
 // Print the hottest/coldest bodypart, and if it is rising or falling in temperature

    wmove(w, sideStyle ? 6 : 1, sideStyle ? 0 : 9);
    if      (temp_cur[print] >  BODYTEMP_SCORCHING)
        wprintz(w, c_red,   _("Scorching!%s"), temp_message);
    else if (temp_cur[print] >  BODYTEMP_VERY_HOT)
        wprintz(w, c_ltred, _("Very hot!%s"), temp_message);
    else if (temp_cur[print] >  BODYTEMP_HOT)
        wprintz(w, c_yellow,_("Warm%s"), temp_message);
    else if (temp_cur[print] >  BODYTEMP_COLD) // If you're warmer than cold, you are comfortable
        wprintz(w, c_green, _("Comfortable%s"), temp_message);
    else if (temp_cur[print] >  BODYTEMP_VERY_COLD)
        wprintz(w, c_ltblue,_("Chilly%s"), temp_message);
    else if (temp_cur[print] >  BODYTEMP_FREEZING)
        wprintz(w, c_cyan,  _("Very cold!%s"), temp_message);
    else if (temp_cur[print] <= BODYTEMP_FREEZING)
        wprintz(w, c_blue,  _("Freezing!%s"), temp_message);

    int x = sideStyle ? 37 : 32;
    int y = sideStyle ?  0 :  1;
    mvwprintz(sideStyle ? w2 : w, y, x, c_yellow, _("Sound %d"), volume);
    volume = 0;

    wmove(w, 2, sideStyle ? 0 : 15);
    if (thirst > 520)
        wprintz(w, c_ltred,  _("Parched"));
    else if (thirst > 240)
        wprintz(w, c_ltred,  _("Dehydrated"));
    else if (thirst > 80)
        wprintz(w, c_yellow, _("Very thirsty"));
    else if (thirst > 40)
        wprintz(w, c_yellow, _("Thirsty"));
    else if (thirst < 0)
        wprintz(w, c_green,  _("Slaked"));

    wmove(w, sideStyle ? 3 : 2, sideStyle ? 0 : 30);
    if (fatigue > 575)
        wprintz(w, c_red,    _("Exhausted"));
    else if (fatigue > 383)
        wprintz(w, c_ltred,  _("Dead tired"));
    else if (fatigue > 191)
        wprintz(w, c_yellow, _("Tired"));

    wmove(w, sideStyle ? 4 : 2, sideStyle ? 0 : 41);
    wprintz(w, c_white, _("Focus"));
    nc_color col_xp = c_dkgray;
    if (focus_pool >= 100)
        col_xp = c_white;
    else if (focus_pool >  0)
        col_xp = c_ltgray;
    wprintz(w, col_xp, " %d", focus_pool);

    nc_color col_pain = c_yellow;
    if (pain - pkill >= 60)
        col_pain = c_red;
    else if (pain - pkill >= 40)
        col_pain = c_ltred;
    if (pain - pkill > 0)
        mvwprintz(w, sideStyle ? 0 : 3, 0, col_pain, _("Pain %d"), pain - pkill);

    int morale_cur = morale_level ();
        nc_color col_morale = c_white;
    if (morale_cur >= 10)
        col_morale = c_green;
    else if (morale_cur <= -10)
        col_morale = c_red;
    const char *morale_str;
    if      (morale_cur >= 100) morale_str = ":D";
    else if (morale_cur >= 10)  morale_str = ":)";
    else if (morale_cur > -10)  morale_str = ":|";
    else if (morale_cur > -100) morale_str = "):";
    else                        morale_str = "D:";
    mvwprintz(w, sideStyle ? 0 : 3, sideStyle ? 11 : 10, col_morale, morale_str);

 vehicle *veh = g->m.veh_at (posx, posy);
 if (in_vehicle && veh) {
  veh->print_fuel_indicator(w, sideStyle ? 2 : 3, sideStyle ? getmaxx(w) - 5 : 49);
  nc_color col_indf1 = c_ltgray;

  float strain = veh->strain();
  nc_color col_vel = strain <= 0? c_ltblue :
                     (strain <= 0.2? c_yellow :
                     (strain <= 0.4? c_ltred : c_red));

  bool has_turrets = false;
  for (int p = 0; p < veh->parts.size(); p++) {
   if (veh->part_flag (p, "TURRET")) {
    has_turrets = true;
    break;
   }
  }

  if (has_turrets) {
   mvwprintz(w, 3, sideStyle ? 16 : 25, col_indf1, "Gun:");
   wprintz(w, veh->turret_mode ? c_ltred : c_ltblue,
              veh->turret_mode ? "auto" : "off ");
  }

  //
  // Draw the speedometer.
  //

  int speedox = sideStyle ? 0 : 33;
  int speedoy = sideStyle ? 5 :  3;

  bool metric = OPTIONS["USE_METRIC_SPEEDS"] == "km/h";
  const char *units = metric ? _("km/h") : _("mph");
  int velx    = metric ?  5 : 4; // strlen(units) + 1
  int cruisex = metric ? 10 : 9; // strlen(units) + 6
  float conv  = metric ? 0.0161f : 0.01f;

  if (0 == sideStyle) {
    if (!veh->cruise_on) speedox += 2;
    if (!metric)         speedox++;
  }

  const char *speedo = veh->cruise_on ? "{%s....>....}" : "{%s....}";
  mvwprintz(w, speedoy, speedox,        col_indf1, speedo, units);
  mvwprintz(w, speedoy, speedox + velx, col_vel,   "%4d", int(veh->velocity * conv));
  if (veh->cruise_on)
    mvwprintz(w, speedoy, speedox + cruisex, c_ltgreen, "%4d", int(veh->cruise_velocity * conv));


  if (veh->velocity != 0) {
   nc_color col_indc = veh->skidding? c_red : c_green;
   int dfm = veh->face.dir() - veh->move.dir();
   wmove(w, sideStyle ? 5 : 3, getmaxx(w) - 3);
   wprintz(w, col_indc, dfm <  0 ? "L" : ".");
   wprintz(w, col_indc, dfm == 0 ? "0" : ".");
   wprintz(w, col_indc, dfm >  0 ? "R" : ".");
  }
 } else {  // Not in vehicle
  nc_color col_str = c_white, col_dex = c_white, col_int = c_white,
           col_per = c_white, col_spd = c_white;
  if (str_cur < str_max)
   col_str = c_red;
  if (str_cur > str_max)
   col_str = c_green;
  if (dex_cur < dex_max)
   col_dex = c_red;
  if (dex_cur > dex_max)
   col_dex = c_green;
  if (int_cur < int_max)
   col_int = c_red;
  if (int_cur > int_max)
   col_int = c_green;
  if (per_cur < per_max)
   col_per = c_red;
  if (per_cur > per_max)
   col_per = c_green;
  int spd_cur = current_speed();
  if (current_speed() < 100)
   col_spd = c_red;
  if (current_speed() > 100)
   col_spd = c_green;

    int x  = sideStyle ? 18 : 13;
    int y  = sideStyle ?  0 :  3;
    int dx = sideStyle ?  0 :  7;
    int dy = sideStyle ?  1 :  0;
    mvwprintz(w, y + dy * 0, x + dx * 0, col_str, _("Str %2d"), str_cur);
    mvwprintz(w, y + dy * 1, x + dx * 1, col_dex, _("Dex %2d"), dex_cur);
    mvwprintz(w, y + dy * 2, x + dx * 2, col_int, _("Int %2d"), int_cur);
    mvwprintz(w, y + dy * 3, x + dx * 3, col_per, _("Per %2d"), per_cur);

    int spdx = sideStyle ?  0 : x + dx * 4;
    int spdy = sideStyle ?  5 : y + dy * 4;
    mvwprintz(w, spdy, spdx, col_spd, _("Spd %2d"), spd_cur);
    wprintz(w, c_white, "  %d", movecounter);
 }
}

bool player::has_trait(const std::string &flag) const
{
    // Look for active mutations and traits
    return (flag != "") && (my_mutations.find(flag) != my_mutations.end());
}

bool player::has_base_trait(const std::string &flag) const
{
    // Look only at base traits
    return (flag != "") && (my_traits.find(flag) != my_traits.end());
}

bool player::has_conflicting_trait(const std::string &flag) const
{
    if(g->mutation_data[flag].cancels.size() > 0) {
        std::vector<std::string> cancels = g->mutation_data[flag].cancels;

        for (int i = 0; i < cancels.size(); i++) {
            if ( has_trait(cancels[i]) )
                return true;
        }
    }

    return false;
}

void toggle_str_set(std::set<std::string> &set, const std::string &str)
{
    std::set<std::string>::iterator i = set.find(str);
    if (i == set.end()) {
        set.insert(str);
    } else {
        set.erase(i);
    }
}

void player::toggle_trait(const std::string &flag)
{
    toggle_str_set(my_traits, flag); //Toggles a base trait on the player
    toggle_str_set(my_mutations, flag); //Toggles corresponding trait in mutations list as well.
    recalc_sight_limits();
}

void player::toggle_mutation(const std::string &flag)
{
    toggle_str_set(my_mutations, flag); //Toggles a mutation on the player
    recalc_sight_limits();
}

void player::set_cat_level_rec(const std::string &sMut)
{
    if (!has_base_trait(sMut)) { //Skip base traits
        for (int i = 0; i < g->mutation_data[sMut].category.size(); i++) {
            mutation_category_level[g->mutation_data[sMut].category[i]] += 8;
        }

        for (int i = 0; i < g->mutation_data[sMut].prereqs.size(); i++) {
            set_cat_level_rec(g->mutation_data[sMut].prereqs[i]);
        }
    }
}

void player::set_highest_cat_level()
{
    mutation_category_level.clear();

    // Loop through our mutations
    for (std::set<std::string>::iterator iter = my_mutations.begin(); iter != my_mutations.end(); ++iter) {
        set_cat_level_rec(*iter);
    }
}

std::string player::get_highest_category() const // Returns the mutation category with the highest strength
{
    int iLevel = 0;
    std::string sMaxCat = "";

    for (std::map<std::string, int>::const_iterator iter = mutation_category_level.begin(); iter != mutation_category_level.end(); ++iter) {
        if (iter->second > iLevel) {
            sMaxCat = iter->first;
            iLevel = iter->second;
        }
    }

    return sMaxCat;
}

std::string player::get_category_dream(const std::string &cat, int strength) const // Returns a randomly selected dream
{
    std::string message;
    std::vector<dream> valid_dreams;
    dream selected_dream;
    for (int i = 0; i < dreams.size(); i++) { //Pull the list of dreams
        if ((dreams[i].category == cat) && (dreams[i].strength == strength)) { //Pick only the ones matching our desired category and strength
            valid_dreams.push_back(dreams[i]); // Put the valid ones into our list
        }
    }

    int index = rng(0, valid_dreams.size() - 1); // Randomly select a dream from the valid list
    selected_dream = valid_dreams[index];
    index = rng(0, selected_dream.message.size() - 1); // Randomly selected a message from the chosen dream
    message = selected_dream.message[index];
    return message;
}

bool player::in_climate_control(game *g)
{
    bool regulated_area=false;
    // Check
    if(has_active_bionic("bio_climate")) { return true; }
    for (int i = 0; i < worn.size(); i++)
    {
        if ((dynamic_cast<it_armor*>(worn[i].type))->is_power_armor() &&
            (has_active_item("UPS_on") || has_active_item("adv_UPS_on") || has_active_bionic("bio_power_armor_interface") || has_active_bionic("bio_power_armor_interface_mkII")))
        {
            return true;
        }
    }
    if(int(g->turn) >= next_climate_control_check)
    {
        next_climate_control_check=int(g->turn)+20;  // save cpu and similate acclimation.
        int vpart = -1;
        vehicle *veh = g->m.veh_at(posx, posy, vpart);
        if(veh)
        {
            regulated_area=(
                veh->is_inside(vpart) &&    // Already checks for opened doors
                veh->total_power(true) > 0  // Out of gas? No AC for you!
            );  // TODO: (?) Force player to scrounge together an AC unit
        }
        // TODO: AC check for when building power is implmented
        last_climate_control_ret=regulated_area;
        if(!regulated_area) { next_climate_control_check+=40; }  // Takes longer to cool down / warm up with AC, than it does to step outside and feel cruddy.
    }
    else
    {
        return ( last_climate_control_ret ? true : false );
    }
    return regulated_area;
}

bool player::has_bionic(bionic_id b) const
{
 for (int i = 0; i < my_bionics.size(); i++) {
  if (my_bionics[i].id == b)
   return true;
 }
 return false;
}

bool player::has_active_bionic(bionic_id b) const
{
 for (int i = 0; i < my_bionics.size(); i++) {
  if (my_bionics[i].id == b)
   return (my_bionics[i].powered);
 }
 return false;
}

void player::add_bionic(bionic_id b)
{
 for (int i = 0; i < my_bionics.size(); i++) {
  if (my_bionics[i].id == b)
   return;	// No duplicates!
 }
 char newinv;
 if (my_bionics.size() == 0)
  newinv = 'a';
 else if (my_bionics.size() == 26)
  newinv = 'A';
 else if (my_bionics.size() == 52)
  newinv = '0';
 else if (my_bionics.size() == 62)
  newinv = '"';
 else if (my_bionics.size() == 76)
  newinv = ':';
 else if (my_bionics.size() == 83)
  newinv = '[';
 else if (my_bionics.size() == 89)
  newinv = '{';
 else
  newinv = my_bionics[my_bionics.size() - 1].invlet + 1;
 my_bionics.push_back(bionic(b, newinv));
 recalc_sight_limits();
}

int player::num_bionics() const
{
    return my_bionics.size();
}

bionic& player::bionic_at_index(int i)
{
    return my_bionics[i];
}

// Returns true if a bionic was removed.
bool player::remove_random_bionic() {
    const int numb = num_bionics();
    if (numb) {
        int rem = rng(0, num_bionics() - 1);
        my_bionics.erase(my_bionics.begin() + rem);
        recalc_sight_limits();
    }
    return numb;
}

void player::charge_power(int amount)
{
 power_level += amount;
 if (power_level > max_power_level)
  power_level = max_power_level;
 if (power_level < 0)
  power_level = 0;
}

float player::active_light()
{
    float lumination = 0;

    int flashlight = active_item_charges("flashlight_on");
    int torch = active_item_charges("torch_lit");
	int shishkebab = active_item_charges("shishkebab_on");
	int firemachete = active_item_charges("firemachete_on");
	int broadfire = active_item_charges("broadfire_on");
	int firekatana = active_item_charges("firekatana_on");
    int gasoline_lantern = active_item_charges("gasoline_lantern_on");
    if (flashlight > 0)
    {
        lumination = std::min(100, flashlight * 5);    // Will do for now
    }
    else if (torch > 0)
    {
        lumination = std::min(100, torch * 5);
    }
	else if (shishkebab > 0)
    {
        lumination = std::min(100, shishkebab * 5);
    }
	else if (firemachete > 0)
    {
        lumination = std::min(100, firemachete * 5);
    }
	else if (broadfire > 0)
    {
        lumination = std::min(100, broadfire * 5);
    }
    else if (firekatana > 0)
    {
        lumination = std::min(100, firekatana * 5);
    }
    else if (active_item_charges("pda_flashlight") > 0)
    {
        lumination = 6;
    }
    else if (gasoline_lantern > 0)
    {
        lumination = 5;
    }
    else if (has_active_bionic("bio_flashlight"))
    {
        lumination = 60;
    }
    else if (has_artifact_with(AEP_GLOW))
    {
        lumination = 25;
    }

    return lumination;
}

int player::sight_range(int light_level) const
{
    // Apply the sight boost (night vision).
    if (light_level < sight_boost_cap) {
        light_level = std::min(light_level + sight_boost, sight_boost_cap);
    }

    // Clamp to sight_max.
    return std::min(light_level, sight_max);
}

// This must be called when any of the following change:
// - diseases
// - bionics
// - traits
// - underwater
// - clothes
// With the exception of clothes, all changes to these player attributes must
// occur through a function in this class which calls this function. Clothes are
// typically added/removed with wear() and takeoff(), but direct access to the
// 'wears' vector is still allowed due to refactor exhaustion.
void player::recalc_sight_limits()
{
    sight_max = 9999;
    sight_boost = 0;
    sight_boost_cap = 0;

    // Set sight_max.
    if (has_disease("blind")) {
        sight_max = 0;
    } else if (has_disease("in_pit") ||
            has_disease("boomered") ||
            (underwater && !has_bionic("bio_membrane") &&
                !has_trait("MEMBRANE") && !is_wearing("goggles_swim"))) {
        sight_max = 1;
    } else if (has_trait("MYOPIC") && !is_wearing("glasses_eye") &&
            !is_wearing("glasses_monocle") && !is_wearing("glasses_bifocal")) {
        sight_max = 4;
    }

    // Set sight_boost and sight_boost_cap, based on night vision.
    // (A player will never have more than one night vision trait.)
    sight_boost_cap = 12;
    if (has_nv() || has_trait("NIGHTVISION3")) {
        sight_boost = sight_boost_cap;
    } else if (has_trait("NIGHTVISION2")) {
        sight_boost = 4;
    } else if (has_trait("NIGHTVISION")) {
        sight_boost = 1;
    }
}

int player::unimpaired_range()
{
 int ret = DAYLIGHT_LEVEL;
 if (has_disease("in_pit"))
  ret = 1;
 if (has_disease("blind"))
  ret = 0;
 return ret;
}

int player::overmap_sight_range(int light_level)
{
    int sight = sight_range(light_level);
    if( sight < SEEX ) {
        return 0;
    }
    if( sight <= SEEX * 4) {
        return (sight / (SEEX / 2) );
    }
    if( has_amount("binoculars", 1) || has_amount("rifle_scope", 1) ||
        -1 != weapon.has_gunmod("rifle_scope") ) {
        return 20;
    }

    return 10;
}

int player::clairvoyance()
{
 if (has_artifact_with(AEP_CLAIRVOYANCE))
  return 3;
 if (has_artifact_with(AEP_SUPER_CLAIRVOYANCE))
  return 40;
 return 0;
}

bool player::sight_impaired()
{
 return has_disease("boomered") ||
  (underwater && !has_bionic("bio_membrane") && !has_trait("MEMBRANE")
              && !is_wearing("goggles_swim")) ||
  (has_trait("MYOPIC") && !is_wearing("glasses_eye")
                        && !is_wearing("glasses_monocle")
                        && !is_wearing("glasses_bifocal"));
}

bool player::has_two_arms() const
{
 if (has_bionic("bio_blaster") || hp_cur[hp_arm_l] < 10 || hp_cur[hp_arm_r] < 10)
  return false;
 return true;
}

bool player::avoid_trap(trap* tr)
{
  int myroll = dice(3, dex_cur + skillLevel("dodge") * 1.5);
 int traproll;
 if (per_cur - encumb(bp_eyes) >= tr->visibility)
  traproll = dice(3, tr->avoidance);
 else
  traproll = dice(6, tr->avoidance);
 if (has_trait("LIGHTSTEP"))
  myroll += dice(2, 6);
 if (myroll >= traproll)
  return true;
 return false;
}

bool player::has_nv()
{
    static bool nv = false;

    if( !nv_cached ) {
        nv_cached = true;
        nv = ((is_wearing("goggles_nv") && (has_active_item("UPS_on") ||
                                            has_active_item("adv_UPS_on"))) ||
              has_active_bionic("bio_night_vision"));
    }

    return nv;
}

void player::pause(game *g)
{
    moves = 0;
    if (recoil > 0) {
        if (str_cur + 2 * skillLevel("gun") >= recoil) {
            recoil = 0;
        } else {
            recoil -= str_cur + 2 * skillLevel("gun");
            recoil = int(recoil / 2);
        }
    }

    // Meditation boost for Toad Style
    if (weapon.type->id == "style_toad" && activity.type == ACT_NULL) {
        int arm_amount = 1 + (int_cur - 6) / 3 + (per_cur - 6) / 3;
        int arm_max = (int_cur + per_cur) / 2;
        if (arm_amount > 3) {
            arm_amount = 3;
        }
        if (arm_max > 20) {
            arm_max = 20;
        }
        add_disease("armor_boost", 2, arm_amount, arm_max);
    }

    // Train swimming if underwater
    if (underwater) {
        practice(g->turn, "swimming", 1);
        if (g->temperature <= 50) {
            drench(g, 100, mfb(bp_legs)|mfb(bp_torso)|mfb(bp_arms)|mfb(bp_head)|
                           mfb(bp_eyes)|mfb(bp_mouth)|mfb(bp_feet)|mfb(bp_hands));
        } else {
            drench(g, 100, mfb(bp_legs)|mfb(bp_torso)|mfb(bp_arms)|mfb(bp_head)|
                           mfb(bp_eyes)|mfb(bp_mouth));
        }
    }
}

int player::throw_range(signed char ch)
{
 item tmp;
 if (ch == -1)
  tmp = weapon;
 else if (ch == -2)
  return -1;
 else
  tmp = inv.item_by_letter(ch);

 if ((tmp.weight() / 113) > int(str_cur * 15))
  return 0;
 // Increases as weight decreases until 150 g, then decreases again
 int ret = (str_cur * 8) / (tmp.weight() >= 150 ? tmp.weight() / 113 : 10 - int(tmp.weight() / 15));
 ret -= int(tmp.volume() / 4);
 if (has_active_bionic("bio_railgun") && (tmp.made_of("iron") || tmp.made_of("steel")))
    ret *= 2;
 if (ret < 1)
  return 1;
// Cap at double our strength + skill
 if (ret > str_cur * 1.5 + skillLevel("throw"))
   return str_cur * 1.5 + skillLevel("throw");
 return ret;
}

int player::ranged_dex_mod(bool real_life)
{
    const int dex = (real_life ? dex_cur : dex_max);

    if (dex >= 12) { return 0; }
    return 12 - dex;
}

int player::ranged_per_mod(bool real_life)
{
 const int per = (real_life ? per_cur : per_max);

 if (per >= 12) { return 0; }
 return 12 - per;
}

int player::throw_dex_mod(bool real_life)
{
 int dex = (real_life ? dex_cur : dex_max);
 if (dex == 8 || dex == 9)
  return 0;
 if (dex >= 10)
  return (real_life ? 0 - rng(0, dex - 9) : 9 - dex);

 int deviation = 0;
 if (dex < 4)
  deviation = 4 * (8 - dex);
 else if (dex < 6)
  deviation = 3 * (8 - dex);
 else
  deviation = 2 * (8 - dex);

 return (real_life ? rng(0, deviation) : deviation);
}

int player::read_speed(bool real_life)
{
 int intel = (real_life ? int_cur : int_max);
 int ret = 1000 - 50 * (intel - 8);
 if (has_trait("FASTREADER"))
  ret *= .8;
 if (ret < 100)
  ret = 100;
 return (real_life ? ret : ret / 10);
}

int player::rust_rate(bool real_life)
{
<<<<<<< HEAD
    if ((awo_populated?ACTIVE_WORLD_OPTIONS:OPTIONS)["SKILL_RUST"] == "Off") {
=======
    if (OPTIONS["SKILL_RUST"] == "off") {
>>>>>>> db082777
        return 0;
    }

    int intel = (real_life ? int_cur : int_max);
<<<<<<< HEAD
    int ret = (((awo_populated?ACTIVE_WORLD_OPTIONS:OPTIONS)["SKILL_RUST"] == "Vanilla" || (awo_populated?ACTIVE_WORLD_OPTIONS:OPTIONS)["SKILL_RUST"] == "Capped") ? 500 : 500 - 35 * (intel - 8));
=======
    int ret = ((OPTIONS["SKILL_RUST"] == "vanilla" || OPTIONS["SKILL_RUST"] == "capped") ? 500 : 500 - 35 * (intel - 8));
>>>>>>> db082777

    if (has_trait("FORGETFUL")) {
        ret *= 1.33;
    }

    if (ret < 0) {
        ret = 0;
    }

    return (real_life ? ret : ret / 10);
}

int player::talk_skill()
{
    int ret = int_cur + per_cur + skillLevel("speech") * 3;
    if (has_trait("UGLY"))
        ret -= 3;
    else if (has_trait("DEFORMED"))
        ret -= 6;
    else if (has_trait("DEFORMED2"))
        ret -= 12;
    else if (has_trait("DEFORMED3"))
        ret -= 18;
    else if (has_trait("PRETTY"))
        ret += 1;
    else if (has_trait("BEAUTIFUL"))
        ret += 2;
    else if (has_trait("BEAUTIFUL2"))
        ret += 4;
    else if (has_trait("BEAUTIFUL3"))
        ret += 6;
    return ret;
}

int player::intimidation()
{
 int ret = str_cur * 2;
 if (weapon.is_gun())
  ret += 10;
 if (weapon.damage_bash() >= 12 || weapon.damage_cut() >= 12)
  ret += 5;
 if (has_trait("DEFORMED2"))
  ret += 3;
 else if (has_trait("DEFORMED3"))
  ret += 6;
 else if (has_trait("PRETTY"))
  ret -= 1;
 else if (has_trait("BEAUTIFUL") || has_trait("BEAUTIFUL2") || has_trait("BEAUTIFUL3"))
  ret -= 4;
 if (stim > 20)
  ret += 2;
 if (has_disease("drunk"))
  ret -= 4;

 return ret;
}

int player::hit(game *g, body_part bphurt, int side, int dam, int cut)
{
 int painadd = 0;
 if (has_disease("sleep")) {
  g->add_msg(_("You wake up!"));
  rem_disease("sleep");
 } else if (has_disease("lying_down"))
  rem_disease("lying_down");

 absorb(g, bphurt, dam, cut);

 dam += cut;
 if (dam <= 0)
  return dam;
// TODO: Pre or post blit hit tile onto "this"'s location here
 if( g->u_see( this->posx, this->posy ) ) {
    g->draw_hit_player(this);
    /*
     hit_animation(this->posx - g->u.posx + VIEWX - g->u.view_offset_x,
                   this->posy - g->u.posy + VIEWY - g->u.view_offset_y,
                   red_background(this->color()), '@');
    */
 }

 rem_disease("speed_boost");
 if (dam >= 6)
  rem_disease("armor_boost");

 if (!is_npc())
  g->cancel_activity_query(_("You were hurt!"));

 if (has_artifact_with(AEP_SNAKES) && dam >= 6) {
  int snakes = int(dam / 6);
  std::vector<point> valid;
  for (int x = posx - 1; x <= posx + 1; x++) {
   for (int y = posy - 1; y <= posy + 1; y++) {
    if (g->is_empty(x, y))
     valid.push_back( point(x, y) );
   }
  }
  if (snakes > valid.size())
   snakes = valid.size();
  if (snakes == 1)
   g->add_msg(_("A snake sprouts from your body!"));
  else if (snakes >= 2)
   g->add_msg(_("Some snakes sprout from your body!"));
  monster snake(g->mtypes[mon_shadow_snake]);
  for (int i = 0; i < snakes; i++) {
   int index = rng(0, valid.size() - 1);
   point sp = valid[index];
   valid.erase(valid.begin() + index);
   snake.spawn(sp.x, sp.y);
   snake.friendly = -1;
   g->add_zombie(snake);
  }
 }

 if (has_trait("PAINRESIST"))
  painadd = (sqrt(double(cut)) + dam + cut) / (rng(4, 6));
 else
  painadd = (sqrt(double(cut)) + dam + cut) / 4;
 pain += painadd;

 switch (bphurt) {
 case bp_eyes:
  pain++;
  if (dam > 5 || cut > 0) {
   int minblind = int((dam + cut) / 10);
   if (minblind < 1)
    minblind = 1;
   int maxblind = int((dam + cut) /  4);
   if (maxblind > 5)
    maxblind = 5;
   add_disease("blind", rng(minblind, maxblind));
  }

 case bp_mouth: // Fall through to head damage
 case bp_head:
  pain++;
  hp_cur[hp_head] -= dam;
  if (hp_cur[hp_head] < 0)
   hp_cur[hp_head] = 0;
 break;
 case bp_torso:
  recoil += int(dam / 5);
  hp_cur[hp_torso] -= dam;
  if (hp_cur[hp_torso] < 0)
   hp_cur[hp_torso] = 0;
 break;
 case bp_hands: // Fall through to arms
 case bp_arms:
  if (side == 1 || side == 3 || weapon.is_two_handed(this))
   recoil += int(dam / 3);
  if (side == 0 || side == 3) {
   hp_cur[hp_arm_l] -= dam;
   if (hp_cur[hp_arm_l] < 0)
    hp_cur[hp_arm_l] = 0;
  }
  if (side == 1 || side == 3) {
   hp_cur[hp_arm_r] -= dam;
   if (hp_cur[hp_arm_r] < 0)
    hp_cur[hp_arm_r] = 0;
  }
 break;
 case bp_feet: // Fall through to legs
 case bp_legs:
  if (side == 0 || side == 3) {
   hp_cur[hp_leg_l] -= dam;
   if (hp_cur[hp_leg_l] < 0)
    hp_cur[hp_leg_l] = 0;
  }
  if (side == 1 || side == 3) {
   hp_cur[hp_leg_r] -= dam;
   if (hp_cur[hp_leg_r] < 0)
    hp_cur[hp_leg_r] = 0;
  }
 break;
 default:
  debugmsg("Wacky body part hit!");
 }
 if (has_trait("ADRENALINE") && !has_disease("adrenaline") &&
     (hp_cur[hp_head] < 25 || hp_cur[hp_torso] < 15))
  add_disease("adrenaline", 200);

 return dam;
}

void player::hurt(game *g, body_part bphurt, int side, int dam)
{
 int painadd = 0;
 if (has_disease("sleep") && rng(0, dam) > 2) {
  g->add_msg(_("You wake up!"));
  rem_disease("sleep");
 } else if (has_disease("lying_down"))
  rem_disease("lying_down");

 if (dam <= 0)
  return;

 if (!is_npc())
  g->cancel_activity_query(_("You were hurt!"));

 if (has_trait("PAINRESIST"))
  painadd = dam / 3;
 else
  painadd = dam / 2;
 pain += painadd;

 switch (bphurt) {
 case bp_eyes:	// Fall through to head damage
 case bp_mouth:	// Fall through to head damage
 case bp_head:
  pain++;
  hp_cur[hp_head] -= dam;
  if (hp_cur[hp_head] < 0)
   hp_cur[hp_head] = 0;
 break;
 case bp_torso:
  hp_cur[hp_torso] -= dam;
  if (hp_cur[hp_torso] < 0)
   hp_cur[hp_torso] = 0;
 break;
 case bp_hands:	// Fall through to arms
 case bp_arms:
  if (side == 0 || side == 3) {
   hp_cur[hp_arm_l] -= dam;
   if (hp_cur[hp_arm_l] < 0)
    hp_cur[hp_arm_l] = 0;
  }
  if (side == 1 || side == 3) {
   hp_cur[hp_arm_r] -= dam;
   if (hp_cur[hp_arm_r] < 0)
    hp_cur[hp_arm_r] = 0;
  }
 break;
 case bp_feet:	// Fall through to legs
 case bp_legs:
  if (side == 0 || side == 3) {
   hp_cur[hp_leg_l] -= dam;
   if (hp_cur[hp_leg_l] < 0)
    hp_cur[hp_leg_l] = 0;
  }
  if (side == 1 || side == 3) {
   hp_cur[hp_leg_r] -= dam;
   if (hp_cur[hp_leg_r] < 0)
    hp_cur[hp_leg_r] = 0;
  }
 break;
 default:
  debugmsg("Wacky body part hurt!");
 }
 if (has_trait("ADRENALINE") && !has_disease("adrenaline") &&
     (hp_cur[hp_head] < 25 || hp_cur[hp_torso] < 15))
  add_disease("adrenaline", 200);
}

void player::heal(body_part healed, int side, int dam)
{
 hp_part healpart;
 switch (healed) {
 case bp_eyes:	// Fall through to head damage
 case bp_mouth:	// Fall through to head damage
 case bp_head:
  healpart = hp_head;
 break;
 case bp_torso:
  healpart = hp_torso;
 break;
 case bp_hands:
// Shouldn't happen, but fall through to arms
  debugmsg("Heal against hands!");
 case bp_arms:
  if (side == 0)
   healpart = hp_arm_l;
  else
   healpart = hp_arm_r;
 break;
 case bp_feet:
// Shouldn't happen, but fall through to legs
  debugmsg("Heal against feet!");
 case bp_legs:
  if (side == 0)
   healpart = hp_leg_l;
  else
   healpart = hp_leg_r;
 break;
 default:
  debugmsg("Wacky body part healed!");
  healpart = hp_torso;
 }
 hp_cur[healpart] += dam;
 if (hp_cur[healpart] > hp_max[healpart])
  hp_cur[healpart] = hp_max[healpart];
}

void player::heal(hp_part healed, int dam)
{
 hp_cur[healed] += dam;
 if (hp_cur[healed] > hp_max[healed])
  hp_cur[healed] = hp_max[healed];
}

void player::healall(int dam)
{
 for (int i = 0; i < num_hp_parts; i++) {
  if (hp_cur[i] > 0) {
   hp_cur[i] += dam;
   if (hp_cur[i] > hp_max[i])
    hp_cur[i] = hp_max[i];
  }
 }
}

void player::hurtall(int dam)
{
 for (int i = 0; i < num_hp_parts; i++) {
  int painadd = 0;
  hp_cur[i] -= dam;
   if (hp_cur[i] < 0)
     hp_cur[i] = 0;
  if (has_trait("PAINRESIST"))
   painadd = dam / 3;
  else
   painadd = dam / 2;
  pain += painadd;
 }
}

void player::hitall(game *g, int dam, int vary)
{
 if (has_disease("sleep")) {
  g->add_msg(_("You wake up!"));
  rem_disease("sleep");
 } else if (has_disease("lying_down"))
  rem_disease("lying_down");

 for (int i = 0; i < num_hp_parts; i++) {
  int ddam = vary? dam * rng (100 - vary, 100) / 100 : dam;
  int cut = 0;
  absorb(g, (body_part) i, ddam, cut);
  int painadd = 0;
  hp_cur[i] -= ddam;
   if (hp_cur[i] < 0)
     hp_cur[i] = 0;
  if (has_trait("PAINRESIST"))
   painadd = dam / 3 / 4;
  else
   painadd = dam / 2 / 4;
  pain += painadd;
 }
}

void player::knock_back_from(game *g, int x, int y)
{
 if (x == posx && y == posy)
  return; // No effect
 point to(posx, posy);
 if (x < posx)
  to.x++;
 if (x > posx)
  to.x--;
 if (y < posy)
  to.y++;
 if (y > posy)
  to.y--;

// First, see if we hit a monster
 int mondex = g->mon_at(to.x, to.y);
 if (mondex != -1) {
  monster *z = &(g->zombie(mondex));
  hit(g, bp_torso, 0, z->type->size, 0);
  add_disease("stunned", 1);
  if ((str_max - 6) / 4 > z->type->size) {
   z->knock_back_from(g, posx, posy); // Chain reaction!
   z->hurt((str_max - 6) / 4);
   z->add_effect(ME_STUNNED, 1);
  } else if ((str_max - 6) / 4 == z->type->size) {
   z->hurt((str_max - 6) / 4);
   z->add_effect(ME_STUNNED, 1);
  }

  g->add_msg_player_or_npc( this, _("You bounce off a %s!"), _("<npcname> bounces off a %s!"),
                            z->name().c_str() );

  return;
 }

 int npcdex = g->npc_at(to.x, to.y);
 if (npcdex != -1) {
  npc *p = g->active_npc[npcdex];
  hit(g, bp_torso, 0, 3, 0);
  add_disease("stunned", 1);
  p->hit(g, bp_torso, 0, 3, 0);
  g->add_msg_player_or_npc( this, _("You bounce off %s!"), _("<npcname> bounces off %s!"), p->name.c_str() );
  return;
 }

// If we're still in the function at this point, we're actually moving a tile!
 if (g->m.move_cost(to.x, to.y) == 0) { // Wait, it's a wall (or water)

  if (g->m.has_flag(liquid, to.x, to.y)) {
   if (!is_npc())
    g->plswim(to.x, to.y);
// TODO: NPCs can't swim!
  } else { // It's some kind of wall.
   hurt(g, bp_torso, 0, 3);
   add_disease("stunned", 2);
   g->add_msg_player_or_npc( this, _("You bounce off a %s!"), _("<npcname> bounces off a %s!"),
                             g->m.tername(to.x, to.y).c_str() );
  }

 } else { // It's no wall
  posx = to.x;
  posy = to.y;
 }
}

int player::hp_percentage()
{
 int total_cur = 0, total_max = 0;
// Head and torso HP are weighted 3x and 2x, respectively
 total_cur = hp_cur[hp_head] * 3 + hp_cur[hp_torso] * 2;
 total_max = hp_max[hp_head] * 3 + hp_max[hp_torso] * 2;
 for (int i = hp_arm_l; i < num_hp_parts; i++) {
  total_cur += hp_cur[i];
  total_max += hp_max[i];
 }
 return (100 * total_cur) / total_max;
}

void player::recalc_hp()
{
    int new_max_hp[num_hp_parts];
    for (int i = 0; i < num_hp_parts; i++)
    {
        new_max_hp[i] = 60 + str_max * 3;
        if (has_trait("TOUGH"))
        {
            new_max_hp[i] *= 1.2;
        }
        if (has_trait("HARDCORE"))
        {
            new_max_hp[i] *= 0.25;
        }
    }
    if (has_trait("GLASSJAW"))
    {
        new_max_hp[hp_head] *= 0.8;
    }
    for (int i = 0; i < num_hp_parts; i++)
    {
        hp_cur[i] *= (float)new_max_hp[i]/(float)hp_max[i];
        hp_max[i] = new_max_hp[i];
    }
}

void player::get_sick(game *g)
{
 if (health > 0 && rng(0, health + 10) < health)
  health--;
 if (health < 0 && rng(0, 10 - health) < (0 - health))
  health++;
 if (one_in(12))
  health -= 1;

 if (g->debugmon)
  debugmsg("Health: %d", health);

 if (has_trait("DISIMMUNE"))
  return;

 if (!has_disease("flu") && !has_disease("common_cold") &&
     one_in(900 + 10 * health + (has_trait("DISRESISTANT") ? 300 : 0))) {
  if (one_in(6))
   infect("flu", bp_mouth, 3, rng(40000, 80000), g);
  else
   infect("common_cold", bp_mouth, 3, rng(20000, 60000), g);
 }
}

void player::infect(dis_type type, body_part vector, int strength,
                    int duration, game *g)
{
 if (dice(strength, 3) > dice(resist(vector), 3))
  add_disease(type, duration);
}

void player::add_disease(dis_type type, int duration,
                         int intensity, int max_intensity)
{
 if (duration == 0)
  return;
 bool found = false;
 int i = 0;
 while ((i < illness.size()) && !found) {
  if (illness[i].type == type) {
   illness[i].duration += duration;
   illness[i].intensity += intensity;
   if (max_intensity != -1 && illness[i].intensity > max_intensity)
    illness[i].intensity = max_intensity;
   found = true;
  }
  i++;
 }
 if (!found) {
  if (!is_npc())
   dis_msg(g, type);
  disease tmp(type, duration, intensity);
  illness.push_back(tmp);
 }
// activity.type = ACT_NULL;

  recalc_sight_limits();
}

void player::rem_disease(dis_type type)
{
  for (int i = 0; i < illness.size(); i++) {
    if (illness[i].type == type) {
      illness.erase(illness.begin() + i);
      if(!is_npc()) {
        dis_remove_memorial(g, type);
      }
    }
  }

  recalc_sight_limits();
}

bool player::has_disease(dis_type type) const
{
 for (int i = 0; i < illness.size(); i++) {
  if (illness[i].type == type)
   return true;
 }
 return false;
}

int player::disease_level(dis_type type)
{
 for (int i = 0; i < illness.size(); i++) {
  if (illness[i].type == type)
   return illness[i].duration;
 }
 return 0;
}

int player::disease_intensity(dis_type type)
{
 for (int i = 0; i < illness.size(); i++) {
  if (illness[i].type == type)
   return illness[i].intensity;
 }
 return 0;
}

void player::add_addiction(add_type type, int strength)
{
 if (type == ADD_NULL)
  return;
 int timer = 1200;
 if (has_trait("ADDICTIVE")) {
  strength = int(strength * 1.5);
  timer = 800;
 }
 //Update existing addiction
 for (int i = 0; i < addictions.size(); i++) {
  if (addictions[i].type == type) {
   if (addictions[i].sated < 0) {
    addictions[i].sated = timer;
   } else if (addictions[i].sated < 600) {
    addictions[i].sated += timer;	// TODO: Make this variable?
   } else {
    addictions[i].sated += int((3000 - addictions[i].sated) / 2);
   }
   if ((rng(0, strength) > rng(0, addictions[i].intensity * 5) ||
       rng(0, 500) < strength) && addictions[i].intensity < 20) {
    addictions[i].intensity++;
   }
   return;
  }
 }
 //Add a new addiction
 if (rng(0, 100) < strength) {
  add_memorial_log(_("Became addicted to %s."), addiction_type_name(type).c_str());
  addiction tmp(type, 1);
  addictions.push_back(tmp);
 }
}

bool player::has_addiction(add_type type) const
{
 for (int i = 0; i < addictions.size(); i++) {
  if (addictions[i].type == type &&
      addictions[i].intensity >= MIN_ADDICTION_LEVEL)
   return true;
 }
 return false;
}

void player::rem_addiction(add_type type)
{
 for (int i = 0; i < addictions.size(); i++) {
  if (addictions[i].type == type) {
   add_memorial_log(_("Overcame addiction to %s."), addiction_type_name(type).c_str());
   addictions.erase(addictions.begin() + i);
   return;
  }
 }
}

int player::addiction_level(add_type type)
{
 for (int i = 0; i < addictions.size(); i++) {
  if (addictions[i].type == type)
   return addictions[i].intensity;
 }
 return 0;
}

bool player::siphon(game *g, vehicle *veh, ammotype desired_liquid)
{
    int liquid_amount = veh->drain( desired_liquid, veh->fuel_capacity(desired_liquid) );
    item used_item( g->itypes[default_ammo(desired_liquid)], g->turn );
    used_item.charges = liquid_amount;
    int extra = g->move_liquid( used_item );
    if( extra == -1 ) {
        // Failed somehow, put the liquid back and bail out.
        veh->refill( desired_liquid, used_item.charges );
        return false;
    }
    int siphoned = liquid_amount - extra;
    veh->refill( desired_liquid, extra );
    if( siphoned > 0 ) {
        g->add_msg(_("Siphoned %d units of %s from the %s."),
                   siphoned, used_item.name.c_str(), veh->name.c_str());
        //Don't consume turns if we decided not to siphon
        return true;
    } else {
        return false;
    }
}

void player::cauterize(game *g) {
 rem_disease("bleed");
 rem_disease("bite");
 pain += 15;
 g->add_msg_if_player(this,_("You cauterize yourself. It hurts like hell!"));
}

void player::suffer(game *g)
{
    for (int i = 0; i < my_bionics.size(); i++)
    {
        if (my_bionics[i].powered)
        {
            activate_bionic(i, g);
        }
    }
    if (underwater)
    {
        if (!has_trait("GILLS"))
        {
            oxygen--;
        }
        if (oxygen < 0)
        {
            if (has_bionic("bio_gills") && power_level > 0)
            {
                oxygen += 5;
                power_level--;
            }
            else
            {
                g->add_msg(_("You're drowning!"));
                hurt(g, bp_torso, 0, rng(1, 4));
            }
        }
    }
    for (int i = 0; i < illness.size(); i++)
    {
        dis_effect(g, *this, illness[i]);
        illness[i].duration--;
        if (illness[i].duration < MIN_DISEASE_AGE)// Cap permanent disease age
        {
            illness[i].duration = MIN_DISEASE_AGE;
        }
        if (illness[i].duration == 0)
        {
            illness.erase(illness.begin() + i);
            i--;
        }
    }
    if (!has_disease("sleep"))
    {
        if (weight_carried() > weight_capacity())
        {
            // Starts at 1 in 25, goes down by 5 for every 50% more carried
            if (one_in(35 - 5 * weight_carried() / (weight_capacity() / 2))){
                g->add_msg_if_player(this,"Your body strains under the weight!");
                // 1 more pain for every 800 grams more (5 per extra STR needed)
                if ( (weight_carried() - weight_capacity()) / 800 > pain && pain < 100) {
                    pain += 1;
                }
            }
        }
        if (weight_carried() > 4 * weight_capacity()) {
            if (has_disease("downed")) {
                add_disease("downed", 1);
            } else {
                add_disease("downed", 2);
            }
        }
        int timer = -3600;
        if (has_trait("ADDICTIVE"))
        {
            timer = -4000;
        }
        for (int i = 0; i < addictions.size(); i++)
        {
            if (addictions[i].sated <= 0 &&
                addictions[i].intensity >= MIN_ADDICTION_LEVEL)
            {
                addict_effect(g, addictions[i]);
            }
            addictions[i].sated--;
            if (!one_in(addictions[i].intensity - 2) && addictions[i].sated > 0)
            {
                addictions[i].sated -= 1;
            }
            if (addictions[i].sated < timer - (100 * addictions[i].intensity))
            {
                if (addictions[i].intensity <= 2)
                {
                    addictions.erase(addictions.begin() + i);
                    i--;
                }
                else
                {
                    addictions[i].intensity = int(addictions[i].intensity / 2);
                    addictions[i].intensity--;
                    addictions[i].sated = 0;
                }
            }
        }
        if (has_trait("CHEMIMBALANCE"))
        {
            if (one_in(3600))
            {
                g->add_msg(_("You suddenly feel sharp pain for no reason."));
                pain += 3 * rng(1, 3);
            }
            if (one_in(3600))
            {
                int pkilladd = 5 * rng(-1, 2);
                if (pkilladd > 0)
                {
                    g->add_msg(_("You suddenly feel numb."));
                }
                else if (pkilladd < 0)
                {
                    g->add_msg(_("You suddenly ache."));
                }
                pkill += pkilladd;
            }
            if (one_in(3600))
            {
                g->add_msg(_("You feel dizzy for a moment."));
                moves -= rng(10, 30);
            }
            if (one_in(3600))
            {
                int hungadd = 5 * rng(-1, 3);
                if (hungadd > 0)
                {
                    g->add_msg(_("You suddenly feel hungry."));
                }
                else
                {
                    g->add_msg(_("You suddenly feel a little full."));
                }
                hunger += hungadd;
            }
            if (one_in(3600))
            {
                g->add_msg(_("You suddenly feel thirsty."));
                thirst += 5 * rng(1, 3);
            }
            if (one_in(3600))
            {
                g->add_msg(_("You feel fatigued all of a sudden."));
                fatigue += 10 * rng(2, 4);
            }
            if (one_in(4800))
            {
                if (one_in(3))
                {
                    add_morale(MORALE_FEELING_GOOD, 20, 100);
                }
                else
                {
                    add_morale(MORALE_FEELING_BAD, -20, -100);
                }
            }
            if (one_in(3600))
            {
                if (one_in(3))
                {
                    g->add_msg(_("You suddenly feel very cold."));
                    for (int i = 0 ; i < num_bp ; i++)
                    {
                        temp_cur[i] = BODYTEMP_VERY_COLD;
                    }
                }
                else
                {
                    g->add_msg(_("You suddenly feel cold."));
                    for (int i = 0 ; i < num_bp ; i++)
                    {
                        temp_cur[i] = BODYTEMP_COLD;
                    }
                }
            }
            if (one_in(3600))
            {
                if (one_in(3))
                {
                    g->add_msg(_("You suddenly feel very hot."));
                    for (int i = 0 ; i < num_bp ; i++)
                    {
                        temp_cur[i] = BODYTEMP_VERY_HOT;
                    }
                }
                else
                {
                    g->add_msg(_("You suddenly feel hot."));
                    for (int i = 0 ; i < num_bp ; i++)
                    {
                        temp_cur[i] = BODYTEMP_HOT;
                    }
                }
            }
        }
        if ((has_trait("SCHIZOPHRENIC") || has_artifact_with(AEP_SCHIZO)) &&
            one_in(2400))
        { // Every 4 hours or so
            monster phantasm;
            int i;
            switch(rng(0, 11))
            {
                case 0:
                    add_disease("hallu", 3600);
                    break;
                case 1:
                    add_disease("visuals", rng(15, 60));
                    break;
                case 2:
                    g->add_msg(_("From the south you hear glass breaking."));
                    break;
                case 3:
                    g->add_msg(_("YOU SHOULD QUIT THE GAME IMMEDIATELY."));
                    add_morale(MORALE_FEELING_BAD, -50, -150);
                    break;
                case 4:
                    for (i = 0; i < 10; i++) {
                        g->add_msg("XXXXXXXXXXXXXXXXXXXXXXXXXXX");
                    }
                    break;
                case 5:
                    g->add_msg(_("You suddenly feel so numb..."));
                    pkill += 25;
                    break;
                case 6:
                    g->add_msg(_("You start to shake uncontrollably."));
                    add_disease("shakes", 10 * rng(2, 5));
                    break;
                case 7:
                    for (i = 0; i < 10; i++)
                    {
                        phantasm = monster(g->mtypes[mon_hallu_zom + rng(0, 3)]);
                        phantasm.spawn(posx + rng(-10, 10), posy + rng(-10, 10));
                        if (g->mon_at(phantasm.posx(), phantasm.posy()) == -1)
                            g->add_zombie(phantasm);
                    }
                    break;
                case 8:
                    g->add_msg(_("It's a good time to lie down and sleep."));
                    add_disease("lying_down", 200);
                    break;
                case 9:
                    g->add_msg(_("You have the sudden urge to SCREAM!"));
                    g->sound(posx, posy, 10 + 2 * str_cur, "AHHHHHHH!");
                    break;
                case 10:
                    g->add_msg(std::string(name + name + name + name + name + name + name +
                        name + name + name + name + name + name + name +
                        name + name + name + name + name + name).c_str());
                    break;
                case 11:
                    add_disease("formication", 600);
                    break;
            }
        }
  if (has_trait("JITTERY") && !has_disease("shakes")) {
   if (stim > 50 && one_in(300 - stim))
    add_disease("shakes", 300 + stim);
   else if (hunger > 80 && one_in(500 - hunger))
    add_disease("shakes", 400);
  }

  if (has_trait("MOODSWINGS") && one_in(3600)) {
   if (rng(1, 20) > 9)	// 55% chance
    add_morale(MORALE_MOODSWING, -100, -500);
   else			// 45% chance
    add_morale(MORALE_MOODSWING, 100, 500);
  }

  if (has_trait("VOMITOUS") && one_in(4200))
   vomit(g);

  if (has_trait("SHOUT1") && one_in(3600))
   g->sound(posx, posy, 10 + 2 * str_cur, _("You shout loudly!"));
  if (has_trait("SHOUT2") && one_in(2400))
   g->sound(posx, posy, 15 + 3 * str_cur, _("You scream loudly!"));
  if (has_trait("SHOUT3") && one_in(1800))
   g->sound(posx, posy, 20 + 4 * str_cur, _("You let out a piercing howl!"));
 }	// Done with while-awake-only effects

 if (has_trait("ASTHMA") && one_in(3600 - stim * 50)) {
  bool auto_use = has_charges("inhaler", 1);
  if (underwater) {
   oxygen = int(oxygen / 2);
   auto_use = false;
  }
  if (has_disease("sleep")) {
   rem_disease("sleep");
   g->add_msg(_("Your asthma wakes you up!"));
   auto_use = false;
  }
  if (auto_use)
   use_charges("inhaler", 1);
  else {
   add_disease("asthma", 50 * rng(1, 4));
   if (!is_npc())
    g->cancel_activity_query(_("You have an asthma attack!"));
  }
 }

 if (has_trait("LEAVES") && g->is_in_sunlight(posx, posy) && one_in(600))
  hunger--;

 if (pain > 0) {
  if (has_trait("PAINREC1") && one_in(600))
   pain--;
  if (has_trait("PAINREC2") && one_in(300))
   pain--;
  if (has_trait("PAINREC3") && one_in(150))
   pain--;
 }

 if (has_trait("ALBINO") && g->is_in_sunlight(posx, posy) && one_in(20)) {
  g->add_msg(_("The sunlight burns your skin!"));
  if (has_disease("sleep")) {
   rem_disease("sleep");
   g->add_msg(_("You wake up!"));
  }
  hurtall(1);
 }

 if ((has_trait("TROGLO") || has_trait("TROGLO2")) &&
     g->is_in_sunlight(posx, posy) && g->weather == WEATHER_SUNNY) {
  str_cur--;
  dex_cur--;
  int_cur--;
  per_cur--;
 }
 if (has_trait("TROGLO2") && g->is_in_sunlight(posx, posy)) {
  str_cur--;
  dex_cur--;
  int_cur--;
  per_cur--;
 }
 if (has_trait("TROGLO3") && g->is_in_sunlight(posx, posy)) {
  str_cur -= 4;
  dex_cur -= 4;
  int_cur -= 4;
  per_cur -= 4;
 }

 if (has_trait("SORES")) {
  for (int i = bp_head; i < num_bp; i++) {
   if (pain < 5 + 4 * abs(encumb(body_part(i))))
    pain = 5 + 4 * abs(encumb(body_part(i)));
  }
 }

 if (has_trait("SLIMY") && !in_vehicle) {
   g->m.add_field(g, posx, posy, fd_slime, 1);
 }

 if (has_trait("WEB_WEAVER") && !in_vehicle && one_in(3)) {
   g->m.add_field(g, posx, posy, fd_web, 1); //this adds density to if its not already there.
 }

 if (has_trait("RADIOGENIC") && int(g->turn) % 50 == 0 && radiation >= 10) {
  radiation -= 10;
  healall(1);
 }

 if (has_trait("RADIOACTIVE1")) {
  if (g->m.radiation(posx, posy) < 10 && one_in(50))
   g->m.radiation(posx, posy)++;
 }
 if (has_trait("RADIOACTIVE2")) {
  if (g->m.radiation(posx, posy) < 20 && one_in(25))
   g->m.radiation(posx, posy)++;
 }
 if (has_trait("RADIOACTIVE3")) {
  if (g->m.radiation(posx, posy) < 30 && one_in(10))
   g->m.radiation(posx, posy)++;
 }

 if (has_trait("UNSTABLE") && one_in(28800))	// Average once per 2 days
  mutate(g);
 if (has_artifact_with(AEP_MUTAGENIC) && one_in(28800))
  mutate(g);
 if (has_artifact_with(AEP_FORCE_TELEPORT) && one_in(600))
  g->teleport(this);

 int localRadiation = g->m.radiation(posx, posy);

 if (localRadiation) {
   bool power_armored = false, has_helmet = false;

   power_armored = is_wearing_power_armor(&has_helmet);

   if (power_armored && has_helmet) {
     radiation += 0; // Power armor protects completely from radiation
   } else if (power_armored || is_wearing("hazmat_suit")) {
     radiation += rng(0, localRadiation / 40);
   } else {
     radiation += rng(0, localRadiation / 16);
   }

   // Apply rads to any radiation badges.
   std::vector<item *> possessions = inv_dump();
   for( std::vector<item *>::iterator it = possessions.begin(); it != possessions.end(); ++it ) {
       if( (*it)->type->id == "rad_badge" ) {
           // Actual irridation levels of badges and the player aren't precisely matched.
           // This is intentional.
           int before = (*it)->irridation;
           (*it)->irridation += rng(0, localRadiation / 16);
           if( inv.has_item(*it) ) { continue; }
           for( int i = 0; i < sizeof(rad_dosage_thresholds)/sizeof(rad_dosage_thresholds[0]); i++ ){
               if( before < rad_dosage_thresholds[i] &&
                   (*it)->irridation >= rad_dosage_thresholds[i] ) {
                   g->add_msg_if_player( this, _("Your radiation badge changes from %s to %s!"),
                                         rad_threshold_colors[i - 1].c_str(),
                                         rad_threshold_colors[i].c_str() );
               }
           }
       }
   }
 }

 if( int(g->turn) % 150 == 0 )
 {
     if (radiation < 0) radiation = 0;
     else if (radiation > 2000) radiation = 2000;
     if (OPTIONS["RAD_MUTATION"] && rng(60, 2500) < radiation)
     {
         mutate(g);
         radiation /= 2;
         radiation -= 5;
     }
     else if (radiation > 100 && rng(1, 1500) < radiation)
     {
         vomit(g);
         radiation -= 50;
     }
 }

 if( radiation > 150 && !(int(g->turn) % 90) )
 {
     hurtall(radiation / 100);
 }

// Negative bionics effects
 if (has_bionic("bio_dis_shock") && one_in(1200)) {
  g->add_msg(_("You suffer a painful electrical discharge!"));
  pain++;
  moves -= 150;
 }
 if (has_bionic("bio_dis_acid") && one_in(1500)) {
  g->add_msg(_("You suffer a burning acidic discharge!"));
  hurtall(1);
 }
 if (has_bionic("bio_drain") && power_level > 0 && one_in(600)) {
  g->add_msg(_("Your batteries discharge slightly."));
  power_level--;
 }
 if (has_bionic("bio_noise") && one_in(500)) {
  g->add_msg(_("A bionic emits a crackle of noise!"));
  g->sound(posx, posy, 60, "");
 }
 if (has_bionic("bio_power_weakness") && max_power_level > 0 &&
     power_level >= max_power_level * .75)
  str_cur -= 3;

// Artifact effects
 if (has_artifact_with(AEP_ATTENTION))
  add_disease("attention", 3);

 if (dex_cur < 0)
  dex_cur = 0;
 if (str_cur < 0)
  str_cur = 0;
 if (per_cur < 0)
  per_cur = 0;
 if (int_cur < 0)
  int_cur = 0;

 // check for limb mending every 1000 turns (~1.6 hours)
 if(g->turn.get_turn() % 1000 == 0) {
  mend(g);
 }
}

void player::mend(game *g)
{
 // Wearing splints can slowly mend a broken limb back to 1 hp.
 // 2 weeks is faster than a fracture would heal IRL,
 // but 3 weeks average (a generous estimate) was tedious and no fun.
 for(int i = 0; i < num_hp_parts; i++) {
  int broken = (hp_cur[i] <= 0);
  if(broken) {
   double mending_odds = 200.0; // 2 weeks, on average. (~20160 minutes / 100 minutes)
   double healing_factor = 1.0;
   // Studies have shown that alcohol and tobacco use delay fracture healing time
   if(has_disease("cig") | addiction_level(ADD_CIG)) {
    healing_factor *= 0.5;
   }
   if(has_disease("drunk") | addiction_level(ADD_ALCOHOL)) {
    healing_factor *= 0.5;
   }

   // Bed rest speeds up mending
   if(has_disease("sleep")) {
    healing_factor *= 4.0;
   } else if(fatigue > 383) {
    // but being dead tired does not...
    healing_factor *= 0.75;
   }

   // Being healthy helps.
   if(health > 0) {
    healing_factor *= 2.0;
   }

   // And being well fed...
   if(hunger < 0) {
    healing_factor *= 2.0;
   }

   if(thirst < 0) {
    healing_factor *= 2.0;
   }

   // Mutagenic healing factor!
   if(has_trait("REGEN")) {
    healing_factor *= 16.0;
   } else if (has_trait("FASTHEALER2")) {
    healing_factor *= 4.0;
   } else if (has_trait("FASTHEALER")) {
    healing_factor *= 2.0;
   }

   bool mended = false;
   int side = 0;
   body_part part;
   switch(i) {
    case hp_arm_r:
     side = 1;
     // fall-through
    case hp_arm_l:
     part = bp_arms;
     mended = is_wearing("arm_splint") && x_in_y(healing_factor, mending_odds);
     break;
    case hp_leg_r:
     side = 1;
     // fall-through
    case hp_leg_l:
     part = bp_legs;
     mended = is_wearing("leg_splint") && x_in_y(healing_factor, mending_odds);
     break;
    default:
     // No mending for you!
     break;
   }
   if(mended) {
    hp_cur[i] = 1;
    add_memorial_log(_("Broken %s began to mend."), body_part_name(part, side).c_str());
    g->add_msg(_("Your %s has started to mend!"),
      body_part_name(part, side).c_str());
   }
  }
 }
}

void player::vomit(game *g)
{
 add_memorial_log(_("Threw up."));
 g->add_msg(_("You throw up heavily!"));
 hunger += rng(30, 50);
 thirst += rng(30, 50);
 moves -= 100;
 for (int i = 0; i < illness.size(); i++) {
  if (illness[i].type == "foodpoison") {
   illness[i].duration -= 300;
   if (illness[i].duration < 0)
    rem_disease(illness[i].type);
  } else if (illness[i].type == "drunk") {
   illness[i].duration -= rng(1, 5) * 100;
   if (illness[i].duration < 0)
    rem_disease(illness[i].type);
  }
 }
 rem_disease("pkill1");
 rem_disease("pkill2");
 rem_disease("pkill3");
 rem_disease("sleep");
}

void player::drench(game *g, int saturation, int flags) {
    if (is_waterproof(flags)) {
        return;
    }

    int effected = 0;
    int tot_ignored = 0; //Always ignored
    int tot_neut = 0; //Ignored for good wet bonus
    int tot_good = 0; //Increase good wet bonus

    for (std::map<int, int>::iterator iter = mDrenchEffect.begin(); iter != mDrenchEffect.end(); ++iter) {
        if (mfb(iter->first) & flags) {
            effected += iter->second;
            tot_ignored += mMutDrench[iter->first]["ignored"];
            tot_neut += mMutDrench[iter->first]["neutral"];
            tot_good += mMutDrench[iter->first]["good"];
        }
    }

    if (effected == 0) {
        return;
    }

    bool wants_drench = false;
    // If not protected by mutations then check clothing
    if (tot_good + tot_neut + tot_ignored < effected) {
        wants_drench = is_water_friendly(flags);
    } else {
        wants_drench = true;
    }

    int morale_cap;
    if (wants_drench) {
        morale_cap = g->get_temperature() - std::min(65, 65 + (tot_ignored - tot_good) / 2) * saturation / 100;
    } else {
        morale_cap = -(saturation / 2);
    }

    // Good increases pos and cancels neg, neut cancels neg, ignored cancels both
    if (morale_cap > 0) {
        morale_cap = morale_cap * (effected - tot_ignored + tot_good) / effected;
    } else if (morale_cap < 0) {
        morale_cap = morale_cap * (effected - tot_ignored - tot_neut - tot_good) / effected;
    }

    if (morale_cap == 0) {
        return;
    }

    int morale_effect = morale_cap / 8;
    if (morale_effect == 0) {
        if (morale_cap > 0) {
            morale_effect = 1;
        } else {
            morale_effect = -1;
        }
    }

    int dur = 60;
    int d_start = 30;
    if (morale_cap < 0) {
        if (has_trait("LIGHTFUR") || has_trait("FUR")) {
            dur /= 5;
            d_start /= 5;
        }
    } else {
        if (has_trait("SLIMY")) {
            dur *= 1.2;
            d_start *= 1.2;
        }
    }

    add_morale(MORALE_WET, morale_effect, morale_cap, dur, d_start);
}

void player::drench_mut_calc()
{
    mMutDrench.clear();
    int ignored, neutral, good;

    for (std::map<int, int>::iterator it = mDrenchEffect.begin(); it != mDrenchEffect.end(); ++it) {
        ignored = 0;
        neutral = 0;
        good = 0;

        for (std::set<std::string>::iterator iter = my_mutations.begin(); iter != my_mutations.end(); ++iter) {
            for (int i = 0; i < g->mutation_data[*iter].protection.size(); i++) {
                if (g->mutation_data[*iter].protection[i].first == it->first) {
                    ignored += g->mutation_data[*iter].protection[i].second.x;
                    neutral += g->mutation_data[*iter].protection[i].second.y;
                    good += g->mutation_data[*iter].protection[i].second.z;
                }
            }
        }

        mMutDrench[it->first]["good"] = good;
        mMutDrench[it->first]["neutral"] = neutral;
        mMutDrench[it->first]["ignored"] = ignored;
    }
}

int player::weight_carried()
{
    int ret = 0;
    ret += weapon.weight();
    for (int i = 0; i < worn.size(); i++)
    {
        ret += worn[i].weight();
    }
    ret += inv.weight();
    return ret;
}

int player::volume_carried()
{
    return inv.volume();
}

int player::weight_capacity(bool real_life)
{
 int str = (real_life ? str_cur : str_max);
 int ret = 13000 + str * 4000;
 if (has_trait("BADBACK"))
  ret = int(ret * .65);
 if (has_trait("LIGHT_BONES"))
  ret = int(ret * .80);
 if (has_trait("HOLLOW_BONES"))
  ret = int(ret * .60);
 if (has_artifact_with(AEP_CARRY_MORE))
  ret += 22500;
 return ret;
}

int player::volume_capacity()
{
 int ret = 2;	// A small bonus (the overflow)
 it_armor *armor;
 for (int i = 0; i < worn.size(); i++) {
  armor = dynamic_cast<it_armor*>(worn[i].type);
  ret += armor->storage;
 }
 if (has_bionic("bio_storage"))
  ret += 6;
 if (has_trait("SHELL"))
  ret += 16;
 if (has_trait("PACKMULE"))
  ret = int(ret * 1.4);
 return ret;
}

double player::convert_weight(int weight)
{
    double ret;
    ret = double(weight);
    if (OPTIONS["USE_METRIC_WEIGHTS"] == "kg") {
        ret /= 1000;
    } else {
        ret /= 453.6;
    }
    return ret;
}

bool player::can_pickVolume(int volume)
{
    return (volume_carried() + volume <= volume_capacity());
}
bool player::can_pickWeight(int weight, bool safe)
{
    if (!safe)
    {
        //Player can carry up to four times their maximum weight
        return (weight_carried() + weight <= weight_capacity() * 4);
    }
    else
    {
        return (weight_carried() + weight <= weight_capacity());
    }
}

int player::net_morale(morale_point effect)
{
    double bonus = effect.bonus;

    // If the effect is old enough to have started decaying,
    // reduce it appropriately.
    if (effect.age > effect.decay_start)
    {
        bonus *= logistic_range(effect.decay_start,
                                effect.duration, effect.age);
    }

    // Optimistic characters focus on the good things in life,
    // and downplay the bad things.
    if (has_trait("OPTIMISTIC"))
    {
        if (bonus >= 0)
        {
            bonus *= 1.25;
        }
        else
        {
            bonus *= 0.75;
        }
    }

    return bonus;
}

int player::morale_level()
{
    // Add up all of the morale bonuses (and penalties).
    int ret = 0;
    for (int i = 0; i < morale.size(); i++)
    {
        ret += net_morale(morale[i]);
    }

    // Prozac reduces negative morale by 75%.
    if (has_disease("took_prozac") && ret < 0)
    {
        ret = int(ret / 4);
    }

    return ret;
}

void player::add_morale(morale_type type, int bonus, int max_bonus,
                        int duration, int decay_start,
                        bool cap_existing, itype* item_type)
{
    bool placed = false;

    // Search for a matching morale entry.
    for (int i = 0; i < morale.size() && !placed; i++)
    {
        if (morale[i].type == type && morale[i].item_type == item_type)
        {
            // Found a match!
            placed = true;

            // Scale the morale bonus to its current level.
            if (morale[i].age > morale[i].decay_start)
            {
                morale[i].bonus *= logistic_range(morale[i].decay_start,
                                                  morale[i].duration, morale[i].age);
            }

            // If we're capping the existing effect, we can use the new duration
            // and decay start.
            if (cap_existing)
            {
                morale[i].duration = duration;
                morale[i].decay_start = decay_start;
            }
            else
            {
                // Otherwise, we need to figure out whether the existing effect had
                // more remaining duration and decay-resistance than the new one does.
                // Only takes the new duration if new bonus and old are the same sign.
                if (morale[i].duration - morale[i].age <= duration &&
                   ((morale[i].bonus > 0) == (max_bonus > 0)) )
                {
                    morale[i].duration = duration;
                }
                else
                {
                    // This will give a longer duration than above.
                    morale[i].duration -= morale[i].age;
                }

                if (morale[i].decay_start - morale[i].age <= decay_start &&
                   ((morale[i].bonus > 0) == (max_bonus > 0)) )
                {
                    morale[i].decay_start = decay_start;
                }
                else
                {
                    // This will give a later decay start than above.
                    morale[i].decay_start -= morale[i].age;
                }
            }

            // Now that we've finished using it, reset the age to 0.
            morale[i].age = 0;

            // Is the current morale level for this entry below its cap, if any?
            if (abs(morale[i].bonus) < abs(max_bonus) || max_bonus == 0)
            {
                // Add the requested morale boost.
                morale[i].bonus += bonus;

                // If we passed the cap, pull back to it.
                if (abs(morale[i].bonus) > abs(max_bonus) && max_bonus != 0)
                {
                    morale[i].bonus = max_bonus;
                }
            }
            else if (cap_existing)
            {
                // The existing bonus is above the new cap.  Reduce it.
                morale[i].bonus = max_bonus;
            }
        }
    }

    // No matching entry, so add a new one
    if (!placed)
    {
        morale_point tmp(type, item_type, bonus, duration, decay_start, 0);
        morale.push_back(tmp);
    }
}

int player::has_morale( morale_type type ) const
{
    for( int i = 0; i < morale.size(); i++ ) {
        if( morale[i].type == type ) {
            return morale[i].bonus;
        }
    }
    return 0;
}

void player::rem_morale(morale_type type, itype* item_type)
{
 for (int i = 0; i < morale.size(); i++) {
  if (morale[i].type == type && morale[i].item_type == item_type) {
    morale.erase(morale.begin() + i);
    break;
  }
 }
}

item& player::i_add(item it, game *g)
{
 itype_id item_type_id = "null";
 if( it.type ) item_type_id = it.type->id;

 last_item = item_type_id;

 if (it.is_food() || it.is_ammo() || it.is_gun()  || it.is_armor() ||
     it.is_book() || it.is_tool() || it.is_weap() || it.is_food_container())
  inv.unsort();

 if (g != NULL && it.is_artifact() && it.is_tool()) {
  it_artifact_tool *art = dynamic_cast<it_artifact_tool*>(it.type);
  g->add_artifact_messages(art->effects_carried);
 }
 return inv.add_item(it);
}

bool player::has_active_item(itype_id id)
{
    if (weapon.type->id == id && weapon.active)
    {
        return true;
    }
    return inv.has_active_item(id);
}

int player::active_item_charges(itype_id id)
{
    int max = 0;
    if (weapon.type->id == id && weapon.active)
    {
        max = weapon.charges;
    }

    int inv_max = inv.max_active_item_charges(id);
    if (inv_max > max)
    {
        max = inv_max;
    }
    return max;
}

void player::process_active_items(game *g)
{
 if (weapon.is_artifact() && weapon.is_tool())
  g->process_artifact(&weapon, this, true);
 else if (weapon.active) {
  if (weapon.has_flag("CHARGE")) { // We're chargin it up!
   if (weapon.charges == 8) {
    bool maintain = false;
    if (use_charges_if_avail("adv_UPS_on", 2) || use_charges_if_avail("UPS_on", 4)) {
     maintain = true;
    } else if (use_charges_if_avail("adv_UPS_off", 2) || use_charges_if_avail("UPS_off", 4)) {
     maintain = true;
    }
    if (maintain) {
     if (one_in(20)) {
      add_memorial_log(_("Accidental discharge of %s."), weapon.tname().c_str());
      g->add_msg(_("Your %s discharges!"), weapon.tname().c_str());
      point target(posx + rng(-12, 12), posy + rng(-12, 12));
      std::vector<point> traj = line_to(posx, posy, target.x, target.y, 0);
      g->fire(*this, target.x, target.y, traj, false);
     } else
      g->add_msg(_("Your %s beeps alarmingly."), weapon.tname().c_str());
    }
   } else {
    if (use_charges_if_avail("adv_UPS_on", (1 + weapon.charges)/2) || use_charges_if_avail("UPS_on", 1 + weapon.charges)) {
     weapon.poison++;
    } else if (use_charges_if_avail("adv_UPS_off", (1 + weapon.charges)/2) || use_charges_if_avail("UPS_off", 1 + weapon.charges)) {
     weapon.poison++;
    } else {
     g->add_msg(_("Your %s spins down."), weapon.tname().c_str());
     if (weapon.poison <= 0) {
      weapon.charges--;
      weapon.poison = weapon.charges - 1;
     } else
      weapon.poison--;
     if (weapon.charges == 0)
      weapon.active = false;
    }
    if (weapon.poison >= weapon.charges) {
     weapon.charges++;
     weapon.poison = 0;
    }
   }
   return;
  } // if (weapon.has_flag("CHARGE"))
  if (!process_single_active_item(g, &weapon))
  {
   weapon = get_combat_style();
  }
 }

    std::vector<item*> inv_active = inv.active_items();
    for (std::vector<item*>::iterator iter = inv_active.begin(); iter != inv_active.end(); ++iter)
    {
        item *tmp_it = *iter;
        if (tmp_it->is_artifact() && tmp_it->is_tool())
        {
            g->process_artifact(tmp_it, this);
        }
        if (!process_single_active_item(g, tmp_it))
        {
            inv.remove_item(tmp_it);
        }
    }

// worn items
  for (int i = 0; i < worn.size(); i++) {
    if (worn[i].is_artifact())
    g->process_artifact(&(worn[i]), this);
  }
}

// returns false if the item needs to be removed
bool player::process_single_active_item(game *g, item *it)
{
    if (it->active ||
        (it->is_container() && it->contents.size() > 0 && it->contents[0].active))
    {
        if (it->is_food())
        {
            if (it->has_flag("HOT"))
            {
                it->item_counter--;
                if (it->item_counter == 0)
                {
                    it->item_tags.erase("HOT");
                    it->active = false;
                }
            }
        }
        else if (it->is_food_container())
        {
            if (it->contents[0].has_flag("HOT"))
            {
                it->contents[0].item_counter--;
                if (it->contents[0].item_counter == 0)
                {
                    it->contents[0].item_tags.erase("HOT");
                    it->contents[0].active = false;
                }
            }
        }
        else if (it->is_tool())
        {
            iuse use;
            it_tool* tmp = dynamic_cast<it_tool*>(it->type);
            (use.*tmp->use)(g, this, it, true);
            if (tmp->turns_per_charge > 0 && int(g->turn) % tmp->turns_per_charge == 0)
            {
                it->charges--;
            }
            if (it->charges <= 0)
            {
                (use.*tmp->use)(g, this, it, false);
                if (tmp->revert_to == "null")
                {
                    return false;
                }
                else
                {
                    it->type = g->itypes[tmp->revert_to];
                }
            }
        }
        else if (it->type->id == "corpse")
        {
            if (it->ready_to_revive(g))
            {
                add_memorial_log(_("Had a %s revive while carrying it."), it->name.c_str());
                g->add_msg_if_player(this, _("Oh dear god, a corpse you're carrying has started moving!"));
                g->revive_corpse(posx, posy, it);
                return false;
            }
        }
        else
        {
            debugmsg("%s is active, but has no known active function.", it->tname().c_str());
        }
    }
    return true;
}

item player::remove_weapon()
{
 if (weapon.has_flag("CHARGE") && weapon.active) { //unwield a charged charge rifle.
  weapon.charges = 0;
  weapon.active = false;
 }
 item tmp = weapon;
 weapon = get_combat_style();
// We need to remove any boosts related to our style
 rem_disease("attack_boost");
 rem_disease("dodge_boost");
 rem_disease("damage_boost");
 rem_disease("speed_boost");
 rem_disease("armor_boost");
 rem_disease("viper_combo");
 return tmp;
}

void player::remove_mission_items(int mission_id)
{
 if (mission_id == -1)
  return;
 if (weapon.mission_id == mission_id) {
  remove_weapon();
 } else {
  for (int i = 0; i < weapon.contents.size(); i++) {
   if (weapon.contents[i].mission_id == mission_id)
    remove_weapon();
  }
 }
 inv.remove_mission_items(mission_id);
}

item player::i_rem(char let)
{
 item tmp;
 if (weapon.invlet == let) {
  if (std::find(martial_arts_itype_ids.begin(), martial_arts_itype_ids.end(), weapon.type->id) != martial_arts_itype_ids.end()){
   return ret_null;
  }
  tmp = weapon;
  weapon = get_combat_style();
  return tmp;
 }
 for (int i = 0; i < worn.size(); i++) {
  if (worn[i].invlet == let) {
   tmp = worn[i];
   worn.erase(worn.begin() + i);
   return tmp;
  }
 }
 if (!inv.item_by_letter(let).is_null())
  return inv.remove_item_by_letter(let);
 return ret_null;
}

item player::i_rem(itype_id type)
{
    item ret;
    if (weapon.type->id == type)
    {
        return remove_weapon();
    }
    return inv.remove_item_by_type(type);
}

item& player::i_at(char let)
{
 if (let == KEY_ESCAPE)
  return ret_null;
 if (weapon.invlet == let)
  return weapon;
 for (int i = 0; i < worn.size(); i++) {
  if (worn[i].invlet == let)
   return worn[i];
 }
 return inv.item_by_letter(let);
}

item& player::i_of_type(itype_id type)
{
 if (weapon.type->id == type)
  return weapon;
 for (int i = 0; i < worn.size(); i++) {
  if (worn[i].type->id == type)
   return worn[i];
 }
 return inv.item_by_type(type);
 return ret_null;
}

item player::get_combat_style()
{
 item tmp;
 bool pickstyle = (!styles.empty());
 if (pickstyle) {
  tmp = item( g->itypes[style_selected], 0 );
  tmp.invlet = ':';
  return tmp;
 } else {
  return ret_null;
 }
}

std::vector<item *> player::inv_dump()
{
 std::vector<item *> ret;
 if (std::find(standard_itype_ids.begin(), standard_itype_ids.end(), weapon.type->id) != standard_itype_ids.end()){
  ret.push_back(&weapon);
 }
 for (int i = 0; i < worn.size(); i++)
  ret.push_back(&worn[i]);
 inv.dump(ret);
 return ret;
}

item player::i_remn(char invlet)
{
 return inv.remove_item_by_letter(invlet);
}

std::list<item> player::use_amount(itype_id it, int quantity, bool use_container)
{
 std::list<item> ret;
 bool used_weapon_contents = false;
 for (int i = 0; i < weapon.contents.size(); i++) {
  if (weapon.contents[i].type->id == it) {
   ret.push_back(weapon.contents[i]);
   quantity--;
   weapon.contents.erase(weapon.contents.begin() + i);
   i--;
   used_weapon_contents = true;
  }
 }
 if (use_container && used_weapon_contents)
  remove_weapon();

 if (weapon.type->id == it) {
  quantity--;
  ret.push_back(remove_weapon());
 }

 std::list<item> tmp = inv.use_amount(it, quantity, use_container);
 ret.splice(ret.end(), tmp);
 return ret;
}

bool player::use_charges_if_avail(itype_id it, int quantity)
{
    if (has_charges(it, quantity))
    {
        use_charges(it, quantity);
        return true;
    }
    return false;
}

bool player::has_fire(const int quantity)
{
// TODO: Replace this with a "tool produces fire" flag.

    if (has_charges("torch_lit", 1)) {
        return true;
    } else if (has_charges("candle_lit", 1)) {
        return true;
    } else if (has_bionic("bio_tools")) {
        return true;
    } else if (has_bionic("bio_lighter")) {
        return true;
    } else if (has_bionic("bio_laser")) {
        return true;
    } else if (has_charges("ref_lighter", quantity)) {
        return true;
    } else if (has_charges("matches", quantity)) {
        return true;
    } else if (has_charges("lighter", quantity)) {
        return true;
    } else if (has_charges("flamethrower", quantity)) {
        return true;
    } else if (has_charges("flamethrower_simple", quantity)) {
        return true;
    } else if (has_charges("hotplate", quantity)) {
        return true;
    } else if (has_charges("welder", quantity)) {
        return true;
    } else if (has_charges("welder_crude", quantity)) {
        return true;
    }
    return false;
}

void player::use_fire(const int quantity)
{
//Ok, so checks for nearby fires first,
//then held lit torch or candle, bio tool/lighter/laser
//tries to use 1 charge of lighters, matches, flame throwers
// (home made, military), hotplate, welder in that order.
// bio_lighter, bio_laser, bio_tools, has_bionic("bio_tools"

    if (has_charges("torch_lit", 1)) {
        return;
    } else if (has_charges("candle_lit", 1)) {
        return;
    } else if (has_bionic("bio_tools")) {
        return;
    } else if (has_bionic("bio_lighter")) {
        return;
    } else if (has_bionic("bio_laser")) {
        return;
    } else if (has_charges("ref_lighter", quantity)) {
        use_charges("ref_lighter", quantity);
        return;
    } else if (has_charges("matches", quantity)) {
        use_charges("matches", quantity);
        return;
    } else if (has_charges("lighter", quantity)) {
        use_charges("lighter", quantity);
        return;
    } else if (has_charges("flamethrower", quantity)) {
        use_charges("flamethrower", quantity);
        return;
    } else if (has_charges("flamethrower_simple", quantity)) {
        use_charges("flamethrower_simple", quantity);
        return;
    } else if (has_charges("hotplate", quantity)) {
        use_charges("hotplate", quantity);
        return;
    } else if (has_charges("welder", quantity)) {
        use_charges("welder", quantity);
        return;
    } else if (has_charges("welder_crude", quantity)) {
        use_charges("welder_crude", quantity);
        return;
    }
}

// does NOT return anything if the item is integrated toolset or fire!
std::list<item> player::use_charges(itype_id it, int quantity)
{
 std::list<item> ret;
 // the first two cases *probably* don't need to be tracked for now...
 if (it == "toolset") {
  power_level -= quantity;
  if (power_level < 0)
   power_level = 0;
  return ret;
 }
 if (it == "fire")
 {
     use_fire(quantity);
     return ret;
 }

// Start by checking weapon contents
 for (int i = 0; i < weapon.contents.size(); i++) {
  if (weapon.contents[i].type->id == it) {
   if (weapon.contents[i].charges > 0 &&
       weapon.contents[i].charges <= quantity) {
    ret.push_back(weapon.contents[i]);
    quantity -= weapon.contents[i].charges;
    if (weapon.contents[i].destroyed_at_zero_charges()) {
     weapon.contents.erase(weapon.contents.begin() + i);
     i--;
    } else
     weapon.contents[i].charges = 0;
    if (quantity == 0)
     return ret;
   } else {
    item tmp = weapon.contents[i];
    tmp.charges = quantity;
    ret.push_back(tmp);
    weapon.contents[i].charges -= quantity;
    return ret;
   }
  }
 }

 if (weapon.type->id == it) {
  if (weapon.charges > 0 && weapon.charges <= quantity) {
   ret.push_back(weapon);
   quantity -= weapon.charges;
   if (weapon.destroyed_at_zero_charges())
    remove_weapon();
   else
    weapon.charges = 0;
   if (quantity == 0)
    return ret;
   } else {
    item tmp = weapon;
    tmp.charges = quantity;
    ret.push_back(tmp);
    weapon.charges -= quantity;
    return ret;
   }
  }

 std::list<item> tmp = inv.use_charges(it, quantity);
 ret.splice(ret.end(), tmp);
 return ret;
}

int player::butcher_factor()
{
 int lowest_factor = 999;
 if (has_bionic("bio_tools"))
 	lowest_factor=100;
 int inv_factor = inv.butcher_factor();
 if (inv_factor < lowest_factor) {
  lowest_factor = inv_factor;
 }
 if (weapon.damage_cut() >= 10 && !weapon.has_flag("SPEAR")) {
  int factor = weapon.volume() * 5 - weapon.weight() / 75 -
               weapon.damage_cut();
  if (weapon.damage_cut() <= 20)
   factor *= 2;
  if (factor < lowest_factor)
   lowest_factor = factor;
 }
 return lowest_factor;
}

item* player::pick_usb()
{
 std::vector<item*> drives = inv.all_items_by_type("usb_drive");

 if (drives.empty())
  return NULL; // None available!

 std::vector<std::string> selections;
 for (int i = 0; i < drives.size() && i < 9; i++)
  selections.push_back( drives[i]->tname() );

 int select = menu_vec(false, _("Choose drive:"), selections);

 return drives[ select - 1 ];
}

bool player::is_wearing(itype_id it)
{
 for (int i = 0; i < worn.size(); i++) {
  if (worn[i].type->id == it)
   return true;
 }
 return false;
}

bool player::worn_with_flag( std::string flag ) const
{
    for (int i = 0; i < worn.size(); i++) {
        if (worn[i].has_flag( flag )) {
            return true;
        }
    }
    return false;
}

bool player::covered_with_flag(const std::string flag, int parts) const {
  int covered = 0;

  for (std::vector<item>::const_reverse_iterator armorPiece = worn.rbegin(); armorPiece != worn.rend(); ++armorPiece) {
    int cover = ((it_armor *)(armorPiece->type))->covers & parts;

    if (!cover) continue; // For our purposes, this piece covers nothing.
    if (cover & covered) continue; // the body part(s) is already covered.

    bool hasFlag = armorPiece->has_flag(flag);

    if (!hasFlag)
      return false; // The item is the top layer on a relevant body part, and isn't tagged, so we fail.
    else
      covered |= cover; // The item is the top layer on a relevant body part, and is tagged.
  }

  return (covered == parts);
}

bool player::covered_with_flag_exclusively(const std::string flag, int flags) const {
  for (std::vector<item>::const_iterator armorPiece = worn.begin(); armorPiece != worn.end(); ++armorPiece) {
    if ((((it_armor *)(armorPiece->type))->covers & flags) && !armorPiece->has_flag(flag))
      return false;
  }

  return true;
}

bool player::is_water_friendly(int flags) const {
  return covered_with_flag_exclusively("WATER_FRIENDLY", flags);
}

bool player::is_waterproof(int flags) const {
  return covered_with_flag("WATERPROOF", flags);
}

bool player::has_artifact_with(art_effect_passive effect)
{
 if (weapon.is_artifact() && weapon.is_tool()) {
  it_artifact_tool *tool = dynamic_cast<it_artifact_tool*>(weapon.type);
  for (int i = 0; i < tool->effects_wielded.size(); i++) {
   if (tool->effects_wielded[i] == effect)
    return true;
  }
  for (int i = 0; i < tool->effects_carried.size(); i++) {
   if (tool->effects_carried[i] == effect)
    return true;
  }
 }
 if (inv.has_artifact_with(effect)) {
  return true;
 }
 for (int i = 0; i < worn.size(); i++) {
  if (worn[i].is_artifact()) {
   it_artifact_armor *armor = dynamic_cast<it_artifact_armor*>(worn[i].type);
   for (int i = 0; i < armor->effects_worn.size(); i++) {
    if (armor->effects_worn[i] == effect)
     return true;
   }
  }
 }
 return false;
}

bool player::has_amount(itype_id it, int quantity)
{
    if (it == "toolset")
    {
        return has_bionic("bio_tools");
    }
    return (amount_of(it) >= quantity);
}

int player::amount_of(itype_id it) {
    if (it == "toolset" && has_bionic("bio_tools")) {
        return 1;
    }
    if (it == "apparatus") {
        if (has_amount("crackpipe", 1) ||
            has_amount("can_drink", 1) ||
            has_amount("pipe_glass", 1) ||
            has_amount("pipe_tobacco", 1)) {
            return 1;
        }
    }
    int quantity = 0;
    if (weapon.type->id == it) {
        quantity++;
    }

    for (int i = 0; i < weapon.contents.size(); i++)     {
        if (weapon.contents[i].type->id == it) {
            quantity++;
        }
    }
    quantity += inv.amount_of(it);
    return quantity;
}

bool player::has_charges(itype_id it, int quantity)
{
    if (it == "fire" || it == "apparatus")
    {
        return has_fire(quantity);
    }
    return (charges_of(it) >= quantity);
}

int player::charges_of(itype_id it)
{
 if (it == "toolset") {
  if (has_bionic("bio_tools"))
   return power_level;
  else
   return 0;
 }
 int quantity = 0;
 if (weapon.type->id == it)
  quantity += weapon.charges;
 for (int i = 0; i < weapon.contents.size(); i++) {
  if (weapon.contents[i].type->id == it)
   quantity += weapon.contents[i].charges;
 }
 quantity += inv.charges_of(it);
 return quantity;
}

bool player::has_watertight_container()
{
 if (!inv.watertight_container().is_null()) {
  return true;
 }
 if (weapon.is_container() && weapon.contents.empty()) {
   if (weapon.has_flag("WATERTIGHT") && weapon.has_flag("SEALS"))
    return true;
 }

 return false;
}

bool player::has_matching_liquid(itype_id it)
{
 if (inv.has_liquid(it)) {
  return true;
 }
 if (weapon.is_container() && !weapon.contents.empty()) {
  if (weapon.contents[0].type->id == it) { // liquid matches
    it_container* container = dynamic_cast<it_container*>(weapon.type);
    int holding_container_charges;

    if (weapon.contents[0].type->is_food()) {
      it_comest* tmp_comest = dynamic_cast<it_comest*>(weapon.contents[0].type);

      if (tmp_comest->add == ADD_ALCOHOL) // 1 contains = 20 alcohol charges
        holding_container_charges = container->contains * 20;
      else
        holding_container_charges = container->contains;
    }
    else if (weapon.contents[0].type->is_ammo())
      holding_container_charges = container->contains * 200;
    else
      holding_container_charges = container->contains;

  if (weapon.contents[0].charges < holding_container_charges)
    return true;
  }
}

 return false;
}

bool player::has_weapon_or_armor(char let) const
{
 if (weapon.invlet == let)
  return true;
 for (int i = 0; i < worn.size(); i++) {
  if (worn[i].invlet == let)
   return true;
 }
 return false;
}

bool player::has_item_with_flag( std::string flag ) const
{
    //check worn items for flag
    if (worn_with_flag( flag ))
    {
        return true;
    }

    //check weapon for flag
    if (weapon.has_flag( flag ))
    {
        return true;
    }

    //check inventory items for flag
    if (inv.has_flag( flag ))
    {
        return true;
    }

    return false;
}

bool player::has_item(char let)
{
 return (has_weapon_or_armor(let) || !inv.item_by_letter(let).is_null());
}

bool player::has_item(item *it)
{
 if (it == &weapon)
  return true;
 for (int i = 0; i < worn.size(); i++) {
  if (it == &(worn[i]))
   return true;
 }
 return inv.has_item(it);
}

bool player::has_mission_item(int mission_id)
{
    if (mission_id == -1)
    {
        return false;
    }
    if (weapon.mission_id == mission_id)
    {
        return true;
    }
    for (int i = 0; i < weapon.contents.size(); i++)
    {
        if (weapon.contents[i].mission_id == mission_id)
        return true;
    }
    if (inv.has_mission_item(mission_id))
    {
        return true;
    }
    return false;
}

char player::lookup_item(char let)
{
 if (weapon.invlet == let)
  return -1;

 if (inv.item_by_letter(let).is_null())
  return -2; // -2 is for "item not found"

 return let;
}

hint_rating player::rate_action_eat(item *it)
{
 //TODO more cases, for HINT_IFFY
 if (it->is_food_container() || it->is_food()) {
  return HINT_GOOD;
 }
 return HINT_CANT;
}

bool player::eat(game *g, signed char ch)
{
    it_comest *comest = NULL;
    item *eaten = NULL;
    int which = -3; // Helps us know how to delete the item which got eaten
    if (ch == -2)
    {
        g->add_msg(_("You do not have that item."));
        return false;
    }
    else if (ch == -1)
    {
        if (weapon.is_food_container(this))
        {
            eaten = &weapon.contents[0];
            which = -2;
            if (weapon.contents[0].is_food())
                comest = dynamic_cast<it_comest*>(weapon.contents[0].type);
        }
        else if (weapon.is_food(this))
        {
            eaten = &weapon;
            which = -1;
            if (weapon.is_food())
                comest = dynamic_cast<it_comest*>(weapon.type);
        }
        else
        {
            g->add_msg_if_player(this,_("You can't eat your %s."), weapon.tname(g).c_str());
            if(is_npc())
                debugmsg("%s tried to eat a %s", name.c_str(), weapon.tname(g).c_str());
            return false;
        }
    }
    else
    {
        item& it = inv.item_by_letter(ch);
        if (it.is_food_container(this))
        {
            eaten = &(it.contents[0]);
            which = 1;
            if (it.contents[0].is_food())
                comest = dynamic_cast<it_comest*>(it.contents[0].type);
        }
        else if (it.is_food(this))
        {
            eaten = &it;
            which = 0;
            if (it.is_food())
                comest = dynamic_cast<it_comest*>(it.type);
        }
        else
        {
            g->add_msg_if_player(this,_("You can't eat your %s."), it.tname(g).c_str());
            if(is_npc())
                debugmsg("%s tried to eat a %s", name.c_str(), it.tname(g).c_str());
            return false;
        }
    }
    if (eaten == NULL)
        return false;

    if (eaten->is_ammo())   // For when bionics let you eat fuel
    {
        const int factor = 20;
        int max_change = max_power_level - power_level;
        if (max_change == 0)
            g->add_msg_if_player(this,_("Your internal power storage is fully powered."));
        charge_power(eaten->charges / factor);
        eaten->charges -= max_change * factor; //negative charges seem to be okay
        eaten->charges++; //there's a flat subtraction later
    }
    else if (!eaten->type->is_food() && !eaten->is_food_container(this))
    {
            // For when bionics let you burn organic materials
        if (eaten->type->is_book()) {
            it_book* book = dynamic_cast<it_book*>(eaten->type);
            if (book->type != NULL && !query_yn(_("Really eat %s?"), book->name.c_str()))
                return false;
        }
        int charge = (eaten->volume() + eaten->weight()) / 225;
        if (eaten->type->m1 == "leather" || eaten->type->m2 == "leather")
            charge /= 4;
        if (eaten->type->m1 == "wood"    || eaten->type->m2 == "wood")
            charge /= 2;
        charge_power(charge);
        g->add_msg_player_or_npc(this, _("You eat your %s."), _("<npcname> eats a %s."),
                                 eaten->tname(g).c_str());
    }
    else     // It's real food!  i.e. an it_comest
    {
        // Remember, comest points to the it_comest data
        if (comest == NULL)
        {
            debugmsg("player::eat(%s); comest is NULL!", eaten->tname(g).c_str());
            return false;
        }
        if (comest->tool != "null")
        {
            bool has = has_amount(comest->tool, 1);
            if (g->itypes[comest->tool]->count_by_charges())
                has = has_charges(comest->tool, 1);
            if (!has) {
                g->add_msg_if_player(this,_("You need a %s to consume that!"),
                           g->itypes[comest->tool]->name.c_str());
            return false;
            }
        }
        bool overeating = (!has_trait("GOURMAND") && hunger < 0 &&
                           comest->nutr >= 5);
        bool spoiled = eaten->rotten(g);

        last_item = itype_id(eaten->type->id);

        if (overeating && !is_npc() &&
                !query_yn(_("You're full.  Force yourself to eat?")))
            return false;

        if (has_trait("CARNIVORE") && eaten->made_of("veggy") && comest->nutr > 0)
        {
            g->add_msg_if_player(this, _("You can't stand the thought of eating veggies."));
            return false;
        }
        if (!has_trait("CANNIBAL") && eaten->made_of("hflesh")&& !is_npc() &&
                !query_yn(_("The thought of eating that makes you feel sick. Really do it?")))
            return false;

        if (has_trait("VEGETARIAN") && eaten->made_of("flesh") && !is_npc() &&
                !query_yn(_("Really eat that meat? Your stomach won't be happy.")))
            return false;

        if (spoiled)
        {
            if (is_npc())
                return false;
            if (!has_trait("SAPROVORE") &&
                    !query_yn(_("This %s smells awful!  Eat it?"), eaten->tname(g).c_str()))
                return false;
            g->add_msg(_("Ick, this %s doesn't taste so good..."),eaten->tname(g).c_str());
            if (!has_trait("SAPROVORE") && (!has_bionic("bio_digestion") || one_in(3)))
                add_disease("foodpoison", rng(60, (comest->nutr + 1) * 60));
            hunger -= rng(0, comest->nutr);
            thirst -= comest->quench;
            if (!has_trait("SAPROVORE") && !has_bionic("bio_digestion"))
                health -= 3;
        }
        else
        {
            hunger -= comest->nutr;
            thirst -= comest->quench;
            if (has_bionic("bio_digestion"))
                hunger -= rng(0, comest->nutr);
            else if (!has_trait("GOURMAND"))
            {
                if ((overeating && rng(-200, 0) > hunger))
                    vomit(g);
            }
            health += comest->healthy;
        }
        // At this point, we've definitely eaten the item, so use up some turns.
        if (has_trait("GOURMAND"))
            moves -= 150;
        else
            moves -= 250;
        // If it's poisonous... poison us.  TODO: More several poison effects
        if (eaten->poison >= rng(2, 4))
            add_disease("poison", eaten->poison * 100);
        if (eaten->poison > 0)
            add_disease("foodpoison", eaten->poison * 300);

        if (comest->comesttype == "DRINK" && !eaten->has_flag("USE_EAT_VERB")) {
            g->add_msg_player_or_npc( this, _("You drink your %s."), _("<npcname> drinks a %s."),
                                      eaten->tname(g).c_str());
        }
        else if (comest->comesttype == "FOOD" || eaten->has_flag("USE_EAT_VERB")) {
            g->add_msg_player_or_npc( this, _("You eat your %s."), _("<npcname> eats a %s."),
                                      eaten->tname(g).c_str());
        }

        if (g->itypes[comest->tool]->is_tool())
            use_charges(comest->tool, 1); // Tools like lighters get used
        if (comest->stim > 0)
        {
            if (comest->stim < 10 && stim < comest->stim)
            {
                stim += comest->stim;
                if (stim > comest->stim)
                    stim = comest->stim;
            }
            else if (comest->stim >= 10 && stim < comest->stim * 3)
                stim += comest->stim;
        }

        iuse use;
        if (comest->use != &iuse::none)
        {
            (use.*comest->use)(g, this, eaten, false);
        }
        add_addiction(comest->add, comest->addict);
        if (addiction_craving(comest->add) != MORALE_NULL)
            rem_morale(addiction_craving(comest->add));

        if (has_bionic("bio_ethanol") && comest->use == &iuse::alcohol)
            charge_power(rng(2, 8));
        if (has_bionic("bio_ethanol") && comest->use == &iuse::alcohol_weak)
            charge_power(rng(1, 4));

        if (eaten->made_of("hflesh")) {
          if (has_trait("CANNIBAL")) {
              g->add_msg_if_player(this, _("You feast upon the human flesh."));
              add_morale(MORALE_CANNIBAL, 15, 100);
          } else {
              g->add_msg_if_player(this, _("You feel horrible for eating a person.."));
              add_morale(MORALE_CANNIBAL, -60, -400, 600, 300);
          }
        }
        if (has_trait("VEGETARIAN") && (eaten->made_of("flesh") || eaten->made_of("hflesh")))
        {
            g->add_msg_if_player(this,_("Almost instantly you feel a familiar pain in your stomach"));
            add_morale(MORALE_VEGETARIAN, -75, -400, 300, 240);
        }
        if ((has_trait("HERBIVORE") || has_trait("RUMINANT")) &&
                eaten->made_of("flesh"))
        {
            if (!one_in(3))
                vomit(g);
            if (comest->quench >= 2)
                thirst += int(comest->quench / 2);
            if (comest->nutr >= 2)
                hunger += int(comest->nutr * .75);
        }
        if (eaten->has_flag("HOT") && eaten->has_flag("EATEN_HOT"))
            add_morale(MORALE_FOOD_HOT, 5, 10);
        if (has_trait("GOURMAND"))
        {
            if (comest->fun < -2)
                add_morale(MORALE_FOOD_BAD, comest->fun * 2, comest->fun * 4, 60, 30, false, comest);
            else if (comest->fun > 0)
                add_morale(MORALE_FOOD_GOOD, comest->fun * 3, comest->fun * 6, 60, 30, false, comest);
            if (hunger < -60 || thirst < -60)
                g->add_msg_if_player(this,_("You can't finish it all!"));
            if (hunger < -60)
                hunger = -60;
            if (thirst < -60)
                thirst = -60;
        }
        else
        {
            if (comest->fun < 0)
                add_morale(MORALE_FOOD_BAD, comest->fun * 2, comest->fun * 6, 60, 30, false, comest);
            else if (comest->fun > 0)
                add_morale(MORALE_FOOD_GOOD, comest->fun * 2, comest->fun * 4, 60, 30, false, comest);
            if (hunger < -20 || thirst < -20)
                g->add_msg_if_player(this,_("You can't finish it all!"));
            if (hunger < -20)
                hunger = -20;
            if (thirst < -20)
                thirst = -20;
        }
    }

    eaten->charges--;
    if (eaten->charges <= 0)
    {
        if (which == -1)
            weapon = get_combat_style();
        else if (which == -2)
        {
            weapon.contents.erase(weapon.contents.begin());
            g->add_msg_if_player(this,_("You are now wielding an empty %s."), weapon.tname(g).c_str());
        }
        else if (which == 0)
            inv.remove_item_by_letter(ch);
        else if (which >= 0)
        {
            item& it = inv.item_by_letter(ch);
            it.contents.erase(it.contents.begin());
            if (!is_npc())
            {
                if (OPTIONS["DROP_EMPTY"] == "no") {
                    g->add_msg(_("%c - an empty %s"), it.invlet, it.tname(g).c_str());

                } else if (OPTIONS["DROP_EMPTY"] == "watertight") {
                    if (it.is_container())
                    {
                        if (!(it.has_flag("WATERTIGHT") && it.has_flag("SEALS")))
                        {
                            g->add_msg(_("You drop the empty %s."), it.tname(g).c_str());
                            g->m.add_item_or_charges(posx, posy, inv.remove_item_by_letter(it.invlet));
                        }
                        else
                        {
                            g->add_msg(_("%c - an empty %s"), it.invlet,it.tname(g).c_str());
                        }
                    }
                    else if (it.type->id == "wrapper") // hack because wrappers aren't containers
                    {
                        g->add_msg(_("You drop the empty %s."), it.tname(g).c_str());
                        g->m.add_item_or_charges(posx, posy, inv.remove_item_by_letter(it.invlet));
                    }
                } else if (OPTIONS["DROP_EMPTY"] == "all") {
                    g->add_msg(_("You drop the empty %s."), it.tname(g).c_str());
                    g->m.add_item_or_charges(posx, posy, inv.remove_item_by_letter(it.invlet));
                }
            }
            if (inv.stack_by_letter(it.invlet).size() > 0)
                inv.restack(this);
            inv.unsort();
        }
    }
    return true;
}

bool player::wield(game *g, signed char ch, bool autodrop)
{
 if (weapon.has_flag("NO_UNWIELD")) {
  g->add_msg(_("You cannot unwield your %s!  Withdraw them with 'p'."),
             weapon.tname().c_str());
  return false;
 }
 if (ch == -3) {
  bool pickstyle = (!styles.empty());
  if (weapon.is_style())
   remove_weapon();
  else if (!is_armed()) {
   if (!pickstyle) {
    g->add_msg(_("You are already wielding nothing."));
    return false;
   }
  } else if (autodrop || volume_carried() + weapon.volume() < volume_capacity()) {
   inv.add_item_keep_invlet(remove_weapon());
   inv.unsort();
   moves -= 20;
   recoil = 0;
   if (!pickstyle)
    return true;
  } else if (query_yn(_("No space in inventory for your %s.  Drop it?"),
                      weapon.tname(g).c_str())) {
   g->m.add_item_or_charges(posx, posy, remove_weapon());
   recoil = 0;
   if (!pickstyle)
    return true;
  } else
   return false;

  if (pickstyle) {
   weapon = get_combat_style();
   return true;
  }
 }
 if (ch == 0) {
  g->add_msg(_("You're already wielding that!"));
  return false;
 } else if (ch == -2) {
  g->add_msg(_("You don't have that item."));
  return false;
 }

 item& it = inv.item_by_letter(ch);
 if (it.is_two_handed(this) && !has_two_arms()) {
  g->add_msg(_("You cannot wield a %s with only one arm."),
             it.tname(g).c_str());
  return false;
 }
 if (!is_armed()) {
  weapon = inv.remove_item_by_letter(ch);
  if (weapon.is_artifact() && weapon.is_tool()) {
   it_artifact_tool *art = dynamic_cast<it_artifact_tool*>(weapon.type);
   g->add_artifact_messages(art->effects_wielded);
  }
  moves -= 30;
  last_item = itype_id(weapon.type->id);
  return true;
 } else if (volume_carried() + weapon.volume() - it.volume() <
            volume_capacity()) {
  item tmpweap = remove_weapon();
  weapon = inv.remove_item_by_letter(ch);
  inv.add_item_keep_invlet(tmpweap);
  inv.unsort();
  moves -= 45;
  if (weapon.is_artifact() && weapon.is_tool()) {
   it_artifact_tool *art = dynamic_cast<it_artifact_tool*>(weapon.type);
   g->add_artifact_messages(art->effects_wielded);
  }
  last_item = itype_id(weapon.type->id);
  return true;
 } else if (query_yn(_("No space in inventory for your %s.  Drop it?"),
                     weapon.tname(g).c_str())) {
  g->m.add_item_or_charges(posx, posy, remove_weapon());
  weapon = it;
  inv.remove_item_by_letter(weapon.invlet);
  inv.unsort();
  moves -= 30;
  if (weapon.is_artifact() && weapon.is_tool()) {
   it_artifact_tool *art = dynamic_cast<it_artifact_tool*>(weapon.type);
   g->add_artifact_messages(art->effects_wielded);
  }
  last_item = itype_id(weapon.type->id);
  return true;
 }

 return false;

}

void player::pick_style(game *g) // Style selection menu
{
 std::vector<std::string> options;
 options.push_back(_("No style"));
 for (int i = 0; i < styles.size(); i++) {
  if(!g->itypes[styles[i]]) {
    debugmsg ("Bad hand to hand style: %d",i);
  } else {
    options.push_back( g->itypes[styles[i]]->name );
  }
 }
 int selection = menu_vec(false, _("Select a style"), options);
 if (selection >= 2)
  style_selected = styles[selection - 2];
 else
  style_selected = "null";
}

hint_rating player::rate_action_wear(item *it)
{
 //TODO flag already-worn items as HINT_IFFY

 if (!it->is_armor()) {
  return HINT_CANT;
 }

 it_armor* armor = dynamic_cast<it_armor*>(it->type);

 // are we trying to put on power armor? If so, make sure we don't have any other gear on.
 if (armor->is_power_armor() && worn.size()) {
  if (armor->covers & mfb(bp_torso)) {
   return HINT_IFFY;
  } else if (armor->covers & mfb(bp_head) && !((it_armor *)worn[0].type)->is_power_armor()) {
   return HINT_IFFY;
  }
 }
 // are we trying to wear something over power armor? We can't have that, unless it's a backpack, or similar.
 if (worn.size() && ((it_armor *)worn[0].type)->is_power_armor() && !(armor->covers & mfb(bp_head))) {
  if (!(armor->covers & mfb(bp_torso) && armor->color == c_green)) {
   return HINT_IFFY;
  }
 }

 // Make sure we're not wearing 2 of the item already
 int count = 0;
 for (int i = 0; i < worn.size(); i++) {
  if (worn[i].type->id == it->type->id)
   count++;
 }
 if (count == 2) {
  return HINT_IFFY;
 }
 if (has_trait("WOOLALLERGY") && it->made_of("wool")) {
  return HINT_IFFY; //should this be HINT_CANT? I kinda think not, because HINT_CANT is more for things that can NEVER happen
 }
 if (armor->covers & mfb(bp_head) && encumb(bp_head) != 0) {
  return HINT_IFFY;
 }
 if (armor->covers & mfb(bp_hands) && has_trait("WEBBED")) {
  return HINT_IFFY;
 }
 if (armor->covers & mfb(bp_hands) && has_trait("TALONS")) {
  return HINT_IFFY;
 }
 if ( armor->covers & mfb(bp_hands) && (has_trait("ARM_TENTACLES")
        || has_trait("ARM_TENTACLES_4") || has_trait("ARM_TENTACLES_8")) ) {
  return HINT_IFFY;
 }
 if (armor->covers & mfb(bp_mouth) && has_trait("BEAK")) {
  return HINT_IFFY;
 }
 if (armor->covers & mfb(bp_feet) && has_trait("HOOVES")) {
  return HINT_IFFY;
 }
 if (armor->covers & mfb(bp_feet) && has_trait("LEG_TENTACLES")) {
  return HINT_IFFY;
 }
 if (armor->covers & mfb(bp_head) && has_trait("HORNS_CURLED")) {
  return HINT_IFFY;
 }
 if (armor->covers & mfb(bp_torso) && has_trait("SHELL")) {
  return HINT_IFFY;
 }
 if (armor->covers & mfb(bp_head) && !it->made_of("wool") &&
     !it->made_of("cotton") && !it->made_of("leather") &&
     (has_trait("HORNS_POINTED") || has_trait("ANTENNAE") ||
      has_trait("ANTLERS"))) {
  return HINT_IFFY;
 }
 // Checks to see if the player is wearing not cotton or not wool, ie leather/plastic shoes
 if (armor->covers & mfb(bp_feet) && wearing_something_on(bp_feet) && !(it->made_of("wool") || it->made_of("cotton"))) {
  for (int i = 0; i < worn.size(); i++) {
   item *worn_item = &worn[i];
   it_armor *worn_armor = dynamic_cast<it_armor*>(worn_item->type);
   if( worn_armor->covers & mfb(bp_feet) && !(worn_item->made_of("wool") || worn_item->made_of("cotton"))) {
    return HINT_IFFY;
   }
  }
 }
 return HINT_GOOD;
}

bool player::wear(game *g, char let, bool interactive)
{
    item* to_wear = NULL;
    int index = -1;
    if (weapon.invlet == let)
    {
        to_wear = &weapon;
        index = -2;
    }
    else
    {
        to_wear = &inv.item_by_letter(let);
    }

    if (to_wear == NULL)
    {
        if(interactive)
        {
            g->add_msg(_("You don't have item '%c'."), let);
        }

        return false;
    }

    if (!wear_item(g, to_wear, interactive))
    {
        return false;
    }

    if (index == -2)
    {
        weapon = get_combat_style();
    }
    else
    {
        inv.remove_item(to_wear);
    }

    return true;
}

bool player::wear_item(game *g, item *to_wear, bool interactive)
{
    it_armor* armor = NULL;

    if (to_wear->is_armor())
    {
        armor = dynamic_cast<it_armor*>(to_wear->type);
    }
    else
    {
        g->add_msg(_("Putting on a %s would be tricky."), to_wear->tname(g).c_str());
        return false;
    }

    // are we trying to put on power armor? If so, make sure we don't have any other gear on.
    if (armor->is_power_armor())
    {
        for (std::vector<item>::iterator it = worn.begin(); it != worn.end(); it++)
        {
            if ((dynamic_cast<it_armor*>(it->type))->covers & armor->covers)
            {
                if(interactive)
                {
                    g->add_msg(_("You can't wear power armor over other gear!"));
                }
                return false;
            }
        }

        if (!(armor->covers & mfb(bp_torso)))
        {
            bool power_armor = false;

            if (worn.size())
            {
                for (std::vector<item>::iterator it = worn.begin(); it != worn.end(); it++)
                {
                    if (dynamic_cast<it_armor*>(it->type)->power_armor)
                    {
                        power_armor = true;
                        break;
                    }
                }
            }

            if (!power_armor)
            {
                if(interactive)
                {
                    g->add_msg(_("You can only wear power armor components with power armor!"));
                }
                return false;
            }
        }

        for (int i = 0; i < worn.size(); i++)
        {
            if (((it_armor *)worn[i].type)->is_power_armor() && worn[i].type == armor)
            {
                if(interactive)
                {
                    g->add_msg(_("You cannot wear more than one %s!"), to_wear->tname().c_str());
                }
                return false;
            }
        }
    }
    else
    {
        // Only headgear can be worn with power armor, except other power armor components
        if( armor->covers & ~(mfb(bp_head) | mfb(bp_eyes) | mfb(bp_mouth) ) ) {
            for (int i = 0; i < worn.size(); i++)
            {
                if( ((it_armor *)worn[i].type)->is_power_armor() )
                {
                    if(interactive)
                    {
                        g->add_msg(_("You can't wear %s with power armor!"), to_wear->tname().c_str());
                    }
                    return false;
                }
            }
        }
    }

    if (!to_wear->has_flag("OVERSIZE"))
    {
        // Make sure we're not wearing 2 of the item already
        int count = 0;

        for (int i = 0; i < worn.size(); i++)
        {
            if (worn[i].type->id == to_wear->type->id)
            {
                count++;
            }
        }

        if (count == 2)
        {
            if(interactive)
            {
                g->add_msg(_("You can't wear more than two %ss at once."), to_wear->tname().c_str());
            }
            return false;
        }

        if (has_trait("WOOLALLERGY") && to_wear->made_of("wool"))
        {
            if(interactive)
            {
                g->add_msg(_("You can't wear that, it's made of wool!"));
            }
            return false;
        }

        if (armor->covers & mfb(bp_head) && encumb(bp_head) != 0 && armor->encumber > 0)
        {
            if(interactive)
            {
                g->add_msg(wearing_something_on(bp_head) ? _("You can't wear another helmet!") : _("You can't wear a helmet!"));
            }
            return false;
        }

        if (armor->covers & mfb(bp_hands) && has_trait("WEBBED"))
        {
            if(interactive)
            {
                g->add_msg(_("You cannot put %s over your webbed hands."), armor->name.c_str());
            }
            return false;
        }

        if ( armor->covers & mfb(bp_hands) && (has_trait("ARM_TENTACLES") || has_trait("ARM_TENTACLES_4") || has_trait("ARM_TENTACLES_8")) )
        {
            if(interactive)
            {
                g->add_msg(_("You cannot put %s over your tentacles."), armor->name.c_str());
            }
            return false;
        }

        if (armor->covers & mfb(bp_hands) && has_trait("TALONS"))
        {
            if(interactive)
            {
                g->add_msg(_("You cannot put %s over your talons."), armor->name.c_str());
            }
            return false;
        }

        if (armor->covers & mfb(bp_mouth) && has_trait("BEAK"))
        {
            if(interactive)
            {
                g->add_msg(_("You cannot put a %s over your beak."), armor->name.c_str());
            }
            return false;
        }

        if (armor->covers & mfb(bp_feet) && has_trait("HOOVES"))
        {
            if(interactive)
            {
                g->add_msg(_("You cannot wear footwear on your hooves."));
            }
            return false;
        }

        if (armor->covers & mfb(bp_feet) && has_trait("LEG_TENTACLES"))
        {
            if(interactive)
            {
                g->add_msg(_("You cannot wear footwear on your tentacles."));
            }
            return false;
        }

        if (armor->covers & mfb(bp_head) && has_trait("HORNS_CURLED"))
        {
            if(interactive)
            {
                g->add_msg(_("You cannot wear headgear over your horns."));
            }
            return false;
        }

        if (armor->covers & mfb(bp_torso) && has_trait("SHELL"))
        {
            if(interactive)
            {
                g->add_msg(_("You cannot wear anything over your shell."));
            }
            return false;
        }

        if (armor->covers & mfb(bp_head) && !to_wear->made_of("wool") && !to_wear->made_of("cotton") && !to_wear->made_of("leather") && (has_trait("HORNS_POINTED") || has_trait("ANTENNAE") || has_trait("ANTLERS")))
        {
            if(interactive)
            {
                g->add_msg(_("You cannot wear a helmet over your %s."), (has_trait("HORNS_POINTED") ? _("horns") : (has_trait("ANTENNAE") ? _("antennae") : _("antlers"))));
            }
            return false;
        }

        // Checks to see if the player is wearing not cotton or not wool, ie leather/plastic shoes
        if (armor->covers & mfb(bp_feet) && wearing_something_on(bp_feet) && !(to_wear->made_of("wool") || to_wear->made_of("cotton")))
        {
            for (int i = 0; i < worn.size(); i++)
            {
                item *worn_item = &worn[i];
                it_armor *worn_armor = dynamic_cast<it_armor*>(worn_item->type);

                if (worn_armor->covers & mfb(bp_feet) && !(worn_item->made_of("wool") || worn_item->made_of("cotton")))
                {
                    if(interactive)
                    {
                        g->add_msg(_("You're already wearing footwear!"));
                    }
                    return false;
                }
            }
        }
    }

    last_item = itype_id(to_wear->type->id);
    worn.push_back(*to_wear);

    if(interactive)
    {
        g->add_msg(_("You put on your %s."), to_wear->tname(g).c_str());
        moves -= 350; // TODO: Make this variable?

        if (to_wear->is_artifact())
        {
            it_artifact_armor *art = dynamic_cast<it_artifact_armor*>(to_wear->type);
            g->add_artifact_messages(art->effects_worn);
        }

        for (body_part i = bp_head; i < num_bp; i = body_part(i + 1))
        {
            if (armor->covers & mfb(i) && encumb(i) >= 4)
            {
                g->add_msg(
                    (i == bp_head || i == bp_torso || i == bp_mouth) ?
                    _("Your %s is very encumbered! %s"):_("Your %s are very encumbered! %s"),
                    body_part_name(body_part(i), 2).c_str(), encumb_text(body_part(i)).c_str());
            }
        }
    }

    recalc_sight_limits();

    return true;
}

hint_rating player::rate_action_takeoff(item *it) {
 if (!it->is_armor()) {
  return HINT_CANT;
 }

 for (int i = 0; i < worn.size(); i++) {
  if (worn[i].invlet == it->invlet) { //surely there must be an easier way to do this?
   return HINT_GOOD;
  }
 }

 return HINT_IFFY;
}

bool player::takeoff(game *g, char let, bool autodrop)
{
    bool taken_off = false;
    if (weapon.invlet == let) {
        taken_off = wield(g, -3, autodrop);
    } else {
        bool found = false;
        for (int i = 0; i < worn.size(); i++) {
            if (worn[i].invlet == let) {
                found = true;
                item &w = worn[i];

                // Handle power armor.
                if ((dynamic_cast<it_armor*>(w.type))->is_power_armor() &&
                        ((dynamic_cast<it_armor*>(w.type))->covers & mfb(bp_torso))) {
                    // We're trying to take off power armor, but cannot do that if we have a power armor component on!
                    for (int j = 0; j < worn.size(); j++) {
                        if ((dynamic_cast<it_armor*>(worn[j].type))->is_power_armor() &&
                                (worn[j].invlet != let)) {
                            if (autodrop) {
                                g->m.add_item_or_charges(posx, posy, worn[j]);
                                worn.erase(worn.begin() + j);

                                // We've invalidated our index into worn[],
                                // so rescan from the beginning.
                                i = -1;
                                taken_off = true;
                            } else {
                                g->add_msg(_("You can't take off power armor while wearing other power armor components."));
                            }
                        }
                    }
                }

                if (autodrop || volume_capacity() - (dynamic_cast<it_armor*>(w.type))->storage >
                        volume_carried() + w.type->volume) {
                    inv.add_item_keep_invlet(w);
                    worn.erase(worn.begin() + i);
                    inv.unsort();
                    taken_off = true;
                } else if (query_yn(_("No room in inventory for your %s.  Drop it?"),
                        w.tname(g).c_str())) {
                    g->m.add_item_or_charges(posx, posy, w);
                    worn.erase(worn.begin() + i);
                    taken_off = true;
                }
            }
        }
        if (!found) {
            g->add_msg(_("You are not wearing that item."));
        }
    }

    recalc_sight_limits();

    return taken_off;
}

#include <string>

void player::sort_armor(game *g)
{
    int32_t win_x = TERMX/2 - FULL_SCREEN_WIDTH/2;
    int32_t win_y = TERMY/2 - FULL_SCREEN_HEIGHT/2;

    int32_t cont_h   = FULL_SCREEN_HEIGHT - 4;
    int32_t left_w   = 25;
    int32_t right_w  = left_w;
    int32_t middle_w = (FULL_SCREEN_WIDTH-4) - left_w - right_w;

    int32_t tabindex = num_bp;
    int32_t tabcount = num_bp + 1;

    int32_t leftListSize;
    int32_t leftListIndex  = 0;
    int32_t leftListOffset = 0;
    int32_t selected       = -1;

    int32_t rightListSize;
    int32_t rightListOffset = 0;

    item tmp_item;
    std::vector<item*> tmp_worn;
    std::string tmp_str;
    it_armor* each_armor;

    std::string  armor_cat[] = {_("Torso"), _("Head"), _("Eyes"), _("Mouth"), _("Arms"),
                                _("Hands"), _("Legs"), _("Feet"), _("All"),};

    // Layout window
    WINDOW *w_sort_armor = newwin(FULL_SCREEN_HEIGHT, FULL_SCREEN_WIDTH, win_y, win_x);
    wborder(w_sort_armor, 0, 0, 0, 0, 0, 0, 0, 0);
    mvwhline(w_sort_armor, 2, 1, 0, FULL_SCREEN_WIDTH-2);
    mvwvline(w_sort_armor, 3, left_w + 1, 0, FULL_SCREEN_HEIGHT-4);
    mvwvline(w_sort_armor, 3, left_w + middle_w + 2, 0, FULL_SCREEN_HEIGHT-4);
    // intersections
    mvwhline(w_sort_armor, 2, 0, LINE_XXXO, 1);
    mvwhline(w_sort_armor, 2, FULL_SCREEN_WIDTH-1, LINE_XOXX, 1);
    mvwvline(w_sort_armor, 2, left_w+1, LINE_OXXX, 1);
    mvwvline(w_sort_armor, FULL_SCREEN_HEIGHT-1, left_w+1, LINE_XXOX, 1);
    mvwvline(w_sort_armor, 2, left_w + middle_w + 2, LINE_OXXX, 1);
    mvwvline(w_sort_armor, FULL_SCREEN_HEIGHT-1, left_w + middle_w + 2, LINE_XXOX, 1);
    wrefresh(w_sort_armor);

    // Subwindows (between lines)
    WINDOW *w_sort_cat    = newwin(1, FULL_SCREEN_WIDTH-4, win_y+1, win_x+2);
    WINDOW *w_sort_left   = newwin(cont_h, left_w,   win_y + 3, win_x + 1);
    WINDOW *w_sort_middle = newwin(cont_h, middle_w, win_y + 3, win_x + left_w + 2);
    WINDOW *w_sort_right  = newwin(cont_h, right_w,  win_y + 3, win_x + left_w + middle_w + 3);

    nc_color dam_color[] = {c_green, c_ltgreen, c_yellow, c_magenta, c_ltred, c_red};

    for (bool sorting = true; sorting; ){
        werase(w_sort_cat);
        werase(w_sort_left);
        werase(w_sort_middle);
        werase(w_sort_right);

        // top bar
        wprintz(w_sort_cat, c_white, _("Sort Armor"));
        wprintz(w_sort_cat, c_yellow, "  << %s >>", armor_cat[tabindex].c_str());
        tmp_str = _("Press '?' for help");
        mvwprintz(w_sort_cat, 0, FULL_SCREEN_WIDTH - utf8_width(tmp_str.c_str()) - 4, c_white, tmp_str.c_str());

        // Create ptr list of items to display
        tmp_worn.clear();
        if (tabindex == 8) { // All
            for (int i = 0; i < worn.size(); i++){
                tmp_worn.push_back(&worn[i]);
            }
        } else { // bp_*
            for (int i = 0; i < worn.size(); i++){
                each_armor = dynamic_cast<it_armor*>(worn[i].type);
                if (each_armor->covers & mfb(tabindex))
                    tmp_worn.push_back(&worn[i]);
            }
        }
        leftListSize = (tmp_worn.size() < cont_h-2) ? tmp_worn.size() : cont_h-2;

        // Left header
        mvwprintz(w_sort_left, 0, 0, c_ltgray, _("(Innermost)"));
        mvwprintz(w_sort_left, 0, left_w - utf8_width(_("Storage")), c_ltgray, _("Storage"));

        // Left list
        for (int drawindex = 0; drawindex < leftListSize; drawindex++) {
            int itemindex = leftListOffset + drawindex;
            each_armor = dynamic_cast<it_armor*>(tmp_worn[itemindex]->type);

            if (itemindex == leftListIndex)
                mvwprintz(w_sort_left, drawindex + 1, 1, c_yellow, ">>");

            if (itemindex == selected)
                mvwprintz(w_sort_left, drawindex+1, 4, dam_color[int(tmp_worn[itemindex]->damage + 1)],
                          each_armor->name.c_str());
            else
                mvwprintz(w_sort_left, drawindex+1, 3, dam_color[int(tmp_worn[itemindex]->damage + 1)],
                          each_armor->name.c_str());

            mvwprintz(w_sort_left, drawindex+1, left_w-3, c_ltgray, "%2d", int(each_armor->storage));
        }

        // Left footer
        mvwprintz(w_sort_left, cont_h-1, 0, c_ltgray, _("(Outermost)"));
        if (leftListSize > tmp_worn.size())
            mvwprintz(w_sort_left, cont_h-1, left_w - utf8_width(_("<more>")), c_ltblue, _("<more>"));
        if (leftListSize == 0)
            mvwprintz(w_sort_left, cont_h-1, left_w - utf8_width(_("<empty>")), c_ltblue, _("<empty>"));

        // Items stats
        if (leftListSize){
            each_armor = dynamic_cast<it_armor*>(tmp_worn[leftListIndex]->type);

            mvwprintz(w_sort_middle, 0, 1, c_white, each_armor->name.c_str());
            mvwprintz(w_sort_middle, 1, 2, c_ltgray, _("Coverage: "));
            mvwprintz(w_sort_middle, 2, 2, c_ltgray, _("Encumbrance: "));
            mvwprintz(w_sort_middle, 3, 2, c_ltgray, _("Bash prot: "));
            mvwprintz(w_sort_middle, 4, 2, c_ltgray, _("Cut prot: "));
            mvwprintz(w_sort_middle, 5, 2, c_ltgray, _("Warmth: "));
            mvwprintz(w_sort_middle, 6, 2, c_ltgray, _("Storage: "));

            mvwprintz(w_sort_middle, 1, middle_w - 4, c_ltgray, "%d", int(each_armor->coverage));
            mvwprintz(w_sort_middle, 2, middle_w - 4, c_ltgray, "%d",
                      (tmp_worn[leftListIndex]->has_flag("FIT")) ? std::max(0, int(each_armor->encumber) - 1) : int(each_armor->encumber)
                     );
            mvwprintz(w_sort_middle, 3, middle_w - 4, c_ltgray, "%d", int(tmp_worn[leftListIndex]->bash_resist()));
            mvwprintz(w_sort_middle, 4, middle_w - 4, c_ltgray, "%d", int(tmp_worn[leftListIndex]->cut_resist()));
            mvwprintz(w_sort_middle, 5, middle_w - 4, c_ltgray, "%d", int(each_armor->warmth));
            mvwprintz(w_sort_middle, 6, middle_w - 4, c_ltgray, "%d", int(each_armor->storage));

            // Item flags
            if (tmp_worn[leftListIndex]->has_flag("FIT"))
                tmp_str = _("It fits you well.\n");
            else if (tmp_worn[leftListIndex]->has_flag("VARSIZE"))
                tmp_str = _("It could be refitted.\n");
            else
                tmp_str = "";

            if (tmp_worn[leftListIndex]->has_flag("POCKETS"))
                tmp_str += _("It has pockets.\n");
            if (tmp_worn[leftListIndex]->has_flag("WATERPROOF"))
                tmp_str += _("It is waterproof.\n");
            if (tmp_worn[leftListIndex]->has_flag("WATER_FRIENDLY"))
                tmp_str += _("It is water friendly.\n");
            if (tmp_worn[leftListIndex]->has_flag("FEMALE_TYPICAL"))
                tmp_str += _("It looks girly.\n");
            if (tmp_worn[leftListIndex]->has_flag("MALE_TYPICAL"))
                tmp_str += _("It looks manly.\n");
            if (tmp_worn[leftListIndex]->has_flag("FLOATATION"))
                tmp_str += _("You will not drown today.\n");
            if (tmp_worn[leftListIndex]->has_flag("OVERSIZE"))
                tmp_str += _("It is very bulky.\n");
                //WATCH
                //ALARMCLOCK

            mvwprintz(w_sort_middle, 8, 0, c_ltblue, tmp_str.c_str());
        } else {
            mvwprintz(w_sort_middle, 0, 1, c_white, _("Nothing to see here!"));
        }

        // Player encumbrance - altered copy of '@' screen
        mvwprintz(w_sort_middle, cont_h - 9, 1, c_white, _("Encumbrance and Warmth"));
        for (int i = 0; i < num_bp; i++) {
            int enc, layers, armorenc;
            layers = armorenc = 0;
            enc = encumb(body_part(i), layers, armorenc);
            if (leftListSize && (each_armor->covers & mfb(i))) {
                mvwprintz(w_sort_middle, cont_h - 8 + i, 2, c_green, "%s:", armor_cat[i].c_str());
            } else {
                mvwprintz(w_sort_middle, cont_h - 8 + i, 2, c_ltgray, "%s:", armor_cat[i].c_str());
            }
            mvwprintz(w_sort_middle, cont_h - 8 + i, middle_w - 16, c_ltgray, "%d+%d = ", armorenc, enc-armorenc);
            wprintz(w_sort_middle, encumb_color(enc), "%d" , enc);

            nc_color color = c_ltgray;
            if (i == bp_eyes) continue; // Eyes don't count towards warmth
            else if (temp_conv[i] >  BODYTEMP_SCORCHING) color = c_red;
            else if (temp_conv[i] >  BODYTEMP_VERY_HOT)  color = c_ltred;
            else if (temp_conv[i] >  BODYTEMP_HOT)       color = c_yellow;
            else if (temp_conv[i] >  BODYTEMP_COLD)      color = c_green;
            else if (temp_conv[i] >  BODYTEMP_VERY_COLD) color = c_ltblue;
            else if (temp_conv[i] >  BODYTEMP_FREEZING)  color = c_cyan;
            else if (temp_conv[i] <= BODYTEMP_FREEZING)  color = c_blue;
            mvwprintz(w_sort_middle, cont_h - 8 + i, middle_w - 6, color, "(%3d)", warmth(body_part(i)));
        }

        // Right header
        mvwprintz(w_sort_right, 0, 0, c_ltgray, _("(innermost)"));
        mvwprintz(w_sort_right, 0, right_w - utf8_width(_("Encumb")), c_ltgray, _("Encumb"));

        // Right list
        rightListSize     = 0;
        for (int cover = 0, pos = 1; cover < num_bp; cover++){
            if (rightListSize >= rightListOffset && pos <= cont_h-2){
                if (cover == tabindex)
                    mvwprintz(w_sort_right, pos, 1, c_yellow, "%s:", armor_cat[cover].c_str());
                else
                    mvwprintz(w_sort_right, pos, 1, c_white, "%s:", armor_cat[cover].c_str());
                pos++;
            }
            rightListSize++;
            for (int i=0; i<worn.size(); i++){
                each_armor = dynamic_cast<it_armor*>(worn[i].type);
                if (each_armor->covers & mfb(cover)){
                    if (rightListSize >= rightListOffset && pos <= cont_h-2){
                        mvwprintz(w_sort_right, pos, 2, dam_color[int(worn[i].damage + 1)],
                                  each_armor->name.c_str());
                        mvwprintz(w_sort_right, pos, right_w - 2, c_ltgray, "%d",
                                  (worn[i].has_flag("FIT")) ? std::max(0, int(each_armor->encumber) - 1)
                                  : int(each_armor->encumber));
                        pos++;
                    }
                    rightListSize++;
                }
            }
        }

        // Right footer
        mvwprintz(w_sort_right, cont_h - 1, 0, c_ltgray, _("(outermost)"));
        if (rightListSize > cont_h-2)
            mvwprintz(w_sort_right, cont_h-1, right_w - utf8_width(_("<more>")), c_ltblue, _("<more>"));

        // F5
        wrefresh(w_sort_cat);
        wrefresh(w_sort_left);
        wrefresh(w_sort_middle);
        wrefresh(w_sort_right);

        switch (input())
        {
        case '8':
        case 'k':
            if (!leftListSize)
                break;
            leftListIndex--;
            if (leftListIndex < 0)
                leftListIndex = tmp_worn.size()-1;

            // Scrolling logic
            leftListOffset = (leftListIndex < leftListOffset) ? leftListIndex : leftListOffset;
            if (!((leftListIndex >= leftListOffset) && (leftListIndex < leftListOffset + leftListSize))){
                leftListOffset = leftListIndex - leftListSize + 1;
                leftListOffset = (leftListOffset > 0) ? leftListOffset : 0;
            }

            // move selected item
            if (selected >= 0){
                tmp_item = *tmp_worn[leftListIndex];
                for (int i=0; i < worn.size(); i++)
                    if (&worn[i] == tmp_worn[leftListIndex])
                        worn[i] = *tmp_worn[selected];

                for (int i=0; i < worn.size(); i++)
                    if (&worn[i] == tmp_worn[selected])
                        worn[i] = tmp_item;

                selected = leftListIndex;
            }
            break;

        case '2':
        case 'j':
            if (!leftListSize)
                break;
            leftListIndex = (leftListIndex+1) % tmp_worn.size();

            // Scrolling logic
            if (!((leftListIndex >= leftListOffset) && (leftListIndex < leftListOffset + leftListSize))){
                leftListOffset = leftListIndex - leftListSize + 1;
                leftListOffset = (leftListOffset > 0) ? leftListOffset : 0;
            }

            // move selected item
            if (selected >= 0){
                tmp_item = *tmp_worn[leftListIndex];
                for (int i=0; i < worn.size(); i++)
                    if (&worn[i] == tmp_worn[leftListIndex])
                        worn[i] = *tmp_worn[selected];

                for (int i=0; i < worn.size(); i++)
                    if (&worn[i] == tmp_worn[selected])
                        worn[i] = tmp_item;

                selected = leftListIndex;
            }
            break;

        case '4':
        case 'h':
            tabindex--;
            if (tabindex < 0)
                tabindex = tabcount - 1;
            leftListIndex = leftListOffset = 0;
            selected = -1;
            break;

        case '\t':
        case '6':
        case 'l':
            tabindex = (tabindex+1) % tabcount;
            leftListIndex = leftListOffset = 0;
            selected = -1;
            break;

        case '>':
            rightListOffset++;
            if (rightListOffset + cont_h-2 > rightListSize)
                rightListOffset = rightListSize - cont_h + 2;
            break;

        case '<':
            rightListOffset--;
            if (rightListOffset < 0)
                rightListOffset = 0;
            break;

        case 's':
            if (selected >= 0)
                selected = -1;
            else
                selected = leftListIndex;
            break;

        case '?':{
            popup_getkey(_("\
Use the arrow- or keypad keys to navigate the left list.\n\
Press 's' to select highlighted armor for reordering.\n\
Use PageUp/PageDown to scroll the right list.\n \n\
[Encumbrance and Warmth] explanation:\n\
The first number is the summed encumbrance from all clothing on that bodypart.\n\
The second number is the encumbrance caused by the number of clothing on that bodypart.\n\
The sum of these values is the effective encumbrance value your character has for that bodypart."));
            wborder(w_sort_armor, 0, 0, 0, 0, 0, 0, 0, 0); // hack to mark whole window for redrawing
            wrefresh(w_sort_armor);
            break;
        }

        case KEY_ESCAPE:
        case 'q':
            sorting = false;
            break;
        }
    }

    delwin(w_sort_cat);
    delwin(w_sort_left);
    delwin(w_sort_middle);
    delwin(w_sort_right);
    delwin(w_sort_armor);
    return;
}

void player::use_wielded(game *g) {
  use(g, weapon.invlet);
}

hint_rating player::rate_action_reload(item *it) {
 if (it->is_gun()) {
  if (it->has_flag("RELOAD_AND_SHOOT") || it->ammo_type() == "NULL") {
   return HINT_CANT;
  }
  if (it->charges == it->clip_size()) {
   int alternate_magazine = -1;
   for (int i = 0; i < it->contents.size(); i++)
   {
       if ((it->contents[i].is_gunmod() &&
            (it->contents[i].typeId() == "spare_mag" &&
             it->contents[i].charges < (dynamic_cast<it_gun*>(it->type))->clip)) ||
           (it->contents[i].has_flag("MODE_AUX") &&
            it->contents[i].charges < it->contents[i].clip_size()))
       {
           alternate_magazine = i;
       }
   }
   if(alternate_magazine == -1) {
    return HINT_IFFY;
   }
  }
  return HINT_GOOD;
 } else if (it->is_tool()) {
  it_tool* tool = dynamic_cast<it_tool*>(it->type);
  if (tool->ammo == "NULL") {
   return HINT_CANT;
  }
  return HINT_GOOD;
 }
 return HINT_CANT;
}

hint_rating player::rate_action_unload(item *it) {
 if (!it->is_gun() && !it->is_container() &&
     (!it->is_tool() || it->ammo_type() == "NULL")) {
  return HINT_CANT;
 }
 int spare_mag = -1;
 int has_m203 = -1;
 int has_40mml = -1;
 int has_shotgun = -1;
 int has_shotgun2 = -1;
 if (it->is_gun()) {
  spare_mag = it->has_gunmod ("spare_mag");
  has_m203 = it->has_gunmod ("m203");
  has_40mml = it->has_gunmod ("pipe_launcher40mm");
  has_shotgun = it->has_gunmod ("u_shotgun");
  has_shotgun2 = it->has_gunmod ("masterkey");
 }
 if (it->is_container() ||
     (it->charges == 0 &&
      (spare_mag == -1 || it->contents[spare_mag].charges <= 0) &&
      (has_m203 == -1 || it->contents[has_m203].charges <= 0) &&
      (has_40mml == -1 || it->contents[has_40mml].charges <= 0) &&
      (has_shotgun == -1 || it->contents[has_shotgun].charges <= 0) &&
      (has_shotgun2 == -1 || it->contents[has_shotgun2].charges <= 0))) {
  if (it->contents.size() == 0) {
   return HINT_IFFY;
  }
 }

 return HINT_GOOD;
}

//TODO refactor stuff so we don't need to have this code mirroring game::disassemble
hint_rating player::rate_action_disassemble(item *it, game *g) {
 for (recipe_map::iterator cat_iter = g->recipes.begin(); cat_iter != g->recipes.end(); ++cat_iter)
    {
        for (recipe_list::iterator list_iter = cat_iter->second.begin();
             list_iter != cat_iter->second.end();
             ++list_iter)
        {
            recipe* cur_recipe = *list_iter;
            if (it->type == g->itypes[cur_recipe->result] && cur_recipe->reversible)
            // ok, a valid recipe exists for the item, and it is reversible
            // assign the activity
            {
                // check tools are available
                // loop over the tools and see what's required...again
                inventory crafting_inv = g->crafting_inventory(this);
                for (int j = 0; j < cur_recipe->tools.size(); j++)
                {
                    bool have_tool = false;
                    if (cur_recipe->tools[j].size() == 0) // no tools required, may change this
                    {
                        have_tool = true;
                    }
                    else
                    {
                        for (int k = 0; k < cur_recipe->tools[j].size(); k++)
                        {
                            itype_id type = cur_recipe->tools[j][k].type;
                            int req = cur_recipe->tools[j][k].count;	// -1 => 1

                            if ((req <= 0 && crafting_inv.has_amount (type, 1)) ||
                                (req >  0 && crafting_inv.has_charges(type, req)))
                            {
                                have_tool = true;
                                k = cur_recipe->tools[j].size();
                            }
                            // if crafting recipe required a welder, disassembly requires a hacksaw or super toolkit
                            if (type == "welder")
                            {
                                if (crafting_inv.has_amount("hacksaw", 1) ||
                                    crafting_inv.has_amount("toolset", 1))
                                {
                                    have_tool = true;
                                }
                                else
                                {
                                    have_tool = false;
                                }
                            }
                        }

                        if (!have_tool)
                        {
                           return HINT_IFFY;
                        }
                    }
                }
                // all tools present
                return HINT_GOOD;
            }
        }
    }
    if(it->is_book())
        return HINT_GOOD;
    // no recipe exists, or the item cannot be disassembled
    return HINT_CANT;
}

hint_rating player::rate_action_use(item *it)
{
 if (it->is_tool()) {
  it_tool *tool = dynamic_cast<it_tool*>(it->type);
  if (tool->charges_per_use != 0 && it->charges < tool->charges_per_use) {
   return HINT_IFFY;
  } else {
   return HINT_GOOD;
  }
 } else if (it->is_gunmod()) {
  if (skillLevel("gun") == 0) {
   return HINT_IFFY;
  } else {
   return HINT_GOOD;
  }
 } else if (it->is_bionic()) {
  return HINT_GOOD;
 } else if (it->is_food() || it->is_food_container() || it->is_book() || it->is_armor()) {
  return HINT_IFFY; //the rating is subjective, could be argued as HINT_CANT or HINT_GOOD as well
 }

 return HINT_CANT;
}

void player::use(game *g, char let)
{
 item* used = &i_at(let);
 item copy;
 bool replace_item = false;
 if (!inv.item_by_letter(let).is_null()) {
  copy = inv.remove_item_by_letter(let);
  copy.invlet = let;
  used = &copy;
  replace_item = true;
 }

 if (used->is_null()) {
  g->add_msg(_("You do not have that item."));
  return;
 }

 last_item = itype_id(used->type->id);

 if (used->is_tool()) {

  it_tool *tool = dynamic_cast<it_tool*>(used->type);
  if (tool->charges_per_use == 0 || used->charges >= tool->charges_per_use) {
   iuse use;
   (use.*tool->use)(g, this, used, false);
   used->charges -= tool->charges_per_use;
  } else
   g->add_msg(_("Your %s has %d charges but needs %d."), used->tname(g).c_str(),
              used->charges, tool->charges_per_use);

  if (tool->use == &iuse::dogfood) replace_item = false;

  if (replace_item && used->invlet != 0)
   inv.add_item_keep_invlet(copy);
  else if (used->invlet == 0 && used == &weapon)
   remove_weapon();
  return;

 } else if (used->type->use == &iuse::boots) {

   iuse use;
   (use.*used->type->use)(g, this, used, false);
   if (replace_item)
    inv.add_item_keep_invlet(copy);
   return;
 } else if (used->is_gunmod()) {

   if (skillLevel("gun") == 0) {
   g->add_msg(_("You need to be at least level 1 in the firearms skill before you\
 can modify guns."));
   if (replace_item)
    inv.add_item_keep_invlet(copy);
   return;
  }
  char gunlet = g->inv(_("Select gun to modify:"));
  it_gunmod *mod = static_cast<it_gunmod*>(used->type);
  item* gun = &(i_at(gunlet));
  if (gun->is_null()) {
   g->add_msg(_("You do not have that item."));
   if (replace_item)
    inv.add_item_keep_invlet(copy);
   return;
  } else if (!gun->is_gun()) {
   g->add_msg(_("That %s is not a gun."), gun->tname(g).c_str());
   if (replace_item)
    inv.add_item_keep_invlet(copy);
   return;
  }
  it_gun* guntype = dynamic_cast<it_gun*>(gun->type);
  if (guntype->skill_used == Skill::skill("archery") || guntype->skill_used == Skill::skill("launcher")) {
   g->add_msg(_("You cannot mod your %s."), gun->tname(g).c_str());
   if (replace_item)
    inv.add_item_keep_invlet(copy);
   return;
  }
  if (guntype->skill_used == Skill::skill("pistol") && !mod->used_on_pistol) {
   g->add_msg(_("That %s cannot be attached to a handgun."),
              used->tname(g).c_str());
   if (replace_item)
    inv.add_item_keep_invlet(copy);
   return;
  } else if (guntype->skill_used == Skill::skill("shotgun") && !mod->used_on_shotgun) {
   g->add_msg(_("That %s cannot be attached to a shotgun."),
              used->tname(g).c_str());
   if (replace_item)
    inv.add_item_keep_invlet(copy);
   return;
  } else if (guntype->skill_used == Skill::skill("smg") && !mod->used_on_smg) {
   g->add_msg(_("That %s cannot be attached to a submachine gun."),
              used->tname(g).c_str());
   if (replace_item)
    inv.add_item_keep_invlet(copy);
   return;
  } else if (guntype->skill_used == Skill::skill("rifle") && !mod->used_on_rifle) {
   g->add_msg(_("That %s cannot be attached to a rifle."),
              used->tname(g).c_str());
   if (replace_item)
    inv.add_item_keep_invlet(copy);
   return;
  } else if ( mod->acceptible_ammo_types.size() && mod->acceptible_ammo_types.count(guntype->ammo) == 0 ) {
   g->add_msg(_("That %s cannot be used on a %s gun."), used->tname(g).c_str(),
              ammo_name(guntype->ammo).c_str());
   if (replace_item)
    inv.add_item_keep_invlet(copy);
   return;
  } else if (gun->contents.size() >= 4) {
   g->add_msg(_("Your %s already has 4 mods installed!  To remove the mods,\
press 'U' while wielding the unloaded gun."), gun->tname(g).c_str());
   if (replace_item)
    inv.add_item_keep_invlet(copy);
   return;
  }
  if ((mod->id == "clip" || mod->id == "clip2" || mod->id == "spare_mag") &&
      gun->clip_size() <= 2) {
   g->add_msg(_("You can not extend the ammo capacity of your %s."),
              gun->tname(g).c_str());
   if (replace_item)
    inv.add_item_keep_invlet(copy);
   return;
  }
  if (mod->id == "spare_mag" && gun->has_flag("RELOAD_ONE")) {
   g->add_msg(_("You can not use a spare magazine with your %s."),
              gun->tname(g).c_str());
   if (replace_item)
    inv.add_item_keep_invlet(copy);
   return;
  }
  for (int i = 0; i < gun->contents.size(); i++) {
   if (gun->contents[i].type->id == used->type->id) {
    g->add_msg(_("Your %s already has a %s."), gun->tname(g).c_str(),
               used->tname(g).c_str());
    if (replace_item)
     inv.add_item_keep_invlet(copy);
    return;
   } else if (!(mod->item_tags.count("MODE_AUX")) && mod->newtype != "NULL" &&
	      !gun->contents[i].has_flag("MODE_AUX") &&
	      (dynamic_cast<it_gunmod*>(gun->contents[i].type))->newtype != "NULL") {
    g->add_msg(_("Your %s's caliber has already been modified."),
               gun->tname(g).c_str());
    if (replace_item)
     inv.add_item_keep_invlet(copy);
    return;
   } else if ((mod->id == "barrel_big" || mod->id == "barrel_small") &&
              (gun->contents[i].type->id == "barrel_big" ||
               gun->contents[i].type->id == "barrel_small")) {
    g->add_msg(_("Your %s already has a barrel replacement."),
               gun->tname(g).c_str());
    if (replace_item)
     inv.add_item_keep_invlet(copy);
    return;
   } else if ((mod->id == "barrel_ported" || mod->id == "suppressor") &&
              (gun->contents[i].type->id == "barrel_ported" ||
               gun->contents[i].type->id == "suppressor")) {
    g->add_msg(_("Your %s cannot use a suppressor and a ported barrel at the same time."),
               gun->tname(g).c_str());
    if (replace_item)
     inv.add_item_keep_invlet(copy);
    return;
   } else if ((mod->id == "improve_sights" || mod->id == "red_dot_sight" || mod->id == "holo_sight" || mod->id == "rifle_scope") &&
              (gun->contents[i].type->id == "improve_sights" ||
               gun->contents[i].type->id == "red_dot_sight" ||
               gun->contents[i].type->id == "holo_sight" ||
               gun->contents[i].type->id == "rifle_scope")) {
    g->add_msg(_("Your %s can only use one type of optical aiming device at a time."), //intentionally leaving laser_sight off the list so that it CAN be used with optics
               gun->tname(g).c_str());
    if (replace_item)
     inv.add_item_keep_invlet(copy);
    return;
   } else if ((mod->id == "clip" || mod->id == "clip2") &&
              (gun->contents[i].type->id == "clip" ||
               gun->contents[i].type->id == "clip2")) {
    g->add_msg(_("Your %s already has its magazine size extended."),
               gun->tname(g).c_str());
    if (replace_item)
     inv.add_item_keep_invlet(copy);
    return;
   } else if ((mod->id == "pipe_launcher40mm" || mod->id == "m203" || mod->id == "masterkey"
            || mod->id == "u_shotgun" || mod->id == "bayonet" || mod->id == "gun_crossbow") &&
              (gun->contents[i].type->id == "pipe_launcher40mm" || gun->contents[i].type->id == "m203"
            || gun->contents[i].type->id == "masterkey" || gun->contents[i].type->id == "u_shotgun"
            || gun->contents[i].type->id == "bayonet" || gun->contents[i].type->id == "gun_crossbow")) {
    g->add_msg(_("Your %s already has an under-barrel accessory weapon."),
               gun->tname(g).c_str());
    if (replace_item)
     inv.add_item_keep_invlet(copy);
    return;
   }
  }
  g->add_msg(_("You attach the %s to your %s."), used->tname(g).c_str(),
             gun->tname(g).c_str());
  if (replace_item)
   gun->contents.push_back(copy);
  else
   gun->contents.push_back(i_rem(let));
  return;

 } else if (used->is_bionic()) {

  it_bionic* tmp = dynamic_cast<it_bionic*>(used->type);
  if (install_bionics(g, tmp)) {
   if (!replace_item)
    i_rem(let);
  } else if (replace_item)
   inv.add_item_keep_invlet(copy);
  return;

 } else if (used->is_food() || used->is_food_container()) {
  if (replace_item)
   inv.add_item_keep_invlet(copy);
  eat(g, lookup_item(let));
  return;
 } else if (used->is_book()) {
  if (replace_item)
   inv.add_item_keep_invlet(copy);
  read(g, let);
  return;
 } else if (used->is_armor()) {
  if (replace_item)
   inv.add_item_keep_invlet(copy);
  wear(g, let);
  return;
 } else
  g->add_msg(_("You can't do anything interesting with your %s."),
             used->tname(g).c_str());

 if (replace_item)
  inv.add_item_keep_invlet(copy);
}

hint_rating player::rate_action_read(item *it, game *g)
{
 //note: there's a cryptic note about macguffins in player::read(). Do we have to account for those?
 if (!it->is_book()) {
  return HINT_CANT;
 }

 it_book *book = dynamic_cast<it_book*>(it->type);

 if (g && g->light_level() < 8 && LL_LIT > g->m.light_at(posx, posy)) {
  return HINT_IFFY;
 } else if (morale_level() < MIN_MORALE_READ &&  book->fun <= 0) {
  return HINT_IFFY; //won't read non-fun books when sad
 } else if (book->intel > 0 && has_trait("ILLITERATE")) {
  return HINT_IFFY;
 } else if (has_trait("HYPEROPIC") && !is_wearing("glasses_reading")
            && !is_wearing("glasses_bifocal")) {
  return HINT_IFFY;
 }

 return HINT_GOOD;
}

void player::read(game *g, char ch)
{
    vehicle *veh = g->m.veh_at (posx, posy);
    if (veh && veh->player_in_control (this))
    {
        g->add_msg(_("It's bad idea to read while driving."));
        return;
    }

    // Check if reading is okay
    // check for light level
    if (fine_detail_vision_mod(g) > 2.5)
    {
        g->add_msg(_("You can't see to read!"));
        return;
    }

    // check for traits
    if (has_trait("HYPEROPIC") && !is_wearing("glasses_reading")
        && !is_wearing("glasses_bifocal"))
    {
        g->add_msg(_("Your eyes won't focus without reading glasses."));
        return;
    }

    // Find the object
    int index = -1;
    item* it = NULL;
    if (weapon.invlet == ch)
    {
        index = -2;
        it = &weapon;
    }
    else
    {
        it = &inv.item_by_letter(ch);
    }

    if (it == NULL || it->is_null())
    {
        g->add_msg(_("You do not have that item."));
        return;
    }

// Some macguffins can be read, but they aren't treated like books.
    it_macguffin* mac = NULL;
    if (it->is_macguffin())
    {
        mac = dynamic_cast<it_macguffin*>(it->type);
    }
    if (mac != NULL)
    {
        iuse use;
        (use.*mac->use)(g, this, it, false);
        return;
    }

    if (!it->is_book())
    {
        g->add_msg(_("Your %s is not good reading material."),
        it->tname(g).c_str());
    return;
    }

    it_book* tmp = dynamic_cast<it_book*>(it->type);
    int time; //Declare this here so that we can change the time depending on whats needed
    if (tmp->intel > 0 && has_trait("ILLITERATE"))
    {
        g->add_msg(_("You're illiterate!"));
        return;
    }
    else if (tmp->type == NULL)
    {
        /* No-op, there's no associated skill. */
    }
    else if (skillLevel(tmp->type) < (int)tmp->req)
    {
        g->add_msg(_("The %s-related jargon flies over your head!"),
         tmp->type->name().c_str());
        if (tmp->recipes.size() == 0)
        {
            return;
        }
        else
        {
            g->add_msg(_("But you might be able to learn a recipe or two."));
        }
    }
    else if (morale_level() < MIN_MORALE_READ &&  tmp->fun <= 0) // See morale.h
    {
        g->add_msg(_("What's the point of reading?  (Your morale is too low!)"));
        return;
    }
    else if (skillLevel(tmp->type) >= (int)tmp->level && tmp->fun <= 0 && !can_study_recipe(tmp) &&
            !query_yn(_("Your %s skill won't be improved.  Read anyway?"),
                      tmp->type->name().c_str()))
    {
        return;
    }

    if (tmp->recipes.size() > 0 && !(activity.continuous))
    {
        if (can_study_recipe(tmp))
        {
            g->add_msg(_("This book has more recipes for you to learn."));
        }
        else if (studied_all_recipes(tmp))
        {
            g->add_msg(_("You know all the recipes this book has to offer."));
        }
        else
        {
            g->add_msg(_("This book has more recipes, but you don't have the skill to learn them yet."));
        }
    }

	// Base read_speed() is 1000 move points (1 minute per tmp->time)
    time = tmp->time * read_speed() * fine_detail_vision_mod(g);
    if (tmp->intel > int_cur)
    {
        g->add_msg(_("This book is too complex for you to easily understand. It will take longer to read."));
        time += (tmp->time * (tmp->intel - int_cur) * 100); // Lower int characters can read, at a speed penalty
        activity = player_activity(ACT_READ, time, index, ch, "");
        moves = 0;
        return;
    }

    activity = player_activity(ACT_READ, time, index, ch, "");
    moves = 0;

    // Reinforce any existing morale bonus/penalty, so it doesn't decay
    // away while you read more.
    int minutes = time / 1000;
    add_morale(MORALE_BOOK, 0, tmp->fun * 15, minutes + 30, minutes, false,
               tmp);
}

bool player::can_study_recipe(it_book* book)
{
    for (std::map<recipe*, int>::iterator iter = book->recipes.begin(); iter != book->recipes.end(); ++iter)
    {
        if (!knows_recipe(iter->first) &&
            (iter->first->skill_used == NULL || skillLevel(iter->first->skill_used) >= iter->second))
        {
            return true;
        }
    }
    return false;
}

bool player::studied_all_recipes(it_book* book)
{
    for (std::map<recipe*, int>::iterator iter = book->recipes.begin(); iter != book->recipes.end(); ++iter)
    {
        if (!knows_recipe(iter->first))
        {
            return false;
        }
    }
    return true;
}

bool player::try_study_recipe(game *g, it_book *book)
{
    for (std::map<recipe*, int>::iterator iter = book->recipes.begin(); iter != book->recipes.end(); ++iter)
    {
        if (!knows_recipe(iter->first) &&
            (iter->first->skill_used == NULL || skillLevel(iter->first->skill_used) >= iter->second))
        {
            if (iter->first->skill_used == NULL || rng(0, 4) <= skillLevel(iter->first->skill_used) - iter->second)
            {
                learn_recipe(iter->first);
                g->add_msg(_("Learned a recipe for %s from the %s."),
                           g->itypes[iter->first->result]->name.c_str(), book->name.c_str());
                return true;
            }
            else
            {
                g->add_msg(_("Failed to learn a recipe from the %s."), book->name.c_str());
                return false;
            }
        }
    }
    return true; // _("false") seems to mean _("attempted and failed")
}

void player::try_to_sleep(game *g)
{
 int vpart = -1;
 vehicle *veh = g->m.veh_at (posx, posy, vpart);
 const trap_id trap_at_pos = g->m.tr_at(posx, posy);
 const ter_id ter_at_pos = g->m.ter(posx, posy);
 const furn_id furn_at_pos = g->m.furn(posx, posy);
 if (furn_at_pos == f_bed || furn_at_pos == f_makeshift_bed ||
     trap_at_pos == tr_cot || trap_at_pos == tr_rollmat ||
     furn_at_pos == f_armchair || furn_at_pos == f_sofa ||
     (veh && veh->part_with_feature (vpart, "SEAT") >= 0) ||
      (veh && veh->part_with_feature (vpart, "BED") >= 0))
  g->add_msg(_("This is a comfortable place to sleep."));
 else if (ter_at_pos != t_floor)
  g->add_msg(
             terlist[ter_at_pos].movecost <= 2 ?
             _("It's a little hard to get to sleep on this %s.") :
             _("It's hard to get to sleep on this %s."),
             _(terlist[ter_at_pos].name.c_str())); // FIXME i18n
 add_disease("lying_down", 300);
}

bool player::can_sleep(game *g)
{
 int sleepy = 0;
 if (has_addiction(ADD_SLEEP))
  sleepy -= 3;
 if (has_trait("INSOMNIA"))
  sleepy -= 8;

 int vpart = -1;
 vehicle *veh = g->m.veh_at (posx, posy, vpart);
 const trap_id trap_at_pos = g->m.tr_at(posx, posy);
 const ter_id ter_at_pos = g->m.ter(posx, posy);
 const furn_id furn_at_pos = g->m.furn(posx, posy);
 if ((veh && veh->part_with_feature (vpart, "BED") >= 0) ||
     furn_at_pos == f_makeshift_bed || trap_at_pos == tr_cot ||
     furn_at_pos == f_sofa)
  sleepy += 4;
 else if ((veh && veh->part_with_feature (vpart, "SEAT") >= 0) ||
      trap_at_pos == tr_rollmat || furn_at_pos == f_armchair)
  sleepy += 3;
 else if (furn_at_pos == f_bed)
  sleepy += 5;
 else if (ter_at_pos == t_floor)
  sleepy += 1;
 else
  sleepy -= g->m.move_cost(posx, posy);
 if (fatigue < 192)
  sleepy -= int( (192 - fatigue) / 4);
 else
  sleepy += int((fatigue - 192) / 16);
 sleepy += rng(-8, 8);
 sleepy -= 2 * stim;
 if (sleepy > 0)
  return true;
 return false;
}

std::string player::is_snuggling(game *g)
{
    std::vector<item>& floor_item = g->m.i_at(posx, posy);
    it_armor* floor_armor = NULL;
    int ticker = 0;

    // If there are no items on the floor, return nothing
    if ( floor_item.size() == 0 ) {
        return "nothing";
    }

    for ( std::vector<item>::iterator afloor_item = floor_item.begin() ; afloor_item != floor_item.end() ; ++afloor_item) {
        if ( !afloor_item->is_armor() ) {
            continue;
        }
        else if ( afloor_item->volume() > 1 &&
        (dynamic_cast<it_armor*>(afloor_item->type)->covers & mfb(bp_torso) ||
         dynamic_cast<it_armor*>(afloor_item->type)->covers & mfb(bp_legs)) ){
            floor_armor = dynamic_cast<it_armor*>(afloor_item->type);
            ticker++;
        }
    }

    if ( ticker == 0 ) {
        return "nothing";
    }
    else if ( ticker == 1 ) {
        return floor_armor->name.c_str();
    }
    else if ( ticker > 1 ) {
        return "many";
    }

    return "nothing";
}

// Returned values range from 1.0 (unimpeded vision) to 5.0 (totally blind).
// 2.5 is enough light for detail work.
float player::fine_detail_vision_mod(game *g)
{
    if (has_disease("blind") || has_disease("boomered"))
    {
        return 5;
    }
    if ( has_nv() )
    {
        return 1.5;
    }
    // flashlight is handled by the light level check below
    if (g->u.has_active_item("lightstrip"))
    {
        return 1;
    }
    if (LL_LIT <= g->m.light_at(posx, posy))
    {
        return 1;
    }

    float vision_ii = 0;
    if (g->m.light_at(posx, posy) == LL_LOW) { vision_ii = 4; }
    else if (g->m.light_at(posx, posy) == LL_DARK) { vision_ii = 5; }

    if (g->u.has_active_item("glowstick_lit"))
    {
        vision_ii -= 3.5;
    }

    if (has_trait("NIGHTVISION")) { vision_ii -= .5; }
    else if (has_trait("NIGHTVISION2")) { vision_ii -= 1.5; }
    else if (has_trait("NIGHTVISION3"))	{ vision_ii -= 2.5; }

    if (vision_ii < 1)	{ vision_ii = 1; }
    return vision_ii;
}

int player::warmth(body_part bp)
{
    int bodywetness = 0;
    int ret = 0, warmth = 0;
    it_armor* armor = NULL;

    // Fetch the morale value of wetness for bodywetness
    for (int i = 0; bodywetness == 0 && i < morale.size(); i++)
    {
        if( morale[i].type == MORALE_WET )
        {
            bodywetness = abs(morale[i].bonus); // Make it positive, less confusing
            break;
        }
    }

    // If the player is not wielding anything, check if hands can be put in pockets
    if(bp == bp_hands && !is_armed() && worn_with_flag("POCKETS"))
    {
        ret += 10;
    }

    for (int i = 0; i < worn.size(); i++)
    {
        armor = dynamic_cast<it_armor*>(worn[i].type);

        if (armor->covers & mfb(bp))
        {
            warmth = armor->warmth;
            // Wool items do not lose their warmth in the rain
            if (!worn[i].made_of("wool"))
            {
                warmth *= 1.0 - (float)bodywetness / 100.0;
            }
            ret += warmth;
        }
    }
    return ret;
}

int player::encumb(body_part bp) {
 int iLayers = 0, iArmorEnc = 0;
 return encumb(bp, iLayers, iArmorEnc);
}

int player::encumb(body_part bp, int &layers, int &armorenc)
{
    int ret = 0;
    it_armor* armor;
    for (int i = 0; i < worn.size(); i++)
    {
        if( !worn[i].is_armor() ) {
            debugmsg("%s::encumb hit a non-armor item at worn[%d] (%s)", name.c_str(),
                     i, worn[i].tname().c_str());
        }
        armor = dynamic_cast<it_armor*>(worn[i].type);

        if( armor->covers & mfb(bp) ) {
            layers++;
            if( armor->is_power_armor() &&
                (has_active_item("UPS_on") || has_active_item("adv_UPS_on") ||
                 has_active_bionic("bio_power_armor_interface") ||
                 has_active_bionic("bio_power_armor_interface_mkII")) ) {
                armorenc += armor->encumber - 4;
            } else {
                armorenc += armor->encumber;
                // Fitted clothes will either reduce encumberance or negate layering.
                if( worn[i].has_flag( "FIT" ) ) {
                    if( armor->encumber > 0 ) {
                        armorenc--;
                    } else {
                        layers--;
                    }
                }
            }
        }
    }

    ret += armorenc;

    if (layers > 1) {
        ret += (layers - 1) * (bp == bp_torso ? .5 : 1);// Easier to layer on torso
    }
    if (volume_carried() > volume_capacity() - 2 && bp != bp_head) {
        ret += 3;
    }

    // Bionics and mutation
    if( has_bionic("bio_stiff") && bp != bp_head && bp != bp_mouth ) {
        ret += 1;
    }
    if( has_trait("CHITIN3") && bp != bp_eyes && bp != bp_mouth ) {
        ret += 1;
    }
    if( has_trait("SLIT_NOSTRILS") && bp == bp_mouth ) {
        ret += 1;
    }
    if (bp == bp_hands &&
        (has_trait("ARM_TENTACLES") || has_trait("ARM_TENTACLES_4") ||
         has_trait("ARM_TENTACLES_8")) ) {
        ret += 3;
    }
    return ret;
}

int player::armor_bash(body_part bp)
{
 int ret = 0;
 it_armor* armor;
 for (int i = 0; i < worn.size(); i++) {
  armor = dynamic_cast<it_armor*>(worn[i].type);
  if (armor->covers & mfb(bp))
   ret += worn[i].bash_resist();
 }
 if (has_bionic("bio_carbon"))
  ret += 2;
 if (bp == bp_head && has_bionic("bio_armor_head"))
  ret += 3;
 else if (bp == bp_arms && has_bionic("bio_armor_arms"))
  ret += 3;
 else if (bp == bp_torso && has_bionic("bio_armor_torso"))
  ret += 3;
 else if (bp == bp_legs && has_bionic("bio_armor_legs"))
  ret += 3;
 if (has_trait("FUR"))
  ret++;
 if (has_trait("CHITIN"))
  ret += 2;
 if (has_trait("SHELL") && bp == bp_torso)
  ret += 6;
 ret += rng(0, disease_intensity("armor_boost"));
 return ret;
}

int player::armor_cut(body_part bp)
{
 int ret = 0;
 it_armor* armor;
 for (int i = 0; i < worn.size(); i++) {
  armor = dynamic_cast<it_armor*>(worn[i].type);
  if (armor->covers & mfb(bp))
   ret += worn[i].cut_resist();
 }
 if (has_bionic("bio_carbon"))
  ret += 4;
 if (bp == bp_head && has_bionic("bio_armor_head"))
  ret += 3;
 else if (bp == bp_arms && has_bionic("bio_armor_arms"))
  ret += 3;
 else if (bp == bp_torso && has_bionic("bio_armor_torso"))
  ret += 3;
 else if (bp == bp_legs && has_bionic("bio_armor_legs"))
  ret += 3;
 if (has_trait("THICKSKIN"))
  ret++;
 if (has_trait("SCALES"))
  ret += 2;
 if (has_trait("THICK_SCALES"))
  ret += 4;
 if (has_trait("SLEEK_SCALES"))
  ret += 1;
 if (has_trait("CHITIN"))
  ret += 2;
 if (has_trait("CHITIN2"))
  ret += 4;
 if (has_trait("CHITIN3"))
  ret += 8;
 if (has_trait("SHELL") && bp == bp_torso)
  ret += 14;
 ret += rng(0, disease_intensity("armor_boost"));
 return ret;
}

void player::absorb(game *g, body_part bp, int &dam, int &cut)
{
    it_armor* tmp;
    int arm_bash = 0, arm_cut = 0;
    bool cut_through = true;      // to determine if cutting damage penetrates multiple layers of armour
    int bash_absorb = 0;      // to determine if lower layers of armour get damaged

    // CBMS absorb damage first before hitting armour
    if (has_active_bionic("bio_ads"))
    {
        if (dam > 0 && power_level > 1)
        {
            dam -= rng(1, 8);
            power_level--;
        }
        if (cut > 0 && power_level > 1)
        {
            cut -= rng(0, 4);
            power_level--;
        }
        if (dam < 0)
            dam = 0;
        if (cut < 0)
            cut = 0;
    }

    // determines how much damage is absorbed by armour
    // zero if damage misses a covered part
    int bash_reduction = 0;
    int cut_reduction = 0;

    // See, we do it backwards, which assumes the player put on their jacket after
    //  their T shirt, for example.  TODO: don't assume! ASS out of U & ME, etc.
    for (int i = worn.size() - 1; i >= 0; i--)
    {
        tmp = dynamic_cast<it_armor*>(worn[i].type);
        if ((tmp->covers & mfb(bp)) && tmp->storage <= 24)
        {
            // first determine if damage is at a covered part of the body
            // probability given by coverage
            if (rng(0, 100) < tmp->coverage)
            {
                // hit a covered part of the body, so now determine if armour is damaged
                arm_bash = worn[i].bash_resist();
                arm_cut  = worn[i].cut_resist();
                // also determine how much damage is absorbed by armour
                // factor of 6 to normalise for material hardness values
                bash_reduction = arm_bash / 6;
                cut_reduction = arm_cut / 6;

                // power armour first  - to depreciate eventually
                if (((it_armor *)worn[i].type)->is_power_armor())
                {
                    if (cut > arm_cut * 2 || dam > arm_bash * 2)
                    {
                        g->add_msg_if_player(this,_("Your %s is damaged!"), worn[i].tname(g).c_str());
                        worn[i].damage++;
                    }
                }
                else // normal armour
                {
                    // determine how much the damage exceeds the armour absorption
                    // bash damage takes into account preceding layers
                    int diff_bash = (dam - arm_bash - bash_absorb < 0) ? -1 : (dam - arm_bash);
                    int diff_cut  = (cut - arm_cut  < 0) ? -1 : (dam - arm_cut);
                    bool armor_damaged = false;
                    std::string pre_damage_name = worn[i].tname(g);

                    // armour damage occurs only if damage exceeds armour absorption
                    // plus a luck factor, even if damage is below armour absorption (2% chance)
                    if ((diff_bash > arm_bash && !one_in(diff_bash)) ||
                        (diff_bash == -1 && one_in(50)))
                    {
                        armor_damaged = true;
                        worn[i].damage++;
                    }
                    bash_absorb += arm_bash;

                    // cut damage falls through to inner layers only if preceding layer was damaged
                    if (cut_through)
                    {
                        if ((diff_cut > arm_cut && !one_in(diff_cut)) ||
                            (diff_cut == -1 && one_in(50)))
                        {
                            armor_damaged = true;
                            worn[i].damage++;
                        }
                        else // layer of clothing was not damaged, so stop cutting damage from penetrating
                        {
                            cut_through = false;
                        }
                    }

                    // now check if armour was completely destroyed and display relevant messages
                    if (worn[i].damage >= 5)
                    {
                      add_memorial_log(_("Worn %s was completely destroyed."), worn[i].tname(g).c_str());
                        g->add_msg_player_or_npc( this, _("Your %s is completely destroyed!"),
                                                  _("<npcname>'s %s is completely destroyed!"),
                                                  worn[i].tname(g).c_str() );
                        worn.erase(worn.begin() + i);
                    } else if (armor_damaged) {
                        std::string damage_verb = diff_bash > diff_cut ? tmp->bash_dmg_verb() :
                                                                         tmp->cut_dmg_verb();
                        g->add_msg_if_player(this, _("Your %s is %s!"), pre_damage_name.c_str(),
                                             damage_verb.c_str());
                    }
                } // end of armour damage code
            }
        }
        // reduce damage accordingly
        dam -= bash_reduction;
        cut -= cut_reduction;
    }
    // now account for CBMs and mutations
    if (has_bionic("bio_carbon"))
    {
        dam -= 2;
        cut -= 4;
    }
    if (bp == bp_head && has_bionic("bio_armor_head"))
    {
        dam -= 3;
        cut -= 3;
    }
    else if (bp == bp_arms && has_bionic("bio_armor_arms"))
    {
        dam -= 3;
        cut -= 3;
    }
    else if (bp == bp_torso && has_bionic("bio_armor_torso"))
    {
        dam -= 3;
        cut -= 3;
    }
    else if (bp == bp_legs && has_bionic("bio_armor_legs"))
    {
        dam -= 3;
        cut -= 3;
    }
    if (has_trait("THICKSKIN"))
        cut--;
    if (has_trait("SCALES"))
        cut -= 2;
    if (has_trait("THICK_SCALES"))
        cut -= 4;
    if (has_trait("SLEEK_SCALES"))
        cut -= 1;
    if (has_trait("FEATHERS"))
        dam--;
    if (has_trait("FUR"))
        dam--;
    if (has_trait("CHITIN"))
        cut -= 2;
    if (has_trait("CHITIN2"))
    {
        dam--;
        cut -= 4;
    }
    if (has_trait("CHITIN3"))
    {
        dam -= 2;
        cut -= 8;
    }
    if (has_trait("PLANTSKIN"))
        dam--;
    if (has_trait("BARK"))
        dam -= 2;
    if (bp == bp_feet && has_trait("HOOVES"))
        cut--;
    if (has_trait("LIGHT_BONES"))
        dam *= 1.4;
    if (has_trait("HOLLOW_BONES"))
        dam *= 1.8;
    if (dam < 0)
        dam = 0;
    if (cut < 0)
        cut = 0;
}

int player::resist(body_part bp)
{
 int ret = 0;
 for (int i = 0; i < worn.size(); i++) {
  if ((dynamic_cast<it_armor*>(worn[i].type))->covers & mfb(bp) ||
      (bp == bp_eyes && // Head protection works on eyes too (e.g. baseball cap)
           (dynamic_cast<it_armor*>(worn[i].type))->covers & mfb(bp_head)))
   ret += (dynamic_cast<it_armor*>(worn[i].type))->env_resist;
 }
 if (bp == bp_mouth && has_bionic("bio_purifier") && ret < 5) {
  ret += 2;
  if (ret == 6)
   ret = 5;
 }
 return ret;
}

bool player::wearing_something_on(body_part bp)
{
 for (int i = 0; i < worn.size(); i++) {
  if ((dynamic_cast<it_armor*>(worn[i].type))->covers & mfb(bp))
    return true;
 }
 return false;
}

bool player::is_wearing_power_armor(bool *hasHelmet) const {
  if (worn.size() && ((it_armor *)worn[0].type)->is_power_armor()) {
    if (hasHelmet) {
      *hasHelmet = false;

      if (worn.size() > 1) {
        for (size_t i = 1; i < worn.size(); i++) {
          it_armor *candidate = dynamic_cast<it_armor*>(worn[i].type);

          if (candidate->is_power_armor() && candidate->covers & mfb(bp_head)) {
            *hasHelmet = true;
            break;
          }
        }
      }
    }

    return true;
  } else {
    return false;
  }
}

int player::adjust_for_focus(int amount)
{
    int effective_focus = focus_pool;
    if (has_trait("FASTLEARNER"))
    {
        effective_focus += 15;
    }
    double tmp = amount * (effective_focus / 100.0);
    int ret = int(tmp);
    if (rng(0, 100) < 100 * (tmp - ret))
    {
        ret++;
    }
    return ret;
}

void player::practice (const calendar& turn, Skill *s, int amount)
{
    SkillLevel& level = skillLevel(s);
    // Double amount, but only if level.exercise isn't a amall negative number?
    if (level.exercise() < 0)
    {
        if (amount >= -level.exercise())
        {
            amount -= level.exercise();
        } else {
            amount += amount;
        }
    }

    bool isSavant = has_trait("SAVANT");

    Skill *savantSkill = NULL;
    SkillLevel savantSkillLevel = SkillLevel();

    if (isSavant)
    {
        for (std::vector<Skill*>::iterator aSkill = Skill::skills.begin();
             aSkill != Skill::skills.end(); ++aSkill)
        {
            if (skillLevel(*aSkill) > savantSkillLevel)
            {
                savantSkill = *aSkill;
                savantSkillLevel = skillLevel(*aSkill);
            }
        }
    }

    amount = adjust_for_focus(amount);
    if (isSavant && s != savantSkill)
    {
        amount /= 2;
    }

    if (amount > 0 && level.isTraining())
    {
        skillLevel(s).train(amount);

        int chance_to_drop = focus_pool;
        focus_pool -= chance_to_drop / 100;
        if (rng(1, 100) <= (chance_to_drop % 100))
        {
            focus_pool--;
        }
    }

    skillLevel(s).practice(turn);
}

void player::practice (const calendar& turn, std::string s, int amount)
{
    Skill *aSkill = Skill::skill(s);
    practice(turn, aSkill, amount);
}

bool player::knows_recipe(recipe *rec)
{
    // do we know the recipe by virtue of it being autolearned?
    if (rec->autolearn)
    {
        // Can the skill being trained can handle the difficulty of the task
        bool meets_requirements = false;
        if(rec->skill_used == NULL || skillLevel(rec->skill_used) >= rec->difficulty){
            meets_requirements = true;
            //If there are required skills, insure their requirements are met, or we can't craft
            if(rec->required_skills.size()){
                for(std::map<Skill*,int>::iterator iter=rec->required_skills.begin(); iter!=rec->required_skills.end();iter++){
                    if(skillLevel(iter->first) < iter->second){
                        meets_requirements = false;
                    }
                }
            }
        }
        if(meets_requirements){
            return true;
        }
    }

    if (learned_recipes.find(rec->ident) != learned_recipes.end())
    {
        return true;
    }

    return false;
}

void player::learn_recipe(recipe *rec)
{
    learned_recipes[rec->ident] = rec;
}

void player::assign_activity(game* g, activity_type type, int moves, int index, char invlet, std::string name)
{
 if (backlog.type == type && backlog.index == index && backlog.invlet == invlet &&
     backlog.name == name && query_yn(_("Resume task?"))) {
  activity = backlog;
  backlog = player_activity();
 } else
  activity = player_activity(type, moves, index, invlet, name);
}

void player::cancel_activity()
{
 if (activity_is_suspendable(activity.type))
  backlog = activity;
 activity.type = ACT_NULL;
}

std::vector<item*> player::has_ammo(ammotype at)
{
    return inv.all_ammo(at);
}

std::string player::weapname(bool charges)
{
 if (!(weapon.is_tool() &&
       dynamic_cast<it_tool*>(weapon.type)->max_charges <= 0) &&
     weapon.charges >= 0 && charges) {
  std::stringstream dump;
  int spare_mag = weapon.has_gunmod("spare_mag");
  dump << weapon.tname().c_str();
  if (!weapon.has_flag("NO_AMMO")) {
   dump << " (" << weapon.charges;
   if( -1 != spare_mag )
   dump << "+" << weapon.contents[spare_mag].charges;
   for (int i = 0; i < weapon.contents.size(); i++)
   if (weapon.contents[i].is_gunmod() &&
     weapon.contents[i].has_flag("MODE_AUX"))
    dump << "+" << weapon.contents[i].charges;
   dump << ")";
  }
  return dump.str();
 } else if (weapon.is_null())
  return _("fists");

 else if (weapon.is_style()) { // Styles get bonus-bars!
  std::stringstream dump;
  dump << weapon.tname();

  if(weapon.typeId() == "style_capoeira"){
   if (has_disease("dodge_boost"))
    dump << _(" +Dodge");
   if (has_disease("attack_boost"))
    dump << _(" +Attack");
  } else if(weapon.typeId() == "style_ninjutsu"){
  } else if(weapon.typeId() == "style_leopard"){
   if (has_disease("attack_boost"))
    dump << _(" +Attack");
  } else if(weapon.typeId() == "style_crane"){
   if (has_disease("dodge_boost"))
    dump << _(" +Dodge");
  } else if(weapon.typeId() == "style_dragon"){
   if (has_disease("damage_boost"))
    dump << _(" +Damage");
  } else if(weapon.typeId() == "style_tiger"){
   dump << " [";
   int intensity = disease_intensity("damage_boost");
   for (int i = 1; i <= 5; i++) {
    if (intensity >= i * 2)
     dump << "*";
    else
     dump << ".";
   }
   dump << "]";
  } else if(weapon.typeId() == "style_centipede"){
   dump << " [";
   int intensity = disease_intensity("speed_boost");
   for (int i = 1; i <= 8; i++) {
    if (intensity >= i * 4)
     dump << "*";
    else
     dump << ".";
   }
   dump << "]";
  } else if(weapon.typeId() == "style_venom_snake"){
   dump << " [";
   int intensity = disease_intensity("viper_combo");
   for (int i = 1; i <= 2; i++) {
    if (intensity >= i)
     dump << "C";
    else
     dump << ".";
   }
   dump << "]";
  } else if(weapon.typeId() == "style_lizard"){
   dump << " [";
   int intensity = disease_intensity("attack_boost");
   for (int i = 1; i <= 4; i++) {
    if (intensity >= i)
     dump << "*";
    else
     dump << ".";
   }
   dump << "]";
  } else if(weapon.typeId() == "style_toad"){
   dump << " [";
   int intensity = disease_intensity("armor_boost");
   for (int i = 1; i <= 5; i++) {
    if (intensity >= 5 + i)
     dump << "!";
    else if (intensity >= i)
     dump << "*";
    else
     dump << ".";
    }
    dump << "]";
  }

  return dump.str();
 } else
  return weapon.tname();
}

nc_color encumb_color(int level)
{
 if (level < 0)
  return c_green;
 if (level == 0)
  return c_ltgray;
 if (level < 4)
  return c_yellow;
 if (level < 7)
  return c_ltred;
 return c_red;
}

bool activity_is_suspendable(activity_type type)
{
 if (type == ACT_NULL || type == ACT_RELOAD || type == ACT_DISASSEMBLE)
  return false;
 return true;
}

SkillLevel& player::skillLevel(std::string ident) {
  return _skills[Skill::skill(ident)];
}

SkillLevel& player::skillLevel(Skill *_skill) {
  return _skills[_skill];
}

void player::copy_skill_levels(const player *rhs)
{
    _skills = rhs->_skills;
}

void player::set_skill_level(Skill* _skill, int level)
{
    skillLevel(_skill).level(level);
}
void player::set_skill_level(std::string ident, int level)
{
    skillLevel(ident).level(level);
}

void player::boost_skill_level(Skill* _skill, int level)
{
    skillLevel(_skill).level(level+skillLevel(_skill));
}
void player::boost_skill_level(std::string ident, int level)
{
    skillLevel(ident).level(level+skillLevel(ident));
}

void player::setID (int i)
{
    this->id = i;
}

int player::getID ()
{
    return this->id;
}

bool player::uncanny_dodge(bool is_u)
{
    if( this->power_level < 3 || !this->has_active_bionic("bio_uncanny_dodge") ) { return false; }
    point adjacent = adjacent_tile();
    power_level -= 3;
    if (adjacent.x != posx || adjacent.y != posy)
    {
        posx = adjacent.x;
        posy = adjacent.y;
        if (is_u)
            g->add_msg(_("Time seems to slow down and you instinctively dodge!"));
        else
            g->add_msg(_("Your target dodges... so fast!"));
        return true;
    }
    if (is_u)
        g->add_msg(_("You try to dodge but there's no room!"));
    return false;
}
// adjacent_tile() returns a safe, unoccupied adjacent tile. If there are no such tiles, returns player position instead.
point player::adjacent_tile()
{
    std::vector<point> ret;
    field_entry *cur = NULL;
    field tmpfld;
    trap_id curtrap;
    int dangerous_fields;
    for (int i=posx-1; i <= posx+1; i++)
    {
        for (int j=posy-1; j <= posy+1; j++)
        {
            if (i == posx && j == posy) continue;       // don't consider player position
            curtrap=g->m.tr_at(i, j);
            if (g->mon_at(i, j) == -1 && g->npc_at(i, j) == -1 && g->m.move_cost(i, j) > 0 && (curtrap == tr_null || g->traps[curtrap]->is_benign()))        // only consider tile if unoccupied, passable and has no traps
            {
                dangerous_fields = 0;
                tmpfld = g->m.field_at(i, j);
                for(std::map<field_id, field_entry*>::iterator field_list_it = tmpfld.getFieldStart(); field_list_it != tmpfld.getFieldEnd(); ++field_list_it)
                {
                    cur = field_list_it->second;
                    if (cur != NULL && cur->is_dangerous())
                        dangerous_fields++;
                }
                if (dangerous_fields == 0)
                {
                    ret.push_back(point(i, j));
                }
            }
        }
    }
    if (ret.size())
        return ret[rng(0, ret.size()-1)];   // return a random valid adjacent tile
    else
        return point(posx, posy);           // or return player position if no valid adjacent tiles
}

// --- Library functions ---
// This stuff could be moved elsewhere, but there
// doesn't seem to be a good place to put it right now.

// Basic logistic function.
double player::logistic(double t)
{
    return 1 / (1 + exp(-t));
}

// Logistic curve [-6,6], flipped and scaled to
// range from 1 to 0 as pos goes from min to max.
double player::logistic_range(int min, int max, int pos)
{
    const double LOGI_CUTOFF = 4;
    const double LOGI_MIN = logistic(-LOGI_CUTOFF);
    const double LOGI_MAX = logistic(+LOGI_CUTOFF);
    const double LOGI_RANGE = LOGI_MAX - LOGI_MIN;
    // Anything beyond [min,max] gets clamped.
    if (pos < min)
    {
        return 1.0;
    }
    else if (pos > max)
    {
        return 0.0;
    }

    // Normalize the pos to [0,1]
    double range = max - min;
    double unit_pos = (pos - min) / range;

    // Scale and flip it to [+LOGI_CUTOFF,-LOGI_CUTOFF]
    double scaled_pos = LOGI_CUTOFF - 2 * LOGI_CUTOFF * unit_pos;

    // Get the raw logistic value.
    double raw_logistic = logistic(scaled_pos);

    // Scale the output to [0,1]
    return (raw_logistic - LOGI_MIN) / LOGI_RANGE;
}

// Calculates portions favoring x, then y, then z
void player::calculate_portions(int &x, int &y, int &z, int maximum)
{
    z = std::min(z, std::max(maximum - x - y, 0));
    y = std::min(y, std::max(maximum - x , 0));
    x = std::min(x, std::max(maximum, 0));
}

void player::environmental_revert_effect()
{
    illness.clear();
    addictions.clear();
    morale.clear();

    for (int part = 0; part < num_hp_parts; part++) {
        g->u.hp_cur[part] = g->u.hp_max[part];
    }
    hunger = 0;
    thirst = 0;
    fatigue = 0;
    health = 0;
    stim = 0;
    pain = 0;
    pkill = 0;
    radiation = 0;

    recalc_sight_limits();
}
// --- End ---<|MERGE_RESOLUTION|>--- conflicted
+++ resolved
@@ -3656,20 +3656,12 @@
 
 int player::rust_rate(bool real_life)
 {
-<<<<<<< HEAD
-    if ((awo_populated?ACTIVE_WORLD_OPTIONS:OPTIONS)["SKILL_RUST"] == "Off") {
-=======
-    if (OPTIONS["SKILL_RUST"] == "off") {
->>>>>>> db082777
+    if ((awo_populated?ACTIVE_WORLD_OPTIONS:OPTIONS)["SKILL_RUST"] == "off") {
         return 0;
     }
 
     int intel = (real_life ? int_cur : int_max);
-<<<<<<< HEAD
-    int ret = (((awo_populated?ACTIVE_WORLD_OPTIONS:OPTIONS)["SKILL_RUST"] == "Vanilla" || (awo_populated?ACTIVE_WORLD_OPTIONS:OPTIONS)["SKILL_RUST"] == "Capped") ? 500 : 500 - 35 * (intel - 8));
-=======
-    int ret = ((OPTIONS["SKILL_RUST"] == "vanilla" || OPTIONS["SKILL_RUST"] == "capped") ? 500 : 500 - 35 * (intel - 8));
->>>>>>> db082777
+    int ret = (((awo_populated?ACTIVE_WORLD_OPTIONS:OPTIONS)["SKILL_RUST"] == "vanilla" || (awo_populated?ACTIVE_WORLD_OPTIONS:OPTIONS)["SKILL_RUST"] == "capped") ? 500 : 500 - 35 * (intel - 8));
 
     if (has_trait("FORGETFUL")) {
         ret *= 1.33;
