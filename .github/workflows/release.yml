name: "Experimental Release"
concurrency: release-candidate
on:
  push:
    branches:
      - 0.I-branch
    paths:
      - '.github/workflows/release.yml'
      - 'android/**'
      - 'build-data/**'
      - 'build-scripts/generate-release-notes.js'
      - 'cataclysm-launcher'
      - 'data/**'
      - 'doc/**'
      - 'gfx/**'
      - 'lang/po/*.po'
      - 'LICENSE*'
      - 'Makefile'
      - 'README*'
      - 'src/**'
  workflow_dispatch:

env:
  GITHUB_TOKEN: ${{ secrets.GITHUB_TOKEN }}
  REPOSITORY_NAME: ${{ github.event.repository.name }}

jobs:
  release:
    name: Create Release
    runs-on: ubuntu-latest
    permissions: write-all
    outputs:
      timestamp: ${{ steps.get-timestamp.outputs.time }}
    steps:
      - name: Get build timestamp
        id: get-timestamp
        run: |
          echo "time=$(/bin/date -u "+%Y-%m-%d-%H%M")" >> $GITHUB_OUTPUT
      - name: Generate environmental variables
        id: generate_env_vars
        run: |
          echo "tag_name=cdda-0.I-${{ steps.get-timestamp.outputs.time }}" >> $GITHUB_OUTPUT
<<<<<<< HEAD
          echo "release_name=Cataclysm-DDA 0.I release candidate build ${{ steps.get-timestamp.outputs.time }}" >> $GITHUB_OUTPUT
=======
          echo "release_name=Cataclysm-DDA 0.I release candidate ${{ steps.get-timestamp.outputs.time }}" >> $GITHUB_OUTPUT
>>>>>>> 20d88820
      - uses: actions/checkout@v4
      - name: Generate Release Notes
        id: generate-release-notes
        run: |
          npm install @actions/github
          node build-scripts/generate-release-notes.js '${{ secrets.GITHUB_TOKEN }}' '${{ steps.generate_env_vars.outputs.tag_name }}' "$(git log -1 --format='%H')" > notes.txt
      - run: |
          gh release create ${{ steps.generate_env_vars.outputs.tag_name }} --notes-file notes.txt --prerelease --title "${{ steps.generate_env_vars.outputs.release_name }}" --target "$(git log -1 --format='%H')"

  builds:
    needs: release
    strategy:
      fail-fast: false
      matrix:
        include:
          - name: Windows Tiles x64 MSVC
            artifact: windows-with-graphics-x64
            arch: x64
            os: windows-2022
            mxe: none
            ext: zip
            content: application/zip
            sound: 0
          - name: Windows Tiles Sounds x64 MSVC
            artifact: windows-with-graphics-and-sounds-x64
            arch: x64
            os: windows-2022
            mxe: none
            ext: zip
            content: application/zip
            sound: 1
          - name: Linux Tiles x64
            os: ubuntu-22.04
            mxe: none
            android: none
            libbacktrace: 1
            tiles: 1
            sound: 0
            artifact: linux-with-graphics-x64
            ext: tar.gz
            content: application/gzip
          - name: Linux Tiles Sounds x64
            os: ubuntu-22.04
            mxe: none
            android: none
            libbacktrace: 1
            tiles: 1
            sound: 1
            artifact: linux-with-graphics-and-sounds-x64
            ext: tar.gz
            content: application/gzip
          - name: Linux Curses x64
            os: ubuntu-22.04
            mxe: none
            android: none
            libbacktrace: 1
            tiles: 0
            sound: 0
            artifact: linux-terminal-only-x64
            ext: tar.gz
            content: application/gzip
          - name: macOS Curses Universal Binary (x64 and arm64)
            os: macos-13
            mxe: none
            tiles: 0
            sound: 0
            artifact: osx-terminal-only-universal
            ext: dmg
            content: application/x-apple-diskimage
          - name: macOS Tiles Universal Binary (x64 and arm64)
            os: macos-13
            mxe: none
            tiles: 1
            sound: 0
            artifact: osx-with-graphics-universal
            ext: dmg
            content: application/x-apple-diskimage
          - name: Android x64
            os: ubuntu-latest
            mxe: none
            android: arm64
            artifact: android-x64
            ext: apk
            content: application/apk
          - name: Android x32
            os: ubuntu-latest
            mxe: none
            android: arm32
            artifact: android-x32
            ext: apk
            content: application/apk 
          - name: WebAssembly Bundle
            os: ubuntu-latest
            mxe: none
            artifact: wasm
            ext: zip
            content: application/zip
            sound: 0
            wasm: true
    name: ${{ matrix.name }}
    runs-on: ${{ matrix.os }}
    permissions: write-all
    env:
        ZSTD_CLEVEL: 17
    steps:
      - uses: actions/checkout@v4
        with:
          fetch-tags: true
      - name: Get soundpack
        if: matrix.sound == 1
        run: |
          git clone --depth=1 --shallow-submodules --recurse-submodules https://github.com/Fris0uman/CDDA-Soundpacks '${{ github.workspace }}/CDDA-Soundpacks'
          mv '${{ github.workspace }}/CDDA-Soundpacks/sound/CC-Sounds' '${{ github.workspace }}/data/sound'
      - name: Install dependencies (windows msvc) (0/4)
        if: runner.os == 'Windows'
        uses: lukka/get-cmake@latest
        with:
          # 4.0.0 has issues compiling old packages in vcpkg
          cmakeVersion: 3.31.6
      - name: Install dependencies (windows msvc) (1/4)
        if: runner.os == 'Windows'
        uses: microsoft/setup-msbuild@v2
      - name: Install dependencies (windows msvc) (2/4)
        if: runner.os == 'Windows'
        uses: lukka/run-vcpkg@v11
        id: runvcpkg
        with:
          vcpkgDirectory: '${{ runner.workspace }}/b/vcpkg'
          vcpkgGitCommitId: '3b57fb2e1ff55613db14d2aaf0a30529289c7050'
      - name: Install dependencies (windows msvc) (3/4)
        if: runner.os == 'Windows'
        run: |
          vcpkg integrate install --vcpkg-root '${{ runner.workspace }}\b\vcpkg'
      - name: Install dependencies (windows msvc) (4/4)
        if: runner.os == 'Windows'
        uses: msys2/setup-msys2@v2
        with:
          msystem: mingw64
          install: >-
            gettext
            make
      - name: Install dependencies (windows mxe)
        if: matrix.mxe != 'none'
        run: |
          sudo apt install gettext
      - name: Install MXE
        if: matrix.mxe != 'none'
        run: |
          curl -L -o mxe-${{ matrix.mxe }}.tar.xz https://github.com/BrettDong/MXE-GCC/releases/download/mxe-sdl-2-0-20/mxe-${{ matrix.mxe }}.tar.xz
          curl -L -o mxe-${{ matrix.mxe }}.tar.xz.sha256 https://github.com/BrettDong/MXE-GCC/releases/download/mxe-sdl-2-0-20/mxe-${{ matrix.mxe }}.tar.xz.sha256
          shasum -a 256 -c ./mxe-${{ matrix.mxe }}.tar.xz.sha256
          sudo tar xJf mxe-${{ matrix.mxe }}.tar.xz -C /opt
          curl -L -o SDL2-devel-2.26.2-mingw.tar.gz https://github.com/libsdl-org/SDL/releases/download/release-2.26.2/SDL2-devel-2.26.2-mingw.tar.gz
          shasum -a 256 -c ./build-scripts/SDL2-devel-2.26.2-mingw.tar.gz.sha256
          sudo tar -xzf SDL2-devel-2.26.2-mingw.tar.gz -C /opt/mxe/usr/${{ matrix.mxe }}-w64-mingw32.static.gcc12 --strip-components=2 SDL2-2.26.2/${{ matrix.mxe }}-w64-mingw32
      - name: Install dependencies (Linux)
        if: runner.os == 'Linux' && matrix.mxe == 'none' && matrix.android == 'none' && !matrix.wasm
        run: |
          sudo apt-get update
          sudo apt-get install libsdl2-dev
          git clone https://github.com/libsdl-org/SDL.git --branch release-2.0.20 --depth 1
          cd SDL
          mkdir build
          cd build
          ../configure
          make -j$((`nproc`+0))
          sudo make install
          cp ../LICENSE.txt ${{ github.workspace }}/LICENSE-SDL.txt
          sudo apt-get install libncursesw5-dev libsdl2-ttf-dev libsdl2-image-dev \
            libsdl2-mixer-dev libpulse-dev ccache gettext parallel
      - name: Install Emscripten (WebAssembly)
        if: matrix.wasm
        uses: mymindstorm/setup-emsdk@v13
      - name: Install runtime dependencies (mac)
        if: runner.os == 'macOS'
        uses: BrettDong/setup-sdl2-frameworks@v2
        with:
          sdl2: 2.30.11
          sdl2-ttf: 2.24.0
          sdl2-image: 2.8.4
          sdl2-mixer: 2.8.0
      - name: Install build dependencies (mac)
        if: runner.os == 'macOS'
        run: |
          HOMEBREW_NO_AUTO_UPDATE=yes HOMEBREW_NO_INSTALL_CLEANUP=yes brew install gettext ccache parallel dylibbundler
          pip3 install dmgbuild biplist
      - name: install macports (mac)
        if: runner.os == 'macOS' && matrix.tiles == 1
        uses: melusina-org/setup-macports@v1
      - name: install macports packages (mac)
        if: runner.os == 'macOS' && matrix.tiles == 1
        run: |
          sudo port install freetype +universal pkgconfig +universal
      - name: Create VERSION.TXT
        shell: bash
        run: |
          cat >VERSION.txt <<EOL
          build type: ${{ matrix.artifact }}
          build number: ${{ needs.release.outputs.timestamp }}
          commit sha: ${{ github.sha }}
          commit url: https://github.com/${{ github.repository }}/commit/${{ github.sha }}
          EOL
      - name: Compile translations (windows)
        if: runner.os == 'Windows'
        shell: msys2 {0}
        run: |
          lang/compile_mo.sh all
      - name: Build libbacktrace
        if: matrix.libbacktrace == 1
        run: |
          git clone https://github.com/ianlancetaylor/libbacktrace.git
          cd libbacktrace
          git checkout 14818b7783eeb9a56c3f0fca78cefd3143f8c5f6
          ./configure
          make -j$((`nproc`+0))
          cp LICENSE ${{ github.workspace }}/LICENSE-libbacktrace.txt
          sudo make install
      - name: Build CDDA (linux)
        if: runner.os == 'Linux' && matrix.mxe == 'none' && matrix.android == 'none' && !matrix.wasm
        run: |
          make -j$((`nproc`+0)) TILES=${{ matrix.tiles }} SOUND=${{ matrix.tiles }} RELEASE=1 LOCALIZE=1 LANGUAGES=all BACKTRACE=1 LIBBACKTRACE=${{ matrix.libbacktrace }} PCH=0 bindist
          mv cataclysmdda-0.I.tar.gz cdda-${{ matrix.artifact }}-${{ needs.release.outputs.timestamp }}.tar.gz
      - name: Build CDDA (WebAssembly)
        if: matrix.wasm && success()
        run: |
          ./build-scripts/build-emscripten.sh
          ./build-scripts/prepare-web.sh
          (cd build && zip ../cdda-${{ matrix.artifact }}-${{ needs.release.outputs.timestamp }}.${{ matrix.ext }} *)
      - name: Build CDDA (windows mxe)
        if: matrix.mxe != 'none'
        env:
          PLATFORM: /opt/mxe/usr/bin/${{ matrix.mxe }}-w64-mingw32.static.gcc12-
        run: |
          make -j$((`nproc`+0)) CROSS="${PLATFORM}" TILES=1 SOUND=1 RELEASE=1 LOCALIZE=1 LANGUAGES=all BACKTRACE=1 LIBBACKTRACE=${{ matrix.libbacktrace }} PCH=0 bindist
          mv cataclysmdda-0.I.zip cdda-${{ matrix.artifact }}-${{ needs.release.outputs.timestamp }}.zip
      - name: Build CDDA (windows msvc)
        if: runner.os == 'Windows'
        env:
          # Enable pretty backtraces
          BACKTRACE: 1
          CDDA_RELEASE_BUILD: 1
          VCPKG_OVERLAY_TRIPLETS: ${{ github.workspace }}\.github\vcpkg_triplets
        run: |
          msbuild -m -p:Configuration=Release -p:Platform=${{ matrix.arch }} "-target:Cataclysm-vcpkg-static;JsonFormatter-vcpkg-static" msvc-full-features\Cataclysm-vcpkg-static.sln
          .\build-scripts\windist.ps1
          mv cataclysmdda-0.I.zip cdda-${{ matrix.artifact }}-${{ needs.release.outputs.timestamp }}.zip
      - name: Build CDDA (osx)
        if: runner.os == 'macOS'
        run: |
          make -j3 TILES=${{ matrix.tiles }} SOUND=${{ matrix.tiles }} RELEASE=1 LOCALIZE=1 LANGUAGES=all BACKTRACE=0 PCH=0 USE_HOME_DIR=1 FRAMEWORK=1 UNIVERSAL_BINARY=1 dmgdist
          mv Cataclysm.dmg cdda-${{ matrix.artifact }}-${{ needs.release.outputs.timestamp }}.dmg
      - name: Set up JDK 8 (android)
        if: runner.os == 'Linux' && matrix.android != 'none' && matrix.mxe == 'none'
        uses: actions/setup-java@v4
        with:
          java-version: '11'
          distribution: 'adopt'   
      - name: Setup Build and Dependencies (android)
        if: runner.os == 'Linux' && matrix.android != 'none' && matrix.mxe == 'none'
        run: |
          sudo apt-get update
          sudo apt-get install gettext          
      - name: Build CDDA (android)
        if: runner.os == 'Linux' && matrix.android != 'none' && matrix.mxe == 'none'
        working-directory: ./android
        run: |
          echo "${{ secrets.KEYSTORE }}" > release.keystore.asc   
          gpg -d --passphrase "${{ secrets.KEYSTORE_PASSWORD }}" --batch release.keystore.asc > app/release.keystore 
          echo "${{ secrets.KEYSTORE_PROPERTIES }}" > keystore.properties.asc   
          gpg -d --passphrase "${{ secrets.KEYSTORE_PASSWORD }}" --batch keystore.properties.asc > keystore.properties
          export UPSTREAM_BUILD_NUMBER="$((11581 + ${{ github.run_number }}))"
          chmod +x gradlew
          if [ ${{ matrix.android }} = arm64 ]
          then
               ./gradlew -Pj=$((`nproc`+0)) -Pabi_arm_32=false assembleExperimentalRelease
               mv ./app/build/outputs/apk/experimental/release/*.apk ../cdda-${{ matrix.artifact }}-${{ needs.release.outputs.timestamp }}.apk
          elif [ ${{ matrix.android }} = arm32 ]
          then
               ./gradlew -Pj=$((`nproc`+0)) -Pabi_arm_64=false assembleExperimentalRelease
               mv ./app/build/outputs/apk/experimental/release/*.apk ../cdda-${{ matrix.artifact }}-${{ needs.release.outputs.timestamp }}.apk 
          fi
      - run: |
          gh release upload cdda-0.I-${{ needs.release.outputs.timestamp }} cdda-${{ matrix.artifact }}-${{ needs.release.outputs.timestamp }}.${{ matrix.ext }}<|MERGE_RESOLUTION|>--- conflicted
+++ resolved
@@ -40,11 +40,7 @@
         id: generate_env_vars
         run: |
           echo "tag_name=cdda-0.I-${{ steps.get-timestamp.outputs.time }}" >> $GITHUB_OUTPUT
-<<<<<<< HEAD
-          echo "release_name=Cataclysm-DDA 0.I release candidate build ${{ steps.get-timestamp.outputs.time }}" >> $GITHUB_OUTPUT
-=======
           echo "release_name=Cataclysm-DDA 0.I release candidate ${{ steps.get-timestamp.outputs.time }}" >> $GITHUB_OUTPUT
->>>>>>> 20d88820
       - uses: actions/checkout@v4
       - name: Generate Release Notes
         id: generate-release-notes
