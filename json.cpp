--- conflicted
+++ resolved
@@ -103,18 +103,10 @@
 
 void JsonObject::finish()
 {
-<<<<<<< HEAD
-    if (!jsin) {
-        return;
-    }
-    jsin->seek(end);
-    jsin->skip_separator(); // so it can track whether it ate it or not
-=======
     if (jsin && jsin->good()) {
         jsin->seek(end);
         jsin->set_ate_separator(final_separator);
     }
->>>>>>> daea2538
 }
 
 size_t JsonObject::size() { return positions.size(); }
