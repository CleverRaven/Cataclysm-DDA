#include "rng.h"
#include "map.h"
#include "game.h"

#define INBOUNDS(x, y) \
 (x >= 0 && x < SEEX * my_MAPSIZE && y >= 0 && y < SEEY * my_MAPSIZE)

bool vector_has(std::vector <item> vec, itype_id type);

bool map::process_fields(game *g)
{
 bool found_field = false;
 for (int x = 0; x < my_MAPSIZE; x++) {
  for (int y = 0; y < my_MAPSIZE; y++) {
   if (grid[x + y * my_MAPSIZE]->field_count > 0)
    found_field |= process_fields_in_submap(g, x + y * my_MAPSIZE);
  }
 }
 return found_field;
}

/*
Function: process_fields_in_submap
Iterates over every field on every tile of the given submap indicated by NONANT parameter gridn.
This is the general update function for field effects. This should only be called once per game turn. If you need to insert
a new field behavior per unit time add a case statement in the switch below.
*/
bool map::process_fields_in_submap(game *g, int gridn)
{
<<<<<<< HEAD
 bool found_field = false;
 field *cur;
 field_id curtype;
 for (int locx = 0; locx < SEEX; locx++) {
  for (int locy = 0; locy < SEEY; locy++) {
   cur = &(grid[gridn]->fld[locx][locy]);
   int x = locx + SEEX * (gridn % my_MAPSIZE),
       y = locy + SEEY * int(gridn / my_MAPSIZE);

   curtype = cur->type;
   if (!found_field && curtype != fd_null)
    found_field = true;
   if (cur->density > 3 || cur->density < 1)
    debugmsg("Whoooooa density of %d", cur->density);

  if (cur->age == 0)	// Don't process "newborn" fields
   curtype = fd_null;

  int part;
  vehicle *veh;
  switch (curtype) {

   case fd_null:
    break;	// Do nothing, obviously.  OBVIOUSLY.

   case fd_blood:
   case fd_bile:
   case fd_gibs_flesh:
   case fd_gibs_veggy:
    if (has_flag(swimmable, x, y))	// Dissipate faster in water
     cur->age += 250;
    break;

   case fd_acid:
    if (has_flag(swimmable, x, y))	// Dissipate faster in water
     cur->age += 20;
    for (int i = 0; i < i_at(x, y).size(); i++) {
     item *melting = &(i_at(x, y)[i]);
     
     // see DEVELOPER_FAQ.txt for how acid resistance is calculated
     
     int chance = melting->acid_resist();
     if (chance == 0)
     {
         melting->damage++;
     }
     else if (chance > 0 && chance < 9)
     {
         if (one_in(chance))
         {
             melting->damage++;
         }
     }
     if (melting->damage >= 5)
     {
        cur->age += melting->volume();
        for (int m = 0; m < i_at(x, y)[i].contents.size(); m++)
            i_at(x, y).push_back( i_at(x, y)[i].contents[m] );
        i_at(x, y).erase(i_at(x, y).begin() + i);
        i--;
      }
     }
    break;

   case fd_sap:
    break; // It doesn't do anything.

// TODO-MATERIALS: use fire resistance
   case fd_fire: {
// Consume items as fuel to help us grow/last longer.
    bool destroyed = false;
    int vol = 0, smoke = 0, consumed = 0;
    for (int i = 0; i < i_at(x, y).size() && consumed < cur->density * 2; i++) {
     destroyed = false;
     vol = i_at(x, y)[i].volume();
     item *it = &(i_at(x, y)[i]);
     it_ammo *ammo_type = NULL;

     if (it->is_ammo())
     {
         ammo_type = dynamic_cast<it_ammo*>(it->type);
     }
     if(ammo_type != NULL &&
        (ammo_type->ammo_effects & mfb(AMMO_FLAME) ||
         ammo_type->ammo_effects & mfb(AMMO_INCENDIARY) ||
         ammo_type->ammo_effects & mfb(AMMO_EXPLOSIVE) ||
         ammo_type->ammo_effects & mfb(AMMO_FRAG) ||
         ammo_type->ammo_effects & mfb(AMMO_NAPALM) ||
         ammo_type->ammo_effects & mfb(AMMO_EXPLOSIVE_BIG) ||
         ammo_type->ammo_effects & mfb(AMMO_TEARGAS) ||
         ammo_type->ammo_effects & mfb(AMMO_SMOKE) ||
         ammo_type->ammo_effects & mfb(AMMO_FLASHBANG) ||
         ammo_type->ammo_effects & mfb(AMMO_COOKOFF)))
     {
         const int rounds_exploded = rng(1, it->charges);
         // TODO: Vary the effect based on the ammo flag instead of just exploding them all.
         // cook off ammo instead of just burning it.
         for(int j = 0; j < (rounds_exploded / 10) + 1; j++)
         {
             g->explosion(x, y, ammo_type->damage / 2, true, false);
         }
         it->charges -= rounds_exploded;
         if(it->charges == 0) destroyed = true;
     } else if (it->made_of("paper")) {
      destroyed = it->burn(cur->density * 3);
      consumed++;
      if (cur->density == 1)
       cur->age -= vol * 10;
      if (vol >= 4)
       smoke++;

     } else if ((it->made_of("wood") || it->made_of("veggy"))) {
      if (vol <= cur->density * 10 || cur->density == 3) {
       cur->age -= 100;
       destroyed = it->burn(cur->density);
       smoke++;
       consumed++;
      } else if (it->burnt < cur->density) {
       destroyed = it->burn(1);
       smoke++;
      }

     } else if ((it->made_of("cotton") || it->made_of("wool"))) {
      if (vol <= cur->density * 5 || cur->density == 3) {
       cur->age--;
       destroyed = it->burn(cur->density);
       smoke++;
       consumed++;
      } else if (it->burnt < cur->density) {
       destroyed = it->burn(1);
       smoke++;
      }

     } else if ((it->made_of("flesh"))||(it->made_of("hflesh"))) {
      if (vol <= cur->density * 5 || (cur->density == 3 && one_in(vol / 20))) {
       cur->age--;
       destroyed = it->burn(cur->density);
       smoke += 3;
       consumed++;
      } else if (it->burnt < cur->density * 5 || cur->density >= 2) {
       destroyed = it->burn(1);
       smoke++;
      }

     } else if (it->made_of(LIQUID)) {
      if(it->type->id == "tequila" || it->type->id == "whiskey" ||
         it->type->id == "vodka" || it->type->id == "rum") {
       cur->age -= 300;
       smoke += 6;
      } else {
       cur->age += rng(80 * vol, 300 * vol);
       smoke++;
      }
      destroyed = true;
      consumed++;
     } else if (it->made_of("powder")) {
      cur->age -= vol;
      destroyed = true;
      smoke += 2;

     } else if (it->made_of("plastic")) {
      smoke += 3;
      if (it->burnt <= cur->density * 2 || (cur->density == 3 && one_in(vol))) {
       destroyed = it->burn(cur->density);
       if (one_in(vol + it->burnt))
        cur->age--;
      }
     }

     if (destroyed) {
      for (int m = 0; m < i_at(x, y)[i].contents.size(); m++)
       i_at(x, y).push_back( i_at(x, y)[i].contents[m] );
      i_at(x, y).erase(i_at(x, y).begin() + i);
      i--;
     }
    }

    veh = veh_at(x, y, part);
    if (veh)
     veh->damage (part, cur->density * 10, false);
    // If the flames are in a brazier, they're fully contained, so skip consuming terrain
    if((tr_brazier != tr_at(x, y))&&(has_flag(fire_container, x, y) != true )) {
     // Consume the terrain we're on
     if (has_flag(explodes, x, y)) {
      ter_set(x, y, ter_id(int(ter(x, y)) + 1));
      cur->age = 0;
      cur->density = 3;
      g->explosion(x, y, 40, 0, true);

     } else if (has_flag(flammable, x, y) && one_in(32 - cur->density * 10)) {
      cur->age -= cur->density * cur->density * 40;
      smoke += 15;
      if (cur->density == 3)
       g->m.destroy(g, x, y, false);

     } else if (has_flag(flammable2, x, y) && one_in(32 - cur->density * 10)) {
      cur->age -= cur->density * cur->density * 40;
      smoke += 15;
      if (cur->density == 3)
       ter_set(x, y, t_ash);

     } else if (has_flag(l_flammable, x, y) && one_in(62 - cur->density * 10)) {
      cur->age -= cur->density * cur->density * 30;
      smoke += 10;
      if (cur->density == 3)
       g->m.destroy(g, x, y, false);

     } else if (terlist[ter(x, y)].flags & mfb(swimmable))
      cur->age += 800;	// Flames die quickly on water
    }

// If we consumed a lot, the flames grow higher
    while (cur->density < 3 && cur->age < 0) {
     cur->age += 300;
     cur->density++;
    }

// If the flames are in a pit, it can't spread to non-pit
    bool in_pit = (ter(x, y) == t_pit);
// If the flames are REALLY big, they contribute to adjacent flames
    if (cur->density == 3 && cur->age < 0 && tr_brazier != tr_at(x, y)
        && (has_flag(fire_container, x, y) != true  ) ){
// Randomly offset our x/y shifts by 0-2, to randomly pick a square to spread to
     int starti = rng(0, 2);
     int startj = rng(0, 2);
     for (int i = 0; i < 3 && cur->age < 0; i++) {
      for (int j = 0; j < 3 && cur->age < 0; j++) {
       int fx = x + ((i + starti) % 3) - 1, fy = y + ((j + startj) % 3) - 1;
       if (field_at(fx, fy).type == fd_fire && field_at(fx, fy).density < 3 &&
           (in_pit == (ter(fx, fy) == t_pit))) {
        field_at(fx, fy).density++;
        field_at(fx, fy).age = 0;
        cur->age = 0;
       }
      }
     }
    }
// Consume adjacent fuel / terrain / webs to spread.
// Randomly offset our x/y shifts by 0-2, to randomly pick a square to spread to
    int starti = rng(0, 2);
    int startj = rng(0, 2);
    for (int i = 0; i < 3; i++) {
     for (int j = 0; j < 3; j++) {
      int fx = x + ((i + starti) % 3) - 1, fy = y + ((j + startj) % 3) - 1;
      if (INBOUNDS(fx, fy)) {
       int spread_chance = 20 * (cur->density - 1) + 10 * smoke;
       if (field_at(fx, fy).type == fd_web)
        spread_chance = 50 + spread_chance / 2;
       if (has_flag(explodes, fx, fy) && one_in(8 - cur->density) &&
	   tr_brazier != tr_at(x, y) && (has_flag(fire_container, x, y) != true ) ) {
        ter_set(fx, fy, ter_id(int(ter(fx, fy)) + 1));
        g->explosion(fx, fy, 40, 0, true);
       } else if ((i != 0 || j != 0) && rng(1, 100) < spread_chance &&
                  tr_brazier != tr_at(x, y) &&
                  (has_flag(fire_container, x, y) != true )&&
                  (in_pit == (ter(fx, fy) == t_pit)) &&
                  ((cur->density == 3 &&
                    (has_flag(flammable, fx, fy) || one_in(20))) ||
                   (cur->density == 3 &&
                    (has_flag(l_flammable, fx, fy) && one_in(10))) ||
                   flammable_items_at(fx, fy) ||
                   field_at(fx, fy).type == fd_web)) {
        if (field_at(fx, fy).type == fd_smoke ||
            field_at(fx, fy).type == fd_web)
         field_at(fx, fy) = field(fd_fire, 1, 0);
        else
         add_field(g, fx, fy, fd_fire, 1);
       } else {
        bool nosmoke = true;
        for (int ii = -1; ii <= 1; ii++) {
         for (int jj = -1; jj <= 1; jj++) {
          if (field_at(x+ii, y+jj).type == fd_fire &&
              field_at(x+ii, y+jj).density == 3)
           smoke++;
          else if (field_at(x+ii, y+jj).type == fd_smoke)
           nosmoke = false;
         }
        }
// If we're not spreading, maybe we'll stick out some smoke, huh?
        if (move_cost(fx, fy) > 0 &&
            (!one_in(smoke) || (nosmoke && one_in(40))) &&
            rng(3, 35) < cur->density * 10 && cur->age < 1000 &&
            (has_flag(suppress_smoke, x, y) != true )) {
         smoke--;
         add_field(g, fx, fy, fd_smoke, rng(1, cur->density));
        }
       }
      }
     }
    }
   } break;

   case fd_smoke:
    for (int i = -1; i <= 1; i++) {
     for (int j = -1; j <= 1; j++)
      g->scent(x+i, y+j) = 0;
    }
    if (is_outside(x, y))
     cur->age += 50;
    if (one_in(2)) {
     std::vector <point> spread;
     for (int a = -1; a <= 1; a++) {
      for (int b = -1; b <= 1; b++) {
       if ((field_at(x+a, y+b).type == fd_smoke &&
             field_at(x+a, y+b).density < 3) ||
           (field_at(x+a, y+b).is_null() && move_cost(x+a, y+b) > 0))
        spread.push_back(point(x+a, y+b));
      }
     }
     if (cur->density > 0 && cur->age > 0 && spread.size() > 0) {
      point p = spread[rng(0, spread.size() - 1)];
      if (field_at(p.x, p.y).type == fd_smoke &&
          field_at(p.x, p.y).density < 3) {
        field_at(p.x, p.y).density++;
        cur->density--;
      } else if (cur->density > 0 && move_cost(p.x, p.y) > 0 &&
                 add_field(g, p.x, p.y, fd_smoke, 1)){
       cur->density--;
       field_at(p.x, p.y).age = cur->age;
      }
     }
    }
   break;

   case fd_tear_gas:
// Reset nearby scents to zero
    for (int i = -1; i <= 1; i++) {
     for (int j = -1; j <= 1; j++)
      g->scent(x+i, y+j) = 0;
    }
    if (is_outside(x, y))
     cur->age += 30;
// One in three chance that it spreads (less than smoke!)
    if (one_in(3)) {
     std::vector <point> spread;
// Pick all eligible points to spread to
     for (int a = -1; a <= 1; a++) {
      for (int b = -1; b <= 1; b++) {
       if (((field_at(x+a, y+b).type == fd_smoke ||
             field_at(x+a, y+b).type == fd_tear_gas) &&
             field_at(x+a, y+b).density < 3            )      ||
           (field_at(x+a, y+b).is_null() && move_cost(x+a, y+b) > 0))
        spread.push_back(point(x+a, y+b));
      }
     }
// Then, spread to a nearby point
     if (cur->density > 0 && cur->age > 0 && spread.size() > 0) {
      point p = spread[rng(0, spread.size() - 1)];
// Nearby teargas grows thicker
      if (field_at(p.x, p.y).type == fd_tear_gas &&
          field_at(p.x, p.y).density < 3) {
        field_at(p.x, p.y).density++;
        cur->density--;
// Nearby smoke is converted into teargas
      } else if (field_at(p.x, p.y).type == fd_smoke) {
       field_at(p.x, p.y).type = fd_tear_gas;
// Or, just create a new field.
      } else if (cur->density > 0 && move_cost(p.x, p.y) > 0 &&
                 add_field(g, p.x, p.y, fd_tear_gas, 1)) {
       cur->density--;
       field_at(p.x, p.y).age = cur->age;
      }
     }
    }
    break;

   case fd_toxic_gas:
// Reset nearby scents to zero
    for (int i = -1; i <= 1; i++) {
     for (int j = -1; j <= 1; j++)
      g->scent(x+i, y+j) = 0;
    }
    if (is_outside(x, y))
     cur->age += 40;
    if (one_in(2)) {
     std::vector <point> spread;
// Pick all eligible points to spread to
     for (int a = -1; a <= 1; a++) {
      for (int b = -1; b <= 1; b++) {
       if (((field_at(x+a, y+b).type == fd_smoke ||
             field_at(x+a, y+b).type == fd_tear_gas ||
             field_at(x+a, y+b).type == fd_toxic_gas ||
             field_at(x+a, y+b).type == fd_nuke_gas   ) &&
             field_at(x+a, y+b).density < 3            )      ||
           (field_at(x+a, y+b).is_null() && move_cost(x+a, y+b) > 0))
        spread.push_back(point(x+a, y+b));
      }
     }
// Then, spread to a nearby point
     if (cur->density > 0 && cur->age > 0 && spread.size() > 0) {
      point p = spread[rng(0, spread.size() - 1)];
// Nearby toxic gas grows thicker
      if (field_at(p.x, p.y).type == fd_toxic_gas &&
          field_at(p.x, p.y).density < 3) {
        field_at(p.x, p.y).density++;
        cur->density--;
// Nearby smoke & teargas is converted into toxic gas
      } else if (field_at(p.x, p.y).type == fd_smoke ||
                 field_at(p.x, p.y).type == fd_tear_gas) {
       field_at(p.x, p.y).type = fd_toxic_gas;
// Or, just create a new field.
      } else if (cur->density > 0 && move_cost(p.x, p.y) > 0 &&
                 add_field(g, p.x, p.y, fd_toxic_gas, 1)) {
       cur->density--;
       field_at(p.x, p.y).age = cur->age;
      }
     }
    }
    break;


   case fd_nuke_gas:
// Reset nearby scents to zero
    for (int i = -1; i <= 1; i++) {
     for (int j = -1; j <= 1; j++)
      g->scent(x+i, y+j) = 0;
    }
    if (is_outside(x, y))
     cur->age += 40;
// Increase long-term radiation in the land underneath
    radiation(x, y) += rng(0, cur->density);
    if (one_in(2)) {
     std::vector <point> spread;
// Pick all eligible points to spread to
     for (int a = -1; a <= 1; a++) {
      for (int b = -1; b <= 1; b++) {
       if (((field_at(x+a, y+b).type == fd_smoke ||
             field_at(x+a, y+b).type == fd_tear_gas ||
             field_at(x+a, y+b).type == fd_toxic_gas ||
             field_at(x+a, y+b).type == fd_nuke_gas   ) &&
             field_at(x+a, y+b).density < 3            )      ||
           (field_at(x+a, y+b).is_null() && move_cost(x+a, y+b) > 0))
        spread.push_back(point(x+a, y+b));
      }
     }
// Then, spread to a nearby point
     if (cur->density > 0 && cur->age > 0 && spread.size() > 0) {
      point p = spread[rng(0, spread.size() - 1)];
// Nearby nukegas grows thicker
      if (field_at(p.x, p.y).type == fd_nuke_gas &&
          field_at(p.x, p.y).density < 3) {
        field_at(p.x, p.y).density++;
        cur->density--;
// Nearby smoke, tear, and toxic gas is converted into nukegas
      } else if (field_at(p.x, p.y).type == fd_smoke ||
                 field_at(p.x, p.y).type == fd_toxic_gas ||
                 field_at(p.x, p.y).type == fd_tear_gas) {
       field_at(p.x, p.y).type = fd_nuke_gas;
// Or, just create a new field.
      } else if (cur->density > 0 && move_cost(p.x, p.y) > 0 &&
                 add_field(g, p.x, p.y, fd_nuke_gas, 1)) {
       cur->density--;
       field_at(p.x, p.y).age = cur->age;
      }
     }
    }
    break;

   case fd_gas_vent:
    for (int i = x - 1; i <= x + 1; i++) {
     for (int j = y - 1; j <= y + 1; j++) {
      if (field_at(i, j).type == fd_toxic_gas && field_at(i, j).density < 3)
       field_at(i, j).density++;
      else
       add_field(g, i, j, fd_toxic_gas, 3);
     }
    }
    break;

   case fd_fire_vent:
    if (cur->density > 1) {
     if (one_in(3))
      cur->density--;
    } else {
     cur->type = fd_flame_burst;
     cur->density = 3;
    }
    break;

   case fd_flame_burst:
    if (cur->density > 1)
     cur->density--;
    else {
     cur->type = fd_fire_vent;
     cur->density = 3;
    }
    break;

   case fd_electricity:
    if (!one_in(5)) {	// 4 in 5 chance to spread
     std::vector<point> valid;
     if (move_cost(x, y) == 0 && cur->density > 1) { // We're grounded
      int tries = 0;
      while (tries < 10 && cur->age < 50) {
       int cx = x + rng(-1, 1), cy = y + rng(-1, 1);
       if (move_cost(cx, cy) != 0 && field_at(cx, cy).is_null()) {
        add_field(g, cx, cy, fd_electricity, 1);
        cur->density--;
        tries = 0;
       } else
        tries++;
      }
     } else {	// We're not grounded; attempt to ground
      for (int a = -1; a <= 1; a++) {
       for (int b = -1; b <= 1; b++) {
        if (move_cost(x + a, y + b) == 0 && // Grounded tiles first
            field_at(x + a, y + b).is_null())
         valid.push_back(point(x + a, y + b));
       }
      }
      if (valid.size() == 0) {	// Spread to adjacent space, then
       int px = x + rng(-1, 1), py = y + rng(-1, 1);
       if (move_cost(px, py) > 0 && field_at(px, py).type == fd_electricity &&
           field_at(px, py).density < 3)
        field_at(px, py).density++;
       else if (move_cost(px, py) > 0)
        add_field(g, px, py, fd_electricity, 1);
       cur->density--;
      }
      while (valid.size() > 0 && cur->density > 0) {
       int index = rng(0, valid.size() - 1);
       add_field(g, valid[index].x, valid[index].y, fd_electricity, 1);
       cur->density--;
       valid.erase(valid.begin() + index);
      }
     }
    }
    break;

   case fd_fatigue:
    if (cur->density < 3 && int(g->turn) % 3600 == 0 && one_in(10))
     cur->density++;
    else if (cur->density == 3 && one_in(600)) { // Spawn nether creature!
     mon_id type = mon_id(rng(mon_flying_polyp, mon_blank));
     monster creature(g->mtypes[type]);
     creature.spawn(x + rng(-3, 3), y + rng(-3, 3));
     g->z.push_back(creature);
    }
    break;

   case fd_push_items: {
    std::vector<item> *it = &(i_at(x, y));
    for (int i = 0; i < it->size(); i++) {
     if ((*it)[i].type->id != "rock" || (*it)[i].bday >= int(g->turn) - 1)
      i++;
     else {
      item tmp = (*it)[i];
      tmp.bday = int(g->turn);
      it->erase(it->begin() + i);
      i--;
      std::vector<point> valid;
      for (int xx = x - 1; xx <= x + 1; xx++) {
       for (int yy = y - 1; yy <= y + 1; yy++) {
        if (field_at(xx, yy).type == fd_push_items)
         valid.push_back( point(xx, yy) );
       }
      }
      if (!valid.empty()) {
       point newp = valid[rng(0, valid.size() - 1)];
       add_item(newp.x, newp.y, tmp);
       if (g->u.posx == newp.x && g->u.posy == newp.y) {
        g->add_msg("A %s hits you!", tmp.tname().c_str());
        g->u.hit(g, random_body_part(), rng(0, 1), 6, 0);
       }
       int npcdex = g->npc_at(newp.x, newp.y),
           mondex = g->mon_at(newp.x, newp.y);

       if (npcdex != -1) {
        npc *p = g->active_npc[npcdex];
        p->hit(g, random_body_part(), rng(0, 1), 6, 0);
        if (g->u_see(newp.x, newp.y))
         g->add_msg("A %s hits %s!", tmp.tname().c_str(), p->name.c_str());
       }

       if (mondex != -1) {
        monster *mon = &(g->z[mondex]);
        mon->hurt(6 - mon->armor_bash());
        if (g->u_see(newp.x, newp.y))
         g->add_msg("A %s hits the %s!", tmp.tname().c_str(),
                                         mon->name().c_str());
       }
      }
     }
    }
   } break;

   case fd_shock_vent:
    if (cur->density > 1) {
     if (one_in(5))
      cur->density--;
    } else {
     cur->density = 3;
     int num_bolts = rng(3, 6);
     for (int i = 0; i < num_bolts; i++) {
      int xdir = 0, ydir = 0;
      while (xdir == 0 && ydir == 0) {
       xdir = rng(-1, 1);
       ydir = rng(-1, 1);
      }
      int dist = rng(4, 12);
      int boltx = x, bolty = y;
      for (int n = 0; n < dist; n++) {
       boltx += xdir;
       bolty += ydir;
       add_field(g, boltx, bolty, fd_electricity, rng(2, 3));
       if (one_in(4)) {
        if (xdir == 0)
         xdir = rng(0, 1) * 2 - 1;
        else
         xdir = 0;
       }
       if (one_in(4)) {
        if (ydir == 0)
         ydir = rng(0, 1) * 2 - 1;
        else
         ydir = 0;
       }
      }
     }
    }
    break;

   case fd_acid_vent:
    if (cur->density > 1) {
     if (cur->age >= 10) {
      cur->density--;
      cur->age = 0;
     }
    } else {
     cur->density = 3;
     for (int i = x - 5; i <= x + 5; i++) {
      for (int j = y - 5; j <= y + 5; j++) {
       if (field_at(i, j).type == fd_null || field_at(i, j).density == 0) {
        int newdens = 3 - (rl_dist(x, y, i, j) / 2) + (one_in(3) ? 1 : 0);
        if (newdens > 3)
         newdens = 3;
        if (newdens > 0)
         add_field(g, i, j, fd_acid, newdens);
       }
      }
     }
    }
    break;

   } // switch (curtype)

   cur->age++;
   if (fieldlist[cur->type].halflife > 0) {
    if (cur->age > 0 &&
        dice(3, cur->age) > dice(3, fieldlist[cur->type].halflife)) {
     cur->age = 0;
     cur->density--;
    }
    if (cur->density <= 0) { // Totally dissapated.
     grid[gridn]->field_count--;
     grid[gridn]->fld[locx][locy] = field();
    }
   }
  }
 }
 return found_field;
=======
	bool found_field = false; //Realistically this is always true, this function only gets called if fields exist. Just the return value.
	field curfield; //Used to hold a copy of the current field. Do not addField or removeField with this variable (it's just a copy afterall).
	field_entry* cur; //A pointer to the current field effect. Used to modify or otherwise get information on the field effect to update.
	field_entry* tmpfld = NULL; //Holds m.field_at(x,y).findField(fd_some_field) type returns. Just to avoid typing that long string for a temp value.
	field_id curtype; //Holds cur->getFieldType() as thats what the old system used before rewrite.

	//Loop through all tiles in this submap indicated by gridn
	for (int locx = 0; locx < SEEX; locx++) {
		for (int locy = 0; locy < SEEY; locy++) {
			curfield = grid[gridn]->fld[locx][locy]; //get a copy of the field variable from the submap; contains all the pointers to the real field effects.
			for(std::vector<field_entry*>::iterator field_list_it = curfield.getFieldStart(); field_list_it != curfield.getFieldEnd(); ++field_list_it){
				//Iterating through all field effects in the submap's field.
				cur = (*field_list_it); //dereferencing the iterator to a field_effect pointer.
				if(cur == NULL) continue; //This shouldn't happen ever, but pointer safety is number one.
				int x = locx + SEEX * (gridn % my_MAPSIZE),
					y = locy + SEEY * int(gridn / my_MAPSIZE); //This is a translation from local coordinates to submap coords. All submaps are in one long 1d array.

				curtype = cur->getFieldType();
				if (!found_field && curtype != fd_null)
					found_field = true; //Setting our return value. fd_null really doesn't exist anymore, its there for legacy support.
				if (cur->getFieldDensity() > 3 || cur->getFieldDensity() < 1)
					debugmsg("Whoooooa density of %d", cur->getFieldDensity()); //Again, legacy support in the event someone Mods setFieldDensity to allow more values.

				if (cur->getFieldAge() == 0)	// Don't process "newborn" fields. This gives the player time to run if they need to.
					curtype = fd_null;

				int part;
				vehicle *veh;
				switch (curtype) {

				case fd_null:
					break;	// Do nothing, obviously.  OBVIOUSLY.

				case fd_blood:
				case fd_bile:
				case fd_gibs_flesh:
				case fd_gibs_veggy:
					if (has_flag(swimmable, x, y))	// Dissipate faster in water
						cur->setFieldAge(cur->getFieldAge() + 250);
					break;

				case fd_acid:
					if (has_flag(swimmable, x, y))	// Dissipate faster in water
						cur->setFieldAge(cur->getFieldAge() + 20);
					for (int i = 0; i < i_at(x, y).size(); i++) {
						item *melting = &(i_at(x, y)[i]); //For each item on the tile...

						// see DEVELOPER_FAQ.txt for how acid resistance is calculated

						int chance = melting->acid_resist();
						if (chance == 0)
						{
							melting->damage++;
						}
						else if (chance > 0 && chance < 9)
						{
							if (one_in(chance))
							{
								melting->damage++;
							}
						}
						if (melting->damage >= 5)
						{
							//Destroy the object, age the field.
							cur->setFieldAge(cur->getFieldAge() + melting->volume());
							for (int m = 0; m < i_at(x, y)[i].contents.size(); m++)
								i_at(x, y).push_back( i_at(x, y)[i].contents[m] );
							i_at(x, y).erase(i_at(x, y).begin() + i);
							i--;
						}
					}
					break;

				case fd_sap:
					break; // It doesn't do anything special over time.

					// TODO-MATERIALS: use fire resistance
				case fd_fire: {
					// Consume items as fuel to help us grow/last longer.
					bool destroyed = false; //Is the item destroyed?
					int vol = 0, smoke = 0, consumed = 0; //Volume, Smoke generation probability, consumed items count
					for (int i = 0; i < i_at(x, y).size() && consumed < cur->getFieldDensity() * 2; i++) { //For each item
						//Stop when we hit the end of the item buffer OR we consumed enough items given our fire size.
						destroyed = false;
						vol = i_at(x, y)[i].volume(); //Used to feed the fire based on volume of item burnt.
						item *it = &(i_at(x, y)[i]); //Pointer to the item we are dealing with.
						it_ammo *ammo_type = NULL; //Special case if its ammo.

						if (it->is_ammo())
						{
							ammo_type = dynamic_cast<it_ammo*>(it->type);
						}
						if(ammo_type != NULL &&
							(ammo_type->ammo_effects & mfb(AMMO_FLAME) ||
							ammo_type->ammo_effects & mfb(AMMO_INCENDIARY) ||
							ammo_type->ammo_effects & mfb(AMMO_EXPLOSIVE) ||
							ammo_type->ammo_effects & mfb(AMMO_FRAG) ||
							ammo_type->ammo_effects & mfb(AMMO_NAPALM) ||
							ammo_type->ammo_effects & mfb(AMMO_EXPLOSIVE_BIG) ||
							ammo_type->ammo_effects & mfb(AMMO_TEARGAS) ||
							ammo_type->ammo_effects & mfb(AMMO_SMOKE) ||
							ammo_type->ammo_effects & mfb(AMMO_FLASHBANG) ||
							ammo_type->ammo_effects & mfb(AMMO_COOKOFF)))
						{
							//Any kind of explosive ammo (IE: not arrows and pebbles and such)
							const int rounds_exploded = rng(1, it->charges);
							// TODO: Vary the effect based on the ammo flag instead of just exploding them all.
							// cook off ammo instead of just burning it.
							for(int j = 0; j < (rounds_exploded / 10) + 1; j++)
							{
								g->explosion(x, y, ammo_type->damage / 2, true, false); //Blow up with half the ammos damage in force, for each bullet.
							}
							it->charges -= rounds_exploded; //Get rid of the spent ammo.
							if(it->charges == 0) destroyed = true; //No more ammo, item should be removed.
						} else if (it->made_of("paper")) {
							//paper items feed the fire moderatly.
							destroyed = it->burn(cur->getFieldDensity() * 3);
							consumed++;
							if (cur->getFieldDensity() == 1)
								cur->setFieldAge(cur->getFieldAge() - vol * 10); //lower age is a longer lasting fire
							if (vol >= 4)
								smoke++; //Large paper items give chance to smoke.

						} else if ((it->made_of("wood") || it->made_of("veggy"))) {
							//Wood or vegy items burn slowly.
							if (vol <= cur->getFieldDensity() * 10 || cur->getFieldDensity() == 3) {
								cur->setFieldAge(cur->getFieldAge() - 4);
								destroyed = it->burn(cur->getFieldDensity());
								smoke++;
								consumed++;
							} else if (it->burnt < cur->getFieldDensity()) {
								destroyed = it->burn(1);
								smoke++;
							}

						} else if ((it->made_of("cotton") || it->made_of("wool"))) {
							//Cotton and Wool burn slowly but don't feed the fire much.
							if (vol <= cur->getFieldDensity() * 5 || cur->getFieldDensity() == 3) {
								cur->setFieldAge(cur->getFieldAge() - 1);
								destroyed = it->burn(cur->getFieldDensity());
								smoke++;
								consumed++;
							} else if (it->burnt < cur->getFieldDensity()) {
								destroyed = it->burn(1);
								smoke++;
							}

						} else if ((it->made_of("flesh"))||(it->made_of("hflesh"))) {
							//Same as cotton/wool really but more smokey.
							if (vol <= cur->getFieldDensity() * 5 || (cur->getFieldDensity() == 3 && one_in(vol / 20))) {
								cur->setFieldAge(cur->getFieldAge() - 1);
								destroyed = it->burn(cur->getFieldDensity());
								smoke += 3;
								consumed++;
							} else if (it->burnt < cur->getFieldDensity() * 5 || cur->getFieldDensity() >= 2) {
								destroyed = it->burn(1);
								smoke++;
							}

						} else if (it->made_of(LIQUID)) {
							//Lots of smoke if alcohol, and LOTS of fire fueling power, kills a fire otherwise.
							if(it->type->id == "tequila" || it->type->id == "whiskey" ||
								it->type->id == "vodka" || it->type->id == "rum") {
									cur->setFieldAge(cur->getFieldAge() - 300);
									smoke += 6;
							} else {
								cur->setFieldAge(cur->getFieldAge() + rng(80 * vol, 300 * vol));
								smoke++;
							}
							destroyed = true;
							consumed++;
						} else if (it->made_of("powder")) {
							//Any powder will fuel the fire as much as its volume but be immediately destroyed.
							cur->setFieldAge(cur->getFieldAge() - vol);
							destroyed = true;
							smoke += 2;

						} else if (it->made_of("plastic")) {
							//Smokey material, doesn't fuel well.
							smoke += 3;
							if (it->burnt <= cur->getFieldDensity() * 2 || (cur->getFieldDensity() == 3 && one_in(vol))) {
								destroyed = it->burn(cur->getFieldDensity());
								if (one_in(vol + it->burnt))
									cur->setFieldAge(cur->getFieldAge() - 1);
							}
						}

						if (destroyed) {
							//If we decided the item was destroyed by fire, remove it.
							for (int m = 0; m < i_at(x, y)[i].contents.size(); m++)
								i_at(x, y).push_back( i_at(x, y)[i].contents[m] );
							i_at(x, y).erase(i_at(x, y).begin() + i);
							i--;
						}
					}

					veh = veh_at(x, y, part); //Get the part of the vehicle in the fire.
					if (veh)
						veh->damage (part, cur->getFieldDensity() * 10, false); //Damage the vehicle in the fire.
					// If the flames are in a brazier, they're fully contained, so skip consuming terrain
					if((tr_brazier != tr_at(x, y))&&(has_flag(fire_container, x, y) != true )) {
						// Consume the terrain we're on
						if (has_flag(explodes, x, y)) {
							//This is what destroys houses so fast. 
							ter_set(x, y, ter_id(int(ter(x, y)) + 1));
							cur->setFieldAge(0); //Fresh level 3 fire.
							cur->setFieldDensity(3);
							g->explosion(x, y, 40, 0, true); //Boom.

						} else if (has_flag(flammable, x, y) && one_in(32 - cur->getFieldDensity() * 10)) {
							//The fire feeds on the ground itself until max density.
							cur->setFieldAge(cur->getFieldAge() - cur->getFieldDensity() * cur->getFieldDensity() * 40);
							smoke += 15;
							if (cur->getFieldDensity() == 3)
								g->m.destroy(g, x, y, false);

						} else if (has_flag(flammable2, x, y) && one_in(32 - cur->getFieldDensity() * 10)) {
							//The fire feeds on the ground itself until max density.
							cur->setFieldAge(cur->getFieldAge() - cur->getFieldDensity() * cur->getFieldDensity() * 40);
							smoke += 15;
							if (cur->getFieldDensity() == 3)
								ter_set(x, y, t_ash);

						} else if (has_flag(l_flammable, x, y) && one_in(62 - cur->getFieldDensity() * 10)) {
							//The fire feeds on the ground itself until max density.
							cur->setFieldAge(cur->getFieldAge() - cur->getFieldDensity() * cur->getFieldDensity() * 30);
							smoke += 10;
							if (cur->getFieldDensity() == 3)
								g->m.destroy(g, x, y, false);

						} else if (terlist[ter(x, y)].flags & mfb(swimmable))
							cur->setFieldAge(cur->getFieldAge() + 800);	// Flames die quickly on water
					}

					// If we consumed a lot, the flames grow higher
					while (cur->getFieldDensity() < 3 && cur->getFieldAge() < 0) {
						//Fires under 0 age grow in size. Level 3 fires under 0 spread later on.
						cur->setFieldAge(cur->getFieldAge() + 300);
						cur->setFieldDensity(cur->getFieldDensity() + 1);
					}

					// If the flames are in a pit, it can't spread to non-pit
					bool in_pit = (ter(x, y) == t_pit);
					// If the flames are REALLY big, they contribute to adjacent flames
					if (cur->getFieldDensity() == 3 && cur->getFieldAge() < 0 && tr_brazier != tr_at(x, y)
						&& (has_flag(fire_container, x, y) != true  ) ){
							// Randomly offset our x/y shifts by 0-2, to randomly pick a square to spread to
							int starti = rng(0, 2);
							int startj = rng(0, 2);
							tmpfld = NULL;
							//Basically: Scan around for a spot, if there is more fire there, make it bigger and both flames renew in power
							//This is how level 3 fires spend their excess age: making other fires bigger. Flashpoint.
							for (int i = 0; i < 3 && cur->getFieldAge() < 0; i++) {
								for (int j = 0; j < 3 && cur->getFieldAge() < 0; j++) {
									int fx = x + ((i + starti) % 3) - 1, fy = y + ((j + startj) % 3) - 1;
									tmpfld = field_at(fx,fy).findField(fd_fire);
									if (tmpfld && tmpfld != cur && cur->getFieldAge() < 0 && tmpfld->getFieldDensity() < 3 &&
										(in_pit == (ter(fx, fy) == t_pit))) {
											tmpfld->setFieldDensity(tmpfld->getFieldDensity() + 1);
											tmpfld->setFieldAge(30);
											cur->setFieldAge(30);
									}
								}
							}
					}
					// Consume adjacent fuel / terrain / webs to spread.
					// Randomly offset our x/y shifts by 0-2, to randomly pick a square to spread to
					//Fires can only spread under 30 age. This is arbitrary but seems to work well.
					//The reason is to differentiate a fire that spawned vs one created really.
					//Fires spawned by fire in a new square START at 30 age, so if its a square with no fuel on it
					//the fire won't keep crawling endlessly across the map.
					int starti = rng(0, 2);
					int startj = rng(0, 2);
					for (int i = 0; i < 3; i++) {
						for (int j = 0; j < 3; j++) {
							int fx = x + ((i + starti) % 3) - 1, fy = y + ((j + startj) % 3) - 1;
							if (INBOUNDS(fx, fy)) {
								int spread_chance = 25 * (cur->getFieldDensity() - 1);
								if (field_at(fx, fy).findField(fd_web))
									spread_chance = 50 + spread_chance / 2;
								if (has_flag(explodes, fx, fy) && one_in(8 - cur->getFieldDensity()) &&
									tr_brazier != tr_at(x, y) && (has_flag(fire_container, x, y) != true ) ) {
										ter_set(fx, fy, ter_id(int(ter(fx, fy)) + 1));
										g->explosion(fx, fy, 40, 0, true); //Nearby explodables? blow em up.
								} else if ((i != 0 || j != 0) && rng(1, 100) < spread_chance && cur->getFieldAge() < 30 &&
									tr_brazier != tr_at(x, y) &&
									(has_flag(fire_container, x, y) != true )&&
									(in_pit == (ter(fx, fy) == t_pit)) &&
									((cur->getFieldDensity() == 3 &&
									(has_flag(flammable, fx, fy) || one_in(20))) ||
									(cur->getFieldDensity() == 3 &&
									(has_flag(l_flammable, fx, fy) && one_in(10))) ||
									flammable_items_at(fx, fy) ||
									field_at(fx, fy).findField(fd_web))) {
										add_field(g, fx, fy, fd_fire, 1); //Nearby open flammable ground? Set it on fire.
										tmpfld = field_at(fx,fy).findField(fd_fire);
										if(tmpfld){
											tmpfld->setFieldAge(30);
										}
								} else {
									bool nosmoke = true;
									for (int ii = -1; ii <= 1; ii++) {
										for (int jj = -1; jj <= 1; jj++) {
											if (field_at(x+ii, y+jj).findField(fd_fire) &&
												field_at(x+ii, y+jj).findField(fd_fire)->getFieldDensity() == 3)
												smoke++; //The higher this gets, the more likely for smoke.
											else if (field_at(x+ii, y+jj).findField(fd_smoke))
												nosmoke = false; //slightly, slightly, less likely to make smoke if there is already smoke
										}
									}
									// If we're not spreading, maybe we'll stick out some smoke, huh?
									if(!(is_outside(fx, fy))){
										//Lets make more smoke indoors since it doesn't dissipate
										smoke += 10; //10 is just a magic number. To much smoke indoors? Lower it. To little, raise it. 
									}
									if (move_cost(fx, fy) > 0 &&
										(!one_in(smoke) || (nosmoke && one_in(40))) &&
										rng(3, 35) < cur->getFieldDensity() * 10 && cur->getFieldAge() < 1000 &&
										(has_flag(suppress_smoke, x, y) != true )) {
											smoke--;
											add_field(g, fx, fy, fd_smoke, rng(1, cur->getFieldDensity())); //Add smoke!
									}
								}
							}
						}
					}
							  } break;

				case fd_smoke:
					//Smoke likes to spread out, and lingers indoors.
					for (int i = -1; i <= 1; i++) {
						for (int j = -1; j <= 1; j++)
							g->scent(x+i, y+j) = 0; //Smoke removes scent from any adjacent square.
					}
					if (is_outside(x, y))
						cur->setFieldAge(cur->getFieldAge() + 50); //Dissipiate faster outdoors.
					if (one_in(2)) { //50% chance to spread around.
						std::vector <point> spread;
						for (int a = -1; a <= 1; a++) {
							for (int b = -1; b <= 1; b++) {
								if ((field_at(x+a, y+b).findField(fd_smoke) &&
									field_at(x+a, y+b).findField(fd_smoke)->getFieldDensity() < 3) ||
									(move_cost(x+a, y+b) > 0))
									spread.push_back(point(x+a, y+b)); //Locating all available spots.
							}
						}
						if (cur->getFieldDensity() > 1 && cur->getFieldAge() > 0 && spread.size() > 0) { //Spread if available and large.
							point p = spread[rng(0, spread.size() - 1)];
							if (field_at(p.x, p.y).findField(fd_smoke) &&
								field_at(p.x, p.y).findField(fd_smoke)->getFieldDensity() < 3) {
									field_at(p.x, p.y).findField(fd_smoke)->setFieldDensity(field_at(p.x,p.y).findField(fd_smoke)->getFieldDensity() + 1);
									cur->setFieldDensity(cur->getFieldDensity() - 1);
							} else if (cur->getFieldDensity() > 1 && move_cost(p.x, p.y) > 0 &&
								add_field(g, p.x, p.y, fd_smoke, 1)){
									cur->setFieldDensity(cur->getFieldDensity() - 1);
									if(field_at(p.x,p.y).findField(fd_smoke))
										field_at(p.x, p.y).findField(fd_smoke)->setFieldAge(cur->getFieldAge());
							}
						}
					}
					break;

				case fd_tear_gas:
					// Reset nearby scents to zero
					for (int i = -1; i <= 1; i++) {
						for (int j = -1; j <= 1; j++)
							g->scent(x+i, y+j) = 0;
					}
					if (is_outside(x, y))
						cur->setFieldAge(cur->getFieldAge() + 30);
					// One in three chance that it spreads (less than smoke!)
					if (one_in(3)) {
						std::vector <point> spread;
						// Pick all eligible points to spread to
						for (int a = -1; a <= 1; a++) {
							for (int b = -1; b <= 1; b++) {
								if (((field_at(x+a, y+b).findField(fd_tear_gas)) &&
									field_at(x+a, y+b).findField(fd_tear_gas)->getFieldDensity() < 3)      ||
									(move_cost(x+a, y+b) > 0)) //obviously can never be false, this is just to avoid stupid errors deleting code.
									spread.push_back(point(x+a, y+b));
							}
						}
						// Then, spread to a nearby point
						if (cur->getFieldDensity() > 1 && cur->getFieldAge() > 0 && spread.size() > 0) {
							point p = spread[rng(0, spread.size() - 1)];
							// Nearby teargas grows thicker
							if (field_at(p.x, p.y).findField(fd_tear_gas) &&
								field_at(p.x, p.y).findField(fd_tear_gas)->getFieldDensity() < 3) {
									field_at(p.x, p.y).findField(fd_tear_gas)->setFieldDensity(field_at(p.x, p.y).findField(fd_tear_gas)->getFieldDensity() + 1);
									cur->setFieldDensity(cur->getFieldDensity() - 1);
									// Nearby smoke is converted into teargas
									//Removed - You can have smoke AND teargas at once, enjoy!
									//} else if (field_at(p.x, p.y).type == fd_smoke) {
									// field_at(p.x, p.y).type = fd_tear_gas;
									// Or, just create a new field.
							} else if (cur->getFieldDensity() > 1 && move_cost(p.x, p.y) > 0 &&
								add_field(g, p.x, p.y, fd_tear_gas, 1)) {
									cur->setFieldDensity(cur->getFieldDensity() - 1);
									if(field_at(p.x,p.y).findField(fd_tear_gas)) field_at(p.x, p.y).findField(fd_tear_gas)->setFieldAge(cur->getFieldAge());
							}
						}
					}
					break;

				case fd_toxic_gas:
					// Reset nearby scents to zero
					for (int i = -1; i <= 1; i++) {
						for (int j = -1; j <= 1; j++)
							g->scent(x+i, y+j) = 0;
					}
					if (is_outside(x, y))
						cur->setFieldAge(cur->getFieldAge() + 40);
					if (one_in(2)) {
						std::vector <point> spread;
						// Pick all eligible points to spread to
						for (int a = -1; a <= 1; a++) {
							for (int b = -1; b <= 1; b++) {
								if ((field_at(x+a, y+b).findField(fd_toxic_gas) &&
									field_at(x+a, y+b).findField(fd_toxic_gas)->getFieldDensity() < 3) ||
									(move_cost(x+a, y+b) > 0))
									spread.push_back(point(x+a, y+b));
							}
						}
						// Then, spread to a nearby point
						if (cur->getFieldDensity() > 1 && cur->getFieldAge() > 0 && spread.size() > 0) {
							point p = spread[rng(0, spread.size() - 1)];
							// Nearby toxic gas grows thicker
							if (field_at(p.x, p.y).findField(fd_toxic_gas) &&
								field_at(p.x, p.y).findField(fd_toxic_gas)->getFieldDensity() < 3) {
									field_at(p.x, p.y).findField(fd_toxic_gas)->setFieldDensity(field_at(p.x, p.y).findField(fd_toxic_gas)->getFieldDensity() + 1);
									cur->setFieldDensity(cur->getFieldDensity() - 1);
									// Nearby smoke & teargas is converted into toxic gas
									//Not needed anymore, all gas can exist at once, no need to "upgrade" it.
									//} else if (field_at(p.x, p.y).type == fd_smoke ||
									//           field_at(p.x, p.y).type == fd_tear_gas) {
									// field_at(p.x, p.y).type = fd_toxic_gas;
									// Or, just create a new field.
							} else if (cur->getFieldDensity() > 1 && move_cost(p.x, p.y) > 0 &&
								add_field(g, p.x, p.y, fd_toxic_gas, 1)) {
									cur->setFieldDensity(cur->getFieldDensity() - 1);
									if(field_at(p.x,p.y).findField(fd_toxic_gas)) field_at(p.x, p.y).findField(fd_toxic_gas)->setFieldAge(cur->getFieldAge());
							}
						}
					}
					break;


				case fd_nuke_gas:
					// Reset nearby scents to zero
					for (int i = -1; i <= 1; i++) {
						for (int j = -1; j <= 1; j++)
							g->scent(x+i, y+j) = 0;
					}
					if (is_outside(x, y))
						cur->setFieldAge(cur->getFieldAge() + 10);
					// Increase long-term radiation in the land underneath
					radiation(x, y) += rng(0, cur->getFieldDensity());
					if (one_in(2)) {
						std::vector <point> spread;
						// Pick all eligible points to spread to
						for (int a = -1; a <= 1; a++) {
							for (int b = -1; b <= 1; b++) {
								if (((field_at(x+a, y+b).findField(fd_nuke_gas)) &&
									field_at(x+a, y+b).findField(fd_nuke_gas)->getFieldDensity() < 3            )      ||
									(move_cost(x+a, y+b) > 0))
									spread.push_back(point(x+a, y+b));
							}
						}
						// Then, spread to a nearby point
						if (cur->getFieldDensity() > 1 && cur->getFieldAge() > 0 && spread.size() > 0) {
							point p = spread[rng(0, spread.size() - 1)];
							// Nearby nukegas grows thicker
							if (field_at(p.x, p.y).findField(fd_nuke_gas) &&
								field_at(p.x, p.y).findField(fd_nuke_gas)->getFieldDensity() < 3) {
									field_at(p.x, p.y).findField(fd_nuke_gas)->setFieldDensity(field_at(p.x, p.y).findField(fd_nuke_gas)->getFieldDensity() + 1);
									if(cur->getFieldDensity() > 1){
										cur->setFieldDensity(cur->getFieldDensity() - 1);
									} else {
										remove_field(p.x, p.y, fd_nuke_gas);
									}
									// Nearby smoke, tear, and toxic gas is converted into nukegas
									//Same deal, all gases can exist at once in a tile now.
									//} else if (field_at(p.x, p.y).type == fd_smoke ||
									//           field_at(p.x, p.y).type == fd_toxic_gas ||
									//           field_at(p.x, p.y).type == fd_tear_gas) {
									// field_at(p.x, p.y).type = fd_nuke_gas;
									// Or, just create a new field.
							} else if (cur->getFieldDensity() > 1 && move_cost(p.x, p.y) > 0 &&
								add_field(g, p.x, p.y, fd_nuke_gas, 1)) {
									if(cur->getFieldDensity() > 1){
										cur->setFieldDensity(cur->getFieldDensity() - 1);
									} else {
										remove_field(p.x, p.y, fd_nuke_gas);
									}
									if(field_at(p.x,p.y).findField(fd_nuke_gas)) field_at(p.x, p.y).findField(fd_nuke_gas)->setFieldAge(cur->getFieldAge());
							}
						}
					}
					break;

				case fd_gas_vent:
					for (int i = x - 1; i <= x + 1; i++) {
						for (int j = y - 1; j <= y + 1; j++) {
							if (field_at(i, j).findField(fd_toxic_gas) && field_at(i, j).findField(fd_toxic_gas)->getFieldDensity() < 3)
								field_at(i, j).findField(fd_toxic_gas)->setFieldDensity(field_at(i,j).findField(fd_toxic_gas)->getFieldDensity() + 1);
							else
								add_field(g, i, j, fd_toxic_gas, 3);
						}
					}
					break;

				case fd_fire_vent:
					if (cur->getFieldDensity() > 1) {
						if (one_in(3))
							cur->setFieldDensity(cur->getFieldDensity() - 1);
					} else {
						cur->setFieldType(fd_flame_burst);
						cur->setFieldDensity(3);
					}
					break;

				case fd_flame_burst:
					if (cur->getFieldDensity() > 1)
						cur->setFieldDensity(cur->getFieldDensity() - 1);
					else {
						cur->setFieldType(fd_fire_vent);
						cur->setFieldDensity(3);
					}
					break;

				case fd_electricity:

					if (!one_in(5)) {	// 4 in 5 chance to spread
						std::vector<point> valid;
						if (move_cost(x, y) == 0 && cur->getFieldDensity() > 1) { // We're grounded
							int tries = 0;
							while (tries < 10 && cur->getFieldAge() < 50 && cur->getFieldDensity() > 1) {
								int cx = x + rng(-1, 1), cy = y + rng(-1, 1);
								if (move_cost(cx, cy) != 0) {
									add_field(g, cx, cy, fd_electricity, 1);
									tmpfld = field_at(cx, cy).findField(fd_electricity);
									if(tmpfld) tmpfld->setFieldAge(cur->getFieldAge() + 1);
									cur->setFieldDensity(cur->getFieldDensity() - 1);
									tries = 0;
								} else
									tries++;
							}
						} else {	// We're not grounded; attempt to ground
							for (int a = -1; a <= 1; a++) {
								for (int b = -1; b <= 1; b++) {
									if (move_cost(x + a, y + b) == 0) // Grounded tiles first

										valid.push_back(point(x + a, y + b));
								}
							}
							if (valid.size() == 0) {	// Spread to adjacent space, then
								int px = x + rng(-1, 1), py = y + rng(-1, 1);
								if (move_cost(px, py) > 0 && field_at(px, py).findField(fd_electricity) &&
									field_at(px, py).findField(fd_electricity)->getFieldDensity() < 3){
										field_at(px, py).findField(fd_electricity)->setFieldDensity(field_at(px,py).findField(fd_electricity)->getFieldDensity() + 1);
										cur->setFieldDensity(cur->getFieldDensity() - 1);
								}
								else if (move_cost(px, py) > 0){
									add_field(g, px, py, fd_electricity, 1);
									tmpfld = field_at(px, py).findField(fd_electricity);
									if(tmpfld) tmpfld->setFieldAge(cur->getFieldAge() + 1);
								}
								cur->setFieldDensity(cur->getFieldDensity() - 1);
							}
							while (valid.size() > 0 && cur->getFieldDensity() > 1) {
								int index = rng(0, valid.size() - 1);
								add_field(g, valid[index].x, valid[index].y, fd_electricity, 1);
								tmpfld = field_at(valid[index].x, valid[index].y).findField(fd_electricity);
								if(tmpfld) tmpfld->setFieldAge(cur->getFieldAge() + 1);
								cur->setFieldDensity(cur->getFieldDensity() - 1);
								valid.erase(valid.begin() + index);
							}
						}
					}
					break;

				case fd_fatigue:
					if (cur->getFieldDensity() < 3 && int(g->turn) % 3600 == 0 && one_in(10))
						cur->setFieldDensity(cur->getFieldDensity() + 1);
					else if (cur->getFieldDensity() == 3 && one_in(600)) { // Spawn nether creature!
						mon_id type = mon_id(rng(mon_flying_polyp, mon_blank));
						monster creature(g->mtypes[type]);
						creature.spawn(x + rng(-3, 3), y + rng(-3, 3));
						g->z.push_back(creature);
					}
					break;

				case fd_push_items: {
					std::vector<item> *it = &(i_at(x, y));
					for (int i = 0; i < it->size(); i++) {
						if ((*it)[i].type->id != "rock" || (*it)[i].bday >= int(g->turn) - 1)
							i++;
						else {
							item tmp = (*it)[i];
							tmp.bday = int(g->turn);
							it->erase(it->begin() + i);
							i--;
							std::vector<point> valid;
							for (int xx = x - 1; xx <= x + 1; xx++) {
								for (int yy = y - 1; yy <= y + 1; yy++) {
									if (field_at(xx, yy).findField(fd_push_items))
										valid.push_back( point(xx, yy) );
								}
							}
							if (!valid.empty()) {
								point newp = valid[rng(0, valid.size() - 1)];
								add_item(newp.x, newp.y, tmp);
								if (g->u.posx == newp.x && g->u.posy == newp.y) {
									g->add_msg("A %s hits you!", tmp.tname().c_str());
									g->u.hit(g, random_body_part(), rng(0, 1), 6, 0);
								}
								int npcdex = g->npc_at(newp.x, newp.y),
									mondex = g->mon_at(newp.x, newp.y);

								if (npcdex != -1) {
									npc *p = g->active_npc[npcdex];
									p->hit(g, random_body_part(), rng(0, 1), 6, 0);
									if (g->u_see(newp.x, newp.y))
										g->add_msg("A %s hits %s!", tmp.tname().c_str(), p->name.c_str());
								}

								if (mondex != -1) {
									monster *mon = &(g->z[mondex]);
									mon->hurt(6 - mon->armor_bash());
									if (g->u_see(newp.x, newp.y))
										g->add_msg("A %s hits the %s!", tmp.tname().c_str(),
										mon->name().c_str());
								}
							}
						}
					}
									} break;

				case fd_shock_vent:
					if (cur->getFieldDensity() > 1) {
						if (one_in(5))
							cur->setFieldDensity(cur->getFieldDensity() - 1);
					} else {
						cur->setFieldDensity(3);
						int num_bolts = rng(3, 6);
						for (int i = 0; i < num_bolts; i++) {
							int xdir = 0, ydir = 0;
							while (xdir == 0 && ydir == 0) {
								xdir = rng(-1, 1);
								ydir = rng(-1, 1);
							}
							int dist = rng(4, 12);
							int boltx = x, bolty = y;
							for (int n = 0; n < dist; n++) {
								boltx += xdir;
								bolty += ydir;
								add_field(g, boltx, bolty, fd_electricity, rng(2, 3));
								if (one_in(4)) {
									if (xdir == 0)
										xdir = rng(0, 1) * 2 - 1;
									else
										xdir = 0;
								}
								if (one_in(4)) {
									if (ydir == 0)
										ydir = rng(0, 1) * 2 - 1;
									else
										ydir = 0;
								}
							}
						}
					}
					break;

				case fd_acid_vent:
					if (cur->getFieldDensity() > 1) {
						if (cur->getFieldAge() >= 10) {
							cur->setFieldDensity(cur->getFieldDensity() - 1);
							cur->setFieldAge(0);
						}
					} else {
						cur->setFieldDensity(3);
						for (int i = x - 5; i <= x + 5; i++) {
							for (int j = y - 5; j <= y + 5; j++) {
								if (field_at(i, j).findField(fd_acid) || field_at(i, j).findField(fd_acid)->getFieldDensity() == 0) {
									int newdens = 3 - (rl_dist(x, y, i, j) / 2) + (one_in(3) ? 1 : 0);
									if (newdens > 3)
										newdens = 3;
									if (newdens > 0)
										add_field(g, i, j, fd_acid, newdens);
								}
							}
						}
					}
					break;

				} // switch (curtype)

				bool should_dissipate = false;
				cur->setFieldAge(cur->getFieldAge() + 1);
				if (fieldlist[cur->getFieldType()].halflife > 0) {
					if (cur->getFieldAge() > 0 &&
						dice(2, cur->getFieldAge()) > fieldlist[cur->getFieldType()].halflife) {
							cur->setFieldAge(0);
							if(cur->getFieldDensity() == 1 || !cur->isAlive()){
								should_dissipate = true;
							}
							cur->setFieldDensity(cur->getFieldDensity() - 1);
					}
					if (should_dissipate == true) { // Totally dissapated.
						grid[gridn]->field_count--;
						grid[gridn]->fld[locx][locy].removeField(cur->getFieldType());
					}
				}
			}
		}
	}
	return found_field;
>>>>>>> c909a0f7
}

//This entire function makes very little sense. Why are the rules the way they are? Why does walking into some things destroy them but not others?

/*
Function: step_in_field
Triggers any active abilities a field effect would have. Fire burns you, acid melts you, etc.
If you add a field effect that interacts with the player place a case statement in the switch here.
If you wish for a field effect to do something over time (propagate, interact with terrain, etc) place it in process_subfields
*/
void map::step_in_field(int x, int y, game *g)
{
	field curfield = field_at(x, y); //A copy of the current field for reference. Do not add fields to it, use map::add_field
 field_entry *cur = NULL; //The current field effect.
 int veh_part; //vehicle part existing on this tile.
 vehicle *veh = NULL; //Vehicle reference if there is one.
 bool inside = false; //Are we inside?
 bool no_rubble = true; //For use in determining if we are in a rubble square or not, for the disease effect
 int adjusted_intensity; //to modify power of a field based on... whatever is relevant for the effect.

 //If we are in a vehicle figure out if we are inside (reduces effects usually) and what part of the vehicle we need to deal with.
 if (g->u.in_vehicle) {
  veh = g->m.veh_at(x, y, veh_part);
  inside = (veh && veh->is_inside(veh_part));
 }

 //Iterate through all field effects on this tile.
 for(std::vector<field_entry*>::iterator field_list_it = curfield.getFieldStart(); field_list_it != curfield.getFieldEnd(); ++field_list_it){
	 cur = (*field_list_it);
	 if(cur == NULL) continue; //shouldn't happen unless you free memory of field entries manually (hint: don't do that)... Pointer safety.

 if (cur->getFieldType() == fd_rubble){
	 no_rubble = false; //We found rubble, don't remove the players rubble disease at the end of function.
 }

 //Do things based on what field effect we are currently in.
 switch (cur->getFieldType()) {
  case fd_null:
  case fd_blood:	// It doesn't actually do anything
  case fd_bile:		// Ditto
   break; //break instead of return in the event of post-processing in the future; also we're in a loop now!

  case fd_web: {
	  //If we are in a web, can't walk in webs or are in a vehicle, get webbed maybe.
	  //Moving through multiple webs stacks the effect.
   if (!g->u.has_trait(PF_WEB_WALKER) && !g->u.in_vehicle) {
    int web = cur->getFieldDensity() * 5 - g->u.disease_level(DI_WEBBED); //between 5 and 15 minus your current web level.
    if (web > 0)
     g->u.add_disease(DI_WEBBED, web, g);
    remove_field(x, y, fd_web); //Its spent.
   } else if (g->u.in_vehicle){ //If you are in a vehicle destroy the web. It should of been destroyed when you ran over it anyway.
	   remove_field(x, y, fd_web);
	}
  } break;

  case fd_acid:
	  //Acid deals damage at all levels now; the inside refers to inside a vehicle.
	  //TODO: Add resistance to this with rubber shoes or something?
   if (cur->getFieldDensity() == 3 && !inside) {
    g->add_msg("The acid burns your legs and feet!");
    g->u.hit(g, bp_feet, 0, 0, rng(4, 10));
    g->u.hit(g, bp_feet, 1, 0, rng(4, 10));
    g->u.hit(g, bp_legs, 0, 0, rng(2,  8));
    g->u.hit(g, bp_legs, 1, 0, rng(2,  8));
   } else if (cur->getFieldDensity() == 2 && !inside) {
	g->u.hit(g, bp_feet, 0, 0, rng(2, 5));
    g->u.hit(g, bp_feet, 1, 0, rng(2, 5));
    g->u.hit(g, bp_legs, 0, 0, rng(1,  4));
    g->u.hit(g, bp_legs, 1, 0, rng(1,  4));
   } else if (!inside) {
	g->u.hit(g, bp_feet, 0, 0, rng(1, 3));
    g->u.hit(g, bp_feet, 1, 0, rng(1, 3));
    g->u.hit(g, bp_legs, 0, 0, rng(0,  2));
    g->u.hit(g, bp_legs, 1, 0, rng(0,  2));
   }
   break;

 case fd_sap:
	 //Sap causes the player to get sap disease, slowing them down.
  if( g->u.in_vehicle ) break; //sap does nothing to cars.
  g->add_msg("The sap sticks to you!");
  g->u.add_disease(DI_SAP, cur->getFieldDensity() * 2, g);
  if (cur->getFieldDensity() == 1)
   remove_field(x, y, fd_sap);
  else
	  cur->setFieldDensity(cur->getFieldDensity() - 1); //Use up sap.
  break;

  case fd_fire:
	  //Burn the player. Less so if you are in a car or ON a car.
   adjusted_intensity = cur->getFieldDensity();
   if( g->u.in_vehicle )
   {
       if( inside )
       {
           adjusted_intensity -= 2;
       }
       else
       {
           adjusted_intensity -= 1;
       }
   }
   if (!g->u.has_active_bionic("bio_heatsink")) { //heatsink prevents ALL fire damage.
    if (adjusted_intensity == 1) {
     g->add_msg("You burn your legs and feet!");
     g->u.hit(g, bp_feet, 0, 0, rng(2, 6));
     g->u.hit(g, bp_feet, 1, 0, rng(2, 6));
     g->u.hit(g, bp_legs, 0, 0, rng(1, 4));
     g->u.hit(g, bp_legs, 1, 0, rng(1, 4));
    } else if (adjusted_intensity == 2) {
     g->add_msg("You're burning up!");
     g->u.hit(g, bp_legs, 0, 0,  rng(2, 6));
     g->u.hit(g, bp_legs, 1, 0,  rng(2, 6));
     g->u.hit(g, bp_torso, 0, 4, rng(4, 9));
    } else if (adjusted_intensity == 3) {
     g->add_msg("You're set ablaze!");
     g->u.hit(g, bp_legs, 0, 0, rng(2, 6));
     g->u.hit(g, bp_legs, 1, 0, rng(2, 6));
     g->u.hit(g, bp_torso, 0, 4, rng(4, 9));
     g->u.add_disease(DI_ONFIRE, 5, g); //lasting fire damage only from the strongest fires.
    }
    /*if (adjusted_intensity == 2)
     g->u.infect(DI_SMOKE, bp_mouth, 5, 20, g);
    else if (adjusted_intensity == 3)
     g->u.infect(DI_SMOKE, bp_mouth, 7, 30, g);*/ //Removed from here since smoke now exists on fire tiles as its own effect.
   }
   break;

  case fd_rubble:
	  //You are walking on rubble. Slow down.
   g->u.add_disease(DI_BOULDERING, 0, g, cur->getFieldDensity(), 3);
   break;

  case fd_smoke:
	  //Get smoke disease from standing in smoke.
      if (cur->getFieldDensity() == 3 && !inside)
      {
          g->u.infect(DI_SMOKE, bp_mouth, 4, 15, g);
      } else if (cur->getFieldDensity() == 2 && !inside){
		  g->u.infect(DI_SMOKE, bp_mouth, 2, 7, g);
	  } else if (cur->getFieldDensity() == 1 && !inside){
		  g->u.infect(DI_SMOKE, bp_mouth, 1, 3, g);
	  }
      break;

  case fd_tear_gas:
	  //Tear gas will both give you teargas disease and/or blind you.
      if ((cur->getFieldDensity() > 1 || !one_in(3)) && (!inside || (inside && one_in(3))))
      {
          g->u.infect(DI_TEARGAS, bp_mouth, 5, 20, g);
      }
      if (cur->getFieldDensity() > 1 && (!inside || (inside && one_in(3))))
      {
          g->u.infect(DI_BLIND, bp_eyes, cur->getFieldDensity() * 2, 10, g);
      }
      break;

  case fd_toxic_gas:
	  //Toxic gas at low levels poisons you, toxic gas at high levels will cause very nasty poison.
      if (cur->getFieldDensity() == 2 && (!inside || (cur->getFieldDensity() == 3 && inside)))
      {
          g->u.infect(DI_POISON, bp_mouth, 5, 30, g);
      }
      else if (cur->getFieldDensity() == 3 && !inside)
      {
          g->u.infect(DI_BADPOISON, bp_mouth, 5, 30, g);
      } else if (cur->getFieldDensity() == 1 && (!inside))
      {
          g->u.infect(DI_POISON, bp_mouth, 2, 10, g);
      }
      break;

  case fd_nuke_gas:
	  //Get irradiated by the nuclear fallout.
   g->u.radiation += rng(cur->getFieldDensity(), cur->getFieldDensity() * (cur->getFieldDensity() + 1)); //changed to min of density, not 0.
   if (cur->getFieldDensity() == 3) {
    g->add_msg("This radioactive gas burns!");
    g->u.hurtall(rng(1, 3));
   }
   break;

  case fd_flame_burst:
	  //A burst of flame? Only hits the legs and torso.
   if (inside) break; //fireballs can't touch you inside a car.
   if (!g->u.has_active_bionic("bio_heatsink")) { //heatsink stops fire.
    g->add_msg("You're torched by flames!");
    g->u.hit(g, bp_legs, 0, 0,  rng(2, 6));
    g->u.hit(g, bp_legs, 1, 0,  rng(2, 6));
    g->u.hit(g, bp_torso, 0, 4, rng(4, 9));
   } else
    g->add_msg("These flames do not burn you.");
   break;

  case fd_electricity:
   if (g->u.has_artifact_with(AEP_RESIST_ELECTRICITY)) //Artifact stops electricity.
    g->add_msg("The electricity flows around you.");
   else {
    g->add_msg("You're electrocuted!");
    g->u.hurtall(rng(1, cur->getFieldDensity())); //small universal damage based on density.
    if (one_in(8 - cur->getFieldDensity()) && !one_in(30 - g->u.str_cur)) { //str of 30 stops this from happening.
     g->add_msg("You're paralyzed!");
     g->u.moves -= rng(cur->getFieldDensity() * 150, cur->getFieldDensity() * 200); //roughly doubled duration.
    }
   }
   break;

  case fd_fatigue:
	  //Teleports you... somewhere.
   if (rng(0, 2) < cur->getFieldDensity()) {
    g->add_msg("You're violently teleported!");
    g->u.hurtall(cur->getFieldDensity());
    g->teleport();
   }
   break;

   //Why do these get removed???
  case fd_shock_vent:
	  //Stepping on a shock vent shuts it down.
	  remove_field(x, y, fd_shock_vent);
	  break;

  case fd_acid_vent:
	  //Stepping on an acid vent shuts it down.
   remove_field(x, y, fd_acid_vent);
   break;
 }

 }

 if(no_rubble){
	 //After iterating through all fields, if we found no rubble, remove the rubble disease.
	 g->u.rem_disease(DI_BOULDERING);
 }
}

void map::mon_in_field(int x, int y, game *g, monster *z)
{
 if (z->has_flag(MF_DIGS))
  return;	// Digging monsters are immune to fields
	field curfield = field_at(x, y);
	field_entry *cur = NULL;

  for(std::vector<field_entry*>::iterator field_list_it = curfield.getFieldStart(); field_list_it != curfield.getFieldEnd(); ++field_list_it){
	 cur = (*field_list_it);
	 if(cur == NULL) continue; //shouldn't happen unless you free memory of field entries manually (hint: don't do that)

 int dam = 0;
 switch (cur->getFieldType()) {
  case fd_null:
  case fd_blood:	// It doesn't actually do anything
  case fd_bile:		// Ditto
   break;

  case fd_web:
   if (!z->has_flag(MF_WEBWALK)) {
    z->moves *= .8;
    remove_field(x, y,fd_web);
   }
   break;

// TODO: Use acid resistance
  case fd_acid:
   if (!z->has_flag(MF_DIGS) && !z->has_flag(MF_FLIES) &&
       !z->has_flag(MF_ACIDPROOF)) {
    if (cur->getFieldDensity() == 3)
     dam = rng(4, 10) + rng(2, 8);
    else
     dam = rng(cur->getFieldDensity(), cur->getFieldDensity() * 4);
   }
   break;

  case fd_sap:
   z->moves -= cur->getFieldDensity() * 5;
   if (cur->getFieldDensity() == 1)
    remove_field(x, y, fd_sap);
   else
    cur->setFieldDensity(cur->getFieldDensity() - 1);
   break;

// MATERIALS-TODO: Use fire resistance
  case fd_fire:
   if ( z->made_of("flesh") || z->made_of("hflesh") )
    dam = 3;
   if (z->made_of("veggy"))
    dam = 12;
   if (z->made_of("paper") || z->made_of(LIQUID) || z->made_of("powder") ||
       z->made_of("wood")  || z->made_of("cotton") || z->made_of("wool"))
    dam = 20;
   if (z->made_of("stone") || z->made_of("kevlar") || z->made_of("steel"))
    dam = -20;
   if (z->has_flag(MF_FLIES))
    dam -= 15;

   if (cur->getFieldDensity() == 1)
    dam += rng(2, 6);
   else if (cur->getFieldDensity() == 2) {
    dam += rng(6, 12);
    if (!z->has_flag(MF_FLIES)) {
     z->moves -= 20;
     if (!z->made_of(LIQUID) && !z->made_of("stone") && !z->made_of("kevlar") &&
         !z->made_of("steel") && !z->has_flag(MF_FIREY))
      z->add_effect(ME_ONFIRE, rng(3, 8));
    }
   } else if (cur->getFieldDensity() == 3) {
    dam += rng(10, 20);
    if (!z->has_flag(MF_FLIES) || one_in(3)) {
     z->moves -= 40;
     if (!z->made_of(LIQUID) && !z->made_of("stone") && !z->made_of("kevlar") &&
         !z->made_of("steel") && !z->has_flag(MF_FIREY))
      z->add_effect(ME_ONFIRE, rng(8, 12));
    }
   }
// Drop through to smoke no longer needed as smoke will exist in the same square now, this would double apply otherwise.
   break;

  case fd_rubble:
    if (!z->has_flag(MF_FLIES) && !z->has_flag(MF_AQUATIC))
     z->add_effect(ME_BOULDERING, 1);
    break;

  case fd_smoke:
   if (!z->has_flag(MF_NO_BREATHE)){
    if (cur->getFieldDensity() == 3)
     z->moves -= rng(10, 20);
    if (z->made_of("veggy"))	// Plants suffer from smoke even worse
     z->moves -= rng(1, cur->getFieldDensity() * 12);
   }
   break;

  case fd_tear_gas:
      if ((z->made_of("flesh") || z->made_of("hflesh") || z->made_of("veggy")) &&
          !z->has_flag(MF_NO_BREATHE)) {
    z->add_effect(ME_BLIND, cur->getFieldDensity() * 8);
    if (cur->getFieldDensity() == 3) {
     z->add_effect(ME_STUNNED, rng(10, 20));
     dam = rng(4, 10);
    } else if (cur->getFieldDensity() == 2) {
     z->add_effect(ME_STUNNED, rng(5, 10));
     dam = rng(2, 5);
    } else
     z->add_effect(ME_STUNNED, rng(1, 5));
    if (z->made_of("veggy")) {
     z->moves -= rng(cur->getFieldDensity() * 5, cur->getFieldDensity() * 12);
     dam += cur->getFieldDensity() * rng(8, 14);
    }
   }
   break;

  case fd_toxic_gas:
   if(!z->has_flag(MF_NO_BREATHE)){
     dam = cur->getFieldDensity();
     z->moves -= cur->getFieldDensity();
   }
   break;

  case fd_nuke_gas:
   if(!z->has_flag(MF_NO_BREATHE)){
    if (cur->getFieldDensity() == 3) {
     z->moves -= rng(60, 120);
     dam = rng(30, 50);
    } else if (cur->getFieldDensity() == 2) {
     z->moves -= rng(20, 50);
     dam = rng(10, 25);
    } else {
     z->moves -= rng(0, 15);
     dam = rng(0, 12);
    }
    if (z->made_of("veggy")) {
     z->moves -= rng(cur->getFieldDensity() * 5, cur->getFieldDensity() * 12);
     dam *= cur->getFieldDensity();
    }
   }
   break;
   
// MATERIALS-TODO: Use fire resistance
  case fd_flame_burst:
   if (z->made_of("flesh") || z->made_of("hflesh"))
    dam = 3;
   if (z->made_of("veggy"))
    dam = 12;
   if (z->made_of("paper") || z->made_of(LIQUID) || z->made_of("powder") ||
       z->made_of("wood")  || z->made_of("cotton") || z->made_of("wool"))
    dam = 50;
   if (z->made_of("stone") || z->made_of("kevlar") || z->made_of("steel"))
    dam = -25;
   dam += rng(0, 8);
   z->moves -= 20;
   break;

  case fd_electricity:
   dam = rng(1, cur->getFieldDensity());
   if (one_in(8 - cur->getFieldDensity()))
    z->moves -= cur->getFieldDensity() * 150;
   break;

  case fd_fatigue:
   if (rng(0, 2) < cur->getFieldDensity()) {
    dam = cur->getFieldDensity();
    int tries = 0;
    int newposx, newposy;
    do {
     newposx = rng(z->posx - SEEX, z->posx + SEEX);
     newposy = rng(z->posy - SEEY, z->posy + SEEY);
     tries++;
    } while (g->m.move_cost(newposx, newposy) == 0 && tries != 10);

    if (tries == 10)
     g->explode_mon(g->mon_at(z->posx, z->posy));
    else {
     int mon_hit = g->mon_at(newposx, newposy);
     if (mon_hit != -1) {
      if (g->u_see(z))
       g->add_msg("The %s teleports into a %s, killing them both!",
                  z->name().c_str(), g->z[mon_hit].name().c_str());
      g->explode_mon(mon_hit);
     } else {
      z->posx = newposx;
      z->posy = newposy;
     }
    }
   }
   break;

 }
 if (dam > 0)
  z->hurt(dam);
 }

}

bool vector_has(std::vector <item> vec, itype_id type)
{
 for (int i = 0; i < vec.size(); i++) {
  if (vec[i].type->id == type)
   return true;
 }
 return false;
}

void map::field_effect(int x, int y, game *g) //Applies effect of field immediately
{
	field_entry *cur = NULL;
 field curfield = field_at(x, y);
 for(std::vector<field_entry*>::iterator field_list_it = curfield.getFieldStart(); field_list_it != curfield.getFieldEnd(); ++field_list_it){
	   cur = (*field_list_it);
	   if(cur == NULL) continue;

 switch (cur->getFieldType()) {                        //Can add independent code for different types of fields to apply different effects
  case fd_rubble:
   int hit_chance = 10;
   int fdmon = g->mon_at(x, y);              //The index of the monster at (x,y), or -1 if there isn't one
   int fdnpc = g->npc_at(x, y);              //The index of the NPC at (x,y), or -1 if there isn't one
   npc *me = NULL;
   if (fdnpc != -1)
    me = g->active_npc[fdnpc];
   int veh_part;
   bool pc_inside = false;
   bool npc_inside = false;

   if (g->u.in_vehicle) {
    vehicle *veh = g->m.veh_at(x, y, veh_part);
    pc_inside = (veh && veh->is_inside(veh_part));
   }
   if (me && me->in_vehicle) {
    vehicle *veh = g->m.veh_at(x, y, veh_part);
    npc_inside = (veh && veh->is_inside(veh_part));
   }
   if (g->u.posx == x && g->u.posy == y && !pc_inside) {            //If there's a PC at (x,y) and he's not in a covered vehicle...
    if (g->u.dodge(g) < rng(1, hit_chance) || one_in(g->u.dodge(g))) {
     int how_many_limbs_hit = rng(0, num_hp_parts);
     for ( int i = 0 ; i < how_many_limbs_hit ; i++ ) {
      g->u.hp_cur[rng(0, num_hp_parts)] -= rng(0, 10);
      g->add_msg("You are hit by the falling debris!");
     }
     if (one_in(g->u.dex_cur)) {
      g->u.add_disease(DI_DOWNED, 2, g);
     }
     if (one_in(g->u.str_cur)) {
      g->u.add_disease(DI_STUNNED, 2, g);
     }
    }
    else if (one_in(g->u.str_cur)) {
     g->add_msg("You trip as you evade the falling debris!");
     g->u.add_disease(DI_DOWNED, 1, g);
    }
                        //Avoiding disease system for the moment, since I was having trouble with it.
//    g->u.add_disease(DI_CRUSHED, 42, g);    //Using a disease allows for easy modification without messing with field code
 //   g->u.rem_disease(DI_CRUSHED);           //For instance, if we wanted to easily add a chance of limb mangling or a stun effect later
   }
   if (fdmon != -1 && fdmon < g->z.size()) {  //If there's a monster at (x,y)...
    monster* monhit = &(g->z[fdmon]);
    int dam = 10;                             //This is a simplistic damage implementation. It can be improved, for instance to account for armor
    if (monhit->hurt(dam))                    //Ideally an external disease-like system would handle this to make it easier to modify later
     g->kill_mon(fdmon, false);
   }
   if (fdnpc != -1) {
    if (fdnpc < g->active_npc.size() && !npc_inside) { //If there's an NPC at (x,y) and he's not in a covered vehicle...
    if (me->dodge(g) < rng(1, hit_chance) || one_in(me->dodge(g))) {
      int how_many_limbs_hit = rng(0, num_hp_parts);
      for ( int i = 0 ; i < how_many_limbs_hit ; i++ ) {
       me->hp_cur[rng(0, num_hp_parts)] -= rng(0, 10);
      }
      if (one_in(me->dex_cur)) {
       me->add_disease(DI_DOWNED, 2, g);
      }
      if (one_in(me->str_cur)) {
       me->add_disease(DI_STUNNED, 2, g);
      }
     }
     else if (one_in(me->str_cur)) {
      me->add_disease(DI_DOWNED, 1, g);
     }
    }
    if (me->hp_cur[hp_head]  <= 0 || me->hp_cur[hp_torso] <= 0) {
     me->die(g, false);        //Right now cave-ins are treated as not the player's fault. This should be iterated on.
     g->active_npc.erase(g->active_npc.begin() + fdnpc);
    }                                       //Still need to add vehicle damage, but I'm ignoring that for now.
   }
    vehicle *veh = veh_at(x, y, veh_part);
    if (veh) {
     veh->damage(veh_part, ceil(veh->parts[veh_part].hp/3.0 * cur->getFieldDensity()), 1, false);
    }	
 }
 }
}

field_id field_entry::getFieldType() const{
	return type;
}


signed char field_entry::getFieldDensity() const{
	return density;
}


int field_entry::getFieldAge() const{
	return age;
}

field_id field_entry::setFieldType(const field_id new_field_id){

	//TODO: Better bounds checking.
	if(new_field_id >= 0 && new_field_id < num_fields){
		type = new_field_id;
	} else {
		type = fd_null;
	}

	return type;

}

signed char field_entry::setFieldDensity(const signed char new_density){
	
	if(new_density > 3)
		density = 3;
	else if (new_density < 1){
		density = 1;
		is_alive = false;
}
	else
		density = new_density;

	return density;

}

int field_entry::setFieldAge(const int new_age){
	
	age = new_age;

	return age;
}

field::field(){
	draw_symbol = fd_null;
	dirty = false;
};

field::~field(){
	
	field_entry* tmp = NULL;

	if(dirty) return;



};

/*
Function: findField
Returns a field entry corresponding to the field_id parameter passed in. If no fields are found then returns NULL.
Good for checking for exitence of a field: if(myfield.findField(fd_fire)) would tell you if the field is on fire.
*/
field_entry* field::findField(const field_id field_to_find){

	field_entry* tmp = NULL;

	for(std::vector<field_entry*>::iterator it = field_list.begin(); it != field_list.end(); it++){
		if((*it) == NULL){
			//In the event someone deleted the field_entry memory somewhere else clean up the list.
			it = field_list.erase(it);
			continue;
		}
		if((*it)->getFieldType() == field_to_find){
			return (*it);
		}
	};

	return tmp;

};

const field_entry* field::findFieldc(const field_id field_to_find){

	const field_entry* tmp = NULL;

	for(std::vector<field_entry*>::iterator it = field_list.begin(); it != field_list.end(); it++){
		if((*it) == NULL){
			//In the event someone deleted the field_entry memory somewhere else clean up the list.
			it = field_list.erase(it);
			continue;
		}
		if((*it)->getFieldType() == field_to_find){
			return (*it);
		}
	};

	return tmp;

};

/*
Function: addfield
Inserts the given field_id into the field list for a given tile if it does not already exist.
Returns false if the field_id already exists, true otherwise.
If the field already exists, it will return false BUT it will add the density/age to the current values for upkeep.
If you wish to modify an already existing field use findField and modify the result.
Density defaults to 1, and age to 0 (permanent) if not specified.
*/
bool field::addField(const field_id field_to_add, const unsigned char new_density, const int new_age){

	for(std::vector<field_entry*>::iterator it = field_list.begin(); it != field_list.end(); ++it){
		if( ((*it)->getFieldType()) == field_to_add){
			//Already exists, but lets update it. This is tentative.
			(*it)->setFieldDensity((*it)->getFieldDensity() + new_density);
			//(*it)->setFieldAge(new_age);
			draw_symbol = field_to_add;
			return false;
		}
	};
	field_list.push_back(new field_entry(field_to_add, new_density, new_age));
	draw_symbol = field_to_add;
	return true;

};

/*
Function: removeField
Removes the field entry with a type equal to the field_id parameter. Returns true if removed, false otherwise.
*/
bool field::removeField(const field_id field_to_remove){

	for(std::vector<field_entry*>::iterator it = field_list.begin(); it != field_list.end();it++){
		if((*it)->getFieldType() == field_to_remove){
			//Free memory and remove the located field from the list.
			field_entry* tmp = (*it);
			delete tmp;
			it = field_list.erase(it);
			if(field_list.size() > 0){
				draw_symbol = (*field_list.begin())->getFieldType();
			} else {
				draw_symbol = fd_null;
			}
			return true;
		}
	};

	return false;

};

/*
Function: fieldCount
Returns the number of fields existing on the current tile.
*/
unsigned int field::fieldCount() const{

	return field_list.size();

};


std::vector<field_entry*>::iterator field::getFieldStart(){

	return field_list.begin();

};

std::vector<field_entry*>::iterator field::getFieldEnd(){

	return field_list.end();

};

/*
Function: fieldSymbol
Returns the last added field from the tile for drawing purposes.
*/
field_id field::fieldSymbol() const{
	return draw_symbol;
}

field& field::operator=( field &rhs ){
	
	draw_symbol = rhs.fieldSymbol();
	field_list.clear();
	for(std::vector<field_entry*>::iterator it = rhs.getFieldStart(); it != rhs.getFieldEnd(); ++it){
		field_list.push_back((*it));
	}
	dirty = true;

	return *this;

}<|MERGE_RESOLUTION|>--- conflicted
+++ resolved
@@ -22,698 +22,50 @@
 /*
 Function: process_fields_in_submap
 Iterates over every field on every tile of the given submap indicated by NONANT parameter gridn.
-This is the general update function for field effects. This should only be called once per game turn. If you need to insert
-a new field behavior per unit time add a case statement in the switch below.
+This is the general update function for field effects. This should only be called once per game turn.
+If you need to insert a new field behavior per unit time add a case statement in the switch below.
 */
 bool map::process_fields_in_submap(game *g, int gridn)
 {
-<<<<<<< HEAD
- bool found_field = false;
- field *cur;
- field_id curtype;
- for (int locx = 0; locx < SEEX; locx++) {
-  for (int locy = 0; locy < SEEY; locy++) {
-   cur = &(grid[gridn]->fld[locx][locy]);
-   int x = locx + SEEX * (gridn % my_MAPSIZE),
-       y = locy + SEEY * int(gridn / my_MAPSIZE);
-
-   curtype = cur->type;
-   if (!found_field && curtype != fd_null)
-    found_field = true;
-   if (cur->density > 3 || cur->density < 1)
-    debugmsg("Whoooooa density of %d", cur->density);
-
-  if (cur->age == 0)	// Don't process "newborn" fields
-   curtype = fd_null;
-
-  int part;
-  vehicle *veh;
-  switch (curtype) {
-
-   case fd_null:
-    break;	// Do nothing, obviously.  OBVIOUSLY.
-
-   case fd_blood:
-   case fd_bile:
-   case fd_gibs_flesh:
-   case fd_gibs_veggy:
-    if (has_flag(swimmable, x, y))	// Dissipate faster in water
-     cur->age += 250;
-    break;
-
-   case fd_acid:
-    if (has_flag(swimmable, x, y))	// Dissipate faster in water
-     cur->age += 20;
-    for (int i = 0; i < i_at(x, y).size(); i++) {
-     item *melting = &(i_at(x, y)[i]);
-     
-     // see DEVELOPER_FAQ.txt for how acid resistance is calculated
-     
-     int chance = melting->acid_resist();
-     if (chance == 0)
-     {
-         melting->damage++;
-     }
-     else if (chance > 0 && chance < 9)
-     {
-         if (one_in(chance))
-         {
-             melting->damage++;
-         }
-     }
-     if (melting->damage >= 5)
-     {
-        cur->age += melting->volume();
-        for (int m = 0; m < i_at(x, y)[i].contents.size(); m++)
-            i_at(x, y).push_back( i_at(x, y)[i].contents[m] );
-        i_at(x, y).erase(i_at(x, y).begin() + i);
-        i--;
-      }
-     }
-    break;
-
-   case fd_sap:
-    break; // It doesn't do anything.
-
-// TODO-MATERIALS: use fire resistance
-   case fd_fire: {
-// Consume items as fuel to help us grow/last longer.
-    bool destroyed = false;
-    int vol = 0, smoke = 0, consumed = 0;
-    for (int i = 0; i < i_at(x, y).size() && consumed < cur->density * 2; i++) {
-     destroyed = false;
-     vol = i_at(x, y)[i].volume();
-     item *it = &(i_at(x, y)[i]);
-     it_ammo *ammo_type = NULL;
-
-     if (it->is_ammo())
-     {
-         ammo_type = dynamic_cast<it_ammo*>(it->type);
-     }
-     if(ammo_type != NULL &&
-        (ammo_type->ammo_effects & mfb(AMMO_FLAME) ||
-         ammo_type->ammo_effects & mfb(AMMO_INCENDIARY) ||
-         ammo_type->ammo_effects & mfb(AMMO_EXPLOSIVE) ||
-         ammo_type->ammo_effects & mfb(AMMO_FRAG) ||
-         ammo_type->ammo_effects & mfb(AMMO_NAPALM) ||
-         ammo_type->ammo_effects & mfb(AMMO_EXPLOSIVE_BIG) ||
-         ammo_type->ammo_effects & mfb(AMMO_TEARGAS) ||
-         ammo_type->ammo_effects & mfb(AMMO_SMOKE) ||
-         ammo_type->ammo_effects & mfb(AMMO_FLASHBANG) ||
-         ammo_type->ammo_effects & mfb(AMMO_COOKOFF)))
-     {
-         const int rounds_exploded = rng(1, it->charges);
-         // TODO: Vary the effect based on the ammo flag instead of just exploding them all.
-         // cook off ammo instead of just burning it.
-         for(int j = 0; j < (rounds_exploded / 10) + 1; j++)
-         {
-             g->explosion(x, y, ammo_type->damage / 2, true, false);
-         }
-         it->charges -= rounds_exploded;
-         if(it->charges == 0) destroyed = true;
-     } else if (it->made_of("paper")) {
-      destroyed = it->burn(cur->density * 3);
-      consumed++;
-      if (cur->density == 1)
-       cur->age -= vol * 10;
-      if (vol >= 4)
-       smoke++;
-
-     } else if ((it->made_of("wood") || it->made_of("veggy"))) {
-      if (vol <= cur->density * 10 || cur->density == 3) {
-       cur->age -= 100;
-       destroyed = it->burn(cur->density);
-       smoke++;
-       consumed++;
-      } else if (it->burnt < cur->density) {
-       destroyed = it->burn(1);
-       smoke++;
-      }
-
-     } else if ((it->made_of("cotton") || it->made_of("wool"))) {
-      if (vol <= cur->density * 5 || cur->density == 3) {
-       cur->age--;
-       destroyed = it->burn(cur->density);
-       smoke++;
-       consumed++;
-      } else if (it->burnt < cur->density) {
-       destroyed = it->burn(1);
-       smoke++;
-      }
-
-     } else if ((it->made_of("flesh"))||(it->made_of("hflesh"))) {
-      if (vol <= cur->density * 5 || (cur->density == 3 && one_in(vol / 20))) {
-       cur->age--;
-       destroyed = it->burn(cur->density);
-       smoke += 3;
-       consumed++;
-      } else if (it->burnt < cur->density * 5 || cur->density >= 2) {
-       destroyed = it->burn(1);
-       smoke++;
-      }
-
-     } else if (it->made_of(LIQUID)) {
-      if(it->type->id == "tequila" || it->type->id == "whiskey" ||
-         it->type->id == "vodka" || it->type->id == "rum") {
-       cur->age -= 300;
-       smoke += 6;
-      } else {
-       cur->age += rng(80 * vol, 300 * vol);
-       smoke++;
-      }
-      destroyed = true;
-      consumed++;
-     } else if (it->made_of("powder")) {
-      cur->age -= vol;
-      destroyed = true;
-      smoke += 2;
-
-     } else if (it->made_of("plastic")) {
-      smoke += 3;
-      if (it->burnt <= cur->density * 2 || (cur->density == 3 && one_in(vol))) {
-       destroyed = it->burn(cur->density);
-       if (one_in(vol + it->burnt))
-        cur->age--;
-      }
-     }
-
-     if (destroyed) {
-      for (int m = 0; m < i_at(x, y)[i].contents.size(); m++)
-       i_at(x, y).push_back( i_at(x, y)[i].contents[m] );
-      i_at(x, y).erase(i_at(x, y).begin() + i);
-      i--;
-     }
-    }
-
-    veh = veh_at(x, y, part);
-    if (veh)
-     veh->damage (part, cur->density * 10, false);
-    // If the flames are in a brazier, they're fully contained, so skip consuming terrain
-    if((tr_brazier != tr_at(x, y))&&(has_flag(fire_container, x, y) != true )) {
-     // Consume the terrain we're on
-     if (has_flag(explodes, x, y)) {
-      ter_set(x, y, ter_id(int(ter(x, y)) + 1));
-      cur->age = 0;
-      cur->density = 3;
-      g->explosion(x, y, 40, 0, true);
-
-     } else if (has_flag(flammable, x, y) && one_in(32 - cur->density * 10)) {
-      cur->age -= cur->density * cur->density * 40;
-      smoke += 15;
-      if (cur->density == 3)
-       g->m.destroy(g, x, y, false);
-
-     } else if (has_flag(flammable2, x, y) && one_in(32 - cur->density * 10)) {
-      cur->age -= cur->density * cur->density * 40;
-      smoke += 15;
-      if (cur->density == 3)
-       ter_set(x, y, t_ash);
-
-     } else if (has_flag(l_flammable, x, y) && one_in(62 - cur->density * 10)) {
-      cur->age -= cur->density * cur->density * 30;
-      smoke += 10;
-      if (cur->density == 3)
-       g->m.destroy(g, x, y, false);
-
-     } else if (terlist[ter(x, y)].flags & mfb(swimmable))
-      cur->age += 800;	// Flames die quickly on water
-    }
-
-// If we consumed a lot, the flames grow higher
-    while (cur->density < 3 && cur->age < 0) {
-     cur->age += 300;
-     cur->density++;
-    }
-
-// If the flames are in a pit, it can't spread to non-pit
-    bool in_pit = (ter(x, y) == t_pit);
-// If the flames are REALLY big, they contribute to adjacent flames
-    if (cur->density == 3 && cur->age < 0 && tr_brazier != tr_at(x, y)
-        && (has_flag(fire_container, x, y) != true  ) ){
-// Randomly offset our x/y shifts by 0-2, to randomly pick a square to spread to
-     int starti = rng(0, 2);
-     int startj = rng(0, 2);
-     for (int i = 0; i < 3 && cur->age < 0; i++) {
-      for (int j = 0; j < 3 && cur->age < 0; j++) {
-       int fx = x + ((i + starti) % 3) - 1, fy = y + ((j + startj) % 3) - 1;
-       if (field_at(fx, fy).type == fd_fire && field_at(fx, fy).density < 3 &&
-           (in_pit == (ter(fx, fy) == t_pit))) {
-        field_at(fx, fy).density++;
-        field_at(fx, fy).age = 0;
-        cur->age = 0;
-       }
-      }
-     }
-    }
-// Consume adjacent fuel / terrain / webs to spread.
-// Randomly offset our x/y shifts by 0-2, to randomly pick a square to spread to
-    int starti = rng(0, 2);
-    int startj = rng(0, 2);
-    for (int i = 0; i < 3; i++) {
-     for (int j = 0; j < 3; j++) {
-      int fx = x + ((i + starti) % 3) - 1, fy = y + ((j + startj) % 3) - 1;
-      if (INBOUNDS(fx, fy)) {
-       int spread_chance = 20 * (cur->density - 1) + 10 * smoke;
-       if (field_at(fx, fy).type == fd_web)
-        spread_chance = 50 + spread_chance / 2;
-       if (has_flag(explodes, fx, fy) && one_in(8 - cur->density) &&
-	   tr_brazier != tr_at(x, y) && (has_flag(fire_container, x, y) != true ) ) {
-        ter_set(fx, fy, ter_id(int(ter(fx, fy)) + 1));
-        g->explosion(fx, fy, 40, 0, true);
-       } else if ((i != 0 || j != 0) && rng(1, 100) < spread_chance &&
-                  tr_brazier != tr_at(x, y) &&
-                  (has_flag(fire_container, x, y) != true )&&
-                  (in_pit == (ter(fx, fy) == t_pit)) &&
-                  ((cur->density == 3 &&
-                    (has_flag(flammable, fx, fy) || one_in(20))) ||
-                   (cur->density == 3 &&
-                    (has_flag(l_flammable, fx, fy) && one_in(10))) ||
-                   flammable_items_at(fx, fy) ||
-                   field_at(fx, fy).type == fd_web)) {
-        if (field_at(fx, fy).type == fd_smoke ||
-            field_at(fx, fy).type == fd_web)
-         field_at(fx, fy) = field(fd_fire, 1, 0);
-        else
-         add_field(g, fx, fy, fd_fire, 1);
-       } else {
-        bool nosmoke = true;
-        for (int ii = -1; ii <= 1; ii++) {
-         for (int jj = -1; jj <= 1; jj++) {
-          if (field_at(x+ii, y+jj).type == fd_fire &&
-              field_at(x+ii, y+jj).density == 3)
-           smoke++;
-          else if (field_at(x+ii, y+jj).type == fd_smoke)
-           nosmoke = false;
-         }
-        }
-// If we're not spreading, maybe we'll stick out some smoke, huh?
-        if (move_cost(fx, fy) > 0 &&
-            (!one_in(smoke) || (nosmoke && one_in(40))) &&
-            rng(3, 35) < cur->density * 10 && cur->age < 1000 &&
-            (has_flag(suppress_smoke, x, y) != true )) {
-         smoke--;
-         add_field(g, fx, fy, fd_smoke, rng(1, cur->density));
-        }
-       }
-      }
-     }
-    }
-   } break;
-
-   case fd_smoke:
-    for (int i = -1; i <= 1; i++) {
-     for (int j = -1; j <= 1; j++)
-      g->scent(x+i, y+j) = 0;
-    }
-    if (is_outside(x, y))
-     cur->age += 50;
-    if (one_in(2)) {
-     std::vector <point> spread;
-     for (int a = -1; a <= 1; a++) {
-      for (int b = -1; b <= 1; b++) {
-       if ((field_at(x+a, y+b).type == fd_smoke &&
-             field_at(x+a, y+b).density < 3) ||
-           (field_at(x+a, y+b).is_null() && move_cost(x+a, y+b) > 0))
-        spread.push_back(point(x+a, y+b));
-      }
-     }
-     if (cur->density > 0 && cur->age > 0 && spread.size() > 0) {
-      point p = spread[rng(0, spread.size() - 1)];
-      if (field_at(p.x, p.y).type == fd_smoke &&
-          field_at(p.x, p.y).density < 3) {
-        field_at(p.x, p.y).density++;
-        cur->density--;
-      } else if (cur->density > 0 && move_cost(p.x, p.y) > 0 &&
-                 add_field(g, p.x, p.y, fd_smoke, 1)){
-       cur->density--;
-       field_at(p.x, p.y).age = cur->age;
-      }
-     }
-    }
-   break;
-
-   case fd_tear_gas:
-// Reset nearby scents to zero
-    for (int i = -1; i <= 1; i++) {
-     for (int j = -1; j <= 1; j++)
-      g->scent(x+i, y+j) = 0;
-    }
-    if (is_outside(x, y))
-     cur->age += 30;
-// One in three chance that it spreads (less than smoke!)
-    if (one_in(3)) {
-     std::vector <point> spread;
-// Pick all eligible points to spread to
-     for (int a = -1; a <= 1; a++) {
-      for (int b = -1; b <= 1; b++) {
-       if (((field_at(x+a, y+b).type == fd_smoke ||
-             field_at(x+a, y+b).type == fd_tear_gas) &&
-             field_at(x+a, y+b).density < 3            )      ||
-           (field_at(x+a, y+b).is_null() && move_cost(x+a, y+b) > 0))
-        spread.push_back(point(x+a, y+b));
-      }
-     }
-// Then, spread to a nearby point
-     if (cur->density > 0 && cur->age > 0 && spread.size() > 0) {
-      point p = spread[rng(0, spread.size() - 1)];
-// Nearby teargas grows thicker
-      if (field_at(p.x, p.y).type == fd_tear_gas &&
-          field_at(p.x, p.y).density < 3) {
-        field_at(p.x, p.y).density++;
-        cur->density--;
-// Nearby smoke is converted into teargas
-      } else if (field_at(p.x, p.y).type == fd_smoke) {
-       field_at(p.x, p.y).type = fd_tear_gas;
-// Or, just create a new field.
-      } else if (cur->density > 0 && move_cost(p.x, p.y) > 0 &&
-                 add_field(g, p.x, p.y, fd_tear_gas, 1)) {
-       cur->density--;
-       field_at(p.x, p.y).age = cur->age;
-      }
-     }
-    }
-    break;
-
-   case fd_toxic_gas:
-// Reset nearby scents to zero
-    for (int i = -1; i <= 1; i++) {
-     for (int j = -1; j <= 1; j++)
-      g->scent(x+i, y+j) = 0;
-    }
-    if (is_outside(x, y))
-     cur->age += 40;
-    if (one_in(2)) {
-     std::vector <point> spread;
-// Pick all eligible points to spread to
-     for (int a = -1; a <= 1; a++) {
-      for (int b = -1; b <= 1; b++) {
-       if (((field_at(x+a, y+b).type == fd_smoke ||
-             field_at(x+a, y+b).type == fd_tear_gas ||
-             field_at(x+a, y+b).type == fd_toxic_gas ||
-             field_at(x+a, y+b).type == fd_nuke_gas   ) &&
-             field_at(x+a, y+b).density < 3            )      ||
-           (field_at(x+a, y+b).is_null() && move_cost(x+a, y+b) > 0))
-        spread.push_back(point(x+a, y+b));
-      }
-     }
-// Then, spread to a nearby point
-     if (cur->density > 0 && cur->age > 0 && spread.size() > 0) {
-      point p = spread[rng(0, spread.size() - 1)];
-// Nearby toxic gas grows thicker
-      if (field_at(p.x, p.y).type == fd_toxic_gas &&
-          field_at(p.x, p.y).density < 3) {
-        field_at(p.x, p.y).density++;
-        cur->density--;
-// Nearby smoke & teargas is converted into toxic gas
-      } else if (field_at(p.x, p.y).type == fd_smoke ||
-                 field_at(p.x, p.y).type == fd_tear_gas) {
-       field_at(p.x, p.y).type = fd_toxic_gas;
-// Or, just create a new field.
-      } else if (cur->density > 0 && move_cost(p.x, p.y) > 0 &&
-                 add_field(g, p.x, p.y, fd_toxic_gas, 1)) {
-       cur->density--;
-       field_at(p.x, p.y).age = cur->age;
-      }
-     }
-    }
-    break;
-
-
-   case fd_nuke_gas:
-// Reset nearby scents to zero
-    for (int i = -1; i <= 1; i++) {
-     for (int j = -1; j <= 1; j++)
-      g->scent(x+i, y+j) = 0;
-    }
-    if (is_outside(x, y))
-     cur->age += 40;
-// Increase long-term radiation in the land underneath
-    radiation(x, y) += rng(0, cur->density);
-    if (one_in(2)) {
-     std::vector <point> spread;
-// Pick all eligible points to spread to
-     for (int a = -1; a <= 1; a++) {
-      for (int b = -1; b <= 1; b++) {
-       if (((field_at(x+a, y+b).type == fd_smoke ||
-             field_at(x+a, y+b).type == fd_tear_gas ||
-             field_at(x+a, y+b).type == fd_toxic_gas ||
-             field_at(x+a, y+b).type == fd_nuke_gas   ) &&
-             field_at(x+a, y+b).density < 3            )      ||
-           (field_at(x+a, y+b).is_null() && move_cost(x+a, y+b) > 0))
-        spread.push_back(point(x+a, y+b));
-      }
-     }
-// Then, spread to a nearby point
-     if (cur->density > 0 && cur->age > 0 && spread.size() > 0) {
-      point p = spread[rng(0, spread.size() - 1)];
-// Nearby nukegas grows thicker
-      if (field_at(p.x, p.y).type == fd_nuke_gas &&
-          field_at(p.x, p.y).density < 3) {
-        field_at(p.x, p.y).density++;
-        cur->density--;
-// Nearby smoke, tear, and toxic gas is converted into nukegas
-      } else if (field_at(p.x, p.y).type == fd_smoke ||
-                 field_at(p.x, p.y).type == fd_toxic_gas ||
-                 field_at(p.x, p.y).type == fd_tear_gas) {
-       field_at(p.x, p.y).type = fd_nuke_gas;
-// Or, just create a new field.
-      } else if (cur->density > 0 && move_cost(p.x, p.y) > 0 &&
-                 add_field(g, p.x, p.y, fd_nuke_gas, 1)) {
-       cur->density--;
-       field_at(p.x, p.y).age = cur->age;
-      }
-     }
-    }
-    break;
-
-   case fd_gas_vent:
-    for (int i = x - 1; i <= x + 1; i++) {
-     for (int j = y - 1; j <= y + 1; j++) {
-      if (field_at(i, j).type == fd_toxic_gas && field_at(i, j).density < 3)
-       field_at(i, j).density++;
-      else
-       add_field(g, i, j, fd_toxic_gas, 3);
-     }
-    }
-    break;
-
-   case fd_fire_vent:
-    if (cur->density > 1) {
-     if (one_in(3))
-      cur->density--;
-    } else {
-     cur->type = fd_flame_burst;
-     cur->density = 3;
-    }
-    break;
-
-   case fd_flame_burst:
-    if (cur->density > 1)
-     cur->density--;
-    else {
-     cur->type = fd_fire_vent;
-     cur->density = 3;
-    }
-    break;
-
-   case fd_electricity:
-    if (!one_in(5)) {	// 4 in 5 chance to spread
-     std::vector<point> valid;
-     if (move_cost(x, y) == 0 && cur->density > 1) { // We're grounded
-      int tries = 0;
-      while (tries < 10 && cur->age < 50) {
-       int cx = x + rng(-1, 1), cy = y + rng(-1, 1);
-       if (move_cost(cx, cy) != 0 && field_at(cx, cy).is_null()) {
-        add_field(g, cx, cy, fd_electricity, 1);
-        cur->density--;
-        tries = 0;
-       } else
-        tries++;
-      }
-     } else {	// We're not grounded; attempt to ground
-      for (int a = -1; a <= 1; a++) {
-       for (int b = -1; b <= 1; b++) {
-        if (move_cost(x + a, y + b) == 0 && // Grounded tiles first
-            field_at(x + a, y + b).is_null())
-         valid.push_back(point(x + a, y + b));
-       }
-      }
-      if (valid.size() == 0) {	// Spread to adjacent space, then
-       int px = x + rng(-1, 1), py = y + rng(-1, 1);
-       if (move_cost(px, py) > 0 && field_at(px, py).type == fd_electricity &&
-           field_at(px, py).density < 3)
-        field_at(px, py).density++;
-       else if (move_cost(px, py) > 0)
-        add_field(g, px, py, fd_electricity, 1);
-       cur->density--;
-      }
-      while (valid.size() > 0 && cur->density > 0) {
-       int index = rng(0, valid.size() - 1);
-       add_field(g, valid[index].x, valid[index].y, fd_electricity, 1);
-       cur->density--;
-       valid.erase(valid.begin() + index);
-      }
-     }
-    }
-    break;
-
-   case fd_fatigue:
-    if (cur->density < 3 && int(g->turn) % 3600 == 0 && one_in(10))
-     cur->density++;
-    else if (cur->density == 3 && one_in(600)) { // Spawn nether creature!
-     mon_id type = mon_id(rng(mon_flying_polyp, mon_blank));
-     monster creature(g->mtypes[type]);
-     creature.spawn(x + rng(-3, 3), y + rng(-3, 3));
-     g->z.push_back(creature);
-    }
-    break;
-
-   case fd_push_items: {
-    std::vector<item> *it = &(i_at(x, y));
-    for (int i = 0; i < it->size(); i++) {
-     if ((*it)[i].type->id != "rock" || (*it)[i].bday >= int(g->turn) - 1)
-      i++;
-     else {
-      item tmp = (*it)[i];
-      tmp.bday = int(g->turn);
-      it->erase(it->begin() + i);
-      i--;
-      std::vector<point> valid;
-      for (int xx = x - 1; xx <= x + 1; xx++) {
-       for (int yy = y - 1; yy <= y + 1; yy++) {
-        if (field_at(xx, yy).type == fd_push_items)
-         valid.push_back( point(xx, yy) );
-       }
-      }
-      if (!valid.empty()) {
-       point newp = valid[rng(0, valid.size() - 1)];
-       add_item(newp.x, newp.y, tmp);
-       if (g->u.posx == newp.x && g->u.posy == newp.y) {
-        g->add_msg("A %s hits you!", tmp.tname().c_str());
-        g->u.hit(g, random_body_part(), rng(0, 1), 6, 0);
-       }
-       int npcdex = g->npc_at(newp.x, newp.y),
-           mondex = g->mon_at(newp.x, newp.y);
-
-       if (npcdex != -1) {
-        npc *p = g->active_npc[npcdex];
-        p->hit(g, random_body_part(), rng(0, 1), 6, 0);
-        if (g->u_see(newp.x, newp.y))
-         g->add_msg("A %s hits %s!", tmp.tname().c_str(), p->name.c_str());
-       }
-
-       if (mondex != -1) {
-        monster *mon = &(g->z[mondex]);
-        mon->hurt(6 - mon->armor_bash());
-        if (g->u_see(newp.x, newp.y))
-         g->add_msg("A %s hits the %s!", tmp.tname().c_str(),
-                                         mon->name().c_str());
-       }
-      }
-     }
-    }
-   } break;
-
-   case fd_shock_vent:
-    if (cur->density > 1) {
-     if (one_in(5))
-      cur->density--;
-    } else {
-     cur->density = 3;
-     int num_bolts = rng(3, 6);
-     for (int i = 0; i < num_bolts; i++) {
-      int xdir = 0, ydir = 0;
-      while (xdir == 0 && ydir == 0) {
-       xdir = rng(-1, 1);
-       ydir = rng(-1, 1);
-      }
-      int dist = rng(4, 12);
-      int boltx = x, bolty = y;
-      for (int n = 0; n < dist; n++) {
-       boltx += xdir;
-       bolty += ydir;
-       add_field(g, boltx, bolty, fd_electricity, rng(2, 3));
-       if (one_in(4)) {
-        if (xdir == 0)
-         xdir = rng(0, 1) * 2 - 1;
-        else
-         xdir = 0;
-       }
-       if (one_in(4)) {
-        if (ydir == 0)
-         ydir = rng(0, 1) * 2 - 1;
-        else
-         ydir = 0;
-       }
-      }
-     }
-    }
-    break;
-
-   case fd_acid_vent:
-    if (cur->density > 1) {
-     if (cur->age >= 10) {
-      cur->density--;
-      cur->age = 0;
-     }
-    } else {
-     cur->density = 3;
-     for (int i = x - 5; i <= x + 5; i++) {
-      for (int j = y - 5; j <= y + 5; j++) {
-       if (field_at(i, j).type == fd_null || field_at(i, j).density == 0) {
-        int newdens = 3 - (rl_dist(x, y, i, j) / 2) + (one_in(3) ? 1 : 0);
-        if (newdens > 3)
-         newdens = 3;
-        if (newdens > 0)
-         add_field(g, i, j, fd_acid, newdens);
-       }
-      }
-     }
-    }
-    break;
-
-   } // switch (curtype)
-
-   cur->age++;
-   if (fieldlist[cur->type].halflife > 0) {
-    if (cur->age > 0 &&
-        dice(3, cur->age) > dice(3, fieldlist[cur->type].halflife)) {
-     cur->age = 0;
-     cur->density--;
-    }
-    if (cur->density <= 0) { // Totally dissapated.
-     grid[gridn]->field_count--;
-     grid[gridn]->fld[locx][locy] = field();
-    }
-   }
-  }
- }
- return found_field;
-=======
-	bool found_field = false; //Realistically this is always true, this function only gets called if fields exist. Just the return value.
-	field curfield; //Used to hold a copy of the current field. Do not addField or removeField with this variable (it's just a copy afterall).
-	field_entry* cur; //A pointer to the current field effect. Used to modify or otherwise get information on the field effect to update.
-	field_entry* tmpfld = NULL; //Holds m.field_at(x,y).findField(fd_some_field) type returns. Just to avoid typing that long string for a temp value.
+ // Realistically this is always true, this function only gets called if fields exist.
+	bool found_field = false;
+ // Used to hold a copy of the current field.
+ // Do not addField or removeField with this variable (it's just a copy afterall).
+	field curfield;
+ // A pointer to the current field effect.
+ // Used to modify or otherwise get information on the field effect to update.
+	field_entry* cur;
+ //Holds m.field_at(x,y).findField(fd_some_field) type returns.
+ // Just to avoid typing that long string for a temp value.
+	field_entry* tmpfld = NULL;
 	field_id curtype; //Holds cur->getFieldType() as thats what the old system used before rewrite.
 
 	//Loop through all tiles in this submap indicated by gridn
 	for (int locx = 0; locx < SEEX; locx++) {
 		for (int locy = 0; locy < SEEY; locy++) {
-			curfield = grid[gridn]->fld[locx][locy]; //get a copy of the field variable from the submap; contains all the pointers to the real field effects.
-			for(std::vector<field_entry*>::iterator field_list_it = curfield.getFieldStart(); field_list_it != curfield.getFieldEnd(); ++field_list_it){
+   // get a copy of the field variable from the submap;
+   // contains all the pointers to the real field effects.
+			curfield = grid[gridn]->fld[locx][locy];
+			for(std::vector<field_entry*>::iterator field_list_it = curfield.getFieldStart();
+       field_list_it != curfield.getFieldEnd(); ++field_list_it){
 				//Iterating through all field effects in the submap's field.
 				cur = (*field_list_it); //dereferencing the iterator to a field_effect pointer.
 				if(cur == NULL) continue; //This shouldn't happen ever, but pointer safety is number one.
-				int x = locx + SEEX * (gridn % my_MAPSIZE),
-					y = locy + SEEY * int(gridn / my_MAPSIZE); //This is a translation from local coordinates to submap coords. All submaps are in one long 1d array.
+    // This is a translation from local coordinates to submap coords.
+    // All submaps are in one long 1d array.
+				int x = locx + SEEX * (gridn % my_MAPSIZE);
+    int y = locy + SEEY * int(gridn / my_MAPSIZE);
 
 				curtype = cur->getFieldType();
+    //Setting our return value. fd_null really doesn't exist anymore, its there for legacy support.
 				if (!found_field && curtype != fd_null)
-					found_field = true; //Setting our return value. fd_null really doesn't exist anymore, its there for legacy support.
+					found_field = true;
+    // Again, legacy support in the event someone Mods setFieldDensity to allow more values.
 				if (cur->getFieldDensity() > 3 || cur->getFieldDensity() < 1)
-					debugmsg("Whoooooa density of %d", cur->getFieldDensity()); //Again, legacy support in the event someone Mods setFieldDensity to allow more values.
-
-				if (cur->getFieldAge() == 0)	// Don't process "newborn" fields. This gives the player time to run if they need to.
+					debugmsg("Whoooooa density of %d", cur->getFieldDensity());
+
+    // Don't process "newborn" fields. This gives the player time to run if they need to.
+				if (cur->getFieldAge() == 0)
 					curtype = fd_null;
 
 				int part;
@@ -770,8 +122,9 @@
 				case fd_fire: {
 					// Consume items as fuel to help us grow/last longer.
 					bool destroyed = false; //Is the item destroyed?
-					int vol = 0, smoke = 0, consumed = 0; //Volume, Smoke generation probability, consumed items count
-					for (int i = 0; i < i_at(x, y).size() && consumed < cur->getFieldDensity() * 2; i++) { //For each item
+     // Volume, Smoke generation probability, consumed items count
+					int vol = 0, smoke = 0, consumed = 0;
+					for (int i = 0; i < i_at(x, y).size() && consumed < cur->getFieldDensity() * 2; i++) {
 						//Stop when we hit the end of the item buffer OR we consumed enough items given our fire size.
 						destroyed = false;
 						vol = i_at(x, y)[i].volume(); //Used to feed the fire based on volume of item burnt.
@@ -800,7 +153,8 @@
 							// cook off ammo instead of just burning it.
 							for(int j = 0; j < (rounds_exploded / 10) + 1; j++)
 							{
-								g->explosion(x, y, ammo_type->damage / 2, true, false); //Blow up with half the ammos damage in force, for each bullet.
+        //Blow up with half the ammos damage in force, for each bullet.
+        g->explosion(x, y, ammo_type->damage / 2, true, false);
 							}
 							it->charges -= rounds_exploded; //Get rid of the spent ammo.
 							if(it->charges == 0) destroyed = true; //No more ammo, item should be removed.
@@ -893,7 +247,7 @@
 					if((tr_brazier != tr_at(x, y))&&(has_flag(fire_container, x, y) != true )) {
 						// Consume the terrain we're on
 						if (has_flag(explodes, x, y)) {
-							//This is what destroys houses so fast. 
+							//This is what destroys houses so fast.
 							ter_set(x, y, ter_id(int(ter(x, y)) + 1));
 							cur->setFieldAge(0); //Fresh level 3 fire.
 							cur->setFieldDensity(3);
@@ -940,8 +294,9 @@
 							int starti = rng(0, 2);
 							int startj = rng(0, 2);
 							tmpfld = NULL;
-							//Basically: Scan around for a spot, if there is more fire there, make it bigger and both flames renew in power
-							//This is how level 3 fires spend their excess age: making other fires bigger. Flashpoint.
+							// Basically: Scan around for a spot,
+       // if there is more fire there, make it bigger and both flames renew in power
+							// This is how level 3 fires spend their excess age: making other fires bigger. Flashpoint.
 							for (int i = 0; i < 3 && cur->getFieldAge() < 0; i++) {
 								for (int j = 0; j < 3 && cur->getFieldAge() < 0; j++) {
 									int fx = x + ((i + starti) % 3) - 1, fy = y + ((j + startj) % 3) - 1;
@@ -1003,7 +358,7 @@
 									// If we're not spreading, maybe we'll stick out some smoke, huh?
 									if(!(is_outside(fx, fy))){
 										//Lets make more smoke indoors since it doesn't dissipate
-										smoke += 10; //10 is just a magic number. To much smoke indoors? Lower it. To little, raise it. 
+										smoke += 10; //10 is just a magic number. To much smoke indoors? Lower it. To little, raise it.
 									}
 									if (move_cost(fx, fy) > 0 &&
 										(!one_in(smoke) || (nosmoke && one_in(40))) &&
@@ -1036,17 +391,18 @@
 									spread.push_back(point(x+a, y+b)); //Locating all available spots.
 							}
 						}
-						if (cur->getFieldDensity() > 1 && cur->getFieldAge() > 0 && spread.size() > 0) { //Spread if available and large.
+      // Spread if available and large.
+						if (cur->getFieldDensity() > 1 && cur->getFieldAge() > 0 && spread.size() > 0) {
 							point p = spread[rng(0, spread.size() - 1)];
-							if (field_at(p.x, p.y).findField(fd_smoke) &&
-								field_at(p.x, p.y).findField(fd_smoke)->getFieldDensity() < 3) {
-									field_at(p.x, p.y).findField(fd_smoke)->setFieldDensity(field_at(p.x,p.y).findField(fd_smoke)->getFieldDensity() + 1);
+       field_entry *candidate_field = field_at(p.x, p.y).findField(fd_smoke);
+							if (candidate_field && candidate_field->getFieldDensity() < 3) {
+									candidate_field->setFieldDensity(candidate_field->getFieldDensity() + 1);
 									cur->setFieldDensity(cur->getFieldDensity() - 1);
 							} else if (cur->getFieldDensity() > 1 && move_cost(p.x, p.y) > 0 &&
-								add_field(g, p.x, p.y, fd_smoke, 1)){
-									cur->setFieldDensity(cur->getFieldDensity() - 1);
-									if(field_at(p.x,p.y).findField(fd_smoke))
-										field_at(p.x, p.y).findField(fd_smoke)->setFieldAge(cur->getFieldAge());
+                  add_field(g, p.x, p.y, fd_smoke, 1)){
+								cur->setFieldDensity(cur->getFieldDensity() - 1);
+								if(field_at(p.x,p.y).findField(fd_smoke))
+							 	field_at(p.x, p.y).findField(fd_smoke)->setFieldAge(cur->getFieldAge());
 							}
 						}
 					}
@@ -1066,9 +422,9 @@
 						// Pick all eligible points to spread to
 						for (int a = -1; a <= 1; a++) {
 							for (int b = -1; b <= 1; b++) {
-								if (((field_at(x+a, y+b).findField(fd_tear_gas)) &&
-									field_at(x+a, y+b).findField(fd_tear_gas)->getFieldDensity() < 3)      ||
-									(move_cost(x+a, y+b) > 0)) //obviously can never be false, this is just to avoid stupid errors deleting code.
+        if (((field_at(x+a, y+b).findField(fd_tear_gas)) &&
+             field_at(x+a, y+b).findField(fd_tear_gas)->getFieldDensity() < 3) ||
+            (move_cost(x+a, y+b) > 0)) //obviously can never be false, this is just to avoid stupid errors deleting code.
 									spread.push_back(point(x+a, y+b));
 							}
 						}
@@ -1076,19 +432,17 @@
 						if (cur->getFieldDensity() > 1 && cur->getFieldAge() > 0 && spread.size() > 0) {
 							point p = spread[rng(0, spread.size() - 1)];
 							// Nearby teargas grows thicker
-							if (field_at(p.x, p.y).findField(fd_tear_gas) &&
-								field_at(p.x, p.y).findField(fd_tear_gas)->getFieldDensity() < 3) {
-									field_at(p.x, p.y).findField(fd_tear_gas)->setFieldDensity(field_at(p.x, p.y).findField(fd_tear_gas)->getFieldDensity() + 1);
+       field_entry *candidate_field = field_at(p.x, p.y).findField(fd_tear_gas);
+							if ( candidate_field && candidate_field->getFieldDensity() < 3) {
+									candidate_field->setFieldDensity(candidate_field->getFieldDensity() + 1);
 									cur->setFieldDensity(cur->getFieldDensity() - 1);
 									// Nearby smoke is converted into teargas
-									//Removed - You can have smoke AND teargas at once, enjoy!
-									//} else if (field_at(p.x, p.y).type == fd_smoke) {
-									// field_at(p.x, p.y).type = fd_tear_gas;
 									// Or, just create a new field.
 							} else if (cur->getFieldDensity() > 1 && move_cost(p.x, p.y) > 0 &&
 								add_field(g, p.x, p.y, fd_tear_gas, 1)) {
 									cur->setFieldDensity(cur->getFieldDensity() - 1);
-									if(field_at(p.x,p.y).findField(fd_tear_gas)) field_at(p.x, p.y).findField(fd_tear_gas)->setFieldAge(cur->getFieldAge());
+									if(field_at(p.x,p.y).findField(fd_tear_gas))
+             field_at(p.x, p.y).findField(fd_tear_gas)->setFieldAge(cur->getFieldAge());
 							}
 						}
 					}
@@ -1121,12 +475,7 @@
 								field_at(p.x, p.y).findField(fd_toxic_gas)->getFieldDensity() < 3) {
 									field_at(p.x, p.y).findField(fd_toxic_gas)->setFieldDensity(field_at(p.x, p.y).findField(fd_toxic_gas)->getFieldDensity() + 1);
 									cur->setFieldDensity(cur->getFieldDensity() - 1);
-									// Nearby smoke & teargas is converted into toxic gas
-									//Not needed anymore, all gas can exist at once, no need to "upgrade" it.
-									//} else if (field_at(p.x, p.y).type == fd_smoke ||
-									//           field_at(p.x, p.y).type == fd_tear_gas) {
-									// field_at(p.x, p.y).type = fd_toxic_gas;
-									// Or, just create a new field.
+							// Or, just create a new field.
 							} else if (cur->getFieldDensity() > 1 && move_cost(p.x, p.y) > 0 &&
 								add_field(g, p.x, p.y, fd_toxic_gas, 1)) {
 									cur->setFieldDensity(cur->getFieldDensity() - 1);
@@ -1170,13 +519,7 @@
 									} else {
 										remove_field(p.x, p.y, fd_nuke_gas);
 									}
-									// Nearby smoke, tear, and toxic gas is converted into nukegas
-									//Same deal, all gases can exist at once in a tile now.
-									//} else if (field_at(p.x, p.y).type == fd_smoke ||
-									//           field_at(p.x, p.y).type == fd_toxic_gas ||
-									//           field_at(p.x, p.y).type == fd_tear_gas) {
-									// field_at(p.x, p.y).type = fd_nuke_gas;
-									// Or, just create a new field.
+							// Or, just create a new field.
 							} else if (cur->getFieldDensity() > 1 && move_cost(p.x, p.y) > 0 &&
 								add_field(g, p.x, p.y, fd_nuke_gas, 1)) {
 									if(cur->getFieldDensity() > 1){
@@ -1408,7 +751,6 @@
 		}
 	}
 	return found_field;
->>>>>>> c909a0f7
 }
 
 //This entire function makes very little sense. Why are the rules the way they are? Why does walking into some things destroy them but not others?
@@ -1990,13 +1332,7 @@
 };
 
 field::~field(){
-	
-	field_entry* tmp = NULL;
-
 	if(dirty) return;
-
-
-
 };
 
 /*
@@ -2121,17 +1457,4 @@
 */
 field_id field::fieldSymbol() const{
 	return draw_symbol;
-}
-
-field& field::operator=( field &rhs ){
-	
-	draw_symbol = rhs.fieldSymbol();
-	field_list.clear();
-	for(std::vector<field_entry*>::iterator it = rhs.getFieldStart(); it != rhs.getFieldEnd(); ++it){
-		field_list.push_back((*it));
-	}
-	dirty = true;
-
-	return *this;
-
 }