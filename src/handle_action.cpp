--- conflicted
+++ resolved
@@ -1783,19 +1783,13 @@
             player_character.toggle_crouch_mode();
             break;
 
-<<<<<<< HEAD
-            case ACTION_TOGGLE_PRONE:
-                player_character.toggle_prone_mode();
-                break;
-
-            case ACTION_OPEN_MOVEMENT:
-                open_movement_mode_menu();
-                break;
-=======
-        case ACTION_OPEN_MOVEMENT:
+         case ACTION_TOGGLE_PRONE:
+            player_character.toggle_prone_mode();
+            break;
+
+         case ACTION_OPEN_MOVEMENT:
             open_movement_mode_menu();
             break;
->>>>>>> c260c94f
 
         case ACTION_MOVE_FORTH:
         case ACTION_MOVE_FORTH_RIGHT:
