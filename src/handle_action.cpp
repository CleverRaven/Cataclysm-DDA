--- conflicted
+++ resolved
@@ -2030,12 +2030,7 @@
                 if( MAP_SHARING::isCompetitive() && !MAP_SHARING::isDebugger() ) {
                     break;    //don't do anything when sharing and not debugger
                 }
-<<<<<<< HEAD
                 debug_menu::debug();
-                refresh_all();
-=======
-                debug();
->>>>>>> 373273e5
                 break;
 
             case ACTION_TOGGLE_FULLSCREEN:
