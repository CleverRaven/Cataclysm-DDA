#include "game.h" // IWYU pragma: associated

#include <algorithm>
#include <chrono>
#include <cmath>
#include <initializer_list>
#include <map>
#include <sstream>
#include <string>
#include <utility>

#include "action.h"
#include "activity_actor_definitions.h"
#include "activity_type.h"
#include "advanced_inv.h"
#include "auto_note.h"
#include "auto_pickup.h"
#include "avatar.h"
#include "avatar_action.h"
#include "bionics.h"
#include "bodygraph.h"
#include "bodypart.h"
#include "cached_options.h"
#include "calendar.h"
#include "catacharset.h"
#include "character.h"
#include "character_martial_arts.h"
#include "clzones.h"
#include "colony.h"
#include "color.h"
#include "construction.h"
#include "creature_tracker.h"
#include "cursesdef.h"
#include "damage.h"
#include "debug.h"
#include "debug_menu.h"
#include "diary.h"
#include "distraction_manager.h"
#include "do_turn.h"
#include "event.h"
#include "event_bus.h"
#include "faction.h"
#include "field.h"
#include "field_type.h"
#include "flag.h"
#include "game_constants.h"
#include "game_inventory.h"
#include "gamemode.h"
#include "gates.h"
#include "gun_mode.h"
#include "help.h"
#include "input.h"
#include "item.h"
#include "item_group.h"
#include "itype.h"
#include "iuse.h"
#include "level_cache.h"
#include "lightmap.h"
#include "line.h"
#include "magic.h"
#include "make_static.h"
#include "map.h"
#include "map_iterator.h"
#include "mapdata.h"
#include "mapsharing.h"
#include "messages.h"
#include "monster.h"
#include "move_mode.h"
#include "mtype.h"
#include "mutation.h"
#include "options.h"
#include "output.h"
#include "overmap_ui.h"
#include "panels.h"
#include "player_activity.h"
#include "popup.h"
#include "ranged.h"
#include "rng.h"
#include "safemode_ui.h"
#include "scores_ui.h"
#include "sounds.h"
#include "string_formatter.h"
#include "timed_event.h"
#include "translations.h"
#include "ui.h"
#include "ui_manager.h"
#include "units.h"
#include "value_ptr.h"
#include "veh_type.h"
#include "vehicle.h"
#include "vpart_position.h"
#include "vpart_range.h"
#include "weather.h"
#include "weather_type.h"
#include "worldfactory.h"

static const activity_id ACT_FERTILIZE_PLOT( "ACT_FERTILIZE_PLOT" );
static const activity_id ACT_MOVE_LOOT( "ACT_MOVE_LOOT" );
static const activity_id ACT_MULTIPLE_BUTCHER( "ACT_MULTIPLE_BUTCHER" );
static const activity_id ACT_MULTIPLE_CHOP_PLANKS( "ACT_MULTIPLE_CHOP_PLANKS" );
static const activity_id ACT_MULTIPLE_CHOP_TREES( "ACT_MULTIPLE_CHOP_TREES" );
static const activity_id ACT_MULTIPLE_CONSTRUCTION( "ACT_MULTIPLE_CONSTRUCTION" );
static const activity_id ACT_MULTIPLE_DIS( "ACT_MULTIPLE_DIS" );
static const activity_id ACT_MULTIPLE_FARM( "ACT_MULTIPLE_FARM" );
static const activity_id ACT_MULTIPLE_MINE( "ACT_MULTIPLE_MINE" );
static const activity_id ACT_MULTIPLE_MOP( "ACT_MULTIPLE_MOP" );
static const activity_id ACT_PULP( "ACT_PULP" );
static const activity_id ACT_SPELLCASTING( "ACT_SPELLCASTING" );
static const activity_id ACT_VEHICLE_DECONSTRUCTION( "ACT_VEHICLE_DECONSTRUCTION" );
static const activity_id ACT_VEHICLE_REPAIR( "ACT_VEHICLE_REPAIR" );
static const activity_id ACT_WAIT( "ACT_WAIT" );
static const activity_id ACT_WAIT_STAMINA( "ACT_WAIT_STAMINA" );
static const activity_id ACT_WAIT_WEATHER( "ACT_WAIT_WEATHER" );

static const bionic_id bio_remote( "bio_remote" );

static const efftype_id effect_alarm_clock( "alarm_clock" );
static const efftype_id effect_incorporeal( "incorporeal" );
static const efftype_id effect_laserlocked( "laserlocked" );
static const efftype_id effect_relax_gas( "relax_gas" );
static const efftype_id effect_stunned( "stunned" );

static const flag_id json_flag_MOP( "MOP" );

static const gun_mode_id gun_mode_AUTO( "AUTO" );

static const itype_id fuel_type_animal( "animal" );
static const itype_id itype_radiocontrol( "radiocontrol" );

static const json_character_flag json_flag_ALARMCLOCK( "ALARMCLOCK" );

static const material_id material_glass( "glass" );

static const proficiency_id proficiency_prof_helicopter_pilot( "prof_helicopter_pilot" );

static const quality_id qual_CUT( "CUT" );

static const skill_id skill_melee( "melee" );

static const trait_id trait_BRAWLER( "BRAWLER" );
static const trait_id trait_HIBERNATE( "HIBERNATE" );
static const trait_id trait_PROF_CHURL( "PROF_CHURL" );
static const trait_id trait_SHELL2( "SHELL2" );
static const trait_id trait_SHELL3( "SHELL3" );
static const trait_id trait_WATERSLEEP( "WATERSLEEP" );
static const trait_id trait_WATERSLEEPER( "WATERSLEEPER" );
static const trait_id trait_WAYFARER( "WAYFARER" );

static const zone_type_id zone_type_CHOP_TREES( "CHOP_TREES" );
static const zone_type_id zone_type_CONSTRUCTION_BLUEPRINT( "CONSTRUCTION_BLUEPRINT" );
static const zone_type_id zone_type_FARM_PLOT( "FARM_PLOT" );
static const zone_type_id zone_type_LOOT_CORPSE( "LOOT_CORPSE" );
static const zone_type_id zone_type_LOOT_UNSORTED( "LOOT_UNSORTED" );
static const zone_type_id zone_type_LOOT_WOOD( "LOOT_WOOD" );
static const zone_type_id zone_type_MINING( "MINING" );
static const zone_type_id zone_type_MOPPING( "MOPPING" );
static const zone_type_id zone_type_VEHICLE_DECONSTRUCT( "VEHICLE_DECONSTRUCT" );
static const zone_type_id zone_type_VEHICLE_REPAIR( "VEHICLE_REPAIR" );
static const zone_type_id zone_type_zone_disassemble( "zone_disassemble" );
static const zone_type_id zone_type_zone_strip( "zone_strip" );
static const zone_type_id zone_type_zone_unload_all( "zone_unload_all" );

static const std::string flag_CANT_DRAG( "CANT_DRAG" );

#define dbg(x) DebugLog((x),D_GAME) << __FILE__ << ":" << __LINE__ << ": "

#if defined(__ANDROID__)
extern std::map<std::string, std::list<input_event>> quick_shortcuts_map;
extern bool add_best_key_for_action_to_quick_shortcuts( action_id action,
        const std::string &category, bool back );
extern bool add_key_to_quick_shortcuts( int key, const std::string &category, bool back );
#endif

class user_turn
{

    private:
        std::chrono::time_point<std::chrono::steady_clock> user_turn_start;
    public:
        user_turn() {
            user_turn_start = std::chrono::steady_clock::now();
        }

        bool has_timeout_elapsed() {
            return moves_elapsed() > 100;
        }

        int moves_elapsed() {
            const float turn_duration = get_option<float>( "TURN_DURATION" );
            // Magic number 0.005 chosen due to option menu's 2 digit precision and
            // the option menu UI rounding <= 0.005 down to "0.00" in the display.
            // This conditional will catch values (e.g. 0.003) that the options menu
            // would round down to "0.00" in the options menu display. This prevents
            // the user from being surprised by floating point rounding near zero.
            if( turn_duration <= 0.005 ) {
                return 0;
            }
            std::chrono::steady_clock::time_point now = std::chrono::steady_clock::now();
            std::chrono::milliseconds elapsed_ms =
                std::chrono::duration_cast<std::chrono::milliseconds>( now - user_turn_start );
            return elapsed_ms.count() / ( 10.0 * turn_duration );
        }

};

input_context game::get_player_input( std::string &action )
{
    input_context ctxt;
    if( uquit == QUIT_WATCH ) {
        ctxt = input_context( "DEFAULTMODE", keyboard_mode::keycode );
        ctxt.set_iso( true );
        // The list of allowed actions in death-cam mode in game::handle_action
        // *INDENT-OFF*
        for( const action_id id : {
            ACTION_TOGGLE_MAP_MEMORY,
            ACTION_CENTER,
            ACTION_SHIFT_N,
            ACTION_SHIFT_NE,
            ACTION_SHIFT_E,
            ACTION_SHIFT_SE,
            ACTION_SHIFT_S,
            ACTION_SHIFT_SW,
            ACTION_SHIFT_W,
            ACTION_SHIFT_NW,
            ACTION_LOOK,
            ACTION_KEYBINDINGS,
        } ) {
            ctxt.register_action( action_ident( id ) );
        }
        // *INDENT-ON*
        ctxt.register_action( "QUIT", to_translation( "Accept your fate" ) );
    } else {
        ctxt = get_default_mode_input_context();
    }

    m.update_visibility_cache( u.posz() );
    const visibility_variables &cache = m.get_visibility_variables_cache();
    const level_cache &map_cache = m.get_cache_ref( u.posz() );
    const auto &visibility_cache = map_cache.visibility_cache;

    user_turn current_turn;

    if( get_option<bool>( "ANIMATIONS" ) ) {
        const int TOTAL_VIEW = MAX_VIEW_DISTANCE * 2 + 1;
        point iStart( ( TERRAIN_WINDOW_WIDTH > TOTAL_VIEW ) ? ( TERRAIN_WINDOW_WIDTH - TOTAL_VIEW ) / 2 : 0,
                      ( TERRAIN_WINDOW_HEIGHT > TOTAL_VIEW ) ? ( TERRAIN_WINDOW_HEIGHT - TOTAL_VIEW ) / 2 :
                      0 );
        point iEnd( ( TERRAIN_WINDOW_WIDTH > TOTAL_VIEW ) ? TERRAIN_WINDOW_WIDTH -
                    ( TERRAIN_WINDOW_WIDTH - TOTAL_VIEW ) /
                    2 :
                    TERRAIN_WINDOW_WIDTH, ( TERRAIN_WINDOW_HEIGHT > TOTAL_VIEW ) ? TERRAIN_WINDOW_HEIGHT -
                    ( TERRAIN_WINDOW_HEIGHT - TOTAL_VIEW ) /
                    2 : TERRAIN_WINDOW_HEIGHT );

        if( fullscreen ) {
            iStart.x = 0;
            iStart.y = 0;
            iEnd.x = TERMX;
            iEnd.y = TERMY;
        }

        //x% of the Viewport, only shown on visible areas
        const weather_animation_t weather_info = weather.weather_id->weather_animation;
        point offset( u.view_offset.xy() + point( -getmaxx( w_terrain ) / 2 + u.posx(),
                      -getmaxy( w_terrain ) / 2 + u.posy() ) );

#if defined(TILES)
        if( g->is_tileset_isometric() ) {
            iStart.x = 0;
            iStart.y = 0;
            iEnd.x = MAPSIZE_X;
            iEnd.y = MAPSIZE_Y;
            offset.x = 0;
            offset.y = 0;
        }
#endif //TILES

        // TODO: Move the weather calculations out of here.
        const bool bWeatherEffect = weather_info.symbol != NULL_UNICODE;
        const int dropCount = static_cast<int>( iEnd.x * iEnd.y * weather_info.factor );

        weather_printable wPrint;
        wPrint.colGlyph = weather_info.color;
        wPrint.cGlyph = weather_info.symbol;
        wPrint.wtype = weather.weather_id;
        wPrint.vdrops.clear();

        ctxt.set_timeout( 125 );

        shared_ptr_fast<game::draw_callback_t> animation_cb =
        make_shared_fast<game::draw_callback_t>( [&]() {
            draw_weather( wPrint );

            if( uquit != QUIT_WATCH ) {
                draw_sct();
            }
        } );
        add_draw_callback( animation_cb );

        creature_tracker &creatures = get_creature_tracker();
        do {
            if( bWeatherEffect && get_option<bool>( "ANIMATION_RAIN" ) ) {
                /*
                Location to add rain drop animation bits! Since it refreshes w_terrain it can be added to the animation section easily
                Get tile information from above's weather information:
                WEATHER_DRIZZLE | WEATHER_LIGHT_DRIZZLE | WEATHER_RAINY | WEATHER_RAINSTORM | WEATHER_THUNDER | WEATHER_LIGHTNING = "weather_rain_drop"
                WEATHER_FLURRIES | WEATHER_SNOW | WEATHER_SNOWSTORM = "weather_snowflake"
                */
                invalidate_main_ui_adaptor();

                wPrint.vdrops.clear();

                for( int i = 0; i < dropCount; i++ ) {
                    const point iRand( rng( iStart.x, iEnd.x - 1 ), rng( iStart.y, iEnd.y - 1 ) );
                    const point map( iRand + offset );

                    const tripoint mapp( map, u.posz() );

                    const lit_level lighting = visibility_cache[mapp.x][mapp.y];

                    if( m.is_outside( mapp ) && m.get_visibility( lighting, cache ) == visibility_type::CLEAR &&
                        !creatures.creature_at( mapp, true ) ) {
                        // Suppress if a critter is there
                        wPrint.vdrops.emplace_back( std::make_pair( iRand.x, iRand.y ) );
                    }
                }
            }
            // don't bother calculating SCT if we won't show it
            if( uquit != QUIT_WATCH && get_option<bool>( "ANIMATION_SCT" ) && !SCT.vSCT.empty() ) {
                invalidate_main_ui_adaptor();

                SCT.advanceAllSteps();

                //Check for creatures on all drawing positions and offset if necessary
                for( auto iter = SCT.vSCT.rbegin(); iter != SCT.vSCT.rend(); ++iter ) {
                    const direction oCurDir = iter->getDirection();
                    const int width = utf8_width( iter->getText() );
                    for( int i = 0; i < width; ++i ) {
                        tripoint tmp( iter->getPosX() + i, iter->getPosY(), get_map().get_abs_sub().z() );
                        const Creature *critter = creatures.creature_at( tmp, true );

                        if( critter != nullptr && u.sees( *critter ) ) {
                            i = -1;
                            int iPos = iter->getStep() + iter->getStepOffset();
                            for( auto iter2 = iter; iter2 != SCT.vSCT.rend(); ++iter2 ) {
                                if( iter2->getDirection() == oCurDir &&
                                    iter2->getStep() + iter2->getStepOffset() <= iPos ) {
                                    if( iter2->getType() == "hp" ) {
                                        iter2->advanceStepOffset();
                                    }

                                    iter2->advanceStepOffset();
                                    iPos = iter2->getStep() + iter2->getStepOffset();
                                }
                            }
                        }
                    }
                }
            }

            if( pixel_minimap_option ) {
                // TODO: more granular control to only redraw pixel minimap
                invalidate_main_ui_adaptor();
            }

            std::unique_ptr<static_popup> deathcam_msg_popup;
            if( uquit == QUIT_WATCH ) {
                deathcam_msg_popup = std::make_unique<static_popup>();
                deathcam_msg_popup
                ->wait_message( c_red, _( "Press %s to accept your fate…" ), ctxt.get_desc( "QUIT" ) )
                .on_top( true );
            }

            ui_manager::redraw_invalidated();
        } while( handle_mouseview( ctxt, action ) && uquit != QUIT_WATCH
                 && ( action != "TIMEOUT" || !current_turn.has_timeout_elapsed() ) );
        ctxt.reset_timeout();
    } else {
        ctxt.set_timeout( 125 );
        while( handle_mouseview( ctxt, action ) ) {
            if( action == "TIMEOUT" && current_turn.has_timeout_elapsed() ) {
                break;
            }
        }
        ctxt.reset_timeout();
    }

    return ctxt;
}

static void rcdrive( const point &d )
{
    Character &player_character = get_player_character();
    map &here = get_map();
    std::stringstream car_location_string( player_character.get_value( "remote_controlling" ) );

    if( car_location_string.str().empty() ) {
        //no turned radio car found
        add_msg( m_warning, _( "No radio car connected." ) );
        return;
    }
    tripoint c;
    car_location_string >> c.x >> c.y >> c.z;

    auto rc_pairs = here.get_rc_items( c );
    auto rc_pair = rc_pairs.begin();
    for( ; rc_pair != rc_pairs.end(); ++rc_pair ) {
        if( rc_pair->second->has_flag( flag_RADIOCAR ) && rc_pair->second->active ) {
            break;
        }
    }
    if( rc_pair == rc_pairs.end() ) {
        add_msg( m_warning, _( "No radio car connected." ) );
        player_character.remove_value( "remote_controlling" );
        return;
    }
    item *rc_car = rc_pair->second;

    tripoint dest( c + d );
    if( here.impassable( dest ) || !here.can_put_items_ter_furn( dest ) ||
        here.has_furn( dest ) ) {
        sounds::sound( dest, 7, sounds::sound_t::combat,
                       _( "sound of a collision with an obstacle." ), true, "misc", "rc_car_hits_obstacle" );
        return;
    } else if( !here.add_item_or_charges( dest, *rc_car ).is_null() ) {
        tripoint src( c );
        //~ Sound of moving a remote controlled car
        sounds::sound( src, 6, sounds::sound_t::movement, _( "zzz…" ), true, "misc", "rc_car_drives" );
        player_character.moves -= 50;
        here.i_rem( src, rc_car );
        car_location_string.clear();
        car_location_string << dest.x << ' ' << dest.y << ' ' << dest.z;
        player_character.set_value( "remote_controlling", car_location_string.str() );
        return;
    }
}

static void pldrive( const tripoint &p )
{
    if( !g->check_safe_mode_allowed() ) {
        return;
    }
    vehicle *veh = g->remoteveh();
    bool remote = true;
    int part = -1;
    Character &player_character = get_player_character();
    map &here = get_map();
    if( !veh ) {
        if( const optional_vpart_position vp = here.veh_at( player_character.pos() ) ) {
            veh = &vp->vehicle();
            part = vp->part_index();
        }
        remote = false;
    }
    if( !veh ) {
        dbg( D_ERROR ) << "game::pldrive: can't find vehicle!  Drive mode is now off.";
        debugmsg( "game::pldrive error: can't find vehicle!  Drive mode is now off." );
        player_character.in_vehicle = false;
        return;
    }
    if( veh->is_on_ramp && p.x != 0 ) {
        add_msg( m_bad, _( "You can't turn the vehicle while on a ramp." ) );
        return;
    }
    if( !remote ) {
        const vehicle_part &vp = veh->part( part );
        const bool has_animal_controls = veh->part_with_feature( vp.mount, "CONTROL_ANIMAL", true ) >= 0;
        const bool has_controls = veh->part_with_feature( vp.mount, "CONTROLS", true ) >= 0;
        const bool has_animal = veh->has_engine_type( fuel_type_animal, false ) &&
                                veh->has_harnessed_animal();
        if( !has_controls && !has_animal_controls ) {
            add_msg( m_info, _( "You can't drive the vehicle from here.  You need controls!" ) );
            player_character.controlling_vehicle = false;
            return;
        } else if( !has_controls && has_animal_controls && !has_animal ) {
            add_msg( m_info, _( "You can't drive this vehicle without an animal to pull it." ) );
            player_character.controlling_vehicle = false;
            return;
        }
    } else {
        if( empty( veh->get_avail_parts( "REMOTE_CONTROLS" ) ) ) {
            add_msg( m_info, _( "Can't drive this vehicle remotely.  It has no working controls." ) );
            return;
        }
    }
    if( p.z != 0 ) {
        if( !player_character.has_proficiency( proficiency_prof_helicopter_pilot ) ) {
            player_character.add_msg_if_player( m_info, _( "You have no idea how to make the vehicle fly." ) );
            return;
        }
        if( !veh->is_flyable() ) {
            player_character.add_msg_if_player( m_info, _( "This vehicle doesn't look very airworthy." ) );
            return;
        }
    }
    if( p.z == -1 ) {
        if( veh->check_heli_descend( player_character ) ) {
            player_character.add_msg_if_player( m_info, _( "You steer the vehicle into a descent." ) );
        } else {
            return;
        }
    } else if( p.z == 1 ) {
        if( veh->check_heli_ascend( player_character ) ) {
            player_character.add_msg_if_player( m_info, _( "You steer the vehicle into an ascent." ) );
        } else {
            return;
        }
    }
    veh->pldrive( get_avatar(), p.xy(), p.z );
}

static void pldrive( point d )
{
    return pldrive( tripoint( d, 0 ) );
}

static void open()
{
    avatar &player_character = get_avatar();
    const std::optional<tripoint> openp_ = choose_adjacent_highlight( _( "Open where?" ),
                                           pgettext( "no door, gate, curtain, etc.", "There is nothing that can be opened nearby." ),
                                           ACTION_OPEN, false );

    if( !openp_ ) {
        return;
    }
    const tripoint openp = *openp_;
    map &here = get_map();

    player_character.moves -= 100;

    // Is a vehicle part here?
    if( const optional_vpart_position vp = here.veh_at( openp ) ) {
        vehicle *const veh = &vp->vehicle();
        // Check for potential thievery, and restore moves if action is canceled
        if( !veh->handle_potential_theft( player_character ) ) {
            player_character.moves += 100;
            return;
        }
        // Check if vehicle has a part here that can be opened
        int openable = veh->next_part_to_open( vp->part_index() );
        if( openable >= 0 ) {
            // If player is inside vehicle, open the door/window/curtain
            const vehicle *player_veh = veh_pointer_or_null( here.veh_at( player_character.pos() ) );
            const std::string part_name = veh->part( openable ).name();
            bool outside = !player_veh || player_veh != veh;
            if( !outside ) {
                veh->open( openable );
                //~ %1$s - vehicle name, %2$s - part name
                player_character.add_msg_if_player( _( "You open the %1$s's %2$s." ), veh->name, part_name );
            } else {
                // Outside means we check if there's anything in that tile outside-openable.
                // If there is, we open everything on tile. This means opening a closed,
                // curtained door from outside is possible, but it will magically open the
                // curtains as well.
                int outside_openable = veh->next_part_to_open( vp->part_index(), true );
                if( outside_openable == -1 ) {
                    add_msg( m_info, _( "That %s can only be opened from the inside." ), part_name );
                    player_character.moves += 100;
                } else {
                    veh->open_all_at( openable );
                    //~ %1$s - vehicle name, %2$s - part name
                    player_character.add_msg_if_player( _( "You open the %1$s's %2$s." ), veh->name, part_name );
                }
            }
        } else {
<<<<<<< HEAD
            // If there are any OPENABLE parts here, they must be already open or locked
            if( const cata::optional<vpart_reference> openable_part = vp.part_with_feature( "OPENABLE",
=======
            // If there are any OPENABLE parts here, they must be already open
            if( const std::optional<vpart_reference> already_open = vp.part_with_feature( "OPENABLE",
>>>>>>> 2fcf05f3
                    true ) ) {
                const std::string name = openable_part->info().name();
                if( vp->vehicle().part( openable_part->part_index() ).locked ) {
                    add_msg( m_info, _( "That %s is locked." ), name );
                } else {
                    add_msg( m_info, _( "That %s is already open." ), name );
                }
            }
            player_character.moves += 100;
        }
        return;
    }
    // Not a vehicle part, just a regular door
    bool didit = here.open_door( player_character, openp, !here.is_outside( player_character.pos() ) );
    if( didit ) {
        player_character.add_msg_if_player( _( "You open the %s." ), here.name( openp ) );
    } else {
        const ter_str_id tid = here.ter( openp ).id();

        if( here.has_flag( ter_furn_flag::TFLAG_LOCKED, openp ) ) {
            add_msg( m_info, _( "The door is locked!" ) );
            return;
        } else if( tid.obj().close ) {
            // if the following message appears unexpectedly, the prior check was for t_door_o
            add_msg( m_info, _( "That door is already open." ) );
            player_character.moves += 100;
            return;
        }
        add_msg( m_info, _( "No door there." ) );
        player_character.moves += 100;
    }
}

static void close()
{
    if( const std::optional<tripoint> pnt = choose_adjacent_highlight( _( "Close where?" ),
                                            pgettext( "no door, gate, etc.", "There is nothing that can be closed nearby." ),
                                            ACTION_CLOSE, false ) ) {
        doors::close_door( get_map(), get_player_character(), *pnt );
    }
}

// Establish or release a grab on a vehicle
static void grab()
{
    avatar &you = get_avatar();
    map &here = get_map();

    if( you.get_grab_type() != object_type::NONE ) {
        if( const optional_vpart_position vp = here.veh_at( you.pos() + you.grab_point ) ) {
            add_msg( _( "You release the %s." ), vp->vehicle().name );
        } else if( here.has_furn( you.pos() + you.grab_point ) ) {
            add_msg( _( "You release the %s." ), here.furnname( you.pos() + you.grab_point ) );
        }

        you.grab( object_type::NONE );
        return;
    }

    const std::optional<tripoint> grabp_ = choose_adjacent( _( "Grab where?" ) );
    if( !grabp_ ) {
        add_msg( _( "Never mind." ) );
        return;
    }
    tripoint grabp = *grabp_;

    if( grabp == you.pos() ) {
        add_msg( _( "You get a hold of yourself." ) );
        you.grab( object_type::NONE );
        return;
    }

    // Object might not be on the same z level if on a ramp.
    if( !( here.veh_at( grabp ) || here.has_furn( grabp ) ) ) {
        if( here.has_flag( ter_furn_flag::TFLAG_RAMP_UP, grabp ) ||
            here.has_flag( ter_furn_flag::TFLAG_RAMP_UP, you.pos() ) ) {
            grabp.z += 1;
        } else if( here.has_flag( ter_furn_flag::TFLAG_RAMP_DOWN, grabp ) ||
                   here.has_flag( ter_furn_flag::TFLAG_RAMP_DOWN, you.pos() ) ) {
            grabp.z -= 1;
        }
    }

    if( const optional_vpart_position vp = here.veh_at( grabp ) ) {
        if( !vp->vehicle().handle_potential_theft( you ) ) {
            return;
        }
        if( vp->vehicle().has_tag( flag_CANT_DRAG ) ) {
            add_msg( m_info, _( "There's nothing to grab there!" ) );
            return;
        }
        you.grab( object_type::VEHICLE, grabp - you.pos() );
        add_msg( _( "You grab the %s." ), vp->vehicle().name );
    } else if( here.has_furn( grabp ) ) { // If not, grab furniture if present
        if( !here.furn( grabp ).obj().is_movable() ) {
            add_msg( _( "You can not grab the %s." ), here.furnname( grabp ) );
            return;
        }
        you.grab( object_type::FURNITURE, grabp - you.pos() );
        if( !here.can_move_furniture( grabp, &you ) ) {
            add_msg( _( "You grab the %s. It feels really heavy." ), here.furnname( grabp ) );
        } else {
            add_msg( _( "You grab the %s." ), here.furnname( grabp ) );
        }
    } else { // TODO: grab mob? Captured squirrel = pet (or meat that stays fresh longer).
        add_msg( m_info, _( "There's nothing to grab there!" ) );
    }
}

static void haul()
{
    Character &player_character = get_player_character();
    map &here = get_map();

    if( player_character.is_hauling() ) {
        player_character.stop_hauling();
    } else {
        if( here.veh_at( player_character.pos() ) ) {
            add_msg( m_info, _( "You cannot haul inside vehicles." ) );
        } else if( here.has_flag( ter_furn_flag::TFLAG_DEEP_WATER, player_character.pos() ) ) {
            add_msg( m_info, _( "You cannot haul while in deep water." ) );
        } else if( !here.can_put_items( player_character.pos() ) ) {
            add_msg( m_info, _( "You cannot haul items here." ) );
        } else if( !here.has_haulable_items( player_character.pos() ) ) {
            add_msg( m_info, _( "There are no items to haul here." ) );
        } else {
            player_character.start_hauling();
        }
    }
}

static void smash()
{
    avatar &player_character = get_avatar();
    map &here = get_map();
    if( player_character.is_mounted() ) {
        auto *mons = player_character.mounted_creature.get();
        if( mons->has_flag( MF_RIDEABLE_MECH ) ) {
            if( !mons->check_mech_powered() ) {
                add_msg( m_bad, _( "Your %s refuses to move as its batteries have been drained." ),
                         mons->get_name() );
                return;
            }
        }
    }
    const int move_cost = !player_character.is_armed() ? 80 :
                          player_character.get_wielded_item()->attack_time( player_character ) *
                          0.8;
    bool mech_smash = false;
    int smashskill;
    ///\EFFECT_STR increases smashing capability
    if( player_character.is_mounted() ) {
        auto *mon = player_character.mounted_creature.get();
        smashskill = player_character.get_arm_str() + mon->mech_str_addition() + mon->type->melee_dice *
                     mon->type->melee_sides;
        mech_smash = true;
    } else {
        smashskill = player_character.get_arm_str();
        if( player_character.get_wielded_item() ) {
            smashskill += player_character.get_wielded_item()->damage_melee( damage_type::BASH );
        }
    }

    const bool allow_floor_bash = debug_mode; // Should later become "true"
    const std::optional<tripoint> smashp_ = choose_adjacent( _( "Smash where?" ), allow_floor_bash );
    if( !smashp_ ) {
        return;
    }
    tripoint smashp = *smashp_;

    bool smash_floor = false;
    if( smashp.z != player_character.posz() ) {
        if( smashp.z > player_character.posz() ) {
            // TODO: Knock on the ceiling
            return;
        }

        smashp.z = player_character.posz();
        smash_floor = true;
    }
    get_event_bus().send<event_type::character_smashes_tile>(
        player_character.getID(), here.ter( smashp ).id(), here.furn( smashp ).id() );
    if( player_character.is_mounted() ) {
        monster *crit = player_character.mounted_creature.get();
        if( crit->has_flag( MF_RIDEABLE_MECH ) ) {
            crit->use_mech_power( 3_kJ );
        }
    }
    for( std::pair<const field_type_id, field_entry> &fd_to_smsh : here.field_at( smashp ) ) {
        const map_bash_info &bash_info = fd_to_smsh.first->bash_info;
        if( bash_info.str_min == -1 ) {
            continue;
        }
        if( smashskill < bash_info.str_min && one_in( 10 ) ) {
            add_msg( m_neutral, _( "You don't seem to be damaging the %s." ), fd_to_smsh.first->get_name() );
            return;
        } else if( smashskill >= rng( bash_info.str_min, bash_info.str_max ) ) {
            sounds::sound( smashp, bash_info.sound_vol, sounds::sound_t::combat, bash_info.sound, true, "smash",
                           "field" );
            here.remove_field( smashp, fd_to_smsh.first );
            here.spawn_items( smashp, item_group::items_from( bash_info.drop_group, calendar::turn ) );
            player_character.mod_moves( - bash_info.fd_bash_move_cost );
            add_msg( m_info, bash_info.field_bash_msg_success.translated() );
            return;
        } else {
            sounds::sound( smashp, bash_info.sound_fail_vol, sounds::sound_t::combat, bash_info.sound_fail,
                           true, "smash",
                           "field" );
            return;
        }
    }

    bool should_pulp = false;
    for( const item &maybe_corpse : here.i_at( smashp ) ) {
        if( maybe_corpse.is_corpse() && maybe_corpse.damage() < maybe_corpse.max_damage() &&
            maybe_corpse.can_revive() ) {
            if( maybe_corpse.get_mtype()->bloodType()->has_acid &&
                !player_character.is_immune_field( fd_acid ) ) {
                if( !query_yn( _( "Are you sure you want to pulp an acid filled corpse?" ) ) ) {
                    return; // Player doesn't want an acid bath
                }
            }
            should_pulp = true; // There is at least one corpse to pulp
        }
    }

    if( should_pulp ) {
        // do activity forever. ACT_PULP stops itself
        player_character.assign_activity( ACT_PULP, calendar::INDEFINITELY_LONG, 0 );
        player_character.activity.placement = here.getglobal( smashp );
        return; // don't smash terrain if we've smashed a corpse
    }

    vehicle *veh = veh_pointer_or_null( here.veh_at( smashp ) );
    if( veh != nullptr ) {
        if( !veh->handle_potential_theft( player_character ) ) {
            return;
        }
    }

    if( !player_character.has_weapon() ) {
        const bodypart_id bp_null( "bp_null" );
        std::pair<bodypart_id, int> best_part_to_smash = {bp_null, 0};
        int tmp_bash_armor = 0;
        for( const bodypart_id &bp : player_character.get_all_body_parts() ) {
            tmp_bash_armor += player_character.worn.damage_resist( damage_type::BASH, bp );
            for( const trait_id &mut : player_character.get_mutations() ) {
                const resistances &res = mut->damage_resistance( bp );
                tmp_bash_armor += std::floor( res.type_resist( damage_type::BASH ) );
            }
            if( tmp_bash_armor > best_part_to_smash.second ) {
                best_part_to_smash = {bp, tmp_bash_armor};
            }
        }
        if( best_part_to_smash.first != bp_null && here.is_bashable( smashp ) ) {
            std::string name_to_bash = _( "thing" );
            if( here.is_bashable_furn( smashp ) ) {
                name_to_bash = here.furnname( smashp );
            } else if( here.is_bashable_ter( smashp ) ) {
                name_to_bash = here.tername( smashp );
            }
            if( !best_part_to_smash.first->smash_message.empty() ) {
                add_msg( best_part_to_smash.first->smash_message, name_to_bash );
            } else {
                add_msg( _( "You use your %s to smash the %s." ),
                         body_part_name_accusative( best_part_to_smash.first ), name_to_bash );
            }
        }
        const int min_smashskill = smashskill * best_part_to_smash.first->smash_efficiency;
        const int max_smashskill = smashskill * ( 1.0f + best_part_to_smash.first->smash_efficiency );
        smashskill = std::min( best_part_to_smash.second + min_smashskill, max_smashskill );
    }
    const bash_params bash_result = here.bash( smashp, smashskill, false, false, smash_floor );
    // Weariness scaling
    float weary_mult = 1.0f;
    item_location weapon = player_character.used_weapon();
    if( bash_result.did_bash ) {
        if( !mech_smash ) {
            player_character.set_activity_level( MODERATE_EXERCISE );
            player_character.handle_melee_wear( weapon );
            weary_mult = 1.0f / player_character.exertion_adjusted_move_multiplier( MODERATE_EXERCISE );

            const int mod_sta = 2 * player_character.get_standard_stamina_cost();
            player_character.mod_stamina( mod_sta );

            if( player_character.get_skill_level( skill_melee ) == 0 ) {
                player_character.practice( skill_melee, rng( 0, 1 ) * rng( 0, 1 ) );
            }
            if( weapon ) {
                const int glass_portion = weapon->made_of( material_glass );
                float glass_fraction = glass_portion / static_cast<float>( weapon->type->mat_portion_total );
                if( std::isnan( glass_fraction ) || glass_fraction > 1.f ) {
                    glass_fraction = 0.f;
                }
                const int vol = weapon->volume() * glass_fraction / units::legacy_volume_factor;
                if( glass_portion && rng( 0, vol + 3 ) < vol ) {
                    add_msg( m_bad, _( "Your %s shatters!" ), weapon->tname() );
                    weapon->spill_contents( player_character.pos() );
                    sounds::sound( player_character.pos(), 24, sounds::sound_t::combat, "CRACK!", true, "smash",
                                   "glass" );
                    player_character.deal_damage( nullptr, bodypart_id( "hand_r" ), damage_instance( damage_type::CUT,
                                                  rng( 0,
                                                       vol ) ) );
                    if( vol > 20 ) {
                        // Hurt left arm too, if it was big
                        player_character.deal_damage( nullptr, bodypart_id( "hand_l" ), damage_instance( damage_type::CUT,
                                                      rng( 0,
                                                           static_cast<int>( vol * .5 ) ) ) );
                    }
                    player_character.remove_weapon();
                    player_character.check_dead_state();
                }
            }
        }
        player_character.moves -= move_cost * weary_mult;
        player_character.recoil = MAX_RECOIL;

        if( !bash_result.success ) {
            if( smashskill < here.bash_resistance( smashp ) && one_in( 10 ) ) {
                if( here.has_furn( smashp ) && here.furn( smashp ).obj().bash.str_min != -1 ) {
                    // %s is the smashed furniture
                    add_msg( m_neutral, _( "You don't seem to be damaging the %s." ), here.furnname( smashp ) );
                } else {
                    // %s is the smashed terrain
                    add_msg( m_neutral, _( "You don't seem to be damaging the %s." ), here.tername( smashp ) );
                }
            }
        }

    } else {
        add_msg( _( "There's nothing there to smash!" ) );
    }
}

static int try_set_alarm()
{
    uilist as_m;
    const bool already_set = get_player_character().has_effect( effect_alarm_clock );

    as_m.text = already_set ?
                _( "You already have an alarm set.  What do you want to do?" ) :
                _( "You have an alarm clock.  What do you want to do?" );

    as_m.entries.emplace_back( 0, true, 'w', already_set ?
                               _( "Keep the alarm and wait a while" ) :
                               _( "Wait a while" ) );
    as_m.entries.emplace_back( 1, true, 'a', already_set ?
                               _( "Change your alarm" ) :
                               _( "Set an alarm for later" ) );
    as_m.query();

    return as_m.ret;
}

static void wait()
{
    std::map<int, time_duration> durations;
    uilist as_m;
    Character &player_character = get_player_character();
    bool setting_alarm = false;
    map &here = get_map();

    if( player_character.controlling_vehicle ) {
        const vehicle &veh = here.veh_at( player_character.pos() )->vehicle();
        if( !veh.can_use_rails() && (   // control optional if on rails
                veh.is_flying_in_air() ||   // control required: fuel is consumed even at hover
                veh.is_falling ||           // *not* vertical_velocity, which is only used for collisions
                veh.velocity ||             // is moving
                ( veh.cruise_velocity && (  // would move if it could
                      ( veh.is_watercraft() && veh.can_float() ) || // is viable watercraft floating on water
                      veh.sufficient_wheel_config() // is viable land vehicle on ground or fording shallow water
                  ) ) ||
                ( veh.is_in_water( true ) && !veh.can_float() ) // is sinking in deep water
            ) ) {
            popup( _( "You can't pass time while controlling a moving vehicle." ) );
            return;
        }
    }

    if( player_character.has_alarm_clock() ) {
        int alarm_query = try_set_alarm();
        if( alarm_query == UILIST_CANCEL ) {
            return;
        }
        setting_alarm = alarm_query == 1;
    }

    const bool has_watch = player_character.has_watch() || setting_alarm;

    const auto add_menu_item = [ &as_m, &durations, has_watch ]
                               ( int retval, int hotkey, const std::string &caption = "",
    const time_duration &duration = time_duration::from_turns( calendar::INDEFINITELY_LONG ) ) {

        std::string text( caption );

        if( has_watch && duration != time_duration::from_turns( calendar::INDEFINITELY_LONG ) ) {
            const std::string dur_str( to_string( duration ) );
            text += ( text.empty() ? dur_str : string_format( " (%s)", dur_str ) );
        }
        as_m.addentry( retval, true, hotkey, text );
        durations.emplace( retval, duration );
    };

    if( setting_alarm ) {

        add_menu_item( 0, '0', "", 30_minutes );

        for( int i = 1; i <= 9; ++i ) {
            add_menu_item( i, '0' + i, "", i * 1_hours );
        }

    } else {
        if( player_character.get_stamina() < player_character.get_stamina_max() ) {
            as_m.addentry( 14, true, 'w', _( "Wait until you catch your breath" ) );
            durations.emplace( 14, 15_minutes ); // to hide it from showing
        }
        add_menu_item( 1, '1', !has_watch ? _( "Wait 20 heartbeats" ) : "", 20_seconds );
        add_menu_item( 2, '2', !has_watch ? _( "Wait 60 heartbeats" ) : "", 1_minutes );
        add_menu_item( 3, '3', !has_watch ? _( "Wait 300 heartbeats" ) : "", 5_minutes );
        add_menu_item( 4, '4', !has_watch ? _( "Wait 1800 heartbeats" ) : "", 30_minutes );

        if( has_watch ) {
            add_menu_item( 5, '5', "", 1_hours );
            add_menu_item( 6, '6', "", 2_hours );
            add_menu_item( 7, '7', "", 3_hours );
            add_menu_item( 8, '8', "", 6_hours );
        }
    }

    if( here.get_abs_sub().z() >= 0 || has_watch ) {
        const time_point last_midnight = calendar::turn - time_past_midnight( calendar::turn );
        const auto diurnal_time_before = []( const time_point & p ) {
            // Either the given time is in the future (e.g. waiting for sunset while it's early morning),
            // than use it directly. Otherwise (in the past), add a single day to get the same time tomorrow
            // (e.g. waiting for sunrise while it's noon).
            const time_point target_time = p > calendar::turn ? p : p + 1_days;
            return target_time - calendar::turn;
        };

        add_menu_item( 9,  'd',
                       setting_alarm ? _( "Set alarm for dawn" ) : _( "Wait till daylight" ),
                       diurnal_time_before( daylight_time( calendar::turn ) ) );
        add_menu_item( 10,  'n',
                       setting_alarm ? _( "Set alarm for noon" ) : _( "Wait till noon" ),
                       diurnal_time_before( last_midnight + 12_hours ) );
        add_menu_item( 11,  'k',
                       setting_alarm ? _( "Set alarm for dusk" ) : _( "Wait till night" ),
                       diurnal_time_before( night_time( calendar::turn ) ) );
        add_menu_item( 12, 'm',
                       setting_alarm ? _( "Set alarm for midnight" ) : _( "Wait till midnight" ),
                       diurnal_time_before( last_midnight ) );
        if( setting_alarm ) {
            if( player_character.has_effect( effect_alarm_clock ) ) {
                add_menu_item( 13, 'x', _( "Cancel the currently set alarm." ),
                               0_turns );
            }
        } else {
            add_menu_item( 13, 'W', _( "Wait till weather changes" ) );
        }
    }

    // NOLINTNEXTLINE(cata-text-style): spaces required for concatenation
    as_m.text = has_watch ? string_format( _( "It's %s now.  " ),
                                           to_string_time_of_day( calendar::turn ) ) : "";
    as_m.text += setting_alarm ? _( "Set alarm for when?" ) : _( "Wait for how long?" );
    as_m.query(); /* calculate key and window variables, generate window, and loop until we get a valid answer */

    const auto dur_iter = durations.find( as_m.ret );
    if( dur_iter == durations.end() ) {
        return;
    }
    const time_duration time_to_wait = dur_iter->second;

    if( setting_alarm ) {
        // Setting alarm
        player_character.remove_effect( effect_alarm_clock );
        if( as_m.ret == 13 ) {
            add_msg( _( "You cancel your alarm." ) );
        } else {
            player_character.add_effect( effect_alarm_clock, time_to_wait );
            add_msg( _( "You set your alarm." ) );
        }

    } else {
        // Waiting
        activity_id actType;
        if( as_m.ret == 13 ) {
            actType = ACT_WAIT_WEATHER;
        } else if( as_m.ret == 14 ) {
            actType = ACT_WAIT_STAMINA;
        } else {
            actType = ACT_WAIT;
        }

        player_activity new_act( actType, 100 * to_turns<int>( time_to_wait ), 0 );

        player_character.assign_activity( new_act, false );
    }
}

static void sleep()
{
    avatar &player_character = get_avatar();
    if( player_character.is_mounted() ) {
        add_msg( m_info, _( "You cannot sleep while mounted." ) );
        return;
    }

    vehicle *const boat = veh_pointer_or_null( get_map().veh_at( player_character.pos() ) );
    if( get_map().has_flag( ter_furn_flag::TFLAG_DEEP_WATER, player_character.pos() ) &&
        !player_character.has_trait( trait_WATERSLEEPER ) &&
        !player_character.has_trait( trait_WATERSLEEP ) &&
        boat == nullptr ) {
        add_msg( m_info, _( "You cannot sleep while swimming." ) );
        return;
    }

    uilist as_m;
    as_m.text = _( "<color_white>Are you sure you want to sleep?</color>" );
    // (Y)es/(S)ave before sleeping/(N)o
    as_m.entries.emplace_back( 0, true,
                               get_option<bool>( "FORCE_CAPITAL_YN" ) ? 'Y' : 'y',
                               _( "Yes." ) );
    as_m.entries.emplace_back( 1, g->get_moves_since_last_save(),
                               get_option<bool>( "FORCE_CAPITAL_YN" ) ? 'S' : 's',
                               _( "Yes, and save game before sleeping." ) );
    as_m.entries.emplace_back( 2, true,
                               get_option<bool>( "FORCE_CAPITAL_YN" ) ? 'N' : 'n',
                               _( "No." ) );

    // List all active items, bionics or mutations so player can deactivate them
    std::vector<std::string> active;
    for( item_location &it : player_character.all_items_loc() ) {
        if( it->has_flag( flag_LITCIG ) || ( it->active && it->ammo_sufficient( &player_character ) &&
                                             it->is_tool() && !it->has_flag( flag_SLEEP_IGNORE ) ) ) {
            active.push_back( it->tname() );
        }
    }
    for( int i = 0; i < player_character.num_bionics(); i++ ) {
        const bionic &bio = player_character.bionic_at_index( i );
        if( !bio.powered ) {
            continue;
        }

        // some bionics
        // bio_alarm is useful for waking up during sleeping
        if( bio.info().has_flag( STATIC( json_character_flag( "BIONIC_SLEEP_FRIENDLY" ) ) ) ) {
            continue;
        }

        const bionic_data &info = bio.info();
        if( info.power_over_time > 0_kJ ) {
            active.push_back( info.name.translated() );
        }
    }
    for( auto &mut : player_character.get_mutations() ) {
        const mutation_branch &mdata = mut.obj();
        if( mdata.cost > 0 && player_character.has_active_mutation( mut ) ) {
            active.push_back( player_character.mutation_name( mut ) );
        }
    }

    // check for deactivating any currently played music instrument.
    for( item *&item : player_character.inv_dump() ) {
        if( item->active && item->get_use( "musical_instrument" ) != nullptr ) {
            player_character.add_msg_if_player( _( "You stop playing your %s before trying to sleep." ),
                                                item->tname() );
            // deactivate instrument
            item->active = false;
        }
    }

    // ask for deactivation
    std::stringstream data;
    if( !active.empty() ) {
        as_m.selected = 2;
        data << as_m.text << std::endl;
        data << _( "You may want to extinguish or turn off:" ) << std::endl;
        data << " " << std::endl;
        for( auto &a : active ) {
            data << "<color_red>" << a << "</color>" << std::endl;
        }
        as_m.text = data.str();
    }

    /* Calculate key and window variables, generate window,
       and loop until we get a valid answer. */
    as_m.query();

    if( as_m.ret == 1 ) {
        g->quicksave();
    } else if( as_m.ret == 2 || as_m.ret < 0 ) {
        return;
    }

    time_duration try_sleep_dur = 24_hours;
    std::string deaf_text;
    if( player_character.is_deaf() && !player_character.has_flag( json_flag_ALARMCLOCK ) ) {
        deaf_text = _( "<color_c_red> (DEAF!)</color>" );
    }
    if( player_character.has_alarm_clock() ) {
        /* Reuse menu to ask player whether they want to set an alarm. */
        bool can_hibernate = player_character.get_hunger() < -60 &&
                             player_character.has_active_mutation( trait_HIBERNATE );

        as_m.reset();
        as_m.text = can_hibernate ?
                    _( "You're engorged to hibernate.  The alarm would only attract attention.  "
                       "Set an alarm anyway?" ) :
                    _( "You have an alarm clock.  Set an alarm?" );
        as_m.text += deaf_text;

        as_m.entries.emplace_back( 0, true,
                                   get_option<bool>( "FORCE_CAPITAL_YN" ) ? 'N' : 'n',
                                   _( "No, don't set an alarm." ) );

        for( int i = 3; i <= 9; ++i ) {
            as_m.entries.emplace_back( i, true, '0' + i,
                                       string_format( _( "Set alarm to wake up in %i hours." ), i ) + deaf_text );
        }

        as_m.query();
        if( as_m.ret >= 3 && as_m.ret <= 9 ) {
            player_character.add_effect( effect_alarm_clock, 1_hours * as_m.ret );
            try_sleep_dur = 1_hours * as_m.ret + 1_turns;
        } else if( as_m.ret < 0 ) {
            return;
        }
    }

    player_character.moves = 0;
    player_character.try_to_sleep( try_sleep_dur );
}

static void loot()
{
    enum ZoneFlags {
        None = 1,
        SortLoot = 2,
        SortLootStatic = 4,
        SortLootPersonal = 8,
        FertilizePlots = 16,
        ConstructPlots = 64,
        MultiFarmPlots = 128,
        Multichoptrees = 256,
        Multichopplanks = 512,
        Multideconvehicle = 1024,
        Multirepairvehicle = 2048,
        MultiButchery = 4096,
        MultiMining = 8192,
        MultiDis = 16384,
        MultiMopping = 32768,
        UnloadLoot = 65536
    };

    Character &player_character = get_player_character();
    int flags = 0;
    zone_manager &mgr = zone_manager::get_manager();
    const bool has_fertilizer = player_character.has_item_with_flag( flag_FERTILIZER );

    // reset any potentially disabled zones from a past activity
    mgr.reset_disabled();

    // cache should only happen if we have personal zones defined
    if( mgr.has_personal_zones() ) {
        mgr.cache_data();
    }

    // Manually update vehicle cache.
    // In theory this would be handled by the related activity (activity_on_turn_move_loot())
    // but with a stale cache we never get that far.
    mgr.cache_vzones();

    flags |= g->check_near_zone( zone_type_LOOT_UNSORTED,
                                 player_character.pos() ) ? SortLoot : 0;
    flags |= g->check_near_zone( zone_type_zone_unload_all, player_character.pos() ) ||
             g->check_near_zone( zone_type_zone_strip, player_character.pos() ) ? UnloadLoot : 0;
    if( g->check_near_zone( zone_type_FARM_PLOT, player_character.pos() ) ) {
        flags |= FertilizePlots;
        flags |= MultiFarmPlots;
    }
    flags |= g->check_near_zone( zone_type_CONSTRUCTION_BLUEPRINT,
                                 player_character.pos() ) ? ConstructPlots : 0;

    flags |= g->check_near_zone( zone_type_CHOP_TREES,
                                 player_character.pos() ) ? Multichoptrees : 0;
    flags |= g->check_near_zone( zone_type_LOOT_WOOD,
                                 player_character.pos() ) ? Multichopplanks : 0;
    flags |= g->check_near_zone( zone_type_VEHICLE_DECONSTRUCT,
                                 player_character.pos() ) ? Multideconvehicle : 0;
    flags |= g->check_near_zone( zone_type_VEHICLE_REPAIR,
                                 player_character.pos() ) ? Multirepairvehicle : 0;
    flags |= g->check_near_zone( zone_type_LOOT_CORPSE,
                                 player_character.pos() ) ? MultiButchery : 0;
    flags |= g->check_near_zone( zone_type_MINING, player_character.pos() ) ? MultiMining : 0;
    flags |= g->check_near_zone( zone_type_zone_disassemble,
                                 player_character.pos() ) ? MultiDis : 0;
    flags |= g->check_near_zone( zone_type_MOPPING, player_character.pos() ) ? MultiMopping : 0;
    if( flags == 0 ) {
        add_msg( m_info, _( "There is no compatible zone nearby." ) );
        add_msg( m_info, _( "Compatible zones are %s and %s" ),
                 mgr.get_name_from_type( zone_type_LOOT_UNSORTED ),
                 mgr.get_name_from_type( zone_type_FARM_PLOT ) );
        return;
    }

    uilist menu;
    menu.text = _( "Pick action:" );
    menu.desc_enabled = true;

    if( flags & SortLoot ) {
        menu.addentry_desc( SortLootStatic, true, 'o', _( "Sort out my loot (static zones only)" ),
                            _( "Sorts out the loot from Loot: Unsorted zone to nearby appropriate Loot zones ignoring personal zones.  Uses empty space in your inventory or utilizes a cart, if you are holding one." ) );
    }

    if( flags & SortLoot ) {
        menu.addentry_desc( SortLootPersonal, true, 'O', _( "Sort out my loot (personal zones only)" ),
                            _( "Sorts out the loot from Loot: Unsorted zone to nearby appropriate Loot zones ignoring static zones.  Uses empty space in your inventory or utilizes a cart, if you are holding one." ) );
    }

    if( flags & SortLoot ) {
        menu.addentry_desc( SortLoot, true, 'I', _( "Sort out my loot (all)" ),
                            _( "Sorts out the loot from Loot: Unsorted zone to nearby appropriate Loot zones.  Uses empty space in your inventory or utilizes a cart, if you are holding one." ) );
    }

    if( flags & UnloadLoot ) {
        menu.addentry_desc( UnloadLoot, true, 'U', _( "Unload nearby containers" ),
                            _( "Unloads any corpses or containers that are in their respective zones." ) );
    }

    if( flags & FertilizePlots ) {
        menu.addentry_desc( FertilizePlots, has_fertilizer, 'f',
                            !has_fertilizer ? _( "Fertilize plots… you don't have any fertilizer" ) : _( "Fertilize plots" ),
                            _( "Fertilize any nearby Farm: Plot zones." ) );
    }

    if( flags & ConstructPlots ) {
        menu.addentry_desc( ConstructPlots, true, 'c', _( "Construct plots" ),
                            _( "Work on any nearby Blueprint: construction zones." ) );
    }
    if( flags & MultiFarmPlots ) {
        menu.addentry_desc( MultiFarmPlots, true, 'm', _( "Farm plots" ),
                            _( "Till and plant on any nearby farm plots - auto-fetch seeds and tools." ) );
    }
    if( flags & Multichoptrees ) {
        menu.addentry_desc( Multichoptrees, true, 'C', _( "Chop trees" ),
                            _( "Chop down any trees in the designated zone - auto-fetch tools." ) );
    }
    if( flags & Multichopplanks ) {
        menu.addentry_desc( Multichopplanks, true, 'P', _( "Chop planks" ),
                            _( "Auto-chop logs in wood loot zones into planks - auto-fetch tools." ) );
    }
    if( flags & Multideconvehicle ) {
        menu.addentry_desc( Multideconvehicle, true, 'v', _( "Deconstruct vehicle" ),
                            _( "Auto-deconstruct vehicle in designated zone - auto-fetch tools." ) );
    }
    if( flags & Multirepairvehicle ) {
        menu.addentry_desc( Multirepairvehicle, true, 'V', _( "Repair vehicle" ),
                            _( "Auto-repair vehicle in designated zone - auto-fetch tools." ) );
    }
    if( flags & MultiButchery ) {
        menu.addentry_desc( MultiButchery, true, 'B', _( "Butcher corpses" ),
                            _( "Auto-butcher anything in corpse loot zones - auto-fetch tools." ) );
    }
    if( flags & MultiMining ) {
        menu.addentry_desc( MultiMining, true, 'M', _( "Mine Area" ),
                            _( "Auto-mine anything in mining zone - auto-fetch tools." ) );
    }
    if( flags & MultiDis ) {
        menu.addentry_desc( MultiDis, true, 'D', _( "Disassemble items" ),
                            _( "Auto-disassemble anything in disassembly zone - auto-fetch tools." ) );

    }
    if( flags & MultiMopping ) {
        menu.addentry_desc( MultiMopping, true, 'p', _( "Mop area" ), _( "Mop clean the area." ) );
    }

    menu.query();
    flags = ( menu.ret >= 0 ) ? menu.ret : None;
    bool recache = false;

    switch( flags ) {
        case None:
            add_msg( _( "Never mind." ) );
            break;
        case SortLoot:
            player_character.assign_activity( ACT_MOVE_LOOT );
            break;
        case SortLootStatic:
            //temporarily disable personal zones
            for( const auto &i : mgr.get_zones() ) {
                zone_data &zone = i.get();
                if( zone.get_is_personal() && zone.get_enabled() ) {
                    zone.set_enabled( false );
                    zone.set_temporary_disabled( true );
                    recache = true;
                }
            }
            if( recache ) {
                mgr.cache_data();
            }
            player_character.assign_activity( ACT_MOVE_LOOT );
            break;
        case SortLootPersonal:
            //temporarily disable non personal zones
            for( const auto &i : mgr.get_zones() ) {
                zone_data &zone = i.get();
                if( !zone.get_is_personal() && zone.get_enabled() ) {
                    zone.set_enabled( false );
                    zone.set_temporary_disabled( true );
                    recache = true;
                }
            }
            if( recache ) {
                mgr.cache_data();
            }
            player_character.assign_activity( ACT_MOVE_LOOT );
            break;
        case UnloadLoot:
            player_character.assign_activity(
                player_activity( unload_loot_activity_actor() ) );
            break;
        case FertilizePlots:
            player_character.assign_activity( ACT_FERTILIZE_PLOT );
            break;
        case ConstructPlots:
            player_character.assign_activity( ACT_MULTIPLE_CONSTRUCTION );
            break;
        case MultiFarmPlots:
            player_character.assign_activity( ACT_MULTIPLE_FARM );
            break;
        case Multichoptrees:
            player_character.assign_activity( ACT_MULTIPLE_CHOP_TREES );
            break;
        case Multichopplanks:
            player_character.assign_activity( ACT_MULTIPLE_CHOP_PLANKS );
            break;
        case Multideconvehicle:
            player_character.assign_activity( ACT_VEHICLE_DECONSTRUCTION );
            break;
        case Multirepairvehicle:
            player_character.assign_activity( ACT_VEHICLE_REPAIR );
            break;
        case MultiButchery:
            player_character.assign_activity( ACT_MULTIPLE_BUTCHER );
            break;
        case MultiMining:
            player_character.assign_activity( ACT_MULTIPLE_MINE );
            break;
        case MultiDis:
            player_character.assign_activity( ACT_MULTIPLE_DIS );
            break;
        case MultiMopping:
            player_character.assign_activity( ACT_MULTIPLE_MOP );
            break;
        default:
            debugmsg( "Unsupported flag" );
            break;
    }
}

static void wear()
{
    avatar &player_character = get_avatar();
    item_location loc = game_menus::inv::wear( player_character );

    if( loc ) {
        player_character.wear( loc );
    } else {
        add_msg( _( "Never mind." ) );
    }
}

static void takeoff()
{
    avatar &player_character = get_avatar();
    item_location loc = game_menus::inv::take_off( player_character );

    if( loc ) {
        player_character.takeoff( loc.obtain( player_character ) );
    } else {
        add_msg( _( "Never mind." ) );
    }
}

static void read()
{
    avatar &player_character = get_avatar();
    // Can read items from inventory or within one tile (including in vehicles)
    item_location loc = game_menus::inv::read( player_character );

    if( loc ) {
        if( loc->type->can_use( "learn_spell" ) ) {
            item spell_book = *loc.get_item();
            spell_book.get_use( "learn_spell" )->call( player_character, spell_book,
                    spell_book.active, player_character.pos() );
        } else {
            loc = loc.obtain( player_character );
            player_character.read( loc );
        }
    } else {
        add_msg( _( "Never mind." ) );
    }
}

// Perform a reach attach using wielded weapon
static void reach_attack( avatar &you )
{
    g->temp_exit_fullscreen();

    target_handler::trajectory traj = target_handler::mode_reach( you, you.get_wielded_item() );

    if( !traj.empty() ) {
        you.reach_attack( traj.back() );
    }
    g->reenter_fullscreen();
}

static void fire()
{
    avatar &player_character = get_avatar();
    map &here = get_map();

    // Use vehicle turret or draw a pistol from a holster if unarmed
    if( !player_character.is_armed() ) {

        const optional_vpart_position vp = here.veh_at( player_character.pos() );

        turret_data turret;
        if( vp && ( turret = vp->vehicle().turret_query( player_character.pos() ) ) ) {
            if( player_character.has_trait( trait_BRAWLER ) ) {
                add_msg( m_bad, _( "You refuse to use the turret." ) );
                return;
            }
            avatar_action::fire_turret_manual( player_character, here, turret );
            return;
        }

        if( vp.part_with_feature( "CONTROLS", true ) ) {
            if( player_character.has_trait( trait_BRAWLER ) ) {
                add_msg( m_bad, _( "You refuse to use the turret." ) );
                return;
            }
            if( vp->vehicle().turrets_aim_and_fire_all_manual() ) {
                return;
            }
        }

        std::vector<std::string> options;
        std::vector<std::function<void()>> actions;

        player_character.worn.fire_options( player_character, options, actions );
        if( !options.empty() ) {
            int sel = uilist( _( "Draw what?" ), options );
            if( sel >= 0 ) {
                actions[sel]();
            }
        }
    }

    const item_location weapon = player_character.get_wielded_item();
    if( !weapon ) {
        return;
    }

    if( weapon->is_gun() && !weapon->gun_current_mode().melee() ) {
        avatar_action::fire_wielded_weapon( player_character );
    } else if( weapon->current_reach_range( player_character ) > 1 ) {
        if( player_character.has_effect( effect_relax_gas ) ) {
            if( one_in( 8 ) ) {
                add_msg( m_good, _( "Your willpower asserts itself, and so do you!" ) );
                reach_attack( player_character );
            } else {
                player_character.moves -= rng( 2, 8 ) * 10;
                add_msg( m_bad, _( "You're too pacified to strike anything…" ) );
            }
        } else {
            reach_attack( player_character );
        }
    }
}

static void open_movement_mode_menu()
{
    avatar &player_character = get_avatar();
    const std::vector<move_mode_id> &modes = move_modes_by_speed();
    const int cycle = 1027;
    uilist as_m;

    as_m.text = _( "Change to which movement mode?" );

    for( size_t i = 0; i < modes.size(); ++i ) {
        const move_mode_id &curr = modes[i];
        as_m.entries.emplace_back( static_cast<int>( i ), player_character.can_switch_to( curr ),
                                   curr->letter(),
                                   curr->name() );
    }
    as_m.entries.emplace_back( cycle,
                               player_character.can_switch_to( player_character.current_movement_mode()->cycle() ),
                               hotkey_for_action( ACTION_OPEN_MOVEMENT, /*maximum_modifier_count=*/1 ),
                               _( "Cycle move mode" ) );
    // This should select the middle move mode
    as_m.selected = std::floor( modes.size() / 2 );
    as_m.query();

    if( as_m.ret != UILIST_CANCEL ) {
        if( as_m.ret == cycle ) {
            player_character.cycle_move_mode();
        } else {
            player_character.set_movement_mode( modes[as_m.ret] );
        }
    }
}

static void cast_spell()
{
    Character &player_character = get_player_character();

    std::vector<spell_id> spells = player_character.magic->spells();

    if( spells.empty() ) {
        add_msg( game_message_params{ m_bad, gmf_bypass_cooldown },
                 _( "You don't know any spells to cast." ) );
        return;
    }

    bool can_cast_spells = false;
    for( const spell_id &sp : spells ) {
        spell temp_spell = player_character.magic->get_spell( sp );
        if( temp_spell.can_cast( player_character ) ) {
            can_cast_spells = true;
        }
    }

    if( !can_cast_spells ) {
        add_msg( game_message_params{ m_bad, gmf_bypass_cooldown },
                 _( "You can't cast any of the spells you know!" ) );
    }

    const int spell_index = player_character.magic->select_spell( player_character );
    if( spell_index < 0 ) {
        return;
    }

    spell &sp = *player_character.magic->get_spells()[spell_index];

    player_character.cast_spell( sp, false, std::nullopt );
}

// returns true if the spell was assigned
bool Character::cast_spell( spell &sp, bool fake_spell,
                            const std::optional<tripoint> &target = std::nullopt )
{
    if( is_armed() && !sp.has_flag( spell_flag::NO_HANDS ) &&
        !get_wielded_item()->has_flag( flag_MAGIC_FOCUS ) && !sp.check_if_component_in_hand( *this ) ) {
        add_msg( game_message_params{ m_bad, gmf_bypass_cooldown },
                 _( "You need your hands free to cast this spell!" ) );
        return false;
    }

    if( !magic->has_enough_energy( *this, sp ) ) {
        add_msg( game_message_params{ m_bad, gmf_bypass_cooldown },
                 _( "You don't have enough %s to cast the spell." ),
                 sp.energy_string() );
        return false;
    }

    if( !sp.has_flag( spell_flag::NO_HANDS ) && has_effect( effect_stunned ) ) {
        add_msg( game_message_params{ m_bad, gmf_bypass_cooldown },
                 _( "You can't focus enough to cast spell." ) );
        return false;
    }

    if( sp.energy_source() == magic_energy_type::hp && !has_quality( qual_CUT ) ) {
        add_msg( game_message_params{ m_bad, gmf_bypass_cooldown },
                 _( "You cannot cast Blood Magic without a cutting implement." ) );
        return false;
    }

    player_activity spell_act( ACT_SPELLCASTING, sp.casting_time( *this ) );
    // [0] this is used as a spell level override for items casting spells
    if( fake_spell ) {
        spell_act.values.emplace_back( sp.get_level() );
    } else {
        spell_act.values.emplace_back( -1 );
    }
    // [1] if this value is 1, the spell never fails
    spell_act.values.emplace_back( 0 );
    // [2] this value overrides the mana cost if set to 0
    spell_act.values.emplace_back( 1 );
    spell_act.name = sp.id().c_str();
    if( magic->casting_ignore ) {
        const std::vector<distraction_type> ignored_distractions = {
            distraction_type::noise,
            distraction_type::pain,
            distraction_type::attacked,
            distraction_type::hostile_spotted_near,
            distraction_type::hostile_spotted_far,
            distraction_type::talked_to,
            distraction_type::asthma,
            distraction_type::motion_alarm,
            distraction_type::weather_change,
            distraction_type::mutation
        };
        for( const distraction_type ignored : ignored_distractions ) {
            spell_act.ignore_distraction( ignored );
        }
    }
    if( target ) {
        spell_act.coords.emplace_back( get_map().getabs( *target ) );
    }
    assign_activity( spell_act, false );
    return true;
}

// this is here because it shares some things in common with cast_spell
bool bionic::activate_spell( Character &caster ) const
{
    if( !caster.is_avatar() || !id->spell_on_activate ) {
        // the return value tells us if the spell fails. if it has no spell it can't fail
        return true;
    }
    spell sp = id->spell_on_activate->get_spell( caster );
    return caster.cast_spell( sp, true );
}

void game::open_consume_item_menu()
{
    uilist as_m;

    as_m.text = _( "What do you want to consume?" );

    as_m.entries.emplace_back( 0, true, 'f', _( "Food" ) );
    as_m.entries.emplace_back( 1, true, 'd', _( "Drink" ) );
    as_m.entries.emplace_back( 2, true, 'm', _( "Medication" ) );
    as_m.query();

    avatar &player_character = get_avatar();
    switch( as_m.ret ) {
        case 0:
            avatar_action::eat( player_character, game_menus::inv::consume_food( player_character ) );
            break;
        case 1:
            avatar_action::eat( player_character, game_menus::inv::consume_drink( player_character ) );
            break;
        case 2:
            avatar_action::eat_or_use( player_character, game_menus::inv::consume_meds( player_character ) );
            break;
        default:
            break;
    }
}

static void handle_debug_mode()
{
    auto debug_mode_setup = []( uilist_entry & entry ) -> void {
        entry.txt = string_format( _( "Debug Mode (%1$s)" ), debug_mode ? _( "ON" ) : _( "OFF" ) );
        entry.text_color = debug_mode ? c_green : c_light_gray;
    };

    // returns if entry became active
    auto debugmode_entry_setup = []( uilist_entry & entry, bool active ) -> void {
        if( active )
        {
            entry.extratxt.txt = _( "A" );
            entry.extratxt.color = c_white_green;
            entry.text_color = c_green;
        } else
        {
            entry.extratxt.txt = " ";
            entry.extratxt.color = c_unset;
            entry.text_color = c_light_gray;
        }
    };

    static bool first_time = true;
    if( first_time ) {
        first_time = false;
        debugmode::enabled_filters.clear();
        for( int i = 0; i < debugmode::DF_LAST; ++i ) {
            debugmode::enabled_filters.emplace_back( static_cast<debugmode::debug_filter>( i ) );
        }
    }

    input_context ctxt( "DEFAULTMODE" );
    ctxt.register_action( "debug_mode" );

    uilist dbmenu;
    dbmenu.allow_anykey = true;
    dbmenu.title = _( "Debug Mode Filters" );
    dbmenu.text = string_format( _( "Press [%1$s] to quickly toggle debug mode." ),
                                 ctxt.get_desc( "debug_mode" ) );

    dbmenu.entries.reserve( 1 + debugmode::DF_LAST );

    dbmenu.addentry( 0, true, 'd', " " );
    debug_mode_setup( dbmenu.entries[0] );

    dbmenu.addentry( 1, true, 't', _( "Toggle all filters" ) );
    bool toggle_value = true;

    for( int i = 0; i < debugmode::DF_LAST; ++i ) {
        uilist_entry entry( i + 2, true, 0,
                            debugmode::filter_name( static_cast<debugmode::debug_filter>( i ) ) );

        entry.extratxt.left = 1;

        const bool active = std::find(
                                debugmode::enabled_filters.begin(), debugmode::enabled_filters.end(),
                                static_cast<debugmode::debug_filter>( i ) ) != debugmode::enabled_filters.end();

        if( toggle_value && active ) {
            toggle_value = false;
        }

        debugmode_entry_setup( entry, active );
        dbmenu.entries.push_back( entry );
    }

    do {
        dbmenu.query();
        if( ctxt.input_to_action( dbmenu.ret_evt ) == "debug_mode" ) {
            debug_mode = !debug_mode;
            if( debug_mode ) {
                add_msg( m_info, _( "Debug mode ON!" ) );
            } else {
                add_msg( m_info, _( "Debug mode OFF!" ) );
            }
            break;
        }

        if( dbmenu.ret == 0 ) {
            debug_mode = !debug_mode;
            debug_mode_setup( dbmenu.entries[0] );

        } else if( dbmenu.ret == 1 ) {
            debugmode::enabled_filters.clear();

            for( int i = 0; i < debugmode::DF_LAST; ++i ) {
                debugmode_entry_setup( dbmenu.entries[i + 2], toggle_value );

                if( toggle_value ) {
                    debugmode::enabled_filters.emplace_back( static_cast<debugmode::debug_filter>( i ) );
                }
            }

            toggle_value = !toggle_value;

        } else if( dbmenu.ret > 1 ) {
            uilist_entry &entry = dbmenu.entries[dbmenu.ret];

            const auto filter_iter = std::find(
                                         debugmode::enabled_filters.begin(), debugmode::enabled_filters.end(),
                                         static_cast<debugmode::debug_filter>( dbmenu.ret - 2 ) );

            const bool active = filter_iter != debugmode::enabled_filters.end();

            debugmode_entry_setup( entry, !active );

            if( active ) {
                debugmode::enabled_filters.erase( filter_iter );
            } else {
                debugmode::enabled_filters.push_back(
                    static_cast<debugmode::debug_filter>( dbmenu.ret - 2 ) );
            }
        }
    } while( dbmenu.ret != UILIST_CANCEL );
}

static bool has_vehicle_control( avatar &player_character )
{
    if( player_character.is_dead_state() ) {
        return false;
    }
    const optional_vpart_position vp = get_map().veh_at( player_character.pos() );
    if( vp && vp->vehicle().player_in_control( player_character ) ) {
        return true;
    }
    return g->remoteveh() != nullptr;
}

static void do_deathcam_action( const action_id &act, avatar &player_character )
{
    switch( act ) {
        case ACTION_TOGGLE_MAP_MEMORY:
            player_character.toggle_map_memory();
            break;

        case ACTION_CENTER:
            player_character.view_offset.x = g->driving_view_offset.x;
            player_character.view_offset.y = g->driving_view_offset.y;
            break;

        case ACTION_SHIFT_N:
        case ACTION_SHIFT_NE:
        case ACTION_SHIFT_E:
        case ACTION_SHIFT_SE:
        case ACTION_SHIFT_S:
        case ACTION_SHIFT_SW:
        case ACTION_SHIFT_W:
        case ACTION_SHIFT_NW: {
            static const std::map<action_id, std::pair<point, point>> shift_delta = {
                { ACTION_SHIFT_N, { point_north, point_north_east } },
                { ACTION_SHIFT_NE, { point_north_east, point_east } },
                { ACTION_SHIFT_E, { point_east, point_south_east } },
                { ACTION_SHIFT_SE, { point_south_east, point_south } },
                { ACTION_SHIFT_S, { point_south, point_south_west } },
                { ACTION_SHIFT_SW, { point_south_west, point_west } },
                { ACTION_SHIFT_W, { point_west, point_north_west } },
                { ACTION_SHIFT_NW, { point_north_west, point_north } },
            };
            int soffset = get_option<int>( "MOVE_VIEW_OFFSET" );
            player_character.view_offset += g->is_tileset_isometric()
                                            ? shift_delta.at( act ).second * soffset
                                            : shift_delta.at( act ).first * soffset;
        }
        break;

        case ACTION_LOOK:
            g->look_around();
            break;

        case ACTION_KEYBINDINGS: // already handled by input context
        default:
            break;
    }
}


static std::map<action_id, std::string> get_actions_disabled_in_shell()
{
    return std::map<action_id, std::string> {
        { ACTION_OPEN,               _( "You can't open things while you're in your shell." ) },
        { ACTION_CLOSE,              _( "You can't close things while you're in your shell." ) },
        { ACTION_SMASH,              _( "You can't smash things while you're in your shell." ) },
        { ACTION_EXAMINE,            _( "You can't examine your surroundings while you're in your shell." ) },
        { ACTION_EXAMINE_AND_PICKUP, _( "You can't examine your surroundings while you're in your shell." ) },
        { ACTION_ADVANCEDINV,        _( "You can't move mass quantities while you're in your shell." ) },
        { ACTION_PICKUP,             _( "You can't pick anything up while you're in your shell." ) },
        { ACTION_PICKUP_ALL,         _( "You can't pick anything up while you're in your shell." ) },
        { ACTION_GRAB,               _( "You can't grab things while you're in your shell." ) },
        { ACTION_HAUL,               _( "You can't haul things while you're in your shell." ) },
        { ACTION_BUTCHER,            _( "You can't butcher while you're in your shell." ) },
        { ACTION_PEEK,               _( "You can't peek around corners while you're in your shell." ) },
        { ACTION_DROP,               _( "You can't drop things while you're in your shell." ) },
        { ACTION_CRAFT,              _( "You can't craft while you're in your shell." ) },
        { ACTION_RECRAFT,            _( "You can't craft while you're in your shell." ) },
        { ACTION_LONGCRAFT,          _( "You can't craft while you're in your shell." ) },
        { ACTION_DISASSEMBLE,        _( "You can't disassemble while you're in your shell." ) },
        { ACTION_CONSTRUCT,          _( "You can't construct while you're in your shell." ) },
        { ACTION_CONTROL_VEHICLE,    _( "You can't operate a vehicle while you're in your shell." ) },
    };
}

static const std::set<action_id> actions_disabled_in_incorporeal {
    ACTION_OPEN,
    ACTION_CLOSE,
    ACTION_SMASH,
    ACTION_ADVANCEDINV,
    ACTION_PICKUP,
    ACTION_PICKUP_ALL,
    ACTION_GRAB,
    ACTION_HAUL,
    ACTION_BUTCHER,
    ACTION_CRAFT,
    ACTION_RECRAFT,
    ACTION_LONGCRAFT,
    ACTION_DISASSEMBLE,
    ACTION_CONSTRUCT,
    ACTION_CONTROL_VEHICLE,
};

static std::map<action_id, std::string> get_actions_disabled_mounted()
{
    return std::map<action_id, std::string> {
        { ACTION_DISASSEMBLE,        _( "You can't disassemble items while you're riding." ) },
        { ACTION_CONSTRUCT,          _( "You can't construct while you're riding." ) },
        { ACTION_OPEN,               _( "You can't open things while you're riding." ) },
        { ACTION_ADVANCEDINV,        _( "You can't move mass quantities while you're riding." ) },
        { ACTION_PICKUP,             _( "You can't pick anything up while you're riding." ) },
        { ACTION_PICKUP_ALL,         _( "You can't pick anything up while you're riding." ) },
        { ACTION_GRAB,               _( "You can't grab things while you're riding." ) },
        { ACTION_HAUL,               _( "You can't haul things while you're riding." ) },
        { ACTION_BUTCHER,            _( "You can't butcher while you're riding." ) },
        { ACTION_PEEK,               _( "You can't peek around corners while you're riding." ) },
        { ACTION_CRAFT,              _( "You can't craft while you're riding." ) },
        { ACTION_RECRAFT,            _( "You can't craft while you're riding." ) },
        { ACTION_LONGCRAFT,          _( "You can't craft while you're riding." ) },
    };
}

bool game::do_regular_action( action_id &act, avatar &player_character,
                              const std::optional<tripoint> &mouse_target )
{
    item_location weapon = player_character.get_wielded_item();
    const bool in_shell = player_character.has_active_mutation( trait_SHELL2 )
                          || player_character.has_active_mutation( trait_SHELL3 );

    const std::map<action_id, std::string> actions_disabled_mounted = get_actions_disabled_mounted();
    const std::map<action_id, std::string> actions_disabled_in_shell = get_actions_disabled_in_shell();

    if( in_shell && actions_disabled_in_shell.count( act ) > 0 ) {
        add_msg( m_info, actions_disabled_in_shell.at( act ) );
        return true;
    }

    if( u.has_effect( effect_incorporeal ) && actions_disabled_in_incorporeal.count( act ) > 0 ) {
        add_msg( m_info, _( "You lack the substance to affect anything." ) );
        return true;
    }

    if( player_character.is_mounted() && actions_disabled_mounted.count( act ) > 0 ) {
        add_msg( m_info, actions_disabled_mounted.at( act ) );
        return true;
    }

    switch( act ) {
        case ACTION_NULL: // dummy entry
        case NUM_ACTIONS: // dummy entry
        case ACTION_ACTIONMENU: // handled above
        case ACTION_MAIN_MENU:
        case ACTION_KEYBINDINGS:
            break;

        case ACTION_TIMEOUT:
            if( check_safe_mode_allowed( false ) ) {
                player_character.pause();
            }
            break;

        case ACTION_PAUSE:
            if( check_safe_mode_allowed() ) {
                player_character.pause();
            }
            break;

        case ACTION_CYCLE_MOVE:
            player_character.cycle_move_mode();
            break;

        case ACTION_CYCLE_MOVE_REVERSE:
            player_character.cycle_move_mode_reverse();
            break;

        case ACTION_RESET_MOVE:
            player_character.reset_move_mode();
            break;

        case ACTION_TOGGLE_RUN:
            player_character.toggle_run_mode();
            break;

        case ACTION_TOGGLE_CROUCH:
            player_character.toggle_crouch_mode();
            break;

        case ACTION_TOGGLE_PRONE:
            player_character.toggle_prone_mode();
            break;

        case ACTION_OPEN_MOVEMENT:
            open_movement_mode_menu();
            break;

        case ACTION_MOVE_FORTH:
        case ACTION_MOVE_FORTH_RIGHT:
        case ACTION_MOVE_RIGHT:
        case ACTION_MOVE_BACK_RIGHT:
        case ACTION_MOVE_BACK:
        case ACTION_MOVE_BACK_LEFT:
        case ACTION_MOVE_LEFT:
        case ACTION_MOVE_FORTH_LEFT:
            if( !player_character.get_value( "remote_controlling" ).empty() &&
                ( player_character.has_active_item( itype_radiocontrol ) ||
                  player_character.has_active_bionic( bio_remote ) ) ) {
                rcdrive( get_delta_from_movement_action( act, iso_rotate::yes ) );
            } else if( has_vehicle_control( player_character ) ) {
                // vehicle control uses x for steering and y for ac/deceleration,
                // so no rotation needed
                pldrive( get_delta_from_movement_action( act, iso_rotate::no ) );
            } else {
                point dest_delta = get_delta_from_movement_action( act, iso_rotate::yes );
                if( auto_travel_mode && !player_character.is_auto_moving() ) {
                    for( int i = 0; i < SEEX; i++ ) {
                        tripoint_bub_ms auto_travel_destination =
                            player_character.pos_bub() + dest_delta * ( SEEX - i );
                        destination_preview =
                            m.route( player_character.pos_bub(), auto_travel_destination,
                                     player_character.get_pathfinding_settings(),
                                     player_character.get_path_avoid() );
                        if( !destination_preview.empty() ) {
                            destination_preview.erase(
                                destination_preview.begin() + 1, destination_preview.end() );
                            player_character.set_destination( destination_preview );
                            break;
                        }
                    }
                    act = player_character.get_next_auto_move_direction();
                    const point dest_next = get_delta_from_movement_action( act, iso_rotate::yes );
                    if( dest_next == point_zero ) {
                        player_character.clear_destination();
                    }
                    dest_delta = dest_next;
                }
                if( !avatar_action::move( player_character, m, dest_delta ) ) {
                    // auto-move should be canceled due to a failed move or obstacle
                    player_character.clear_destination();
                }

                if( get_option<bool>( "AUTO_FEATURES" ) && get_option<bool>( "AUTO_MOPPING" ) &&
                    weapon && weapon->has_flag( json_flag_MOP ) ) {
                    map &here = get_map();
                    const bool is_blind = player_character.is_blind();
                    for( const tripoint_bub_ms &point : here.points_in_radius( player_character.pos_bub(), 1 ) ) {
                        bool did_mop = false;
                        if( is_blind ) {
                            // blind character have a 1/3 chance of actually mopping
                            if( one_in( 3 ) ) {
                                did_mop = here.mop_spills( point );
                            } else {
                                did_mop = here.terrain_moppable( point );
                            }
                        } else {
                            did_mop = here.mop_spills( point );
                        }
                        // iuse::mop costs 15 moves per use
                        if( did_mop ) {
                            player_character.mod_moves( -15 );
                        }
                    }
                }
            }
            break;
        case ACTION_MOVE_DOWN: {
            if( player_character.is_mounted() ) {
                auto *mon = player_character.mounted_creature.get();
                if( !mon->has_flag( MF_RIDEABLE_MECH ) ) {
                    add_msg( m_info, _( "You can't go down stairs while you're riding." ) );
                    break;
                }
            }

            if( has_vehicle_control( player_character ) ) {
                const optional_vpart_position vp = get_map().veh_at( player_character.pos() );
                if( vp->vehicle().is_rotorcraft() ) {
                    pldrive( tripoint_below );
                    break;
                }
            }

            if( !player_character.in_vehicle ) {
                // We're NOT standing on tiles with stairs, ropes, ladders etc
                if( !m.has_flag( ter_furn_flag::TFLAG_GOES_DOWN, player_character.pos() ) ) {
                    std::vector<tripoint> pts;

                    // Check tiles around player character for open air
                    for( const tripoint &p : m.points_in_radius( player_character.pos(), 1 ) ) {
                        if( m.has_flag( ter_furn_flag::TFLAG_NO_FLOOR, p ) ) {
                            pts.push_back( p );
                        }
                    }

                    // If we found tiles with open air, prompt player with query on direction they want to climb
                    if( !pts.empty() ) {
                        const std::optional<tripoint> pnt = point_selection_menu( pts, false );
                        if( !pnt ) {
                            break;
                        }

                        // If player selected direction, climb down there, and exit from the whole ACTION_MOVE_DOWN case
                        climb_down( *pnt );
                        break;
                    }
                }

                // If we're here, we might or might not be standing on tiles with stairs, ropes, ladders etc
                // In any case, attempt a descend
                vertical_move( -1, false );
            }
            break;
        }

        case ACTION_MOVE_UP:
            if( player_character.is_mounted() ) {
                auto *mon = player_character.mounted_creature.get();
                if( !mon->has_flag( MF_RIDEABLE_MECH ) ) {
                    add_msg( m_info, _( "You can't go up stairs while you're riding." ) );
                    break;
                }
            }
            if( !player_character.in_vehicle ) {
                vertical_move( 1, false );
            } else if( has_vehicle_control( player_character ) ) {
                const optional_vpart_position vp = get_map().veh_at( player_character.pos() );
                if( vp->vehicle().is_rotorcraft() ) {
                    pldrive( tripoint_above );
                }
            }
            break;

        case ACTION_OPEN:
            open();
            break;

        case ACTION_CLOSE:
            if( player_character.is_mounted() ) {
                auto *mon = player_character.mounted_creature.get();
                if( !mon->has_flag( MF_RIDEABLE_MECH ) ) {
                    add_msg( m_info, _( "You can't close things while you're riding." ) );
                }
            } else if( mouse_target ) {
                doors::close_door( m, player_character, *mouse_target );
            } else {
                close();
            }
            break;

        case ACTION_SMASH:
            if( has_vehicle_control( player_character ) ) {
                handbrake();
            } else {
                smash();
            }
            break;

        case ACTION_EXAMINE:
        case ACTION_EXAMINE_AND_PICKUP:
            if( mouse_target ) {
                // Examine including item pickup if ACTION_EXAMINE_AND_PICKUP is used
                examine( *mouse_target, act == ACTION_EXAMINE_AND_PICKUP );
            } else {
                examine( act == ACTION_EXAMINE_AND_PICKUP );
            }
            break;

        case ACTION_ADVANCEDINV:
            create_advanced_inv();
            break;

        case ACTION_PICKUP:
        case ACTION_PICKUP_ALL:
            if( mouse_target ) {
                pickup( *mouse_target );
            } else {
                if( act == ACTION_PICKUP_ALL ) {
                    pickup_all();
                } else {
                    pickup();
                }
            }
            break;

        case ACTION_GRAB:
            grab();
            break;

        case ACTION_HAUL:
            haul();
            break;

        case ACTION_BUTCHER:
            butcher();
            break;

        case ACTION_CHAT:
            chat();
            break;

        case ACTION_PEEK:
            peek();
            break;

        case ACTION_LIST_ITEMS:
            list_items_monsters();
            break;

        case ACTION_ZONES:
            zones_manager();
            break;

        case ACTION_LOOT:
            loot();
            break;

        case ACTION_INVENTORY:
            game_menus::inv::common( player_character );
            break;

        case ACTION_COMPARE:
            game_menus::inv::compare( player_character, std::nullopt );
            break;

        case ACTION_ORGANIZE:
            game_menus::inv::swap_letters( player_character );
            break;

        case ACTION_USE:
            // Shell-users are presumed to be able to mess with their inventories, etc
            // while in the shell.  Eating, gear-changing, and item use are OK.
            avatar_action::use_item( player_character );
            break;

        case ACTION_USE_WIELDED:
            player_character.use_wielded();
            break;

        case ACTION_WEAR:
            wear();
            break;

        case ACTION_TAKE_OFF:
            takeoff();
            break;

        case ACTION_EAT:
            if( !avatar_action::eat_here( player_character ) ) {
                avatar_action::eat_or_use( player_character, game_menus::inv::consume( player_character ) );
            }
            break;

        case ACTION_OPEN_CONSUME:
            if( !avatar_action::eat_here( player_character ) ) {
                open_consume_item_menu();
            }
            break;

        case ACTION_READ:
            // Shell-users are presumed to have the book just at an opening and read it that way
            read();
            break;

        case ACTION_WIELD:
            wield();
            break;

        case ACTION_PICK_STYLE:
            player_character.martial_arts_data->pick_style( player_character );
            break;

        case ACTION_RELOAD_ITEM:
            reload_item();
            break;

        case ACTION_RELOAD_WEAPON:
            reload_weapon();
            break;

        case ACTION_RELOAD_WIELDED:
            reload_wielded();
            break;

        case ACTION_UNLOAD:
            avatar_action::unload( player_character );
            break;

        case ACTION_MEND:
            avatar_action::mend( player_character, item_location() );
            break;

        case ACTION_THROW: {
            item_location loc;
            avatar_action::plthrow( player_character, loc );
            break;
        }

        case ACTION_FIRE:
            fire();
            break;

        case ACTION_CAST_SPELL:
            cast_spell();
            break;

        case ACTION_FIRE_BURST: {
            if( weapon ) {
                gun_mode_id original_mode = weapon->gun_get_mode_id();
                if( weapon->gun_set_mode( gun_mode_AUTO ) ) {
                    avatar_action::fire_wielded_weapon( player_character );
                    weapon->gun_set_mode( original_mode );
                }
            }
            break;
        }

        case ACTION_SELECT_FIRE_MODE:
            if( weapon ) {
                if( weapon->is_gun() && !weapon->is_gunmod() &&
                    weapon->gun_all_modes().size() > 1 ) {
                    weapon->gun_cycle_mode();
                } else if( weapon->has_flag( flag_RELOAD_ONE ) ||
                           weapon->has_flag( flag_RELOAD_AND_SHOOT ) ) {
                    item::reload_option opt = player_character.select_ammo( weapon, false );
                    if( !opt ) {
                        break;
                    } else if( player_character.ammo_location && opt.ammo == player_character.ammo_location ) {
                        player_character.ammo_location = item_location();
                    } else {
                        player_character.ammo_location = opt.ammo;
                    }
                }
            }
            break;

        case ACTION_UNLOAD_CONTAINER:
            // You CAN drop things to your own tile while in the shell.
            unload_container();
            break;

        case ACTION_DROP:
            drop_in_direction( player_character.pos() );
            break;
        case ACTION_DIR_DROP:
            if( const std::optional<tripoint> pnt = choose_adjacent( _( "Drop where?" ) ) ) {
                if( *pnt != player_character.pos() && in_shell ) {
                    add_msg( m_info, _( "You can't drop things to another tile while you're in your shell." ) );
                } else {
                    drop_in_direction( *pnt );
                }
            }
            break;
        case ACTION_BIONICS:
            player_character.power_bionics();
            break;
        case ACTION_MUTATIONS:
            player_character.power_mutations();
            break;

        case ACTION_SORT_ARMOR:
            player_character.worn.sort_armor( player_character );
            break;

        case ACTION_WAIT:
            wait();
            break;

        case ACTION_CRAFT:
            player_character.craft();
            break;

        case ACTION_RECRAFT:
            player_character.recraft();
            break;

        case ACTION_LONGCRAFT:
            player_character.long_craft();
            break;

        case ACTION_DISASSEMBLE:
            if( player_character.controlling_vehicle ) {
                add_msg( m_info, _( "You can't disassemble items while driving." ) );
            } else {
                player_character.disassemble();
            }
            break;

        case ACTION_CONSTRUCT:
            if( player_character.in_vehicle ) {
                add_msg( m_info, _( "You can't construct while in a vehicle." ) );
            } else {
                construction_menu( false );
            }
            break;

        case ACTION_SLEEP:
            if( has_vehicle_control( player_character ) ) {
                add_msg( m_info, _( "Vehicle control has moved, %s" ),
                         press_x( ACTION_CONTROL_VEHICLE, _( "new binding is " ),
                                  _( "new default binding is '^'." ) ) );
            } else {
                sleep();
            }
            break;

        case ACTION_CONTROL_VEHICLE:
            if( player_character.is_mounted() ) {
                player_character.dismount();
            } else if( player_character.has_trait( trait_WAYFARER ) ) {
                add_msg( m_info, _( "You refuse to take control of this vehicle." ) );
            } else {
                control_vehicle();
            }
            break;

        case ACTION_TOGGLE_AUTO_TRAVEL_MODE:
            auto_travel_mode = !auto_travel_mode;
            add_msg( m_info, auto_travel_mode ? _( "Auto travel mode ON!" ) : _( "Auto travel mode OFF!" ) );
            break;

        case ACTION_TOGGLE_SAFEMODE:
            if( safe_mode == SAFE_MODE_OFF ) {
                set_safe_mode( SAFE_MODE_ON );
                mostseen = 0;
                add_msg( m_info, _( "Safe mode ON!" ) );
            } else {
                turnssincelastmon = 0_turns;
                set_safe_mode( SAFE_MODE_OFF );
                add_msg( m_info, get_option<bool>( "AUTOSAFEMODE" )
                         ? _( "Safe mode OFF!  (Auto safe mode still enabled!)" ) : _( "Safe mode OFF!" ) );
            }
            if( player_character.has_effect( effect_laserlocked ) ) {
                player_character.remove_effect( effect_laserlocked );
                safe_mode_warning_logged = false;
            }
            break;

        case ACTION_TOGGLE_AUTOSAFE: {
            options_manager::cOpt &autosafemode_option = get_options().get_option( "AUTOSAFEMODE" );
            add_msg( m_info, autosafemode_option.value_as<bool>()
                     ? _( "Auto safe mode OFF!" ) : _( "Auto safe mode ON!" ) );
            autosafemode_option.setNext();
            break;
        }

        case ACTION_IGNORE_ENEMY:
            if( safe_mode == SAFE_MODE_STOP ) {
                add_msg( m_info, _( "Ignoring enemy!" ) );
                for( auto &elem : player_character.get_mon_visible().new_seen_mon ) {
                    monster &critter = *elem;
                    critter.ignoring = rl_dist( player_character.pos(), critter.pos() );
                }
                set_safe_mode( SAFE_MODE_ON );
            } else if( player_character.has_effect( effect_laserlocked ) ) {
                if( player_character.has_trait( trait_PROF_CHURL ) ) {
                    add_msg( m_warning, _( "You make the sign of the cross." ) );
                } else {
                    add_msg( m_info, _( "Ignoring laser targeting!" ) );
                }
                player_character.remove_effect( effect_laserlocked );
                safe_mode_warning_logged = false;
            }
            break;

        case ACTION_WHITELIST_ENEMY:
            if( safe_mode == SAFE_MODE_STOP && !get_safemode().empty() ) {
                get_safemode().add_rule( get_safemode().lastmon_whitelist, Creature::Attitude::ANY, 0,
                                         rule_state::WHITELISTED );
                add_msg( m_info, _( "Creature whitelisted: %s" ), get_safemode().lastmon_whitelist );
                set_safe_mode( SAFE_MODE_ON );
                mostseen = 0;
            } else {
                get_safemode().show();
            }
            break;

        case ACTION_WORKOUT:
            if( query_yn( _( "Start workout?" ) ) ) {
                player_character.assign_activity( player_activity( workout_activity_actor(
                                                      player_character.pos() ) ) );
            }
            break;

        case ACTION_SUICIDE:
            if( query_yn( _( "Abandon this character?" ) ) ) {
                if( query_yn( _( "This will kill your character.  Continue?" ) ) ) {
                    player_character.moves = 0;
                    player_character.place_corpse();
                    uquit = QUIT_SUICIDE;
                }
            }
            break;

        case ACTION_SAVE:
            if( query_yn( _( "Save and quit?" ) ) ) {
                if( save() ) {
                    player_character.moves = 0;
                    uquit = QUIT_SAVED;
                }
            }
            break;

        case ACTION_QUICKSAVE:
            quicksave();
            return false;

        case ACTION_QUICKLOAD:
            quickload();
            return false;

        case ACTION_PL_INFO:
            player_character.disp_info( true );
            break;

        case ACTION_MAP:
            if( !m.is_outside( player_character.pos() ) ) {
                uistate.overmap_visible_weather = false;
            }
            if( !get_timed_events().get( timed_event_type::OVERRIDE_PLACE ) ) {
                ui::omap::display();
            } else {
                add_msg( m_info, _( "You have no idea where you are." ) );
            }
            break;

        case ACTION_SKY:
            if( m.is_outside( player_character.pos() ) ) {
                ui::omap::display_visible_weather();
            } else {
                add_msg( m_info, _( "You can't see the sky from here." ) );
            }
            break;

        case ACTION_MISSIONS:
            list_missions();
            break;

        case ACTION_DIARY:
            diary::show_diary_ui( u.get_avatar_diary() );
            break;

        case ACTION_FACTIONS:
            faction_manager_ptr->display();
            break;

        case ACTION_MORALE:
            player_character.disp_morale();
            break;

        case ACTION_MEDICAL:
            player_character.disp_medical();
            break;

        case ACTION_BODYSTATUS:
            display_bodygraph( get_player_character() );
            break;

        case ACTION_MESSAGES:
            Messages::display_messages();
            break;

        case ACTION_HELP:
            get_help().display_help();
            break;

        case ACTION_OPTIONS:
            get_options().show( true );
            break;

        case ACTION_AUTOPICKUP:
            get_auto_pickup().show();
            break;

        case ACTION_AUTONOTES:
            get_auto_notes_settings().show_gui();
            break;

        case ACTION_SAFEMODE:
            get_safemode().show();
            break;

        case ACTION_DISTRACTION_MANAGER:
            get_distraction_manager().show();
            break;

        case ACTION_COLOR:
            all_colors.show_gui();
            break;

        case ACTION_WORLD_MODS:
            world_generator->show_active_world_mods( world_generator->active_world->active_mod_order );
            break;

        case ACTION_DEBUG:
            if( MAP_SHARING::isCompetitive() && !MAP_SHARING::isDebugger() ) {
                break;    //don't do anything when sharing and not debugger
            }
            debug_menu::debug();
            break;

        case ACTION_TOGGLE_FULLSCREEN:
            toggle_fullscreen();
            break;

        case ACTION_TOGGLE_PIXEL_MINIMAP:
            toggle_pixel_minimap();
            break;

        case ACTION_TOGGLE_PANEL_ADM:
            panel_manager::get_manager().show_adm();
            break;

        case ACTION_RELOAD_TILESET:
            reload_tileset();
            break;

        case ACTION_TOGGLE_AUTO_FEATURES:
            get_options().get_option( "AUTO_FEATURES" ).setNext();
            get_options().save();
            //~ Auto Features are now ON/OFF
            add_msg( _( "%s are now %s." ),
                     get_options().get_option( "AUTO_FEATURES" ).getMenuText(),
                     get_option<bool>( "AUTO_FEATURES" ) ? _( "ON" ) : _( "OFF" ) );
            break;

        case ACTION_TOGGLE_AUTO_PULP_BUTCHER:
            get_options().get_option( "AUTO_PULP_BUTCHER" ).setNext();
            get_options().save();
            //~ Auto Pulp/Pulp Adjacent/Butcher is now set to x
            add_msg( _( "%s is now set to %s." ),
                     get_options().get_option( "AUTO_PULP_BUTCHER" ).getMenuText(),
                     get_options().get_option( "AUTO_PULP_BUTCHER" ).getValueName() );
            break;

        case ACTION_TOGGLE_AUTO_MINING:
            get_options().get_option( "AUTO_MINING" ).setNext();
            get_options().save();
            //~ Auto Mining is now ON/OFF
            add_msg( _( "%s is now %s." ),
                     get_options().get_option( "AUTO_MINING" ).getMenuText(),
                     get_option<bool>( "AUTO_MINING" ) ? _( "ON" ) : _( "OFF" ) );
            break;

        case ACTION_TOGGLE_THIEF_MODE:
            if( player_character.get_value( "THIEF_MODE" ) == "THIEF_ASK" ) {
                player_character.set_value( "THIEF_MODE", "THIEF_HONEST" );
                player_character.set_value( "THIEF_MODE_KEEP", "YES" );
                //~ Thief mode cycled between THIEF_ASK/THIEF_HONEST/THIEF_STEAL
                add_msg( _( "You will not pick up other peoples belongings." ) );
            } else if( player_character.get_value( "THIEF_MODE" ) == "THIEF_HONEST" ) {
                player_character.set_value( "THIEF_MODE", "THIEF_STEAL" );
                player_character.set_value( "THIEF_MODE_KEEP", "YES" );
                //~ Thief mode cycled between THIEF_ASK/THIEF_HONEST/THIEF_STEAL
                add_msg( _( "You will pick up also those things that belong to others!" ) );
            } else if( player_character.get_value( "THIEF_MODE" ) == "THIEF_STEAL" ) {
                player_character.set_value( "THIEF_MODE", "THIEF_ASK" );
                player_character.set_value( "THIEF_MODE_KEEP", "NO" );
                //~ Thief mode cycled between THIEF_ASK/THIEF_HONEST/THIEF_STEAL
                add_msg( _( "You will be reminded not to steal." ) );
            } else {
                // ERROR
                add_msg( _( "THIEF_MODE CONTAINED BAD VALUE [ %s ]!" ),
                         player_character.get_value( "THIEF_MODE" ) );
            }
            break;

        case ACTION_TOGGLE_AUTO_FORAGING:
            get_options().get_option( "AUTO_FORAGING" ).setNext();
            get_options().save();
            //~ Auto Foraging is now set to x
            add_msg( _( "%s is now set to %s." ),
                     get_options().get_option( "AUTO_FORAGING" ).getMenuText(),
                     get_options().get_option( "AUTO_FORAGING" ).getValueName() );
            break;

        case ACTION_TOGGLE_AUTO_PICKUP:
            get_options().get_option( "AUTO_PICKUP" ).setNext();
            get_options().save();
            //~ Auto pickup is now set to x
            add_msg( _( "%s is now set to %s." ),
                     get_options().get_option( "AUTO_PICKUP" ).getMenuText(),
                     get_options().get_option( "AUTO_PICKUP" ).getValueName() );
            break;

        case ACTION_DISPLAY_SCENT:
        case ACTION_DISPLAY_SCENT_TYPE:
            if( MAP_SHARING::isCompetitive() && !MAP_SHARING::isDebugger() ) {
                break;    //don't do anything when sharing and not debugger
            }
            display_scent();
            break;

        case ACTION_DISPLAY_TEMPERATURE:
            if( MAP_SHARING::isCompetitive() && !MAP_SHARING::isDebugger() ) {
                break;    //don't do anything when sharing and not debugger
            }
            display_temperature();
            break;
        case ACTION_DISPLAY_VEHICLE_AI:
            if( MAP_SHARING::isCompetitive() && !MAP_SHARING::isDebugger() ) {
                break;    //don't do anything when sharing and not debugger
            }
            display_vehicle_ai();
            break;
        case ACTION_DISPLAY_VISIBILITY:
            if( MAP_SHARING::isCompetitive() && !MAP_SHARING::isDebugger() ) {
                break;    //don't do anything when sharing and not debugger
            }
            display_visibility();
            break;

        case ACTION_DISPLAY_LIGHTING:
            if( MAP_SHARING::isCompetitive() && !MAP_SHARING::isDebugger() ) {
                break;    //don't do anything when sharing and not debugger
            }
            display_lighting();
            break;

        case ACTION_DISPLAY_RADIATION:
            if( MAP_SHARING::isCompetitive() && !MAP_SHARING::isDebugger() ) {
                break;    //don't do anything when sharing and not debugger
            }
            display_radiation();
            break;

        case ACTION_TOGGLE_HOUR_TIMER:
            toggle_debug_hour_timer();
            break;

        case ACTION_DISPLAY_TRANSPARENCY:
            if( MAP_SHARING::isCompetitive() && !MAP_SHARING::isDebugger() ) {
                break;    //don't do anything when sharing and not debugger
            }
            display_transparency();
            break;

        case ACTION_DISPLAY_REACHABILITY_ZONES:
            if( MAP_SHARING::isCompetitive() && !MAP_SHARING::isDebugger() ) {
                break;    //don't do anything when sharing and not debugger
            }
            display_reachability_zones();
            break;

        case ACTION_TOGGLE_DEBUG_MODE:
            if( MAP_SHARING::isCompetitive() && !MAP_SHARING::isDebugger() ) {
                break;    //don't do anything when sharing and not debugger
            }
            handle_debug_mode();
            break;

        case ACTION_TOGGLE_PREVENT_OCCLUSION:
            get_options().get_option( "PREVENT_OCCLUSION" ).setNext();
            get_options().save();
            break;

        case ACTION_ZOOM_IN:
            zoom_in();
            mark_main_ui_adaptor_resize();
            break;

        case ACTION_ZOOM_OUT:
            zoom_out();
            mark_main_ui_adaptor_resize();
            break;

        case ACTION_ITEMACTION:
            item_action_menu();
            break;

        case ACTION_AUTOATTACK:
            avatar_action::autoattack( player_character, m );
            break;

        default:
            break;
    }

    return true;
}

bool game::handle_action()
{
    std::string action;
    input_context ctxt;
    action_id act = ACTION_NULL;
    user_turn current_turn;
    avatar &player_character = get_avatar();
    // Check if we have an auto-move destination
    if( player_character.has_destination() ) {
        act = player_character.get_next_auto_move_direction();
        if( act == ACTION_NULL ) {
            add_msg( m_info, _( "Auto-move canceled" ) );
            player_character.clear_destination();
            return false;
        }
        handle_key_blocking_activity();
    } else if( player_character.has_destination_activity() ) {
        // starts destination activity after the player successfully reached his destination
        player_character.start_destination_activity();
        return false;
    } else {
        // No auto-move, ask player for input
        ctxt = get_player_input( action );
    }

    bool veh_ctrl = has_vehicle_control( player_character );

    // If performing an action with right mouse button, co-ordinates
    // of location clicked.
    std::optional<tripoint> mouse_target;

    if( uquit == QUIT_WATCH && action == "QUIT" ) {
        uquit = QUIT_DIED;
        return false;
    }

    if( act == ACTION_NULL ) {
        act = look_up_action( action );

        if( act == ACTION_KEYBINDINGS ) {
            // already handled by input context
            return false;
        }

        if( act == ACTION_MAIN_MENU ) {
            if( uquit == QUIT_WATCH ) {
                return false;
            }
            // No auto-move actions have or can be set at this point.
            player_character.clear_destination();
            destination_preview.clear();
            act = handle_main_menu();
            if( act == ACTION_NULL ) {
                return false;
            }
        }

        if( act == ACTION_ACTIONMENU ) {
            if( uquit == QUIT_WATCH ) {
                return false;
            }
            // No auto-move actions have or can be set at this point.
            player_character.clear_destination();
            destination_preview.clear();
            act = handle_action_menu();
            if( act == ACTION_NULL ) {
                return false;
            }
#if defined(__ANDROID__)
            if( get_option<bool>( "ANDROID_ACTIONMENU_AUTOADD" ) && ctxt.get_category() == "DEFAULTMODE" ) {
                add_best_key_for_action_to_quick_shortcuts( act, ctxt.get_category(), false );
            }
#endif
        }

        if( act == ACTION_KEYBINDINGS ) {
            player_character.clear_destination();
            destination_preview.clear();
            act = ctxt.display_menu( true );
            if( act == ACTION_NULL ) {
                return false;
            }
        }

        if( can_action_change_worldstate( act ) ) {
            user_action_counter += 1;
        }

        if( act == ACTION_CLICK_AND_DRAG ) {
            // Need to return false to avoid disrupting actions like character mouse movement that require two clicks
            return false;
        }

        if( act == ACTION_SELECT || act == ACTION_SEC_SELECT ) {
            // Mouse button click
            if( veh_ctrl ) {
                // No mouse use in vehicle
                return false;
            }

            if( player_character.is_dead_state() ) {
                // do not allow mouse actions while dead
                return false;
            }

            const std::optional<tripoint> mouse_pos = ctxt.get_coordinates( w_terrain, ter_view_p.xy(), true );
            if( !mouse_pos ) {
                return false;
            }
            if( !player_character.sees( *mouse_pos ) ) {
                // Not clicked in visible terrain
                return false;
            }
            mouse_target = mouse_pos;

            if( act == ACTION_SELECT ) {
                // Note: The following has the potential side effect of
                // setting auto-move destination state in addition to setting
                // act.
                // TODO: fix point types
                if( !try_get_left_click_action( act, tripoint_bub_ms( *mouse_target ) ) ) {
                    return false;
                }
            } else if( act == ACTION_SEC_SELECT ) {
                // TODO: fix point types
                if( !try_get_right_click_action( act, tripoint_bub_ms( *mouse_target ) ) ) {
                    return false;
                }
            }
        } else if( act != ACTION_TIMEOUT ) {
            // act has not been set for an auto-move, so clearing possible
            // auto-move destinations. Since initializing an auto-move with
            // the mouse may span across multiple actions, we do not clear the
            // auto-move destination if the action is only a timeout, as this
            // would require the user to double click quicker than the
            // timeout delay.
            player_character.clear_destination();
            destination_preview.clear();
        }
    }

    if( act == ACTION_NULL ) {
        const input_event &&evt = ctxt.get_raw_input();
        if( !evt.sequence.empty() ) {
            const int ch = evt.get_first_input();
            if( !get_option<bool>( "NO_UNKNOWN_COMMAND_MSG" ) ) {
                std::string msg = string_format( _( "Unknown command: \"%s\" (%ld)" ), evt.long_description(), ch );
                if( const std::optional<std::string> hint =
                        press_x_if_bound( ACTION_KEYBINDINGS ) ) {
                    msg = string_format( "%s\n%s", msg,
                                         string_format( _( "%s at any time to see and edit keybindings relevant to "
                                                           "the current context." ),
                                                        *hint ) );
                }
                add_msg( m_info, msg );
            }
        }
        return false;
    }

    // This has no action unless we're in a special game mode.
    gamemode->pre_action( act );

    int before_action_moves = player_character.moves;

    // These actions are allowed while deathcam is active. Registered in game::get_player_input
    if( uquit == QUIT_WATCH || !player_character.is_dead_state() ) {
        do_deathcam_action( act, player_character );
    }

    // actions allowed only while alive
    if( !player_character.is_dead_state() ) {
        if( !do_regular_action( act, player_character, mouse_target ) ) {
            return false;
        }
    }
    if( act != ACTION_TIMEOUT ) {
        player_character.mod_moves( -current_turn.moves_elapsed() );
    }
    gamemode->post_action( act );

    player_character.movecounter = ( !player_character.is_dead_state() ? ( before_action_moves -
                                     player_character.moves ) : 0 );
    dbg( D_INFO ) << string_format( "%s: [%d] %d - %d = %d", action_ident( act ),
                                    to_turn<int>( calendar::turn ), before_action_moves, player_character.movecounter,
                                    player_character.moves );
    return !player_character.is_dead_state();
}<|MERGE_RESOLUTION|>--- conflicted
+++ resolved
@@ -564,13 +564,8 @@
                 }
             }
         } else {
-<<<<<<< HEAD
             // If there are any OPENABLE parts here, they must be already open or locked
             if( const cata::optional<vpart_reference> openable_part = vp.part_with_feature( "OPENABLE",
-=======
-            // If there are any OPENABLE parts here, they must be already open
-            if( const std::optional<vpart_reference> already_open = vp.part_with_feature( "OPENABLE",
->>>>>>> 2fcf05f3
                     true ) ) {
                 const std::string name = openable_part->info().name();
                 if( vp->vehicle().part( openable_part->part_index() ).locked ) {
