--- conflicted
+++ resolved
@@ -1860,13 +1860,9 @@
 bool game::do_regular_action( action_id &act, avatar &player_character,
                               const cata::optional<tripoint> &mouse_target )
 {
-<<<<<<< HEAD
-    item &weapon = player_character.get_wielded_item();
+    item_location weapon = player_character.get_wielded_item();
     bool in_shell = player_character.has_active_mutation( trait_SHELL2 ) ||
                     player_character.has_active_mutation( trait_SHELL3 );
-=======
-    item_location weapon = player_character.get_wielded_item();
->>>>>>> b4156a0b
     switch( act ) {
         case ACTION_NULL: // dummy entry
         case NUM_ACTIONS: // dummy entry
