#include "game.h" // IWYU pragma: associated

#include <cstdlib>
#include <chrono>
#include <set>
#include <sstream>
#include <utility>

#include "action.h"
#include "advanced_inv.h"
#include "auto_pickup.h"
#include "auto_note.h"
#include "avatar.h"
#include "avatar_action.h"
#include "bionics.h"
#include "calendar.h"
#include "clzones.h"
#include "construction.h"
#include "cursesdef.h"
#include "debug.h"
#include "debug_menu.h"
#include "faction.h"
#include "field.h"
#include "game_constants.h"
#include "game_inventory.h"
#include "gamemode.h"
#include "gates.h"
#include "gun_mode.h"
#include "help.h"
#include "input.h"
#include "itype.h"
#include "kill_tracker.h"
#include "magic.h"
#include "map.h"
#include "mapdata.h"
#include "mapsharing.h"
#include "messages.h"
#include "monster.h"
#include "mtype.h"
#include "mutation.h"
#include "options.h"
#include "output.h"
#include "overmap_ui.h"
#include "player.h"
#include "popup.h"
#include "ranged.h"
#include "safemode_ui.h"
#include "scores_ui.h"
#include "sounds.h"
#include "veh_type.h"
#include "vehicle.h"
#include "vpart_position.h"
#include "vpart_range.h"
#include "weather.h"
#include "worldfactory.h"
#include "bodypart.h"
#include "color.h"
#include "damage.h"
#include "lightmap.h"
#include "line.h"
#include "player_activity.h"
#include "rng.h"
#include "string_formatter.h"
#include "translations.h"
#include "ui.h"
#include "units.h"
#include "string_id.h"
#include "item.h"

#define dbg(x) DebugLog((x),D_GAME) << __FILE__ << ":" << __LINE__ << ": "

const efftype_id effect_alarm_clock( "alarm_clock" );
const efftype_id effect_laserlocked( "laserlocked" );
const efftype_id effect_relax_gas( "relax_gas" );
const efftype_id effect_riding( "riding" );

static const bionic_id bio_remote( "bio_remote" );

static const trait_id trait_HIBERNATE( "HIBERNATE" );
static const trait_id trait_SHELL2( "SHELL2" );

const skill_id skill_melee( "melee" );

#if defined(__ANDROID__)
extern std::map<std::string, std::list<input_event>> quick_shortcuts_map;
extern bool add_best_key_for_action_to_quick_shortcuts( action_id action,
        const std::string &category, bool back );
extern bool add_key_to_quick_shortcuts( int key, const std::string &category, bool back );
#endif

class user_turn
{

    private:
        std::chrono::time_point<std::chrono::steady_clock> user_turn_start;
    public:
        user_turn() {
            user_turn_start = std::chrono::steady_clock::now();
        }

        bool has_timeout_elapsed() {
            return moves_elapsed() > 100;
        }

        int moves_elapsed() {
            const float turn_duration = get_option<float>( "TURN_DURATION" );
            // Magic number 0.005 chosen due to option menu's 2 digit precision and
            // the option menu UI rounding <= 0.005 down to "0.00" in the display.
            // This conditional will catch values (e.g. 0.003) that the options menu
            // would round down to "0.00" in the options menu display. This prevents
            // the user from being surprised by floating point rounding near zero.
            if( turn_duration <= 0.005 ) {
                return 0;
            }
            auto now = std::chrono::steady_clock::now();
            std::chrono::milliseconds elapsed_ms =
                std::chrono::duration_cast<std::chrono::milliseconds>( now - user_turn_start );
            return elapsed_ms.count() / ( 10.0 * turn_duration );
        }

};

input_context game::get_player_input( std::string &action )
{
    input_context ctxt = get_default_mode_input_context();
    // register QUIT action so it catches q/Q/etc instead of just Q
    if( uquit == QUIT_WATCH ) {
        ctxt.register_action( "QUIT" );
    }

    m.update_visibility_cache( u.posz() );
    const visibility_variables &cache = g->m.get_visibility_variables_cache();
    const level_cache &map_cache = m.get_cache_ref( u.posz() );
    const auto &visibility_cache = map_cache.visibility_cache;

    user_turn current_turn;

    if( get_option<bool>( "ANIMATIONS" ) ) {
        const int TOTAL_VIEW = MAX_VIEW_DISTANCE * 2 + 1;
        int iStartX = ( TERRAIN_WINDOW_WIDTH > TOTAL_VIEW ) ? ( TERRAIN_WINDOW_WIDTH - TOTAL_VIEW ) / 2 : 0;
        int iStartY = ( TERRAIN_WINDOW_HEIGHT > TOTAL_VIEW ) ? ( TERRAIN_WINDOW_HEIGHT - TOTAL_VIEW ) / 2 :
                      0;
        int iEndX = ( TERRAIN_WINDOW_WIDTH > TOTAL_VIEW ) ? TERRAIN_WINDOW_WIDTH -
                    ( TERRAIN_WINDOW_WIDTH - TOTAL_VIEW ) /
                    2 :
                    TERRAIN_WINDOW_WIDTH;
        int iEndY = ( TERRAIN_WINDOW_HEIGHT > TOTAL_VIEW ) ? TERRAIN_WINDOW_HEIGHT -
                    ( TERRAIN_WINDOW_HEIGHT - TOTAL_VIEW ) /
                    2 : TERRAIN_WINDOW_HEIGHT;

        if( fullscreen ) {
            iStartX = 0;
            iStartY = 0;
            iEndX = TERMX;
            iEndY = TERMY;
        }

        //x% of the Viewport, only shown on visible areas
        const auto weather_info = get_weather_animation( weather.weather );
        int offset_x = u.posx() + u.view_offset.x - getmaxx( w_terrain ) / 2;
        int offset_y = u.posy() + u.view_offset.y - getmaxy( w_terrain ) / 2;

#if defined(TILES)
        if( tile_iso && use_tiles ) {
            iStartX = 0;
            iStartY = 0;
            iEndX = MAPSIZE_X;
            iEndY = MAPSIZE_Y;
            offset_x = 0;
            offset_y = 0;
        }
#endif //TILES

        // TODO: Move the weather calculations out of here.
        const bool bWeatherEffect = ( weather_info.glyph != '?' );
        const int dropCount = static_cast<int>( iEndX * iEndY * weather_info.factor );

        weather_printable wPrint;
        wPrint.colGlyph = weather_info.color;
        wPrint.cGlyph = weather_info.glyph;
        wPrint.wtype = weather.weather;
        wPrint.vdrops.clear();

        ctxt.set_timeout( 125 );
        bool initial_draw = true;
        // Force at least one animation frame if the player is dead.
        while( handle_mouseview( ctxt, action ) || uquit == QUIT_WATCH ) {
            if( action == "TIMEOUT" && current_turn.has_timeout_elapsed() ) {
                break;
            }

            if( bWeatherEffect && get_option<bool>( "ANIMATION_RAIN" ) ) {
                /*
                Location to add rain drop animation bits! Since it refreshes w_terrain it can be added to the animation section easily
                Get tile information from above's weather information:
                WEATHER_ACID_DRIZZLE | WEATHER_ACID_RAIN = "weather_acid_drop"
                WEATHER_DRIZZLE | WEATHER_LIGHT_DRIZZLE | WEATHER_RAINY | WEATHER_THUNDER | WEATHER_LIGHTNING = "weather_rain_drop"
                WEATHER_FLURRIES | WEATHER_SNOW | WEATHER_SNOWSTORM = "weather_snowflake"
                */

#if defined(TILES)
                if( !use_tiles ) {
#endif //TILES
                    //If not using tiles, erase previous drops from w_terrain
                    for( auto &elem : wPrint.vdrops ) {
                        const tripoint location( elem.first + offset_x, elem.second + offset_y, get_levz() );
                        const lit_level lighting = visibility_cache[location.x][location.y];
                        wmove( w_terrain, location.xy() + point( -offset_x, -offset_y ) );
                        if( !m.apply_vision_effects( w_terrain, m.get_visibility( lighting, cache ) ) ) {
                            m.drawsq( w_terrain, u, location, false, true,
                                      u.pos() + u.view_offset,
                                      lighting == LL_LOW, lighting == LL_BRIGHT );
                        }
                    }
#if defined(TILES)
                }
#endif //TILES
                wPrint.vdrops.clear();

                for( int i = 0; i < dropCount; i++ ) {
                    const int iRandX = rng( iStartX, iEndX - 1 );
                    const int iRandY = rng( iStartY, iEndY - 1 );
                    const int mapx = iRandX + offset_x;
                    const int mapy = iRandY + offset_y;

                    const tripoint mapp( mapx, mapy, u.posz() );

                    const lit_level lighting = visibility_cache[mapp.x][mapp.y];

                    if( m.is_outside( mapp ) && m.get_visibility( lighting, cache ) == VIS_CLEAR &&
                        !critter_at( mapp, true ) ) {
                        // Suppress if a critter is there
                        wPrint.vdrops.emplace_back( std::make_pair( iRandX, iRandY ) );
                    }
                }
            }
            // don't bother calculating SCT if we won't show it
            if( uquit != QUIT_WATCH && get_option<bool>( "ANIMATION_SCT" ) ) {
#if defined(TILES)
                if( !use_tiles ) {
#endif
                    for( auto &elem : SCT.vSCT ) {
                        //Erase previous text from w_terrain
                        if( elem.getStep() > 0 ) {
                            const int width = utf8_width( elem.getText() );
                            for( int i = 0; i < width; ++i ) {
                                const tripoint location( elem.getPosX() + i, elem.getPosY(), get_levz() );
                                const lit_level lighting = visibility_cache[location.x][location.y];
                                wmove( w_terrain, location.xy() + point( -offset_x, -offset_y ) );
                                if( !m.apply_vision_effects( w_terrain, m.get_visibility( lighting, cache ) ) ) {
                                    m.drawsq( w_terrain, u, location, false, true,
                                              u.pos() + u.view_offset,
                                              lighting == LL_LOW, lighting == LL_BRIGHT );
                                }
                            }
                        }
                    }
#if defined(TILES)
                }
#endif

                SCT.advanceAllSteps();

                //Check for creatures on all drawing positions and offset if necessary
                for( auto iter = SCT.vSCT.rbegin(); iter != SCT.vSCT.rend(); ++iter ) {
                    const direction oCurDir = iter->getDirecton();
                    const int width = utf8_width( iter->getText() );
                    for( int i = 0; i < width; ++i ) {
                        tripoint tmp( iter->getPosX() + i, iter->getPosY(), get_levz() );
                        const Creature *critter = critter_at( tmp, true );

                        if( critter != nullptr && u.sees( *critter ) ) {
                            i = -1;
                            int iPos = iter->getStep() + iter->getStepOffset();
                            for( auto iter2 = iter; iter2 != SCT.vSCT.rend(); ++iter2 ) {
                                if( iter2->getDirecton() == oCurDir &&
                                    iter2->getStep() + iter2->getStepOffset() <= iPos ) {
                                    if( iter2->getType() == "hp" ) {
                                        iter2->advanceStepOffset();
                                    }

                                    iter2->advanceStepOffset();
                                    iPos = iter2->getStep() + iter2->getStepOffset();
                                }
                            }
                        }
                    }
                }
            }

            if( initial_draw ) {
                werase( w_terrain );

                draw_ter();
                initial_draw = false;
            }
            draw_weather( wPrint );

            if( uquit != QUIT_WATCH ) {
                draw_sct();
            }

            wrefresh( w_terrain );
            g->draw_panels();

            if( uquit == QUIT_WATCH ) {

                query_popup()
                .wait_message( c_red, _( "Press %s to accept your fate…" ), ctxt.get_desc( "QUIT" ) )
                .on_top( true )
                .show();

                break;
            }
        }
        ctxt.reset_timeout();
    } else {
        ctxt.set_timeout( 125 );
        while( handle_mouseview( ctxt, action ) ) {
            if( action == "TIMEOUT" && current_turn.has_timeout_elapsed() ) {
                break;
            }
        }
        ctxt.reset_timeout();
    }

    return ctxt;
}

static void rcdrive( int dx, int dy )
{
    player &u = g->u;
    map &m = g->m;
    std::stringstream car_location_string( u.get_value( "remote_controlling" ) );

    if( car_location_string.str().empty() ) {
        //no turned radio car found
        u.add_msg_if_player( m_warning, _( "No radio car connected." ) );
        return;
    }
    int cx = 0;
    int cy = 0;
    int cz = 0;
    car_location_string >> cx >> cy >> cz;

    auto rc_pairs = m.get_rc_items( tripoint( cx, cy, cz ) );
    auto rc_pair = rc_pairs.begin();
    for( ; rc_pair != rc_pairs.end(); ++rc_pair ) {
        if( rc_pair->second->typeId() == "radio_car_on" && rc_pair->second->active ) {
            break;
        }
    }
    if( rc_pair == rc_pairs.end() ) {
        u.add_msg_if_player( m_warning, _( "No radio car connected." ) );
        u.remove_value( "remote_controlling" );
        return;
    }
    item *rc_car = rc_pair->second;

    if( tile_iso && use_tiles ) {
        rotate_direction_cw( dx, dy );
    }

    tripoint dest( cx + dx, cy + dy, cz );
    if( m.impassable( dest ) || !m.can_put_items_ter_furn( dest ) ||
        m.has_furn( dest ) ) {
        sounds::sound( dest, 7, sounds::sound_t::combat,
                       _( "sound of a collision with an obstacle." ), true, "misc", "rc_car_hits_obstacle" );
        return;
    } else if( !m.add_item_or_charges( dest, *rc_car ).is_null() ) {
        tripoint src( cx, cy, cz );
        //~ Sound of moving a remote controlled car
        sounds::sound( src, 6, sounds::sound_t::movement, _( "zzz…" ), true, "misc", "rc_car_drives" );
        u.moves -= 50;
        m.i_rem( src, rc_car );
        car_location_string.clear();
        car_location_string << dest.x << ' ' << dest.y << ' ' << dest.z;
        u.set_value( "remote_controlling", car_location_string.str() );
        return;
    }
}

inline static void rcdrive( point d )
{
    return rcdrive( d.x, d.y );
}

static void pldrive( int x, int y )
{
    if( !g->check_safe_mode_allowed() ) {
        return;
    }
    player &u = g->u;
    vehicle *veh = g->remoteveh();
    bool remote = true;
    int part = -1;
    if( !veh ) {
        if( const optional_vpart_position vp = g->m.veh_at( u.pos() ) ) {
            veh = &vp->vehicle();
            part = vp->part_index();
        }
        remote = false;
    }
    if( !veh ) {
        dbg( D_ERROR ) << "game::pldrive: can't find vehicle!  Drive mode is now off.";
        debugmsg( "game::pldrive error: can't find vehicle!  Drive mode is now off." );
        u.in_vehicle = false;
        return;
    }
    if( !remote ) {
        int pctr = veh->part_with_feature( part, "CONTROLS", true );
        if( pctr < 0 ) {
            add_msg( m_info, _( "You can't drive the vehicle from here.  You need controls!" ) );
            u.controlling_vehicle = false;
            return;
        }
    } else {
        if( empty( veh->get_avail_parts( "REMOTE_CONTROLS" ) ) ) {
            add_msg( m_info, _( "Can't drive this vehicle remotely.  It has no working controls." ) );
            return;
        }
    }

    veh->pldrive( point( x, y ) );
}

inline static void pldrive( point d )
{
    return pldrive( d.x, d.y );
}

static void open()
{
    player &u = g->u;
    map &m = g->m;

    const cata::optional<tripoint> openp_ = choose_adjacent_highlight( _( "Open where?" ),
                                            ACTION_OPEN );
    if( !openp_ ) {
        return;
    }
    const tripoint openp = *openp_;

    u.moves -= 100;

    if( const optional_vpart_position vp = m.veh_at( openp ) ) {
        vehicle *const veh = &vp->vehicle();
        int openable = veh->next_part_to_open( vp->part_index() );
        if( openable >= 0 ) {
            const vehicle *player_veh = veh_pointer_or_null( m.veh_at( u.pos() ) );
            bool outside = !player_veh || player_veh != veh;
            if( !outside ) {
                if( !veh->handle_potential_theft( dynamic_cast<player &>( g->u ) ) ) {
                    u.moves += 100;
                    return;
                } else {
                    veh->open( openable );
                }
            } else {
                // Outside means we check if there's anything in that tile outside-openable.
                // If there is, we open everything on tile. This means opening a closed,
                // curtained door from outside is possible, but it will magically open the
                // curtains as well.
                int outside_openable = veh->next_part_to_open( vp->part_index(), true );
                if( outside_openable == -1 ) {
                    const std::string name = veh->part_info( openable ).name();
                    add_msg( m_info, _( "That %s can only opened from the inside." ), name );
                    u.moves += 100;
                } else {
                    if( !veh->handle_potential_theft( dynamic_cast<player &>( g->u ) ) ) {
                        u.moves += 100;
                        return;
                    } else {
                        veh->open_all_at( openable );
                    }
                }
            }
        } else {
            // If there are any OPENABLE parts here, they must be already open
            if( const cata::optional<vpart_reference> already_open = vp.part_with_feature( "OPENABLE",
                    true ) ) {
                const std::string name = already_open->info().name();
                add_msg( m_info, _( "That %s is already open." ), name );
            }
            u.moves += 100;
        }
        return;
    }

    bool didit = m.open_door( openp, !m.is_outside( u.pos() ) );

    if( !didit ) {
        const ter_str_id tid = m.ter( openp ).id();

        if( m.has_flag( "LOCKED", openp ) ) {
            add_msg( m_info, _( "The door is locked!" ) );
            return;
        } else if( tid.obj().close ) {
            // if the following message appears unexpectedly, the prior check was for t_door_o
            add_msg( m_info, _( "That door is already open." ) );
            u.moves += 100;
            return;
        }
        add_msg( m_info, _( "No door there." ) );
        u.moves += 100;
    }
}

static void close()
{
    if( const cata::optional<tripoint> pnt = choose_adjacent_highlight( _( "Close where?" ),
            ACTION_CLOSE ) ) {
        doors::close_door( g->m, g->u, *pnt );
    }
}

static void handbrake()
{
    const optional_vpart_position vp = g->m.veh_at( g->u.pos() );
    if( !vp ) {
        return;
    }
    vehicle *const veh = &vp->vehicle();
    add_msg( _( "You pull a handbrake." ) );
    veh->cruise_velocity = 0;
    if( veh->last_turn != 0 && rng( 15, 60 ) * 100 < abs( veh->velocity ) ) {
        veh->skidding = true;
        add_msg( m_warning, _( "You lose control of %s." ), veh->name );
        veh->turn( veh->last_turn > 0 ? 60 : -60 );
    } else {
        int braking_power = abs( veh->velocity ) / 2 + 10 * 100;
        if( abs( veh->velocity ) < braking_power ) {
            veh->stop();
        } else {
            int sgn = veh->velocity > 0 ? 1 : -1;
            veh->velocity = sgn * ( abs( veh->velocity ) - braking_power );
        }
    }
    g->u.moves = 0;
}

// Establish or release a grab on a vehicle
static void grab()
{
    avatar &you = g->u;
    map &m = g->m;

    if( you.get_grab_type() != OBJECT_NONE ) {
        if( const optional_vpart_position vp = m.veh_at( you.pos() + you.grab_point ) ) {
            add_msg( _( "You release the %s." ), vp->vehicle().name );
        } else if( m.has_furn( you.pos() + you.grab_point ) ) {
            add_msg( _( "You release the %s." ), m.furnname( you.pos() + you.grab_point ) );
        }

        you.grab( OBJECT_NONE );
        return;
    }

    const cata::optional<tripoint> grabp_ = choose_adjacent( _( "Grab where?" ) );
    if( !grabp_ ) {
        add_msg( _( "Never mind." ) );
        return;
    }
    const tripoint grabp = *grabp_;

    if( grabp == you.pos() ) {
        add_msg( _( "You get a hold of yourself." ) );
        you.grab( OBJECT_NONE );
        return;
    }
    if( const optional_vpart_position vp = m.veh_at( grabp ) ) {
        if( !vp->vehicle().handle_potential_theft( dynamic_cast<player &>( g->u ) ) ) {
            return;
        }
        you.grab( OBJECT_VEHICLE, grabp - you.pos() );
        add_msg( _( "You grab the %s." ), vp->vehicle().name );
    } else if( m.has_furn( grabp ) ) { // If not, grab furniture if present
        if( m.furn( grabp ).obj().move_str_req < 0 ) {
            add_msg( _( "You can not grab the %s" ), m.furnname( grabp ) );
            return;
        }
        you.grab( OBJECT_FURNITURE, grabp - you.pos() );
        if( !m.can_move_furniture( grabp, &you ) ) {
            add_msg( _( "You grab the %s. It feels really heavy." ), m.furnname( grabp ) );
        } else {
            add_msg( _( "You grab the %s." ), m.furnname( grabp ) );
        }
    } else { // TODO: grab mob? Captured squirrel = pet (or meat that stays fresh longer).
        add_msg( m_info, _( "There's nothing to grab there!" ) );
    }
}

static void haul()
{
    player &u = g->u;
    map &m = g->m;

    if( u.is_hauling() ) {
        u.stop_hauling();
    } else {
        if( m.veh_at( u.pos() ) ) {
            add_msg( m_info, _( "You cannot haul inside vehicles." ) );
        } else if( m.has_flag( TFLAG_DEEP_WATER, u.pos() ) ) {
            add_msg( m_info, _( "You cannot haul while in deep water." ) );
        } else if( !m.can_put_items( u.pos() ) ) {
            add_msg( m_info, _( "You cannot haul items here." ) );
        } else if( !m.has_items( u.pos() ) ) {
            add_msg( m_info, _( "There are no items to haul here." ) );
        } else {
            u.start_hauling();
        }
    }
}

static void smash()
{
    player &u = g->u;
    map &m = g->m;
    if( u.is_mounted() ) {
        auto mons = u.mounted_creature.get();
        if( mons->has_flag( MF_RIDEABLE_MECH ) ) {
            if( !mons->check_mech_powered() ) {
                add_msg( m_bad, _( "Your %s refuses to move as its batteries have been drained." ),
                         mons->get_name() );
                return;
            }
        }
    }
    const int move_cost = !u.is_armed() ? 80 : u.weapon.attack_time() * 0.8;
    bool didit = false;
    bool mech_smash = false;
    int smashskill;
    ///\EFFECT_STR increases smashing capability
    if( u.is_mounted() ) {
        auto mon = u.mounted_creature.get();
        smashskill = u.str_cur + mon->mech_str_addition() + mon->type->melee_dice *
                     mon->type->melee_sides;
        mech_smash = true;
    } else {
        smashskill = u.str_cur + u.weapon.damage_melee( DT_BASH );
    }

    const bool allow_floor_bash = debug_mode; // Should later become "true"
    const cata::optional<tripoint> smashp_ = choose_adjacent( _( "Smash where?" ), allow_floor_bash );
    if( !smashp_ ) {
        return;
    }
    tripoint smashp = *smashp_;

    bool smash_floor = false;
    if( smashp.z != u.posz() ) {
        if( smashp.z > u.posz() ) {
            // TODO: Knock on the ceiling
            return;
        }

        smashp.z = u.posz();
        smash_floor = true;
    }
    if( u.is_mounted() ) {
        monster *crit = u.mounted_creature.get();
        if( crit->has_flag( MF_RIDEABLE_MECH ) ) {
            crit->use_mech_power( -3 );
        }
    }
    if( m.get_field( smashp, fd_web ) != nullptr ) {
        m.remove_field( smashp, fd_web );
        sounds::sound( smashp, 2, sounds::sound_t::combat, _( "hsh!" ), true, "smash", "web" );
        add_msg( m_info, _( "You brush aside some webs." ) );
        u.moves -= 100;
        return;
    }

    for( const auto &maybe_corpse : m.i_at( smashp ) ) {
        if( maybe_corpse.is_corpse() && maybe_corpse.damage() < maybe_corpse.max_damage() &&
            maybe_corpse.get_mtype()->has_flag( MF_REVIVES ) ) {
            // do activity forever. ACT_PULP stops itself
            u.assign_activity( activity_id( "ACT_PULP" ), calendar::INDEFINITELY_LONG, 0 );
            u.activity.placement = smashp;
            return; // don't smash terrain if we've smashed a corpse
        }
    }
    vehicle *veh = veh_pointer_or_null( g->m.veh_at( smashp ) );
    if( veh != nullptr ) {
        if( !veh->handle_potential_theft( dynamic_cast<player &>( g->u ) ) ) {
            return;
        }
    }
    didit = m.bash( smashp, smashskill, false, false, smash_floor ).did_bash;
    if( didit ) {
        if( !mech_smash ) {
            u.increase_activity_level( MODERATE_EXERCISE );
            u.handle_melee_wear( u.weapon );
            const int mod_sta = ( ( u.weapon.weight() / 10_gram ) + 200 + static_cast<int>
                                  ( get_option<float>( "PLAYER_BASE_STAMINA_REGEN_RATE" ) ) ) * -1;
            u.mod_stat( "stamina", mod_sta );
            if( u.get_skill_level( skill_melee ) == 0 ) {
                u.practice( skill_melee, rng( 0, 1 ) * rng( 0, 1 ) );
            }
            const int vol = u.weapon.volume() / units::legacy_volume_factor;
            if( u.weapon.made_of( material_id( "glass" ) ) &&
                rng( 0, vol + 3 ) < vol ) {
                add_msg( m_bad, _( "Your %s shatters!" ), u.weapon.tname() );
                for( auto &elem : u.weapon.contents ) {
                    m.add_item_or_charges( u.pos(), elem );
                }
                sounds::sound( u.pos(), 24, sounds::sound_t::combat, "CRACK!", true, "smash", "glass" );
                u.deal_damage( nullptr, bp_hand_r, damage_instance( DT_CUT, rng( 0, vol ) ) );
                if( vol > 20 ) {
                    // Hurt left arm too, if it was big
                    u.deal_damage( nullptr, bp_hand_l, damage_instance( DT_CUT, rng( 0,
                                   static_cast<int>( vol * .5 ) ) ) );
                }
                u.remove_weapon();
                u.check_dead_state();
            }
        }
        u.moves -= move_cost;

        if( smashskill < m.bash_resistance( smashp ) && one_in( 10 ) ) {
            if( m.has_furn( smashp ) && m.furn( smashp ).obj().bash.str_min != -1 ) {
                // %s is the smashed furniture
                add_msg( m_neutral, _( "You don't seem to be damaging the %s." ), m.furnname( smashp ) );
            } else {
                // %s is the smashed terrain
                add_msg( m_neutral, _( "You don't seem to be damaging the %s." ), m.tername( smashp ) );
            }
        }
    } else {
        add_msg( _( "There's nothing there to smash!" ) );
    }
}

static int try_set_alarm()
{
    uilist as_m;
    const bool already_set = g->u.has_effect( effect_alarm_clock );

    as_m.text = already_set ?
                _( "You already have an alarm set.  What do you want to do?" ) :
                _( "You have an alarm clock.  What do you want to do?" );

    as_m.entries.emplace_back( 0, true, 'w', already_set ?
                               _( "Keep the alarm and wait a while" ) :
                               _( "Wait a while" ) );
    as_m.entries.emplace_back( 1, true, 'a', already_set ?
                               _( "Change your alarm" ) :
                               _( "Set an alarm for later" ) );
    as_m.query();

    return as_m.ret;
}

static void wait()
{
    std::map<int, time_duration> durations;
    uilist as_m;
    player &u = g->u;
    bool setting_alarm = false;

    if( u.controlling_vehicle && ( g->m.veh_at( u.pos() )->vehicle().velocity ||
                                   g->m.veh_at( u.pos() )->vehicle().cruise_velocity ) ) {
        popup( _( "You can't pass time while controlling a moving vehicle." ) );
        return;
    }

    if( u.has_alarm_clock() ) {
        int alarm_query = try_set_alarm();
        if( alarm_query == UILIST_CANCEL ) {
            return;
        }
        setting_alarm = alarm_query == 1;
    }

    const bool has_watch = u.has_watch() || setting_alarm;

    const auto add_menu_item = [ &as_m, &durations, has_watch ]
                               ( int retval, int hotkey, const std::string &caption = "",
    const time_duration &duration = time_duration::from_turns( calendar::INDEFINITELY_LONG ) ) {

        std::string text( caption );

        if( has_watch && duration != time_duration::from_turns( calendar::INDEFINITELY_LONG ) ) {
            const std::string dur_str( to_string( duration ) );
            text += ( text.empty() ? dur_str : string_format( " (%s)", dur_str ) );
        }
        as_m.addentry( retval, true, hotkey, text );
        durations.emplace( retval, duration );
    };

    if( setting_alarm ) {

        add_menu_item( 0, '0', "", 30_minutes );

        for( int i = 1; i <= 9; ++i ) {
            add_menu_item( i, '0' + i, "", i * 1_hours );
        }

    } else {
        if( g->u.get_stamina() < g->u.get_stamina_max() ) {
            as_m.addentry( 12, true, 'w', _( "Wait until you catch your breath" ) );
            durations.emplace( 12, 15_minutes ); // to hide it from showing
        }
        add_menu_item( 1, '1', !has_watch ? _( "Wait 300 heartbeats" ) : "", 5_minutes );
        add_menu_item( 2, '2', !has_watch ? _( "Wait 1800 heartbeats" ) : "", 30_minutes );

        if( has_watch ) {
            add_menu_item( 3, '3', "", 1_hours );
            add_menu_item( 4, '4', "", 2_hours );
            add_menu_item( 5, '5', "", 3_hours );
            add_menu_item( 6, '6', "", 6_hours );
        }
    }

    if( g->get_levz() >= 0 || has_watch ) {
        const time_point last_midnight = calendar::turn - time_past_midnight( calendar::turn );
        const auto diurnal_time_before = []( const time_point & p ) {
            // Either the given time is in the future (e.g. waiting for sunset while it's early morning),
            // than use it directly. Otherwise (in the past), add a single day to get the same time tomorrow
            // (e.g. waiting for sunrise while it's noon).
            const time_point target_time = p > calendar::turn ? p : p + 1_days;
            return target_time - calendar::turn;
        };

        add_menu_item( 7,  'd',
                       setting_alarm ? _( "Set alarm for dawn" ) : _( "Wait till daylight" ),
                       diurnal_time_before( to_turns<int>( daylight_time( calendar::turn ) - calendar::turn_zero ) ) );
        add_menu_item( 8,  'n',
                       setting_alarm ? _( "Set alarm for noon" ) : _( "Wait till noon" ),
                       diurnal_time_before( last_midnight + 12_hours ) );
        add_menu_item( 9,  'k',
                       setting_alarm ? _( "Set alarm for dusk" ) : _( "Wait till night" ),
                       diurnal_time_before( to_turns<int>( night_time( calendar::turn ) - calendar::turn_zero ) ) );
        add_menu_item( 10, 'm',
                       setting_alarm ? _( "Set alarm for midnight" ) : _( "Wait till midnight" ),
                       diurnal_time_before( last_midnight + 0_hours ) );
        if( setting_alarm ) {
            if( u.has_effect( effect_alarm_clock ) ) {
                add_menu_item( 11, 'x', _( "Cancel the currently set alarm." ),
                               0_turns );
            }
        } else {
            add_menu_item( 11, 'W', _( "Wait till weather changes" ) );
        }
    }

    as_m.text = ( has_watch ) ? string_format( _( "It's %s now. " ),
                to_string_time_of_day( calendar::turn ) ) : "";
    as_m.text += setting_alarm ? _( "Set alarm for when?" ) : _( "Wait for how long?" );
    as_m.query(); /* calculate key and window variables, generate window, and loop until we get a valid answer */

    const auto dur_iter = durations.find( as_m.ret );
    if( dur_iter == durations.end() ) {
        return;
    }
    const time_duration time_to_wait = dur_iter->second;

    if( setting_alarm ) {
        // Setting alarm
        u.remove_effect( effect_alarm_clock );
        if( as_m.ret == 11 ) {
            add_msg( _( "You cancel your alarm." ) );
        } else {
            u.add_effect( effect_alarm_clock, time_to_wait );
            add_msg( _( "You set your alarm." ) );
        }

    } else {
        // Waiting
        activity_id actType;
        if( as_m.ret == 11 ) {
            actType = activity_id( "ACT_WAIT_WEATHER" );
        } else if( as_m.ret == 12 ) {
            actType = activity_id( "ACT_WAIT_STAMINA" );
        } else {
            actType = activity_id( "ACT_WAIT" );
        }

        player_activity new_act( actType, 100 * ( to_turns<int>( time_to_wait ) - 1 ), 0 );

        u.assign_activity( new_act, false );
    }
}

static void sleep()
{
    player &u = g->u;
    if( u.is_mounted() ) {
        u.add_msg_if_player( m_info, _( "You cannot sleep while mounted." ) );
        return;
    }
    uilist as_m;
    as_m.text = _( "Are you sure you want to sleep?" );
    // (Y)es/(S)ave before sleeping/(N)o
    as_m.entries.emplace_back( 0, true,
                               get_option<bool>( "FORCE_CAPITAL_YN" ) ? 'Y' : 'y',
                               _( "Yes." ) );
    as_m.entries.emplace_back( 1, g->get_moves_since_last_save(),
                               get_option<bool>( "FORCE_CAPITAL_YN" ) ? 'S' : 's',
                               _( "Yes, and save game before sleeping." ) );
    as_m.entries.emplace_back( 2, true,
                               get_option<bool>( "FORCE_CAPITAL_YN" ) ? 'N' : 'n',
                               _( "No." ) );

    // List all active items, bionics or mutations so player can deactivate them
    std::vector<std::string> active;
    for( auto &it : u.inv_dump() ) {
        if( it->active && ( it->charges > 0 || it->units_remaining( u ) > 0 ) &&
            it->is_transformable() ) {
            active.push_back( it->tname() );
        }
    }
    for( int i = 0; i < g->u.num_bionics(); i++ ) {
        const bionic &bio = u.bionic_at_index( i );
        if( !bio.powered ) {
            continue;
        }

        // some bionics
        // bio_alarm is useful for waking up during sleeping
        // turning off bio_leukocyte has 'unpleasant side effects'
        if( bio.info().sleep_friendly ) {
            continue;
        }

        const auto &info = bio.info();
        if( info.power_over_time > 0_kJ ) {
            active.push_back( info.name.translated() );
        }
    }
    for( auto &mut : u.get_mutations() ) {
        const auto &mdata = mut.obj();
        if( mdata.cost > 0 && u.has_active_mutation( mut ) ) {
            active.push_back( mdata.name() );
        }
    }

    // check for deactivating any currently played music instrument.
    for( auto &item : u.inv_dump() ) {
        if( item->active && item->get_use( "musical_instrument" ) != nullptr ) {
            u.add_msg_if_player( _( "You stop playing your %s before trying to sleep." ), item->tname() );
            // deactivate instrument
            item->active = false;
        }
    }

    // ask for deactivation
    std::stringstream data;
    if( !active.empty() ) {
        data << as_m.text << std::endl;
        data << _( "You may want to deactivate these before you sleep." ) << std::endl;
        data << " " << std::endl;
        for( auto &a : active ) {
            data << a << std::endl;
        }
        as_m.text = data.str();
    }

    /* Calculate key and window variables, generate window,
       and loop until we get a valid answer. */
    as_m.query();

    if( as_m.ret == 1 ) {
        g->quicksave();
    } else if( as_m.ret == 2 || as_m.ret < 0 ) {
        return;
    }

    time_duration try_sleep_dur = 24_hours;
    std::string deaf_text = "";
    if( g->u.is_deaf() ) {
        deaf_text = "<color_c_red> (DEAF!)</color>";
    } else {
        deaf_text = "";
    }
    if( u.has_alarm_clock() ) {
        /* Reuse menu to ask player whether they want to set an alarm. */
        bool can_hibernate = u.get_hunger() < -60 && u.has_active_mutation( trait_HIBERNATE );

        as_m.reset();
<<<<<<< HEAD
        as_m.text = can_hibernate ?
                    _( "You're engorged to hibernate. The alarm would only attract attention. Set an alarm anyway?" +
                       deaf_text ) :
                    _( "You have an alarm clock. Set an alarm?" + deaf_text );
=======
        as_m.text = can_hibernate
                    ? _( "You're engorged to hibernate.  The alarm would only attract attention.  Set an alarm anyway?" )
                    : _( "You have an alarm clock.  Set an alarm?" );
>>>>>>> 99a13f35

        as_m.entries.emplace_back( 0, true,
                                   get_option<bool>( "FORCE_CAPITAL_YN" ) ? 'N' : 'n',
                                   _( "No, don't set an alarm." ) );

        for( int i = 3; i <= 9; ++i ) {
            as_m.entries.emplace_back( i, true, '0' + i,
                                       string_format( _( "Set alarm to wake up in %i hours." ), i ) + deaf_text );
        }

        as_m.query();
        if( as_m.ret >= 3 && as_m.ret <= 9 ) {
            u.add_effect( effect_alarm_clock, 1_hours * as_m.ret );
            try_sleep_dur = 1_hours * as_m.ret + 1_turns;
        } else if( as_m.ret < 0 ) {
            return;
        }
    }

    u.moves = 0;
    u.try_to_sleep( try_sleep_dur );
}

static void loot()
{
    enum ZoneFlags {
        None = 1,
        SortLoot = 2,
        FertilizePlots = 16,
        ConstructPlots = 64,
        MultiFarmPlots = 128,
        Multichoptrees = 256,
        Multichopplanks = 512,
        Multideconvehicle = 1024,
        Multirepairvehicle = 2048,
        MultiButchery = 4096
    };

    player &u = g->u;
    int flags = 0;
    auto &mgr = zone_manager::get_manager();
    const bool has_fertilizer = u.has_item_with_flag( "FERTILIZER" );

    // Manually update vehicle cache.
    // In theory this would be handled by the related activity (activity_on_turn_move_loot())
    // but with a stale cache we never get that far.
    mgr.cache_vzones();

    flags |= g->check_near_zone( zone_type_id( "LOOT_UNSORTED" ), u.pos() ) ? SortLoot : 0;
    if( g->check_near_zone( zone_type_id( "FARM_PLOT" ), u.pos() ) ) {
        flags |= FertilizePlots;
        flags |= MultiFarmPlots;
    }
    flags |= g->check_near_zone( zone_type_id( "CONSTRUCTION_BLUEPRINT" ),
                                 u.pos() ) ? ConstructPlots : 0;

    flags |= g->check_near_zone( zone_type_id( "CHOP_TREES" ), u.pos() ) ? Multichoptrees : 0;
    flags |= g->check_near_zone( zone_type_id( "LOOT_WOOD" ), u.pos() ) ? Multichopplanks : 0;
    flags |= g->check_near_zone( zone_type_id( "VEHICLE_DECONSTRUCT" ),
                                 u.pos() ) ? Multideconvehicle : 0;
    flags |= g->check_near_zone( zone_type_id( "VEHICLE_REPAIR" ), u.pos() ) ? Multirepairvehicle : 0;
    flags |= g->check_near_zone( zone_type_id( "LOOT_CORPSE" ), u.pos() ) ? MultiButchery : 0;
    if( flags == 0 ) {
        add_msg( m_info, _( "There is no compatible zone nearby." ) );
        add_msg( m_info, _( "Compatible zones are %s and %s" ),
                 mgr.get_name_from_type( zone_type_id( "LOOT_UNSORTED" ) ),
                 mgr.get_name_from_type( zone_type_id( "FARM_PLOT" ) ) );
        return;
    }

    uilist menu;
    menu.text = _( "Pick action:" );
    menu.desc_enabled = true;

    if( flags & SortLoot ) {
        menu.addentry_desc( SortLoot, true, 'o', _( "Sort out my loot" ),
                            _( "Sorts out the loot from Loot: Unsorted zone to nearby appropriate Loot zones.  Uses empty space in your inventory or utilizes a cart, if you are holding one." ) );
    }

    if( flags & FertilizePlots ) {
        menu.addentry_desc( FertilizePlots, has_fertilizer, 'f',
                            !has_fertilizer ? _( "Fertilize plots… you don't have any fertilizer" ) : _( "Fertilize plots" ),
                            _( "Fertilize any nearby Farm: Plot zones." ) );
    }

    if( flags & ConstructPlots ) {
        menu.addentry_desc( ConstructPlots, true, 'c', _( "Construct plots" ),
                            _( "Work on any nearby Blueprint: construction zones." ) );
    }
    if( flags & MultiFarmPlots ) {
        menu.addentry_desc( MultiFarmPlots, true, 'm', _( "Farm plots" ),
                            _( "Till and plant on any nearby farm plots - auto-fetch seeds and tools." ) );
    }
    if( flags & Multichoptrees ) {
        menu.addentry_desc( Multichoptrees, true, 'C', _( "Chop trees" ),
                            _( "Chop down any trees in the designated zone - auto-fetch tools." ) );
    }
    if( flags & Multichopplanks ) {
        menu.addentry_desc( Multichopplanks, true, 'P', _( "Chop planks" ),
                            _( "Auto-chop logs in wood loot zones into planks - auto-fetch tools." ) );
    }
    if( flags & Multideconvehicle ) {
        menu.addentry_desc( Multideconvehicle, true, 'v', _( "Deconstruct vehicle" ),
                            _( "Auto-deconstruct vehicle in designated zone - auto-fetch tools." ) );
    }
    if( flags & Multirepairvehicle ) {
        menu.addentry_desc( Multirepairvehicle, true, 'V', _( "Repair vehicle" ),
                            _( "Auto-repair vehicle in designated zone - auto-fetch tools." ) );
    }
    if( flags & MultiButchery ) {
        menu.addentry_desc( MultiButchery, true, 'B', _( "Butcher corpses" ),
                            _( "Auto-butcher anything in corpse loot zones - auto-fetch tools." ) );
    }

    menu.query();
    flags = ( menu.ret >= 0 ) ? menu.ret : None;

    switch( flags ) {
        case None:
            add_msg( _( "Never mind." ) );
            break;
        case SortLoot:
            u.assign_activity( activity_id( "ACT_MOVE_LOOT" ) );
            break;
        case FertilizePlots:
            u.assign_activity( activity_id( "ACT_FERTILIZE_PLOT" ) );
            break;
        case ConstructPlots:
            u.assign_activity( activity_id( "ACT_MULTIPLE_CONSTRUCTION" ) );
            break;
        case MultiFarmPlots:
            u.assign_activity( activity_id( "ACT_MULTIPLE_FARM" ) );
            break;
        case Multichoptrees:
            u.assign_activity( activity_id( "ACT_MULTIPLE_CHOP_TREES" ) );
            break;
        case Multichopplanks:
            u.assign_activity( activity_id( "ACT_MULTIPLE_CHOP_PLANKS" ) );
            break;
        case Multideconvehicle:
            u.assign_activity( activity_id( "ACT_VEHICLE_DECONSTRUCTION" ) );
            break;
        case Multirepairvehicle:
            u.assign_activity( activity_id( "ACT_VEHICLE_REPAIR" ) );
            break;
        case MultiButchery:
            u.assign_activity( activity_id( "ACT_MULTIPLE_BUTCHER" ) );
            break;
        default:
            debugmsg( "Unsupported flag" );
            break;
    }
}

static void wear()
{
    avatar &u = g->u;
    item_location loc = game_menus::inv::wear( u );

    if( loc ) {
        u.wear( u.i_at( loc.obtain( u ) ) );
    } else {
        add_msg( _( "Never mind." ) );
    }
}

static void takeoff()
{
    avatar &u = g->u;
    item_location loc = game_menus::inv::take_off( u );

    if( loc ) {
        u.takeoff( u.i_at( loc.obtain( u ) ) );
    } else {
        add_msg( _( "Never mind." ) );
    }
}

static void read()
{
    avatar &u = g->u;
    // Can read items from inventory or within one tile (including in vehicles)
    auto loc = game_menus::inv::read( u );

    if( loc ) {
        u.read( loc.obtain( u ) );
    } else {
        add_msg( _( "Never mind." ) );
    }
}

// Perform a reach attach
// range - the range of the current weapon.
// u - player
static void reach_attack( int range, player &u )
{
    g->temp_exit_fullscreen();
    g->m.draw( g->w_terrain, u.pos() );
    std::vector<tripoint> trajectory = target_handler().target_ui( u, TARGET_MODE_REACH, &u.weapon,
                                       range );
    if( !trajectory.empty() ) {
        u.reach_attack( trajectory.back() );
    }
    g->draw_ter();
    wrefresh( g->w_terrain );
    g->draw_panels();
    g->reenter_fullscreen();
}

static void fire()
{
    player &u = g->u;

    // Use vehicle turret or draw a pistol from a holster if unarmed
    if( !u.is_armed() ) {

        const optional_vpart_position vp = g->m.veh_at( u.pos() );

        turret_data turret;
        // TODO: move direct turret firing from ACTION_FIRE to separate function.
        if( vp && ( turret = vp->vehicle().turret_query( u.pos() ) ) ) {
            switch( turret.query() ) {
                case turret_data::status::no_ammo:
                    add_msg( m_bad, _( "The %s is out of ammo." ), turret.name() );
                    break;

                case turret_data::status::no_power:
                    add_msg( m_bad,  _( "The %s is not powered." ), turret.name() );
                    break;

                case turret_data::status::ready: {
                    // if more than one firing mode provide callback to cycle through them
                    target_callback switch_mode;
                    if( turret.base()->gun_all_modes().size() > 1 ) {
                        switch_mode = [&turret]( item * obj ) {
                            obj->gun_cycle_mode();
                            // currently gun modes do not change ammo but they may in the future
                            return turret.ammo_current() == "null" ? nullptr :
                                   item::find_type( turret.ammo_current() );
                        };
                    }

                    // if multiple ammo types available provide callback to cycle alternatives
                    target_callback switch_ammo;
                    if( turret.ammo_options().size() > 1 ) {
                        switch_ammo = [&turret]( item * ) {
                            const auto opts = turret.ammo_options();
                            auto iter = opts.find( turret.ammo_current() );
                            turret.ammo_select( ++iter != opts.end() ? *iter : *opts.begin() );
                            return item::find_type( turret.ammo_current() );
                        };
                    }

                    // callbacks for handling setup and cleanup of turret firing
                    firing_callback prepare_fire = [&u, &turret]( const int ) {
                        turret.prepare_fire( u );
                    };
                    firing_callback post_fire = [&u, &turret]( const int shots ) {
                        turret.post_fire( u, shots );
                    };

                    targeting_data args = {
                        TARGET_MODE_TURRET_MANUAL, & *turret.base(),
                        turret.range(), 0, false, turret.ammo_data(),
                        switch_mode, switch_ammo, prepare_fire, post_fire
                    };
                    u.set_targeting_data( args );
                    avatar_action::fire( g->u, g->m );

                    break;
                }

                default:
                    debugmsg( "unknown turret status" );
                    break;
            }
            return;
        }

        if( vp.part_with_feature( "CONTROLS", true ) ) {
            if( vp->vehicle().turrets_aim_and_fire() ) {
                return;
            }
        }

        std::vector<std::string> options;
        std::vector<std::function<void()>> actions;

        for( auto &w : u.worn ) {
            if( w.type->can_use( "holster" ) && !w.has_flag( "NO_QUICKDRAW" ) &&
                !w.contents.empty() && w.contents.front().is_gun() ) {
                //~ draw (first) gun contained in holster
                //~ %1$s: weapon name, %2$s: container name, %3$d: remaining ammo count
                options.push_back( string_format( pgettext( "holster", "%1$s from %2$s (%3$d)" ),
                                                  w.contents.front().tname(),
                                                  w.type_name(),
                                                  w.contents.front().ammo_remaining() ) );

                actions.emplace_back( [&] { u.invoke_item( &w, "holster" ); } );

            } else if( w.is_gun() && w.gunmod_find( "shoulder_strap" ) ) {
                // wield item currently worn using shoulder strap
                options.push_back( w.display_name() );
                actions.emplace_back( [&] { u.wield( w ); } );
            }
        }
        if( !options.empty() ) {
            int sel = uilist( _( "Draw what?" ), options );
            if( sel >= 0 ) {
                actions[sel]();
            }
        }
    }

    if( u.weapon.is_gun() && !u.weapon.gun_current_mode().melee() ) {
        avatar_action::fire( g->u, g->m, u.weapon );
    } else if( u.weapon.has_flag( "REACH_ATTACK" ) ) {
        int range = u.weapon.has_flag( "REACH3" ) ? 3 : 2;
        if( u.has_effect( effect_relax_gas ) ) {
            if( one_in( 8 ) ) {
                add_msg( m_good, _( "Your willpower asserts itself, and so do you!" ) );
                reach_attack( range, u );
            } else {
                u.moves -= rng( 2, 8 ) * 10;
                add_msg( m_bad, _( "You're too pacified to strike anything…" ) );
            }
        } else {
            reach_attack( range, u );
        }
    } else if( u.weapon.is_gun() && u.weapon.gun_current_mode().flags.count( "REACH_ATTACK" ) ) {
        int range = u.weapon.gun_current_mode().qty;
        if( u.has_effect( effect_relax_gas ) ) {
            if( one_in( 8 ) ) {
                add_msg( m_good, _( "Your willpower asserts itself, and so do you!" ) );
                reach_attack( range, u );
            } else {
                u.moves -= rng( 2, 8 ) * 10;
                add_msg( m_bad, _( "You're too pacified to strike anything…" ) );
            }
        } else {
            reach_attack( range, u );
        }
    }
}

static void open_movement_mode_menu()
{
    avatar &u = g->u;
    uilist as_m;

    as_m.text = _( "Change to which movement mode?" );

    as_m.entries.emplace_back( 0, true, 'w', _( "Walk" ) );
    as_m.entries.emplace_back( 1, true, 'r', _( "Run" ) );
    as_m.entries.emplace_back( 2, true, 'c', _( "Crouch" ) );
    as_m.query();

    switch( as_m.ret ) {
        case 0:
            u.set_movement_mode( CMM_WALK );
            break;
        case 1:
            u.set_movement_mode( CMM_RUN );
            break;
        case 2:
            u.set_movement_mode( CMM_CROUCH );
            break;
        default:
            break;
    }
}

static void cast_spell()
{
    player &u = g->u;

    std::vector<spell_id> spells = u.magic.spells();

    if( spells.empty() ) {
        add_msg( m_bad, _( "You don't know any spells to cast." ) );
        return;
    }

    bool can_cast_spells = false;
    for( spell_id sp : spells ) {
        spell temp_spell = u.magic.get_spell( sp );
        if( temp_spell.can_cast( u ) ) {
            can_cast_spells = true;
        }
    }

    if( !can_cast_spells ) {
        add_msg( m_bad, _( "You can't cast any of the spells you know!" ) );
    }

    const int spell_index = u.magic.select_spell( u );
    if( spell_index < 0 ) {
        return;
    }

    spell &sp = *u.magic.get_spells()[spell_index];

    if( u.is_armed() && !sp.has_flag( spell_flag::NO_HANDS ) && !u.weapon.has_flag( "MAGIC_FOCUS" ) ) {
        add_msg( m_bad, _( "You need your hands free to cast this spell!" ) );
        return;
    }

    if( !u.magic.has_enough_energy( u, sp ) ) {
        add_msg( m_bad, _( "You don't have enough %s to cast the spell." ), sp.energy_string() );
        return;
    }

    if( sp.energy_source() == hp_energy && !u.has_quality( quality_id( "CUT" ) ) ) {
        add_msg( m_bad, _( "You cannot cast Blood Magic without a cutting implement." ) );
        return;
    }

    player_activity cast_spell( activity_id( "ACT_SPELLCASTING" ), sp.casting_time( u ) );
    // [0] this is used as a spell level override for items casting spells
    cast_spell.values.emplace_back( -1 );
    // [1] if this value is 1, the spell never fails
    cast_spell.values.emplace_back( 0 );
    // [2] this value overrides the mana cost if set to 0
    cast_spell.values.emplace_back( 1 );
    cast_spell.name = sp.id().c_str();
    if( u.magic.casting_ignore ) {
        const std::vector<distraction_type> ignored_distractions = {
            distraction_type::noise,
            distraction_type::pain,
            distraction_type::attacked,
            distraction_type::hostile_spotted,
            distraction_type::talked_to,
            distraction_type::asthma,
            distraction_type::motion_alarm,
            distraction_type::weather_change
        };
        for( const distraction_type ignored : ignored_distractions ) {
            cast_spell.ignore_distraction( ignored );
        }
    }
    u.assign_activity( cast_spell, false );
}

void game::open_consume_item_menu()
{
    uilist as_m;

    as_m.text = _( "What do you want to consume?" );

    as_m.entries.emplace_back( 0, true, 'f', _( "Food" ) );
    as_m.entries.emplace_back( 1, true, 'd', _( "Drink" ) );
    as_m.entries.emplace_back( 2, true, 'm', _( "Medication" ) );
    as_m.query();

    switch( as_m.ret ) {
        case 0:
            eat( game_menus::inv::consume_food );
            break;
        case 1:
            eat( game_menus::inv::consume_drink );
            break;
        case 2:
            eat( game_menus::inv::consume_meds );
            break;
        default:
            break;
    }
}

bool game::handle_action()
{
    std::string action;
    input_context ctxt;
    action_id act = ACTION_NULL;
    user_turn current_turn;
    // Check if we have an auto-move destination
    if( u.has_destination() ) {
        act = u.get_next_auto_move_direction();
        if( act == ACTION_NULL ) {
            add_msg( m_info, _( "Auto-move canceled" ) );
            u.clear_destination();
            return false;
        }
    } else if( u.has_destination_activity() ) {
        // starts destination activity after the player successfully reached his destination
        u.start_destination_activity();
        return false;
    } else {
        // No auto-move, ask player for input
        ctxt = get_player_input( action );
    }

    const optional_vpart_position vp = m.veh_at( u.pos() );
    bool veh_ctrl = !u.is_dead_state() &&
                    ( ( vp && vp->vehicle().player_in_control( u ) ) || remoteveh() != nullptr );

    // If performing an action with right mouse button, co-ordinates
    // of location clicked.
    cata::optional<tripoint> mouse_target;

    // quit prompt check (ACTION_QUIT only grabs 'Q')
    if( uquit == QUIT_WATCH && action == "QUIT" ) {
        uquit = QUIT_DIED;
        return false;
    }

    if( act == ACTION_NULL ) {
        act = look_up_action( action );

        if( act == ACTION_MAIN_MENU ) {
            // No auto-move actions have or can be set at this point.
            u.clear_destination();
            destination_preview.clear();
            act = handle_main_menu();
            if( act == ACTION_NULL ) {
                return false;
            }
        }

        if( act == ACTION_ACTIONMENU ) {
            // No auto-move actions have or can be set at this point.
            u.clear_destination();
            destination_preview.clear();
            act = handle_action_menu();
            if( act == ACTION_NULL ) {
                return false;
            }
#if defined(__ANDROID__)
            if( get_option<bool>( "ANDROID_ACTIONMENU_AUTOADD" ) && ctxt.get_category() == "DEFAULTMODE" ) {
                add_best_key_for_action_to_quick_shortcuts( act, ctxt.get_category(), false );
            }
#endif
        }

        if( can_action_change_worldstate( act ) ) {
            user_action_counter += 1;
        }

        if( act == ACTION_SELECT || act == ACTION_SEC_SELECT ) {
            // Mouse button click
            if( veh_ctrl ) {
                // No mouse use in vehicle
                return false;
            }

            if( u.is_dead_state() ) {
                // do not allow mouse actions while dead
                return false;
            }

            const cata::optional<tripoint> mouse_pos = ctxt.get_coordinates( w_terrain );
            if( !mouse_pos ) {
                return false;
            } else if( !u.sees( *mouse_pos ) ) {
                // Not clicked in visible terrain
                return false;
            }
            mouse_target = mouse_pos;

            if( act == ACTION_SELECT ) {
                // Note: The following has the potential side effect of
                // setting auto-move destination state in addition to setting
                // act.
                if( !try_get_left_click_action( act, *mouse_target ) ) {
                    return false;
                }
            } else if( act == ACTION_SEC_SELECT ) {
                if( !try_get_right_click_action( act, *mouse_target ) ) {
                    return false;
                }
            }
        } else if( act != ACTION_TIMEOUT ) {
            // act has not been set for an auto-move, so clearing possible
            // auto-move destinations. Since initializing an auto-move with
            // the mouse may span across multiple actions, we do not clear the
            // auto-move destination if the action is only a timeout, as this
            // would require the user to double click quicker than the
            // timeout delay.
            u.clear_destination();
            destination_preview.clear();
        }
    }

    if( act == ACTION_NULL ) {
        const input_event &&evt = ctxt.get_raw_input();
        if( !evt.sequence.empty() ) {
            const int ch = evt.get_first_input();
            const std::string &&name = inp_mngr.get_keyname( ch, evt.type, true );
            if( !get_option<bool>( "NO_UNKNOWN_COMMAND_MSG" ) ) {
                add_msg( m_info, _( "Unknown command: \"%s\" (%ld)" ), name, ch );
                add_msg( m_info, _( "%s at any time to see and edit keybindings relevant to "
                                    "the current context." ),
                         press_x( ACTION_KEYBINDINGS ) );
            }
        }
        return false;
    }

    // This has no action unless we're in a special game mode.
    gamemode->pre_action( act );

    int soffset = get_option<int>( "MOVE_VIEW_OFFSET" );
    int soffsetr = 0 - soffset;

    int before_action_moves = u.moves;

    // Use to track if auto-move should be canceled due to a failed
    // move or obstacle
    bool continue_auto_move = true;

    // These actions are allowed while deathcam is active.
    if( uquit == QUIT_WATCH || !u.is_dead_state() ) {
        switch( act ) {
            case ACTION_TOGGLE_MAP_MEMORY:
                u.toggle_map_memory();
                break;

            case ACTION_CENTER:
                u.view_offset.x = driving_view_offset.x;
                u.view_offset.y = driving_view_offset.y;
                break;

            case ACTION_SHIFT_N:
                u.view_offset.y += soffsetr;
                break;

            case ACTION_SHIFT_NE:
                u.view_offset.x += soffset;
                u.view_offset.y += soffsetr;
                break;

            case ACTION_SHIFT_E:
                u.view_offset.x += soffset;
                break;

            case ACTION_SHIFT_SE:
                u.view_offset.x += soffset;
                u.view_offset.y += soffset;
                break;

            case ACTION_SHIFT_S:
                u.view_offset.y += soffset;
                break;

            case ACTION_SHIFT_SW:
                u.view_offset.x += soffsetr;
                u.view_offset.y += soffset;
                break;

            case ACTION_SHIFT_W:
                u.view_offset.x += soffsetr;
                break;

            case ACTION_SHIFT_NW:
                u.view_offset.x += soffsetr;
                u.view_offset.y += soffsetr;
                break;

            case ACTION_LOOK:
                look_around();
                break;

            default:
                break;
        }
    }

    // actions allowed only while alive
    if( !u.is_dead_state() ) {
        point dest_delta;
        switch( act ) {
            case ACTION_NULL:
            case NUM_ACTIONS:
                break; // dummy entries
            case ACTION_ACTIONMENU:
            case ACTION_MAIN_MENU:
                break; // handled above

            case ACTION_TIMEOUT:
                if( check_safe_mode_allowed( false ) ) {
                    u.pause();
                }
                break;

            case ACTION_PAUSE:
                if( check_safe_mode_allowed() ) {
                    u.pause();
                }
                break;

            case ACTION_CYCLE_MOVE:
                u.cycle_move_mode();
                break;

            case ACTION_RESET_MOVE:
                u.reset_move_mode();
                break;

            case ACTION_TOGGLE_RUN:
                u.toggle_run_mode();
                break;

            case ACTION_TOGGLE_CROUCH:
                u.toggle_crouch_mode();
                break;

            case ACTION_OPEN_MOVEMENT:
                open_movement_mode_menu();
                break;

            case ACTION_MOVE_N:
            case ACTION_MOVE_NE:
            case ACTION_MOVE_E:
            case ACTION_MOVE_SE:
            case ACTION_MOVE_S:
            case ACTION_MOVE_SW:
            case ACTION_MOVE_W:
            case ACTION_MOVE_NW:
                dest_delta = get_delta_from_movement_direction( act );
                break;
            case ACTION_MOVE_DOWN:
                if( u.is_mounted() ) {
                    auto mon = u.mounted_creature.get();
                    if( !mon->has_flag( MF_RIDEABLE_MECH ) ) {
                        add_msg( m_info, _( "You can't go down stairs while you're riding." ) );
                        break;
                    }
                }
                if( !u.in_vehicle ) {
                    vertical_move( -1, false );
                }
                break;

            case ACTION_MOVE_UP:
                if( u.is_mounted() ) {
                    auto mon = u.mounted_creature.get();
                    if( !mon->has_flag( MF_RIDEABLE_MECH ) ) {
                        add_msg( m_info, _( "You can't go down stairs while you're riding." ) );
                        break;
                    }
                }
                if( !u.in_vehicle ) {
                    vertical_move( 1, false );
                }
                break;

            case ACTION_OPEN:
                if( u.has_active_mutation( trait_SHELL2 ) ) {
                    add_msg( m_info, _( "You can't open things while you're in your shell." ) );
                } else if( u.is_mounted() ) {
                    add_msg( m_info, _( "You can't open things while you're riding." ) );
                } else {
                    open();
                }
                break;

            case ACTION_CLOSE:
                if( u.has_active_mutation( trait_SHELL2 ) ) {
                    add_msg( m_info, _( "You can't close things while you're in your shell." ) );
                } else if( u.is_mounted() ) {
                    auto mon = u.mounted_creature.get();
                    if( !mon->has_flag( MF_RIDEABLE_MECH ) ) {
                        add_msg( m_info, _( "You can't close things while you're riding." ) );
                    }
                } else if( mouse_target ) {
                    doors::close_door( m, u, *mouse_target );
                } else {
                    close();
                }
                break;

            case ACTION_SMASH:
                if( veh_ctrl ) {
                    handbrake();
                } else if( u.has_active_mutation( trait_SHELL2 ) ) {
                    add_msg( m_info, _( "You can't smash things while you're in your shell." ) );
                } else {
                    smash();
                }
                break;

            case ACTION_EXAMINE:
                if( u.has_active_mutation( trait_SHELL2 ) ) {
                    add_msg( m_info, _( "You can't examine your surroundings while you're in your shell." ) );
                } else if( mouse_target ) {
                    examine( *mouse_target );
                } else {
                    examine();
                }
                break;

            case ACTION_ADVANCEDINV:
                if( u.has_active_mutation( trait_SHELL2 ) ) {
                    add_msg( m_info, _( "You can't move mass quantities while you're in your shell." ) );
                } else if( u.is_mounted() ) {
                    add_msg( m_info, _( "You can't move mass quantities while you're riding." ) );
                } else {
                    create_advanced_inv();
                }
                break;

            case ACTION_PICKUP:
                if( u.has_active_mutation( trait_SHELL2 ) ) {
                    add_msg( m_info, _( "You can't pick anything up while you're in your shell." ) );
                } else if( u.is_mounted() ) {
                    add_msg( m_info, _( "You can't pick anything up while you're riding." ) );
                } else if( mouse_target ) {
                    pickup( *mouse_target );
                } else {
                    pickup();
                }
                break;

            case ACTION_PICKUP_FEET:
                if( u.has_active_mutation( trait_SHELL2 ) ) {
                    add_msg( m_info, _( "You can't pick anything up while you're in your shell." ) );
                } else {
                    pickup_feet();
                }
                break;

            case ACTION_GRAB:
                if( u.has_active_mutation( trait_SHELL2 ) ) {
                    add_msg( m_info, _( "You can't grab things while you're in your shell." ) );
                } else if( u.is_mounted() ) {
                    add_msg( m_info, _( "You can't grab things while you're riding." ) );
                } else {
                    grab();
                }
                break;

            case ACTION_HAUL:
                if( u.has_active_mutation( trait_SHELL2 ) ) {
                    add_msg( m_info, _( "You can't haul things while you're in your shell." ) );
                } else if( u.is_mounted() ) {
                    add_msg( m_info, _( "You can't haul things while you're riding." ) );
                } else {
                    haul();
                }
                break;

            case ACTION_BUTCHER:
                if( u.has_active_mutation( trait_SHELL2 ) ) {
                    add_msg( m_info, _( "You can't butcher while you're in your shell." ) );
                } else if( u.is_mounted() ) {
                    add_msg( m_info, _( "You can't butcher while you're riding." ) );
                } else {
                    butcher();
                }
                break;

            case ACTION_CHAT:
                chat();
                break;

            case ACTION_PEEK:
                if( u.has_active_mutation( trait_SHELL2 ) ) {
                    add_msg( m_info, _( "You can't peek around corners while you're in your shell." ) );
                } else if( u.is_mounted() ) {
                    add_msg( m_info, _( "You can't peek around corners while you're riding." ) );
                } else {
                    peek();
                }
                break;

            case ACTION_LIST_ITEMS:
                list_items_monsters();
                break;

            case ACTION_ZONES:
                zones_manager();
                break;

            case ACTION_LOOT:
                loot();
                break;

            case ACTION_INVENTORY:
                game_menus::inv::common( u );
                break;

            case ACTION_COMPARE:
                game_menus::inv::compare( u, cata::nullopt );
                break;

            case ACTION_ORGANIZE:
                game_menus::inv::swap_letters( u );
                break;

            case ACTION_USE:
                // Shell-users are presumed to be able to mess with their inventories, etc
                // while in the shell.  Eating, gear-changing, and item use are OK.
                avatar_action::use_item( u );
                break;

            case ACTION_USE_WIELDED:
                u.use_wielded();
                break;

            case ACTION_WEAR:
                wear();
                break;

            case ACTION_TAKE_OFF:
                takeoff();
                break;

            case ACTION_EAT:
                eat();
                break;

            case ACTION_OPEN_CONSUME:
                open_consume_item_menu();
                break;

            case ACTION_READ:
                // Shell-users are presumed to have the book just at an opening and read it that way
                read();
                break;

            case ACTION_WIELD:
                wield();
                break;

            case ACTION_PICK_STYLE:
                u.martial_arts_data.pick_style( u );
                break;

            case ACTION_RELOAD_ITEM:
                reload_item();
                break;

            case ACTION_RELOAD_WEAPON:
                reload_weapon();
                break;

            case ACTION_UNLOAD:
                unload();
                break;

            case ACTION_MEND:
                mend();
                break;

            case ACTION_THROW:
                avatar_action::plthrow( g->u );
                break;

            case ACTION_FIRE:
                fire();
                break;

            case ACTION_CAST_SPELL:
                cast_spell();
                break;

            case ACTION_FIRE_BURST: {
                gun_mode_id original_mode = u.weapon.gun_get_mode_id();
                if( u.weapon.gun_set_mode( gun_mode_id( "AUTO" ) ) ) {
                    avatar_action::fire( u, m, u.weapon );
                    u.weapon.gun_set_mode( original_mode );
                }
                break;
            }

            case ACTION_SELECT_FIRE_MODE:
                if( u.is_armed() ) {
                    if( u.weapon.is_gun() && !u.weapon.is_gunmod() && u.weapon.gun_all_modes().size() > 1 ) {
                        u.weapon.gun_cycle_mode();
                    } else if( u.weapon.has_flag( "RELOAD_ONE" ) || u.weapon.has_flag( "RELOAD_AND_SHOOT" ) ) {
                        item::reload_option opt = u.select_ammo( u.weapon, false );
                        if( !opt ) {
                            break;
                        } else if( u.ammo_location && opt.ammo == u.ammo_location ) {
                            u.ammo_location = item_location();
                        } else {
                            u.ammo_location = opt.ammo;
                        }
                    }
                }
                break;

            case ACTION_DROP:
                // You CAN drop things to your own tile while in the shell.
                drop();
                break;

            case ACTION_DIR_DROP:
                if( u.has_active_mutation( trait_SHELL2 ) ) {
                    add_msg( m_info, _( "You can't drop things to another tile while you're in your shell." ) );
                } else {
                    drop_in_direction();
                }
                break;
            case ACTION_BIONICS:
                u.power_bionics();
                refresh_all();
                break;
            case ACTION_MUTATIONS:
                u.power_mutations();
                refresh_all();
                break;

            case ACTION_SORT_ARMOR:
                u.sort_armor();
                refresh_all();
                break;

            case ACTION_WAIT:
                wait();
                break;

            case ACTION_CRAFT:
                if( u.has_active_mutation( trait_SHELL2 ) ) {
                    add_msg( m_info, _( "You can't craft while you're in your shell." ) );
                } else if( u.is_mounted() ) {
                    add_msg( m_info, _( "You can't craft while you're riding." ) );
                } else {
                    u.craft();
                }
                break;

            case ACTION_RECRAFT:
                if( u.has_active_mutation( trait_SHELL2 ) ) {
                    add_msg( m_info, _( "You can't craft while you're in your shell." ) );
                } else if( u.is_mounted() ) {
                    add_msg( m_info, _( "You can't craft while you're riding." ) );
                } else {
                    u.recraft();
                }
                break;

            case ACTION_LONGCRAFT:
                if( u.has_active_mutation( trait_SHELL2 ) ) {
                    add_msg( m_info, _( "You can't craft while you're in your shell." ) );
                } else if( u.is_mounted() ) {
                    add_msg( m_info, _( "You can't craft while you're riding." ) );
                } else {
                    u.long_craft();
                }
                break;

            case ACTION_DISASSEMBLE:
                if( u.controlling_vehicle ) {
                    add_msg( m_info, _( "You can't disassemble items while driving." ) );
                } else if( u.is_mounted() ) {
                    add_msg( m_info, _( "You can't disassemble items while you're riding." ) );
                } else {
                    u.disassemble();
                    refresh_all();
                }
                break;

            case ACTION_CONSTRUCT:
                if( u.in_vehicle ) {
                    add_msg( m_info, _( "You can't construct while in a vehicle." ) );
                } else if( u.has_active_mutation( trait_SHELL2 ) ) {
                    add_msg( m_info, _( "You can't construct while you're in your shell." ) );
                } else if( u.is_mounted() ) {
                    add_msg( m_info, _( "You can't construct while you're riding." ) );
                } else {
                    construction_menu( false );
                }
                break;

            case ACTION_SLEEP:
                if( veh_ctrl ) {
                    add_msg( m_info, _( "Vehicle control has moved, %s" ),
                             press_x( ACTION_CONTROL_VEHICLE, _( "new binding is " ),
                                      _( "new default binding is '^'." ) ) );
                } else {
                    sleep();
                }
                break;

            case ACTION_CONTROL_VEHICLE:
                if( u.has_active_mutation( trait_SHELL2 ) ) {
                    add_msg( m_info, _( "You can't operate a vehicle while you're in your shell." ) );
                } else if( u.is_mounted() ) {
                    u.dismount();
                } else if( u.has_trait( trait_id( "WAYFARER" ) ) ) {
                    add_msg( m_info, _( "You refuse to take control of this vehicle." ) );
                } else {
                    control_vehicle();
                }
                break;

            case ACTION_TOGGLE_AUTO_TRAVEL_MODE:
                auto_travel_mode = !auto_travel_mode;
                add_msg( m_info, auto_travel_mode ? _( "Auto travel mode ON!" ) : _( "Auto travel mode OFF!" ) );
                break;

            case ACTION_TOGGLE_SAFEMODE:
                if( safe_mode == SAFE_MODE_OFF ) {
                    set_safe_mode( SAFE_MODE_ON );
                    mostseen = 0;
                    add_msg( m_info, _( "Safe mode ON!" ) );
                } else {
                    turnssincelastmon = 0;
                    set_safe_mode( SAFE_MODE_OFF );
                    add_msg( m_info, get_option<bool>( "AUTOSAFEMODE" )
                             ? _( "Safe mode OFF!  (Auto safe mode still enabled!)" ) : _( "Safe mode OFF!" ) );
                }
                if( u.has_effect( effect_laserlocked ) ) {
                    u.remove_effect( effect_laserlocked );
                    safe_mode_warning_logged = false;
                }
                break;

            case ACTION_TOGGLE_AUTOSAFE: {
                auto &autosafemode_option = get_options().get_option( "AUTOSAFEMODE" );
                add_msg( m_info, autosafemode_option.value_as<bool>()
                         ? _( "Auto safe mode OFF!" ) : _( "Auto safe mode ON!" ) );
                autosafemode_option.setNext();
                break;
            }

            case ACTION_IGNORE_ENEMY:
                if( safe_mode == SAFE_MODE_STOP ) {
                    add_msg( m_info, _( "Ignoring enemy!" ) );
                    for( auto &elem : new_seen_mon ) {
                        monster &critter = *elem;
                        critter.ignoring = rl_dist( u.pos(), critter.pos() );
                    }
                    set_safe_mode( SAFE_MODE_ON );
                } else if( u.has_effect( effect_laserlocked ) ) {
                    if( u.has_trait( trait_id( "PROF_CHURL" ) ) ) {
                        add_msg( m_warning, _( "You make the sign of the cross." ) );
                    } else {
                        add_msg( m_info, _( "Ignoring laser targeting!" ) );
                    }
                    u.remove_effect( effect_laserlocked );
                    safe_mode_warning_logged = false;
                }
                break;

            case ACTION_WHITELIST_ENEMY:
                if( safe_mode == SAFE_MODE_STOP && !get_safemode().empty() ) {
                    get_safemode().add_rule( get_safemode().lastmon_whitelist, Creature::A_ANY, 0, RULE_WHITELISTED );
                    add_msg( m_info, _( "Creature whitelisted: %s" ), get_safemode().lastmon_whitelist );
                    set_safe_mode( SAFE_MODE_ON );
                    mostseen = 0;
                } else {
                    get_safemode().show();
                }
                break;

            case ACTION_QUIT:
                if( query_yn( _( "Commit suicide?" ) ) ) {
                    if( query_yn( _( "REALLY commit suicide?" ) ) ) {
                        u.moves = 0;
                        u.place_corpse();
                        uquit = QUIT_SUICIDE;
                    }
                }
                refresh_all();
                break;

            case ACTION_SAVE:
                if( query_yn( _( "Save and quit?" ) ) ) {
                    if( save() ) {
                        u.moves = 0;
                        uquit = QUIT_SAVED;
                    }
                }
                refresh_all();
                break;

            case ACTION_QUICKSAVE:
                quicksave();
                return false;

            case ACTION_QUICKLOAD:
                quickload();
                return false;

            case ACTION_PL_INFO:
                u.disp_info();
                break;

            case ACTION_MAP:
                werase( w_terrain );
                ui::omap::display();
                break;

            case ACTION_SKY:
                if( m.is_outside( u.pos() ) ) {
                    werase( w_terrain );
                    ui::omap::display_visible_weather();
                } else {
                    add_msg( m_info, _( "You can't see the sky from here." ) );
                }
                break;

            case ACTION_MISSIONS:
                list_missions();
                break;

            case ACTION_SCORES:
                show_scores_ui( stats(), get_kill_tracker() );
                break;

            case ACTION_FACTIONS:
                faction_manager_ptr->display();
                break;

            case ACTION_MORALE:
                u.disp_morale();
                refresh_all();
                break;

            case ACTION_MESSAGES:
                Messages::display_messages();
                refresh_all();
                break;

            case ACTION_HELP:
                get_help().display_help();
                refresh_all();
                break;

            case ACTION_KEYBINDINGS:
                ctxt.display_menu();
                refresh_all();
                break;

            case ACTION_OPTIONS:
                get_options().show( true );
                g->init_ui( true );
                break;

            case ACTION_AUTOPICKUP:
                get_auto_pickup().show();
                refresh_all();
                break;

            case ACTION_AUTONOTES:
                get_auto_notes_settings().show_gui();
                refresh_all();
                break;

            case ACTION_SAFEMODE:
                get_safemode().show();
                refresh_all();
                break;

            case ACTION_COLOR:
                all_colors.show_gui();
                refresh_all();
                break;

            case ACTION_WORLD_MODS:
                world_generator->show_active_world_mods( world_generator->active_world->active_mod_order );
                refresh_all();
                break;

            case ACTION_DEBUG:
                if( MAP_SHARING::isCompetitive() && !MAP_SHARING::isDebugger() ) {
                    break;    //don't do anything when sharing and not debugger
                }
                debug_menu::debug();
                break;

            case ACTION_TOGGLE_FULLSCREEN:
                toggle_fullscreen();
                break;

            case ACTION_TOGGLE_PIXEL_MINIMAP:
                toggle_pixel_minimap();
                break;

            case ACTION_TOGGLE_PANEL_ADM:
                toggle_panel_adm();
                break;

            case ACTION_RELOAD_TILESET:
                reload_tileset();
                break;

            case ACTION_TOGGLE_AUTO_FEATURES:
                get_options().get_option( "AUTO_FEATURES" ).setNext();
                get_options().save();
                //~ Auto Features are now ON/OFF
                add_msg( _( "%s are now %s." ),
                         get_options().get_option( "AUTO_FEATURES" ).getMenuText(),
                         get_option<bool>( "AUTO_FEATURES" ) ? _( "ON" ) : _( "OFF" ) );
                break;

            case ACTION_TOGGLE_AUTO_PULP_BUTCHER:
                get_options().get_option( "AUTO_PULP_BUTCHER" ).setNext();
                get_options().save();
                //~ Auto Pulp/Pulp Adjacent/Butcher is now set to x
                add_msg( _( "%s is now set to %s." ),
                         get_options().get_option( "AUTO_PULP_BUTCHER" ).getMenuText(),
                         get_options().get_option( "AUTO_PULP_BUTCHER" ).getValueName() );
                break;

            case ACTION_TOGGLE_AUTO_MINING:
                get_options().get_option( "AUTO_MINING" ).setNext();
                get_options().save();
                //~ Auto Mining is now ON/OFF
                add_msg( _( "%s is now %s." ),
                         get_options().get_option( "AUTO_MINING" ).getMenuText(),
                         get_option<bool>( "AUTO_MINING" ) ? _( "ON" ) : _( "OFF" ) );
                break;

            case ACTION_TOGGLE_THIEF_MODE:
                if( g->u.get_value( "THIEF_MODE" ) == "THIEF_ASK" ) {
                    u.set_value( "THIEF_MODE", "THIEF_HONEST" );
                    u.set_value( "THIEF_MODE_KEEP", "YES" );
                    //~ Thief mode cycled between THIEF_ASK/THIEF_HONEST/THIEF_STEAL
                    add_msg( _( "You will not pick up other peoples belongings." ) );
                } else if( g->u.get_value( "THIEF_MODE" ) == "THIEF_HONEST" ) {
                    u.set_value( "THIEF_MODE", "THIEF_STEAL" );
                    u.set_value( "THIEF_MODE_KEEP", "YES" );
                    //~ Thief mode cycled between THIEF_ASK/THIEF_HONEST/THIEF_STEAL
                    add_msg( _( "You will pick up also those things that belong to others!" ) );
                } else if( g->u.get_value( "THIEF_MODE" ) == "THIEF_STEAL" ) {
                    u.set_value( "THIEF_MODE", "THIEF_ASK" );
                    u.set_value( "THIEF_MODE_KEEP", "NO" );
                    //~ Thief mode cycled between THIEF_ASK/THIEF_HONEST/THIEF_STEAL
                    add_msg( _( "You will be reminded not to steal." ) );
                } else {
                    // ERROR
                    add_msg( _( "THIEF_MODE CONTAINED BAD VALUE [ %s ]!" ), g->u.get_value( "THIEF_MODE" ) );
                }
                break;

            case ACTION_TOGGLE_AUTO_FORAGING:
                get_options().get_option( "AUTO_FORAGING" ).setNext();
                get_options().save();
                //~ Auto Foraging is now set to x
                add_msg( _( "%s is now set to %s." ),
                         get_options().get_option( "AUTO_FORAGING" ).getMenuText(),
                         get_options().get_option( "AUTO_FORAGING" ).getValueName() );
                break;

            case ACTION_TOGGLE_AUTO_PICKUP:
                get_options().get_option( "AUTO_PICKUP" ).setNext();
                get_options().save();
                //~ Auto pickup is now set to x
                add_msg( _( "%s is now set to %s." ),
                         get_options().get_option( "AUTO_PICKUP" ).getMenuText(),
                         get_options().get_option( "AUTO_PICKUP" ).getValueName() );
                break;

            case ACTION_DISPLAY_SCENT:
                if( MAP_SHARING::isCompetitive() && !MAP_SHARING::isDebugger() ) {
                    break;    //don't do anything when sharing and not debugger
                }
                display_scent();
                break;

            case ACTION_DISPLAY_SCENT_TYPE:
                if( MAP_SHARING::isCompetitive() && !MAP_SHARING::isDebugger() ) {
                    break;    //don't do anything when sharing and not debugger
                }
                display_scent();
                break;

            case ACTION_DISPLAY_TEMPERATURE:
                if( MAP_SHARING::isCompetitive() && !MAP_SHARING::isDebugger() ) {
                    break;    //don't do anything when sharing and not debugger
                }
                display_temperature();
                break;
            case ACTION_DISPLAY_VEHICLE_AI:
                if( MAP_SHARING::isCompetitive() && !MAP_SHARING::isDebugger() ) {
                    break;    //don't do anything when sharing and not debugger
                }
                display_vehicle_ai();
                break;
            case ACTION_DISPLAY_VISIBILITY:
                if( MAP_SHARING::isCompetitive() && !MAP_SHARING::isDebugger() ) {
                    break;    //don't do anything when sharing and not debugger
                }
                display_visibility();
                break;

            case ACTION_DISPLAY_LIGHTING:
                if( MAP_SHARING::isCompetitive() && !MAP_SHARING::isDebugger() ) {
                    break;    //don't do anything when sharing and not debugger
                }
                display_lighting();
                break;

            case ACTION_DISPLAY_RADIATION:
                if( MAP_SHARING::isCompetitive() && !MAP_SHARING::isDebugger() ) {
                    break;    //don't do anything when sharing and not debugger
                }
                display_radiation();
                break;

            case ACTION_TOGGLE_DEBUG_MODE:
                if( MAP_SHARING::isCompetitive() && !MAP_SHARING::isDebugger() ) {
                    break;    //don't do anything when sharing and not debugger
                }
                debug_mode = !debug_mode;
                if( debug_mode ) {
                    add_msg( m_info, _( "Debug mode ON!" ) );
                } else {
                    add_msg( m_info, _( "Debug mode OFF!" ) );
                }
                break;

            case ACTION_ZOOM_IN:
                zoom_in();
                break;

            case ACTION_ZOOM_OUT:
                zoom_out();
                break;

            case ACTION_ITEMACTION:
                item_action_menu();
                break;

            case ACTION_AUTOATTACK:
                avatar_action::autoattack( u, m );
                break;

            default:
                break;
        }
        if( dest_delta != point_zero ) {
            if( !u.get_value( "remote_controlling" ).empty() &&
                ( u.has_active_item( "radiocontrol" ) || u.has_active_bionic( bio_remote ) ) ) {
                rcdrive( dest_delta );
            } else if( veh_ctrl ) {
                pldrive( dest_delta );
            } else {
                if( auto_travel_mode ) {
                    for( int i = 0; i < SEEX; i++ ) {
                        tripoint auto_travel_destination( u.posx() + dest_delta.x * ( SEEX - i ),
                                                          u.posy() + dest_delta.y * ( SEEX - i ),
                                                          u.posz() );
                        destination_preview = m.route( u.pos(),
                                                       auto_travel_destination,
                                                       u.get_pathfinding_settings(),
                                                       u.get_path_avoid() );
                        if( !destination_preview.empty() ) {
                            u.set_destination( destination_preview );
                            break;
                        }
                    }
                    act = u.get_next_auto_move_direction();
                    point dest_next = get_delta_from_movement_direction( act );
                    if( dest_next == point_zero ) {
                        u.clear_destination();
                    }
                    dest_delta = dest_next;
                }
                continue_auto_move = avatar_action::move( u, m, dest_delta );
            }
        }
    }
    if( !continue_auto_move ) {
        u.clear_destination();
    }
    if( act != ACTION_TIMEOUT ) {
        u.mod_moves( -current_turn.moves_elapsed() );
    }
    gamemode->post_action( act );

    u.movecounter = ( !u.is_dead_state() ? ( before_action_moves - u.moves ) : 0 );
    dbg( D_INFO ) << string_format( "%s: [%d] %d - %d = %d", action_ident( act ),
                                    to_turn<int>( calendar::turn ), before_action_moves, u.movecounter, u.moves );
    return ( !u.is_dead_state() );
}<|MERGE_RESOLUTION|>--- conflicted
+++ resolved
@@ -978,16 +978,10 @@
         bool can_hibernate = u.get_hunger() < -60 && u.has_active_mutation( trait_HIBERNATE );
 
         as_m.reset();
-<<<<<<< HEAD
         as_m.text = can_hibernate ?
                     _( "You're engorged to hibernate. The alarm would only attract attention. Set an alarm anyway?" +
                        deaf_text ) :
                     _( "You have an alarm clock. Set an alarm?" + deaf_text );
-=======
-        as_m.text = can_hibernate
-                    ? _( "You're engorged to hibernate.  The alarm would only attract attention.  Set an alarm anyway?" )
-                    : _( "You have an alarm clock.  Set an alarm?" );
->>>>>>> 99a13f35
 
         as_m.entries.emplace_back( 0, true,
                                    get_option<bool>( "FORCE_CAPITAL_YN" ) ? 'N' : 'n',
