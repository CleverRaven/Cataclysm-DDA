--- conflicted
+++ resolved
@@ -1715,13 +1715,7 @@
                 player_character.read( loc, parent_loc );
             } else {
                 loc = loc.obtain( player_character );
-<<<<<<< HEAD
                 player_character.read( loc );
-=======
-                item_location parent_loc = loc.parent_item();
-                loc.is_efile() ?
-                player_character.read( loc, parent_loc ) : player_character.read( loc );
->>>>>>> e3f8e4d6
             }
         }
     } else {
