#include "mapdata.h"

#include <algorithm>
#include <cstdlib>
#include <iterator>
#include <map>
#include <memory>
#include <unordered_map>
#include <utility>

#include "assign.h"
#include "calendar.h"
#include "color.h"
#include "debug.h"
#include "enum_conversions.h"
#include "generic_factory.h"
#include "harvest.h"
#include "iexamine.h"
#include "iexamine_actors.h"
#include "item_group.h"
#include "json.h"
#include "output.h"
#include "rng.h"
#include "string_formatter.h"
#include "translations.h"
#include "trap.h"
#include "type_id.h"

static const item_group_id Item_spawn_data_EMPTY_GROUP( "EMPTY_GROUP" );

namespace
{

const units::volume DEFAULT_MAX_VOLUME_IN_SQUARE = units::from_liter( 1000 );

generic_factory<ter_t> terrain_data( "terrain" );
generic_factory<furn_t> furniture_data( "furniture" );

} // namespace

/** @relates int_id */
template<>
inline bool int_id<ter_t>::is_valid() const
{
    return terrain_data.is_valid( *this );
}

/** @relates int_id */
template<>
const ter_t &int_id<ter_t>::obj() const
{
    return terrain_data.obj( *this );
}

/** @relates int_id */
template<>
const string_id<ter_t> &int_id<ter_t>::id() const
{
    return terrain_data.convert( *this );
}

/** @relates int_id */
template<>
int_id<ter_t> string_id<ter_t>::id() const
{
    return terrain_data.convert( *this, t_null );
}

/** @relates int_id */
template<>
int_id<ter_t>::int_id( const string_id<ter_t> &id ) : _id( id.id() )
{
}

/** @relates string_id */
template<>
const ter_t &string_id<ter_t>::obj() const
{
    return terrain_data.obj( *this );
}

/** @relates string_id */
template<>
bool string_id<ter_t>::is_valid() const
{
    return terrain_data.is_valid( *this );
}

/** @relates int_id */
template<>
bool int_id<furn_t>::is_valid() const
{
    return furniture_data.is_valid( *this );
}

/** @relates int_id */
template<>
const furn_t &int_id<furn_t>::obj() const
{
    return furniture_data.obj( *this );
}

/** @relates int_id */
template<>
const string_id<furn_t> &int_id<furn_t>::id() const
{
    return furniture_data.convert( *this );
}

/** @relates string_id */
template<>
bool string_id<furn_t>::is_valid() const
{
    return furniture_data.is_valid( *this );
}

/** @relates string_id */
template<>
const furn_t &string_id<furn_t>::obj() const
{
    return furniture_data.obj( *this );
}

/** @relates string_id */
template<>
int_id<furn_t> string_id<furn_t>::id() const
{
    return furniture_data.convert( *this, f_null );
}

/** @relates int_id */
template<>
int_id<furn_t>::int_id( const string_id<furn_t> &id ) : _id( id.id() )
{
}

namespace io
{

template<>
std::string enum_to_string<ter_furn_flag>( ter_furn_flag data )
{
    // see mapdata.h for commentary
    switch( data ) {
        // *INDENT-OFF*
        case ter_furn_flag::TFLAG_TRANSPARENT: return "TRANSPARENT";
        case ter_furn_flag::TFLAG_FLAMMABLE: return "FLAMMABLE";
        case ter_furn_flag::TFLAG_REDUCE_SCENT: return "REDUCE_SCENT";
        case ter_furn_flag::TFLAG_SWIMMABLE: return "SWIMMABLE";
        case ter_furn_flag::TFLAG_SUPPORTS_ROOF: return "SUPPORTS_ROOF";
        case ter_furn_flag::TFLAG_MINEABLE: return "MINEABLE";
        case ter_furn_flag::TFLAG_NOITEM: return "NOITEM";
        case ter_furn_flag::TFLAG_NO_SIGHT: return "NO_SIGHT";
        case ter_furn_flag::TFLAG_NO_SCENT: return "NO_SCENT";
        case ter_furn_flag::TFLAG_SEALED: return "SEALED";
        case ter_furn_flag::TFLAG_ALLOW_FIELD_EFFECT: return "ALLOW_FIELD_EFFECT";
        case ter_furn_flag::TFLAG_LIQUID: return "LIQUID";
        case ter_furn_flag::TFLAG_COLLAPSES: return "COLLAPSES";
        case ter_furn_flag::TFLAG_FLAMMABLE_ASH: return "FLAMMABLE_ASH";
        case ter_furn_flag::TFLAG_DESTROY_ITEM: return "DESTROY_ITEM";
        case ter_furn_flag::TFLAG_INDOORS: return "INDOORS";
        case ter_furn_flag::TFLAG_LIQUIDCONT: return "LIQUIDCONT";
        case ter_furn_flag::TFLAG_FIRE_CONTAINER: return "FIRE_CONTAINER";
        case ter_furn_flag::TFLAG_FLAMMABLE_HARD: return "FLAMMABLE_HARD";
        case ter_furn_flag::TFLAG_SUPPRESS_SMOKE: return "SUPPRESS_SMOKE";
        case ter_furn_flag::TFLAG_SHARP: return "SHARP";
        case ter_furn_flag::TFLAG_DIGGABLE: return "DIGGABLE";
        case ter_furn_flag::TFLAG_ROUGH: return "ROUGH";
        case ter_furn_flag::TFLAG_UNSTABLE: return "UNSTABLE";
        case ter_furn_flag::TFLAG_WALL: return "WALL";
        case ter_furn_flag::TFLAG_DEEP_WATER: return "DEEP_WATER";
        case ter_furn_flag::TFLAG_SHALLOW_WATER: return "SHALLOW_WATER";
        case ter_furn_flag::TFLAG_CURRENT: return "CURRENT";
        case ter_furn_flag::TFLAG_HARVESTED: return "HARVESTED";
        case ter_furn_flag::TFLAG_PERMEABLE: return "PERMEABLE";
        case ter_furn_flag::TFLAG_AUTO_WALL_SYMBOL: return "AUTO_WALL_SYMBOL";
        case ter_furn_flag::TFLAG_CONNECT_WITH_WALL: return "CONNECT_WITH_WALL";
        case ter_furn_flag::TFLAG_CLIMBABLE: return "CLIMBABLE";
        case ter_furn_flag::TFLAG_GOES_DOWN: return "GOES_DOWN";
        case ter_furn_flag::TFLAG_GOES_UP: return "GOES_UP";
        case ter_furn_flag::TFLAG_NO_FLOOR: return "NO_FLOOR";
        case ter_furn_flag::TFLAG_ALLOW_ON_OPEN_AIR: return "ALLOW_ON_OPEN_AIR";
        case ter_furn_flag::TFLAG_SEEN_FROM_ABOVE: return "SEEN_FROM_ABOVE";
        case ter_furn_flag::TFLAG_RAMP_DOWN: return "RAMP_DOWN";
        case ter_furn_flag::TFLAG_RAMP_UP: return "RAMP_UP";
        case ter_furn_flag::TFLAG_RAMP: return "RAMP";
        case ter_furn_flag::TFLAG_HIDE_PLACE: return "HIDE_PLACE";
        case ter_furn_flag::TFLAG_BLOCK_WIND: return "BLOCK_WIND";
        case ter_furn_flag::TFLAG_FLAT: return "FLAT";
        case ter_furn_flag::TFLAG_RAIL: return "RAIL";
        case ter_furn_flag::TFLAG_THIN_OBSTACLE: return "THIN_OBSTACLE";
        case ter_furn_flag::TFLAG_SMALL_PASSAGE: return "SMALL_PASSAGE";
        case ter_furn_flag::TFLAG_Z_TRANSPARENT: return "Z_TRANSPARENT";
        case ter_furn_flag::TFLAG_SUN_ROOF_ABOVE: return "SUN_ROOF_ABOVE";
        case ter_furn_flag::TFLAG_FUNGUS: return "FUNGUS";
        case ter_furn_flag::TFLAG_LOCKED: return "LOCKED";
        case ter_furn_flag::TFLAG_PICKABLE: return "PICKABLE";
        case ter_furn_flag::TFLAG_WINDOW: return "WINDOW";
        case ter_furn_flag::TFLAG_DOOR: return "DOOR";
        case ter_furn_flag::TFLAG_SHRUB: return "SHRUB";
        case ter_furn_flag::TFLAG_YOUNG: return "YOUNG";
        case ter_furn_flag::TFLAG_PLANT: return "PLANT";
        case ter_furn_flag::TFLAG_FISHABLE: return "FISHABLE";
        case ter_furn_flag::TFLAG_TREE: return "TREE";
        case ter_furn_flag::TFLAG_PLOWABLE: return "PLOWABLE";
        case ter_furn_flag::TFLAG_ORGANIC: return "ORGANIC";
        case ter_furn_flag::TFLAG_CONSOLE: return "CONSOLE";
        case ter_furn_flag::TFLAG_PLANTABLE: return "PLANTABLE";
        case ter_furn_flag::TFLAG_GROWTH_HARVEST: return "GROWTH_HARVEST";
        case ter_furn_flag::TFLAG_MOUNTABLE: return "MOUNTABLE";
        case ter_furn_flag::TFLAG_RAMP_END: return "RAMP_END";
        case ter_furn_flag::TFLAG_FLOWER: return "FLOWER";
        case ter_furn_flag::TFLAG_CAN_SIT: return "CAN_SIT";
        case ter_furn_flag::TFLAG_FLAT_SURF: return "FLAT_SURF";
        case ter_furn_flag::TFLAG_BUTCHER_EQ: return "BUTCHER_EQ";
        case ter_furn_flag::TFLAG_GROWTH_SEEDLING: return "GROWTH_SEEDLING";
        case ter_furn_flag::TFLAG_GROWTH_MATURE: return "GROWTH_MATURE";
        case ter_furn_flag::TFLAG_WORKOUT_ARMS: return "WORKOUT_ARMS";
        case ter_furn_flag::TFLAG_WORKOUT_LEGS: return "WORKOUT_LEGS";
        case ter_furn_flag::TFLAG_TRANSLOCATOR: return "TRANSLOCATOR";
        case ter_furn_flag::TFLAG_AUTODOC: return "AUTODOC";
        case ter_furn_flag::TFLAG_AUTODOC_COUCH: return "AUTODOC_COUCH";
        case ter_furn_flag::TFLAG_OPENCLOSE_INSIDE: return "OPENCLOSE_INSIDE";
        case ter_furn_flag::TFLAG_SALT_WATER: return "SALT_WATER";
        case ter_furn_flag::TFLAG_PLACE_ITEM: return "PLACE_ITEM";
        case ter_furn_flag::TFLAG_BARRICADABLE_WINDOW_CURTAINS: return "BARRICADABLE_WINDOW_CURTAINS";
        case ter_furn_flag::TFLAG_CLIMB_SIMPLE: return "CLIMB_SIMPLE";
        case ter_furn_flag::TFLAG_NANOFAB_TABLE: return "NANOFAB_TABLE";
        case ter_furn_flag::TFLAG_ROAD: return "ROAD";
        case ter_furn_flag::TFLAG_TINY: return "TINY";
        case ter_furn_flag::TFLAG_SHORT: return "SHORT";
        case ter_furn_flag::TFLAG_NOCOLLIDE: return "NOCOLLIDE";
        case ter_furn_flag::TFLAG_BARRICADABLE_DOOR: return "BARRICADABLE_DOOR";
        case ter_furn_flag::TFLAG_BARRICADABLE_DOOR_DAMAGED: return "BARRICADABLE_DOOR_DAMAGED";
        case ter_furn_flag::TFLAG_BARRICADABLE_DOOR_REINFORCED: return "BARRICADABLE_DOOR_REINFORCED";
        case ter_furn_flag::TFLAG_USABLE_FIRE: return "USABLE_FIRE";
        case ter_furn_flag::TFLAG_CONTAINER: return "CONTAINER";
        case ter_furn_flag::TFLAG_NO_PICKUP_ON_EXAMINE: return "NO_PICKUP_ON_EXAMINE";
        case ter_furn_flag::TFLAG_RUBBLE: return "RUBBLE";
        case ter_furn_flag::TFLAG_DIGGABLE_CAN_DEEPEN: return "DIGGABLE_CAN_DEEPEN";
        case ter_furn_flag::TFLAG_PIT_FILLABLE: return "PIT_FILLABLE";
        case ter_furn_flag::TFLAG_DIFFICULT_Z: return "DIFFICULT_Z";
        case ter_furn_flag::TFLAG_ALIGN_WORKBENCH: return "ALIGN_WORKBENCH";
        case ter_furn_flag::TFLAG_NO_SPOIL: return "NO_SPOIL";
        case ter_furn_flag::TFLAG_EASY_DECONSTRUCT: return "EASY_DECONSTRUCT";
        case ter_furn_flag::TFLAG_LADDER: return "LADDER";
        case ter_furn_flag::TFLAG_ALARMED: return "ALARMED";
        case ter_furn_flag::TFLAG_CHOCOLATE: return "CHOCOLATE";
        case ter_furn_flag::TFLAG_SIGN: return "SIGN";
        case ter_furn_flag::TFLAG_DONT_REMOVE_ROTTEN: return "DONT_REMOVE_ROTTEN";
        case ter_furn_flag::TFLAG_BLOCKSDOOR: return "BLOCKSDOOR";
        case ter_furn_flag::TFLAG_NO_SELF_CONNECT: return "NO_SELF_CONNECT";
        case ter_furn_flag::TFLAG_BURROWABLE: return "BURROWABLE";
        case ter_furn_flag::TFLAG_MURKY: return "MURKY";
        case ter_furn_flag::TFLAG_AMMOTYPE_RELOAD: return "AMMOTYPE_RELOAD";
        case ter_furn_flag::TFLAG_TRANSPARENT_FLOOR: return "TRANSPARENT_FLOOR";
        case ter_furn_flag::TFLAG_TOILET_WATER: return "TOILET_WATER";
        case ter_furn_flag::TFLAG_ELEVATOR: return "ELEVATOR";
<<<<<<< HEAD
        case ter_furn_flag::TFLAG_TRANSLUCENT: return "TRANSLUCENT";
=======
		case ter_furn_flag::TFLAG_ACTIVE_GENERATOR: return "ACTIVE_GENERATOR";
>>>>>>> 5fd0f93f

        // *INDENT-ON*
        case ter_furn_flag::NUM_TFLAG_FLAGS:
            break;
    }
    cata_fatal( "Invalid ter_furn_flag" );
}

} // namespace io

static std::unordered_map<std::string, connect_group> ter_connects_map;

connect_group get_connect_group( const std::string &name )
{
    return ter_connects_map[name];
}

void connect_group::load( const JsonObject &jo )
{

    connect_group result;

    result.id = connect_group_id( jo.get_string( "id" ) );
    result.index = ter_connects_map.find( result.id.str() ) == ter_connects_map.end() ?
                   ter_connects_map.size() : ter_connects_map[result.id.str()].index;
    // Check index overflow for bitsets
    if( result.index >= NUM_TERCONN ) {
        debugmsg( "Exceeded current maximum of %d connection groups.  Increase NUM_TERCONN to allow for more groups!",
                  NUM_TERCONN );
        return;
    }

    if( jo.has_string( "group_flags" ) || jo.has_array( "group_flags" ) ) {
        const std::vector<std::string> str_flags = jo.get_as_string_array( "group_flags" );
        for( const std::string &flag : str_flags ) {
            const ter_furn_flag f = io::string_to_enum<ter_furn_flag>( flag );
            result.group_flags.insert( f );
        }
    }

    if( jo.has_string( "connects_to_flags" ) || jo.has_array( "connects_to_flags" ) ) {
        const std::vector<std::string> str_flags = jo.get_as_string_array( "connects_to_flags" );
        for( const std::string &flag : str_flags ) {
            const ter_furn_flag f = io::string_to_enum<ter_furn_flag>( flag );
            result.connects_to_flags.insert( f );
        }
    }

    if( jo.has_string( "rotates_to_flags" ) || jo.has_array( "rotates_to_flags" ) ) {
        const std::vector<std::string> str_flags = jo.get_as_string_array( "rotates_to_flags" );
        for( const std::string &flag : str_flags ) {
            const ter_furn_flag f = io::string_to_enum<ter_furn_flag>( flag );
            result.rotates_to_flags.insert( f );
        }
    }

    ter_connects_map[ result.id.str() ] = result;
}

void connect_group::reset()
{
    ter_connects_map.clear();
}

static void load_map_bash_tent_centers( const JsonArray &ja, std::vector<furn_str_id> &centers )
{
    for( const std::string line : ja ) {
        centers.emplace_back( line );
    }
}

map_bash_info::map_bash_info() : str_min( -1 ), str_max( -1 ),
    str_min_blocked( -1 ), str_max_blocked( -1 ),
    str_min_supported( -1 ), str_max_supported( -1 ),
    explosive( 0 ), sound_vol( -1 ), sound_fail_vol( -1 ),
    collapse_radius( 1 ), destroy_only( false ), bash_below( false ),
    drop_group( Item_spawn_data_EMPTY_GROUP ),
    ter_set( ter_str_id::NULL_ID() ), furn_set( furn_str_id::NULL_ID() ) {}

bool map_bash_info::load( const JsonObject &jsobj, const std::string &member,
                          map_object_type obj_type, const std::string &context )
{
    if( !jsobj.has_object( member ) ) {
        return false;
    }

    JsonObject j = jsobj.get_object( member );
    str_min = j.get_int( "str_min", 0 );
    str_max = j.get_int( "str_max", 0 );

    str_min_blocked = j.get_int( "str_min_blocked", -1 );
    str_max_blocked = j.get_int( "str_max_blocked", -1 );

    str_min_supported = j.get_int( "str_min_supported", -1 );
    str_max_supported = j.get_int( "str_max_supported", -1 );

    explosive = j.get_int( "explosive", -1 );

    sound_vol = j.get_int( "sound_vol", -1 );
    sound_fail_vol = j.get_int( "sound_fail_vol", -1 );

    collapse_radius = j.get_int( "collapse_radius", 1 );

    destroy_only = j.get_bool( "destroy_only", false );

    bash_below = j.get_bool( "bash_below", false );

    sound = to_translation( "smash!" );
    sound_fail = to_translation( "thump!" );
    j.read( "sound", sound );
    j.read( "sound_fail", sound_fail );

    switch( obj_type ) {
        case map_bash_info::furniture:
            furn_set = furn_str_id( j.get_string( "furn_set", "f_null" ) );
            break;
        case map_bash_info::terrain:
            ter_set = ter_str_id( j.get_string( "ter_set" ) );
            ter_set_bashed_from_above = ter_str_id( j.get_string( "ter_set_bashed_from_above",
                                                    ter_set.c_str() ) );
            break;
        case map_bash_info::field:
            fd_bash_move_cost = j.get_int( "move_cost", 100 );
            j.read( "msg_success", field_bash_msg_success );
            break;
    }

    if( j.has_member( "items" ) ) {
        drop_group = item_group::load_item_group( j.get_member( "items" ), "collection",
                     "map_bash_info for " + context );
    } else {
        drop_group = Item_spawn_data_EMPTY_GROUP;
    }

    if( j.has_array( "tent_centers" ) ) {
        load_map_bash_tent_centers( j.get_array( "tent_centers" ), tent_centers );
    }

    return true;
}

map_deconstruct_info::map_deconstruct_info() : can_do( false ), deconstruct_above( false ),
    ter_set( ter_str_id::NULL_ID() ), furn_set( furn_str_id::NULL_ID() ) {}

bool map_deconstruct_info::load( const JsonObject &jsobj, const std::string &member,
                                 bool is_furniture, const std::string &context )
{
    if( !jsobj.has_object( member ) ) {
        return false;
    }
    JsonObject j = jsobj.get_object( member );
    furn_set = furn_str_id( j.get_string( "furn_set", "f_null" ) );

    if( !is_furniture ) {
        ter_set = ter_str_id( j.get_string( "ter_set" ) );
    }
    can_do = true;
    deconstruct_above = j.get_bool( "deconstruct_above", false );

    drop_group = item_group::load_item_group( j.get_member( "items" ), "collection",
                 "map_deconstruct_info for " + context );
    return true;
}

bool map_shoot_info::load( const JsonObject &jsobj, const std::string &member, bool was_loaded )
{
    JsonObject j = jsobj.get_object( member );

    optional( j, was_loaded, "chance_to_hit", chance_to_hit, 100 );

    std::pair<int, int> reduce_damage;
    std::pair<int, int> reduce_damage_laser;
    std::pair<int, int> destroy_damage;

    mandatory( j, was_loaded, "reduce_damage", reduce_damage );
    mandatory( j, was_loaded, "reduce_damage_laser", reduce_damage_laser );
    mandatory( j, was_loaded, "destroy_damage", destroy_damage );

    reduce_dmg_min = reduce_damage.first;
    reduce_dmg_max = reduce_damage.second;
    reduce_dmg_min_laser = reduce_damage_laser.first;
    reduce_dmg_max_laser = reduce_damage_laser.second;
    destroy_dmg_min = destroy_damage.first;
    destroy_dmg_max = destroy_damage.second;

    optional( j, was_loaded, "no_laser_destroy", no_laser_destroy, false );

    return true;
}

furn_workbench_info::furn_workbench_info() : multiplier( 1.0f ), allowed_mass( units::mass_max ),
    allowed_volume( units::volume_max ) {}

bool furn_workbench_info::load( const JsonObject &jsobj, const std::string &member )
{
    JsonObject j = jsobj.get_object( member );

    assign( j, "multiplier", multiplier );
    assign( j, "mass", allowed_mass );
    assign( j, "volume", allowed_volume );

    return true;
}

plant_data::plant_data() : transform( furn_str_id::NULL_ID() ), base( furn_str_id::NULL_ID() ),
    growth_multiplier( 1.0f ), harvest_multiplier( 1.0f ) {}

bool plant_data::load( const JsonObject &jsobj, const std::string &member )
{
    JsonObject j = jsobj.get_object( member );

    assign( j, "transform", transform );
    assign( j, "base", base );
    assign( j, "growth_multiplier", growth_multiplier );
    assign( j, "harvest_multiplier", harvest_multiplier );

    return true;
}

furn_t null_furniture_t()
{
    furn_t new_furniture;
    new_furniture.id = furn_str_id::NULL_ID();
    new_furniture.name_ = to_translation( "nothing" );
    new_furniture.symbol_.fill( ' ' );
    new_furniture.color_.fill( c_white );
    new_furniture.light_emitted = 0;
    new_furniture.movecost = 0;
    new_furniture.move_str_req = -1;
    new_furniture.transparent = true;
    new_furniture.set_flag( ter_furn_flag::TFLAG_TRANSPARENT );
    new_furniture.examine_func = iexamine_functions_from_string( "none" );
    new_furniture.max_volume = DEFAULT_MAX_VOLUME_IN_SQUARE;
    return new_furniture;
}

ter_t::ter_t() : open( ter_str_id::NULL_ID() ), close( ter_str_id::NULL_ID() ),
    transforms_into( ter_str_id::NULL_ID() ),
    roof( ter_str_id::NULL_ID() ), trap( tr_null ) {}

ter_t null_terrain_t()
{
    ter_t new_terrain;

    new_terrain.id = ter_str_id::NULL_ID();
    new_terrain.name_ = to_translation( "nothing" );
    new_terrain.symbol_.fill( ' ' );
    new_terrain.color_.fill( c_white );
    new_terrain.light_emitted = 0;
    new_terrain.movecost = 0;
    new_terrain.transparent = true;
    new_terrain.set_flag( ter_furn_flag::TFLAG_TRANSPARENT );
    new_terrain.set_flag( ter_furn_flag::TFLAG_DIGGABLE );
    new_terrain.examine_func = iexamine_functions_from_string( "none" );
    new_terrain.max_volume = DEFAULT_MAX_VOLUME_IN_SQUARE;
    return new_terrain;
}

template<typename C, typename F>
void load_season_array( const JsonObject &jo, const std::string &key, const std::string &context,
                        C &container, F load_func )
{
    if( jo.has_string( key ) ) {
        container.fill( load_func( jo.get_string( key ) ) );

    } else if( jo.has_array( key ) ) {
        JsonArray arr = jo.get_array( key );
        if( arr.size() == 1 ) {
            container.fill( load_func( arr.get_string( 0 ) ) );

        } else if( arr.size() == container.size() ) {
            for( auto &e : container ) {
                e = load_func( arr.next_string() );
            }

        } else {
            jo.throw_error_at( key, "Incorrect number of entries" );
        }

    } else if( jo.has_member( key ) ) {
        jo.throw_error_at(
            key, string_format( "Expected '%s' member to be string or array", key ) );
    } else {
        jo.throw_error(
            string_format( "Expected '%s' member in %s but none was found", key, context ) );
    }
}

std::string map_data_common_t::name() const
{
    return name_.translated();
}

bool map_data_common_t::can_examine( const tripoint &examp ) const
{
    return examine_actor || examine_func.can_examine( examp );
}

bool map_data_common_t::has_examine( iexamine_examine_function func ) const
{
    return examine_func.examine == func;
}

bool map_data_common_t::has_examine( const std::string &action ) const
{
    return examine_actor && examine_actor->type == action;
}

void map_data_common_t::set_examine( iexamine_functions func )
{
    examine_func = func;
}

void map_data_common_t::examine( Character &you, const tripoint &examp ) const
{
    if( !examine_actor ) {
        examine_func.examine( you, examp );
        return;
    }
    examine_actor->call( you, examp );
}

void map_data_common_t::load_symbol( const JsonObject &jo, const std::string &context )
{
    if( jo.has_member( "copy-from" ) && looks_like.empty() ) {
        looks_like = jo.get_string( "copy-from" );
    }
    jo.read( "looks_like", looks_like );

    load_season_array( jo, "symbol", context, symbol_, [&jo]( const std::string & str ) {
        if( str == "LINE_XOXO" ) {
            return LINE_XOXO;
        } else if( str == "LINE_OXOX" ) {
            return LINE_OXOX;
        } else if( str.length() != 1 ) {
            jo.throw_error_at( "symbol", "Symbol string must be exactly 1 character long." );
        }
        return static_cast<int>( str[0] );
    } );

    const bool has_color = jo.has_member( "color" );
    const bool has_bgcolor = jo.has_member( "bgcolor" );
    if( has_color && has_bgcolor ) {
        jo.throw_error( "Found both color and bgcolor, only one of these is allowed." );
    } else if( has_color ) {
        load_season_array( jo, "color", context, color_, []( const std::string & str ) {
            // has to use a lambda because of default params
            return color_from_string( str );
        } );
    } else if( has_bgcolor ) {
        load_season_array( jo, "bgcolor", context, color_, bgcolor_from_string );
    } else {
        jo.throw_error( R"(Missing member: one of: "color", "bgcolor" must exist.)" );
    }
}

int map_data_common_t::symbol() const
{
    return symbol_[season_of_year( calendar::turn )];
}

nc_color map_data_common_t::color() const
{
    return color_[season_of_year( calendar::turn )];
}

const harvest_id &map_data_common_t::get_harvest() const
{
    return harvest_by_season[season_of_year( calendar::turn )];
}

const std::set<std::string> &map_data_common_t::get_harvest_names() const
{
    static const std::set<std::string> null_names = {};
    const harvest_id &hid = get_harvest();
    return hid.is_null() ? null_names : hid->names();
}

void load_furniture( const JsonObject &jo, const std::string &src )
{
    if( furniture_data.empty() ) {
        furniture_data.insert( null_furniture_t() );
    }
    furniture_data.load( jo, src );
}

void load_terrain( const JsonObject &jo, const std::string &src )
{
    if( terrain_data.empty() ) { // TODO: This shouldn't live here
        terrain_data.insert( null_terrain_t() );
    }
    terrain_data.load( jo, src );
}

void map_data_common_t::extraprocess_flags( const ter_furn_flag flag )
{
    if( !transparent && flag == ter_furn_flag::TFLAG_TRANSPARENT ) {
        transparent = true;
    }

    for( std::pair<const std::string, connect_group> &item : ter_connects_map ) {
        if( item.second.group_flags.find( flag ) != item.second.group_flags.end() ) {
            set_connect_groups( { item.second.id.str() } );
        }
        if( item.second.connects_to_flags.find( flag ) != item.second.connects_to_flags.end() ) {
            set_connects_to( { item.second.id.str() } );
        }
        if( item.second.rotates_to_flags.find( flag ) != item.second.rotates_to_flags.end() ) {
            set_rotates_to( { item.second.id.str() } );
        }
    }
}

void map_data_common_t::set_flag( const std::string &flag )
{
    flags.insert( flag );
    cata::optional<ter_furn_flag> f = io::string_to_enum_optional<ter_furn_flag>( flag );
    if( f.has_value() ) {
        bitflags.set( f.value() );
        extraprocess_flags( f.value() );
    }
}

void map_data_common_t::set_flag( const ter_furn_flag flag )
{
    flags.insert( io::enum_to_string<ter_furn_flag>( flag ) );
    bitflags.set( flag );
    extraprocess_flags( flag );
}

void map_data_common_t::set_connect_groups( const std::vector<std::string>
        &connect_groups_vec )
{
    set_groups( connect_groups, connect_groups_vec );
}

void map_data_common_t::set_connects_to( const std::vector<std::string> &connect_groups_vec )
{
    set_groups( connect_to_groups, connect_groups_vec );
}

void map_data_common_t::set_rotates_to( const std::vector<std::string> &connect_groups_vec )
{
    set_groups( rotate_to_groups, connect_groups_vec );
}

void map_data_common_t::set_groups( std::bitset<NUM_TERCONN> &bits,
                                    const std::vector<std::string> &connect_groups_vec )
{
    for( const std::string &group : connect_groups_vec ) {
        if( group.empty() ) {
            debugmsg( "Can't use empty string for terrain groups" );
            continue;
        }
        std::string grp = group;
        bool remove = false;
        if( grp.at( 0 ) == '~' ) {
            grp = grp.substr( 1 );
            remove = true;
        }
        const auto it = ter_connects_map.find( grp );
        if( it != ter_connects_map.end() ) {
            if( remove ) {
                bits.reset( it->second.index );
            } else {
                bits.set( it->second.index );
            }
        } else {
            debugmsg( "can't find terrain group %s", group.c_str() );
        }
    }
}

ter_id t_null,
       t_hole, // Real nothingness; makes you fall a z-level
       // Ground
       t_dirt, t_sand, t_clay, t_dirtmound, t_pit_shallow, t_pit, t_grave, t_grave_new,
       t_pit_corpsed, t_pit_covered, t_pit_spiked, t_pit_spiked_covered, t_pit_glass, t_pit_glass_covered,
       t_rock_floor,
       t_grass, t_grass_long, t_grass_tall, t_grass_golf, t_grass_dead, t_grass_white, t_moss,
       t_metal_floor,
       t_pavement, t_pavement_y, t_sidewalk, t_concrete, t_zebra,
       t_thconc_floor, t_thconc_floor_olight, t_strconc_floor,
       t_floor, t_floor_waxed,
       t_dirtfloor,//Dirt floor(Has roof)
       t_carpet_red, t_carpet_yellow, t_carpet_purple, t_carpet_green,
       t_linoleum_white, t_linoleum_gray,
       t_grate,
       t_slime,
       t_bridge,
       t_covered_well,
       // Lighting related
       t_utility_light,
       // Walls
       t_wall_log_half, t_wall_log, t_wall_log_chipped, t_wall_log_broken, t_palisade, t_palisade_gate,
       t_palisade_gate_o,
       t_wall_half, t_wall_wood, t_wall_wood_chipped, t_wall_wood_broken,
       t_wall, t_concrete_wall, t_brick_wall,
       t_wall_metal,
       t_scrap_wall,
       t_scrap_wall_halfway,
       t_wall_glass,
       t_wall_glass_alarm,
       t_reinforced_glass, t_reinforced_glass_shutter, t_reinforced_glass_shutter_open,
       t_laminated_glass, t_ballistic_glass,
       t_reinforced_door_glass_o, t_reinforced_door_glass_c,
       t_bars,
       t_reb_cage,
       t_door_c, t_door_c_peep, t_door_b, t_door_b_peep, t_door_o, t_door_o_peep, t_rdoor_c, t_rdoor_b,
       t_rdoor_o, t_door_locked_interior, t_door_locked, t_door_locked_peep, t_door_locked_alarm,
       t_door_frame,
       t_chaingate_l, t_fencegate_c, t_fencegate_o, t_chaingate_c, t_chaingate_o,
       t_retractable_gate_c, t_retractable_gate_l, t_retractable_gate_o,
       t_door_boarded, t_door_boarded_damaged, t_door_boarded_peep, t_rdoor_boarded,
       t_rdoor_boarded_damaged, t_door_boarded_damaged_peep,
       t_door_metal_c, t_door_metal_o, t_door_metal_locked, t_door_metal_pickable, t_mdoor_frame,
       t_door_bar_c, t_door_bar_o, t_door_bar_locked,
       t_door_glass_c, t_door_glass_o, t_door_glass_frosted_c, t_door_glass_frosted_o,
       t_portcullis,
       t_recycler, t_window, t_window_taped, t_window_domestic, t_window_domestic_taped, t_window_open,
       t_curtains, t_window_bars_curtains, t_window_bars_domestic,
       t_window_alarm, t_window_alarm_taped, t_window_empty, t_window_frame, t_window_boarded,
       t_window_boarded_noglass, t_window_reinforced, t_window_reinforced_noglass, t_window_enhanced,
       t_window_enhanced_noglass, t_window_bars_alarm, t_window_bars,
       t_metal_grate_window, t_metal_grate_window_with_curtain, t_metal_grate_window_with_curtain_open,
       t_metal_grate_window_noglass, t_metal_grate_window_with_curtain_noglass,
       t_metal_grate_window_with_curtain_open_noglass,
       t_window_stained_green, t_window_stained_red, t_window_stained_blue,
       t_window_no_curtains, t_window_no_curtains_open, t_window_no_curtains_taped,
       t_rock, t_fault,
       t_paper,
       t_rock_wall, t_rock_wall_half,
       // Tree
       t_tree, t_tree_young, t_tree_apple, t_tree_apple_harvested, t_tree_coffee, t_tree_coffee_harvested,
       t_tree_pear, t_tree_pear_harvested, t_tree_cherry, t_tree_cherry_harvested,
       t_tree_peach, t_tree_peach_harvested, t_tree_apricot, t_tree_apricot_harvested, t_tree_plum,
       t_tree_plum_harvested,
       t_tree_pine, t_tree_blackjack, t_tree_birch, t_tree_willow, t_tree_maple, t_tree_maple_tapped,
       t_tree_hickory, t_tree_hickory_dead, t_tree_hickory_harvested, t_tree_deadpine, t_underbrush,
       t_shrub, t_shrub_blueberry, t_shrub_strawberry, t_trunk, t_stump,
       t_root_wall,
       t_wax, t_floor_wax,
       t_fence, t_chainfence, t_chainfence_posts,
       t_fence_post, t_fence_wire, t_fence_barbed, t_fence_rope,
       t_railing,
       // Nether
       t_marloss, t_fungus_floor_in, t_fungus_floor_sup, t_fungus_floor_out, t_fungus_wall,
       t_fungus_mound, t_fungus, t_shrub_fungal, t_tree_fungal, t_tree_fungal_young, t_marloss_tree,
       // Water, lava, etc.
       t_water_moving_dp, t_water_moving_sh, t_water_sh, t_water_dp, t_swater_sh, t_swater_dp,
       t_water_pool, t_sewage,
       t_lava,
       // More embellishments than you can shake a stick at.
       t_sandbox, t_slide, t_monkey_bars, t_backboard,
       t_gas_pump, t_gas_pump_smashed,
       t_diesel_pump, t_diesel_pump_smashed,
       t_atm,
       t_generator_broken,
       t_missile, t_missile_exploded,
       t_radio_tower, t_radio_controls,
       t_console_broken, t_console, t_gates_mech_control, t_gates_control_concrete, t_gates_control_brick,
       t_barndoor, t_palisade_pulley,
       t_gates_control_metal,
       t_sewage_pipe, t_sewage_pump,
       t_centrifuge,
       t_column,
       t_vat,
       t_rootcellar,
       t_cvdbody, t_cvdmachine,
       t_water_pump,
       t_conveyor, t_machinery_light, t_machinery_heavy, t_machinery_old, t_machinery_electronic,
       t_improvised_shelter,
       // Staircases etc.
       t_stairs_down, t_stairs_up, t_manhole, t_ladder_up, t_ladder_down, t_slope_down,
       t_slope_up, t_rope_up,
       t_manhole_cover,
       // Special
       t_card_science, t_card_military, t_card_industrial, t_card_reader_broken, t_slot_machine,
       t_elevator_control, t_elevator_control_off, t_elevator, t_pedestal_wyrm,
       t_pedestal_temple,
       // Temple tiles
       t_rock_red, t_rock_green, t_rock_blue, t_floor_red, t_floor_green, t_floor_blue,
       t_switch_rg, t_switch_gb, t_switch_rb, t_switch_even, t_open_air, t_plut_generator,
       t_pavement_bg_dp, t_pavement_y_bg_dp, t_sidewalk_bg_dp, t_guardrail_bg_dp,
       t_rad_platform,
       // Railroad and subway
       t_railroad_rubble,
       t_buffer_stop, t_railroad_crossing_signal, t_crossbuck_wood, t_crossbuck_metal,
       t_railroad_tie, t_railroad_tie_h, t_railroad_tie_v, t_railroad_tie_d,
       t_railroad_track, t_railroad_track_h, t_railroad_track_v, t_railroad_track_d, t_railroad_track_d1,
       t_railroad_track_d2,
       t_railroad_track_on_tie, t_railroad_track_h_on_tie, t_railroad_track_v_on_tie,
       t_railroad_track_d_on_tie;

// TODO: Put this crap into an inclusion, which should be generated automatically using JSON data

void set_ter_ids()
{
    t_null = ter_id( "t_null" );
    t_hole = ter_id( "t_hole" );
    t_dirt = ter_id( "t_dirt" );
    t_sand = ter_id( "t_sand" );
    t_clay = ter_id( "t_clay" );
    t_dirtmound = ter_id( "t_dirtmound" );
    t_grave = ter_id( "t_grave" );
    t_grave_new = ter_id( "t_grave_new" );
    t_pit_shallow = ter_id( "t_pit_shallow" );
    t_pit = ter_id( "t_pit" );
    t_pit_corpsed = ter_id( "t_pit_corpsed" );
    t_pit_covered = ter_id( "t_pit_covered" );
    t_pit_spiked = ter_id( "t_pit_spiked" );
    t_pit_spiked_covered = ter_id( "t_pit_spiked_covered" );
    t_pit_glass = ter_id( "t_pit_glass" );
    t_pit_glass_covered = ter_id( "t_pit_glass_covered" );
    t_rock_floor = ter_id( "t_rock_floor" );
    t_grass = ter_id( "t_grass" );
    t_grass_dead = ter_id( "t_grass_dead" );
    t_grass_long = ter_id( "t_grass_long" );
    t_grass_tall = ter_id( "t_grass_tall" );
    t_moss = ter_id( "t_moss" );
    t_metal_floor = ter_id( "t_metal_floor" );
    t_pavement = ter_id( "t_pavement" );
    t_pavement_y = ter_id( "t_pavement_y" );
    t_zebra = ter_id( "t_zebra" );
    t_sidewalk = ter_id( "t_sidewalk" );
    t_concrete = ter_id( "t_concrete" );
    t_thconc_floor = ter_id( "t_thconc_floor" );
    t_thconc_floor_olight = ter_id( "t_thconc_floor_olight" );
    t_strconc_floor = ter_id( "t_strconc_floor" );
    t_floor = ter_id( "t_floor" );
    t_floor_waxed = ter_id( "t_floor_waxed" );
    t_dirtfloor = ter_id( "t_dirtfloor" );
    t_carpet_red = ter_id( "t_carpet_red" );
    t_carpet_yellow = ter_id( "t_carpet_yellow" );
    t_carpet_purple = ter_id( "t_carpet_purple" );
    t_carpet_green = ter_id( "t_carpet_green" );
    t_linoleum_white = ter_id( "t_linoleum_white" );
    t_linoleum_gray = ter_id( "t_linoleum_gray" );
    t_grate = ter_id( "t_grate" );
    t_slime = ter_id( "t_slime" );
    t_bridge = ter_id( "t_bridge" );
    t_utility_light = ter_id( "t_utility_light" );
    t_wall_log_half = ter_id( "t_wall_log_half" );
    t_wall_log = ter_id( "t_wall_log" );
    t_wall_log_chipped = ter_id( "t_wall_log_chipped" );
    t_wall_log_broken = ter_id( "t_wall_log_broken" );
    t_palisade = ter_id( "t_palisade" );
    t_palisade_gate = ter_id( "t_palisade_gate" );
    t_palisade_gate_o = ter_id( "t_palisade_gate_o" );
    t_wall_half = ter_id( "t_wall_half" );
    t_wall_wood = ter_id( "t_wall_wood" );
    t_wall_wood_chipped = ter_id( "t_wall_wood_chipped" );
    t_wall_wood_broken = ter_id( "t_wall_wood_broken" );
    t_wall = ter_id( "t_wall" );
    t_concrete_wall = ter_id( "t_concrete_wall" );
    t_brick_wall = ter_id( "t_brick_wall" );
    t_wall_metal = ter_id( "t_wall_metal" );
    t_scrap_wall = ter_id( "t_scrap_wall" );
    t_scrap_wall_halfway = ter_id( "t_scrap_wall_halfway" );
    t_wall_glass = ter_id( "t_wall_glass" );
    t_wall_glass_alarm = ter_id( "t_wall_glass_alarm" );
    t_reinforced_glass = ter_id( "t_reinforced_glass" );
    t_reinforced_glass_shutter = ter_id( "t_reinforced_glass_shutter" );
    t_reinforced_glass_shutter_open = ter_id( "t_reinforced_glass_shutter_open" );
    t_laminated_glass = ter_id( "t_laminated_glass" );
    t_ballistic_glass = ter_id( "t_ballistic_glass" );
    t_reinforced_door_glass_c = ter_id( "t_reinforced_door_glass_c" );
    t_reinforced_door_glass_o = ter_id( "t_reinforced_door_glass_o" );
    t_bars = ter_id( "t_bars" );
    t_reb_cage = ter_id( "t_reb_cage" );
    t_door_c = ter_id( "t_door_c" );
    t_door_c_peep = ter_id( "t_door_c_peep" );
    t_door_b = ter_id( "t_door_b" );
    t_door_b_peep = ter_id( "t_door_b_peep" );
    t_door_o = ter_id( "t_door_o" );
    t_door_o_peep = ter_id( "t_door_o_peep" );
    t_rdoor_c = ter_id( "t_rdoor_c" );
    t_rdoor_b = ter_id( "t_rdoor_b" );
    t_rdoor_o = ter_id( "t_rdoor_o" );
    t_door_locked_interior = ter_id( "t_door_locked_interior" );
    t_door_locked = ter_id( "t_door_locked" );
    t_door_locked_peep = ter_id( "t_door_locked_peep" );
    t_door_locked_alarm = ter_id( "t_door_locked_alarm" );
    t_door_frame = ter_id( "t_door_frame" );
    t_mdoor_frame = ter_id( "t_mdoor_frame" );
    t_chaingate_l = ter_id( "t_chaingate_l" );
    t_fencegate_c = ter_id( "t_fencegate_c" );
    t_fencegate_o = ter_id( "t_fencegate_o" );
    t_chaingate_c = ter_id( "t_chaingate_c" );
    t_chaingate_o = ter_id( "t_chaingate_o" );
    t_retractable_gate_l = ter_id( "t_retractable_gate_l" );
    t_retractable_gate_c = ter_id( "t_retractable_gate_c" );
    t_retractable_gate_o = ter_id( "t_retractable_gate_o" );
    t_door_boarded = ter_id( "t_door_boarded" );
    t_door_boarded_damaged = ter_id( "t_door_boarded_damaged" );
    t_door_boarded_peep = ter_id( "t_door_boarded_peep" );
    t_rdoor_boarded = ter_id( "t_rdoor_boarded" );
    t_rdoor_boarded_damaged = ter_id( "t_rdoor_boarded_damaged" );
    t_door_boarded_damaged_peep = ter_id( "t_door_boarded_damaged_peep" );
    t_door_metal_c = ter_id( "t_door_metal_c" );
    t_door_metal_o = ter_id( "t_door_metal_o" );
    t_door_metal_locked = ter_id( "t_door_metal_locked" );
    t_door_metal_pickable = ter_id( "t_door_metal_pickable" );
    t_door_bar_c = ter_id( "t_door_bar_c" );
    t_door_bar_o = ter_id( "t_door_bar_o" );
    t_door_bar_locked = ter_id( "t_door_bar_locked" );
    t_door_glass_c = ter_id( "t_door_glass_c" );
    t_door_glass_o = ter_id( "t_door_glass_o" );
    t_door_glass_frosted_c = ter_id( "t_door_glass_frosted_c" );
    t_door_glass_frosted_o = ter_id( "t_door_glass_frosted_o" );
    t_portcullis = ter_id( "t_portcullis" );
    t_recycler = ter_id( "t_recycler" );
    t_window = ter_id( "t_window" );
    t_window_taped = ter_id( "t_window_taped" );
    t_window_domestic = ter_id( "t_window_domestic" );
    t_window_domestic_taped = ter_id( "t_window_domestic_taped" );
    t_window_bars_domestic = ter_id( "t_window_bars_domestic" );
    t_window_open = ter_id( "t_window_open" );
    t_curtains = ter_id( "t_curtains" );
    t_window_bars_curtains = ter_id( "t_window_bars_curtains" );
    t_window_alarm = ter_id( "t_window_alarm" );
    t_window_alarm_taped = ter_id( "t_window_alarm_taped" );
    t_window_empty = ter_id( "t_window_empty" );
    t_window_frame = ter_id( "t_window_frame" );
    t_window_boarded = ter_id( "t_window_boarded" );
    t_window_boarded_noglass = ter_id( "t_window_boarded_noglass" );
    t_window_reinforced = ter_id( "t_window_reinforced" );
    t_window_reinforced_noglass = ter_id( "t_window_reinforced_noglass" );
    t_window_enhanced = ter_id( "t_window_enhanced" );
    t_window_enhanced_noglass = ter_id( "t_window_enhanced_noglass" );
    t_window_bars_alarm = ter_id( "t_window_bars_alarm" );
    t_window_bars = ter_id( "t_window_bars" );
    t_window_stained_green = ter_id( "t_window_stained_green" );
    t_window_stained_red = ter_id( "t_window_stained_red" );
    t_window_stained_blue = ter_id( "t_window_stained_blue" );
    t_window_no_curtains = ter_id( "t_window_no_curtains" );
    t_window_no_curtains_open = ter_id( "t_window_no_curtains_open" );
    t_window_no_curtains_taped = ter_id( "t_window_no_curtains_taped" );
    t_rock = ter_id( "t_rock" );
    t_fault = ter_id( "t_fault" );
    t_paper = ter_id( "t_paper" );
    t_rock_wall = ter_id( "t_rock_wall" );
    t_rock_wall_half = ter_id( "t_rock_wall_half" );
    t_tree = ter_id( "t_tree" );
    t_tree_young = ter_id( "t_tree_young" );
    t_tree_apple = ter_id( "t_tree_apple" );
    t_tree_apple_harvested = ter_id( "t_tree_apple_harvested" );
    t_tree_coffee = ter_id( "t_tree_coffee" );
    t_tree_coffee_harvested = ter_id( "t_tree_coffee_harvested" );
    t_tree_pear = ter_id( "t_tree_pear" );
    t_tree_pear_harvested = ter_id( "t_tree_pear_harvested" );
    t_tree_cherry = ter_id( "t_tree_cherry" );
    t_tree_cherry_harvested = ter_id( "t_tree_cherry_harvested" );
    t_tree_peach = ter_id( "t_tree_peach" );
    t_tree_peach_harvested = ter_id( "t_tree_peach_harvested" );
    t_tree_apricot = ter_id( "t_tree_apricot" );
    t_tree_apricot_harvested = ter_id( "t_tree_apricot_harvested" );
    t_tree_plum = ter_id( "t_tree_plum" );
    t_tree_plum_harvested = ter_id( "t_tree_plum_harvested" );
    t_tree_pine = ter_id( "t_tree_pine" );
    t_tree_blackjack = ter_id( "t_tree_blackjack" );
    t_tree_birch = ter_id( "t_tree_birch" );
    t_tree_willow = ter_id( "t_tree_willow" );
    t_tree_maple = ter_id( "t_tree_maple" );
    t_tree_maple_tapped = ter_id( "t_tree_maple_tapped" );
    t_tree_deadpine = ter_id( "t_tree_deadpine" );
    t_tree_hickory = ter_id( "t_tree_hickory" );
    t_tree_hickory_dead = ter_id( "t_tree_hickory_dead" );
    t_tree_hickory_harvested = ter_id( "t_tree_hickory_harvested" );
    t_underbrush = ter_id( "t_underbrush" );
    t_shrub = ter_id( "t_shrub" );
    t_shrub_blueberry = ter_id( "t_shrub_blueberry" );
    t_shrub_strawberry = ter_id( "t_shrub_strawberry" );
    t_trunk = ter_id( "t_trunk" );
    t_stump = ter_id( "t_stump" );
    t_root_wall = ter_id( "t_root_wall" );
    t_wax = ter_id( "t_wax" );
    t_floor_wax = ter_id( "t_floor_wax" );
    t_fence = ter_id( "t_fence" );
    t_chainfence = ter_id( "t_chainfence" );
    t_chainfence_posts = ter_id( "t_chainfence_posts" );
    t_fence_post = ter_id( "t_fence_post" );
    t_fence_wire = ter_id( "t_fence_wire" );
    t_fence_barbed = ter_id( "t_fence_barbed" );
    t_fence_rope = ter_id( "t_fence_rope" );
    t_railing = ter_id( "t_railing" );
    t_marloss = ter_id( "t_marloss" );
    t_fungus_floor_in = ter_id( "t_fungus_floor_in" );
    t_fungus_floor_sup = ter_id( "t_fungus_floor_sup" );
    t_fungus_floor_out = ter_id( "t_fungus_floor_out" );
    t_fungus_wall = ter_id( "t_fungus_wall" );
    t_fungus_mound = ter_id( "t_fungus_mound" );
    t_fungus = ter_id( "t_fungus" );
    t_shrub_fungal = ter_id( "t_shrub_fungal" );
    t_tree_fungal = ter_id( "t_tree_fungal" );
    t_tree_fungal_young = ter_id( "t_tree_fungal_young" );
    t_marloss_tree = ter_id( "t_marloss_tree" );
    t_water_moving_dp = ter_id( "t_water_moving_dp" );
    t_water_moving_sh = ter_id( "t_water_moving_sh" );
    t_water_sh = ter_id( "t_water_sh" );
    t_water_dp = ter_id( "t_water_dp" );
    t_swater_sh = ter_id( "t_swater_sh" );
    t_swater_dp = ter_id( "t_swater_dp" );
    t_water_pool = ter_id( "t_water_pool" );
    t_sewage = ter_id( "t_sewage" );
    t_lava = ter_id( "t_lava" );
    t_sandbox = ter_id( "t_sandbox" );
    t_slide = ter_id( "t_slide" );
    t_monkey_bars = ter_id( "t_monkey_bars" );
    t_backboard = ter_id( "t_backboard" );
    t_gas_pump = ter_id( "t_gas_pump" );
    t_gas_pump_smashed = ter_id( "t_gas_pump_smashed" );
    t_diesel_pump = ter_id( "t_diesel_pump" );
    t_diesel_pump_smashed = ter_id( "t_diesel_pump_smashed" );
    t_atm = ter_id( "t_atm" );
    t_generator_broken = ter_id( "t_generator_broken" );
    t_missile = ter_id( "t_missile" );
    t_missile_exploded = ter_id( "t_missile_exploded" );
    t_radio_tower = ter_id( "t_radio_tower" );
    t_radio_controls = ter_id( "t_radio_controls" );
    t_console_broken = ter_id( "t_console_broken" );
    t_console = ter_id( "t_console" );
    t_gates_mech_control = ter_id( "t_gates_mech_control" );
    t_gates_control_brick = ter_id( "t_gates_control_brick" );
    t_gates_control_concrete = ter_id( "t_gates_control_concrete" );
    t_barndoor = ter_id( "t_barndoor" );
    t_palisade_pulley = ter_id( "t_palisade_pulley" );
    t_gates_control_metal = ter_id( "t_gates_control_metal" );
    t_sewage_pipe = ter_id( "t_sewage_pipe" );
    t_sewage_pump = ter_id( "t_sewage_pump" );
    t_centrifuge = ter_id( "t_centrifuge" );
    t_column = ter_id( "t_column" );
    t_vat = ter_id( "t_vat" );
    t_rootcellar = ter_id( "t_rootcellar" );
    t_cvdbody = ter_id( "t_cvdbody" );
    t_cvdmachine = ter_id( "t_cvdmachine" );
    t_stairs_down = ter_id( "t_stairs_down" );
    t_stairs_up = ter_id( "t_stairs_up" );
    t_manhole = ter_id( "t_manhole" );
    t_ladder_up = ter_id( "t_ladder_up" );
    t_ladder_down = ter_id( "t_ladder_down" );
    t_slope_down = ter_id( "t_slope_down" );
    t_slope_up = ter_id( "t_slope_up" );
    t_rope_up = ter_id( "t_rope_up" );
    t_manhole_cover = ter_id( "t_manhole_cover" );
    t_card_science = ter_id( "t_card_science" );
    t_card_military = ter_id( "t_card_military" );
    t_card_industrial = ter_id( "t_card_industrial" );
    t_card_reader_broken = ter_id( "t_card_reader_broken" );
    t_slot_machine = ter_id( "t_slot_machine" );
    t_elevator_control = ter_id( "t_elevator_control" );
    t_elevator_control_off = ter_id( "t_elevator_control_off" );
    t_elevator = ter_id( "t_elevator" );
    t_pedestal_wyrm = ter_id( "t_pedestal_wyrm" );
    t_pedestal_temple = ter_id( "t_pedestal_temple" );
    t_rock_red = ter_id( "t_rock_red" );
    t_rock_green = ter_id( "t_rock_green" );
    t_rock_blue = ter_id( "t_rock_blue" );
    t_floor_red = ter_id( "t_floor_red" );
    t_floor_green = ter_id( "t_floor_green" );
    t_floor_blue = ter_id( "t_floor_blue" );
    t_switch_rg = ter_id( "t_switch_rg" );
    t_switch_gb = ter_id( "t_switch_gb" );
    t_switch_rb = ter_id( "t_switch_rb" );
    t_switch_even = ter_id( "t_switch_even" );
    t_covered_well = ter_id( "t_covered_well" );
    t_water_pump = ter_id( "t_water_pump" );
    t_conveyor = ter_id( "t_conveyor" );
    t_machinery_light = ter_id( "t_machinery_light" );
    t_machinery_heavy = ter_id( "t_machinery_heavy" );
    t_machinery_old = ter_id( "t_machinery_old" );
    t_machinery_electronic = ter_id( "t_machinery_electronic" );
    t_open_air = ter_id( "t_open_air" );
    t_plut_generator = ter_id( "t_plut_generator" );
    t_pavement_bg_dp = ter_id( "t_pavement_bg_dp" );
    t_pavement_y_bg_dp = ter_id( "t_pavement_y_bg_dp" );
    t_sidewalk_bg_dp = ter_id( "t_sidewalk_bg_dp" );
    t_guardrail_bg_dp = ter_id( "t_guardrail_bg_dp" );
    t_rad_platform = ter_id( "t_rad_platform" );
    t_improvised_shelter = ter_id( "t_improvised_shelter" );
    t_railroad_rubble = ter_id( "t_railroad_rubble" );
    t_buffer_stop = ter_id( "t_buffer_stop" );
    t_railroad_crossing_signal = ter_id( "t_railroad_crossing_signal" );
    t_crossbuck_metal = ter_id( "t_crossbuck_metal" );
    t_crossbuck_wood = ter_id( "t_crossbuck_wood" );
    t_railroad_tie = ter_id( "t_railroad_tie" );
    t_railroad_tie_h = ter_id( "t_railroad_tie_h" );
    t_railroad_tie_v = ter_id( "t_railroad_tie_v" );
    t_railroad_tie_d = ter_id( "t_railroad_tie_d" );
    t_railroad_track = ter_id( "t_railroad_track" );
    t_railroad_track_h = ter_id( "t_railroad_track_h" );
    t_railroad_track_v = ter_id( "t_railroad_track_v" );
    t_railroad_track_d = ter_id( "t_railroad_track_d" );
    t_railroad_track_d1 = ter_id( "t_railroad_track_d1" );
    t_railroad_track_d2 = ter_id( "t_railroad_track_d2" );
    t_railroad_track_on_tie = ter_id( "t_railroad_track_on_tie" );
    t_railroad_track_h_on_tie = ter_id( "t_railroad_track_h_on_tie" );
    t_railroad_track_v_on_tie = ter_id( "t_railroad_track_v_on_tie" );
    t_railroad_track_d_on_tie = ter_id( "t_railroad_track_d_on_tie" );
    for( const ter_t &elem : terrain_data.get_all() ) {
        ter_t &ter = const_cast<ter_t &>( elem );
        if( ter.trap_id_str.empty() ) {
            ter.trap = tr_null;
        } else {
            ter.trap = trap_str_id( ter.trap_id_str );
        }
    }
}

void reset_furn_ter()
{
    terrain_data.reset();
    furniture_data.reset();
}

furn_id f_null, f_clear,
        f_hay,
        f_rubble, f_rubble_rock, f_wreckage, f_ash,
        f_barricade_road, f_sandbag_half, f_sandbag_wall,
        f_bulletin,
        f_indoor_plant,
        f_bed, f_toilet, f_makeshift_bed, f_straw_bed,
        f_sink, f_oven, f_woodstove, f_fireplace, f_bathtub,
        f_chair, f_armchair, f_sofa, f_cupboard, f_trashcan, f_desk, f_exercise,
        f_bench, f_table, f_pool_table,
        f_counter,
        f_fridge, f_glass_fridge, f_dresser, f_locker,
        f_rack, f_bookcase,
        f_washer, f_dryer,
        f_vending_c, f_vending_o, f_dumpster, f_dive_block,
        f_crate_c, f_crate_o, f_coffin_c, f_coffin_o,
        f_gunsafe_ml, f_gunsafe_mj, f_gun_safe_el,
        f_large_canvas_wall, f_canvas_wall, f_canvas_door, f_canvas_door_o, f_groundsheet,
        f_fema_groundsheet, f_large_groundsheet,
        f_large_canvas_door, f_large_canvas_door_o, f_center_groundsheet, f_skin_wall, f_skin_door,
        f_skin_door_o, f_skin_groundsheet,
        f_mutpoppy, f_flower_fungal, f_fungal_mass, f_fungal_clump,
        f_cattails, f_lotus, f_lilypad,
        f_safe_c, f_safe_l, f_safe_o,
        f_plant_seed, f_plant_seedling, f_plant_mature, f_plant_harvest,
        f_fvat_empty, f_fvat_full,
        f_wood_keg,
        f_standing_tank,
        f_egg_sackbw, f_egg_sackcs, f_egg_sackws, f_egg_sacke,
        f_flower_marloss,
        f_tatami,
        f_kiln_empty, f_kiln_full, f_kiln_metal_empty, f_kiln_metal_full,
        f_arcfurnace_empty, f_arcfurnace_full,
        f_smoking_rack, f_smoking_rack_active, f_metal_smoking_rack, f_metal_smoking_rack_active,
        f_water_mill, f_water_mill_active,
        f_wind_mill, f_wind_mill_active,
        f_robotic_arm, f_vending_reinforced,
        f_brazier,
        f_firering,
        f_tourist_table,
        f_camp_chair,
        f_sign,
        f_street_light, f_traffic_light, f_flagpole, f_wooden_flagpole,
        f_console, f_console_broken;

void set_furn_ids()
{
    f_null = furn_id( "f_null" );
    f_clear = furn_id( "f_clear" );
    f_hay = furn_id( "f_hay" );
    f_rubble = furn_id( "f_rubble" );
    f_rubble_rock = furn_id( "f_rubble_rock" );
    f_wreckage = furn_id( "f_wreckage" );
    f_ash = furn_id( "f_ash" );
    f_barricade_road = furn_id( "f_barricade_road" );
    f_sandbag_half = furn_id( "f_sandbag_half" );
    f_sandbag_wall = furn_id( "f_sandbag_wall" );
    f_bulletin = furn_id( "f_bulletin" );
    f_indoor_plant = furn_id( "f_indoor_plant" );
    f_bed = furn_id( "f_bed" );
    f_toilet = furn_id( "f_toilet" );
    f_makeshift_bed = furn_id( "f_makeshift_bed" );
    f_straw_bed = furn_id( "f_straw_bed" );
    f_sink = furn_id( "f_sink" );
    f_oven = furn_id( "f_oven" );
    f_woodstove = furn_id( "f_woodstove" );
    f_fireplace = furn_id( "f_fireplace" );
    f_bathtub = furn_id( "f_bathtub" );
    f_chair = furn_id( "f_chair" );
    f_armchair = furn_id( "f_armchair" );
    f_sofa = furn_id( "f_sofa" );
    f_cupboard = furn_id( "f_cupboard" );
    f_trashcan = furn_id( "f_trashcan" );
    f_desk = furn_id( "f_desk" );
    f_exercise = furn_id( "f_exercise" );
    f_bench = furn_id( "f_bench" );
    f_table = furn_id( "f_table" );
    f_pool_table = furn_id( "f_pool_table" );
    f_counter = furn_id( "f_counter" );
    f_fridge = furn_id( "f_fridge" );
    f_glass_fridge = furn_id( "f_glass_fridge" );
    f_dresser = furn_id( "f_dresser" );
    f_locker = furn_id( "f_locker" );
    f_rack = furn_id( "f_rack" );
    f_bookcase = furn_id( "f_bookcase" );
    f_washer = furn_id( "f_washer" );
    f_dryer = furn_id( "f_dryer" );
    f_vending_c = furn_id( "f_vending_c" );
    f_vending_o = furn_id( "f_vending_o" );
    f_vending_reinforced = furn_id( "f_vending_reinforced" );
    f_dumpster = furn_id( "f_dumpster" );
    f_dive_block = furn_id( "f_dive_block" );
    f_crate_c = furn_id( "f_crate_c" );
    f_crate_o = furn_id( "f_crate_o" );
    f_coffin_c = furn_id( "f_coffin_c" );
    f_coffin_o = furn_id( "f_coffin_o" );
    f_canvas_wall = furn_id( "f_canvas_wall" );
    f_large_canvas_wall = furn_id( "f_large_canvas_wall" );
    f_canvas_door = furn_id( "f_canvas_door" );
    f_large_canvas_door = furn_id( "f_large_canvas_door" );
    f_canvas_door_o = furn_id( "f_canvas_door_o" );
    f_large_canvas_door_o = furn_id( "f_large_canvas_door_o" );
    f_groundsheet = furn_id( "f_groundsheet" );
    f_large_groundsheet = furn_id( "f_large_groundsheet" );
    f_center_groundsheet = furn_id( "f_center_groundsheet" );
    f_fema_groundsheet = furn_id( "f_fema_groundsheet" );
    f_skin_wall = furn_id( "f_skin_wall" );
    f_skin_door = furn_id( "f_skin_door" );
    f_skin_door_o = furn_id( "f_skin_door_o" );
    f_skin_groundsheet = furn_id( "f_skin_groundsheet" );
    f_mutpoppy = furn_id( "f_mutpoppy" );
    f_fungal_mass = furn_id( "f_fungal_mass" );
    f_fungal_clump = furn_id( "f_fungal_clump" );
    f_flower_fungal = furn_id( "f_flower_fungal" );
    f_cattails = furn_id( "f_cattails" );
    f_lilypad = furn_id( "f_lilypad" );
    f_lotus = furn_id( "f_lotus" );
    f_safe_c = furn_id( "f_safe_c" );
    f_safe_l = furn_id( "f_safe_l" );
    f_safe_o = furn_id( "f_safe_o" );
    f_plant_seed = furn_id( "f_plant_seed" );
    f_plant_seedling = furn_id( "f_plant_seedling" );
    f_plant_mature = furn_id( "f_plant_mature" );
    f_plant_harvest = furn_id( "f_plant_harvest" );
    f_fvat_empty = furn_id( "f_fvat_empty" );
    f_fvat_full = furn_id( "f_fvat_full" );
    f_wood_keg = furn_id( "f_wood_keg" );
    f_standing_tank = furn_id( "f_standing_tank" );
    f_egg_sackbw = furn_id( "f_egg_sackbw" );
    f_egg_sackcs = furn_id( "f_egg_sackcs" );
    f_egg_sackws = furn_id( "f_egg_sackws" );
    f_egg_sacke = furn_id( "f_egg_sacke" );
    f_flower_marloss = furn_id( "f_flower_marloss" );
    f_kiln_empty = furn_id( "f_kiln_empty" );
    f_kiln_full = furn_id( "f_kiln_full" );
    f_kiln_metal_empty = furn_id( "f_kiln_metal_empty" );
    f_kiln_metal_full = furn_id( "f_kiln_metal_full" );
    f_arcfurnace_empty = furn_id( "f_arcfurnace_empty" );
    f_arcfurnace_full = furn_id( "f_arcfurnace_full" );
    f_smoking_rack = furn_id( "f_smoking_rack" );
    f_smoking_rack_active = furn_id( "f_smoking_rack_active" );
    f_metal_smoking_rack = furn_id( "f_metal_smoking_rack" );
    f_metal_smoking_rack_active = furn_id( "f_metal_smoking_rack_active" );
    f_water_mill = furn_id( "f_water_mill" );
    f_water_mill_active = furn_id( "f_water_mill_active" );
    f_wind_mill = furn_id( "f_wind_mill" );
    f_wind_mill_active = furn_id( "f_wind_mill_active" );
    f_robotic_arm = furn_id( "f_robotic_arm" );
    f_brazier = furn_id( "f_brazier" );
    f_firering = furn_id( "f_firering" );
    f_tourist_table = furn_id( "f_tourist_table" );
    f_camp_chair = furn_id( "f_camp_chair" );
    f_sign = furn_id( "f_sign" );
    f_gunsafe_ml = furn_id( "f_gunsafe_ml" );
    f_gunsafe_mj = furn_id( "f_gunsafe_mj" );
    f_gun_safe_el = furn_id( "f_gun_safe_el" );
    f_street_light = furn_id( "f_street_light" );
    f_traffic_light = furn_id( "f_traffic_light" );
    f_flagpole = furn_id( "f_flagpole" );
    f_wooden_flagpole = furn_id( "f_wooden_flagpole" );
    f_console_broken = furn_id( "f_console_broken" );
    f_console = furn_id( "f_console" );
}

size_t ter_t::count()
{
    return terrain_data.size();
}

namespace io
{
template<>
std::string enum_to_string<season_type>( season_type data )
{
    switch( data ) {
        // *INDENT-OFF*
        case season_type::SPRING: return "spring";
        case season_type::SUMMER: return "summer";
        case season_type::AUTUMN: return "autumn";
        case season_type::WINTER: return "winter";
        // *INDENT-ON*
        case season_type::NUM_SEASONS:
            break;
    }
    cata_fatal( "Invalid season_type" );
}
} // namespace io

static std::map<std::string, cata::clone_ptr<iexamine_actor>> examine_actors;

static void add_actor( std::unique_ptr<iexamine_actor> ptr )
{
    std::string type = ptr->type;
    examine_actors[type] = cata::clone_ptr<iexamine_actor>( std::move( ptr ) );
}

static cata::clone_ptr<iexamine_actor> iexamine_actor_from_jsobj( const JsonObject &jo )
{
    std::string type = jo.get_string( "type" );
    try {
        return examine_actors.at( type );
    } catch( const std::exception & ) {
        jo.throw_error( string_format( "Invalid iexamine actor %s", type ) );
    }
}

void init_mapdata()
{
    add_actor( std::make_unique<appliance_convert_examine_actor>() );
    add_actor( std::make_unique<cardreader_examine_actor>() );
    add_actor( std::make_unique<eoc_examine_actor>() );
}

void map_data_common_t::load( const JsonObject &jo, const std::string & )
{
    if( jo.has_string( "examine_action" ) ) {
        examine_func = iexamine_functions_from_string( jo.get_string( "examine_action" ) );
    } else if( jo.has_object( "examine_action" ) ) {
        JsonObject data = jo.get_object( "examine_action" );
        examine_actor = iexamine_actor_from_jsobj( data );
        examine_actor->load( data );
        examine_func = iexamine_functions_from_string( "invalid" );
    } else {
        examine_func = iexamine_functions_from_string( "none" );
    }

    if( jo.has_array( "harvest_by_season" ) ) {
        for( JsonObject harvest_jo : jo.get_array( "harvest_by_season" ) ) {
            auto season_strings = harvest_jo.get_tags( "seasons" );
            std::set<season_type> seasons;
            std::transform( season_strings.begin(), season_strings.end(), std::inserter( seasons,
                            seasons.begin() ), io::string_to_enum<season_type> );

            harvest_id hl;
            harvest_jo.read( "id", hl );

            for( season_type s : seasons ) {
                harvest_by_season[ s ] = hl;
            }
        }
    }

    mandatory( jo, was_loaded, "description", description );
    optional( jo, was_loaded, "curtain_transform", curtain_transform );

    if( jo.has_object( "shoot" ) ) {
        shoot = cata::make_value<map_shoot_info>();
        shoot->load( jo, "shoot", was_loaded );
    }
}

bool ter_t::is_null() const
{
    return id == ter_str_id::NULL_ID();
}

void ter_t::load( const JsonObject &jo, const std::string &src )
{
    map_data_common_t::load( jo, src );
    mandatory( jo, was_loaded, "name", name_ );
    mandatory( jo, was_loaded, "move_cost", movecost );
    optional( jo, was_loaded, "coverage", coverage );
    assign( jo, "max_volume", max_volume, src == "dda" );
    optional( jo, was_loaded, "trap", trap_id_str );
    optional( jo, was_loaded, "heat_radiation", heat_radiation );
    optional( jo, was_loaded, "light_emitted", light_emitted );
    optional( jo, was_loaded, "floor_bedding_warmth", floor_bedding_warmth, 0 );
    optional( jo, was_loaded, "comfort", comfort, 0 );

    load_symbol( jo, "terrain " + id.str() );

    trap = tr_null;
    transparent = false;
    connect_groups.reset();
    connect_to_groups.reset();
    rotate_to_groups.reset();

    for( auto &flag : jo.get_string_array( "flags" ) ) {
        set_flag( flag );
    }
    // connect_to_groups is initialized to none, then terrain flags are set, then finally
    // connections from JSON are set. This is so that wall flags can set wall connections
    // but can be overridden by explicit connections in JSON.
    if( jo.has_member( "connect_groups" ) ) {
        set_connect_groups( jo.get_as_string_array( "connect_groups" ) );
    }
    if( jo.has_member( "connects_to" ) ) {
        set_connects_to( jo.get_as_string_array( "connects_to" ) );
    }
    if( jo.has_member( "rotates_to" ) ) {
        set_rotates_to( jo.get_as_string_array( "rotates_to" ) );
    }

    optional( jo, was_loaded, "allowed_template_ids", allowed_template_id );

    optional( jo, was_loaded, "open", open, ter_str_id::NULL_ID() );
    optional( jo, was_loaded, "close", close, ter_str_id::NULL_ID() );
    optional( jo, was_loaded, "transforms_into", transforms_into, ter_str_id::NULL_ID() );
    optional( jo, was_loaded, "roof", roof, ter_str_id::NULL_ID() );

    optional( jo, was_loaded, "lockpick_result", lockpick_result, ter_str_id::NULL_ID() );
    optional( jo, was_loaded, "lockpick_message", lockpick_message, translation() );

    oxytorch = cata::make_value<activity_data_ter>();
    if( jo.has_object( "oxytorch" ) ) {
        oxytorch->load( jo.get_object( "oxytorch" ) );
    }

    boltcut = cata::make_value<activity_data_ter>();
    if( jo.has_object( "boltcut" ) ) {
        boltcut->load( jo.get_object( "boltcut" ) );
    }

    hacksaw = cata::make_value<activity_data_ter>();
    if( jo.has_object( "hacksaw" ) ) {
        hacksaw->load( jo.get_object( "hacksaw" ) );
    }

    prying = cata::make_value<activity_data_ter>();
    if( jo.has_object( "prying" ) ) {
        prying->load( jo.get_object( "prying" ) );
    }

    optional( jo, was_loaded, "emissions", emissions );

    bash.load( jo, "bash", map_bash_info::terrain, "terrain " + id.str() );
    deconstruct.load( jo, "deconstruct", false, "terrain " + id.str() );
}

static void check_bash_items( const map_bash_info &mbi, const std::string &id, bool is_terrain )
{
    if( !item_group::group_is_defined( mbi.drop_group ) ) {
        debugmsg( "%s: bash result item group %s does not exist", id.c_str(), mbi.drop_group.c_str() );
    }
    if( mbi.str_max != -1 ) {
        if( is_terrain && mbi.ter_set.is_empty() ) { // Some tiles specify t_null explicitly
            debugmsg( "bash result terrain of %s is undefined/empty", id.c_str() );
        }
        if( !mbi.ter_set.is_valid() ) {
            debugmsg( "bash result terrain %s of %s does not exist", mbi.ter_set.c_str(), id.c_str() );
        }
        if( !mbi.furn_set.is_valid() ) {
            debugmsg( "bash result furniture %s of %s does not exist", mbi.furn_set.c_str(), id.c_str() );
        }
    }
}

static void check_decon_items( const map_deconstruct_info &mbi, const std::string &id,
                               bool is_terrain )
{
    if( !mbi.can_do ) {
        return;
    }
    if( !item_group::group_is_defined( mbi.drop_group ) ) {
        debugmsg( "%s: deconstruct result item group %s does not exist", id.c_str(),
                  mbi.drop_group.c_str() );
    }
    if( is_terrain && mbi.ter_set.is_empty() ) { // Some tiles specify t_null explicitly
        debugmsg( "deconstruct result terrain of %s is undefined/empty", id.c_str() );
    }
    if( !mbi.ter_set.is_valid() ) {
        debugmsg( "deconstruct result terrain %s of %s does not exist", mbi.ter_set.c_str(), id.c_str() );
    }
    if( !mbi.furn_set.is_valid() ) {
        debugmsg( "deconstruct result furniture %s of %s does not exist", mbi.furn_set.c_str(),
                  id.c_str() );
    }
}

void ter_t::check() const
{
    map_data_common_t::check();
    check_bash_items( bash, id.str(), true );
    check_decon_items( deconstruct, id.str(), true );

    if( !transforms_into.is_valid() ) {
        debugmsg( "invalid transforms_into %s for %s", transforms_into.c_str(), id.c_str() );
    }

    // Validate open/close transforms
    if( !open.is_valid() ) {
        debugmsg( "invalid terrain %s for opening %s", open.c_str(), id.c_str() );
    }
    if( !close.is_valid() ) {
        debugmsg( "invalid terrain %s for closing %s", close.c_str(), id.c_str() );
    }
    // Check transition consistency for opening/closing terrain. Has an obvious
    // exception for locked terrains - those aren't expected to be locked again
    if( open && open->close && open->close != id && !has_flag( ter_furn_flag::TFLAG_LOCKED ) ) {
        debugmsg( "opening terrain %s for %s doesn't reciprocate", open.c_str(), id.c_str() );
    }
    if( close && close->open && close->open != id && !has_flag( ter_furn_flag::TFLAG_LOCKED ) ) {
        debugmsg( "closing terrain %s for %s doesn't reciprocate", close.c_str(), id.c_str() );
    }

    // Validate curtain transforms
    if( has_examine( iexamine::curtains ) && !has_curtains() ) {
        debugmsg( "%s is a curtain, but has no curtain_transform", id.c_str() );
    }
    if( !has_examine( iexamine::curtains ) && has_curtains() ) {
        debugmsg( "%s is not a curtain, but has curtain_transform", id.c_str() );
    }
    if( !curtain_transform.is_empty() && !curtain_transform.is_valid() ) {
        debugmsg( "%s has invalid curtain transform target %s", id.c_str(), curtain_transform.c_str() );
    }

    // Validate generic transforms
    if( transforms_into && transforms_into == id ) {
        debugmsg( "%s transforms_into itself", id.c_str() );
    }

    for( const emit_id &e : emissions ) {
        if( !e.is_valid() ) {
            debugmsg( "ter %s has invalid emission %s set", id.c_str(), e.str().c_str() );
        }
    }
}

furn_t::furn_t() : open( furn_str_id::NULL_ID() ), close( furn_str_id::NULL_ID() ) {}

size_t furn_t::count()
{
    return furniture_data.size();
}

bool furn_t::is_movable() const
{
    return move_str_req >= 0;
}

void furn_t::load( const JsonObject &jo, const std::string &src )
{
    map_data_common_t::load( jo, src );
    mandatory( jo, was_loaded, "name", name_ );
    mandatory( jo, was_loaded, "move_cost_mod", movecost );
    optional( jo, was_loaded, "coverage", coverage );
    optional( jo, was_loaded, "comfort", comfort, 0 );
    optional( jo, was_loaded, "floor_bedding_warmth", floor_bedding_warmth, 0 );
    optional( jo, was_loaded, "emissions", emissions );
    optional( jo, was_loaded, "bonus_fire_warmth_feet", bonus_fire_warmth_feet, 300 );
    optional( jo, was_loaded, "keg_capacity", keg_capacity, legacy_volume_reader, 0_ml );
    mandatory( jo, was_loaded, "required_str", move_str_req );
    optional( jo, was_loaded, "max_volume", max_volume, volume_reader(), DEFAULT_MAX_VOLUME_IN_SQUARE );
    optional( jo, was_loaded, "crafting_pseudo_item", crafting_pseudo_item, itype_id() );
    optional( jo, was_loaded, "deployed_item", deployed_item );
    load_symbol( jo, "furniture " + id.str() );
    transparent = false;

    optional( jo, was_loaded, "light_emitted", light_emitted );

    // see the comment in ter_id::load for connect_group handling
    connect_groups.reset();
    connect_to_groups.reset();
    rotate_to_groups.reset();

    for( auto &flag : jo.get_string_array( "flags" ) ) {
        set_flag( flag );
    }

    if( jo.has_member( "connect_groups" ) ) {
        set_connect_groups( jo.get_as_string_array( "connect_groups" ) );
    }
    if( jo.has_member( "connects_to" ) ) {
        set_connects_to( jo.get_as_string_array( "connects_to" ) );
    }
    if( jo.has_member( "rotates_to" ) ) {
        set_rotates_to( jo.get_as_string_array( "rotates_to" ) );
    }

    optional( jo, was_loaded, "open", open, string_id_reader<furn_t> {}, furn_str_id::NULL_ID() );
    optional( jo, was_loaded, "close", close, string_id_reader<furn_t> {}, furn_str_id::NULL_ID() );

    optional( jo, was_loaded, "lockpick_result", lockpick_result, string_id_reader<furn_t> {},
              furn_str_id::NULL_ID() );
    optional( jo, was_loaded, "lockpick_message", lockpick_message, translation() );


    oxytorch = cata::make_value<activity_data_furn>();
    if( jo.has_object( "oxytorch" ) ) {
        oxytorch->load( jo.get_object( "oxytorch" ) );
    }

    boltcut = cata::make_value<activity_data_furn>();
    if( jo.has_object( "boltcut" ) ) {
        boltcut->load( jo.get_object( "boltcut" ) );
    }

    hacksaw = cata::make_value<activity_data_furn>();
    if( jo.has_object( "hacksaw" ) ) {
        hacksaw->load( jo.get_object( "hacksaw" ) );
    }

    prying = cata::make_value<activity_data_furn>();
    if( jo.has_object( "prying" ) ) {
        prying->load( jo.get_object( "prying" ) );
    }

    bash.load( jo, "bash", map_bash_info::furniture, "furniture " + id.str() );
    deconstruct.load( jo, "deconstruct", true, "furniture " + id.str() );

    if( jo.has_object( "workbench" ) ) {
        workbench = cata::make_value<furn_workbench_info>();
        workbench->load( jo, "workbench" );
    }
    if( jo.has_object( "plant_data" ) ) {
        plant = cata::make_value<plant_data>();
        plant->load( jo, "plant_data" );
    }
    if( jo.has_float( "surgery_skill_multiplier" ) ) {
        surgery_skill_multiplier = cata::make_value<float>( jo.get_float( "surgery_skill_multiplier" ) );
    }
}

void furn_t::check() const
{
    map_data_common_t::check();
    check_bash_items( bash, id.str(), false );
    check_decon_items( deconstruct, id.str(), false );

    if( !open.is_valid() ) {
        debugmsg( "invalid furniture %s for opening %s", open.c_str(), id.c_str() );
    }
    if( !close.is_valid() ) {
        debugmsg( "invalid furniture %s for closing %s", close.c_str(), id.c_str() );
    }
    for( const emit_id &e : emissions ) {
        if( !e.is_valid() ) {
            debugmsg( "furn %s has invalid emission %s set", id.c_str(),
                      e.str().c_str() );
        }
    }
}

int activity_byproduct::roll() const
{
    return count + rng( random_min, random_max );
}

void activity_byproduct::load( const JsonObject &jo )
{
    mandatory( jo, was_loaded, "item", item );

    if( jo.has_int( "count" ) ) {
        mandatory( jo, was_loaded, "count", count );
        count = std::max( 0, count );
    } else if( jo.has_array( "count" ) ) {
        std::vector<int> count_random = jo.get_int_array( "count" );
        random_min = std::max( 0, count_random[0] );
        random_max = std::max( 0, count_random[1] );
        if( random_min > random_max ) {
            std::swap( random_min, random_max );
        }
    }
}

void activity_byproduct::deserialize( const JsonObject &jo )
{
    load( jo );
}

void pry_data::load( const JsonObject &jo )
{
    optional( jo, was_loaded, "prying_nails", prying_nails );

    optional( jo, was_loaded, "difficulty", difficulty );
    optional( jo, was_loaded, "prying_level", prying_level );

    optional( jo, was_loaded, "noisy", noisy );
    optional( jo, was_loaded, "alarm", alarm );
    optional( jo, was_loaded, "breakable", breakable );

    optional( jo, was_loaded, "failure", failure );
}

void pry_data::deserialize( const JsonObject &jo )
{
    load( jo );
}

void activity_data_common::load( const JsonObject &jo )
{
    optional( jo, was_loaded, "duration", duration_, 1_seconds );
    optional( jo, was_loaded, "message", message_ );
    optional( jo, was_loaded, "sound", sound_ );

    optional( jo, was_loaded, "byproducts", byproducts_ );

    optional( jo, was_loaded, "prying_data", prying_data_ );
}

void activity_data_ter::load( const JsonObject &jo )
{
    mandatory( jo, was_loaded, "result", result_ );
    activity_data_common::load( jo );
    valid_ = true;
}

void activity_data_furn::load( const JsonObject &jo )
{
    optional( jo, was_loaded, "result", result_, f_null.id() );
    activity_data_common::load( jo );
    valid_ = true;
}

void check_furniture_and_terrain()
{
    terrain_data.check();
    furniture_data.check();
}<|MERGE_RESOLUTION|>--- conflicted
+++ resolved
@@ -256,11 +256,8 @@
         case ter_furn_flag::TFLAG_TRANSPARENT_FLOOR: return "TRANSPARENT_FLOOR";
         case ter_furn_flag::TFLAG_TOILET_WATER: return "TOILET_WATER";
         case ter_furn_flag::TFLAG_ELEVATOR: return "ELEVATOR";
-<<<<<<< HEAD
+        case ter_furn_flag::TFLAG_ACTIVE_GENERATOR: return "ACTIVE_GENERATOR";
         case ter_furn_flag::TFLAG_TRANSLUCENT: return "TRANSLUCENT";
-=======
-		case ter_furn_flag::TFLAG_ACTIVE_GENERATOR: return "ACTIVE_GENERATOR";
->>>>>>> 5fd0f93f
 
         // *INDENT-ON*
         case ter_furn_flag::NUM_TFLAG_FLAGS:
