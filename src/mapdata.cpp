--- conflicted
+++ resolved
@@ -679,8 +679,7 @@
     f_plant_seedling=furnfind("f_plant_seedling");
     f_plant_mature=furnfind("f_plant_mature");
     f_plant_harvest=furnfind("f_plant_harvest");
-<<<<<<< HEAD
-    num_furniture_types = furnlist.size(); 
+    num_furniture_types = furnlist.size();
 }
 
 /*
@@ -690,8 +689,4 @@
     ter = (short)t_null;
     furn = (short)t_null;
 }
-*/
-=======
-    num_furniture_types = furnlist.size();
-}
->>>>>>> 6dc2a3bb
+*/