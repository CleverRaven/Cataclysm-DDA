#include "mapdata.h"

#include <unordered_map>
#include <algorithm>
#include <iterator>
#include <map>
#include <utility>

#include "calendar.h"
#include "color.h"
#include "debug.h"
#include "generic_factory.h"
#include "harvest.h"
#include "iexamine.h"
#include "item_group.h"
#include "output.h"
#include "string_formatter.h"
#include "translations.h"
#include "trap.h"
#include "assign.h"
#include "game.h"
#include "json.h"
#include "mtype.h"

namespace
{

const units::volume DEFAULT_MAX_VOLUME_IN_SQUARE = units::from_liter( 1000 );

generic_factory<ter_t> terrain_data( "terrain", "id", "aliases" );
generic_factory<furn_t> furniture_data( "furniture", "id", "aliases" );

}

/** @relates int_id */
template<>
inline bool int_id<ter_t>::is_valid() const
{
    return terrain_data.is_valid( *this );
}

/** @relates int_id */
template<>
const ter_t &int_id<ter_t>::obj() const
{
    return terrain_data.obj( *this );
}

/** @relates int_id */
template<>
const string_id<ter_t> &int_id<ter_t>::id() const
{
    return terrain_data.convert( *this );
}

/** @relates int_id */
template<>
int_id<ter_t> string_id<ter_t>::id() const
{
    return terrain_data.convert( *this, t_null );
}

/** @relates int_id */
template<>
int_id<ter_t>::int_id( const string_id<ter_t> &id ) : _id( id.id() )
{
}

/** @relates string_id */
template<>
const ter_t &string_id<ter_t>::obj() const
{
    return terrain_data.obj( *this );
}

/** @relates string_id */
template<>
bool string_id<ter_t>::is_valid() const
{
    return terrain_data.is_valid( *this );
}

/** @relates int_id */
template<>
bool int_id<furn_t>::is_valid() const
{
    return furniture_data.is_valid( *this );
}

/** @relates int_id */
template<>
const furn_t &int_id<furn_t>::obj() const
{
    return furniture_data.obj( *this );
}

/** @relates int_id */
template<>
const string_id<furn_t> &int_id<furn_t>::id() const
{
    return furniture_data.convert( *this );
}

/** @relates string_id */
template<>
bool string_id<furn_t>::is_valid() const
{
    return furniture_data.is_valid( *this );
}

/** @relates string_id */
template<>
const furn_t &string_id<furn_t>::obj() const
{
    return furniture_data.obj( *this );
}

/** @relates string_id */
template<>
int_id<furn_t> string_id<furn_t>::id() const
{
    return furniture_data.convert( *this, f_null );
}

/** @relates int_id */
template<>
int_id<furn_t>::int_id( const string_id<furn_t> &id ) : _id( id.id() )
{
}

static const std::unordered_map<std::string, ter_bitflags> ter_bitflags_map = { {
        { "DESTROY_ITEM",             TFLAG_DESTROY_ITEM },   // add/spawn_item*()
        { "ROUGH",                    TFLAG_ROUGH },          // monmove
        { "UNSTABLE",                 TFLAG_UNSTABLE },       // monmove
        { "LIQUID",                   TFLAG_LIQUID },         // *move(), add/spawn_item*()
        { "FIRE_CONTAINER",           TFLAG_FIRE_CONTAINER }, // fire
        { "DIGGABLE",                 TFLAG_DIGGABLE },       // monmove
        { "SUPPRESS_SMOKE",           TFLAG_SUPPRESS_SMOKE }, // fire
        { "FLAMMABLE_HARD",           TFLAG_FLAMMABLE_HARD }, // fire
        { "SEALED",                   TFLAG_SEALED },         // Fire, acid
        { "ALLOW_FIELD_EFFECT",       TFLAG_ALLOW_FIELD_EFFECT }, // Fire, acid
        { "COLLAPSES",                TFLAG_COLLAPSES },      // building "remodeling"
        { "FLAMMABLE",                TFLAG_FLAMMABLE },      // fire bad! fire SLOW!
        { "REDUCE_SCENT",             TFLAG_REDUCE_SCENT },   // ...and the other half is update_scent
        { "INDOORS",                  TFLAG_INDOORS },        // vehicle gain_moves, weather
        { "SHARP",                    TFLAG_SHARP },          // monmove
        { "SUPPORTS_ROOF",            TFLAG_SUPPORTS_ROOF },  // and by building "remodeling" I mean hulkSMASH
        { "MINEABLE",                 TFLAG_MINEABLE },       // allows mining
        { "SWIMMABLE",                TFLAG_SWIMMABLE },      // monmove, many fields
        { "TRANSPARENT",              TFLAG_TRANSPARENT },    // map::trans / lightmap
        { "NOITEM",                   TFLAG_NOITEM },         // add/spawn_item*()
        { "NO_SIGHT",                 TFLAG_NO_SIGHT },       // Sight reduced to 1 on this tile
        { "FLAMMABLE_ASH",            TFLAG_FLAMMABLE_ASH },  // oh hey fire. again.
        { "WALL",                     TFLAG_WALL },           // smells
        { "DEEP_WATER",               TFLAG_DEEP_WATER },     // Deep enough to submerge things
        { "CURRENT",                  TFLAG_CURRENT },        // Water is flowing.
        { "HARVESTED",                TFLAG_HARVESTED },      // harvested.  will not bear fruit.
        { "PERMEABLE",                TFLAG_PERMEABLE },      // gases can flow through.
        { "AUTO_WALL_SYMBOL",         TFLAG_AUTO_WALL_SYMBOL }, // automatically create the appropriate wall
        { "CONNECT_TO_WALL",          TFLAG_CONNECT_TO_WALL }, // superseded by ter_connects, retained for json backward compatibility
        { "CLIMBABLE",                TFLAG_CLIMBABLE },      // Can be climbed over
        { "GOES_DOWN",                TFLAG_GOES_DOWN },      // Allows non-flying creatures to move downwards
        { "GOES_UP",                  TFLAG_GOES_UP },        // Allows non-flying creatures to move upwards
        { "NO_FLOOR",                 TFLAG_NO_FLOOR },       // Things should fall when placed on this tile
        { "SEEN_FROM_ABOVE",          TFLAG_SEEN_FROM_ABOVE },// This should be visible if the tile above has no floor
        { "HIDE_PLACE",               TFLAG_HIDE_PLACE },     // Creature on this tile can't be seen by other creature not standing on adjacent tiles
        { "BLOCK_WIND",               TFLAG_BLOCK_WIND },     // This tile will partially block the wind.
        { "FLAT",                     TFLAG_FLAT },           // This tile is flat.
        { "RAMP",                     TFLAG_RAMP },           // Can be used to move up a z-level
    }
};

static const std::unordered_map<std::string, ter_connects> ter_connects_map = { {
        { "WALL",                     TERCONN_WALL },         // implied by TFLAG_CONNECT_TO_WALL, TFLAG_AUTO_WALL_SYMBOL or TFLAG_WALL
        { "CHAINFENCE",               TERCONN_CHAINFENCE },
        { "WOODFENCE",                TERCONN_WOODFENCE },
        { "RAILING",                  TERCONN_RAILING },
        { "WATER",                    TERCONN_WATER },
        { "PAVEMENT",                 TERCONN_PAVEMENT },
        { "RAIL",                     TERCONN_RAIL },
    }
};

void load_map_bash_tent_centers( JsonArray ja, std::vector<furn_str_id> &centers )
{
    while( ja.has_more() ) {
        centers.emplace_back( ja.next_string() );
    }
}

map_bash_info::map_bash_info() : str_min( -1 ), str_max( -1 ),
    str_min_blocked( -1 ), str_max_blocked( -1 ),
    str_min_supported( -1 ), str_max_supported( -1 ),
    explosive( 0 ), sound_vol( -1 ), sound_fail_vol( -1 ),
    collapse_radius( 1 ), destroy_only( false ), bash_below( false ),
    drop_group( "EMPTY_GROUP" ),
    ter_set( ter_str_id::NULL_ID() ), furn_set( furn_str_id::NULL_ID() ) {}

bool map_bash_info::load( JsonObject &jsobj, const std::string &member, bool is_furniture )
{
    if( !jsobj.has_object( member ) ) {
        return false;
    }

    JsonObject j = jsobj.get_object( member );
    str_min = j.get_int( "str_min", 0 );
    str_max = j.get_int( "str_max", 0 );

    str_min_blocked = j.get_int( "str_min_blocked", -1 );
    str_max_blocked = j.get_int( "str_max_blocked", -1 );

    str_min_supported = j.get_int( "str_min_supported", -1 );
    str_max_supported = j.get_int( "str_max_supported", -1 );

    explosive = j.get_int( "explosive", -1 );

    sound_vol = j.get_int( "sound_vol", -1 );
    sound_fail_vol = j.get_int( "sound_fail_vol", -1 );

    collapse_radius = j.get_int( "collapse_radius", 1 );

    destroy_only = j.get_bool( "destroy_only", false );

    bash_below = j.get_bool( "bash_below", false );

    sound = j.get_string( "sound", _( "smash!" ) );
    sound_fail = j.get_string( "sound_fail", _( "thump!" ) );

    if( is_furniture ) {
        furn_set = furn_str_id( j.get_string( "furn_set", "f_null" ) );
    } else {
        const std::string ter_set_string = j.get_string( "ter_set" );
        ter_set = ter_str_id( ter_set_string );
        ter_set_bashed_from_above = ter_str_id( j.get_string( "ter_set_bashed_from_above",
                                                ter_set_string ) );
    }

    if( j.has_member( "items" ) ) {
        JsonIn &stream = *j.get_raw( "items" );
        drop_group = item_group::load_item_group( stream, "collection" );
    } else {
        drop_group = "EMPTY_GROUP";
    }

    if( j.has_array( "tent_centers" ) ) {
        load_map_bash_tent_centers( j.get_array( "tent_centers" ), tent_centers );
    }

    return true;
}

map_deconstruct_info::map_deconstruct_info() : can_do( false ), deconstruct_above( false ),
    ter_set( ter_str_id::NULL_ID() ), furn_set( furn_str_id::NULL_ID() ) {}

bool map_deconstruct_info::load( JsonObject &jsobj, const std::string &member, bool is_furniture )
{
    if( !jsobj.has_object( member ) ) {
        return false;
    }
    JsonObject j = jsobj.get_object( member );
    furn_set = furn_str_id( j.get_string( "furn_set", "f_null" ) );

    if( !is_furniture ) {
        ter_set = ter_str_id( j.get_string( "ter_set" ) );
    }
    can_do = true;

    JsonIn &stream = *j.get_raw( "items" );
    drop_group = item_group::load_item_group( stream, "collection" );
    return true;
}

furn_workbench_info::furn_workbench_info() : multiplier( 1.0f ), allowed_mass( units::mass_max ),
    allowed_volume( units::volume_max ) {}

bool furn_workbench_info::load( JsonObject &jsobj, const std::string &member )
{
    JsonObject j = jsobj.get_object( member );

    assign( j, "multiplier", multiplier );
    assign( j, "mass", allowed_mass );
    assign( j, "volume", allowed_volume );

    return true;
}

furn_t null_furniture_t()
{
    furn_t new_furniture;
    new_furniture.id = furn_str_id::NULL_ID();
    new_furniture.name_ = translate_marker( "nothing" );
    new_furniture.symbol_.fill( ' ' );
    new_furniture.color_.fill( c_white );
    new_furniture.movecost = 0;
    new_furniture.move_str_req = -1;
    new_furniture.transparent = true;
    new_furniture.set_flag( "TRANSPARENT" );
    new_furniture.examine = iexamine_function_from_string( "none" );
    new_furniture.max_volume = DEFAULT_MAX_VOLUME_IN_SQUARE;
    return new_furniture;
}

ter_t::ter_t() : open( ter_str_id::NULL_ID() ), close( ter_str_id::NULL_ID() ),
    transforms_into( ter_str_id::NULL_ID() ),
    roof( ter_str_id::NULL_ID() ), trap( tr_null ) {}

ter_t null_terrain_t()
{
    ter_t new_terrain;

    new_terrain.id = ter_str_id::NULL_ID();
    new_terrain.name_ = translate_marker( "nothing" );
    new_terrain.symbol_.fill( ' ' );
    new_terrain.color_.fill( c_white );
    new_terrain.movecost = 0;
    new_terrain.transparent = true;
    new_terrain.set_flag( "TRANSPARENT" );
    new_terrain.set_flag( "DIGGABLE" );
    new_terrain.examine = iexamine_function_from_string( "none" );
    new_terrain.max_volume = DEFAULT_MAX_VOLUME_IN_SQUARE;
    return new_terrain;
}

template<typename C, typename F>
void load_season_array( JsonObject &jo, const std::string &key, C &container, F load_func )
{
    if( jo.has_string( key ) ) {
        container.fill( load_func( jo.get_string( key ) ) );

    } else if( jo.has_array( key ) ) {
        auto arr = jo.get_array( key );
        if( arr.size() == 1 ) {
            container.fill( load_func( arr.get_string( 0 ) ) );

        } else if( arr.size() == container.size() ) {
            for( auto &e : container ) {
                e = load_func( arr.next_string() );
            }

        } else {
            jo.throw_error( "Incorrect number of entries", key );
        }

    } else {
        jo.throw_error( "Expected string or array", key );
    }
}

std::string map_data_common_t::name() const
{
    return _( name_ );
}

void map_data_common_t::load_symbol( JsonObject &jo )
{
    if( jo.has_member( "copy-from" ) && looks_like.empty() ) {
        looks_like = jo.get_string( "copy-from" );
    }
    if( jo.has_member( "looks_like" ) ) {
        looks_like = jo.get_string( "looks_like" );
    }

    load_season_array( jo, "symbol", symbol_, [&jo]( const std::string & str ) {
        if( str == "LINE_XOXO" ) {
            return LINE_XOXO;
        } else if( str == "LINE_OXOX" ) {
            return LINE_OXOX;
        } else if( str.length() != 1 ) {
            jo.throw_error( "Symbol string must be exactly 1 character long.", "symbol" );
        }
        return static_cast<int>( str[0] );
    } );

    const bool has_color = jo.has_member( "color" );
    const bool has_bgcolor = jo.has_member( "bgcolor" );
    if( has_color && has_bgcolor ) {
        jo.throw_error( "Found both color and bgcolor, only one of these is allowed." );
    } else if( has_color ) {
        load_season_array( jo, "color", color_, color_from_string );
    } else if( has_bgcolor ) {
        load_season_array( jo, "bgcolor", color_, bgcolor_from_string );
    } else {
        jo.throw_error( "Missing member: one of: \"color\", \"bgcolor\" must exist." );
    }
}

long map_data_common_t::symbol() const
{
    return symbol_[season_of_year( calendar::turn )];
}

nc_color map_data_common_t::color() const
{
    return color_[season_of_year( calendar::turn )];
}

const harvest_id &map_data_common_t::get_harvest() const
{
    return harvest_by_season[season_of_year( calendar::turn )];
}

const std::set<std::string> &map_data_common_t::get_harvest_names() const
{
    static const std::set<std::string> null_names = {};
    const harvest_id &hid = get_harvest();
    return hid.is_null() ? null_names : hid->names();
}

void load_furniture( JsonObject &jo, const std::string &src )
{
    if( furniture_data.empty() ) {
        furniture_data.insert( null_furniture_t() );
    }
    furniture_data.load( jo, src );
}

void load_terrain( JsonObject &jo, const std::string &src )
{
    if( terrain_data.empty() ) { // TODO: This shouldn't live here
        terrain_data.insert( null_terrain_t() );
    }
    terrain_data.load( jo, src );
}

void map_data_common_t::set_flag( const std::string &flag )
{
    flags.insert( flag );
    const auto it = ter_bitflags_map.find( flag );
    if( it != ter_bitflags_map.end() ) {
        bitflags.set( it->second );
        if( !transparent && it->second == TFLAG_TRANSPARENT ) {
            transparent = true;
        }
        // wall connection check for JSON backwards compatibility
        if( it->second == TFLAG_WALL || it->second == TFLAG_CONNECT_TO_WALL ) {
            set_connects( "WALL" );
        }
    }
}

void map_data_common_t::set_connects( const std::string &connect_group_string )
{
    const auto it = ter_connects_map.find( connect_group_string );
    if( it != ter_connects_map.end() ) {
        connect_group = it->second;
    } else { // arbitrary connect groups are a bad idea for optimization reasons
        debugmsg( "can't find terrain connection group %s", connect_group_string.c_str() );
    }
}

bool map_data_common_t::connects( int &ret ) const
{
    if( connect_group != TERCONN_NONE ) {
        ret = connect_group;
        return true;
    }
    return false;
}

ter_id t_null,
       t_hole, // Real nothingness; makes you fall a z-level
       // Ground
       t_dirt, t_sand, t_clay, t_dirtmound, t_pit_shallow, t_pit, t_grave,
       t_pit_corpsed, t_pit_covered, t_pit_spiked, t_pit_spiked_covered, t_pit_glass, t_pit_glass_covered,
       t_rock_floor,
       t_grass, t_grass_long, t_grass_tall, t_grass_golf, t_grass_dead, t_grass_white,
       t_metal_floor,
       t_pavement, t_pavement_y, t_sidewalk, t_concrete,
       t_thconc_floor, t_thconc_floor_olight, t_strconc_floor,
       t_floor, t_floor_waxed,
       t_dirtfloor,//Dirt floor(Has roof)
       t_carpet_red, t_carpet_yellow, t_carpet_purple, t_carpet_green,
       t_linoleum_white, t_linoleum_gray,
       t_grate,
       t_slime,
       t_bridge,
       t_covered_well,
       // Lighting related
       t_utility_light,
       // Walls
       t_wall_log_half, t_wall_log, t_wall_log_chipped, t_wall_log_broken, t_palisade, t_palisade_gate,
       t_palisade_gate_o,
       t_wall_half, t_wall_wood, t_wall_wood_chipped, t_wall_wood_broken,
       t_wall, t_concrete_wall, t_brick_wall,
       t_wall_metal,
       t_wall_glass,
       t_wall_glass_alarm,
       t_reinforced_glass, t_reinforced_glass_shutter, t_reinforced_glass_shutter_open,
       t_reinforced_door_glass_o,
       t_reinforced_door_glass_c,
       t_bars,
       t_reb_cage,
       t_wall_r, t_wall_w, t_wall_b, t_wall_g, t_wall_p, t_wall_y,
       t_door_c, t_door_c_peep, t_door_b, t_door_b_peep, t_door_o, t_door_o_peep, t_rdoor_c, t_rdoor_b,
       t_rdoor_o, t_door_locked_interior, t_door_locked, t_door_locked_peep, t_door_locked_alarm,
       t_door_frame,
       t_chaingate_l, t_fencegate_c, t_fencegate_o, t_chaingate_c, t_chaingate_o,
       t_door_boarded, t_door_boarded_damaged, t_door_boarded_peep, t_rdoor_boarded,
       t_rdoor_boarded_damaged, t_door_boarded_damaged_peep,
       t_door_metal_c, t_door_metal_o, t_door_metal_locked, t_door_metal_pickable, t_mdoor_frame,
       t_door_bar_c, t_door_bar_o, t_door_bar_locked,
       t_door_glass_c, t_door_glass_o, t_door_glass_frosted_c, t_door_glass_frosted_o,
       t_portcullis,
       t_recycler, t_window, t_window_taped, t_window_domestic, t_window_domestic_taped, t_window_open,
       t_curtains,
       t_window_alarm, t_window_alarm_taped, t_window_empty, t_window_frame, t_window_boarded,
       t_window_boarded_noglass, t_window_reinforced, t_window_reinforced_noglass, t_window_enhanced,
       t_window_enhanced_noglass, t_window_bars_alarm, t_window_bars,
       t_window_stained_green, t_window_stained_red, t_window_stained_blue,
       t_window_no_curtains, t_window_no_curtains_open, t_window_no_curtains_taped,
       t_rock, t_fault,
       t_paper,
       t_rock_wall, t_rock_wall_half,
       // Tree
       t_tree, t_tree_young, t_tree_apple, t_tree_apple_harvested, t_tree_coffee, t_tree_coffee_harvested,
       t_tree_pear, t_tree_pear_harvested, t_tree_cherry, t_tree_cherry_harvested,
       t_tree_peach, t_tree_peach_harvested, t_tree_apricot, t_tree_apricot_harvested, t_tree_plum,
       t_tree_plum_harvested,
       t_tree_pine, t_tree_blackjack, t_tree_birch, t_tree_willow, t_tree_maple, t_tree_maple_tapped,
       t_tree_hickory, t_tree_hickory_dead, t_tree_hickory_harvested, t_tree_deadpine, t_underbrush,
       t_shrub, t_shrub_blueberry, t_shrub_strawberry, t_trunk, t_stump,
       t_root_wall,
       t_wax, t_floor_wax,
       t_fence, t_chainfence, t_chainfence_posts,
       t_fence_post, t_fence_wire, t_fence_barbed, t_fence_rope,
       t_railing,
       // Nether
       t_marloss, t_fungus_floor_in, t_fungus_floor_sup, t_fungus_floor_out, t_fungus_wall,
       t_fungus_mound, t_fungus, t_shrub_fungal, t_tree_fungal, t_tree_fungal_young, t_marloss_tree,
       // Water, lava, etc.
       t_water_moving_dp, t_water_moving_sh, t_water_sh, t_water_dp, t_swater_sh, t_swater_dp,
       t_water_pool, t_sewage,
       t_lava,
       // More embellishments than you can shake a stick at.
       t_sandbox, t_slide, t_monkey_bars, t_backboard,
       t_gas_pump, t_gas_pump_smashed,
       t_diesel_pump, t_diesel_pump_smashed,
       t_atm,
       t_generator_broken,
       t_missile, t_missile_exploded,
       t_radio_tower, t_radio_controls,
       t_console_broken, t_console, t_gates_mech_control, t_gates_control_concrete, t_gates_control_brick,
       t_barndoor, t_palisade_pulley,
       t_gates_control_metal,
       t_sewage_pipe, t_sewage_pump,
       t_centrifuge,
       t_column,
       t_vat,
       t_rootcellar,
       t_cvdbody, t_cvdmachine,
       t_nanofab, t_nanofab_body,
       t_water_pump,
       t_conveyor, t_machinery_light, t_machinery_heavy, t_machinery_old, t_machinery_electronic,
       t_improvised_shelter,
       // Staircases etc.
       t_stairs_down, t_stairs_up, t_manhole, t_ladder_up, t_ladder_down, t_slope_down,
       t_slope_up, t_rope_up,
       t_manhole_cover,
       // Special
       t_card_science, t_card_military, t_card_industrial, t_card_reader_broken, t_slot_machine,
       t_elevator_control, t_elevator_control_off, t_elevator, t_pedestal_wyrm,
       t_pedestal_temple,
       // Temple tiles
       t_rock_red, t_rock_green, t_rock_blue, t_floor_red, t_floor_green, t_floor_blue,
       t_switch_rg, t_switch_gb, t_switch_rb, t_switch_even, t_open_air, t_plut_generator,
       t_pavement_bg_dp, t_pavement_y_bg_dp, t_sidewalk_bg_dp, t_guardrail_bg_dp,
       t_rad_platform,
       // Railroad and subway
       t_railroad_rubble,
       t_buffer_stop, t_railroad_crossing_signal, t_crossbuck_wood, t_crossbuck_metal,
       t_railroad_tie, t_railroad_tie_h, t_railroad_tie_v, t_railroad_tie_d,
       t_railroad_track, t_railroad_track_h, t_railroad_track_v, t_railroad_track_d, t_railroad_track_d1,
       t_railroad_track_d2,
       t_railroad_track_on_tie, t_railroad_track_h_on_tie, t_railroad_track_v_on_tie,
       t_railroad_track_d_on_tie;

// TODO: Put this crap into an inclusion, which should be generated automatically using JSON data

void set_ter_ids()
{
    t_null = ter_id( "t_null" );
    t_hole = ter_id( "t_hole" );
    t_dirt = ter_id( "t_dirt" );
    t_sand = ter_id( "t_sand" );
    t_clay = ter_id( "t_clay" );
    t_dirtmound = ter_id( "t_dirtmound" );
    t_grave = ter_id( "t_grave" );
    t_pit_shallow = ter_id( "t_pit_shallow" );
    t_pit = ter_id( "t_pit" );
    t_pit_corpsed = ter_id( "t_pit_corpsed" );
    t_pit_covered = ter_id( "t_pit_covered" );
    t_pit_spiked = ter_id( "t_pit_spiked" );
    t_pit_spiked_covered = ter_id( "t_pit_spiked_covered" );
    t_pit_glass = ter_id( "t_pit_glass" );
    t_pit_glass_covered = ter_id( "t_pit_glass_covered" );
    t_rock_floor = ter_id( "t_rock_floor" );
    t_grass = ter_id( "t_grass" );
    t_grass_long = ter_id( "t_grass_long" );
    t_grass_tall = ter_id( "t_grass_tall" );
    t_metal_floor = ter_id( "t_metal_floor" );
    t_pavement = ter_id( "t_pavement" );
    t_pavement_y = ter_id( "t_pavement_y" );
    t_sidewalk = ter_id( "t_sidewalk" );
    t_concrete = ter_id( "t_concrete" );
    t_thconc_floor = ter_id( "t_thconc_floor" );
    t_thconc_floor_olight = ter_id( "t_thconc_floor_olight" );
    t_strconc_floor = ter_id( "t_strconc_floor" );
    t_floor = ter_id( "t_floor" );
    t_floor_waxed = ter_id( "t_floor_waxed" );
    t_dirtfloor = ter_id( "t_dirtfloor" );
    t_carpet_red = ter_id( "t_carpet_red" );
    t_carpet_yellow = ter_id( "t_carpet_yellow" );
    t_carpet_purple = ter_id( "t_carpet_purple" );
    t_carpet_green = ter_id( "t_carpet_green" );
    t_linoleum_white = ter_id( "t_linoleum_white" );
    t_linoleum_gray = ter_id( "t_linoleum_gray" );
    t_grate = ter_id( "t_grate" );
    t_slime = ter_id( "t_slime" );
    t_bridge = ter_id( "t_bridge" );
    t_utility_light = ter_id( "t_utility_light" );
    t_wall_log_half = ter_id( "t_wall_log_half" );
    t_wall_log = ter_id( "t_wall_log" );
    t_wall_log_chipped = ter_id( "t_wall_log_chipped" );
    t_wall_log_broken = ter_id( "t_wall_log_broken" );
    t_palisade = ter_id( "t_palisade" );
    t_palisade_gate = ter_id( "t_palisade_gate" );
    t_palisade_gate_o = ter_id( "t_palisade_gate_o" );
    t_wall_half = ter_id( "t_wall_half" );
    t_wall_wood = ter_id( "t_wall_wood" );
    t_wall_wood_chipped = ter_id( "t_wall_wood_chipped" );
    t_wall_wood_broken = ter_id( "t_wall_wood_broken" );
    t_wall = ter_id( "t_wall" );
    t_concrete_wall = ter_id( "t_concrete_wall" );
    t_brick_wall = ter_id( "t_brick_wall" );
    t_wall_metal = ter_id( "t_wall_metal" );
    t_wall_glass = ter_id( "t_wall_glass" );
    t_wall_glass_alarm = ter_id( "t_wall_glass_alarm" );
    t_reinforced_glass = ter_id( "t_reinforced_glass" );
    t_reinforced_glass_shutter = ter_id( "t_reinforced_glass_shutter" );
    t_reinforced_glass_shutter_open = ter_id( "t_reinforced_glass_shutter_open" );
    t_reinforced_door_glass_c = ter_id( "t_reinforced_door_glass_c" );
    t_reinforced_door_glass_o = ter_id( "t_reinforced_door_glass_o" );
    t_bars = ter_id( "t_bars" );
    t_reb_cage = ter_id( "t_reb_cage" );
    t_wall_b = ter_id( "t_wall_b" );
    t_wall_g = ter_id( "t_wall_g" );
    t_wall_p = ter_id( "t_wall_p" );
    t_wall_r = ter_id( "t_wall_r" );
    t_wall_w = ter_id( "t_wall_w" );
    t_door_c = ter_id( "t_door_c" );
    t_door_c_peep = ter_id( "t_door_c_peep" );
    t_door_b = ter_id( "t_door_b" );
    t_door_b_peep = ter_id( "t_door_b_peep" );
    t_door_o = ter_id( "t_door_o" );
    t_door_o_peep = ter_id( "t_door_o_peep" );
    t_rdoor_c = ter_id( "t_rdoor_c" );
    t_rdoor_b = ter_id( "t_rdoor_b" );
    t_rdoor_o = ter_id( "t_rdoor_o" );
    t_door_locked_interior = ter_id( "t_door_locked_interior" );
    t_door_locked = ter_id( "t_door_locked" );
    t_door_locked_peep = ter_id( "t_door_locked_peep" );
    t_door_locked_alarm = ter_id( "t_door_locked_alarm" );
    t_door_frame = ter_id( "t_door_frame" );
    t_mdoor_frame = ter_id( "t_mdoor_frame" );
    t_chaingate_l = ter_id( "t_chaingate_l" );
    t_fencegate_c = ter_id( "t_fencegate_c" );
    t_fencegate_o = ter_id( "t_fencegate_o" );
    t_chaingate_c = ter_id( "t_chaingate_c" );
    t_chaingate_o = ter_id( "t_chaingate_o" );
    t_door_boarded = ter_id( "t_door_boarded" );
    t_door_boarded_damaged = ter_id( "t_door_boarded_damaged" );
    t_door_boarded_peep = ter_id( "t_door_boarded_peep" );
    t_rdoor_boarded = ter_id( "t_rdoor_boarded" );
    t_rdoor_boarded_damaged = ter_id( "t_rdoor_boarded_damaged" );
    t_door_boarded_damaged_peep = ter_id( "t_door_boarded_damaged_peep" );
    t_door_metal_c = ter_id( "t_door_metal_c" );
    t_door_metal_o = ter_id( "t_door_metal_o" );
    t_door_metal_locked = ter_id( "t_door_metal_locked" );
    t_door_metal_pickable = ter_id( "t_door_metal_pickable" );
    t_door_bar_c = ter_id( "t_door_bar_c" );
    t_door_bar_o = ter_id( "t_door_bar_o" );
    t_door_bar_locked = ter_id( "t_door_bar_locked" );
    t_door_glass_c = ter_id( "t_door_glass_c" );
    t_door_glass_o = ter_id( "t_door_glass_o" );
    t_door_glass_frosted_c = ter_id( "t_door_glass_frosted_c" );
    t_door_glass_frosted_o = ter_id( "t_door_glass_frosted_o" );
    t_portcullis = ter_id( "t_portcullis" );
    t_recycler = ter_id( "t_recycler" );
    t_window = ter_id( "t_window" );
    t_window_taped = ter_id( "t_window_taped" );
    t_window_domestic = ter_id( "t_window_domestic" );
    t_window_domestic_taped = ter_id( "t_window_domestic_taped" );
    t_window_open = ter_id( "t_window_open" );
    t_curtains = ter_id( "t_curtains" );
    t_window_alarm = ter_id( "t_window_alarm" );
    t_window_alarm_taped = ter_id( "t_window_alarm_taped" );
    t_window_empty = ter_id( "t_window_empty" );
    t_window_frame = ter_id( "t_window_frame" );
    t_window_boarded = ter_id( "t_window_boarded" );
    t_window_boarded_noglass = ter_id( "t_window_boarded_noglass" );
    t_window_reinforced = ter_id( "t_window_reinforced" );
    t_window_reinforced_noglass = ter_id( "t_window_reinforced_noglass" );
    t_window_enhanced = ter_id( "t_window_enhanced" );
    t_window_enhanced_noglass = ter_id( "t_window_enhanced_noglass" );
    t_window_bars_alarm = ter_id( "t_window_bars_alarm" );
    t_window_bars = ter_id( "t_window_bars" );
    t_window_stained_green = ter_id( "t_window_stained_green" );
    t_window_stained_red = ter_id( "t_window_stained_red" );
    t_window_stained_blue = ter_id( "t_window_stained_blue" );
    t_window_no_curtains = ter_id( "t_window_no_curtains" );
    t_window_no_curtains_open = ter_id( "t_window_no_curtains_open" );
    t_window_no_curtains_taped = ter_id( "t_window_no_curtains_taped" );
    t_rock = ter_id( "t_rock" );
    t_fault = ter_id( "t_fault" );
    t_paper = ter_id( "t_paper" );
    t_rock_wall = ter_id( "t_rock_wall" );
    t_rock_wall_half = ter_id( "t_rock_wall_half" );
    t_tree = ter_id( "t_tree" );
    t_tree_young = ter_id( "t_tree_young" );
    t_tree_apple = ter_id( "t_tree_apple" );
    t_tree_apple_harvested = ter_id( "t_tree_apple_harvested" );
    t_tree_coffee = ter_id( "t_tree_coffee" );
    t_tree_coffee_harvested = ter_id( "t_tree_coffee_harvested" );
    t_tree_pear = ter_id( "t_tree_pear" );
    t_tree_pear_harvested = ter_id( "t_tree_pear_harvested" );
    t_tree_cherry = ter_id( "t_tree_cherry" );
    t_tree_cherry_harvested = ter_id( "t_tree_cherry_harvested" );
    t_tree_peach = ter_id( "t_tree_peach" );
    t_tree_peach_harvested = ter_id( "t_tree_peach_harvested" );
    t_tree_apricot = ter_id( "t_tree_apricot" );
    t_tree_apricot_harvested = ter_id( "t_tree_apricot_harvested" );
    t_tree_plum = ter_id( "t_tree_plum" );
    t_tree_plum_harvested = ter_id( "t_tree_plum_harvested" );
    t_tree_pine = ter_id( "t_tree_pine" );
    t_tree_blackjack = ter_id( "t_tree_blackjack" );
    t_tree_birch = ter_id( "t_tree_birch" );
    t_tree_willow = ter_id( "t_tree_willow" );
    t_tree_maple = ter_id( "t_tree_maple" );
    t_tree_maple_tapped = ter_id( "t_tree_maple_tapped" );
    t_tree_deadpine = ter_id( "t_tree_deadpine" );
    t_tree_hickory = ter_id( "t_tree_hickory" );
    t_tree_hickory_dead = ter_id( "t_tree_hickory_dead" );
    t_tree_hickory_harvested = ter_id( "t_tree_hickory_harvested" );
    t_underbrush = ter_id( "t_underbrush" );
    t_shrub = ter_id( "t_shrub" );
    t_shrub_blueberry = ter_id( "t_shrub_blueberry" );
    t_shrub_strawberry = ter_id( "t_shrub_strawberry" );
    t_trunk = ter_id( "t_trunk" );
    t_stump = ter_id( "t_stump" );
    t_root_wall = ter_id( "t_root_wall" );
    t_wax = ter_id( "t_wax" );
    t_floor_wax = ter_id( "t_floor_wax" );
    t_fence = ter_id( "t_fence" );
    t_chainfence = ter_id( "t_chainfence" );
    t_chainfence_posts = ter_id( "t_chainfence_posts" );
    t_fence_post = ter_id( "t_fence_post" );
    t_fence_wire = ter_id( "t_fence_wire" );
    t_fence_barbed = ter_id( "t_fence_barbed" );
    t_fence_rope = ter_id( "t_fence_rope" );
    t_railing = ter_id( "t_railing" );
    t_marloss = ter_id( "t_marloss" );
    t_fungus_floor_in = ter_id( "t_fungus_floor_in" );
    t_fungus_floor_sup = ter_id( "t_fungus_floor_sup" );
    t_fungus_floor_out = ter_id( "t_fungus_floor_out" );
    t_fungus_wall = ter_id( "t_fungus_wall" );
    t_fungus_mound = ter_id( "t_fungus_mound" );
    t_fungus = ter_id( "t_fungus" );
    t_shrub_fungal = ter_id( "t_shrub_fungal" );
    t_tree_fungal = ter_id( "t_tree_fungal" );
    t_tree_fungal_young = ter_id( "t_tree_fungal_young" );
    t_marloss_tree = ter_id( "t_marloss_tree" );
    t_water_moving_dp = ter_id( "t_water_moving_dp" );
    t_water_moving_sh = ter_id( "t_water_moving_sh" );
    t_water_sh = ter_id( "t_water_sh" );
    t_water_dp = ter_id( "t_water_dp" );
    t_swater_sh = ter_id( "t_swater_sh" );
    t_swater_dp = ter_id( "t_swater_dp" );
    t_water_pool = ter_id( "t_water_pool" );
    t_sewage = ter_id( "t_sewage" );
    t_lava = ter_id( "t_lava" );
    t_sandbox = ter_id( "t_sandbox" );
    t_slide = ter_id( "t_slide" );
    t_monkey_bars = ter_id( "t_monkey_bars" );
    t_backboard = ter_id( "t_backboard" );
    t_gas_pump = ter_id( "t_gas_pump" );
    t_gas_pump_smashed = ter_id( "t_gas_pump_smashed" );
    t_diesel_pump = ter_id( "t_diesel_pump" );
    t_diesel_pump_smashed = ter_id( "t_diesel_pump_smashed" );
    t_atm = ter_id( "t_atm" );
    t_generator_broken = ter_id( "t_generator_broken" );
    t_missile = ter_id( "t_missile" );
    t_missile_exploded = ter_id( "t_missile_exploded" );
    t_radio_tower = ter_id( "t_radio_tower" );
    t_radio_controls = ter_id( "t_radio_controls" );
    t_console_broken = ter_id( "t_console_broken" );
    t_console = ter_id( "t_console" );
    t_gates_mech_control = ter_id( "t_gates_mech_control" );
    t_gates_control_brick = ter_id( "t_gates_control_brick" );
    t_gates_control_concrete = ter_id( "t_gates_control_concrete" );
    t_barndoor = ter_id( "t_barndoor" );
    t_palisade_pulley = ter_id( "t_palisade_pulley" );
    t_gates_control_metal = ter_id( "t_gates_control_metal" );
    t_sewage_pipe = ter_id( "t_sewage_pipe" );
    t_sewage_pump = ter_id( "t_sewage_pump" );
    t_centrifuge = ter_id( "t_centrifuge" );
    t_column = ter_id( "t_column" );
    t_vat = ter_id( "t_vat" );
    t_rootcellar = ter_id( "t_rootcellar" );
    t_cvdbody = ter_id( "t_cvdbody" );
    t_cvdmachine = ter_id( "t_cvdmachine" );
    t_nanofab = ter_id( "t_nanofab" );
    t_nanofab_body = ter_id( "t_nanofab_body" );
    t_stairs_down = ter_id( "t_stairs_down" );
    t_stairs_up = ter_id( "t_stairs_up" );
    t_manhole = ter_id( "t_manhole" );
    t_ladder_up = ter_id( "t_ladder_up" );
    t_ladder_down = ter_id( "t_ladder_down" );
    t_slope_down = ter_id( "t_slope_down" );
    t_slope_up = ter_id( "t_slope_up" );
    t_rope_up = ter_id( "t_rope_up" );
    t_manhole_cover = ter_id( "t_manhole_cover" );
    t_card_science = ter_id( "t_card_science" );
    t_card_military = ter_id( "t_card_military" );
    t_card_industrial = ter_id( "t_card_industrial" );
    t_card_reader_broken = ter_id( "t_card_reader_broken" );
    t_slot_machine = ter_id( "t_slot_machine" );
    t_elevator_control = ter_id( "t_elevator_control" );
    t_elevator_control_off = ter_id( "t_elevator_control_off" );
    t_elevator = ter_id( "t_elevator" );
    t_pedestal_wyrm = ter_id( "t_pedestal_wyrm" );
    t_pedestal_temple = ter_id( "t_pedestal_temple" );
    t_rock_red = ter_id( "t_rock_red" );
    t_rock_green = ter_id( "t_rock_green" );
    t_rock_blue = ter_id( "t_rock_blue" );
    t_floor_red = ter_id( "t_floor_red" );
    t_floor_green = ter_id( "t_floor_green" );
    t_floor_blue = ter_id( "t_floor_blue" );
    t_switch_rg = ter_id( "t_switch_rg" );
    t_switch_gb = ter_id( "t_switch_gb" );
    t_switch_rb = ter_id( "t_switch_rb" );
    t_switch_even = ter_id( "t_switch_even" );
    t_covered_well = ter_id( "t_covered_well" );
    t_water_pump = ter_id( "t_water_pump" );
    t_conveyor = ter_id( "t_conveyor" );
    t_machinery_light = ter_id( "t_machinery_light" );
    t_machinery_heavy = ter_id( "t_machinery_heavy" );
    t_machinery_old = ter_id( "t_machinery_old" );
    t_machinery_electronic = ter_id( "t_machinery_electronic" );
    t_open_air = ter_id( "t_open_air" );
    t_plut_generator = ter_id( "t_plut_generator" );
    t_pavement_bg_dp = ter_id( "t_pavement_bg_dp" );
    t_pavement_y_bg_dp = ter_id( "t_pavement_y_bg_dp" );
    t_sidewalk_bg_dp = ter_id( "t_sidewalk_bg_dp" );
    t_guardrail_bg_dp = ter_id( "t_guardrail_bg_dp" );
    t_rad_platform = ter_id( "t_rad_platform" );
    t_improvised_shelter = ter_id( "t_improvised_shelter" );
    t_railroad_rubble = ter_id( "t_railroad_rubble" );
    t_buffer_stop = ter_id( "t_buffer_stop" );
    t_railroad_crossing_signal = ter_id( "t_railroad_crossing_signal" );
    t_crossbuck_metal = ter_id( "t_crossbuck_metal" );
    t_crossbuck_wood = ter_id( "t_crossbuck_wood" );
    t_railroad_tie = ter_id( "t_railroad_tie" );
    t_railroad_tie_h = ter_id( "t_railroad_tie_h" );
    t_railroad_tie_v = ter_id( "t_railroad_tie_v" );
    t_railroad_tie_d = ter_id( "t_railroad_tie_d" );
    t_railroad_track = ter_id( "t_railroad_track" );
    t_railroad_track_h = ter_id( "t_railroad_track_h" );
    t_railroad_track_v = ter_id( "t_railroad_track_v" );
    t_railroad_track_d = ter_id( "t_railroad_track_d" );
    t_railroad_track_d1 = ter_id( "t_railroad_track_d1" );
    t_railroad_track_d2 = ter_id( "t_railroad_track_d2" );
    t_railroad_track_on_tie = ter_id( "t_railroad_track_on_tie" );
    t_railroad_track_h_on_tie = ter_id( "t_railroad_track_h_on_tie" );
    t_railroad_track_v_on_tie = ter_id( "t_railroad_track_v_on_tie" );
    t_railroad_track_d_on_tie = ter_id( "t_railroad_track_d_on_tie" );

    for( auto &elem : terrain_data.get_all() ) {
        ter_t &ter = const_cast<ter_t &>( elem );
        if( ter.trap_id_str.empty() ) {
            ter.trap = tr_null;
        } else {
            ter.trap = trap_str_id( ter.trap_id_str );
        }
    }
}

void reset_furn_ter()
{
    terrain_data.reset();
    furniture_data.reset();
}

furn_id f_null,
        f_hay,
        f_rubble, f_rubble_rock, f_wreckage, f_ash,
        f_barricade_road, f_sandbag_half, f_sandbag_wall,
        f_bulletin,
        f_indoor_plant, f_indoor_plant_y,
        f_bed, f_toilet, f_makeshift_bed, f_straw_bed,
        f_sink, f_oven, f_woodstove, f_fireplace, f_bathtub,
        f_chair, f_armchair, f_sofa, f_cupboard, f_trashcan, f_desk, f_exercise,
        f_ball_mach, f_bench, f_lane, f_table, f_pool_table,
        f_counter,
        f_fridge, f_glass_fridge, f_dresser, f_locker,
        f_rack, f_bookcase,
        f_washer, f_dryer,
        f_vending_c, f_vending_o, f_dumpster, f_dive_block,
        f_crate_c, f_crate_o, f_coffin_c, f_coffin_o,
        f_large_canvas_wall, f_canvas_wall, f_canvas_door, f_canvas_door_o, f_groundsheet,
        f_fema_groundsheet, f_large_groundsheet,
        f_large_canvas_door, f_large_canvas_door_o, f_center_groundsheet, f_skin_wall, f_skin_door,
        f_skin_door_o, f_skin_groundsheet,
        f_mutpoppy, f_flower_fungal, f_fungal_mass, f_fungal_clump, f_dahlia, f_datura, f_dandelion,
        f_cattails, f_bluebell,
        f_safe_c, f_safe_l, f_safe_o,
        f_plant_seed, f_plant_seedling, f_plant_mature, f_plant_harvest,
        f_fvat_empty, f_fvat_full,
        f_wood_keg,
        f_standing_tank,
        f_statue, f_egg_sackbw, f_egg_sackcs, f_egg_sackws, f_egg_sacke,
        f_flower_marloss,
        f_floor_canvas,
        f_tatami,
        f_kiln_empty, f_kiln_full, f_kiln_metal_empty, f_kiln_metal_full,
<<<<<<< HEAD
        f_smoking_rack, f_smoking_rack_active, f_metal_smoking_rack, f_metal_smoking_rack_active,
=======
        f_smoking_rack, f_smoking_rack_active,
        f_water_mill, f_water_mill_active,
        f_wind_mill, f_wind_mill_active,
>>>>>>> dbf3bee3
        f_robotic_arm, f_vending_reinforced,
        f_brazier,
        f_autodoc_couch;

void set_furn_ids()
{
    f_null = furn_id( "f_null" );
    f_hay = furn_id( "f_hay" );
    f_rubble = furn_id( "f_rubble" );
    f_rubble_rock = furn_id( "f_rubble_rock" );
    f_wreckage = furn_id( "f_wreckage" );
    f_ash = furn_id( "f_ash" );
    f_barricade_road = furn_id( "f_barricade_road" );
    f_sandbag_half = furn_id( "f_sandbag_half" );
    f_sandbag_wall = furn_id( "f_sandbag_wall" );
    f_bulletin = furn_id( "f_bulletin" );
    f_indoor_plant = furn_id( "f_indoor_plant" );
    f_indoor_plant_y = furn_id( "f_indoor_plant_y" );
    f_bed = furn_id( "f_bed" );
    f_toilet = furn_id( "f_toilet" );
    f_makeshift_bed = furn_id( "f_makeshift_bed" );
    f_straw_bed = furn_id( "f_straw_bed" );
    f_sink = furn_id( "f_sink" );
    f_oven = furn_id( "f_oven" );
    f_woodstove = furn_id( "f_woodstove" );
    f_fireplace = furn_id( "f_fireplace" );
    f_bathtub = furn_id( "f_bathtub" );
    f_chair = furn_id( "f_chair" );
    f_armchair = furn_id( "f_armchair" );
    f_sofa = furn_id( "f_sofa" );
    f_cupboard = furn_id( "f_cupboard" );
    f_trashcan = furn_id( "f_trashcan" );
    f_desk = furn_id( "f_desk" );
    f_exercise = furn_id( "f_exercise" );
    f_ball_mach = furn_id( "f_ball_mach" );
    f_bench = furn_id( "f_bench" );
    f_lane = furn_id( "f_lane" );
    f_table = furn_id( "f_table" );
    f_pool_table = furn_id( "f_pool_table" );
    f_counter = furn_id( "f_counter" );
    f_fridge = furn_id( "f_fridge" );
    f_glass_fridge = furn_id( "f_glass_fridge" );
    f_dresser = furn_id( "f_dresser" );
    f_locker = furn_id( "f_locker" );
    f_rack = furn_id( "f_rack" );
    f_bookcase = furn_id( "f_bookcase" );
    f_washer = furn_id( "f_washer" );
    f_dryer = furn_id( "f_dryer" );
    f_vending_c = furn_id( "f_vending_c" );
    f_vending_o = furn_id( "f_vending_o" );
    f_vending_reinforced = furn_id( "f_vending_reinforced" );
    f_dumpster = furn_id( "f_dumpster" );
    f_dive_block = furn_id( "f_dive_block" );
    f_crate_c = furn_id( "f_crate_c" );
    f_crate_o = furn_id( "f_crate_o" );
    f_coffin_c = furn_id( "f_coffin_c" );
    f_coffin_o = furn_id( "f_coffin_o" );
    f_canvas_wall = furn_id( "f_canvas_wall" );
    f_large_canvas_wall = furn_id( "f_large_canvas_wall" );
    f_canvas_door = furn_id( "f_canvas_door" );
    f_large_canvas_door = furn_id( "f_large_canvas_door" );
    f_canvas_door_o = furn_id( "f_canvas_door_o" );
    f_large_canvas_door_o = furn_id( "f_large_canvas_door_o" );
    f_groundsheet = furn_id( "f_groundsheet" );
    f_large_groundsheet = furn_id( "f_large_groundsheet" );
    f_center_groundsheet = furn_id( "f_center_groundsheet" );
    f_fema_groundsheet = furn_id( "f_fema_groundsheet" );
    f_skin_wall = furn_id( "f_skin_wall" );
    f_skin_door = furn_id( "f_skin_door" );
    f_skin_door_o = furn_id( "f_skin_door_o" );
    f_skin_groundsheet = furn_id( "f_skin_groundsheet" );
    f_mutpoppy = furn_id( "f_mutpoppy" );
    f_fungal_mass = furn_id( "f_fungal_mass" );
    f_fungal_clump = furn_id( "f_fungal_clump" );
    f_flower_fungal = furn_id( "f_flower_fungal" );
    f_bluebell = furn_id( "f_bluebell" );
    f_dahlia = furn_id( "f_dahlia" );
    f_datura = furn_id( "f_datura" );
    f_dandelion = furn_id( "f_dandelion" );
    f_cattails = furn_id( "f_cattails" );
    f_safe_c = furn_id( "f_safe_c" );
    f_safe_l = furn_id( "f_safe_l" );
    f_safe_o = furn_id( "f_safe_o" );
    f_plant_seed = furn_id( "f_plant_seed" );
    f_plant_seedling = furn_id( "f_plant_seedling" );
    f_plant_mature = furn_id( "f_plant_mature" );
    f_plant_harvest = furn_id( "f_plant_harvest" );
    f_fvat_empty = furn_id( "f_fvat_empty" );
    f_fvat_full = furn_id( "f_fvat_full" );
    f_wood_keg = furn_id( "f_wood_keg" );
    f_standing_tank = furn_id( "f_standing_tank" );
    f_statue = furn_id( "f_statue" );
    f_egg_sackbw = furn_id( "f_egg_sackbw" );
    f_egg_sackcs = furn_id( "f_egg_sackcs" );
    f_egg_sackws = furn_id( "f_egg_sackws" );
    f_egg_sacke = furn_id( "f_egg_sacke" );
    f_flower_marloss = furn_id( "f_flower_marloss" );
    f_floor_canvas = furn_id( "f_floor_canvas" );
    f_kiln_empty = furn_id( "f_kiln_empty" );
    f_kiln_full = furn_id( "f_kiln_full" );
    f_kiln_metal_empty = furn_id( "f_kiln_metal_empty" );
    f_kiln_metal_full = furn_id( "f_kiln_metal_full" );
    f_smoking_rack = furn_id( "f_smoking_rack" );
    f_smoking_rack_active = furn_id( "f_smoking_rack_active" );
<<<<<<< HEAD
    f_metal_smoking_rack = furn_id( "f_metal_smoking_rack" );
    f_metal_smoking_rack_active = furn_id( "f_metal_smoking_rack_active" );
=======
    f_water_mill = furn_id( "f_water_mill" );
    f_water_mill_active = furn_id( "f_water_mill_active" );
    f_wind_mill = furn_id( "f_wind_mill" );
    f_wind_mill_active = furn_id( "f_wind_mill_active" );
>>>>>>> dbf3bee3
    f_robotic_arm = furn_id( "f_robotic_arm" );
    f_brazier = furn_id( "f_brazier" );
    f_autodoc_couch = furn_id( "f_autodoc_couch" );
}

size_t ter_t::count()
{
    return terrain_data.size();
}

namespace io
{
static const std::map<std::string, season_type> season_map = {{
        { "spring", season_type::SPRING },
        { "summer", season_type::SUMMER },
        { "autumn", season_type::AUTUMN },
        { "winter", season_type::WINTER }
    }
};
template<>
season_type string_to_enum<season_type>( const std::string &data )
{
    return string_to_enum_look_up( season_map, data );
}
}

void map_data_common_t::load( JsonObject &jo, const std::string &src )
{
    if( jo.has_member( "examine_action" ) ) {
        examine = iexamine_function_from_string( jo.get_string( "examine_action" ) );
    } else {
        examine = iexamine_function_from_string( "none" );
    }

    if( jo.has_array( "harvest_by_season" ) ) {
        JsonArray jsarr = jo.get_array( "harvest_by_season" );
        while( jsarr.has_more() ) {
            JsonObject harvest_jo = jsarr.next_object();
            auto season_strings = harvest_jo.get_tags( "seasons" );
            std::set<season_type> seasons;
            std::transform( season_strings.begin(), season_strings.end(), std::inserter( seasons,
                            seasons.begin() ),
            []( const std::string & data ) {
                return io::string_to_enum<season_type>( data );
            } );

            harvest_id hl;
            if( harvest_jo.has_array( "entries" ) ) {
                // TODO: A better inline name - can't use id or name here because it's not set yet
                const size_t num = harvest_list::all().size() + 1;
                hl = harvest_list::load( harvest_jo, src,
                                         string_format( "harvest_inline_%d", static_cast<int>( num ) ) );
            } else if( harvest_jo.has_string( "id" ) ) {
                hl = harvest_id( harvest_jo.get_string( "id" ) );
            } else {
                jo.throw_error( "Each harvest entry must specify either \"entries\" or \"id\"",
                                "harvest_by_season" );
            }

            for( season_type s : seasons ) {
                harvest_by_season[ s ] = hl;
            }
        }
    }

    optional( jo, false, "description", description, translated_string_reader );
}

void ter_t::load( JsonObject &jo, const std::string &src )
{
    map_data_common_t::load( jo, src );
    mandatory( jo, was_loaded, "name", name_ );
    mandatory( jo, was_loaded, "move_cost", movecost );
    optional( jo, was_loaded, "coverage", coverage );
    optional( jo, was_loaded, "max_volume", max_volume, legacy_volume_reader,
              DEFAULT_MAX_VOLUME_IN_SQUARE );
    optional( jo, was_loaded, "trap", trap_id_str );

    load_symbol( jo );

    trap = tr_null;
    transparent = false;
    connect_group = TERCONN_NONE;

    for( auto &flag : jo.get_string_array( "flags" ) ) {
        set_flag( flag );
    }
    // connect_group is initialized to none, then terrain flags are set, then finally
    // connections from JSON are set. This is so that wall flags can set wall connections
    // but can be overridden by explicit connections in JSON.
    if( jo.has_member( "connects_to" ) ) {
        set_connects( jo.get_string( "connects_to" ) );
    }

    optional( jo, was_loaded, "open", open, ter_str_id::NULL_ID() );
    optional( jo, was_loaded, "close", close, ter_str_id::NULL_ID() );
    optional( jo, was_loaded, "transforms_into", transforms_into, ter_str_id::NULL_ID() );
    optional( jo, was_loaded, "roof", roof, ter_str_id::NULL_ID() );

    bash.load( jo, "bash", false );
    deconstruct.load( jo, "deconstruct", false );
}

void check_bash_items( const map_bash_info &mbi, const std::string &id, bool is_terrain )
{
    if( !item_group::group_is_defined( mbi.drop_group ) ) {
        debugmsg( "%s: bash result item group %s does not exist", id.c_str(), mbi.drop_group.c_str() );
    }
    if( mbi.str_max != -1 ) {
        if( is_terrain && mbi.ter_set.is_empty() ) { // Some tiles specify t_null explicitly
            debugmsg( "bash result terrain of %s is undefined/empty", id.c_str() );
        }
        if( !mbi.ter_set.is_valid() ) {
            debugmsg( "bash result terrain %s of %s does not exist", mbi.ter_set.c_str(), id.c_str() );
        }
        if( !mbi.furn_set.is_valid() ) {
            debugmsg( "bash result furniture %s of %s does not exist", mbi.furn_set.c_str(), id.c_str() );
        }
    }
}

void check_decon_items( const map_deconstruct_info &mbi, const std::string &id, bool is_terrain )
{
    if( !mbi.can_do ) {
        return;
    }
    if( !item_group::group_is_defined( mbi.drop_group ) ) {
        debugmsg( "%s: deconstruct result item group %s does not exist", id.c_str(),
                  mbi.drop_group.c_str() );
    }
    if( is_terrain && mbi.ter_set.is_empty() ) { // Some tiles specify t_null explicitly
        debugmsg( "deconstruct result terrain of %s is undefined/empty", id.c_str() );
    }
    if( !mbi.ter_set.is_valid() ) {
        debugmsg( "deconstruct result terrain %s of %s does not exist", mbi.ter_set.c_str(), id.c_str() );
    }
    if( !mbi.furn_set.is_valid() ) {
        debugmsg( "deconstruct result furniture %s of %s does not exist", mbi.furn_set.c_str(),
                  id.c_str() );
    }
}

void ter_t::check() const
{
    map_data_common_t::check();
    check_bash_items( bash, id.str(), true );
    check_decon_items( deconstruct, id.str(), true );

    if( !transforms_into.is_valid() ) {
        debugmsg( "invalid transforms_into %s for %s", transforms_into.c_str(), id.c_str() );
    }
    if( !open.is_valid() ) {
        debugmsg( "invalid terrain %s for opening %s", open.c_str(), id.c_str() );
    }
    if( !close.is_valid() ) {
        debugmsg( "invalid terrain %s for closing %s", close.c_str(), id.c_str() );
    }
    if( transforms_into && transforms_into == id ) {
        debugmsg( "%s transforms_into itself", id.c_str() );
    }
}

furn_t::furn_t() : open( furn_str_id::NULL_ID() ), close( furn_str_id::NULL_ID() ) {}

size_t furn_t::count()
{
    return furniture_data.size();
}

void furn_t::load( JsonObject &jo, const std::string &src )
{
    map_data_common_t::load( jo, src );
    mandatory( jo, was_loaded, "name", name_ );
    mandatory( jo, was_loaded, "move_cost_mod", movecost );
    optional( jo, was_loaded, "coverage", coverage );
    optional( jo, was_loaded, "comfort", comfort, 0 );
    optional( jo, was_loaded, "floor_bedding_warmth", floor_bedding_warmth, 0 );
    optional( jo, was_loaded, "bonus_fire_warmth_feet", bonus_fire_warmth_feet, 300 );
    optional( jo, was_loaded, "keg_capacity", keg_capacity, legacy_volume_reader, 0_ml );
    mandatory( jo, was_loaded, "required_str", move_str_req );
    optional( jo, was_loaded, "max_volume", max_volume, legacy_volume_reader,
              DEFAULT_MAX_VOLUME_IN_SQUARE );
    optional( jo, was_loaded, "crafting_pseudo_item", crafting_pseudo_item, "" );
    optional( jo, was_loaded, "deployed_item", deployed_item );

    load_symbol( jo );
    transparent = false;

    for( auto &flag : jo.get_string_array( "flags" ) ) {
        set_flag( flag );
    }

    optional( jo, was_loaded, "open", open, string_id_reader<furn_t> {}, furn_str_id::NULL_ID() );
    optional( jo, was_loaded, "close", close, string_id_reader<furn_t> {}, furn_str_id::NULL_ID() );

    bash.load( jo, "bash", true );
    deconstruct.load( jo, "deconstruct", true );

    if( jo.has_object( "workbench" ) ) {
        workbench = furn_workbench_info();
        workbench->load( jo, "workbench" );
    }
}

void map_data_common_t::check() const
{
    for( auto &harvest : harvest_by_season ) {
        if( !harvest.is_null() && examine == iexamine::none ) {
            debugmsg( "Harvest data defined without examine function for %s", name_.c_str() );
        }
    }
}

void furn_t::check() const
{
    map_data_common_t::check();
    check_bash_items( bash, id.str(), false );
    check_decon_items( deconstruct, id.str(), false );

    if( !open.is_valid() ) {
        debugmsg( "invalid furniture %s for opening %s", open.c_str(), id.c_str() );
    }
    if( !close.is_valid() ) {
        debugmsg( "invalid furniture %s for closing %s", close.c_str(), id.c_str() );
    }
}

void check_furniture_and_terrain()
{
    terrain_data.check();
    furniture_data.check();
}<|MERGE_RESOLUTION|>--- conflicted
+++ resolved
@@ -922,13 +922,9 @@
         f_floor_canvas,
         f_tatami,
         f_kiln_empty, f_kiln_full, f_kiln_metal_empty, f_kiln_metal_full,
-<<<<<<< HEAD
         f_smoking_rack, f_smoking_rack_active, f_metal_smoking_rack, f_metal_smoking_rack_active,
-=======
-        f_smoking_rack, f_smoking_rack_active,
         f_water_mill, f_water_mill_active,
         f_wind_mill, f_wind_mill_active,
->>>>>>> dbf3bee3
         f_robotic_arm, f_vending_reinforced,
         f_brazier,
         f_autodoc_couch;
@@ -1033,15 +1029,12 @@
     f_kiln_metal_full = furn_id( "f_kiln_metal_full" );
     f_smoking_rack = furn_id( "f_smoking_rack" );
     f_smoking_rack_active = furn_id( "f_smoking_rack_active" );
-<<<<<<< HEAD
     f_metal_smoking_rack = furn_id( "f_metal_smoking_rack" );
     f_metal_smoking_rack_active = furn_id( "f_metal_smoking_rack_active" );
-=======
     f_water_mill = furn_id( "f_water_mill" );
     f_water_mill_active = furn_id( "f_water_mill_active" );
     f_wind_mill = furn_id( "f_wind_mill" );
     f_wind_mill_active = furn_id( "f_wind_mill_active" );
->>>>>>> dbf3bee3
     f_robotic_arm = furn_id( "f_robotic_arm" );
     f_brazier = furn_id( "f_brazier" );
     f_autodoc_couch = furn_id( "f_autodoc_couch" );
