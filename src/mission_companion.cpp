--- conflicted
+++ resolved
@@ -246,14 +246,10 @@
     }
     std::map<std::string, std::string> col_missions;
     std::vector<std::shared_ptr<npc>> npc_list;
-<<<<<<< HEAD
-    std::string entry, entry_aux;
-    camp_tab_mode tab_mode = TAB_MAIN;
-=======
     std::string entry;
     std::string entry_aux;
-
->>>>>>> 579665d3
+    camp_tab_mode tab_mode = TAB_MAIN;
+
     if (id == "SCAVENGER"){
         col_missions["Assign Scavenging Patrol"] = _("Profit: $25-$500\nDanger: Low\nTime: 10 hour missions\n \n"
             "Assigning one of your allies to patrol the surrounding wilderness and isolated buildings presents "
@@ -1327,7 +1323,6 @@
         upgrade_return( p, omt_pos, "_faction_upgrade_camp" );
     }
 
-<<<<<<< HEAD
     if ( cur_key.find("Recover Ally, [") != std::string::npos && cur_key.find("] Expansion") != std::string::npos ){
         std::string dir = camp_direction(cur_key);
         std::string bldg_exp;
@@ -1338,13 +1333,7 @@
                 break;
             }
         }
-=======
-void talk_function::individual_mission( npc &p, const std::string &desc, const std::string &id, bool group )
-{
-    npc *comp = companion_choose();
-    if (comp == NULL){
-        return;
->>>>>>> 579665d3
+
     }
 
     if ( cur_key.find("] (Finish) Chop Shop") != std::string::npos ){
@@ -1361,20 +1350,10 @@
         }
     }
 
-<<<<<<< HEAD
     if ( cur_key.find("] (Finish) Cooking") != std::string::npos ){
         std::string dir = camp_direction(cur_key);
         for( const auto &e : om_expansions ){
             if( dir == om_simple_dir( omt_pos, e.second ) ) {
-=======
-void talk_function::caravan_depart( npc &p, const std::string &dest, const std::string &id )
-{
-    std::vector<std::shared_ptr<npc>> npc_list = companion_list( p, id );
-    int distance = caravan_dist(dest);
-    int time = 200 + distance * 100;
-    popup(_("The caravan departs with an estimated total travel time of %d hours..."), int(time/600));
->>>>>>> 579665d3
-
                 npc *comp = companion_choose_return( p, "_faction_exp_kitchen_cooking_" + dir, calendar::before_time_starts );
                 if (comp != nullptr){
                     popup(_("%s returns from your kitchen with something..."), comp->name.c_str());
@@ -2104,7 +2083,7 @@
     return true;
 }
 
-npc* talk_function::individual_mission( npc &p, std::string desc, std::string miss_id, bool group, std::vector<item *> equipment, std::string skill_tested, int skill_level )
+npc* talk_function::individual_mission( npc &p, const std::string &desc, const std::string &miss_id, bool group, std::vector<item *> equipment, std::string skill_tested, int skill_level )
 {
     npc *comp = companion_choose( skill_tested, skill_level );
     if( comp == nullptr ){
@@ -2164,7 +2143,7 @@
     return equipment_lost;
 }
 
-void talk_function::caravan_depart( npc &p, std::string dest, std::string id )
+void talk_function::caravan_depart( npc &p, const std::string &dest, const std::string &id )
 {
     std::vector<std::shared_ptr<npc>> npc_list = companion_list( p, id );
     int distance = caravan_dist(dest);
@@ -2854,28 +2833,7 @@
     int money = 8*turns;
     g->u.cash += money*100;
 
-<<<<<<< HEAD
     companion_skill_trainer( *comp, "menial", calendar::turn - comp->companion_mission_time, 1 );
-=======
-    int exp = turns;
-    int y = 0;
-    int i = 0;
-    while (i < exp){
-        y = rng( 0, 100 );
-        if (y < 50){
-            comp->practice( skill_fabrication, 5);
-        } else if (y < 70){
-            comp->practice( skill_survival, 5);
-        } else if (y < 85){
-            comp->practice( skill_mechanics, 5);
-        } else if (y < 92){
-            comp->practice( skill_speech, 5);
-        } else{
-            comp->practice( skill_cooking, 5);
-        }
-        i++;
-    }
->>>>>>> 579665d3
 
     popup(_("%s returns from working as a laborer having earned $%d and a bit of experience..."), comp->name.c_str(),money);
     companion_return( *comp );
@@ -2940,8 +2898,6 @@
 
 std::string talk_function::om_craft_description( std::string itm ){
     recipe making = recipe_id( itm ).obj();
-
-<<<<<<< HEAD
     const inventory &total_inv = g->u.crafting_inventory();
 
     std::vector<std::string> component_print_buffer;
@@ -2979,21 +2935,6 @@
         const auto items = item_group::items_from( itemlist, calendar::turn );
         for( auto &it : items ) {
             itemnames[it.display_name()]++;
-=======
-    int exp = turns;
-    int y = 0;
-    int i = 0;
-    while (i < exp){
-        y = rng( 0, 100 );
-        if (y < 70){
-            comp->practice( skill_fabrication, 10 );
-        } else if (y < 80){
-            comp->practice( skill_survival, 10);
-        } else if (y < 90){
-            comp->practice( skill_mechanics, 10);
-        } else {
-            comp->practice( skill_speech, 10);
->>>>>>> 579665d3
         }
     }
     // Invert the map to get sorting!
@@ -3134,35 +3075,9 @@
         }
     }
 
-<<<<<<< HEAD
     int exp = to_hours<float>( calendar::turn - comp->companion_mission_time );
     std::string skill_group = "gathering";
     companion_skill_trainer( *comp, skill_group, calendar::turn - comp->companion_mission_time , 1 );
-=======
-    //@todo actually it's hours, not turns
-    float turns = to_hours<float>( calendar::turn - comp->companion_mission_time );
-    int money = 10*turns;
-    g->u.cash += money*100;
-
-    int exp = turns;
-    int y = 0;
-    int i = 0;
-    while (i < exp){
-        y = rng( 0, 100 );
-        if (y < 60){
-            comp->practice( skill_survival, 7);
-        } else if (y < 75){
-            comp->practice( skill_cooking, 7);
-        } else if (y < 85){
-            comp->practice( skill_traps, 7);
-        } else if (y < 92){
-            comp->practice( skill_archery, 7);
-        } else{
-            comp->practice( skill_gun, 7);
-        }
-        i++;
-    }
->>>>>>> 579665d3
 
     popup(_("%s returns from gathering materials carrying supplies and has a bit more experience..."), comp->name.c_str());
     // the following doxygen aliases do not yet exist. this is marked for future reference
@@ -3176,7 +3091,6 @@
     }
     camp_food_supply( -need_food );
 
-<<<<<<< HEAD
     const point omt_pos = ms_to_omt_copy( g->m.getabs( p.posx(), p.posy() ) );
     oter_id &omt_ref = overmap_buffer.ter( omt_pos.x, omt_pos.y, p.posz() );
     std::string om_tile = omt_ref.id().c_str();
@@ -3185,37 +3099,6 @@
     if (task == "_faction_camp_gathering"){
         if (item_group::group_is_defined( "gathering_" + om_tile )){
             itemlist = "gathering_" + om_tile ;
-=======
-void talk_function::force_on_force( std::vector<std::shared_ptr<npc>> defender, const std::string &def_desc,
-    std::vector<std::shared_ptr<npc>> attacker, const std::string &att_desc, int advantage )
-{
-    std::string adv = "";
-    if (advantage < 0){
-        adv = ", attacker advantage";
-    } else if (advantage > 0){
-        adv = ", defender advantage";
-    }
-    popup(_("Engagement between %d members of %s %s and %d members of %s %s%s!"),
-        defender.size(), defender[0]->my_fac->name.c_str(), def_desc.c_str(),
-        attacker.size(), attacker[0]->my_fac->name.c_str(), att_desc.c_str(),
-        adv.c_str());
-    int defense = 0;
-    int attack = 0;
-    int att_init = 0;
-    int def_init = 0;
-    while (true){
-        std::vector<std::shared_ptr<npc>> remaining_att;
-        for( const auto &elem : attacker ) {
-            if (elem->hp_cur[hp_torso] != 0){
-                remaining_att.push_back(elem);
-            }
-        }
-        std::vector<std::shared_ptr<npc>> remaining_def;
-        for( const auto &elem : defender ) {
-            if (elem->hp_cur[hp_torso] != 0){
-                remaining_def.push_back(elem);
-            }
->>>>>>> 579665d3
         }
     }
     if (task == "_faction_camp_firewood"){
@@ -3312,11 +3195,7 @@
     return true;
 }
 
-<<<<<<< HEAD
 bool talk_function::camp_farm_return( npc &p, std::string task, bool harvest, bool plant, bool plow)
-=======
-npc *talk_function::companion_choose_return( const std::string &id, const time_point &deadline )
->>>>>>> 579665d3
 {
     std::string dir = camp_direction( task );
     const point omt_pos = ms_to_omt_copy( g->m.getabs( p.posx(), p.posy() ) );
@@ -4042,9 +3921,9 @@
     }
     return true;
 }
-
-bool talk_function::force_on_force( std::vector<std::shared_ptr<npc>> defender, std::string def_desc,
-    std::vector< monster * > monsters_fighting, std::string att_desc, int advantage )
+          
+bool talk_function::force_on_force( std::vector<std::shared_ptr<npc>> defender, const std::string &def_desc,
+    std::vector< monster * > monsters_fighting, const std::string &att_desc, int advantage )
 {
     std::string adv = "";
     if (advantage < 0){
@@ -4105,8 +3984,8 @@
     }
 }
 
-void talk_function::force_on_force( std::vector<std::shared_ptr<npc>> defender, std::string def_desc,
-    std::vector<std::shared_ptr<npc>> attacker, std::string att_desc, int advantage )
+void talk_function::force_on_force( std::vector<std::shared_ptr<npc>> defender, const std::string &def_desc,
+    std::vector<std::shared_ptr<npc>> attacker,const std::string &att_desc, int advantage )
 {
     std::string adv = "";
     if (advantage < 0){
@@ -4118,8 +3997,10 @@
         defender.size(), defender[0]->my_fac->name.c_str(), def_desc.c_str(),
         attacker.size(), attacker[0]->my_fac->name.c_str(), att_desc.c_str(),
         adv.c_str());
-    int defense, attack;
-    int att_init, def_init;
+    int defense = 0;
+    int attack = 0;
+    int att_init = 0;
+    int def_init = 0;
     while (true){
         std::vector<std::shared_ptr<npc>> remaining_att;
         for( const auto &elem : attacker ) {
@@ -4344,7 +4225,7 @@
     return available[npc_choice];
 }
 
-npc *talk_function::companion_choose_return( npc &p, std::string id, time_point deadline )
+npc *talk_function::companion_choose_return( npc &p, const std::string &id, const time_point &deadline )
 {
     std::vector<npc *> available;
     const point omt_pos = ms_to_omt_copy( g->m.getabs( p.posx(), p.posy() ) );
