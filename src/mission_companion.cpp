--- conflicted
+++ resolved
@@ -77,17 +77,11 @@
 static const itype_id itype_fungal_seeds( "fungal_seeds" );
 static const itype_id itype_marloss_seed( "marloss_seed" );
 
-<<<<<<< HEAD
 static const oter_str_id oter_looted_hospital( "looted_hospital" );
 static const oter_str_id oter_looted_hospital_roof( "looted_hospital_roof" );
 static const oter_str_id oter_looted_house( "looted_house" );
-static const oter_str_id oter_looted_house_roof( "looted_house_roof" );
-static const oter_str_id oter_looted_house_basement( "looted_house_basement" );
-=======
-static const oter_str_id oter_looted_house( "looted_house" );
 static const oter_str_id oter_looted_house_basement( "looted_house_basement" );
 static const oter_str_id oter_looted_house_roof( "looted_house_roof" );
->>>>>>> df6d5f06
 static const oter_str_id oter_open_air( "open_air" );
 
 static const skill_id skill_bashing( "bashing" );
@@ -665,11 +659,7 @@
     mission_key.add_start( miss_id, _( "Assign Ally to Carpentry Work" ), entry );
     std::vector<npc_ptr>  npc_list = companion_list( p, miss_id );
     if( !npc_list.empty() ) {
-<<<<<<< HEAD
-        entry = _( "Profit: 6 merch/hour\nDanger: Minimal\nTime: 1 hour minimum\n\nLabor Roster:\n" );
-=======
         entry = _( "Profit: 5 merch/hour\nDanger: Minimal\nTime: 1 hour minimum\n\nLabor Roster:\n" );
->>>>>>> df6d5f06
         bool avail = false;
 
         for( auto &elem : npc_list ) {
@@ -1716,10 +1706,6 @@
     }
 
     int merch_amount = rng( 20, 75 );
-<<<<<<< HEAD
-
-=======
->>>>>>> df6d5f06
     companion_skill_trainer( *comp, "combat", experience * 10_minutes, 10 );
     popup( _( "%s returns from patrol having earned %d merch and a fair bit of experience…" ),
            comp->get_name(), merch_amount );
@@ -1772,10 +1758,7 @@
     Character &player_character = get_player_character();
     tripoint_abs_omt loot_location = player_character.global_omt_location();
     std::set<item> all_returned_items;
-<<<<<<< HEAD
-=======
-
->>>>>>> df6d5f06
+
     for( int i = 0; i < rng( 2, 3 ); i++ ) {
         tripoint_abs_omt site = overmap_buffer.find_closest(
                                     loot_location, "house", 0, false, ot_match_type::prefix );
@@ -1802,23 +1785,12 @@
                     continue;
                 }
             }
-<<<<<<< HEAD
 
             overmap_buffer.reveal( site, 2 );
             std::set<item> returned_items = loot_building( site, looted_replacement );
             all_returned_items.insert( returned_items.begin(), returned_items.end() );
         }
     }
-
-    int merch_amount = rng( 50, 100 );
-=======
-
-            overmap_buffer.reveal( site, 2 );
-            std::set<item> returned_items = loot_building( site, looted_replacement );
-            all_returned_items.insert( returned_items.begin(), returned_items.end() );
-        }
-    }
->>>>>>> df6d5f06
 
     int merch_amount = rng( 50, 100 );
     companion_skill_trainer( *comp, "combat", experience * 10_minutes, 10 );
@@ -1854,7 +1826,6 @@
     item merch = item( itype_FMCNote );
     player_character.i_add_or_drop( merch, merch_amount );
 
-<<<<<<< HEAD
     companion_return( *comp );
     return true;
 }
@@ -1945,8 +1916,6 @@
     popup( _( "%s returned with some medical equipment that should help the doctor!" ),
            comp->get_name() );
 
-=======
->>>>>>> df6d5f06
     companion_return( *comp );
     return true;
 }
