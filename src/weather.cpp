#include "weather.h"

#include "coordinate_conversions.h"
#include "options.h"
#include "output.h"
#include "calendar.h"
#include "game.h"
#include "map.h"
#include "messages.h"
#include "overmap.h"
#include "overmapbuffer.h"
#include "trap.h"
#include "math.h"
#include "string_formatter.h"
#include "translations.h"
#include "weather_gen.h"
#include "sounds.h"
#include "cata_utility.h"
#include "player.h"
#include "game_constants.h"

#include <vector>
#include <sstream>

const efftype_id effect_glare( "glare" );
const efftype_id effect_blind( "blind" );
const efftype_id effect_sleep( "sleep" );

static const trait_id trait_CEPH_VISION( "CEPH_VISION" );
static const trait_id trait_FEATHERS( "FEATHERS" );
static const trait_id trait_GOODHEARING( "GOODHEARING" );
static const trait_id trait_BADHEARING( "BADHEARING" );

/**
 * \defgroup Weather "Weather and its implications."
 * @{
 */

static bool is_player_outside()
{
    return g->m.is_outside( g->u.posx(), g->u.posy() ) && g->get_levz() >= 0;
}

#define THUNDER_CHANCE 50
#define LIGHTNING_CHANCE 600

/**
 * Glare.
 * Causes glare effect to player's eyes if they are not wearing applicable eye protection.
 */
void weather_effect::glare()
{
    if( is_player_outside() && g->is_in_sunlight( g->u.pos() ) && !g->u.in_sleep_state() &&
        !g->u.worn_with_flag( "SUN_GLASSES" ) && !g->u.is_blind() &&
        !g->u.has_bionic( bionic_id( "bio_sunglasses" ) ) ) {
        if( !g->u.has_effect( effect_glare ) ) {
            if( g->u.has_trait( trait_CEPH_VISION ) ) {
                g->u.add_env_effect( effect_glare, bp_eyes, 2, 4_turns );
            } else {
                g->u.add_env_effect( effect_glare, bp_eyes, 2, 2_turns );
            }
        } else {
            if( g->u.has_trait( trait_CEPH_VISION ) ) {
                g->u.add_env_effect( effect_glare, bp_eyes, 2, 2_turns );
            } else {
                g->u.add_env_effect( effect_glare, bp_eyes, 2, 1_turns );
            }
        }
    }
}
////// food vs weather

int get_hourly_rotpoints_at_temp( int temp );

time_duration get_rot_since( const time_point &start, const time_point &end,
                             const tripoint &location )
{
    // if underground it ignores weather, using strait underground temperature instead
    // root cellars are considered as underground storage, ignores weather, constant temperature
    if( location.z < 0 || g->m.ter( location ) == t_rootcellar ) {
        return ( end - start ) / 1_hours * get_hourly_rotpoints_at_temp( AVERAGE_ANNUAL_TEMPERATURE + g->m.temperature( g->m.getlocal( location ) ) ) *
              1_turns;
    }
    time_duration ret = 0;
    // if on- or above-ground it uses progressive weather-determined temperatures at location
    const auto &wgen = g->get_cur_weather_gen();
    const tripoint abs_loc = g->m.getabs( location );
    for( time_point i = start; i < end; i += 1_hours ) {
<<<<<<< HEAD
        w_point w = wgen.get_weather( abs_loc, i, g->get_seed() );
        ret += std::min( 1_hours, end - i ) / 1_hours * get_hourly_rotpoints_at_temp(
                   w.temperature ) * 1_turns;
=======
        w_point w = wgen.get_weather( location, i, g->get_seed() );
        ret += std::min( 1_hours, end - i ) / 1_hours * get_hourly_rotpoints_at_temp( w.temperature + g->m.temperature( g->m.getlocal( location ) ) ) * 1_turns;
>>>>>>> 295b44fe
    }
    return ret;
}

inline void proc_weather_sum( const weather_type wtype, weather_sum &data,
                              const time_point &t, const time_duration &tick_size )
{
    switch( wtype ) {
    case WEATHER_DRIZZLE:
        data.rain_amount += 4 * to_turns<int>( tick_size );
        break;
    case WEATHER_RAINY:
    case WEATHER_THUNDER:
    case WEATHER_LIGHTNING:
        data.rain_amount += 8 * to_turns<int>( tick_size );
        break;
    case WEATHER_ACID_DRIZZLE:
        data.acid_amount += 4 * to_turns<int>( tick_size );
        break;
    case WEATHER_ACID_RAIN:
        data.acid_amount += 8 * to_turns<int>( tick_size );
        break;
    default:
        break;
    }

    // TODO: Change this sunlight "sampling" here into a proper interpolation
    const float tick_sunlight = calendar( to_turn<int>( t ) ).sunlight() + weather_data( wtype ).light_modifier;
    data.sunlight += std::max<float>( 0.0f, to_turns<int>( tick_size ) * tick_sunlight );
}

////// Funnels.
weather_sum sum_conditions( const time_point &start, const time_point &end,
                            const tripoint &location )
{
    time_duration tick_size = 0;
    weather_sum data;

    const auto wgen = g->get_cur_weather_gen();
    for( time_point t = start; t < end; t += tick_size ) {
        const time_duration diff = end - t;
        if( diff < 10_turns ) {
            tick_size = 1_turns;
        } else if( diff > 7_days ) {
            tick_size = 1_hours;
        } else {
            tick_size = 1_minutes;
        }

        const auto wtype = wgen.get_weather_conditions( location, to_turn<int>( t ), g->get_seed() );
        proc_weather_sum( wtype, data, t, tick_size );
    }

    return data;
}

/**
 * Determine what a funnel has filled out of game, using funnelcontainer.bday as a starting point.
 */
void retroactively_fill_from_funnel( item &it, const trap &tr, const time_point &start,
                                     const time_point &end, const tripoint &location )
{
    if( start > end || !tr.is_funnel() ) {
        return;
    }

    it.set_birthday( end ); // bday == last fill check
    auto data = sum_conditions( start, end, location );

    // Technically 0.0 division is OK, but it will be cleaner without it
    if( data.rain_amount > 0 ) {
        const int rain = divide_roll_remainder( 1.0 / tr.funnel_turns_per_charge( data.rain_amount ), 1.0f );
        it.add_rain_to_container( false, rain );
        // add_msg(m_debug, "Retroactively adding %d water from turn %d to %d", rain, startturn, endturn);
    }

    if( data.acid_amount > 0 ) {
        const int acid = divide_roll_remainder( 1.0 / tr.funnel_turns_per_charge( data.acid_amount ), 1.0f );
        it.add_rain_to_container( true, acid );
    }
}

/**
 * Add charge(s) of rain to given container, possibly contaminating it.
 */
void item::add_rain_to_container(bool acid, int charges)
{
    if( charges <= 0) {
        return;
    }
    item ret( acid ? "water_acid" : "water", calendar::turn );
    const long capa = get_remaining_capacity_for_liquid( ret );
    if (contents.empty()) {
        // This is easy. Just add 1 charge of the rain liquid to the container.
        if (!acid) {
            // Funnels aren't always clean enough for water. // @todo: disinfectant squeegie->funnel
            ret.poison = one_in(10) ? 1 : 0;
        }
        ret.charges = std::min<long>( charges, capa );
        put_in(ret);
    } else {
        // The container already has a liquid.
        item &liq = contents.front();
        long orig = liq.charges;
        long added = std::min<long>( charges, capa );
        if (capa > 0 ) {
            liq.charges += added;
        }

        if (liq.typeId() == ret.typeId() || liq.typeId() == "water_acid_weak") {
            // The container already contains this liquid or weakly acidic water.
            // Don't do anything special -- we already added liquid.
        } else {
            // The rain is different from what's in the container.
            // Turn the container's liquid into weak acid with a probability
            // based on its current volume.

            // If it's raining acid and this container started with 7
            // charges of water, the liquid will now be 1/8th acid or,
            // equivalently, 1/4th weak acid (the rest being water). A
            // stochastic approach gives the liquid a 1 in 4 (or 2 in
            // liquid.charges) chance of becoming weak acid.
            const bool transmute = x_in_y(2 * added, liq.charges);

            if (transmute) {
                contents.front() = item( "water_acid_weak", calendar::turn, liq.charges );
            } else if (liq.typeId() == "water") {
                // The container has water, and the acid rain didn't turn it
                // into weak acid. Poison the water instead, assuming 1
                // charge of acid would act like a charge of water with poison 5.
                long total_poison = liq.poison * (orig) + (5 * added);
                liq.poison = total_poison / liq.charges;
                long leftover_poison = total_poison - liq.poison * liq.charges;
                if (leftover_poison > rng(0, liq.charges)) {
                    liq.poison++;
                }
            }
        }
    }
}

double funnel_charges_per_turn( const double surface_area_mm2, const double rain_depth_mm_per_hour )
{
    // 1mm rain on 1m^2 == 1 liter water == 1000ml
    // 1 liter == 4 volume
    // 1 volume == 250ml: containers
    // 1 volume == 200ml: water
    // How many charges of water can we collect in a turn (usually <1.0)?
    if( rain_depth_mm_per_hour == 0.0 ) {
        return 0.0;
    }

    // Calculate once, because that part is expensive
    static const item water("water", 0);
    static const double charge_ml = ( double ) to_gram( water.weight() ) / water.charges; // 250ml

    const double vol_mm3_per_hour = surface_area_mm2 * rain_depth_mm_per_hour;
    const double vol_mm3_per_turn = vol_mm3_per_hour / HOURS(1);

    const double ml_to_mm3 = 1000;
    const double charges_per_turn = vol_mm3_per_turn / (charge_ml * ml_to_mm3);

    return charges_per_turn;
}

double trap::funnel_turns_per_charge( double rain_depth_mm_per_hour ) const
{
    // 1mm rain on 1m^2 == 1 liter water == 1000ml
    // 1 liter == 4 volume
    // 1 volume == 250ml: containers
    // 1 volume == 200ml: water
    // How many turns should it take for us to collect 1 charge of rainwater?
    // "..."
    if( rain_depth_mm_per_hour == 0.0 ) {
        return 0.0;
    }

    const double surface_area_mm2 = M_PI * (funnel_radius_mm * funnel_radius_mm);
    const double charges_per_turn = funnel_charges_per_turn( surface_area_mm2, rain_depth_mm_per_hour );

    if( charges_per_turn > 0.0 ) {
        return 1.0 / charges_per_turn;
    }

    return 0.0;
}

/**
 * Main routine for filling funnels from weather effects.
 */
void fill_funnels(int rain_depth_mm_per_hour, bool acid, const trap &tr)
{
    const double turns_per_charge = tr.funnel_turns_per_charge(rain_depth_mm_per_hour);
    // Give each funnel on the map a chance to collect the rain.
    const auto &funnel_locs = g->m.trap_locations( tr.loadid );
    for( auto loc : funnel_locs ) {
        units::volume maxcontains = 0;
        if (one_in(turns_per_charge)) { // @todo: fixme
            //add_msg("%d mm/h %d tps %.4f: fill",int(calendar::turn),rain_depth_mm_per_hour,turns_per_charge);
            // This funnel has collected some rain! Put the rain in the largest
            // container here which is either empty or contains some mixture of
            // impure water and acid.
            auto items = g->m.i_at(loc);
            auto container = items.end();
            for( auto candidate_container = items.begin(); candidate_container != items.end();
                 ++candidate_container ) {
                if ( candidate_container->is_funnel_container( maxcontains ) ) {
                    container = candidate_container;
                }
            }

            if( container != items.end() ) {
                container->add_rain_to_container(acid, 1);
                container->set_age( 0 );
            }
        }
    }
}

/**
 * Fill funnels and makeshift funnels from weather effects.
 * @see fill_funnels
 */
void fill_water_collectors(int mmPerHour, bool acid)
{
    for( auto &e : trap::get_funnels() ) {
        fill_funnels( mmPerHour, acid, *e );
    }
}

/**
 * Main routine for wet effects caused by weather.
 * Drenching the player is applied after checks against worn and held items.
 *
 * The warmth of armor is considered when determining how much drench happens per tick.
 *
 * Note that this is not the only place where drenching can happen.
 * For example, moving or swimming into water tiles will also cause drenching.
 * @see fill_water_collectors
 * @see map::decay_fields_and_scent
 * @see player::drench
 */
void wet_player( int amount )
{
    if( !is_player_outside() ||
        g->u.has_trait( trait_FEATHERS ) ||
        g->u.weapon.has_flag("RAIN_PROTECT") ||
        ( !one_in(50) && g->u.worn_with_flag("RAINPROOF") ) ) {
        return;
    }

    if( rng( 0, 100 - amount + g->u.warmth( bp_torso ) * 4 / 5 + g->u.warmth( bp_head ) / 5 ) > 10 ) {
        // Thick clothing slows down (but doesn't cap) soaking
        return;
    }

    const auto &wet = g->u.body_wetness;
    const auto &capacity = g->u.drench_capacity;
    body_part_set drenched_parts{ { bp_torso, bp_arm_l, bp_arm_r, bp_head } };
    if( wet[bp_torso] * 100 >= capacity[bp_torso] * 50 ) {
        // Once upper body is 50%+ drenched, start soaking the legs too
        drenched_parts |= { { bp_leg_l, bp_leg_r } };
    }

    g->u.drench( amount, drenched_parts, false );
}

/**
 * Main routine for wet effects caused by weather.
 */
void generic_wet(bool acid)
{
    fill_water_collectors(4, acid);
    g->m.decay_fields_and_scent( 15_turns );
    wet_player( 30 );
}

/**
 * Main routine for very wet effects caused by weather.
 * Similar to generic_wet() but with more aggressive numbers.
 */
void generic_very_wet(bool acid)
{
    fill_water_collectors( 8, acid );
    g->m.decay_fields_and_scent( 45_turns );
    wet_player( 60 );
}

void weather_effect::none()      {};
void weather_effect::flurry()    {};
void weather_effect::snow()      {};
void weather_effect::snowstorm() {};

/**
 * Wet.
 * @see generic_wet
 */
void weather_effect::wet()
{
    generic_wet(false);
}

/**
 * Very wet.
 * @see generic_very_wet
 */
void weather_effect::very_wet()
{
    generic_very_wet(false);
}

/**
 * Thunder.
 * Flavor messages. Very wet.
 */
void weather_effect::thunder()
{
    very_wet();
    if (!g->u.has_effect( effect_sleep ) && !g->u.is_deaf() && one_in(THUNDER_CHANCE)) {
        if (g->get_levz() >= 0) {
            add_msg(_("You hear a distant rumble of thunder."));
            sfx::play_variant_sound("environment", "thunder_far", 80, rng(0, 359));
        } else if (g->u.has_trait( trait_GOODHEARING ) && one_in(1 - 2 * g->get_levz())) {
            add_msg(_("You hear a rumble of thunder from above."));
            sfx::play_variant_sound("environment", "thunder_far", 100, rng(0, 359));
        } else if (!g->u.has_trait( trait_BADHEARING ) && one_in(1 - 3 * g->get_levz())) {
            add_msg(_("You hear a rumble of thunder from above."));
            sfx::play_variant_sound("environment", "thunder_far", 60, rng(0, 359));
        }
    }
}

/**
 * Lightning.
 * Chance of lightning illumination for the current turn when aboveground. Thunder.
 *
 * This used to manifest actual lightning on the map, causing fires and such, but since such effects
 * only manifest properly near the player due to the "reality bubble", this was causing undesired metagame tactics
 * such as players leaving their shelter for a more "expendable" area during lightning storms.
 */
void weather_effect::lightning()
{
    thunder();
    if(one_in(LIGHTNING_CHANCE)) {
        if(g->get_levz() >= 0) {
            add_msg(_("A flash of lightning illuminates your surroundings!"));
            sfx::play_variant_sound("environment", "thunder_near", 100, rng(0, 359));
            g->lightning_active = true;
        }
    } else {
        g->lightning_active = false;
    }
}

/**
 * Acid drizzle.
 * Causes minor pain only.
 */
void weather_effect::light_acid()
{
    generic_wet(true);
    if( calendar::once_every( 1_minutes ) && is_player_outside() ) {
        if (g->u.weapon.has_flag("RAIN_PROTECT") && !one_in(3)) {
            add_msg(_("Your %s protects you from the acidic drizzle."), g->u.weapon.tname().c_str());
        } else {
            if (g->u.worn_with_flag("RAINPROOF") && !one_in(4)) {
                add_msg(_("Your clothing protects you from the acidic drizzle."));
            } else {
                bool has_helmet = false;
                if (g->u.is_wearing_power_armor(&has_helmet) && (has_helmet || !one_in(4))) {
                    add_msg(_("Your power armor protects you from the acidic drizzle."));
                } else {
                    add_msg(m_warning, _("The acid rain stings, but is mostly harmless for now..."));
                    if (one_in(10) && (g->u.get_pain() < 10)) {
                        g->u.mod_pain(1);
                    }
                }
            }
        }
    }
}

/**
 * Acid rain.
 * Causes major pain. Damages non acid-proof mobs. Very wet (acid).
 */
void weather_effect::acid()
{
    if( calendar::once_every( 2_turns ) && is_player_outside() ) {
        if (g->u.weapon.has_flag("RAIN_PROTECT") && one_in(4)) {
            add_msg(_("Your umbrella protects you from the acid rain."));
        } else {
            if (g->u.worn_with_flag("RAINPROOF") && one_in(2)) {
                add_msg(_("Your clothing protects you from the acid rain."));
            } else {
                bool has_helmet = false;
                if (g->u.is_wearing_power_armor(&has_helmet) && (has_helmet || !one_in(2))) {
                    add_msg(_("Your power armor protects you from the acid rain."));
                } else {
                    add_msg(m_bad, _("The acid rain burns!"));
                    if (one_in(2) && (g->u.get_pain() < 100)) {
                        g->u.mod_pain( rng(1, 5) );
                    }
                }
            }
        }
    }
    generic_very_wet(true);
}

static std::string to_string( const weekdays &d )
{
    static const std::array<std::string, 7> weekday_names = {{
            translate_marker( "Sunday" ), translate_marker( "Monday" )
            translate_marker( "Tuesday" ), translate_marker( "Wednesday" )
            translate_marker( "Thursday" ), translate_marker( "Friday" )
            translate_marker( "Saturday" )
        }
    };
    static_assert( static_cast<int>( weekdays::SUNDAY ) == 0,
                   "weekday_names array is out of sync with weekdays enumeration values" );
    return _( weekday_names[ static_cast<int>( d ) ].c_str() );
}

static std::string print_time_just_hour( const time_point &p )
{
    const int hour = to_hours<int>( time_past_midnight( p ) );
    int hour_param = hour % 12;
    if( hour_param == 0 ) {
        hour_param = 12;
    }
    return string_format( hour < 12 ? _( "%d AM" ) : _( "%d PM" ), hour_param );
}

// Script from Wikipedia:
// Current time
// The current time is hour/minute Eastern Standard Time
// Local conditions
// At 8 AM in Falls City, it was sunny. The temperature was 60 degrees, the dewpoint 59,
// and the relative humidity 97%. The wind was west at 6 miles (9.7 km) an hour.
// The pressure was 30.00 inches (762 mm) and steady.
// Regional conditions
// Across eastern Nebraska, southwest Iowa, and northwest Missouri, skies ranged from
// sunny to mostly sunny. It was 60 at Beatrice, 59 at Lincoln, 59 at Nebraska City, 57 at Omaha,
// 59 at Red Oak, and 62 at St. Joseph."
// Forecast
// TODAY...MOSTLY SUNNY. HIGHS IN THE LOWER 60S. NORTHEAST WINDS 5 TO 10 MPH WITH GUSTS UP TO 25 MPH.
// TONIGHT...MOSTLY CLEAR. LOWS IN THE UPPER 30S. NORTHEAST WINDS 5 TO 10 MPH.
// MONDAY...MOSTLY SUNNY. HIGHS IN THE LOWER 60S. NORTHEAST WINDS 10 TO 15 MPH.
// MONDAY NIGHT...PARTLY CLOUDY. LOWS AROUND 40. NORTHEAST WINDS 5 TO 10 MPH.

// 0% – No mention of precipitation
// 10% – No mention of precipitation, or isolated/slight chance
// 20% – Isolated/slight chance
// 30% – (Widely) scattered/chance
// 40% or 50% – Scattered/chance
// 60% or 70% – Numerous/likely
// 80%, 90% or 100% – No additional modifiers (i.e. "showers and thunderstorms")
/**
 * Generate textual weather forecast for the specified radio tower.
 */
std::string weather_forecast( point const &abs_sm_pos )
{
    std::ostringstream weather_report;
    // Local conditions
    const auto cref = overmap_buffer.closest_city( tripoint( abs_sm_pos, 0 ) );
    const std::string city_name = cref ? cref.city->name : std::string( _( "middle of nowhere" ) );
    // Current time
    weather_report << string_format(
                       _("The current time is %s Eastern Standard Time.  At %s in %s, it was %s. The temperature was %s. "),
                       to_string_time_of_day( calendar::turn ), print_time_just_hour( calendar::turn ),
                       city_name.c_str(),
                       weather_data(g->weather).name.c_str(), print_temperature(g->temperature).c_str()
                   );

    //weather_report << ", the dewpoint ???, and the relative humidity ???.  ";
    //weather_report << "The wind was <direction> at ? mi/km an hour.  ";
    //weather_report << "The pressure was ??? in/mm and steady/rising/falling.";

    // Regional conditions (simulated by choosing a random range containing the current conditions).
    // Adjusted for weather volatility based on how many weather changes are coming up.
    //weather_report << "Across <region>, skies ranged from <cloudiest> to <clearest>.  ";
    // TODO: Add fake reports for nearby cities

    // TODO: weather forecast
    // forecasting periods are divided into 12-hour periods, day (6-18) and night (19-5)
    // Accumulate percentages for each period of various weather statistics, and report that
    // (with fuzz) as the weather chances.
    // int weather_proportions[NUM_WEATHER_TYPES] = {0};
    double high = -100.0;
    double low = 100.0;
    const tripoint abs_ms_pos = tripoint( sm_to_ms_copy( abs_sm_pos ), 0 );
    // TODO wind direction and speed
    int last_hour = calendar::turn - ( calendar::turn % HOURS(1) );
    for(int d = 0; d < 6; d++) {
        weather_type forecast = WEATHER_NULL;
        const auto wgen = g->get_cur_weather_gen();
        for(calendar i(last_hour + 7200 * d); i < last_hour + 7200 * (d + 1); i += 600) {
            w_point w = wgen.get_weather( abs_ms_pos, i, g->get_seed() );
            forecast = std::max( forecast, wgen.get_weather_conditions( w ) );
            high = std::max(high, w.temperature);
            low = std::min(low, w.temperature);
        }
        std::string day;
        bool started_at_night;
        calendar c(last_hour + 7200 * d);
        if(d == 0 && c.is_night()) {
            day = _("Tonight");
            started_at_night = true;
        } else {
            day = _("Today");
            started_at_night = false;
        }
        if(d > 0 && ((started_at_night && !(d % 2)) || (!started_at_night && d % 2))) {
            day = string_format( pgettext( "Mon Night", "%s Night" ), to_string( day_of_week( c ) ) );
        } else {
            day = to_string( day_of_week( c ) );
        }
        weather_report << string_format(
                           _("%s... %s. Highs of %s. Lows of %s. "),
                           day.c_str(), weather_data(forecast).name.c_str(),
                           print_temperature(high).c_str(), print_temperature(low).c_str()
                       );
    }
    return weather_report.str();
}

/**
 * Print temperature (and convert to Celsius if Celsius display is enabled.)
 */
std::string print_temperature( double fahrenheit, int decimals )
{
    std::ostringstream ret;
    ret.precision( decimals );
    ret << std::fixed;

    if(get_option<std::string>( "USE_CELSIUS" ) == "celsius") {
        ret << temp_to_celsius( fahrenheit );
        return string_format( pgettext( "temperature in Celsius", "%sC" ), ret.str().c_str() );
    } else {
        ret << fahrenheit;
        return string_format( pgettext( "temperature in Fahrenheit", "%sF" ), ret.str().c_str() );
    }
}

/**
 * Print relative humidity (no conversions.)
 */
std::string print_humidity( double humidity, int decimals )
{
    std::ostringstream ret;
    ret.precision( decimals );
    ret << std::fixed;

    ret << humidity;
    return string_format( pgettext( "humidity in percent", "%s%%" ), ret.str().c_str() );
}

/**
 * Print pressure (no conversions.)
 */
std::string print_pressure( double pressure, int decimals )
{
    std::ostringstream ret;
    ret.precision( decimals );
    ret << std::fixed;

    ret << pressure / 10;
    return string_format( pgettext( "air pressure in kPa", "%s kPa" ), ret.str().c_str() );
}


int get_local_windchill( double temperature, double humidity, double windpower )
{
    double tmptemp = temperature;
    double tmpwind = windpower;
    double windchill = 0;

    if (tmptemp < 50) {
        /// Model 1, cold wind chill (only valid for temps below 50F)
        /// Is also used as a standard in North America.

        // Temperature is removed at the end, because get_local_windchill is meant to calculate the difference.
        // Source : http://en.wikipedia.org/wiki/Wind_chill#North_American_and_United_Kingdom_wind_chill_index
        windchill = 35.74 + 0.6215 * tmptemp - 35.75 * (pow(tmpwind,
                    0.16)) + 0.4275 * tmptemp * (pow(tmpwind, 0.16)) - tmptemp;
        if (tmpwind < 4) {
            windchill = 0;    // This model fails when there is 0 wind.
        }
    } else {
        /// Model 2, warm wind chill

        // Source : http://en.wikipedia.org/wiki/Wind_chill#Australian_Apparent_Temperature
        tmpwind = tmpwind * 0.44704; // Convert to meters per second.
        tmptemp = temp_to_celsius( tmptemp );

        windchill = (0.33 * ((humidity / 100.00) * 6.105 * exp((17.27 * tmptemp) /
                             (237.70 + tmptemp))) - 0.70 * tmpwind - 4.00);
        // Convert to Fahrenheit, but omit the '+ 32' because we are only dealing with a piece of the felt air temperature equation.
        windchill = windchill * 9 / 5;
    }

    return windchill;
}

int get_local_humidity( double humidity, weather_type weather, bool sheltered )
{
    int tmphumidity = humidity;
    if( sheltered ) {
        tmphumidity = humidity * (100 - humidity) / 100 + humidity; // norm for a house?
    } else if (weather == WEATHER_RAINY || weather == WEATHER_DRIZZLE || weather == WEATHER_THUNDER ||
               weather == WEATHER_LIGHTNING) {
        tmphumidity = 100;
    }

    return tmphumidity;
}

int get_local_windpower(double windpower, const oter_id &omter, bool sheltered)
{
    /**
    *  A player is sheltered if he is underground, in a car, or indoors.
    **/

    double tmpwind = windpower;

    // Over map terrain may modify the effect of wind.
    if (sheltered) {
        tmpwind  = 0.0;
    } else if ( omter.id() == "forest_water") {
        tmpwind *= 0.7;
    } else if ( omter.id() == "forest" ) {
        tmpwind *= 0.5;
    } else if ( omter.id() == "forest_thick" || omter.id() == "hive") {
        tmpwind *= 0.4;
    }

    return tmpwind;
}

bool warm_enough_to_plant() {
    return g->get_temperature( g-> u.pos() ) >= 50; // semi-appropriate temperature for most plants
}

///@}<|MERGE_RESOLUTION|>--- conflicted
+++ resolved
@@ -86,14 +86,8 @@
     const auto &wgen = g->get_cur_weather_gen();
     const tripoint abs_loc = g->m.getabs( location );
     for( time_point i = start; i < end; i += 1_hours ) {
-<<<<<<< HEAD
         w_point w = wgen.get_weather( abs_loc, i, g->get_seed() );
-        ret += std::min( 1_hours, end - i ) / 1_hours * get_hourly_rotpoints_at_temp(
-                   w.temperature ) * 1_turns;
-=======
-        w_point w = wgen.get_weather( location, i, g->get_seed() );
-        ret += std::min( 1_hours, end - i ) / 1_hours * get_hourly_rotpoints_at_temp( w.temperature + g->m.temperature( g->m.getlocal( location ) ) ) * 1_turns;
->>>>>>> 295b44fe
+        ret += std::min( 1_hours, end - i ) / 1_hours * get_hourly_rotpoints_at_temp( w.temperature + g->m.temperature( location ) ) * 1_turns;
     }
     return ret;
 }
