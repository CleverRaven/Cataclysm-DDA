--- conflicted
+++ resolved
@@ -99,7 +99,7 @@
 
 int incident_sunlight( weather_type wtype, const time_point &t )
 {
-    return std::max<float>( 0.0f, sunlight( t ) + weather::light_modifier( wtype ) );
+    return std::max<float>( 0.0f, sunlight( t, false ) + weather::light_modifier( wtype ) );
 }
 
 inline void proc_weather_sum( const weather_type wtype, weather_sum &data,
@@ -125,7 +125,6 @@
     }
 
     // TODO: Change this sunlight "sampling" here into a proper interpolation
-<<<<<<< HEAD
     const float tick_sunlight = incident_sunlight( wtype, t );
     data.sunlight += tick_sunlight * to_turns<int>( tick_size );
 }
@@ -137,10 +136,6 @@
         return g->weather.weather_override;
     }
     return wgen.get_weather_conditions( location, t, g->get_seed() );
-=======
-    const float tick_sunlight = sunlight( t, false ) + weather::light_modifier( wtype );
-    data.sunlight += std::max<float>( 0.0f, to_turns<int>( tick_size ) * tick_sunlight );
->>>>>>> c9dc2887
 }
 
 ////// Funnels.
