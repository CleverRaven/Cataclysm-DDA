#include "weather.h"

#include <algorithm>
#include <array>
#include <cmath>
#include <memory>
#include <string>
#include <vector>

#include "avatar.h"
#include "bodypart.h"
#include "calendar.h"
#include "cata_utility.h"
#include "character.h"
#include "colony.h"
#include "coordinate_conversions.h"
#include "enums.h"
#include "game.h"
#include "game_constants.h"
#include "item.h"
#include "item_contents.h"
#include "line.h"
#include "map.h"
#include "math_defines.h"
#include "messages.h"
#include "options.h"
#include "overmap.h"
#include "overmapbuffer.h"
#include "regional_settings.h"
#include "rng.h"
#include "sounds.h"
#include "string_formatter.h"
#include "text_snippets.h"
#include "translations.h"
#include "trap.h"
#include "units.h"
#include "weather_gen.h"

static const activity_id ACT_WAIT_WEATHER( "ACT_WAIT_WEATHER" );

static const bionic_id bio_sunglasses( "bio_sunglasses" );

static const efftype_id effect_glare( "glare" );
static const efftype_id effect_sleep( "sleep" );
static const efftype_id effect_snow_glare( "snow_glare" );

<<<<<<< HEAD
static const mtype_id mon_mist_wraith( "mon_mist_wraith" );
static const mtype_id mon_mist_spectre( "mon_mist_spectre" );
static const mtype_id mon_mist_phantom( "mon_mist_phantom" );
=======
static const itype_id itype_water( "water" );
static const itype_id itype_water_acid( "water_acid" );
static const itype_id itype_water_acid_weak( "water_acid_weak" );
>>>>>>> 1c8edccf

static const trait_id trait_CEPH_VISION( "CEPH_VISION" );
static const trait_id trait_FEATHERS( "FEATHERS" );

static const species_id species_MIST( "MIST" );
static const species_id species_HUMAN( "HUMAN" );

static const std::string flag_SUN_GLASSES( "SUN_GLASSES" );

/**
 * \defgroup Weather "Weather and its implications."
 * @{
 */

static bool is_creature_outside( const Creature &target )
{
    return g->m.is_outside( point( target.posx(), target.posy() ) ) && g->get_levz() >= 0;
}

static constexpr int THUNDER_CHANCE = 50;
static constexpr int LIGHTNING_CHANCE = 600;

/**
 * Glare.
 * Causes glare effect to player's eyes if they are not wearing applicable eye protection.
 * @param intensity Level of sun brighthess
 */
void weather_effect::glare( sun_intensity intensity )
{
    //General prepequisites for glare
    if( !is_creature_outside( g->u ) || !g->is_in_sunlight( g->u.pos() ) || g->u.in_sleep_state() ||
        g->u.worn_with_flag( flag_SUN_GLASSES ) ||
        g->u.has_bionic( bio_sunglasses ) ||
        g->u.is_blind() ) {
        return;
    }

    time_duration dur = 0_turns;
    const efftype_id *effect = nullptr;
    season_type season = season_of_year( calendar::turn );
    if( season == WINTER ) {
        //Winter snow glare: for both clear & sunny weather
        effect = &effect_snow_glare;
        dur = g->u.has_effect( *effect ) ? 1_turns : 2_turns;
    } else if( intensity == sun_intensity::high ) {
        //Sun glare: only for bright sunny weather
        effect = &effect_glare;
        dur = g->u.has_effect( *effect ) ? 1_turns : 2_turns;
    }
    //apply final glare effect
    if( dur > 0_turns && effect != nullptr ) {
        //enhance/reduce by some traits
        if( g->u.has_trait( trait_CEPH_VISION ) ) {
            dur = dur * 2;
        }
        g->u.add_env_effect( *effect, bp_eyes, 2, dur );
    }
}

////// food vs weather

int incident_sunlight( weather_type wtype, const time_point &t )
{
    return std::max<float>( 0.0f, sunlight( t, false ) + weather::light_modifier( wtype ) );
}

inline void proc_weather_sum( const weather_type wtype, weather_sum &data,
                              const time_point &t, const time_duration &tick_size )
{
    switch( wtype ) {
        case WEATHER_LIGHT_DRIZZLE:
            data.rain_amount += 1 * to_turns<int>( tick_size );
            break;
        case WEATHER_DRIZZLE:
            data.rain_amount += 4 * to_turns<int>( tick_size );
            break;
        case WEATHER_RAINY:
        case WEATHER_THUNDER:
        case WEATHER_LIGHTNING:
            data.rain_amount += 8 * to_turns<int>( tick_size );
            break;
        case WEATHER_ACID_DRIZZLE:
            data.acid_amount += 4 * to_turns<int>( tick_size );
            break;
        case WEATHER_ACID_RAIN:
            data.acid_amount += 8 * to_turns<int>( tick_size );
            break;
        default:
            break;
    }

    // TODO: Change this sunlight "sampling" here into a proper interpolation
    const float tick_sunlight = incident_sunlight( wtype, t );
    data.sunlight += tick_sunlight * to_turns<int>( tick_size );
}

weather_type current_weather( const tripoint &location, const time_point &t )
{
    const auto wgen = g->weather.get_cur_weather_gen();
    if( g->weather.weather_override != WEATHER_NULL ) {
        return g->weather.weather_override;
    }
    return wgen.get_weather_conditions( location, t, g->get_seed() );
}

////// Funnels.
weather_sum sum_conditions( const time_point &start, const time_point &end,
                            const tripoint &location )
{
    time_duration tick_size = 0_turns;
    weather_sum data;

    for( time_point t = start; t < end; t += tick_size ) {
        const time_duration diff = end - t;
        if( diff < 10_turns ) {
            tick_size = 1_turns;
        } else if( diff > 7_days ) {
            tick_size = 1_hours;
        } else {
            tick_size = 1_minutes;
        }

        weather_type wtype = current_weather( location, t );
        proc_weather_sum( wtype, data, t, tick_size );
        data.wind_amount += get_local_windpower( g->weather.windspeed,
                            overmap_buffer.ter( ms_to_omt_copy( location ) ),
                            location,
                            g->weather.winddirection, false ) * to_turns<int>( tick_size );
    }
    return data;
}

/**
 * Determine what a funnel has filled out of game, using funnelcontainer.bday as a starting point.
 */
void retroactively_fill_from_funnel( item &it, const trap &tr, const time_point &start,
                                     const time_point &end, const tripoint &pos )
{
    if( start > end || !tr.is_funnel() ) {
        return;
    }

    // bday == last fill check
    it.set_birthday( end );
    weather_sum data = sum_conditions( start, end, pos );

    // Technically 0.0 division is OK, but it will be cleaner without it
    if( data.rain_amount > 0 ) {
        const int rain = roll_remainder( 1.0 / tr.funnel_turns_per_charge( data.rain_amount ) );
        it.add_rain_to_container( false, rain );
        // add_msg(m_debug, "Retroactively adding %d water from turn %d to %d", rain, startturn, endturn);
    }

    if( data.acid_amount > 0 ) {
        const int acid = roll_remainder( 1.0 / tr.funnel_turns_per_charge( data.acid_amount ) );
        it.add_rain_to_container( true, acid );
    }
}

/**
 * Add charge(s) of rain to given container, possibly contaminating it.
 */
void item::add_rain_to_container( bool acid, int charges )
{
    if( charges <= 0 ) {
        return;
    }
    item ret( acid ? "water_acid" : "water", calendar::turn );
    const int capa = get_remaining_capacity_for_liquid( ret, true );
    ret.charges = std::min( charges, capa );
    if( contents.can_contain( ret ).success() ) {
        // This is easy. Just add 1 charge of the rain liquid to the container.
        if( !acid ) {
            // Funnels aren't always clean enough for water. // TODO: disinfectant squeegie->funnel
            ret.poison = one_in( 10 ) ? 1 : 0;
        }
        put_in( ret, item_pocket::pocket_type::CONTAINER );
    } else {
        static const std::set<itype_id> allowed_liquid_types{
            itype_water,
            itype_water_acid,
            itype_water_acid_weak
        };
        item *found_liq = contents.get_item_with( [&]( const item & liquid ) {
            return allowed_liquid_types.count( liquid.typeId() );
        } );
        if( found_liq == nullptr ) {
            debugmsg( "Rainwater failed to add to container" );
            return;
        }
        // The container already has a liquid.
        item &liq = *found_liq;
        int orig = liq.charges;
        int added = std::min( charges, capa );
        if( capa > 0 ) {
            liq.charges += added;
        }

        if( liq.typeId() == ret.typeId() || liq.typeId() == itype_water_acid_weak ) {
            // The container already contains this liquid or weakly acidic water.
            // Don't do anything special -- we already added liquid.
        } else {
            // The rain is different from what's in the container.
            // Turn the container's liquid into weak acid with a probability
            // based on its current volume.

            // If it's raining acid and this container started with 7
            // charges of water, the liquid will now be 1/8th acid or,
            // equivalently, 1/4th weak acid (the rest being water). A
            // stochastic approach gives the liquid a 1 in 4 (or 2 in
            // liquid.charges) chance of becoming weak acid.
            const bool transmute = x_in_y( 2 * added, liq.charges );

            if( transmute ) {
                liq = item( "water_acid_weak", calendar::turn, liq.charges );
            } else if( liq.typeId() == itype_water ) {
                // The container has water, and the acid rain didn't turn it
                // into weak acid. Poison the water instead, assuming 1
                // charge of acid would act like a charge of water with poison 5.
                int total_poison = liq.poison * orig + 5 * added;
                liq.poison = total_poison / liq.charges;
                int leftover_poison = total_poison - liq.poison * liq.charges;
                if( leftover_poison > rng( 0, liq.charges ) ) {
                    liq.poison++;
                }
            }
        }
    }
}

double funnel_charges_per_turn( const double surface_area_mm2, const double rain_depth_mm_per_hour )
{
    // 1mm rain on 1m^2 == 1 liter water == 1000ml
    // 1 liter == 4 volume
    // 1 volume == 250ml: containers
    // 1 volume == 200ml: water
    // How many charges of water can we collect in a turn (usually <1.0)?
    if( rain_depth_mm_per_hour == 0.0 ) {
        return 0.0;
    }

    // Calculate once, because that part is expensive
    static const item water( "water", 0 );
    // 250ml
    static const double charge_ml = static_cast<double>( to_gram( water.weight() ) ) /
                                    water.charges;

    const double vol_mm3_per_hour = surface_area_mm2 * rain_depth_mm_per_hour;
    const double vol_mm3_per_turn = vol_mm3_per_hour / to_turns<int>( 1_hours );

    const double ml_to_mm3 = 1000;
    const double charges_per_turn = vol_mm3_per_turn / ( charge_ml * ml_to_mm3 );

    return charges_per_turn;
}

double trap::funnel_turns_per_charge( double rain_depth_mm_per_hour ) const
{
    // 1mm rain on 1m^2 == 1 liter water == 1000ml
    // 1 liter == 4 volume
    // 1 volume == 250ml: containers
    // 1 volume == 200ml: water
    // How many turns should it take for us to collect 1 charge of rainwater?
    // "..."
    if( rain_depth_mm_per_hour == 0.0 ) {
        return 0.0;
    }

    const double surface_area_mm2 = M_PI * ( funnel_radius_mm * funnel_radius_mm );
    const double charges_per_turn = funnel_charges_per_turn( surface_area_mm2, rain_depth_mm_per_hour );

    if( charges_per_turn > 0.0 ) {
        return 1.0 / charges_per_turn;
    }

    return 0.0;
}

/**
 * Main routine for filling funnels from weather effects.
 */
static void fill_funnels( int rain_depth_mm_per_hour, bool acid, const trap &tr )
{
    const double turns_per_charge = tr.funnel_turns_per_charge( rain_depth_mm_per_hour );
    // Give each funnel on the map a chance to collect the rain.
    const std::vector<tripoint> &funnel_locs = g->m.trap_locations( tr.loadid );
    for( const tripoint &loc : funnel_locs ) {
        units::volume maxcontains = 0_ml;
        if( one_in( turns_per_charge ) ) {
            // FIXME:
            //add_msg("%d mm/h %d tps %.4f: fill",int(calendar::turn),rain_depth_mm_per_hour,turns_per_charge);
            // This funnel has collected some rain! Put the rain in the largest
            // container here which is either empty or contains some mixture of
            // impure water and acid.
            map_stack items = g->m.i_at( loc );
            auto container = items.end();
            for( auto candidate_container = items.begin(); candidate_container != items.end();
                 ++candidate_container ) {
                if( candidate_container->is_funnel_container( maxcontains ) ) {
                    container = candidate_container;
                }
            }

            if( container != items.end() ) {
                container->add_rain_to_container( acid, 1 );
                container->set_age( 0_turns );
            }
        }
    }
}

/**
 * Fill funnels and makeshift funnels from weather effects.
 * @see fill_funnels
 */
static void fill_water_collectors( int mmPerHour, bool acid )
{
    for( auto &e : trap::get_funnels() ) {
        fill_funnels( mmPerHour, acid, *e );
    }
}

/**
 * Main routine for wet effects caused by weather.
 * Drenching the player is applied after checks against worn and held items.
 *
 * The warmth of armor is considered when determining how much drench happens per tick.
 *
 * Note that this is not the only place where drenching can happen.
 * For example, moving or swimming into water tiles will also cause drenching.
 * @see fill_water_collectors
 * @see map::decay_fields_and_scent
 * @see player::drench
 */
static void wet_player( int amount )
{
    if( !is_creature_outside( g->u ) ||
        g->u.has_trait( trait_FEATHERS ) ||
        g->u.weapon.has_flag( "RAIN_PROTECT" ) ||
        ( !one_in( 50 ) && g->u.worn_with_flag( "RAINPROOF" ) ) ) {
        return;
    }
    // Coarse correction to get us back to previously intended soaking rate.
    if( !calendar::once_every( 6_seconds ) ) {
        return;
    }
    const int warmth_delay = g->u.warmth( bodypart_id( "torso" ) ) * 4 / 5 + g->u.warmth(
                                 bodypart_id( "head" ) ) / 5;
    if( rng( 0, 100 - amount + warmth_delay ) > 10 ) {
        // Thick clothing slows down (but doesn't cap) soaking
        return;
    }

    const auto &wet = g->u.body_wetness;
    const auto &capacity = g->u.drench_capacity;
    body_part_set drenched_parts{ { bodypart_str_id( "torso" ), bodypart_str_id( "arm_l" ), bodypart_str_id( "arm_r" ), bodypart_str_id( "head" ) } };
    if( wet[bp_torso] * 100 >= capacity[bp_torso] * 50 ) {
        // Once upper body is 50%+ drenched, start soaking the legs too
        drenched_parts.unify_set( { { bodypart_str_id( "leg_l" ), bodypart_str_id( "leg_r" ) } } );
    }

    g->u.drench( amount, drenched_parts, false );
}

double precip_mm_per_hour( precip_class const p )
// Precipitation rate expressed as the rainfall equivalent if all
// the precipitation were rain (rather than snow).
{
    return
        p == PRECIP_VERY_LIGHT ? 0.5 :
        p == PRECIP_LIGHT ? 1.5 :
        p == PRECIP_HEAVY ? 3   :
        0;
}

void do_rain( weather_type const w )
{
    if( !weather::rains( w ) || weather::precip( w ) == PRECIP_NONE ) {
        return;
    }
    fill_water_collectors( precip_mm_per_hour( weather::precip( w ) ), weather::acidic( w ) );
    int wetness = 0;
    time_duration decay_time = 60_turns;
    if( weather::precip( w ) == PRECIP_VERY_LIGHT ) {
        wetness = 5;
        decay_time = 5_turns;
    } else if( weather::precip( w ) == PRECIP_LIGHT ) {
        wetness = 30;
        decay_time = 15_turns;
    } else if( weather::precip( w ) == PRECIP_HEAVY ) {
        decay_time = 45_turns;
        wetness = 60;
    }
    g->m.decay_fields_and_scent( decay_time );
    wet_player( wetness );
}

void weather_effect::none()
{
    glare( sun_intensity::normal );
}
void weather_effect::flurry()    {}

void weather_effect::sunny()
{
    glare( sun_intensity::high );
}

void weather_effect::snow()
{
    wet_player( 10 );
}

void weather_effect::snowstorm()
{
    wet_player( 40 );
}

void weather_effect::mist()
{
    Character &target_character = g->u;//todo npcs, also
    if( calendar::once_every( g->weather.mist_spawn_time ) &&
        is_creature_outside( target_character ) ) {
        int mist_type = 0;
        if( g->weather.mist_intensity > 0 &&
            g->weather.mist_intensity <= g->weather.mist_thick_threshold ) {
            mist_type = 1;
        } else if( g->weather.mist_intensity > g->weather.mist_thick_threshold &&
                   g->weather.mist_intensity <= g->weather.mist_stifling_threshold ) {
            mist_type = 2;
        } else if( g->weather.mist_intensity > g->weather.mist_stifling_threshold ) {
            mist_type = 3;
        }

        int monsters_to_spawn = std::max<int>( 1, g->weather.mist_intensity / 5 );
        for( int monsters_spawned = 0; monsters_spawned < monsters_to_spawn; monsters_spawned++ ) {
            mtype_id monster_id = mon_mist_wraith;
            std::string category = "mist_summon_wraith";
            bool is_hallucination = false;

            int rand = rng( 0, mist_type );
            switch( rand ) {
                case 0: {
                    //grab a random nearby outdoor non mist hostile creature to create a hallucination of
                    Creature *copy = g->get_creature_if( [&target_character]( const Creature & critter ) -> bool {
                        bool in_mist = is_creature_outside( critter );
                        bool not_self = target_character.pos() != critter.pos();
                        bool in_range = std::round( rl_dist_exact( target_character.pos(), critter.pos() ) ) <= 30;
                        bool valid_species = !critter.in_species( species_MIST );
                        bool valid_target = target_character.attitude_to( critter ) == Creature::Attitude::A_HOSTILE;

                        return in_mist && not_self && in_range && valid_species && valid_target;
                    } );
                    monster *copy_monster = dynamic_cast<monster *>( copy );
                    if( copy_monster != nullptr ) {
                        monster_id = copy_monster->type->id;
                        is_hallucination = true;
                    }
                    break;
                }
                case 1:
                    monster_id = mon_mist_wraith;
                    category = "mist_summon_wraith";
                    break;
                case 2:
                    monster_id = mon_mist_spectre;
                    category = "mist_summon_spectre";
                    break;
                case 3:
                    monster_id = mon_mist_phantom;
                    category = "mist_summon_phantom";
                    break;
                default:
                    debugmsg( "Random numbers gone wrong!" );
                    break;
            }

            tripoint target_point;
            bool found_location = false;
            int radius = 6 - mist_type;
            for( int attempts = 0; attempts < 15; attempts++ ) {
                target_point = g->u.pos() + tripoint( rng( -radius, radius ), rng( -radius, radius ), 0 );
                if( game::can_place_monster( monster_id, target_point ) && g->m.is_outside( target_point ) &&
                    rl_dist( target_point, g->u.pos() ) > 2 ) {
                    found_location = true;
                    break;
                }
            }
            if( found_location && is_hallucination ) {
                g->spawn_hallucination( target_point, monster_id );
            } else if( found_location && g->place_critter_at( monster_id, target_point ) != nullptr ) {
                g->u.add_msg_if_player( m_bad, "%s",
                                        SNIPPET.random_from_category( category ).value_or( translation() ) );
            }
        }
    }


    if( calendar::once_every( g->weather.mist_intensity_increase_time ) ) {
        g->weather.increase_mist_intensity();
    }
}
/**
 * Thunder.
 * Flavor messages. Very wet.
 */
void weather_effect::thunder()
{
    if( !g->u.has_effect( effect_sleep ) && !g->u.is_deaf() && one_in( THUNDER_CHANCE ) ) {
        if( g->get_levz() >= 0 ) {
            add_msg( _( "You hear a distant rumble of thunder." ) );
            sfx::play_variant_sound( "environment", "thunder_far", 80, rng( 0, 359 ) );
        } else if( one_in( std::max( roll_remainder( 2.0f * g->get_levz() /
                                     g->u.mutation_value( "hearing_modifier" ) ), 1 ) ) ) {
            add_msg( _( "You hear a rumble of thunder from above." ) );
            sfx::play_variant_sound( "environment", "thunder_far",
                                     ( 80 * g->u.mutation_value( "hearing_modifier" ) ), rng( 0, 359 ) );
        }
    }
}

/**
 * Lightning.
 * Chance of lightning illumination for the current turn when aboveground. Thunder.
 *
 * This used to manifest actual lightning on the map, causing fires and such, but since such effects
 * only manifest properly near the player due to the "reality bubble", this was causing undesired metagame tactics
 * such as players leaving their shelter for a more "expendable" area during lightning storms.
 */
void weather_effect::lightning()
{
    thunder();
    if( one_in( LIGHTNING_CHANCE ) ) {
        if( g->get_levz() >= 0 ) {
            add_msg( _( "A flash of lightning illuminates your surroundings!" ) );
            sfx::play_variant_sound( "environment", "thunder_near", 100, rng( 0, 359 ) );
            g->weather.lightning_active = true;
        }
    } else {
        g->weather.lightning_active = false;
    }
}

/**
 * Acid drizzle.
 * Causes minor pain only.
 */
void weather_effect::light_acid()
{
    if( calendar::once_every( 1_minutes ) && is_creature_outside( g->u ) ) {
        if( g->u.weapon.has_flag( "RAIN_PROTECT" ) && !one_in( 3 ) ) {
            add_msg( _( "Your %s protects you from the acidic drizzle." ), g->u.weapon.tname() );
        } else {
            if( g->u.worn_with_flag( "RAINPROOF" ) && !one_in( 4 ) ) {
                add_msg( _( "Your clothing protects you from the acidic drizzle." ) );
            } else {
                bool has_helmet = false;
                if( g->u.is_wearing_power_armor( &has_helmet ) && ( has_helmet || !one_in( 4 ) ) ) {
                    add_msg( _( "Your power armor protects you from the acidic drizzle." ) );
                } else {
                    add_msg( m_warning, _( "The acid rain stings, but is mostly harmless for now…" ) );
                    if( one_in( 10 ) && ( g->u.get_pain() < 10 ) ) {
                        g->u.mod_pain( 1 );
                    }
                }
            }
        }
    }
}

/**
 * Acid rain.
 * Causes major pain. Damages non acid-proof mobs. Very wet (acid).
 */
void weather_effect::acid()
{
    if( calendar::once_every( 2_turns ) && is_creature_outside( g->u ) ) {
        if( g->u.weapon.has_flag( "RAIN_PROTECT" ) && one_in( 4 ) ) {
            add_msg( _( "Your umbrella protects you from the acid rain." ) );
        } else {
            if( g->u.worn_with_flag( "RAINPROOF" ) && one_in( 2 ) ) {
                add_msg( _( "Your clothing protects you from the acid rain." ) );
            } else {
                bool has_helmet = false;
                if( g->u.is_wearing_power_armor( &has_helmet ) && ( has_helmet || !one_in( 2 ) ) ) {
                    add_msg( _( "Your power armor protects you from the acid rain." ) );
                } else {
                    add_msg( m_bad, _( "The acid rain burns!" ) );
                    if( one_in( 2 ) && ( g->u.get_pain() < 100 ) ) {
                        g->u.mod_pain( rng( 1, 5 ) );
                    }
                }
            }
        }
    }
}

static std::string to_string( const weekdays &d )
{
    static const std::array<std::string, 7> weekday_names = {{
            translate_marker( "Sunday" ), translate_marker( "Monday" )
            translate_marker( "Tuesday" ), translate_marker( "Wednesday" )
            translate_marker( "Thursday" ), translate_marker( "Friday" )
            translate_marker( "Saturday" )
        }
    };
    static_assert( static_cast<int>( weekdays::SUNDAY ) == 0,
                   "weekday_names array is out of sync with weekdays enumeration values" );
    return _( weekday_names[ static_cast<int>( d ) ] );
}

static std::string print_time_just_hour( const time_point &p )
{
    const int hour = to_hours<int>( time_past_midnight( p ) );
    int hour_param = hour % 12;
    if( hour_param == 0 ) {
        hour_param = 12;
    }
    return string_format( hour < 12 ? _( "%d AM" ) : _( "%d PM" ), hour_param );
}

// Script from Wikipedia:
// Current time
// The current time is hour/minute Eastern Standard Time
// Local conditions
// At 8 AM in Falls City, it was sunny. The temperature was 60 degrees, the dewpoint 59,
// and the relative humidity 97%. The wind was west at 6 miles (9.7 km) an hour.
// The pressure was 30.00 inches (762 mm) and steady.
// Regional conditions
// Across eastern Nebraska, southwest Iowa, and northwest Missouri, skies ranged from
// sunny to mostly sunny. It was 60 at Beatrice, 59 at Lincoln, 59 at Nebraska City, 57 at Omaha,
// 59 at Red Oak, and 62 at St. Joseph."
// Forecast
// TODAY...MOSTLY SUNNY. HIGHS IN THE LOWER 60S. NORTHEAST WINDS 5 TO 10 MPH WITH GUSTS UP TO 25 MPH.
// TONIGHT...MOSTLY CLEAR. LOWS IN THE UPPER 30S. NORTHEAST WINDS 5 TO 10 MPH.
// MONDAY...MOSTLY SUNNY. HIGHS IN THE LOWER 60S. NORTHEAST WINDS 10 TO 15 MPH.
// MONDAY NIGHT...PARTLY CLOUDY. LOWS AROUND 40. NORTHEAST WINDS 5 TO 10 MPH.

// 0% - No mention of precipitation
// 10% - No mention of precipitation, or isolated/slight chance
// 20% - Isolated/slight chance
// 30% - (Widely) scattered/chance
// 40% or 50% - Scattered/chance
// 60% or 70% - Numerous/likely
// 80%, 90% or 100% - No additional modifiers (i.e. "showers and thunderstorms")
/**
 * Generate textual weather forecast for the specified radio tower.
 */
std::string weather_forecast( const point &abs_sm_pos )
{
    std::string weather_report;
    // Local conditions
    const auto cref = overmap_buffer.closest_city( tripoint( abs_sm_pos, 0 ) );
    const std::string city_name = cref ? cref.city->name : std::string( _( "middle of nowhere" ) );
    // Current time
    weather_report += string_format(
                          //~ %1$s: time of day, %2$s: hour of day, %3$s: city name, %4$s: weather name, %5$s: temperature value
                          _( "The current time is %1$s Eastern Standard Time.  At %2$s in %3$s, it was %4$s.  The temperature was %5$s. " ),
                          to_string_time_of_day( calendar::turn ), print_time_just_hour( calendar::turn ),
                          city_name,
                          weather::name( g->weather.weather ), print_temperature( g->weather.temperature )
                      );

    //weather_report += ", the dewpoint ???, and the relative humidity ???.  ";
    //weather_report += "The wind was <direction> at ? mi/km an hour.  ";
    //weather_report += "The pressure was ??? in/mm and steady/rising/falling.";

    // Regional conditions (simulated by choosing a random range containing the current conditions).
    // Adjusted for weather volatility based on how many weather changes are coming up.
    //weather_report += "Across <region>, skies ranged from <cloudiest> to <clearest>.  ";
    // TODO: Add fake reports for nearby cities

    // TODO: weather forecast
    // forecasting periods are divided into 12-hour periods, day (6-18) and night (19-5)
    // Accumulate percentages for each period of various weather statistics, and report that
    // (with fuzz) as the weather chances.
    // int weather_proportions[NUM_WEATHER_TYPES] = {0};
    double high = -100.0;
    double low = 100.0;
    const tripoint abs_ms_pos = tripoint( sm_to_ms_copy( abs_sm_pos ), 0 );
    // TODO: wind direction and speed
    const time_point last_hour = calendar::turn - ( calendar::turn - calendar::turn_zero ) %
                                 1_hours;
    for( int d = 0; d < 6; d++ ) {
        weather_type forecast = WEATHER_NULL;
        const auto wgen = g->weather.get_cur_weather_gen();
        for( time_point i = last_hour + d * 12_hours; i < last_hour + ( d + 1 ) * 12_hours; i += 1_hours ) {
            w_point w = wgen.get_weather( abs_ms_pos, i, g->get_seed() );
            forecast = std::max( forecast, wgen.get_weather_conditions( w ) );
            high = std::max( high, w.temperature );
            low = std::min( low, w.temperature );
        }
        std::string day;
        bool started_at_night;
        const time_point c = last_hour + 12_hours * d;
        if( d == 0 && is_night( c ) ) {
            day = _( "Tonight" );
            started_at_night = true;
        } else {
            day = _( "Today" );
            started_at_night = false;
        }
        if( d > 0 && static_cast<int>( started_at_night ) != d % 2 ) {
            day = string_format( pgettext( "Mon Night", "%s Night" ), to_string( day_of_week( c ) ) );
        } else {
            day = to_string( day_of_week( c ) );
        }
        weather_report += string_format(
                              _( "%s… %s. Highs of %s. Lows of %s. " ),
                              day, weather::name( forecast ),
                              print_temperature( high ), print_temperature( low )
                          );
    }
    return weather_report;
}

/**
 * Print temperature (and convert to Celsius if Celsius display is enabled.)
 */
std::string print_temperature( double fahrenheit, int decimals )
{
    const auto text = [&]( const double value ) {
        return string_format( "%.*f", decimals, value );
    };

    if( get_option<std::string>( "USE_CELSIUS" ) == "celsius" ) {
        return string_format( pgettext( "temperature in Celsius", "%sC" ),
                              text( temp_to_celsius( fahrenheit ) ) );
    } else if( get_option<std::string>( "USE_CELSIUS" ) == "kelvin" ) {
        return string_format( pgettext( "temperature in Kelvin", "%sK" ),
                              text( temp_to_kelvin( fahrenheit ) ) );
    } else {
        return string_format( pgettext( "temperature in Fahrenheit", "%sF" ), text( fahrenheit ) );
    }
}

/**
 * Print relative humidity (no conversions.)
 */
std::string print_humidity( double humidity, int decimals )
{
    const std::string ret = string_format( "%.*f", decimals, humidity );
    return string_format( pgettext( "humidity in percent", "%s%%" ), ret );
}

/**
 * Print pressure (no conversions.)
 */
std::string print_pressure( double pressure, int decimals )
{
    const std::string ret = string_format( "%.*f", decimals, pressure / 10 );
    return string_format( pgettext( "air pressure in kPa", "%s kPa" ), ret );
}

int get_local_windchill( double temperature_f, double humidity, double wind_mph )
{
    double windchill_f = 0;

    if( temperature_f < 50 ) {
        /// Model 1, cold wind chill (only valid for temps below 50F)
        /// Is also used as a standard in North America.

        // Temperature is removed at the end, because get_local_windchill is meant to calculate the difference.
        // Source : http://en.wikipedia.org/wiki/Wind_chill#North_American_and_United_Kingdom_wind_chill_index
        windchill_f = 35.74 + 0.6215 * temperature_f - 35.75 * std::pow( wind_mph,
                      0.16 ) + 0.4275 * temperature_f * std::pow( wind_mph, 0.16 ) - temperature_f;
        if( wind_mph < 3 ) {
            // This model fails when wind is less than 3 mph
            windchill_f = 0;
        }
    } else {
        /// Model 2, warm wind chill

        // Source : http://en.wikipedia.org/wiki/Wind_chill#Australian_Apparent_Temperature
        // Convert to meters per second.
        double wind_meters_per_sec = wind_mph * 0.44704;
        double temperature_c = temp_to_celsius( temperature_f );

        // Cap the vapor pressure term to 50C of extra heat, as this term
        // otherwise grows logistically to an asymptotic value of about 2e7
        // for large values of temperature. This is presumably due to the
        // model being designed for reasonable ambient temperature values,
        // rather than extremely high ones.
        double windchill_c = 0.33 * std::min<float>( 150.00, humidity / 100.00 * 6.105 *
                             std::exp( 17.27 * temperature_c / ( 237.70 + temperature_c ) ) ) - 0.70 *
                             wind_meters_per_sec - 4.00;
        // Convert to Fahrenheit, but omit the '+ 32' because we are only dealing with a piece of the felt air temperature equation.
        windchill_f = windchill_c * 9 / 5;
    }

    return std::ceil( windchill_f );
}

nc_color get_wind_color( double windpower )
{
    nc_color windcolor;
    if( windpower < 1 ) {
        windcolor = c_dark_gray;
    } else if( windpower < 3 ) {
        windcolor = c_dark_gray;
    } else if( windpower < 7 ) {
        windcolor = c_light_gray;
    } else if( windpower < 12 ) {
        windcolor = c_light_gray;
    } else if( windpower < 18 ) {
        windcolor = c_blue;
    } else if( windpower < 24 ) {
        windcolor = c_blue;
    } else if( windpower < 31 ) {
        windcolor = c_light_blue;
    } else if( windpower < 38 ) {
        windcolor = c_light_blue;
    } else if( windpower < 46 ) {
        windcolor = c_cyan;
    } else if( windpower < 54 ) {
        windcolor = c_cyan;
    } else if( windpower < 63 ) {
        windcolor = c_light_cyan;
    } else if( windpower < 72 ) {
        windcolor = c_light_cyan;
    } else if( windpower > 72 ) {
        windcolor = c_white;
    }
    return windcolor;
}

std::string get_shortdirstring( int angle )
{
    std::string dirstring;
    int dirangle = angle;
    if( dirangle <= 23 || dirangle > 338 ) {
        dirstring = _( "N" );
    } else if( dirangle <= 68 ) {
        dirstring = _( "NE" );
    } else if( dirangle <= 113 ) {
        dirstring = _( "E" );
    } else if( dirangle <= 158 ) {
        dirstring = _( "SE" );
    } else if( dirangle <= 203 ) {
        dirstring = _( "S" );
    } else if( dirangle <= 248 ) {
        dirstring = _( "SW" );
    } else if( dirangle <= 293 ) {
        dirstring = _( "W" );
    } else {
        dirstring = _( "NW" );
    }
    return dirstring;
}

std::string get_dirstring( int angle )
{
    // Convert angle to cardinal directions
    std::string dirstring;
    int dirangle = angle;
    if( dirangle <= 23 || dirangle > 338 ) {
        dirstring = _( "North" );
    } else if( dirangle <= 68 ) {
        dirstring = _( "North-East" );
    } else if( dirangle <= 113 ) {
        dirstring = _( "East" );
    } else if( dirangle <= 158 ) {
        dirstring = _( "South-East" );
    } else if( dirangle <= 203 ) {
        dirstring = _( "South" );
    } else if( dirangle <= 248 ) {
        dirstring = _( "South-West" );
    } else if( dirangle <= 293 ) {
        dirstring = _( "West" );
    } else {
        dirstring = _( "North-West" );
    }
    return dirstring;
}

std::string get_wind_arrow( int dirangle )
{
    std::string wind_arrow;
    if( dirangle < 0 || dirangle >= 360 ) {
        wind_arrow.clear();
    } else if( dirangle <= 23 || dirangle > 338 ) {
        wind_arrow = "\u21D3";
    } else if( dirangle <= 68 ) {
        wind_arrow = "\u21D9";
    } else if( dirangle <= 113 ) {
        wind_arrow = "\u21D0";
    } else if( dirangle <= 158 ) {
        wind_arrow = "\u21D6";
    } else if( dirangle <= 203 ) {
        wind_arrow = "\u21D1";
    } else if( dirangle <= 248 ) {
        wind_arrow = "\u21D7";
    } else if( dirangle <= 293 ) {
        wind_arrow = "\u21D2";
    } else {
        wind_arrow = "\u21D8";
    }
    return wind_arrow;
}

int get_local_humidity( double humidity, weather_type weather, bool sheltered )
{
    int tmphumidity = humidity;
    if( sheltered ) {
        // Norm for a house?
        tmphumidity = humidity * ( 100 - humidity ) / 100 + humidity;
    } else if( weather == WEATHER_RAINY || weather == WEATHER_DRIZZLE || weather == WEATHER_THUNDER ||
               weather == WEATHER_LIGHTNING ) {
        tmphumidity = 100;
    }

    return tmphumidity;
}

double get_local_windpower( double windpower, const oter_id &omter, const tripoint &location,
                            const int &winddirection, bool sheltered )
{
    /**
    *  A player is sheltered if he is underground, in a car, or indoors.
    **/
    if( sheltered ) {
        return 0;
    }
    rl_vec2d windvec = convert_wind_to_coord( winddirection );
    int tmpwind = static_cast<int>( windpower );
    tripoint triblocker( location + point( windvec.x, windvec.y ) );
    // Over map terrain may modify the effect of wind.
    if( is_ot_match( "forest", omter, ot_match_type::type ) ||
        is_ot_match( "forest_water", omter, ot_match_type::type ) ) {
        tmpwind = tmpwind / 2;
    }
    if( location.z > 0 ) {
        tmpwind = tmpwind + ( location.z * std::min( 5, tmpwind ) );
    }
    // An adjacent wall will block wind
    if( is_wind_blocker( triblocker ) ) {
        tmpwind = tmpwind / 10;
    }
    return static_cast<double>( tmpwind );
}

bool is_wind_blocker( const tripoint &location )
{
    return g->m.has_flag( "BLOCK_WIND", location );
}

// Description of Wind Speed - https://en.wikipedia.org/wiki/Beaufort_scale
std::string get_wind_desc( double windpower )
{
    std::string winddesc;
    if( windpower < 1 ) {
        winddesc = _( "Calm" );
    } else if( windpower <= 3 ) {
        winddesc = _( "Light Air" );
    } else if( windpower <= 7 ) {
        winddesc = _( "Light Breeze" );
    } else if( windpower <= 12 ) {
        winddesc = _( "Gentle Breeze" );
    } else if( windpower <= 18 ) {
        winddesc = _( "Moderate Breeze" );
    } else if( windpower <= 24 ) {
        winddesc = _( "Fresh Breeze" );
    } else if( windpower <= 31 ) {
        winddesc = _( "Strong Breeze" );
    } else if( windpower <= 38 ) {
        winddesc = _( "Moderate Gale" );
    } else if( windpower <= 46 ) {
        winddesc = _( "Gale" );
    } else if( windpower <= 54 ) {
        winddesc = _( "Strong Gale" );
    } else if( windpower <= 63 ) {
        winddesc = _( "Whole Gale" );
    } else if( windpower <= 72 ) {
        winddesc = _( "Violent Storm" );
    } else if( windpower > 72 ) {
        // Anything above Whole Gale is very unlikely to happen and has no additional effects.
        winddesc = _( "Hurricane" );
    }
    return winddesc;
}

rl_vec2d convert_wind_to_coord( const int angle )
{
    static const std::array<std::pair<int, rl_vec2d>, 9> outputs = {{
            { 330, rl_vec2d( 0, -1 ) },
            { 301, rl_vec2d( -1, -1 ) },
            { 240, rl_vec2d( -1, 0 ) },
            { 211, rl_vec2d( -1, 1 ) },
            { 150, rl_vec2d( 0, 1 ) },
            { 121, rl_vec2d( 1, 1 ) },
            { 60, rl_vec2d( 1, 0 ) },
            { 31, rl_vec2d( 1, -1 ) },
            { 0, rl_vec2d( 0, -1 ) }
        }
    };
    for( const std::pair<int, rl_vec2d> &val : outputs ) {
        if( angle >= val.first ) {
            return val.second;
        }
    }
    return rl_vec2d( 0, 0 );
}

bool warm_enough_to_plant( const tripoint &pos )
{
    // semi-appropriate temperature for most plants
    return g->weather.get_temperature( pos ) >= 50;
}

weather_manager::weather_manager()
{
    lightning_active = false;
    weather_override = WEATHER_NULL;
    nextweather = calendar::before_time_starts;
    temperature = 0;
    weather = WEATHER_CLEAR;
}

void weather_manager::initialize()
{
    nextweather = calendar::turn;
    set_mist_length();
    set_next_mist_time();
    set_mist_spawn_time();
    temperature = SPRING_TEMPERATURE;
    update_weather();
}

const weather_generator &weather_manager::get_cur_weather_gen() const
{
    const overmap &om = g->get_cur_om();
    const regional_settings &settings = om.get_settings();
    return settings.weather;
}

void weather_manager::update_weather()
{
    if( calendar::turn > mist_next_instance ) {
        increase_mist_intensity();
        set_next_mist_time();
    }

    w_point &w = *weather_precise;
    winddirection = wind_direction_override ? *wind_direction_override : w.winddirection;
    windspeed = windspeed_override ? *windspeed_override : w.windpower;
    if( weather == WEATHER_NULL || calendar::turn >= nextweather ) {
        const weather_generator &weather_gen = get_cur_weather_gen();
        w = weather_gen.get_weather( g->u.global_square_location(), calendar::turn, g->get_seed() );
        weather_type old_weather = weather;
        weather = weather_override == WEATHER_NULL ?
                  weather_gen.get_weather_conditions( w )
                  : weather_override;
        if( weather == WEATHER_SUNNY && is_night( calendar::turn ) ) {
            weather = WEATHER_CLEAR;
        }
        if( !g->u.has_artifact_with( AEP_BAD_WEATHER ) ) {
            weather_override = WEATHER_NULL;
        }
        sfx::do_ambient();
        temperature = w.temperature;
        lightning_active = false;
        // Check weather every few turns, instead of every turn.
        // TODO: predict when the weather changes and use that time.
        nextweather = calendar::turn + 5_minutes;
        const weather_datum wdata = weather_data( weather );
        if( weather != old_weather && wdata.dangerous &&
            g->get_levz() >= 0 && g->m.is_outside( g->u.pos() )
            && !g->u.has_activity( ACT_WAIT_WEATHER ) ) {
            g->cancel_activity_or_ignore_query( distraction_type::weather_change,
                                                string_format( _( "The weather changed to %s!" ), wdata.name ) );
        }

        if( weather != old_weather && g->u.has_activity( ACT_WAIT_WEATHER ) ) {
            g->u.assign_activity( ACT_WAIT_WEATHER, 0, 0 );
        }

        if( wdata.sight_penalty !=
            weather::sight_penalty( old_weather ) ) {
            for( int i = -OVERMAP_DEPTH; i <= OVERMAP_HEIGHT; i++ ) {
                g->m.set_transparency_cache_dirty( i );
            }
        }
    }
}

void weather_manager::set_nextweather( time_point t )
{
    nextweather = t;
    update_weather();
}

int weather_manager::get_temperature( const tripoint &location )
{
    const auto &cached = temperature_cache.find( location );
    if( cached != temperature_cache.end() ) {
        return cached->second;
    }

    // local modifier
    int temp_mod = 0;

    if( !g->new_game ) {
        temp_mod += get_heat_radiation( location, false );
        temp_mod += get_convection_temperature( location );
    }
    //underground temperature = average New England temperature = 43F/6C rounded to int
    const int temp = ( location.z < 0 ? AVERAGE_ANNUAL_TEMPERATURE : temperature ) +
                     ( g->new_game ? 0 : g->m.get_temperature( location ) + temp_mod );

    temperature_cache.emplace( std::make_pair( location, temp ) );
    return temp;
}

void weather_manager::clear_temp_cache()
{
    temperature_cache.clear();
}

void weather_manager::set_next_mist_time()
{
    float mist_scaling = get_option<float>( "MIST_SCALING" );
    int days = get_option<int>( "MIST_INSTANCE_TIME" ) - ( mist_scaling * ( mist_instances / 10 ) );
    mist_next_instance = calendar::turn + time_duration::from_days( rng( .5 * days, 1.5 * days ) )
                         + time_duration::from_seconds( rng( 0, to_seconds<int>( 24_hours ) ) );
}

void weather_manager::set_mist_spawn_time()
{
    float mist_scaling = get_option<float>( "MIST_SCALING" );
    int seconds = get_option<int>( "MIST_SPAWN_TIME" ) - ( mist_scaling * ( mist_instances / 10 ) );
    mist_spawn_time = time_duration::from_seconds( rng( .5 * seconds, 1.5 * seconds ) );
}

//calculates the total mist length then breaks that into pieces
void weather_manager::set_mist_length()
{
    float mist_scaling = get_option<float>( "MIST_SCALING" );
    int hours = get_option<int>( "MIST_LENGTH" ) + ( mist_scaling * ( mist_instances / 5 ) );
    mist_intensity_increase_time = ( time_duration::from_hours( rng( .7 * hours, 1.3 * hours ) )
                                     + time_duration::from_seconds( rng( 0, to_seconds<int>( 1_hours ) ) ) )
                                   / mist_intensity_increase_per_instance;
}

void weather_manager::increase_mist_intensity()
{
    if( !get_option<bool>( "MIST_ACTIVE" ) ) {
        return;
    }

    float mist_scaling = get_option<float>( "MIST_SCALING" );
    int mist_min_intensity = 1 + ( mist_scaling * mist_instances );
    int mist_max_intensity = 1 + mist_intensity_increase_per_instance + ( mist_scaling *
                             mist_instances );

    if( mist_intensity < mist_min_intensity ) {
        mist_intensity = mist_min_intensity;
        set_mist_length();
        set_next_mist_time();
        set_mist_spawn_time();
        g->u.add_msg_if_player( m_bad, "%s",
                                SNIPPET.random_from_category( "mist_arrives" ).value_or( translation() ) );
    } else if( mist_intensity < mist_max_intensity ) {
        mist_intensity++;
        if( is_creature_outside( g->u ) ) {
            g->u.add_msg_if_player( m_bad, "%s",
                                    SNIPPET.random_from_category( "mist_increase_intensity" ).value_or( translation() ) );
        }
    } else {
        mist_intensity = 0;
        if( is_creature_outside( g->u ) ) {
            mist_instances++;
            g->u.add_msg_if_player( m_bad, "%s",
                                    SNIPPET.random_from_category( "mist_leaves" ).value_or( translation() ) );
        }
    }
    nextweather = calendar::turn;
}
///@}<|MERGE_RESOLUTION|>--- conflicted
+++ resolved
@@ -44,15 +44,13 @@
 static const efftype_id effect_sleep( "sleep" );
 static const efftype_id effect_snow_glare( "snow_glare" );
 
-<<<<<<< HEAD
 static const mtype_id mon_mist_wraith( "mon_mist_wraith" );
 static const mtype_id mon_mist_spectre( "mon_mist_spectre" );
 static const mtype_id mon_mist_phantom( "mon_mist_phantom" );
-=======
+
 static const itype_id itype_water( "water" );
 static const itype_id itype_water_acid( "water_acid" );
 static const itype_id itype_water_acid_weak( "water_acid_weak" );
->>>>>>> 1c8edccf
 
 static const trait_id trait_CEPH_VISION( "CEPH_VISION" );
 static const trait_id trait_FEATHERS( "FEATHERS" );
