#pragma once
#ifndef CATA_SRC_AVATAR_H
#define CATA_SRC_AVATAR_H

#include <array>
#include <list>
#include <map>
#include <memory>
#include <set>
#include <string>
#include <string_view>
#include <unordered_set>
#include <utility>
#include <vector>

#include "bodypart.h"
#include "calendar.h"
#include "character.h"
#include "character_id.h"
#include "coordinates.h"
#include "enums.h"
#include "game_constants.h"
#include "item.h"
#include "item_location.h"
#include "magic_teleporter_list.h"
#include "mdarray.h"
#include "memory_fast.h"
#include "point.h"
#include "type_id.h"
#include "units.h"

class JsonObject;
class JsonOut;
class advanced_inv_area;
class advanced_inv_listitem;
class advanced_inventory_pane;
class cata_path;
class diary;
class map_memory;
class memorized_tile;
class mission;
class monster;
class npc;
class talker;
struct bionic;
struct mtype;

namespace debug_menu
{
class mission_debug;
}  // namespace debug_menu
enum class pool_type;

// Monster visible in different directions (safe mode & compass)
// Suppressions due to a bug in clang-tidy 12
// NOLINTNEXTLINE(bugprone-reserved-identifier,cert-dcl37-c,cert-dcl51-cpp)
struct monster_visible_info {
    // New monsters visible from last update
    std::vector<shared_ptr_fast<monster>> new_seen_mon;

    // Unique monsters (and types of monsters) visible in different directions
    // 7 0 1    unique_types uses these indices;
    // 6 8 2    0-7 are provide by direction_from()
    // 5 4 3    8 is used for local monsters (for when we explain them below)
    std::array<std::vector<npc *>, 9> unique_types;
    std::array<std::vector<std::pair<const mtype *, int>>, 9> unique_mons;

    // If the monster visible in this direction is dangerous
    std::array<bool, 8> dangerous = {};

    // Whether or not there is at last one creature within safemode proximity that
    // is dangerous
    bool has_dangerous_creature_in_proximity = false;

    void remove_npc( npc *n );
};

struct point_of_interest {
    tripoint_abs_omt pos = tripoint_abs_omt::invalid;
    std::string text;
};

class avatar : public Character
{
    public:
        avatar();
        avatar( const avatar & ) = delete;
        // NOLINTNEXTLINE(performance-noexcept-move-constructor)
        avatar( avatar && );
        ~avatar() override;
        avatar &operator=( const avatar & ) = delete;
        // NOLINTNEXTLINE(performance-noexcept-move-constructor)
        avatar &operator=( avatar && );

        void store( JsonOut &json ) const;
        void load( const JsonObject &data );
        void export_as_npc( const cata_path &path );
        void serialize( JsonOut &json ) const override;
        void deserialize( const JsonObject &data ) override;
        bool save_map_memory();
        void load_map_memory();

        // newcharacter.cpp
        bool create( character_type type, const std::string &tempname = "" );
        // initialize avatar and avatar mocks
        void initialize( character_type type );
        bool load_template( const std::string &template_name, pool_type & );
        void save_template( const std::string &name, pool_type );
        void character_to_template( const std::string &name );

        bool is_avatar() const override {
            return true;
        }
        avatar *as_avatar() override {
            return this;
        }
        const avatar *as_avatar() const override {
            return this;
        }

        mfaction_id get_monster_faction() const override;

        void witness_thievery( item * ) override {}

        std::string get_save_id() const {
            return save_id.empty() ? name : save_id;
        }
        void set_save_id( const std::string &id ) {
            save_id = id;
        }
        /**
         * Makes the avatar "take over" the given NPC, while the current avatar character
         * becomes an NPC.
         */
        void control_npc( npc &, bool debug = false );
        /**
         * Open a menu to choose the NPC to take over.
         */
        void control_npc_menu( bool debug = false );
        using Character::query_yn;
        bool query_yn( const std::string &mes ) const override;

        void toggle_map_memory();
        //! @copydoc map_memory::is_valid() const
        bool is_map_memory_valid() const;
        bool should_show_map_memory() const;
        void prepare_map_memory_region( const tripoint_abs_ms &p1, const tripoint_abs_ms &p2 );
        const memorized_tile &get_memorized_tile( const tripoint_abs_ms &p ) const;
        void memorize_terrain( const tripoint_abs_ms &p, std::string_view id,
                               int subtile, int rotation );
        void memorize_decoration( const tripoint_abs_ms &p, std::string_view id,
                                  int subtile, int rotation );
        void memorize_symbol( const tripoint_abs_ms &p, char32_t symbol );
        void memorize_clear_decoration( const tripoint_abs_ms &p, std::string_view prefix = "" );

        nc_color basic_symbol_color() const override;
        int print_info( const catacurses::window &w, int vStart, int vLines, int column ) const override;
        std::string display_name( bool possessive = false, bool capitalize_first = false ) const;

        /** Resets stats, and applies effects in an idempotent manner */
        void reset_stats() override;
        /** Resets all missions before saving character to template */
        void reset_all_missions();

        std::vector<mission *> get_active_missions() const;
        std::vector<mission *> get_completed_missions() const;
        std::vector<mission *> get_failed_missions() const;
        std::vector<point_of_interest> get_points_of_interest() const;
        /**
         * Returns the mission that is currently active. Returns null if no mission is active.
         */
        mission *get_active_mission() const;
        /**
         * Returns the point of interest that is currently active. Returns null if no mission is active.
         */
        point_of_interest get_active_point_of_interest() const;
        /**
         * Returns the target of the active mission/point of interest or @ref tripoint_abs_omt::invalid if there is
         * no active mission or point of interest.
         */
        tripoint_abs_omt get_active_mission_target() const;
        /**
         * Set which mission is active. The mission must be listed in @ref active_missions.
         */
        void set_active_mission( mission &cur_mission );
        /**
         * Set which point of interest is active. The point of interest must be listed in @ref points_of_interest.
         */
        void set_active_point_of_interest( const point_of_interest &active_point_of_interest );
        /**
         * Called when a mission has been assigned to the player.
         */
        void on_mission_assignment( mission &new_mission );
        /**
         * Called when a mission has been completed or failed. Either way it's finished.
         * Check @ref mission::has_failed to see which case it is.
         */
        void on_mission_finished( mission &cur_mission );
        /**
         * Returns true if character has the mission in their active missions list.
         */
        bool has_mission_id( const mission_type_id &miss_id );

        void remove_active_mission( mission &cur_mission );

        /**
        * Despite the name, this operation also makes an existing point of interest active.
        */
        void add_point_of_interest( const point_of_interest &new_point_of_interest );
        void delete_point_of_interest( tripoint_abs_omt pos );

        //return avatar diary
        diary *get_avatar_diary();

        // Dialogue and bartering--see npctalk.cpp
        void talk_to( std::unique_ptr<talker> talk_with, bool radio_contact = false,
                      bool is_computer = false, bool is_not_conversation = false, const std::string &debug_topic = "" );

        /**
         * Try to disarm the NPC. May result in fail attempt, you receiving the weapon and instantly wielding it,
         * or the weapon falling down on the floor nearby. NPC is always getting angry with you.
         * @param target Target NPC to disarm
         */
        void disarm( npc &target );
        /**
         * Try to wield a contained item consuming moves proportional to weapon skill and volume.
         * @param container Container containing the item to be wielded
         * @param internal_item reference to contained item to wield.
         * @param penalties Whether item volume and temporary effects (e.g. GRABBED, DOWNED) should be considered.
         * @param base_cost Cost due to storage type.
         */
        bool wield_contents( item &container, item *internal_item = nullptr, bool penalties = true,
                             int base_cost = INVENTORY_HANDLING_PENALTY );
        /** Handles sleep attempts by the player, starts ACT_TRY_SLEEP activity */
        void try_to_sleep( const time_duration &dur );
        void set_pos_abs_only( const tripoint_abs_ms &loc );
        /** Handles reading effects and returns true if activity started */
        bool read( item_location &book, item_location ereader = {} );
        /** Note that we've read a book at least once. **/
        bool has_identified( const itype_id &item_id ) const override;
        void identify( const item &item ) override;
        void clear_identified();
        // clears nutrition related values e.g. calorie_diary, consumption_history...
        void clear_nutrition();

        void add_snippet( snippet_id snippet );
        bool has_seen_snippet( const snippet_id &snippet ) const;
        const std::set<snippet_id> &get_snippets();

        /** smash a map feature */
        struct smash_result {
            int skill;
            int resistance;
            bool did_smash;
            bool success;
        };
        smash_result smash( tripoint_bub_ms &smashp );

        /**
         * Opens the targeting menu to pull a nearby creature towards the character.
         * @param name Name of the implement used to pull the creature. */
        void longpull( const std::string &name );

        void wake_up() override;
        // Grab furniture / vehicle
        void grab( object_type grab_type, const tripoint_rel_ms &grab_point = tripoint_rel_ms::zero );
        object_type get_grab_type() const;
        /** Handles player vomiting effects */
        void vomit();
        // if avatar is affected by relax_gas this rolls chance to overcome it at cost of moves
        // prints messages for success/failure
        // @return true if no relax_gas effect or rng roll to ignore it was successful
        bool try_break_relax_gas( const std::string &msg_success, const std::string &msg_failure );
        void add_pain_msg( int val, const bodypart_id &bp ) const;
        /**
         * Try to steal an item from the NPC's inventory. May result in fail attempt, when NPC not notices you,
         * notices your steal attempt and getting angry with you, and you successfully stealing the item.
         * @param target Target NPC to steal from
         */
        void steal( npc &target );
        /** Reassign letter. */
        void reassign_item( item &it, int invlet );

        teleporter_list translocators;

        void upgrade_stat_prompt( const character_stat &stat_name );
        // how many points are available to upgrade via STK
        int free_upgrade_points() const;
        void power_bionics() override;
        void power_mutations() override;
        /** Returns the bionic with the given invlet, or NULL if no bionic has that invlet */
        bionic *bionic_by_invlet( int ch );

        faction *get_faction() const override;
        bool is_ally( const Character &p ) const override;
        bool is_obeying( const Character &p ) const override;

        // Set in npc::talk_to_you for use in further NPC interactions
        bool dialogue_by_radio = false;
        // Preferred aim mode - ranged.cpp aim mode defaults to this if possible
        std::string preferred_aiming_mode;

        // checks if the point is blocked based on characters current aiming state
        bool cant_see( const tripoint_bub_ms &p ) const;

        // rebuilds the full aim cache for the character if it is dirty
        void rebuild_aim_cache() const;

        void set_movement_mode( const move_mode_id &mode ) override;

        // Cycles to the next move mode.
        void cycle_move_mode();
        // Cycles to the previous move mode.
        void cycle_move_mode_reverse();
        // Resets to walking.
        void reset_move_mode();
        // Toggles running on/off.
        void toggle_run_mode();
        // Toggles crouching on/off.
        void toggle_crouch_mode();
        // Toggles lying down on/off.
        void toggle_prone_mode();
        // Activate crouch mode if not in crouch mode.
        void activate_crouch_mode();

        bool wield( item &it );
        bool wield( item_location loc, bool remove_old = true );


        item::reload_option select_ammo( const item_location &base, bool prompt = false,
                                         bool empty = true ) override;

        /** gets the inventory from the avatar that is interactible via advanced inventory management */
        std::vector<advanced_inv_listitem> get_AIM_inventory( const advanced_inventory_pane &pane,
                advanced_inv_area &square );

        using Character::invoke_item;
        bool invoke_item( item *, const tripoint_bub_ms &pt, int pre_obtain_moves ) override;
        bool invoke_item( item * ) override;
        bool invoke_item( item *, const std::string &, const tripoint_bub_ms &pt,
                          int pre_obtain_moves = -1 ) override;
        bool invoke_item( item *, const std::string & ) override;

        monster_visible_info &get_mon_visible() {
            return mon_visible;
        }

        const monster_visible_info &get_mon_visible() const {
            return mon_visible;
        }

        struct daily_calories {
            int spent = 0;
            int gained = 0;
            int ingested = 0;
            int total() const noexcept {
                return gained - spent;
            }
            std::map<float, int> activity_levels; // NOLINT(cata-serialize)

            daily_calories();

            void serialize( JsonOut &json ) const;
            void deserialize( const JsonObject &data );

            void save_activity( JsonOut &json ) const;
            void read_activity( const JsonObject &data );
        };

        // called once a day; adds a new daily_calories to the
        // front of the list and pops off the back if there are more than 30
        void advance_daily_calories();
        int get_daily_spent_kcal( bool yesterday ) const;
        int get_daily_ingested_kcal( bool yesterday ) const;
        void add_ingested_kcal( int kcal );
        void update_cardio_acc() override;
        void add_spent_calories( int cal ) override;
        void add_gained_calories( int cal ) override;
        int get_daily_calories( unsigned days_ago, std::string const &type ) const;
        void log_activity_level( float level ) override;
        std::string total_daily_calories_string() const;
        //set 0-3 random hobbies, with 1 and 2 being twice as likely as 0 and 3

        int movecounter = 0;

        // bionic power in the last turn
        units::energy power_prev_turn = 0_kJ;
        // balance/net power generation/loss during the last turn
        units::energy power_balance = 0_kJ;

        // amount of turns since last check for pocket noise
        time_point last_pocket_noise = time_point( 0 );

        vproto_id starting_vehicle = vproto_id::NULL_ID();
        std::vector<mtype_id> starting_pets;
        std::set<character_id> follower_ids;

        mutable bool aim_cache_dirty = true;

        const mood_face_id &character_mood_face( bool clear_cache = false ) const;

    private:
        npc &get_shadow_npc();

        // The name used to generate save filenames for this avatar. Not serialized in json.
        std::string save_id;

        std::unique_ptr<map_memory> player_map_memory;
        bool show_map_memory;

        friend class debug_menu::mission_debug;
        /**
         * Missions that the player has accepted and that are not finished (one
         * way or the other).
         */
        std::vector<mission *> active_missions;
        /**
         * Missions that the player has successfully completed.
         */
        std::vector<mission *> completed_missions;
        /**
         * Missions that have failed while being assigned to the player.
         */
        std::vector<mission *> failed_missions;
        /**
         * The currently active mission, or null if no mission is currently in progress.
         */
        /**
        * Points of interest added by the player.
        */
        std::vector<point_of_interest> points_of_interest;

        mission *active_mission;
<<<<<<< HEAD

        point_of_interest active_point_of_interest;

=======
        void update_active_mission();
>>>>>>> 9e461436
        /**
        * diary to track player progression and to write the players story
        */
        std::unique_ptr <diary> a_diary;
        /**
         * The amount of calories spent and gained per day for the last 30 days.
         * the back is popped off and a new one added to the front at midnight each day
         */
        std::list<daily_calories> calorie_diary;

        // Items the player has identified.
        std::unordered_set<itype_id> items_identified;

        // Snippets the player has seen
        std::set<snippet_id> snippets_read;

        object_type grab_type;

        monster_visible_info mon_visible;

        /**
         * The NPC that would control the avatar's character in the avatar's absence.
         * The Character data in this object is not relevant/used.
         */
        std::unique_ptr<npc> shadow_npc;

        // true when the space is still visible when aiming
        mutable cata::mdarray<bool, point_bub_ms> aim_cache;
};

avatar &get_avatar();
std::unique_ptr<talker> get_talker_for( avatar &me );
std::unique_ptr<talker> get_talker_for( avatar *me );

#endif // CATA_SRC_AVATAR_H<|MERGE_RESOLUTION|>--- conflicted
+++ resolved
@@ -431,13 +431,10 @@
         std::vector<point_of_interest> points_of_interest;
 
         mission *active_mission;
-<<<<<<< HEAD
 
         point_of_interest active_point_of_interest;
 
-=======
         void update_active_mission();
->>>>>>> 9e461436
         /**
         * diary to track player progression and to write the players story
         */
