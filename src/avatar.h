--- conflicted
+++ resolved
@@ -226,13 +226,10 @@
         void toggle_run_mode();
         // Toggles crouching on/off.
         void toggle_crouch_mode();
-<<<<<<< HEAD
         // Toggles lying down on/off.
         void toggle_prone_mode();
-=======
         // Activate crouch mode if not in crouch mode.
         void activate_crouch_mode();
->>>>>>> c260c94f
 
         bool wield( item_location target );
         bool wield( item &target ) override;
