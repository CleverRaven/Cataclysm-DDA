--- conflicted
+++ resolved
@@ -379,12 +379,7 @@
 
         input_context() : registered_any_input( false ), category( "default" ),
             handling_coordinate_input( false ) {
-<<<<<<< HEAD
-
-#ifdef __ANDROID__
-=======
-#if defined(__ANDROID__)
->>>>>>> 95ec3fd2
+#if defined(__ANDROID__)
             input_context_stack.push_back( this );
             allow_text_entry = false;
 #endif
@@ -393,12 +388,7 @@
         // outside that window can be ignored
         input_context( std::string category ) : registered_any_input( false ),
             category( category ), handling_coordinate_input( false ) {
-<<<<<<< HEAD
-
-#ifdef __ANDROID__
-=======
-#if defined(__ANDROID__)
->>>>>>> 95ec3fd2
+#if defined(__ANDROID__)
             input_context_stack.push_back( this );
             allow_text_entry = false;
 #endif
