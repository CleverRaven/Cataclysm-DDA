#pragma once
#ifndef VEHICLE_GROUP_H
#define VEHICLE_GROUP_H

#include "mapgen.h"
#include <string>
#include <memory>
#include <unordered_map>

#include "optional.h"
#include "string_id.h"
#include "weighted_list.h"

class JsonObject;
class VehicleGroup;
using vgroup_id = string_id<VehicleGroup>;
class VehicleSpawn;
using vspawn_id = string_id<VehicleSpawn>;
struct vehicle_prototype;
using vproto_id = string_id<vehicle_prototype>;
struct point;
extern std::unordered_map<vgroup_id, VehicleGroup> vgroups;

/**
 * This class is used to group vehicles together into groups in much the same way as
 *  item groups work.
 */
class VehicleGroup
{
    public:
        VehicleGroup() : vehicles() {}

        void add_vehicle( const vproto_id &type, const int &probability ) {
            vehicles.add( type, probability );
        }

        const vproto_id &pick() const {
            return *( vehicles.pick() );
        }

        static void load( JsonObject &jo );

    private:
        weighted_int_list<vproto_id> vehicles;
};

/**
 * The location and facing data needed to place a vehicle onto the map.
 */
struct VehicleFacings {
    VehicleFacings( JsonObject &jo, const std::string &key );

    int pick() const {
<<<<<<< HEAD
        return values[rng( size_t(0), values.size() - 1 )];
=======
        return random_entry( values );
>>>>>>> a088cbc4
    }

    std::vector<int> values;
};

struct VehicleLocation {
    VehicleLocation( const jmapgen_int &x, const jmapgen_int &y, const VehicleFacings &facings )
        : x( x ), y( y ), facings( facings ) {}

    int pick_facing() const {
        return facings.pick();
    }

    point pick_point() const;

    jmapgen_int x;
    jmapgen_int y;
    VehicleFacings facings;
};

/**
 * A list of vehicle locations which are valid for spawning new vehicles.
 */
struct VehiclePlacement {
    VehiclePlacement() {}

    void add( const jmapgen_int &x, const jmapgen_int &y, const VehicleFacings &facings ) {
        locations.emplace_back( x, y, facings );
    }

    const VehicleLocation *pick() const;
    static void load( JsonObject &jo );

    typedef std::vector<VehicleLocation> LocationMap;
    LocationMap locations;
};

/**
 * These classes are used to wrap around a set of vehicle spawning functions. There are
 * currently two methods that can be used to spawn a vehicle. The first is by using a
 * c++ function. The second is by using data loaded from json.
 */

class VehicleFunction
{
    public:
        virtual ~VehicleFunction() = default;
        virtual void apply( map &m, const std::string &terrainid ) const = 0;
};

typedef void ( *vehicle_gen_pointer )( map &m, const std::string &terrainid );

class VehicleFunction_builtin : public VehicleFunction
{
    public:
        VehicleFunction_builtin( const vehicle_gen_pointer &func ) : func( func ) {}
        ~VehicleFunction_builtin() override = default;

        /**
         * This will invoke the vehicle spawning function on the map.
         * @param m The map on which to add the vehicle.
         * @param terrainid The name of the terrain being spawned on.
         */
        void apply( map &m, const std::string &terrainid ) const override {
            func( m, terrainid );
        }

    private:
        vehicle_gen_pointer func;
};

class VehicleFunction_json : public VehicleFunction
{
    public:
        VehicleFunction_json( JsonObject &jo );
        ~VehicleFunction_json() override = default;

        /**
         * This will invoke the vehicle spawning function on the map.
         * @param m The map on which to add the vehicle.
         * @param terrain_name The name of the terrain being spawned on. This is ignored by the json handler.
         */
        void apply( map &m, const std::string &terrain_name ) const override;

    private:
        vgroup_id vehicle;
        jmapgen_int number;
        int fuel;
        int status;

        std::string placement;
        cata::optional<VehicleLocation> location;
};

/**
 * This class handles a weighted list of different spawn functions, allowing a single
 * vehicle_spawn to have multiple possibilities.
 */
class VehicleSpawn
{
    public:
        VehicleSpawn() : types() {}

        void add( const double &weight, const std::shared_ptr<VehicleFunction> &func ) {
            types.add( func, weight );
        }

        /**
         * This will invoke the vehicle spawn on the map.
         * @param m The map on which to add the vehicle.
         * @param terrain_name The name of the terrain being spawned on.
         */
        void apply( map &m, const std::string &terrain_name ) const;

        /**
         * A static helper function. This will invoke the supplied vehicle spawn on the map.
         * @param id The spawnid to apply
         * @param m The map on which to add the vehicle.
         * @param terrain_name The name of the terrain being spawned on.
         */
        static void apply( const vspawn_id &id, map &m, const std::string &terrain_name );

        static void load( JsonObject &jo );

    private:
        weighted_float_list<std::shared_ptr<VehicleFunction>> types;

        typedef std::unordered_map<std::string, vehicle_gen_pointer> FunctionMap;
        static FunctionMap builtin_functions;
};

#endif<|MERGE_RESOLUTION|>--- conflicted
+++ resolved
@@ -51,11 +51,7 @@
     VehicleFacings( JsonObject &jo, const std::string &key );
 
     int pick() const {
-<<<<<<< HEAD
-        return values[rng( size_t(0), values.size() - 1 )];
-=======
         return random_entry( values );
->>>>>>> a088cbc4
     }
 
     std::vector<int> values;
