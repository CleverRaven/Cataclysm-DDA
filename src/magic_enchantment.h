--- conflicted
+++ resolved
@@ -53,12 +53,8 @@
     REGEN_HP_AWAKE,
     HUNGER,        // hunger rate
     THIRST,        // thirst rate
-<<<<<<< HEAD
-    SLEEPINESS,       // sleepiness rate
-=======
     FATIGUE,       // fatigue rate
     FATIGUE_REGEN,
->>>>>>> 951fac0f
     PAIN,
     PAIN_REMOVE,
     PAIN_PENALTY_MOD_STR,
