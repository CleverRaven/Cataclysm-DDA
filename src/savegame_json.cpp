--- conflicted
+++ resolved
@@ -1797,12 +1797,9 @@
     archive.io( "item_tags", item_tags, io::empty_default_tag() );
     archive.io( "contents", contents, io::empty_default_tag() );
     archive.io( "components", components, io::empty_default_tag() );
-<<<<<<< HEAD
     archive.io( "specific_energy", specific_energy, -10 );
     archive.io( "temperature", temperature, 0 );
-=======
     archive.io( "recipe_charges", recipe_charges, 1 );
->>>>>>> 8efc6678
     archive.template io<const itype>( "curammo", curammo, load_curammo,
     []( const itype & i ) {
         return i.get_id();
