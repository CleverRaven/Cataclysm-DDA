#include "player.h"
#include "npc.h"
#include "npc_class.h"
#include "profession.h"
#include "bionics.h"
#include "mission.h"
#include "game.h"
#include "rng.h"
#include "addiction.h"
#include "auto_pickup.h"
#include "inventory.h"
#include "ammo.h"
#include "artifact.h"
#include "options.h"
#include <sstream>
#include <stdlib.h>
#include <algorithm>
#include "weather.h"
#include "item.h"
#include "material.h"
#include "translations.h"
#include "vitamin.h"
#include "skill.h"
#include "name.h"
#include "cursesdef.h"
#include "catacharset.h"
#include "effect.h"
#include "crafting.h"
#include "get_version.h"
#include "scenario.h"
#include "calendar.h"
#include "monster.h"
#include "monfaction.h"
#include "morale.h"
#include "veh_type.h"
#include "vehicle.h"
#include "mutation.h"
#include "io.h"
#include "mtype.h"
#include "item_factory.h"
#include "recipe_dictionary.h"
#include "player_activity.h"

#include <ctime>
#include <bitset>

#include "json.h"

#include "debug.h"
#define dbg(x) DebugLog((DebugLevel)(x),D_GAME) << __FILE__ << ":" << __LINE__ << ": "

static const trait_id trait_HYPEROPIC( "HYPEROPIC" );
static const trait_id trait_MYOPIC( "MYOPIC" );

static const matype_id style_kicks( "style_kicks" );

static const std::array<std::string, NUM_OBJECTS> obj_type_name = { { "OBJECT_NONE", "OBJECT_ITEM", "OBJECT_ACTOR", "OBJECT_PLAYER",
        "OBJECT_NPC", "OBJECT_MONSTER", "OBJECT_VEHICLE", "OBJECT_TRAP", "OBJECT_FIELD",
        "OBJECT_TERRAIN", "OBJECT_FURNITURE"
    }
};

std::vector<item> item::magazine_convert()
{
    std::vector<item> res;

    // only guns, auxiliary gunmods and tools require conversion
    if( !is_gun() && !is_tool() ) {
        return res;
    }

    // ignore items that have already been converted
    if( has_var( "magazine_converted" ) ) {
        return res;
    }

    item *spare_mag = gunmod_find( "spare_mag" );

    // if item has integral magazine remove any magazine mods but do not mark item as converted
    if( magazine_integral() ) {
        if( !is_gun() ) {
            return res; // only guns can have attached gunmods
        }

        int qty = spare_mag ? spare_mag->charges : 0;
        qty += charges - type->gun->clip; // excess ammo from magazine extensions

        // limit ammo to base capacity and return any excess as a new item
        charges = std::min( charges, long( type->gun->clip ) );
        if( qty > 0 ) {
            res.emplace_back( ammo_current() != "null" ? ammo_current() : ammo_type()->default_ammotype(),
                              calendar::turn, qty );
        }

        contents.erase( std::remove_if( contents.begin(), contents.end(), []( const item & e ) {
            return e.typeId() == "spare_mag" || e.typeId() == "clip" || e.typeId() == "clip2";
        } ), contents.end() );

        return res;
    }

    // now handle items using the new detachable magazines that haven't yet been converted
    item mag( magazine_default(), calendar::turn );
    item ammo( ammo_current() != "null" ? ammo_current() : ammo_type()->default_ammotype(),
               calendar::turn );

    // give base item an appropriate magazine and add to that any ammo originally stored in base item
    if( !magazine_current() ) {
        contents.push_back( mag );
        if( charges > 0 ) {
            ammo.charges = std::min( charges, mag.ammo_capacity() );
            charges -= ammo.charges;
            contents.back().contents.push_back( ammo );
        }
    }

    // remove any spare magazine and replace it with an equivalent loaded magazine
    if( spare_mag ) {
        res.push_back( mag );
        if( spare_mag->charges > 0 ) {
            ammo.charges = std::min( spare_mag->charges, mag.ammo_capacity() );
            charges += spare_mag->charges - ammo.charges;
            res.back().contents.push_back( ammo );
        }
    }

    // return any excess ammo (from either item or spare mag) as a new item
    if( charges > 0 ) {
        ammo.charges = charges;
        res.push_back( ammo );
    }

    // remove incompatible magazine mods
    contents.erase( std::remove_if( contents.begin(), contents.end(), []( const item & e ) {
        return e.typeId() == "spare_mag" || e.typeId() == "clip" || e.typeId() == "clip2";
    } ), contents.end() );

    // normalize the base item and mark it as converted
    charges = 0;
    curammo = nullptr;
    set_var( "magazine_converted", true );

    return res;
}

////////////////////////////////////////////////////////////////////////////////////////////////////
///// player_activity.h

void player_activity::serialize( JsonOut &json ) const
{
    json.start_object();
    json.member( "type", type );
    json.member( "moves_left", moves_left );
    json.member( "index", index );
    json.member( "position", position );
    json.member( "coords", coords );
    json.member( "name", name );
    json.member( "targets", targets );
    json.member( "placement", placement );
    json.member( "values", values );
    json.member( "str_values", str_values );
    json.member( "auto_resume", auto_resume );
    json.end_object();
}

void player_activity::deserialize( JsonIn &jsin )
{
    JsonObject data = jsin.get_object();
    std::string tmptype;
    int tmppos = 0;
    if( !data.read( "type", tmptype ) ) {
        // Then it's a legacy save.
        int tmp_type_legacy;
        data.read( "type", tmp_type_legacy );
        deserialize_legacy_type( tmp_type_legacy, type );
    } else {
        type = activity_id( tmptype );
    }

    if( !data.read( "position", tmppos ) ) {
        tmppos = INT_MIN;  // If loading a save before position existed, hope.
    }

    data.read( "moves_left", moves_left );
    data.read( "index", index );
    position = tmppos;
    data.read( "coords", coords );
    data.read( "name", name );
    data.read( "targets", targets );
    data.read( "placement", placement );
    values = data.get_int_array( "values" );
    str_values = data.get_string_array( "str_values" );
    data.read( "auto_resume", auto_resume );
}

////////////////////////////////////////////////////////////////////////////////////////////////////
///// skill.h
void SkillLevel::serialize( JsonOut &json ) const
{
    json.start_object();
    json.member( "level", level() );
    json.member( "exercise", exercise( true ) );
    json.member( "istraining", isTraining() );
    json.member( "lastpracticed", _lastPracticed );
    json.member( "highestlevel", highestLevel() );
    json.end_object();
}

void SkillLevel::deserialize( JsonIn &jsin )
{
    JsonObject data = jsin.get_object();
    data.read( "level", _level );
    data.read( "exercise", _exercise );
    data.read( "istraining", _isTraining );
    if( !data.read( "lastpracticed", _lastPracticed ) ) {
        //@todo: shouldn't that be calendar::start?
        _lastPracticed = calendar::time_of_cataclysm + time_duration::from_hours(
                             get_option<int>( "INITIAL_TIME" ) );
    }
    data.read( "highestlevel", _highestLevel );
    if( _highestLevel < _level ) {
        _highestLevel = _level;
    }
}

void Character::trait_data::serialize( JsonOut &json ) const
{
    json.start_object();
    json.member( "key", key );
    json.member( "charge", charge );
    json.member( "powered", powered );
    json.end_object();
}

void Character::trait_data::deserialize( JsonIn &jsin )
{
    JsonObject data = jsin.get_object();
    data.read( "key", key );
    data.read( "charge", charge );
    data.read( "powered", powered );
}

////////////////////////////////////////////////////////////////////////////////////////////////////
///// Character.h, player + npc
/*
 * Gather variables for saving. These variables are common to both the player and NPCs.
 */
void Character::load( JsonObject &data )
{
    Creature::load( data );

    // stats
    data.read( "str_cur", str_cur );
    data.read( "str_max", str_max );
    data.read( "dex_cur", dex_cur );
    data.read( "dex_max", dex_max );
    data.read( "int_cur", int_cur );
    data.read( "int_max", int_max );
    data.read( "per_cur", per_cur );
    data.read( "per_max", per_max );

    data.read( "str_bonus", str_bonus );
    data.read( "dex_bonus", dex_bonus );
    data.read( "per_bonus", per_bonus );
    data.read( "int_bonus", int_bonus );

    // needs
    data.read( "thirst", thirst );
    data.read( "hunger", hunger );
    data.read( "starvation", starvation );
    data.read( "fatigue", fatigue );
    data.read( "stomach_food", stomach_food );
    data.read( "stomach_water", stomach_water );

    // health
    data.read( "healthy", healthy );
    data.read( "healthy_mod", healthy_mod );

    data.read( "damage_bandaged", damage_bandaged );
    data.read( "damage_disinfected", damage_disinfected );

    JsonArray parray;

    data.read( "underwater", underwater );

    data.read( "traits", my_traits );
    for( auto it = my_traits.begin(); it != my_traits.end(); ) {
        const auto &tid = *it;
        if( tid.is_valid() ) {
            ++it;
        } else {
            debugmsg( "character %s has invalid trait %s, it will be ignored", name.c_str(), tid.c_str() );
            my_traits.erase( it++ );
        }
    }

    if( savegame_loading_version <= 23 ) {
        std::unordered_set<trait_id> old_my_mutations;
        data.read( "mutations", old_my_mutations );
        for( const auto &mut : old_my_mutations ) {
            my_mutations[mut]; // Creates a new entry with default values
        }
        std::map<trait_id, char> trait_keys;
        data.read( "mutation_keys", trait_keys );
        for( const auto &k : trait_keys ) {
            my_mutations[k.first].key = k.second;
        }
        std::set<trait_id> active_muts;
        data.read( "active_mutations_hacky", active_muts );
        for( const auto &mut : active_muts ) {
            my_mutations[mut].powered = true;
        }
    } else {
        data.read( "mutations", my_mutations );
    }
    for( auto it = my_mutations.begin(); it != my_mutations.end(); ) {
        const auto &mid = it->first;
        if( mid.is_valid() ) {
            on_mutation_gain( mid );
            cached_mutations.push_back( &mid.obj() );
            ++it;
        } else {
            debugmsg( "character %s has invalid mutation %s, it will be ignored", name.c_str(), mid.c_str() );
            my_mutations.erase( it++ );
        }
    }

    data.read( "my_bionics", *my_bionics );

    for( auto &w : worn ) {
        w.on_takeoff( *this );
    }
    worn.clear();
    data.read( "worn", worn );
    for( auto &w : worn ) {
        on_item_wear( w );
    }

    if( !data.read( "hp_cur", hp_cur ) ) {
        debugmsg( "Error, incompatible hp_cur in save file '%s'", parray.str().c_str() );
    }

    if( !data.read( "hp_max", hp_max ) ) {
        debugmsg( "Error, incompatible hp_max in save file '%s'", parray.str().c_str() );
    }

    inv.clear();
    if( data.has_member( "inv" ) ) {
        JsonIn *invin = data.get_raw( "inv" );
        inv.json_load_items( *invin );
    }

    weapon = item( "null", 0 );
    data.read( "weapon", weapon );

    _skills->clear();
    JsonObject pmap = data.get_object( "skills" );
    for( const std::string &member : pmap.get_member_names() ) {
        pmap.read( member, ( *_skills )[skill_id( member )] );
    }

    visit_items( [&]( item * it ) {
        for( auto &e : it->magazine_convert() ) {
            i_add( e );
        }
        return VisitResponse::NEXT;
    } );

    on_stat_change( "thirst", thirst );
    on_stat_change( "hunger", hunger );
    on_stat_change( "starvation", starvation );
    on_stat_change( "fatigue", fatigue );
}

void Character::store( JsonOut &json ) const
{
    Creature::store( json );

    // stat
    json.member( "str_cur", str_cur );
    json.member( "str_max", str_max );
    json.member( "dex_cur", dex_cur );
    json.member( "dex_max", dex_max );
    json.member( "int_cur", int_cur );
    json.member( "int_max", int_max );
    json.member( "per_cur", per_cur );
    json.member( "per_max", per_max );

    json.member( "str_bonus", str_bonus );
    json.member( "dex_bonus", dex_bonus );
    json.member( "per_bonus", per_bonus );
    json.member( "int_bonus", int_bonus );

    // health
    json.member( "healthy", healthy );
    json.member( "healthy_mod", healthy_mod );

    // needs
    json.member( "thirst", thirst );
    json.member( "hunger", hunger );
    json.member( "starvation", starvation );
    json.member( "fatigue", fatigue );
    json.member( "stomach_food", stomach_food );
    json.member( "stomach_water", stomach_water );

    // breathing
    json.member( "underwater", underwater );

    // traits: permanent 'mutations' more or less
    json.member( "traits", my_traits );
    json.member( "mutations", my_mutations );

    // "Fracking Toasters" - Saul Tigh, toaster
    json.member( "my_bionics", *my_bionics );

    // skills
    json.member( "skills" );
    json.start_object();
    for( const auto &pair : *_skills ) {
        json.member( pair.first.str(), pair.second );
    }
    json.end_object();
}

////////////////////////////////////////////////////////////////////////////////////////////////////
///// player.h, player (+ npc for now, should eventually only be the player)
/*
 * Gather variables for saving.
 */

void player::load( JsonObject &data )
{
    Character::load( data );

    JsonArray parray;
    int tmpid = 0;

    if( !data.read( "posx", position.x ) ) { // uh-oh.
        debugmsg( "BAD PLAYER/NPC JSON: no 'posx'?" );
    }
    data.read( "posy", position.y );
    if( !data.read( "posz", position.z ) && g != nullptr ) {
        position.z = g->get_levz();
    }
    data.read( "stim", stim );
    data.read( "pkill", pkill );
    data.read( "radiation", radiation );
    data.read( "tank_plut", tank_plut );
    data.read( "reactor_plut", reactor_plut );
    data.read( "slow_rad", slow_rad );
    data.read( "scent", scent );
    data.read( "oxygen", oxygen );
    data.read( "male", male );
    data.read( "cash", cash );
    data.read( "recoil", recoil );
    data.read( "in_vehicle", in_vehicle );
    data.read( "last_sleep_check", last_sleep_check );
    if( data.read( "id", tmpid ) ) {
        setID( tmpid );
    }

<<<<<<< HEAD
    data.read("max_license_points", max_license_points);
    data.read("used_license_points", used_license_points);

    data.read("power_level", power_level);
    data.read("max_power_level", max_power_level);
=======
    data.read( "power_level", power_level );
    data.read( "max_power_level", max_power_level );
>>>>>>> a6637cd7
    // Bionic power scale has been changed, savegame version 21 has the new scale
    if( savegame_loading_version <= 20 ) {
        power_level *= 25;
        max_power_level *= 25;
    }

    // Bionic power should not be negative!
    if( power_level < 0 ) {
        power_level = 0;
    }

    data.read( "ma_styles", ma_styles );
    // Fix up old ma_styles that doesn't include fake styles
    if( std::find( ma_styles.begin(), ma_styles.end(), style_kicks ) == ma_styles.end() &&
        style_kicks.is_valid() ) {
        ma_styles.insert( ma_styles.begin(), style_kicks );
    }
    if( std::find( ma_styles.begin(), ma_styles.end(), matype_id::NULL_ID() ) == ma_styles.end() ) {
        ma_styles.insert( ma_styles.begin(), matype_id::NULL_ID() );
    }
    data.read( "addictions", addictions );

    JsonArray traps = data.get_array( "known_traps" );
    known_traps.clear();
    while( traps.has_more() ) {
        JsonObject pmap = traps.next_object();
        const tripoint p( pmap.get_int( "x" ), pmap.get_int( "y" ), pmap.get_int( "z" ) );
        const std::string t = pmap.get_string( "trap" );
        known_traps.insert( trap_map::value_type( p, t ) );
    }

    // Add the earplugs.
    if( has_bionic( bionic_id( "bio_ears" ) ) && !has_bionic( bionic_id( "bio_earplugs" ) ) ) {
        add_bionic( bionic_id( "bio_earplugs" ) );
    }

    // Add the blindfold.
    if( has_bionic( bionic_id( "bio_sunglasses" ) ) && !has_bionic( bionic_id( "bio_blindfold" ) ) ) {
        add_bionic( bionic_id( "bio_blindfold" ) );
    }

    // Fixes bugged characters for telescopic eyes CBM.
    if( has_bionic( bionic_id( "bio_eye_optic" ) ) && has_trait( trait_HYPEROPIC ) ) {
        remove_mutation( trait_HYPEROPIC );
    }

    if( has_bionic( bionic_id( "bio_eye_optic" ) ) && has_trait( trait_MYOPIC ) ) {
        remove_mutation( trait_MYOPIC );
    }

    if( has_bionic( bionic_id( "bio_solar" ) ) ) {
        remove_bionic( bionic_id( "bio_solar" ) );
    }

    on_stat_change( "pkill", pkill );
    on_stat_change( "perceived_pain", get_perceived_pain() );
}

/*
 * Variables common to player (and npc's, should eventually just be players)
 */
void player::store( JsonOut &json ) const
{
    Character::store( json );

    // assumes already in player object
    // positional data
    json.member( "posx", position.x );
    json.member( "posy", position.y );
    json.member( "posz", position.z );

    // energy
    json.member( "stim", stim );
    json.member( "last_sleep_check", last_sleep_check );
    // pain
    json.member( "pkill", pkill );
    // misc levels
    json.member( "radiation", radiation );
    json.member( "tank_plut", tank_plut );
    json.member( "reactor_plut", reactor_plut );
    json.member( "slow_rad", slow_rad );
    json.member( "scent", int( scent ) );
    json.member( "body_wetness", body_wetness );

    // breathing
    json.member( "oxygen", oxygen );

    // gender
    json.member( "male", male );

    json.member( "cash", cash );
    json.member( "recoil", recoil );
    json.member( "in_vehicle", in_vehicle );
    json.member( "id", getID() );

    // potential incompatibility with future expansion
    // @todo: consider ["parts"]["head"]["hp_cur"] instead of ["hp_cur"][head_enum_value]
    json.member( "hp_cur", hp_cur );
    json.member( "hp_max", hp_max );
    json.member( "damage_bandaged", damage_bandaged );
    json.member( "damage_disinfected", damage_disinfected );

    json.member( "max_license_points", max_license_points );
    json.member( "used_license_points", used_license_points );

    // npc; unimplemented
    json.member( "power_level", power_level );
    json.member( "max_power_level", max_power_level );

    // martial arts
    /*for (int i = 0; i < ma_styles.size(); i++) {
        ptmpvect.push_back( pv( ma_styles[i] ) );
    }*/
    json.member( "ma_styles", ma_styles );
    // "Looks like I picked the wrong week to quit smoking." - Steve McCroskey
    json.member( "addictions", addictions );

    json.member( "known_traps" );
    json.start_array();
    for( const auto &elem : known_traps ) {
        json.start_object();
        json.member( "x", elem.first.x );
        json.member( "y", elem.first.y );
        json.member( "z", elem.first.z );
        json.member( "trap", elem.second );
        json.end_object();
    }
    json.end_array();

    json.member( "worn", worn ); // also saves contents

    json.member( "inv" );
    inv.json_save_items( json );

    if( !weapon.is_null() ) {
        json.member( "weapon", weapon ); // also saves contents
    }
}

////////////////////////////////////////////////////////////////////////////////////////////////////
///// player.h, player
/*
 * Prepare a json object for player, including player specific data, and data common to
   players and npcs ( which json_save_actor_data() handles ).
 */
void player::serialize( JsonOut &json ) const
{
    json.start_object();
    // This must be after the json object has been started, so any super class
    // puts their data into the same json object.
    store( json );

    // TODO: once npcs are separated from the player class,
    // this code should go into player::store, serialize will then only
    // contain start_object(), store(), end_object().

    // player-specific specifics
    if( prof != NULL ) {
        json.member( "profession", prof->ident() );
    }
    if( g->scen != NULL ) {
        json.member( "scenario", g->scen->ident() );
    }
    // someday, npcs may drive
    json.member( "controlling_vehicle", controlling_vehicle );

    // shopping carts, furniture etc
    json.member( "grab_point", grab_point );
    json.member( "grab_type", obj_type_name[( int )grab_type ] );

    // misc player specific stuff
    json.member( "focus_pool", focus_pool );
    json.member( "style_selected", style_selected );
    json.member( "keep_hands_free", keep_hands_free );

    json.member( "stamina", stamina );
    json.member( "move_mode", move_mode );

    // crafting etc
    json.member( "activity", activity );
    json.member( "backlog", backlog );

    // "The cold wakes you up."
    json.member( "temp_cur", temp_cur );
    json.member( "temp_conv", temp_conv );
    json.member( "frostbite_timer", frostbite_timer );

    // npc: unimplemented, potentially useful
    json.member( "learned_recipes", *learned_recipes );

    // Player only, books they have read at least once.
    json.member( "items_identified", items_identified );

    json.member( "vitamin_levels", vitamin_levels );

    morale->store( json );

    // mission stuff
    json.member( "active_mission", active_mission == nullptr ? -1 : active_mission->get_id() );

    json.member( "active_missions", mission::to_uid_vector( active_missions ) );
    json.member( "completed_missions", mission::to_uid_vector( completed_missions ) );
    json.member( "failed_missions", mission::to_uid_vector( failed_missions ) );

    json.member( "player_stats", lifetime_stats );

    player_map_memory.store( json );
    json.member( "show_map_memory", show_map_memory );

    json.member( "assigned_invlet" );
    json.start_array();
    for( auto iter : inv.assigned_invlet ) {
        json.start_array();
        json.write( iter.first );
        json.write( iter.second );
        json.end_array();
    }
    json.end_array();

    json.member( "invcache" );
    inv.json_save_invcache( json );

    //FIXME: separate function, better still another file
    /*      for( size_t i = 0; i < memorial_log.size(); ++i ) {
              ptmpvect.push_back(pv(memorial_log[i]));
          }
          json.member("memorial",ptmpvect);
    */

    json.end_object();
}

/*
 * load player from ginormous json blob
 */
void player::deserialize( JsonIn &jsin )
{
    JsonObject data = jsin.get_object();
    JsonArray parray;

    load( data );

    // TODO: once npcs are separated from the player class,
    // this code should go into player::load, deserialize will then only
    // contain get_object(), load()

    std::string prof_ident = "(null)";
    if( data.read( "profession", prof_ident ) && string_id<profession>( prof_ident ).is_valid() ) {
        prof = &string_id<profession>( prof_ident ).obj();
    } else {
        debugmsg( "Tried to use non-existent profession '%s'", prof_ident.c_str() );
    }

    data.read( "activity", activity );
    // Changed from a single element to a list, handle either.
    // Can deprecate once we stop handling pre-0.B saves.
    if( data.has_array( "backlog" ) ) {
        data.read( "backlog", backlog );
    } else {
        player_activity temp;
        data.read( "backlog", temp );
        backlog.push_front( temp );
    }

    data.read( "controlling_vehicle", controlling_vehicle );

    data.read( "grab_point", grab_point );
    std::string grab_typestr = "OBJECT_NONE";
    if( grab_point.x != 0 || grab_point.y != 0 ) {
        grab_typestr = "OBJECT_VEHICLE";
        data.read( "grab_type", grab_typestr );
    }
    const auto iter = std::find( obj_type_name.begin(), obj_type_name.end(), grab_typestr );
    grab( iter == obj_type_name.end() ?
          OBJECT_NONE : static_cast<object_type>( std::distance( obj_type_name.begin(), iter ) ),
          grab_point );

    data.read( "focus_pool", focus_pool );
    data.read( "style_selected", style_selected );
    data.read( "keep_hands_free", keep_hands_free );

    data.read( "stamina", stamina );
    data.read( "move_mode", move_mode );

    set_highest_cat_level();
    drench_mut_calc();
    std::string scen_ident = "(null)";
    if( data.read( "scenario", scen_ident ) && string_id<scenario>( scen_ident ).is_valid() ) {
        g->scen = &string_id<scenario>( scen_ident ).obj();
        start_location = g->scen->start_location();
    } else {
        const scenario *generic_scenario = scenario::generic();
        // Only display error message if from a game file after scenarios existed.
        if( savegame_loading_version > 20 ) {
            debugmsg( "Tried to use non-existent scenario '%s'. Setting to generic '%s'.",
                      scen_ident.c_str(), generic_scenario->ident().c_str() );
        }
        g->scen = generic_scenario;
    }
    temp_cur.fill( 5000 );
    data.read( "temp_cur", temp_cur );

    temp_conv.fill( 5000 );
    data.read( "temp_conv", temp_conv );

    frostbite_timer.fill( 0 );
    data.read( "frostbite_timer", frostbite_timer );

    body_wetness.fill( 0 );
    data.read( "body_wetness", body_wetness );

    data.read( "learned_recipes", *learned_recipes );
    valid_autolearn_skills->clear(); // Invalidates the cache

    items_identified.clear();
    data.read( "items_identified", items_identified );

    auto vits = data.get_object( "vitamin_levels" );
    for( const auto &v : vitamin::all() ) {
        int lvl = vits.get_int( v.first.str(), 0 );
        lvl = std::max( std::min( lvl, v.first.obj().max() ), v.first.obj().min() );
        vitamin_levels[ v.first ] = lvl;
    }

    morale->load( data );

    std::vector<int> tmpmissions;
    if( data.read( "active_missions", tmpmissions ) ) {
        active_missions = mission::to_ptr_vector( tmpmissions );
    }
    if( data.read( "failed_missions", tmpmissions ) ) {
        failed_missions = mission::to_ptr_vector( tmpmissions );
    }
    if( data.read( "completed_missions", tmpmissions ) ) {
        completed_missions = mission::to_ptr_vector( tmpmissions );
    }

    int tmpactive_mission = 0;
    if( data.read( "active_mission", tmpactive_mission ) ) {
        if( savegame_loading_version <= 23 ) {
            // In 0.C, active_mission was an index of the active_missions array (-1 indicated no active mission).
            // And it would as often as not be out of bounds (e.g. when a questgiver died).
            // Later, it became a mission * and stored as the mission's uid, and this change broke backward compatibility.
            // Unfortunately, nothing can be done about savegames between the bump to version 24 and 83808a941.
            if( tmpactive_mission >= 0 && tmpactive_mission < int( active_missions.size() ) ) {
                active_mission = active_missions[tmpactive_mission];
            } else if( !active_missions.empty() ) {
                active_mission = active_missions.back();
            }
        } else if( tmpactive_mission != -1 ) {
            active_mission = mission::find( tmpactive_mission );
        }
    }

    // Normally there is only one player character loaded, so if a mission that is assigned to
    // another character (not the current one) fails, the other character(s) are not informed.
    // We must inform them when they get loaded the next time.
    // Only active missions need checking, failed/complete will not change anymore.
    auto const last = std::remove_if( active_missions.begin(),
    active_missions.end(), []( mission const * m ) {
        return m->has_failed();
    } );
    std::copy( last, active_missions.end(), std::back_inserter( failed_missions ) );
    active_missions.erase( last, active_missions.end() );
    if( active_mission && active_mission->has_failed() ) {
        if( active_missions.empty() ) {
            active_mission = nullptr;
        } else {
            active_mission = active_missions.front();
        }
    }

    if( savegame_loading_version <= 23 && is_player() ) {
        // In 0.C there was no player_id member of mission, so it'll be the default -1.
        // When the member was introduced, no steps were taken to ensure compatibility with 0.C, so
        // missions will be buggy for saves between experimental commits bd2088c033 and dd83800.
        // see npc_chatbin::check_missions and npc::talk_to_u
        for( mission *miss : active_missions ) {
            miss->set_player_id_legacy_0c( getID() );
        }
    }

    data.read( "player_stats", lifetime_stats );

    player_map_memory.load( data );
    data.read( "show_map_memory", show_map_memory );

    parray = data.get_array( "assigned_invlet" );
    while( parray.has_more() ) {
        JsonArray pair = parray.next_array();
        inv.assigned_invlet[( char )pair.get_int( 0 )] = pair.get_string( 1 );
    }

    if( data.has_member( "invcache" ) ) {
        JsonIn *jip = data.get_raw( "invcache" );
        inv.json_load_invcache( *jip );
    }
}

////////////////////////////////////////////////////////////////////////////////////////////////////
///// npc.h

void npc_follower_rules::serialize( JsonOut &json ) const
{
    json.start_object();
    json.member( "engagement", ( int )engagement );
    json.member( "aim", ( int )aim );
    json.member( "use_guns", use_guns );
    json.member( "use_grenades", use_grenades );
    json.member( "use_silent", use_silent );

    json.member( "allow_pick_up", allow_pick_up );
    json.member( "allow_bash", allow_bash );
    json.member( "allow_sleep", allow_sleep );
    json.member( "allow_complain", allow_complain );
    json.member( "allow_pulp", allow_pulp );

    json.member( "close_doors", close_doors );

    json.member( "pickup_whitelist", *pickup_whitelist );

    json.end_object();
}

void npc_follower_rules::deserialize( JsonIn &jsin )
{
    JsonObject data = jsin.get_object();
    int tmpeng = 0;
    data.read( "engagement", tmpeng );
    engagement = ( combat_engagement )tmpeng;
    int tmpaim = 0;
    data.read( "aim", tmpaim );
    aim = ( aim_rule )tmpaim;
    data.read( "use_guns", use_guns );
    data.read( "use_grenades", use_grenades );
    data.read( "use_silent", use_silent );

    data.read( "allow_pick_up", allow_pick_up );
    data.read( "allow_bash", allow_bash );
    data.read( "allow_sleep", allow_sleep );
    data.read( "allow_complain", allow_complain );
    data.read( "allow_pulp", allow_pulp );

    data.read( "close_doors", close_doors );

    data.read( "pickup_whitelist", *pickup_whitelist );
}

extern std::string convert_talk_topic( talk_topic_enum );

void npc_chatbin::serialize( JsonOut &json ) const
{
    json.start_object();
    json.member( "first_topic", first_topic );
    if( mission_selected != nullptr ) {
        json.member( "mission_selected", mission_selected->get_id() );
    }
    json.member( "skill", skill );
    json.member( "style", style );
    json.member( "missions", mission::to_uid_vector( missions ) );
    json.member( "missions_assigned", mission::to_uid_vector( missions_assigned ) );
    json.end_object();
}

void npc_chatbin::deserialize( JsonIn &jsin )
{
    JsonObject data = jsin.get_object();

    if( data.has_int( "first_topic" ) ) {
        int tmptopic = 0;
        data.read( "first_topic", tmptopic );
        first_topic = convert_talk_topic( talk_topic_enum( tmptopic ) );
    } else {
        data.read( "first_topic", first_topic );
    }

    data.read( "skill", skill );
    data.read( "style", style );

    std::vector<int> tmpmissions;
    data.read( "missions", tmpmissions );
    missions = mission::to_ptr_vector( tmpmissions );
    std::vector<int> tmpmissions_assigned;
    data.read( "missions_assigned", tmpmissions_assigned );
    missions_assigned = mission::to_ptr_vector( tmpmissions_assigned );

    int tmpmission_selected = 0;
    mission_selected = nullptr;
    if( data.read( "mission_selected", tmpmission_selected ) && tmpmission_selected != -1 ) {
        if( savegame_loading_version <= 23 ) {
            // In 0.C, it was an index into the missions_assigned vector
            if( tmpmission_selected >= 0 && tmpmission_selected < int( missions_assigned.size() ) ) {
                mission_selected = missions_assigned[tmpmission_selected];
            }
        } else {
            mission_selected = mission::find( tmpmission_selected );
        }
    }
}

void npc_personality::deserialize( JsonIn &jsin )
{
    JsonObject data = jsin.get_object();
    int tmpagg = 0;
    int tmpbrav = 0;
    int tmpcol = 0;
    int tmpalt = 0;
    if( data.read( "aggression", tmpagg ) &&
        data.read( "bravery", tmpbrav ) &&
        data.read( "collector", tmpcol ) &&
        data.read( "altruism", tmpalt ) ) {
        aggression = ( signed char )tmpagg;
        bravery = ( signed char )tmpbrav;
        collector = ( signed char )tmpcol;
        altruism = ( signed char )tmpalt;
    } else {
        debugmsg( "npc_personality: bad data" );
    }
}

void npc_personality::serialize( JsonOut &json ) const
{
    json.start_object();
    json.member( "aggression", ( int )aggression );
    json.member( "bravery", ( int )bravery );
    json.member( "collector", ( int )collector );
    json.member( "altruism", ( int )altruism );
    json.end_object();
}

void npc_opinion::deserialize( JsonIn &jsin )
{
    JsonObject data = jsin.get_object();
    data.read( "trust", trust );
    data.read( "fear", fear );
    data.read( "value", value );
    data.read( "anger", anger );
    data.read( "owed", owed );
}

void npc_opinion::serialize( JsonOut &json ) const
{
    json.start_object();
    json.member( "trust", trust );
    json.member( "fear", fear );
    json.member( "value", value );
    json.member( "anger", anger );
    json.member( "owed", owed );
    json.end_object();
}

void npc_favor::deserialize( JsonIn &jsin )
{
    JsonObject jo = jsin.get_object();
    type = npc_favor_type( jo.get_int( "type" ) );
    jo.read( "value", value );
    jo.read( "itype_id", item_id );
    if( jo.has_int( "skill_id" ) ) {
        skill = Skill::from_legacy_int( jo.get_int( "skill_id" ) );
    } else if( jo.has_string( "skill_id" ) ) {
        skill = skill_id( jo.get_string( "skill_id" ) );
    } else {
        skill = skill_id::NULL_ID();
    }
}

void npc_favor::serialize( JsonOut &json ) const
{
    json.start_object();
    json.member( "type", ( int )type );
    json.member( "value", value );
    json.member( "itype_id", ( std::string )item_id );
    json.member( "skill_id", skill );
    json.end_object();
}

/*
 * load npc
 */
void npc::deserialize( JsonIn &jsin )
{
    JsonObject data = jsin.get_object();
    load( data );
}

void npc::load( JsonObject &data )
{
    // TODO: once npcs are separated from the player class,
    // this should call load on the parent class of npc (probably Character).
    player::load( data );

    int misstmp = 0;
    int classtmp = 0;
    int atttmp = 0;
    std::string facID;
    std::string comp_miss_id;
    std::string comp_miss_role;
    tripoint comp_miss_pt;
    std::string classid;
    std::string companion_mission_role;
    time_point companion_mission_t = 0;
    time_point companion_mission_t_r = 0;

    data.read( "name", name );
    data.read( "marked_for_death", marked_for_death );
    data.read( "dead", dead );
    if( data.read( "myclass", classtmp ) ) {
        myclass = npc_class::from_legacy_int( classtmp );
    } else if( data.read( "myclass", classid ) ) {
        myclass = npc_class_id( classid );
    }

    data.read( "personality", personality );

    data.read( "wandf", wander_time );
    data.read( "wandx", wander_pos.x );
    data.read( "wandy", wander_pos.y );
    if( !data.read( "wandz", wander_pos.z ) ) {
        wander_pos.z = posz();
    }

    if( !data.read( "submap_coords", submap_coords ) ) {
        // Old submap coordinates are for the point (0, 0, 0) on local map
        // New ones are for submap that contains pos
        point old_coords;
        data.read( "mapx", old_coords.x );
        data.read( "mapy", old_coords.y );
        int o = 0;
        if( data.read( "omx", o ) ) {
            old_coords.x += o * OMAPX * 2;
        }
        if( data.read( "omy", o ) ) {
            old_coords.y += o * OMAPY * 2;
        }
        submap_coords = point( old_coords.x + posx() / SEEX, old_coords.y + posy() / SEEY );
    }

    if( !data.read( "mapz", position.z ) ) {
        data.read( "omz", position.z ); // omz/mapz got moved to position.z
    }

    data.read( "plx", last_player_seen_pos.x );
    data.read( "ply", last_player_seen_pos.y );
    if( !data.read( "plz", last_player_seen_pos.z ) ) {
        last_player_seen_pos.z = posz();
    }

    data.read( "goalx", goal.x );
    data.read( "goaly", goal.y );
    data.read( "goalz", goal.z );

    data.read( "guardx", guard_pos.x );
    data.read( "guardy", guard_pos.y );
    data.read( "guardz", guard_pos.z );

    data.read( "pulp_locationx", pulp_location.x );
    data.read( "pulp_locationy", pulp_location.y );
    data.read( "pulp_locationz", pulp_location.z );

    if( data.read( "mission", misstmp ) ) {
        mission = npc_mission( misstmp );
        static const std::set<npc_mission> legacy_missions = {{
                NPC_MISSION_LEGACY_1, NPC_MISSION_LEGACY_2,
                NPC_MISSION_LEGACY_3
            }
        };
        if( legacy_missions.count( mission ) > 0 ) {
            mission = NPC_MISSION_NULL;
        }
    }

    if( data.read( "my_fac", facID ) ) {
        fac_id = faction_id( facID );
    }

    if( data.read( "attitude", atttmp ) ) {
        attitude = npc_attitude( atttmp );
        static const std::set<npc_attitude> legacy_attitudes = {{
                NPCATT_LEGACY_1, NPCATT_LEGACY_2, NPCATT_LEGACY_3,
                NPCATT_LEGACY_4, NPCATT_LEGACY_5, NPCATT_LEGACY_6
            }
        };
        if( legacy_attitudes.count( attitude ) > 0 ) {
            attitude = NPCATT_NULL;
        }
    }

    if( data.read( "comp_mission_id", comp_miss_id ) ) {
        comp_mission.mission_id = comp_miss_id;
    }

    if( data.read( "comp_mission_pt", comp_miss_pt ) ) {
        comp_mission.position = comp_miss_pt;
    }

    if( data.read( "comp_mission_role", comp_miss_role ) ) {
        comp_mission.role_id = comp_miss_role;
    }

    if( data.read( "companion_mission_role_id", companion_mission_role ) ) {
        companion_mission_role_id = companion_mission_role;
    }

    std::vector<tripoint> companion_mission_pts;
    data.read( "companion_mission_points", companion_mission_pts );
    if( !companion_mission_pts.empty() ) {
        for( auto pt : companion_mission_pts ) {
            companion_mission_points.push_back( pt );
        }
    }

    if( !data.read( "companion_mission_time", companion_mission_t ) ) {
        companion_mission_time = calendar::before_time_starts;
    } else {
        companion_mission_time = companion_mission_t;
    }

    if( !data.read( "companion_mission_time_ret", companion_mission_t_r ) ) {
        companion_mission_time_ret = calendar::before_time_starts;
    } else {
        companion_mission_time_ret = companion_mission_t_r;
    }

    companion_mission_inv.clear();
    if( data.has_member( "companion_mission_inv" ) ) {
        JsonIn *invin_mission = data.get_raw( "companion_mission_inv" );
        companion_mission_inv.json_load_items( *invin_mission );
    }

    if( !data.read( "restock", restock ) ) {
        restock = calendar::before_time_starts;
    }

    data.read( "op_of_u", op_of_u );
    data.read( "chatbin", chatbin );
    if( !data.read( "rules", rules ) ) {
        data.read( "misc_rules", rules );
        data.read( "combat_rules", rules );
    }

    if( !data.read( "last_updated", last_updated ) ) {
        last_updated = calendar::turn;
    }
    //@todo time_point does not have a default constructor, need to read in the map manually
    {
        complaints.clear();
        JsonObject jo = data.get_object( "complaints" );
        for( const std::string &key : jo.get_member_names() ) {
            time_point p = 0;
            jo.read( key, p );
            complaints.emplace( key, p );
        }
    }
}

/*
 * save npc
 */
void npc::serialize( JsonOut &json ) const
{
    json.start_object();
    // This must be after the json object has been started, so any super class
    // puts their data into the same json object.
    store( json );
    json.end_object();
}

void npc::store( JsonOut &json ) const
{
    // TODO: once npcs are separated from the player class,
    // this should call store on the parent class of npc (probably Character).
    player::store( json );

    json.member( "name", name );
    json.member( "marked_for_death", marked_for_death );
    json.member( "dead", dead );
    json.member( "patience", patience );
    json.member( "myclass", myclass.str() );

    json.member( "personality", personality );
    json.member( "wandf", wander_time );
    json.member( "wandx", wander_pos.x );
    json.member( "wandy", wander_pos.y );
    json.member( "wandz", wander_pos.z );

    json.member( "submap_coords", submap_coords );

    json.member( "plx", last_player_seen_pos.x );
    json.member( "ply", last_player_seen_pos.y );
    json.member( "plz", last_player_seen_pos.z );

    json.member( "goalx", goal.x );
    json.member( "goaly", goal.y );
    json.member( "goalz", goal.z );

    json.member( "guardx", guard_pos.x );
    json.member( "guardy", guard_pos.y );
    json.member( "guardz", guard_pos.z );

    json.member( "pulp_locationx", pulp_location.x );
    json.member( "pulp_locationy", pulp_location.y );
    json.member( "pulp_locationz", pulp_location.z );

    json.member( "mission", mission ); // @todo: stringid
    if( !fac_id.str().empty() ) { // set in constructor
        json.member( "my_fac", my_fac->id.c_str() );
    }
    json.member( "attitude", ( int )attitude );
    json.member( "op_of_u", op_of_u );
    json.member( "chatbin", chatbin );
    json.member( "rules", rules );

    json.member( "comp_mission_id", comp_mission.mission_id );
    json.member( "comp_mission_pt", comp_mission.position );
    json.member( "comp_mission_role", comp_mission.role_id );
    json.member( "companion_mission_role_id", companion_mission_role_id );
    json.member( "companion_mission_points", companion_mission_points );
    json.member( "companion_mission_time", companion_mission_time );
    json.member( "companion_mission_time_ret", companion_mission_time_ret );
    json.member( "companion_mission_inv" );
    companion_mission_inv.json_save_items( json );
    json.member( "restock", restock );

    json.member( "last_updated", last_updated );
    json.member( "complaints", complaints );
}

////////////////////////////////////////////////////////////////////////////////////////////////////
///// inventory.h
/*
 * Save invlet cache
 */
void inventory::json_save_invcache( JsonOut &json ) const
{
    json.start_array();
    for( const auto &elem : invlet_cache ) {
        json.start_object();
        json.member( elem.first );
        json.start_array();
        for( const auto &_sym : elem.second ) {
            json.write( int( _sym ) );
        }
        json.end_array();
        json.end_object();
    }
    json.end_array();
}

/*
 * Invlet cache: player specific, thus not wrapped in inventory::json_load/save
 */
void inventory::json_load_invcache( JsonIn &jsin )
{
    try {
        JsonArray ja = jsin.get_array();
        while( ja.has_more() ) {
            JsonObject jo = ja.next_object();
            std::set<std::string> members = jo.get_member_names();
            for( const auto &member : members ) {
                std::vector<char> vect;
                JsonArray pvect = jo.get_array( member );
                while( pvect.has_more() ) {
                    vect.push_back( pvect.next_int() );
                }
                invlet_cache[member] = vect;
            }
        }
    } catch( const JsonError &jsonerr ) {
        debugmsg( "bad invcache json:\n%s", jsonerr.c_str() );
    }
}

/*
 * save all items. Just this->items, invlet cache saved separately
 */
void inventory::json_save_items( JsonOut &json ) const
{
    json.start_array();
    for( const auto &elem : items ) {
        for( const auto &elem_stack_iter : elem ) {
            elem_stack_iter.serialize( json );
        }
    }
    json.end_array();
}

void inventory::json_load_items( JsonIn &jsin )
{
    jsin.start_array();
    while( !jsin.end_array() ) {
        item tmp;
        tmp.deserialize( jsin );
        add_item( tmp, true, false );
    }
}

////////////////////////////////////////////////////////////////////////////////////////////////////
///// monster.h

void monster::deserialize( JsonIn &jsin )
{
    JsonObject data = jsin.get_object();
    load( data );
}

void monster::load( JsonObject &data )
{
    Creature::load( data );

    std::string sidtmp;
    // load->str->int
    data.read( "typeid", sidtmp );
    type = &mtype_id( sidtmp ).obj();

    data.read( "unique_name", unique_name );
    data.read( "posx", position.x );
    data.read( "posy", position.y );
    if( !data.read( "posz", position.z ) ) {
        position.z = g->get_levz();
    }

    data.read( "wandf", wandf );
    data.read( "wandx", wander_pos.x );
    data.read( "wandy", wander_pos.y );
    if( data.read( "wandz", wander_pos.z ) ) {
        wander_pos.z = position.z;
    }

    data.read( "hp", hp );

    // sp_timeout indicates an old save, prior to the special_attacks refactor
    if( data.has_array( "sp_timeout" ) ) {
        JsonArray parray = data.get_array( "sp_timeout" );
        if( !parray.empty() ) {
            int index = 0;
            int ptimeout = 0;
            while( parray.has_more() && index < ( int )( type->special_attacks_names.size() ) ) {
                if( parray.read_next( ptimeout ) ) {
                    // assume timeouts saved in same order as current monsters.json listing
                    const std::string &aname = type->special_attacks_names[index++];
                    auto &entry = special_attacks[aname];
                    if( ptimeout >= 0 ) {
                        entry.cooldown = ptimeout;
                    } else { // -1 means disabled, unclear what <-1 values mean in old saves
                        entry.cooldown = type->special_attacks.at( aname )->cooldown;
                        entry.enabled = false;
                    }
                }
            }
        }
    }

    // special_attacks indicates a save after the special_attacks refactor
    if( data.has_object( "special_attacks" ) ) {
        JsonObject pobject = data.get_object( "special_attacks" );
        for( const std::string &aname : pobject.get_member_names() ) {
            JsonObject saobject = pobject.get_object( aname );
            auto &entry = special_attacks[aname];
            entry.cooldown = saobject.get_int( "cooldown" );
            entry.enabled = saobject.get_bool( "enabled" );
        }
    }

    // make sure the loaded monster has every special attack its type says it should have
    for( auto &sa : type->special_attacks ) {
        const std::string &aname = sa.first;
        if( special_attacks.find( aname ) == special_attacks.end() ) {
            auto &entry = special_attacks[aname];
            entry.cooldown = rng( 0, sa.second->cooldown );
        }
    }

    data.read( "friendly", friendly );
    data.read( "mission_id", mission_id );
    data.read( "no_extra_death_drops", no_extra_death_drops );
    data.read( "dead", dead );
    data.read( "anger", anger );
    data.read( "morale", morale );
    data.read( "hallucination", hallucination );
    data.read( "stairscount", staircount ); // really?

    // Load legacy plans.
    std::vector<tripoint> plans;
    data.read( "plans", plans );
    if( !plans.empty() ) {
        goal = plans.back();
    }

    // This is relative to the monster so it isn't invalidated by map shifting.
    tripoint destination;
    data.read( "destination", destination );
    goal = pos() + destination;

    upgrades = data.get_bool( "upgrades", type->upgrades );
    upgrade_time = data.get_int( "upgrade_time", -1 );

    reproduces = data.get_bool( "reproduces", type->reproduces );
    baby_timer = data.get_int( "baby_timer", -1 );

    biosignatures = data.get_bool( "biosignatures", type->biosignatures );
    biosig_timer = data.get_int( "biosig_timer", -1 );

    horde_attraction = static_cast<monster_horde_attraction>( data.get_int( "horde_attraction", 0 ) );

    data.read( "inv", inv );
    if( data.has_int( "ammo" ) && !type->starting_ammo.empty() ) {
        // Legacy loading for ammo.
        normalize_ammo( data.get_int( "ammo" ) );
    } else {
        data.read( "ammo", ammo );
    }

    faction = mfaction_str_id( data.get_string( "faction", "" ) );
    if( !data.read( "last_updated", last_updated ) ) {
        last_updated = calendar::turn;
    }
    last_baby = data.get_int( "last_baby", calendar::turn );
    last_biosig = data.get_int( "last_biosig", calendar::turn );

    data.read( "path", path );
}

/*
 * Save, json ed; serialization that won't break as easily. In theory.
 */
void monster::serialize( JsonOut &json ) const
{
    json.start_object();
    // This must be after the json object has been started, so any super class
    // puts their data into the same json object.
    store( json );
    json.end_object();
}

void monster::store( JsonOut &json ) const
{
    Creature::store( json );
    json.member( "typeid", type->id );
    json.member( "unique_name", unique_name );
    json.member( "posx", position.x );
    json.member( "posy", position.y );
    json.member( "posz", position.z );
    json.member( "wandx", wander_pos.x );
    json.member( "wandy", wander_pos.y );
    json.member( "wandz", wander_pos.z );
    json.member( "wandf", wandf );
    json.member( "hp", hp );
    json.member( "special_attacks", special_attacks );
    json.member( "friendly", friendly );
    json.member( "faction", faction.id().str() );
    json.member( "mission_id", mission_id );
    json.member( "no_extra_death_drops", no_extra_death_drops );
    json.member( "dead", dead );
    json.member( "anger", anger );
    json.member( "morale", morale );
    json.member( "hallucination", hallucination );
    json.member( "stairscount", staircount );
    // Store the relative position of the goal so it loads correctly after a map shift.
    json.member( "destination", goal - pos() );
    json.member( "ammo", ammo );
    json.member( "underwater", underwater );
    json.member( "upgrades", upgrades );
    json.member( "upgrade_time", upgrade_time );
    json.member( "last_updated", last_updated );
    json.member( "reproduces", reproduces );
    json.member( "baby_timer", baby_timer );
    json.member( "last_baby", last_baby );
    json.member( "biosignatures", biosignatures );
    json.member( "biosig_timer", biosig_timer );
    json.member( "last_biosig", last_biosig );
    if( horde_attraction > MHA_NULL && horde_attraction < NUM_MONSTER_HORDE_ATTRACTION ) {
        json.member( "horde_attraction", horde_attraction );
    }

    json.member( "inv", inv );

    json.member( "path", path );
}

void mon_special_attack::serialize( JsonOut &json ) const
{
    json.start_object();
    json.member( "cooldown", cooldown );
    json.member( "enabled", enabled );
    json.end_object();
}

void time_point::serialize( JsonOut &jsout ) const
{
    jsout.write( turn_ );
}

void time_point::deserialize( JsonIn &jsin )
{
    turn_ = jsin.get_int();
}

void time_duration::serialize( JsonOut &jsout ) const
{
    jsout.write( turns_ );
}

void time_duration::deserialize( JsonIn &jsin )
{
    turns_ = jsin.get_int();
}

////////////////////////////////////////////////////////////////////////////////////////////////////
///// item.h

static void migrate_toolmod( item &it );

template<typename Archive>
void item::io( Archive &archive )
{

    itype_id orig; // original ID as loaded from JSON
    const auto load_type = [&]( const itype_id & id ) {
        orig = id;
        convert( item_controller->migrate_id( id ) );
    };

    const auto load_curammo = [this]( const std::string & id ) {
        curammo = item::find_type( id );
    };
    const auto load_corpse = [this]( const std::string & id ) {
        if( id == "null" ) {
            // backwards compatibility, nullptr should not be stored at all
            corpse = nullptr;
        } else {
            corpse = &mtype_id( id ).obj();
        }
    };

    archive.template io<const itype>( "typeid", type, load_type, []( const itype & i ) {
        return i.get_id();
    }, io::required_tag() );

    // normalize legacy saves to always have charges >= 0
    archive.io( "charges", charges, 0L );
    charges = std::max( charges, 0L );

    archive.io( "burnt", burnt, 0 );
    archive.io( "poison", poison, 0 );
    archive.io( "frequency", frequency, 0 );
    archive.io( "note", note, 0 );
    archive.io( "irridation", irridation, 0 );
    archive.io( "bday", bday, calendar::time_of_cataclysm );
    archive.io( "mission_id", mission_id, -1 );
    archive.io( "player_id", player_id, -1 );
    archive.io( "item_vars", item_vars, io::empty_default_tag() );
    archive.io( "name", corpse_name, std::string() ); // TODO: change default to empty string
    archive.io( "invlet", invlet, '\0' );
    archive.io( "damaged", damage_, 0 );
    archive.io( "active", active, false );
    archive.io( "item_counter", item_counter, static_cast<decltype( item_counter )>( 0 ) );
    archive.io( "rot", rot, 0_turns );
    archive.io( "last_rot_check", last_rot_check, calendar::time_of_cataclysm );
    archive.io( "last_temp_check", last_temp_check, calendar::time_of_cataclysm );
    archive.io( "techniques", techniques, io::empty_default_tag() );
    archive.io( "faults", faults, io::empty_default_tag() );
    archive.io( "item_tags", item_tags, io::empty_default_tag() );
    archive.io( "contents", contents, io::empty_default_tag() );
    archive.io( "components", components, io::empty_default_tag() );
    archive.template io<const itype>( "curammo", curammo, load_curammo,
    []( const itype & i ) {
        return i.get_id();
    } );
    archive.template io<const mtype>( "corpse", corpse, load_corpse,
    []( const mtype & i ) {
        return i.id.str();
    } );
    archive.io( "light", light.luminance, nolight.luminance );
    archive.io( "light_width", light.width, nolight.width );
    archive.io( "light_dir", light.direction, nolight.direction );

    item_controller->migrate_item( orig, *this );

    if( !Archive::is_input::value ) {
        return;
    }
    /* Loading has finished, following code is to ensure consistency and fixes bugs in saves. */

    double float_damage = 0;
    if( archive.read( "damage", float_damage ) ) {
        damage_ = std::min( std::max( min_damage(), int( float_damage * itype::damage_scale ) ),
                            max_damage() );
    }

    // Old saves used to only contain one of those values (stored under "poison"), it would be
    // loaded into a union of those members. Now they are separate members and must be set separately.
    if( poison != 0 && note == 0 && !type->snippet_category.empty() ) {
        std::swap( note, poison );
    }
    if( poison != 0 && frequency == 0 && ( typeId() == "radio_on" || typeId() == "radio" ) ) {
        std::swap( frequency, poison );
    }
    if( poison != 0 && irridation == 0 && typeId() == "rad_badge" ) {
        std::swap( irridation, poison );
    }

    // Compatibility for item type changes: for example soap changed from being a generic item
    // (item::charges -1 or 0 or anything else) to comestible (and thereby counted by charges),
    // old saves still have invalid charges, this fixes the charges value to the default charges.
    if( count_by_charges() && charges <= 0 ) {
        charges = item( type, 0 ).charges;
    }
    if( is_food() ) {
        active = true;
    }
    if( !active &&
        ( item_tags.count( "HOT" ) > 0 || item_tags.count( "COLD" ) > 0 ||
          item_tags.count( "WET" ) > 0 ) ) {
        // Some hot/cold items from legacy saves may be inactive
        active = true;
    }
    std::string mode;
    if( archive.read( "mode", mode ) ) {
        // only for backward compatibility (nowadays mode is stored in item_vars)
        gun_set_mode( gun_mode_id( mode ) );
    }

    // Fixes #16751 (items could have null contents due to faulty spawn code)
    contents.erase( std::remove_if( contents.begin(), contents.end(), []( const item & cont ) {
        return cont.is_null();
    } ), contents.end() );

    // Sealed item migration: items with "unseals_into" set should always have contents
    if( contents.empty() && is_non_resealable_container() ) {
        convert( type->container->unseals_into );
    }

    // Migrate legacy toolmod flags
    if( is_tool() || is_toolmod() ) {
        migrate_toolmod( *this );
    }
}

static void migrate_toolmod( item &it )
{
    // Convert legacy flags on tools to contained toolmods
    if( it.is_tool() ) {
        if( it.item_tags.count( "ATOMIC_AMMO" ) ) {
            it.item_tags.erase( "ATOMIC_AMMO" );
            it.item_tags.erase( "NO_UNLOAD" );
            it.item_tags.erase( "RADIOACTIVE" );
            it.item_tags.erase( "LEAK_DAM" );
            it.emplace_back( "battery_atomic" );

        } else if( it.item_tags.count( "DOUBLE_REACTOR" ) ) {
            it.item_tags.erase( "DOUBLE_REACTOR" );
            it.item_tags.erase( "DOUBLE_AMMO" );
            it.emplace_back( "double_plutonium_core" );

        } else if( it.item_tags.count( "DOUBLE_AMMO" ) ) {
            it.item_tags.erase( "DOUBLE_AMMO" );
            it.emplace_back( "battery_compartment" );

        } else if( it.item_tags.count( "USE_UPS" ) ) {
            it.item_tags.erase( "USE_UPS" );
            it.item_tags.erase( "NO_RELOAD" );
            it.item_tags.erase( "NO_UNLOAD" );
            it.emplace_back( "battery_ups" );

        }
    }

    // Fix fallout from #18797, which exponentially duplicates migrated toolmods
    if( it.is_toolmod() ) {
        // duplication would add an extra toolmod inside each toolmod on load;
        // delete the nested copies
        if( it.typeId() == "battery_atomic" || it.typeId() == "battery_compartment" ||
            it.typeId() == "battery_ups" || it.typeId() == "double_plutonium_core" ) {
            // Be conservative and only delete nested mods of the same type
            it.contents.remove_if( [&]( const item & cont ) {
                return cont.typeId() == it.typeId();
            } );
        }
    }

    if( it.is_tool() ) {
        // duplication would add an extra toolmod inside each tool on load;
        // delete the duplicates so there is only one copy of each toolmod
        int n_atomic = 0;
        int n_compartment = 0;
        int n_ups = 0;
        int n_plutonium = 0;

        // not safe to use remove_if with a stateful predicate
        for( auto i = it.contents.begin(); i != it.contents.end(); ) {
            if( ( i->typeId() == "battery_atomic" && ++n_atomic > 1 ) ||
                ( i->typeId() == "battery_compartment" && ++n_compartment > 1 ) ||
                ( i->typeId() == "battery_ups" && ++n_ups > 1 ) ||
                ( i->typeId() == "double_plutonium_core" && ++n_plutonium > 1 ) ) {
                i = it.contents.erase( i );
            } else {
                ++i;
            }
        }
    }
}

void item::deserialize( JsonIn &jsin )
{
    JsonObject data = jsin.get_object();
    io::JsonObjectInputArchive archive( data );
    io( archive );
}

void item::serialize( JsonOut &json ) const
{
    io::JsonObjectOutputArchive archive( json );
    const_cast<item *>( this )->io( archive );
}

////////////////////////////////////////////////////////////////////////////////////////////////////
///// vehicle.h

/*
 * vehicle_part
 */
void vehicle_part::deserialize( JsonIn &jsin )
{
    JsonObject data = jsin.get_object();
    vpart_id pid;
    data.read( "id", pid );

    std::map<std::string, std::pair<std::string, itype_id>> deprecated = {
        { "laser_gun", { "laser_rifle", "none" } },
        { "seat_nocargo", { "seat", "none" } },
        { "engine_plasma", { "minireactor", "none" } },
        { "battery_truck", { "battery_car", "battery" } },

        { "diesel_tank_little", { "tank_little", "diesel" } },
        { "diesel_tank_small", { "tank_small", "diesel" } },
        { "diesel_tank_medium", { "tank_medium", "diesel" } },
        { "diesel_tank", { "tank", "diesel" } },
        { "external_diesel_tank_small", { "external_tank_small", "diesel" } },
        { "external_diesel_tank", { "external_tank", "diesel" } },

        { "gas_tank_little", { "tank_little", "gasoline" } },
        { "gas_tank_small", { "tank_small", "gasoline" } },
        { "gas_tank_medium", { "tank_medium", "gasoline" } },
        { "gas_tank", { "tank", "gasoline" } },
        { "external_gas_tank_small", { "external_tank_small", "gasoline" } },
        { "external_gas_tank", { "external_tank", "gasoline" } },

        { "water_dirty_tank_little", { "tank_little", "water" } },
        { "water_dirty_tank_small", { "tank_small", "water" } },
        { "water_dirty_tank_medium", { "tank_medium", "water" } },
        { "water_dirty_tank", { "tank", "water" } },
        { "external_water_dirty_tank_small", { "external_tank_small", "water" } },
        { "external_water_dirty_tank", { "external_tank", "water" } },
        { "dirty_water_tank_barrel", { "tank_barrel", "water" } },

        { "water_tank_little", { "tank_little", "water_clean" } },
        { "water_tank_small", { "tank_small", "water_clean" } },
        { "water_tank_medium", { "tank_medium", "water_clean" } },
        { "water_tank", { "tank", "water_clean" } },
        { "external_water_tank_small", { "external_tank_small", "water_clean" } },
        { "external_water_tank", { "external_tank", "water_clean" } },
        { "water_tank_barrel", { "tank_barrel", "water_clean" } },

        { "napalm_tank", { "tank", "napalm" } },

        { "hydrogen_tank", { "tank", "none" } }
    };

    // required for compatibility with 0.C saves
    itype_id legacy_fuel;

    auto dep = deprecated.find( pid.str() );
    if( dep != deprecated.end() ) {
        pid = vpart_id( dep->second.first );
        legacy_fuel = dep->second.second;
    }

    // if we don't know what type of part it is, it'll cause problems later.
    if( !pid.is_valid() ) {
        if( pid.str() == "wheel_underbody" ) {
            pid = vpart_id( "wheel_wide" );
        } else {
            data.throw_error( "bad vehicle part", "id" );
        }
    }
    id = pid;

    if( data.has_object( "base" ) ) {
        data.read( "base", base );
    } else {
        // handle legacy format which didn't include the base item
        base = item( id.obj().item );
    }

    data.read( "mount_dx", mount.x );
    data.read( "mount_dy", mount.y );
    data.read( "open", open );
    data.read( "direction", direction );
    data.read( "blood", blood );
    data.read( "enabled", enabled );
    data.read( "flags", flags );
    data.read( "passenger_id", passenger_id );
    JsonArray ja = data.get_array( "carry" );
    // count down from size - 1, then stop after unsigned long 0 - 1 becomes MAX_INT
    for( size_t index = ja.size() - 1; index < ja.size(); index-- ) {
        carry_names.push( ja.get_string( index ) );
    }
    data.read( "crew_id", crew_id );
    data.read( "items", items );
    data.read( "target_first_x", target.first.x );
    data.read( "target_first_y", target.first.y );
    data.read( "target_first_z", target.first.z );
    data.read( "target_second_x", target.second.x );
    data.read( "target_second_y", target.second.y );
    data.read( "target_second_z", target.second.z );
    data.read( "ammo_pref", ammo_pref );

    if( legacy_fuel.empty() ) {
        legacy_fuel = id.obj().fuel_type;
    }

    // with VEHICLE tag migrate fuel tanks only if amount field exists
    if( base.has_flag( "VEHICLE" ) ) {
        if( data.has_int( "amount" ) && ammo_capacity() > 0 && legacy_fuel != "battery" ) {
            ammo_set( legacy_fuel, data.get_int( "amount" ) );
        }

        // without VEHICLE flag always migrate both batteries and fuel tanks
    } else {
        if( ammo_capacity() > 0 ) {
            ammo_set( legacy_fuel, data.get_int( "amount" ) );
        }
        base.item_tags.insert( "VEHICLE" );
    }

    if( data.has_int( "hp" ) && id.obj().durability > 0 ) {
        // migrate legacy savegames exploiting that all base items at that time had max_damage() of 4
        base.set_damage( 4 * itype::damage_scale - 4 * itype::damage_scale * data.get_int( "hp" ) /
                         id.obj().durability );
    }

    // legacy turrets loaded ammo via a pseudo CARGO space
    if( is_turret() && !items.empty() ) {
        int qty = std::accumulate( items.begin(), items.end(), 0, []( int lhs, const item & rhs ) {
            return lhs + rhs.charges;
        } );
        ammo_set( items.front().ammo_current(), qty );
        items.clear();
    }
}

void vehicle_part::serialize( JsonOut &json ) const
{
    json.start_object();
    json.member( "id", id.str() );
    json.member( "base", base );
    json.member( "mount_dx", mount.x );
    json.member( "mount_dy", mount.y );
    json.member( "open", open );
    json.member( "direction", direction );
    json.member( "blood", blood );
    json.member( "enabled", enabled );
    json.member( "flags", flags );
    if( !carry_names.empty() ) {
        std::stack<std::string> carry_copy = carry_names;
        json.member( "carry" );
        json.start_array();
        while( !carry_copy.empty() ) {
            json.write( carry_copy.top() );
            carry_copy.pop();
        }
        json.end_array();
    }
    json.member( "passenger_id", passenger_id );
    json.member( "crew_id", crew_id );
    json.member( "items", items );
    if( target.first != tripoint_min ) {
        json.member( "target_first_x", target.first.x );
        json.member( "target_first_y", target.first.y );
        json.member( "target_first_z", target.first.z );
    }
    if( target.second != tripoint_min ) {
        json.member( "target_second_x", target.second.x );
        json.member( "target_second_y", target.second.y );
        json.member( "target_second_z", target.second.z );
    }
    json.member( "ammo_pref", ammo_pref );
    json.end_object();
}

/*
 * label
 */
void label::deserialize( JsonIn &jsin )
{
    JsonObject data = jsin.get_object();
    data.read( "x", x );
    data.read( "y", y );
    data.read( "text", text );
}

void label::serialize( JsonOut &json ) const
{
    json.start_object();
    json.member( "x", x );
    json.member( "y", y );
    json.member( "text", text );
    json.end_object();
}

/*
 * Load vehicle from a json blob that might just exceed player in size.
 */
void vehicle::deserialize( JsonIn &jsin )
{
    JsonObject data = jsin.get_object();

    int fdir = 0;
    int mdir = 0;

    data.read( "type", type );
    data.read( "posx", posx );
    data.read( "posy", posy );
    data.read( "om_id", om_id );
    data.read( "faceDir", fdir );
    data.read( "moveDir", mdir );
    data.read( "turn_dir", turn_dir );
    data.read( "velocity", velocity );
    data.read( "falling", falling );
    data.read( "cruise_velocity", cruise_velocity );
    data.read( "vertical_velocity", vertical_velocity );
    data.read( "cruise_on", cruise_on );
    data.read( "engine_on", engine_on );
    data.read( "tracking_on", tracking_on );
    data.read( "skidding", skidding );
    data.read( "of_turn_carry", of_turn_carry );
    data.read( "is_locked", is_locked );
    data.read( "is_alarm_on", is_alarm_on );
    data.read( "camera_on", camera_on );
    if( !data.read( "last_update_turn", last_update ) ) {
        last_update = calendar::turn;
    }

    face.init( fdir );
    move.init( mdir );
    data.read( "name", name );

    data.read( "parts", parts );

    // we persist the pivot anchor so that if the rules for finding
    // the pivot change, existing vehicles do not shift around.
    // Loading vehicles that predate the pivot logic is a special
    // case of this, they will load with an anchor of (0,0) which
    // is what they're expecting.
    data.read( "pivot", pivot_anchor[0] );
    pivot_anchor[1] = pivot_anchor[0];
    pivot_rotation[1] = pivot_rotation[0] = fdir;

    // Need to manually backfill the active item cache since the part loader can't call its vehicle.
    for( auto cargo_index : all_parts_with_feature( VPFLAG_CARGO, true ) ) {
        auto it = parts[cargo_index].items.begin();
        auto end = parts[cargo_index].items.end();
        for( ; it != end; ++it ) {
            if( it->needs_processing() ) {
                active_items.add( it, parts[cargo_index].mount );
            }
        }
    }

    for( auto turret : get_parts( "TURRET", false ) ) {
        install_part( turret->mount.x, turret->mount.y, vpart_id( "turret_mount" ), false );
    }

    /* After loading, check if the vehicle is from the old rules and is missing
     * frames. */
    if( savegame_loading_version < 11 ) {
        add_missing_frames();
    }

    // Handle steering changes
    if( savegame_loading_version < 25 ) {
        add_steerable_wheels();
    }

    refresh();

    data.read( "tags", tags );
    data.read( "labels", labels );

    // Note that it's possible for a vehicle to be loaded midway
    // through a turn if the player is driving REALLY fast and their
    // own vehicle motion takes them in range. An undefined value for
    // on_turn caused occasional weirdness if the undefined value
    // happened to be positive.
    //
    // Setting it to zero means it won't get to move until the start
    // of the next turn, which is what happens anyway if it gets
    // loaded anywhere but midway through a driving cycle.
    //
    // Something similar to vehicle::gain_moves() would be ideal, but
    // that can't be used as it currently stands because it would also
    // make it instantly fire all its turrets upon load.
    of_turn = 0;

    /** Legacy saved games did not store part enabled status within parts */
    auto set_legacy_state = [&]( const std::string & var, const std::string & flag ) {
        if( data.get_bool( var, false ) ) {
            for( auto e : get_parts( flag ) ) {
                e->enabled = true;
            }
        }
    };
    set_legacy_state( "stereo_on", "STEREO" );
    set_legacy_state( "chimes_on", "CHIMES" );
    set_legacy_state( "fridge_on", "FRIDGE" );
    set_legacy_state( "reaper_on", "REAPER" );
    set_legacy_state( "planter_on", "PLANTER" );
    set_legacy_state( "recharger_on", "RECHARGE" );
    set_legacy_state( "scoop_on", "SCOOP" );
    set_legacy_state( "plow_on", "PLOW" );
    set_legacy_state( "reactor_on", "REACTOR" );
}

void vehicle::serialize( JsonOut &json ) const
{
    json.start_object();
    json.member( "type", type );
    json.member( "posx", posx );
    json.member( "posy", posy );
    json.member( "om_id", om_id );
    json.member( "faceDir", face.dir() );
    json.member( "moveDir", move.dir() );
    json.member( "turn_dir", turn_dir );
    json.member( "velocity", velocity );
    json.member( "falling", falling );
    json.member( "cruise_velocity", cruise_velocity );
    json.member( "vertical_velocity", vertical_velocity );
    json.member( "cruise_on", cruise_on );
    json.member( "engine_on", engine_on );
    json.member( "tracking_on", tracking_on );
    json.member( "skidding", skidding );
    json.member( "of_turn_carry", of_turn_carry );
    json.member( "name", name );
    json.member( "parts", parts );
    json.member( "tags", tags );
    json.member( "labels", labels );
    json.member( "is_locked", is_locked );
    json.member( "is_alarm_on", is_alarm_on );
    json.member( "camera_on", camera_on );
    json.member( "last_update_turn", last_update );
    json.member( "pivot", pivot_anchor[0] );
    json.end_object();
}

////////////////// mission.h
////
void mission::deserialize( JsonIn &jsin )
{
    JsonObject jo = jsin.get_object();

    if( jo.has_int( "type_id" ) ) {
        type = &mission_type::from_legacy( jo.get_int( "type_id" ) ).obj();
    } else if( jo.has_string( "type_id" ) ) {
        type = &mission_type_id( jo.get_string( "type_id" ) ).obj();
    } else {
        debugmsg( "Saved mission has no type" );
        type = &mission_type::get_all().front();
    }

    jo.read( "description", description );

    bool failed;
    bool was_started;
    std::string status_string;
    if( jo.read( "status", status_string ) ) {
        status = status_from_string( status_string );
    } else if( jo.read( "failed", failed ) && failed ) {
        status = mission_status::failure;
    } else if( jo.read( "was_started", was_started ) && !was_started ) {
        status = mission_status::yet_to_start;
    } else {
        // Note: old code had no idea of successful missions!
        // We can't check properly here, since most of the game isn't loaded
        status = mission_status::in_progress;
    }

    jo.read( "value", value );
    jo.read( "reward", reward );
    jo.read( "uid", uid );
    JsonArray ja = jo.get_array( "target" );
    if( ja.size() == 3 ) {
        target.x = ja.get_int( 0 );
        target.y = ja.get_int( 1 );
        target.z = ja.get_int( 2 );
    } else if( ja.size() == 2 ) {
        target.x = ja.get_int( 0 );
        target.y = ja.get_int( 1 );
    }

    if( jo.has_int( "follow_up" ) ) {
        follow_up = mission_type::from_legacy( jo.get_int( "follow_up" ) );
    } else if( jo.has_string( "follow_up" ) ) {
        follow_up = mission_type_id( jo.get_string( "follow_up" ) );
    }

    item_id = itype_id( jo.get_string( "item_id", item_id ) );

    const std::string omid = jo.get_string( "target_id", "" );
    if( !omid.empty() ) {
        target_id = string_id<oter_type_t>( omid );
    }

    if( jo.has_int( "recruit_class" ) ) {
        recruit_class = npc_class::from_legacy_int( jo.get_int( "recruit_class" ) );
    } else {
        recruit_class = npc_class_id( jo.get_string( "recruit_class", "NC_NONE" ) );
    }

    jo.read( "target_npc_id", target_npc_id );
    jo.read( "monster_type", monster_type );
    jo.read( "monster_species", monster_species );
    jo.read( "monster_kill_goal", monster_kill_goal );
    jo.read( "deadline", deadline );
    jo.read( "step", step );
    jo.read( "item_count", item_count );
    jo.read( "npc_id", npc_id );
    jo.read( "good_fac_id", good_fac_id );
    jo.read( "bad_fac_id", bad_fac_id );

    // Suppose someone had two living players in an 0.C stable world. When loading player 1 in 0.D
    // (or maybe even creating a new player), the former condition makes legacy_no_player_id true.
    // When loading player 2, there will be a player_id member in master.gsav, but the bool member legacy_no_player_id
    // will have been saved as true (unless the mission belongs to a player that's been loaded into 0.D)
    // See player::deserialize and mission::set_player_id_legacy_0c
    legacy_no_player_id = !jo.read( "player_id", player_id ) ||
                          jo.get_bool( "legacy_no_player_id", false );
}

void mission::serialize( JsonOut &json ) const
{
    json.start_object();

    json.member( "type_id", type->id );
    json.member( "description", description );
    json.member( "status", status_to_string( status ) );
    json.member( "value", value );
    json.member( "reward", reward );
    json.member( "uid", uid );

    json.member( "target" );
    json.start_array();
    json.write( target.x );
    json.write( target.y );
    json.write( target.z );
    json.end_array();

    json.member( "item_id", item_id );
    json.member( "item_count", item_count );
    json.member( "target_id", target_id.str() );
    json.member( "recruit_class", recruit_class );
    json.member( "target_npc_id", target_npc_id );
    json.member( "monster_type", monster_type );
    json.member( "monster_species", monster_species );
    json.member( "monster_kill_goal", monster_kill_goal );
    json.member( "deadline", deadline );
    json.member( "npc_id", npc_id );
    json.member( "good_fac_id", good_fac_id );
    json.member( "bad_fac_id", bad_fac_id );
    json.member( "step", step );
    json.member( "follow_up", follow_up );
    json.member( "player_id", player_id );
    json.member( "legacy_no_player_id", legacy_no_player_id );

    json.end_object();
}

////////////////// faction.h
////
void faction::deserialize( JsonIn &jsin )
{
    JsonObject jo = jsin.get_object();

    jo.read( "id", id );
    jo.read( "name", name );
    if( !jo.read( "desc", desc ) ) {
        desc.clear();
    }
    goal = faction_goal( jo.get_int( "goal", goal ) );
    values = jo.get_int( "values", values );
    job1 = faction_job( jo.get_int( "job1", job1 ) );
    job2 = faction_job( jo.get_int( "job2", job2 ) );
    jo.read( "likes_u", likes_u );
    jo.read( "respects_u", respects_u );
    jo.read( "known_by_u", known_by_u );
    jo.read( "strength", strength );
    jo.read( "sneak", sneak );
    jo.read( "crime", crime );
    jo.read( "cult", cult );
    jo.read( "good", good );
    jo.read( "mapx", mapx );
    jo.read( "mapy", mapy );
    // omx,omy are obsolete, use them (if present) to make mapx,mapy global coordinates
    int o = 0;
    if( jo.read( "omx", o ) ) {
        mapx += o * OMAPX * 2;
    }
    if( jo.read( "omy", o ) ) {
        mapy += o * OMAPY * 2;
    }
    jo.read( "size", size );
    jo.read( "power", power );
    if( !jo.read( "combat_ability", combat_ability ) ) {
        combat_ability = 100;
    }
    if( !jo.read( "food_supply", food_supply ) ) {
        food_supply = 100;
    }
    if( !jo.read( "wealth", wealth ) ) {
        wealth = 100;
    }
    if( jo.has_array( "opinion_of" ) ) {
        opinion_of = jo.get_int_array( "opinion_of" );
    }
}

void faction::serialize( JsonOut &json ) const
{
    json.start_object();

    json.member( "id", id );
    json.member( "name", name );
    json.member( "desc", desc );
    json.member( "values", values );
    json.member( "goal", goal );
    json.member( "job1", job1 );
    json.member( "job2", job2 );
    json.member( "likes_u", likes_u );
    json.member( "respects_u", respects_u );
    json.member( "known_by_u", known_by_u );
    json.member( "strength", strength );
    json.member( "sneak", sneak );
    json.member( "crime", crime );
    json.member( "cult", cult );
    json.member( "good", good );
    json.member( "mapx", mapx );
    json.member( "mapy", mapy );
    json.member( "size", size );
    json.member( "power", power );
    json.member( "combat_ability", combat_ability );
    json.member( "food_supply", food_supply );
    json.member( "wealth", wealth );
    json.member( "opinion_of", opinion_of );

    json.end_object();
}

void Creature::store( JsonOut &jsout ) const
{
    jsout.member( "moves", moves );
    jsout.member( "pain", pain );

    // killer is not stored, it's temporary anyway, any creature that has a non-null
    // killer is dead (as per definition) and should not be stored.

    // Because JSON requires string keys we need to convert our int keys
    std::unordered_map<std::string, std::unordered_map<std::string, effect>> tmp_map;
    for( auto maps : *effects ) {
        for( auto i : maps.second ) {
            std::ostringstream convert;
            convert << i.first;
            tmp_map[maps.first.str()][convert.str()] = i.second;
        }
    }
    jsout.member( "effects", tmp_map );

    jsout.member( "values", values );

    jsout.member( "blocks_left", num_blocks );
    jsout.member( "dodges_left", num_dodges );
    jsout.member( "num_blocks_bonus", num_blocks_bonus );
    jsout.member( "num_dodges_bonus", num_dodges_bonus );

    jsout.member( "armor_bash_bonus", armor_bash_bonus );
    jsout.member( "armor_cut_bonus", armor_cut_bonus );

    jsout.member( "speed", speed_base );

    jsout.member( "speed_bonus", speed_bonus );
    jsout.member( "dodge_bonus", dodge_bonus );
    jsout.member( "block_bonus", block_bonus );
    jsout.member( "hit_bonus", hit_bonus );
    jsout.member( "bash_bonus", bash_bonus );
    jsout.member( "cut_bonus", cut_bonus );

    jsout.member( "bash_mult", bash_mult );
    jsout.member( "cut_mult", cut_mult );
    jsout.member( "melee_quiet", melee_quiet );

    jsout.member( "grab_resist", grab_resist );
    jsout.member( "throw_resist", throw_resist );

    // fake is not stored, it's temporary anyway, only used to fire with a gun.
}

void Creature::load( JsonObject &jsin )
{
    jsin.read( "moves", moves );
    jsin.read( "pain", pain );

    killer = nullptr; // see Creature::load

    // Just too many changes here to maintain compatibility, so older characters get a free
    // effects wipe. Since most long lasting effects are bad, this shouldn't be too bad for them.
    if( savegame_loading_version >= 23 ) {
        if( jsin.has_object( "effects" ) ) {
            // Because JSON requires string keys we need to convert back to our bp keys
            std::unordered_map<std::string, std::unordered_map<std::string, effect>> tmp_map;
            jsin.read( "effects", tmp_map );
            int key_num = 0;
            for( auto maps : tmp_map ) {
                const efftype_id id( maps.first );
                if( !id.is_valid() ) {
                    debugmsg( "Invalid effect: %s", id.c_str() );
                    continue;
                }
                for( auto i : maps.second ) {
                    if( !( std::istringstream( i.first ) >> key_num ) ) {
                        key_num = 0;
                    }
                    const body_part bp = static_cast<body_part>( key_num );
                    effect &e = i.second;

                    ( *effects )[id][bp] = e;
                    on_effect_int_change( id, e.get_intensity(), bp );
                }
            }
        }
    }
    jsin.read( "values", values );

    jsin.read( "blocks_left", num_blocks );
    jsin.read( "dodges_left", num_dodges );
    jsin.read( "num_blocks_bonus", num_blocks_bonus );
    jsin.read( "num_dodges_bonus", num_dodges_bonus );

    jsin.read( "armor_bash_bonus", armor_bash_bonus );
    jsin.read( "armor_cut_bonus", armor_cut_bonus );

    jsin.read( "speed", speed_base );

    jsin.read( "speed_bonus", speed_bonus );
    jsin.read( "dodge_bonus", dodge_bonus );
    jsin.read( "block_bonus", block_bonus );
    jsin.read( "hit_bonus", hit_bonus );
    jsin.read( "bash_bonus", bash_bonus );
    jsin.read( "cut_bonus", cut_bonus );

    jsin.read( "bash_mult", bash_mult );
    jsin.read( "cut_mult", cut_mult );
    jsin.read( "melee_quiet", melee_quiet );

    jsin.read( "grab_resist", grab_resist );
    jsin.read( "throw_resist", throw_resist );

    jsin.read( "underwater", underwater );

    fake = false; // see Creature::load

    on_stat_change( "pain", pain );
}

void player_morale::morale_point::deserialize( JsonIn &jsin )
{
    JsonObject jo = jsin.get_object();
    if( !jo.read( "type", type ) ) {
        type = morale_type_data::convert_legacy( jo.get_int( "type_enum" ) );
    }
    std::string tmpitype;
    if( jo.read( "item_type", tmpitype ) && item::type_is_defined( tmpitype ) ) {
        item_type = item::find_type( tmpitype );
    }
    jo.read( "bonus", bonus );
    jo.read( "duration", duration );
    jo.read( "decay_start", decay_start );
    jo.read( "age", age );
}

void player_morale::morale_point::serialize( JsonOut &json ) const
{
    json.start_object();
    json.member( "type", type );
    if( item_type != NULL ) {
        // @todo: refactor player_morale to not require this hack
        json.member( "item_type", item_type->get_id() );
    }
    json.member( "bonus", bonus );
    json.member( "duration", duration );
    json.member( "decay_start", decay_start );
    json.member( "age", age );
    json.end_object();
}

void player_morale::store( JsonOut &jsout ) const
{
    jsout.member( "morale", points );
}

void player_morale::load( JsonObject &jsin )
{
    jsin.read( "morale", points );
}

void map_memory::store( JsonOut &jsout ) const
{
    jsout.member( "map_memory_tiles" );
    jsout.start_array();
    for( const auto &elem : memorized_terrain ) {
        jsout.start_object();
        jsout.member( "x", elem.first.x );
        jsout.member( "y", elem.first.y );
        jsout.member( "z", elem.first.z );
        jsout.member( "tile", elem.second.tile );
        jsout.member( "subtile", elem.second.subtile );
        jsout.member( "rotation", elem.second.rotation );
        jsout.end_object();
    }
    jsout.end_array();

    jsout.member( "map_memory_curses" );
    jsout.start_array();
    for( const auto &elem : memorized_terrain_curses ) {
        jsout.start_object();
        jsout.member( "x", elem.first.x );
        jsout.member( "y", elem.first.y );
        jsout.member( "z", elem.first.z );
        jsout.member( "symbol", elem.second );
        jsout.end_object();
    }
    jsout.end_array();
}

void map_memory::load( JsonObject &jsin )
{
    JsonArray map_memory_tiles = jsin.get_array( "map_memory_tiles" );
    memorized_terrain.clear();
    while( map_memory_tiles.has_more() ) {
        JsonObject pmap = map_memory_tiles.next_object();
        const tripoint p( pmap.get_int( "x" ), pmap.get_int( "y" ), pmap.get_int( "z" ) );
        const memorized_terrain_tile m{ pmap.get_string( "tile" ), pmap.get_int( "subtile" ), pmap.get_int( "rotation" ) };
        memorized_terrain[p] = m;
    }

    JsonArray map_memory_curses = jsin.get_array( "map_memory_curses" );
    memorized_terrain_curses.clear();
    while( map_memory_curses.has_more() ) {
        JsonObject pmap = map_memory_curses.next_object();
        const tripoint p( pmap.get_int( "x" ), pmap.get_int( "y" ), pmap.get_int( "z" ) );
        memorized_terrain_curses[p] = pmap.get_long( "symbol" );
    }
}

void deserialize( point &p, JsonIn &jsin )
{
    jsin.start_array();
    p.x = jsin.get_int();
    p.y = jsin.get_int();
    jsin.end_array();
}

void serialize( const point &p, JsonOut &jsout )
{
    jsout.start_array();
    jsout.write( p.x );
    jsout.write( p.y );
    jsout.end_array();
}

void tripoint::deserialize( JsonIn &jsin )
{
    jsin.start_array();
    x = jsin.get_int();
    y = jsin.get_int();
    z = jsin.get_int();
    jsin.end_array();
}

void tripoint::serialize( JsonOut &jsout ) const
{
    jsout.start_array();
    jsout.write( x );
    jsout.write( y );
    jsout.write( z );
    jsout.end_array();
}

void addiction::serialize( JsonOut &json ) const
{
    json.start_object();
    json.member( "type_enum", type );
    json.member( "intensity", intensity );
    json.member( "sated", sated );
    json.end_object();
}

void addiction::deserialize( JsonIn &jsin )
{
    JsonObject jo = jsin.get_object();
    type = static_cast<add_type>( jo.get_int( "type_enum" ) );
    intensity = jo.get_int( "intensity" );
    jo.read( "sated", sated );
}

void stats::serialize( JsonOut &json ) const
{
    json.start_object();
    json.member( "squares_walked", squares_walked );
    json.member( "damage_taken", damage_taken );
    json.member( "damage_healed", damage_healed );
    json.member( "headshots", headshots );
    json.end_object();
}

void stats::deserialize( JsonIn &jsin )
{
    JsonObject jo = jsin.get_object();
    jo.read( "squares_walked", squares_walked );
    jo.read( "damage_taken", damage_taken );
    jo.read( "damage_healed", damage_healed );
    jo.read( "headshots", headshots );
}

void serialize( const recipe_subset &value, JsonOut &jsout )
{
    jsout.start_array();
    for( const auto &entry : value ) {
        jsout.write( entry->ident() );
    }
    jsout.end_array();
}

void deserialize( recipe_subset &value, JsonIn &jsin )
{
    value.clear();
    jsin.start_array();
    while( !jsin.end_array() ) {
        value.include( &recipe_id( jsin.get_string() ).obj() );
    }
}<|MERGE_RESOLUTION|>--- conflicted
+++ resolved
@@ -458,17 +458,10 @@
     if( data.read( "id", tmpid ) ) {
         setID( tmpid );
     }
-
-<<<<<<< HEAD
-    data.read("max_license_points", max_license_points);
-    data.read("used_license_points", used_license_points);
-
-    data.read("power_level", power_level);
-    data.read("max_power_level", max_power_level);
-=======
+    data.read( "max_license_points", max_license_points );
+    data.read( "used_license_points", used_license_points );
     data.read( "power_level", power_level );
     data.read( "max_power_level", max_power_level );
->>>>>>> a6637cd7
     // Bionic power scale has been changed, savegame version 21 has the new scale
     if( savegame_loading_version <= 20 ) {
         power_level *= 25;
