#include "cursesdef.h" // IWYU pragma: associated
#include "sdltiles.h" // IWYU pragma: associated

#include "cuboid_rectangle.h"
#include "point.h"

#if defined(TILES)

#include <algorithm>
#include <array>
#include <climits>
#include <cmath>
#include <cstdint>
#include <cstring>
#include <exception>
#include <fstream>
#include <iterator>
#include <limits>
#include <map>
#include <memory>
#include <set>
#include <stack>
#include <stdexcept>
#include <type_traits>
#include <vector>
#if defined(_MSC_VER) && defined(USE_VCPKG)
#   include <SDL2/SDL_image.h>
#   include <SDL2/SDL_syswm.h>
#else
#ifdef _WIN32
#   include <SDL_syswm.h>
#endif
#endif

#include "avatar.h"
#include "cached_options.h"
#include "cata_assert.h"
#include "cata_scope_helpers.h"
#include "cata_tiles.h"
#include "cata_utility.h"
#include "catacharset.h"
#include "color.h"
#include "color_loader.h"
#include "cuboid_rectangle.h"
#include "cursesport.h"
#include "debug.h"
#include "filesystem.h"
#include "flag.h"
#include "font_loader.h"
#include "game.h"
#include "game_constants.h"
#include "game_ui.h"
#include "hash_utils.h"
#include "input.h"
#include "json.h"
#include "line.h"
#include "map.h"
#include "map_extras.h"
#include "mapbuffer.h"
#include "mission.h"
#include "npc.h"
#include "optional.h"
#include "options.h"
#include "output.h"
#include "overmap_ui.h"
#include "overmapbuffer.h"
#include "path_info.h"
#include "point.h"
#include "sdl_geometry.h"
#include "sdl_wrappers.h"
#include "sdl_font.h"
#include "sdl_gamepad.h"
#include "sdlsound.h"
#include "string_formatter.h"
#include "ui_manager.h"
#include "wcwidth.h"

#if defined(__linux__)
#   include <cstdlib> // getenv()/setenv()
#endif

#if defined(_WIN32)
#   if 1 // HACK: Hack to prevent reordering of #include "platform_win.h" by IWYU
#       include "platform_win.h"
#   endif
#   include <shlwapi.h>
#endif

#if defined(__ANDROID__)
#include <jni.h>

#include "action.h"
#include "inventory.h"
#include "map.h"
#include "vehicle.h"
#include "vpart_position.h"
#include "worldfactory.h"
#endif

#if defined(__IPHONEOS__)
#include "worldfactory.h"
#endif

#define dbg(x) DebugLog((x),D_SDL) << __FILE__ << ":" << __LINE__ << ": "

static const oter_type_str_id oter_type_forest_trail( "forest_trail" );

static const trait_id trait_DEBUG_NIGHTVISION( "DEBUG_NIGHTVISION" );

//***********************************
//Globals                           *
//***********************************

static tileset_cache ts_cache;
std::shared_ptr<cata_tiles> tilecontext;
std::shared_ptr<cata_tiles> closetilecontext;
std::shared_ptr<cata_tiles> fartilecontext;
std::unique_ptr<cata_tiles> overmap_tilecontext;
static uint32_t lastupdate = 0;
static uint32_t interval = 25;
static bool needupdate = false;
static bool need_invalidate_framebuffers = false;

palette_array windowsPalette;

static Font_Ptr font;
static Font_Ptr map_font;
static Font_Ptr overmap_font;

static SDL_Window_Ptr window;
static SDL_Renderer_Ptr renderer;
static SDL_PixelFormat_Ptr format;
static SDL_Texture_Ptr display_buffer;
static GeometryRenderer_Ptr geometry;
#if defined(__ANDROID__)
static SDL_Texture_Ptr touch_joystick;
#endif
static int WindowWidth;        //Width of the actual window, not the curses window
static int WindowHeight;       //Height of the actual window, not the curses window
// input from various input sources. Each input source sets the type and
// the actual input value (key pressed, mouse button clicked, ...)
// This value is finally returned by input_manager::get_input_event.
input_event last_input;

static int inputdelay;         //How long getch will wait for a character to be typed
int fontwidth;          //the width of the font, background is always this size
int fontheight;         //the height of the font, background is always this size
static int TERMINAL_WIDTH;
static int TERMINAL_HEIGHT;
static bool fullscreen;
static int scaling_factor;

using cata_cursesport::curseline;
using cata_cursesport::cursecell;
static std::vector<curseline> oversized_framebuffer;
static std::vector<curseline> terminal_framebuffer;
static std::weak_ptr<void> winBuffer; //tracking last drawn window to fix the framebuffer
static int fontScaleBuffer; //tracking zoom levels to fix framebuffer w/tiles

//***********************************
//Non-curses, Window functions      *
//***********************************

static bool operator==( const cata_cursesport::WINDOW *const lhs, const catacurses::window &rhs )
{
    return lhs == rhs.get();
}

static void ClearScreen()
{
    SetRenderDrawColor( renderer, 0, 0, 0, 255 );
    RenderClear( renderer );
}

static void InitSDL()
{
    int init_flags = SDL_INIT_VIDEO | SDL_INIT_AUDIO | SDL_INIT_TIMER;
    int ret;

#if defined(SDL_HINT_WINDOWS_DISABLE_THREAD_NAMING)
    // Requires SDL 2.0.5. Disables thread naming so that gdb works correctly
    // with the game.
    SDL_SetHint( SDL_HINT_WINDOWS_DISABLE_THREAD_NAMING, "1" );
#endif

<<<<<<< HEAD
#if defined(__IPHONEOS__)
#if defined(SDL_HINT_IOS_HIDE_HOME_INDICATOR)
    SDL_SetHint( SDL_HINT_IOS_HIDE_HOME_INDICATOR, "1" );
#endif

#if defined(SDL_HINT_TOUCH_MOUSE_EVENTS)
    SDL_SetHint( SDL_HINT_TOUCH_MOUSE_EVENTS, "0" );
#endif
=======
#if defined(_WIN32) && defined(SDL_HINT_IME_SHOW_UI)
    // Requires SDL 2.0.20. Shows the native IME UI instead of using SDL's
    // broken implementation on Windows which does not show.
    SDL_SetHint( SDL_HINT_IME_SHOW_UI, "1" );
#endif

#if defined(SDL_HINT_IME_SUPPORT_EXTENDED_TEXT)
    // Requires SDL 2.0.22. Support long IME composition text.
    SDL_SetHint( SDL_HINT_IME_SUPPORT_EXTENDED_TEXT, "1" );
>>>>>>> 58e15ec0
#endif

#if defined(__linux__)
    // https://bugzilla.libsdl.org/show_bug.cgi?id=3472#c5
    if( SDL_COMPILEDVERSION == SDL_VERSIONNUM( 2, 0, 5 ) ) {
        const char *xmod = getenv( "XMODIFIERS" );
        if( xmod && strstr( xmod, "@im=ibus" ) != nullptr ) {
            setenv( "XMODIFIERS", "@im=none", 1 );
        }
    }
#endif

    ret = SDL_Init( init_flags );
    throwErrorIf( ret != 0, "SDL_Init failed" );

    ret = TTF_Init();
    throwErrorIf( ret != 0, "TTF_Init failed" );

    // cata_tiles won't be able to load the tiles, but the normal SDL
    // code will display fine.
    ret = IMG_Init( IMG_INIT_PNG );
    printErrorIf( ( ret & IMG_INIT_PNG ) != IMG_INIT_PNG,
                  "IMG_Init failed to initialize PNG support, tiles won't work" );

    //SDL2 has no functionality for INPUT_DELAY, we would have to query it manually, which is expensive
    //SDL2 instead uses the OS's Input Delay.

    atexit( SDL_Quit );
}

static bool SetupRenderTarget()
{
    SetRenderDrawBlendMode( renderer, SDL_BLENDMODE_NONE );
    display_buffer.reset( SDL_CreateTexture( renderer.get(), SDL_PIXELFORMAT_ARGB8888,
                          SDL_TEXTUREACCESS_TARGET, WindowWidth / scaling_factor, WindowHeight / scaling_factor ) );
    if( printErrorIf( !display_buffer, "Failed to create window buffer" ) ) {
        return false;
    }
    if( printErrorIf( SDL_SetRenderTarget( renderer.get(), display_buffer.get() ) != 0,
                      "SDL_SetRenderTarget failed" ) ) {
        return false;
    }
    ClearScreen();

    return true;
}

//Registers, creates, and shows the Window!!
static void WinCreate()
{
    // Common flags used for fulscreen and for windowed
    int window_flags = 0;
    WindowWidth = TERMINAL_WIDTH * fontwidth * scaling_factor;
    WindowHeight = TERMINAL_HEIGHT * fontheight * scaling_factor;
    window_flags |= SDL_WINDOW_RESIZABLE | SDL_WINDOW_ALLOW_HIGHDPI;

    if( get_option<std::string>( "SCALING_MODE" ) != "none" ) {
        SDL_SetHint( SDL_HINT_RENDER_SCALE_QUALITY, get_option<std::string>( "SCALING_MODE" ).c_str() );
    }

#if !defined(__ANDROID__)
    if( get_option<std::string>( "FULLSCREEN" ) == "fullscreen" ) {
        window_flags |= SDL_WINDOW_FULLSCREEN;
        fullscreen = true;
        // It still minimizes, but the screen size is not set to 0 to cause
        // division by zero
        SDL_SetHint( SDL_HINT_VIDEO_MINIMIZE_ON_FOCUS_LOSS, "0" );
    } else if( get_option<std::string>( "FULLSCREEN" ) == "windowedbl" ) {
        window_flags |= SDL_WINDOW_FULLSCREEN_DESKTOP;
        fullscreen = true;
        // So you can switch to desktop without the game window obscuring it.
        SDL_SetHint( SDL_HINT_VIDEO_MINIMIZE_ON_FOCUS_LOSS, "1" );
    } else if( get_option<std::string>( "FULLSCREEN" ) == "maximized" ) {
        window_flags |= SDL_WINDOW_MAXIMIZED;
    }
#endif

    int display = std::stoi( get_option<std::string>( "DISPLAY" ) );
    if( display < 0 || display >= SDL_GetNumVideoDisplays() ) {
        display = 0;
    }

#if defined(__ANDROID__)
    // Bugfix for red screen on Samsung S3/Mali
    // https://forums.libsdl.org/viewtopic.php?t=11445
    SDL_GL_SetAttribute( SDL_GL_RED_SIZE, 5 );
    SDL_GL_SetAttribute( SDL_GL_GREEN_SIZE, 6 );
    SDL_GL_SetAttribute( SDL_GL_BLUE_SIZE, 5 );

    // Fix Back button crash on Android 9
#if defined(SDL_HINT_ANDROID_TRAP_BACK_BUTTON )
    const bool trap_back_button = get_option<bool>( "ANDROID_TRAP_BACK_BUTTON" );
    SDL_SetHint( SDL_HINT_ANDROID_TRAP_BACK_BUTTON, trap_back_button ? "1" : "0" );
#endif

    // Prevent mouse|touch input confusion
#if defined(SDL_HINT_ANDROID_SEPARATE_MOUSE_AND_TOUCH)
    SDL_SetHint( SDL_HINT_ANDROID_SEPARATE_MOUSE_AND_TOUCH, "1" );
#else
    SDL_SetHint( SDL_HINT_MOUSE_TOUCH_EVENTS, "0" );
    SDL_SetHint( SDL_HINT_TOUCH_MOUSE_EVENTS, "0" );
#endif
#endif

    ::window.reset( SDL_CreateWindow( "",
                                      SDL_WINDOWPOS_CENTERED_DISPLAY( display ),
                                      SDL_WINDOWPOS_CENTERED_DISPLAY( display ),
                                      WindowWidth,
                                      WindowHeight,
                                      window_flags
                                    ) );
    throwErrorIf( !::window, "SDL_CreateWindow failed" );

#if !defined(__ANDROID__)
    // On Android SDL seems janky in windowed mode so we're fullscreen all the time.
    // Fullscreen mode is now modified so it obeys terminal width/height, rather than
    // overwriting it with this calculation.
    if( window_flags & SDL_WINDOW_FULLSCREEN || window_flags & SDL_WINDOW_FULLSCREEN_DESKTOP
        || window_flags & SDL_WINDOW_MAXIMIZED ) {
        SDL_GetWindowSize( ::window.get(), &WindowWidth, &WindowHeight );
        // Ignore previous values, use the whole window, but nothing more.
        TERMINAL_WIDTH = WindowWidth / fontwidth / scaling_factor;
        TERMINAL_HEIGHT = WindowHeight / fontheight / scaling_factor;
    }
#endif
    // Initialize framebuffer caches
    terminal_framebuffer.resize( TERMINAL_HEIGHT );
    for( int i = 0; i < TERMINAL_HEIGHT; i++ ) {
        terminal_framebuffer[i].chars.assign( TERMINAL_WIDTH, cursecell( "" ) );
    }

    oversized_framebuffer.resize( TERMINAL_HEIGHT );
    for( int i = 0; i < TERMINAL_HEIGHT; i++ ) {
        oversized_framebuffer[i].chars.assign( TERMINAL_WIDTH, cursecell( "" ) );
    }

    const Uint32 wformat = SDL_GetWindowPixelFormat( ::window.get() );
    format.reset( SDL_AllocFormat( wformat ) );
    throwErrorIf( !format, "SDL_AllocFormat failed" );

    int renderer_id = -1;
#if !defined(__ANDROID__)
    bool software_renderer = get_option<std::string>( "RENDERER" ).empty();
    std::string renderer_name;
    if( software_renderer ) {
        renderer_name = "software";
    } else {
        renderer_name = get_option<std::string>( "RENDERER" );
    }

    if( renderer_name == "direct3d" ) {
        direct3d_mode = true;
    }

    const int numRenderDrivers = SDL_GetNumRenderDrivers();
    for( int i = 0; i < numRenderDrivers; i++ ) {
        SDL_RendererInfo ri;
        SDL_GetRenderDriverInfo( i, &ri );
        if( renderer_name == ri.name ) {
            renderer_id = i;
            DebugLog( D_INFO, DC_ALL ) << "Active renderer: " << renderer_id << "/" << ri.name;
            break;
        }
    }
#else
    bool software_renderer = get_option<bool>( "SOFTWARE_RENDERING" );
#endif

#if defined(SDL_HINT_RENDER_BATCHING)
    SDL_SetHint( SDL_HINT_RENDER_BATCHING, get_option<bool>( "RENDER_BATCHING" ) ? "1" : "0" );
#endif
    if( !software_renderer ) {
        dbg( D_INFO ) << "Attempting to initialize accelerated SDL renderer.";

        renderer.reset( SDL_CreateRenderer( ::window.get(), renderer_id, SDL_RENDERER_ACCELERATED |
                                            SDL_RENDERER_PRESENTVSYNC | SDL_RENDERER_TARGETTEXTURE ) );
        if( printErrorIf( !renderer,
                          "Failed to initialize accelerated renderer, falling back to software rendering" ) ) {
            software_renderer = true;
        } else if( !SetupRenderTarget() ) {
            dbg( D_ERROR ) <<
                           "Failed to initialize display buffer under accelerated rendering, falling back to software rendering.";
            software_renderer = true;
            display_buffer.reset();
            renderer.reset();
        }
    }

    if( software_renderer ) {
        if( get_option<bool>( "FRAMEBUFFER_ACCEL" ) ) {
            SDL_SetHint( SDL_HINT_FRAMEBUFFER_ACCELERATION, "1" );
        }
        renderer.reset( SDL_CreateRenderer( ::window.get(), -1,
                                            SDL_RENDERER_SOFTWARE | SDL_RENDERER_TARGETTEXTURE ) );
        throwErrorIf( !renderer, "Failed to initialize software renderer" );
        throwErrorIf( !SetupRenderTarget(),
                      "Failed to initialize display buffer under software rendering, unable to continue." );
    }

    SDL_SetWindowMinimumSize( ::window.get(), fontwidth * EVEN_MINIMUM_TERM_WIDTH * scaling_factor,
                              fontheight * EVEN_MINIMUM_TERM_HEIGHT * scaling_factor );

#if defined(__ANDROID__)
    // TODO: Not too sure why this works to make fullscreen on Android behave. :/
    if( window_flags & SDL_WINDOW_FULLSCREEN || window_flags & SDL_WINDOW_FULLSCREEN_DESKTOP
        || window_flags & SDL_WINDOW_MAXIMIZED ) {
        SDL_GetWindowSize( ::window.get(), &WindowWidth, &WindowHeight );
    }

    // Load virtual joystick texture
    touch_joystick = CreateTextureFromSurface( renderer, load_image( "android/joystick.png" ) );
#endif

    ClearScreen();

    // Errors here are ignored, worst case: the option does not work as expected,
    // but that won't crash
    if( get_option<std::string>( "HIDE_CURSOR" ) != "show" && SDL_ShowCursor( -1 ) ) {
        SDL_ShowCursor( SDL_DISABLE );
    } else {
        SDL_ShowCursor( SDL_ENABLE );
    }

    if( get_option<bool>( "ENABLE_JOYSTICK" ) ) {
        gamepad::init();
    }

    // Set up audio mixer.
    init_sound();

    DebugLog( D_INFO, DC_ALL ) << "USE_COLOR_MODULATED_TEXTURES is set to " <<
                               get_option<bool>( "USE_COLOR_MODULATED_TEXTURES" );
    //initialize the alternate rectangle texture for replacing SDL_RenderFillRect
    if( get_option<bool>( "USE_COLOR_MODULATED_TEXTURES" ) && !software_renderer ) {
        geometry = std::make_unique<ColorModulatedGeometryRenderer>( renderer );
    } else {
        geometry = std::make_unique<DefaultGeometryRenderer>();
    }
}

static void WinDestroy()
{
#if defined(__ANDROID__)
    touch_joystick.reset();
#endif

    shutdown_sound();
    tilecontext.reset();
    gamepad::quit();
    geometry.reset();
    format.reset();
    display_buffer.reset();
    renderer.reset();
    ::window.reset();
}

/// Converts a color from colorscheme to SDL_Color.
static const SDL_Color &color_as_sdl( const unsigned char color )
{
    return windowsPalette[color];
}

#if defined(__ANDROID__)
void draw_terminal_size_preview();
void draw_quick_shortcuts();
void draw_virtual_joystick();

static bool quick_shortcuts_enabled = true;

// For previewing the terminal size with a transparent rectangle overlay when user is adjusting it in the settings
static int preview_terminal_width = -1;
static int preview_terminal_height = -1;
static uint32_t preview_terminal_change_time = 0;

extern "C" {

    static bool visible_display_frame_dirty = false;
    static bool has_visible_display_frame = false;
    static SDL_Rect visible_display_frame;

    JNIEXPORT void JNICALL Java_org_libsdl_app_SDLActivity_onNativeVisibleDisplayFrameChanged(
        JNIEnv *env, jclass jcls, jint left, jint top, jint right, jint bottom )
    {
        ( void )env; // unused
        ( void )jcls; // unused
        has_visible_display_frame = true;
        visible_display_frame_dirty = true;
        visible_display_frame.x = left;
        visible_display_frame.y = top;
        visible_display_frame.w = right - left;
        visible_display_frame.h = bottom - top;
    }

} // "C"

SDL_Rect get_android_render_rect( float DisplayBufferWidth, float DisplayBufferHeight )
{
    // If the display buffer aspect ratio is wider than the display,
    // draw it at the top of the screen so it doesn't get covered up
    // by the virtual keyboard. Otherwise just center it.
    SDL_Rect dstrect;
    float DisplayBufferAspect = DisplayBufferWidth / static_cast<float>( DisplayBufferHeight );
    float WindowHeightLessShortcuts = static_cast<float>( WindowHeight );
    if( !get_option<bool>( "ANDROID_SHORTCUT_OVERLAP" ) && quick_shortcuts_enabled ) {
        WindowHeightLessShortcuts -= get_option<int>( "ANDROID_SHORTCUT_HEIGHT" );
    }
    float WindowAspect = WindowWidth / static_cast<float>( WindowHeightLessShortcuts );
    if( WindowAspect < DisplayBufferAspect ) {
        dstrect.x = 0;
        dstrect.y = 0;
        dstrect.w = WindowWidth;
        dstrect.h = WindowWidth / DisplayBufferAspect;
    } else {
        dstrect.x = 0.5f * ( WindowWidth - ( WindowHeightLessShortcuts * DisplayBufferAspect ) );
        dstrect.y = 0;
        dstrect.w = WindowHeightLessShortcuts * DisplayBufferAspect;
        dstrect.h = WindowHeightLessShortcuts;
    }

    // Make sure the destination rectangle fits within the visible area
    if( get_option<bool>( "ANDROID_KEYBOARD_SCREEN_SCALE" ) && has_visible_display_frame ) {
        int vdf_right = visible_display_frame.x + visible_display_frame.w;
        int vdf_bottom = visible_display_frame.y + visible_display_frame.h;
        if( vdf_right < dstrect.x + dstrect.w ) {
            dstrect.w = vdf_right - dstrect.x;
        }
        if( vdf_bottom < dstrect.y + dstrect.h ) {
            dstrect.h = vdf_bottom - dstrect.y;
        }
    }
    return dstrect;
}

#endif

void refresh_display()
{
    needupdate = false;
    lastupdate = SDL_GetTicks();

    if( test_mode ) {
        return;
    }

    // Select default target (the window), copy rendered buffer
    // there, present it, select the buffer as target again.
    SetRenderTarget( renderer, nullptr );
    ClearScreen();
#if defined(__ANDROID__)
    SDL_Rect dstrect = get_android_render_rect( TERMINAL_WIDTH * fontwidth,
                       TERMINAL_HEIGHT * fontheight );
    RenderCopy( renderer, display_buffer, NULL, &dstrect );
#else
    RenderCopy( renderer, display_buffer, nullptr, nullptr );
#endif
#if defined(__ANDROID__)
    draw_terminal_size_preview();
    if( g ) {
        draw_quick_shortcuts();
    }
    draw_virtual_joystick();
#endif
    SDL_RenderPresent( renderer.get() );
    SetRenderTarget( renderer, display_buffer );
}

// only update if the set interval has elapsed
static void try_sdl_update()
{
    uint32_t now = SDL_GetTicks();
    if( now - lastupdate >= interval ) {
        refresh_display();
    } else {
        needupdate = true;
    }
}

//for resetting the render target after updating texture caches in cata_tiles.cpp
void set_displaybuffer_rendertarget()
{
    SetRenderTarget( renderer, display_buffer );
}

static void invalidate_framebuffer( std::vector<curseline> &framebuffer, const point &p, int width,
                                    int height )
{
    for( int j = 0, fby = p.y; j < height; j++, fby++ ) {
        std::fill_n( framebuffer[fby].chars.begin() + p.x, width, cursecell( "" ) );
    }
}

static void invalidate_framebuffer( std::vector<curseline> &framebuffer )
{
    for( curseline &i : framebuffer ) {
        std::fill_n( i.chars.begin(), i.chars.size(), cursecell( "" ) );
    }
}

void reinitialize_framebuffer( const bool force_invalidate )
{
    static int prev_height = -1;
    static int prev_width = -1;
    //Re-initialize the framebuffer with new values.
    const int new_height = std::max( { TERMY, OVERMAP_WINDOW_HEIGHT, TERRAIN_WINDOW_HEIGHT } );
    const int new_width = std::max( { TERMX, OVERMAP_WINDOW_WIDTH, TERRAIN_WINDOW_WIDTH } );
    if( new_height != prev_height || new_width != prev_width ) {
        prev_height = new_height;
        prev_width = new_width;
        oversized_framebuffer.resize( new_height );
        for( int i = 0; i < new_height; i++ ) {
            oversized_framebuffer[i].chars.assign( new_width, cursecell( "" ) );
        }
        terminal_framebuffer.resize( new_height );
        for( int i = 0; i < new_height; i++ ) {
            terminal_framebuffer[i].chars.assign( new_width, cursecell( "" ) );
        }
    } else if( force_invalidate || need_invalidate_framebuffers ) {
        need_invalidate_framebuffers = false;
        invalidate_framebuffer( oversized_framebuffer );
        invalidate_framebuffer( terminal_framebuffer );
    }
}

static void invalidate_framebuffer_proportion( cata_cursesport::WINDOW *win )
{
    const int oversized_width = std::max( TERMX, std::max( OVERMAP_WINDOW_WIDTH,
                                          TERRAIN_WINDOW_WIDTH ) );
    const int oversized_height = std::max( TERMY, std::max( OVERMAP_WINDOW_HEIGHT,
                                           TERRAIN_WINDOW_HEIGHT ) );

    // check if the framebuffers/windows have been prepared yet
    if( oversized_height == 0 || oversized_width == 0 ) {
        return;
    }
    if( !g || win == nullptr ) {
        return;
    }
    if( win == g->w_overmap || win == g->w_terrain ) {
        return;
    }

    // track the dimensions for conversion
    const point termpixel( win->pos.x * font->width, win->pos.y * font->height );
    const int termpixel_x2 = termpixel.x + win->width * font->width - 1;
    const int termpixel_y2 = termpixel.y + win->height * font->height - 1;

    if( map_font != nullptr && map_font->width != 0 && map_font->height != 0 ) {
        const point mapfont( termpixel.x / map_font->width, termpixel.y / map_font->height );
        const int mapfont_x2 = std::min( termpixel_x2 / map_font->width, oversized_width - 1 );
        const int mapfont_y2 = std::min( termpixel_y2 / map_font->height, oversized_height - 1 );
        const int mapfont_width = mapfont_x2 - mapfont.x + 1;
        const int mapfont_height = mapfont_y2 - mapfont.y + 1;
        invalidate_framebuffer( oversized_framebuffer, mapfont, mapfont_width,
                                mapfont_height );
    }

    if( overmap_font != nullptr && overmap_font->width != 0 && overmap_font->height != 0 ) {
        const point overmapfont( termpixel.x / overmap_font->width, termpixel.y / overmap_font->height );
        const int overmapfont_x2 = std::min( termpixel_x2 / overmap_font->width, oversized_width - 1 );
        const int overmapfont_y2 = std::min( termpixel_y2 / overmap_font->height,
                                             oversized_height - 1 );
        const int overmapfont_width = overmapfont_x2 - overmapfont.x + 1;
        const int overmapfont_height = overmapfont_y2 - overmapfont.y + 1;
        invalidate_framebuffer( oversized_framebuffer, overmapfont,
                                overmapfont_width,
                                overmapfont_height );
    }
}

// clear the framebuffer when werase is called on certain windows that don't use the main terminal font
void cata_cursesport::handle_additional_window_clear( WINDOW *win )
{
    if( !g ) {
        return;
    }
    if( win == g->w_terrain || win == g->w_overmap ) {
        invalidate_framebuffer( oversized_framebuffer );
    }
}

void clear_window_area( const catacurses::window &win_ )
{
    cata_cursesport::WINDOW *const win = win_.get<cata_cursesport::WINDOW>();
    geometry->rect( renderer, point( win->pos.x * fontwidth, win->pos.y * fontheight ),
                    win->width * fontwidth, win->height * fontheight, color_as_sdl( catacurses::black ) );
}

static cata::optional<std::pair<tripoint_abs_omt, std::string>> get_mission_arrow(
            const inclusive_cuboid<tripoint> &overmap_area, const tripoint_abs_omt &center )
{
    if( get_avatar().get_active_mission() == nullptr ) {
        return cata::nullopt;
    }
    if( !get_avatar().get_active_mission()->has_target() ) {
        return cata::nullopt;
    }
    const tripoint_abs_omt mission_target = get_avatar().get_active_mission_target();

    std::string mission_arrow_variant;
    if( overmap_area.contains( mission_target.raw() ) ) {
        mission_arrow_variant = "mission_cursor";
        return std::make_pair( mission_target, mission_arrow_variant );
    }

    inclusive_rectangle<point> area_flat( overmap_area.p_min.xy(), overmap_area.p_max.xy() );
    if( area_flat.contains( mission_target.raw().xy() ) ) {
        int area_z = center.z();
        if( mission_target.z() > area_z ) {
            mission_arrow_variant = "mission_arrow_up";
        } else {
            mission_arrow_variant = "mission_arrow_down";
        }
        return std::make_pair( tripoint_abs_omt( mission_target.xy(), area_z ), mission_arrow_variant );
    }

    const std::vector<tripoint> traj = line_to( center.raw(),
                                       tripoint( mission_target.raw().xy(), center.raw().z ) );

    if( traj.empty() ) {
        debugmsg( "Failed to gen overmap mission trajectory %s %s",
                  center.to_string(), mission_target.to_string() );
        return cata::nullopt;
    }

    tripoint arr_pos = traj[0];
    for( auto it = traj.rbegin(); it != traj.rend(); it++ ) {
        if( overmap_area.contains( *it ) ) {
            arr_pos = *it;
            break;
        }
    }

    const int north_border_y = ( overmap_area.p_max.y - overmap_area.p_min.y ) / 3;
    const int south_border_y = north_border_y * 2;
    const int west_border_x = ( overmap_area.p_max.x - overmap_area.p_min.x ) / 3;
    const int east_border_x = west_border_x * 2;

    tripoint north_pmax( overmap_area.p_max );
    north_pmax.y = overmap_area.p_min.y + north_border_y;
    tripoint south_pmin( overmap_area.p_min );
    south_pmin.y += south_border_y;
    tripoint west_pmax( overmap_area.p_max );
    west_pmax.x = overmap_area.p_min.x + west_border_x;
    tripoint east_pmin( overmap_area.p_min );
    east_pmin.x += east_border_x;

    const inclusive_cuboid<tripoint> north_sector( overmap_area.p_min, north_pmax );
    const inclusive_cuboid<tripoint> south_sector( south_pmin, overmap_area.p_max );
    const inclusive_cuboid<tripoint> west_sector( overmap_area.p_min, west_pmax );
    const inclusive_cuboid<tripoint> east_sector( east_pmin, overmap_area.p_max );

    mission_arrow_variant = "mission_arrow_";
    if( north_sector.contains( arr_pos ) ) {
        mission_arrow_variant += 'n';
    } else if( south_sector.contains( arr_pos ) ) {
        mission_arrow_variant += 's';
    }
    if( west_sector.contains( arr_pos ) ) {
        mission_arrow_variant += 'w';
    } else if( east_sector.contains( arr_pos ) ) {
        mission_arrow_variant += 'e';
    }

    return std::make_pair( tripoint_abs_omt( arr_pos ), mission_arrow_variant );
}

std::string cata_tiles::get_omt_id_rotation_and_subtile(
    const tripoint_abs_omt &omp, int &rota, int &subtile )
{
    auto oter_at = []( const tripoint_abs_omt & p ) {
        const oter_id &cur_ter = overmap_buffer.ter( p );

        if( !uistate.overmap_show_forest_trails &&
            ( cur_ter->get_type_id() == oter_type_forest_trail ) ) {
            return oter_id( "forest" );
        }

        return cur_ter;
    };

    oter_id ot_id = oter_at( omp );
    const oter_t &ot = *ot_id;
    oter_type_id ot_type_id = ot.get_type_id();
    oter_type_t ot_type = *ot_type_id;

    if( ot_type.has_connections() ) {
        // This would be for connected terrain

        // get terrain neighborhood
        const std::array<oter_type_id, 4> neighborhood = {
            oter_at( omp + point_south )->get_type_id(),
            oter_at( omp + point_east )->get_type_id(),
            oter_at( omp + point_west )->get_type_id(),
            oter_at( omp + point_north )->get_type_id()
        };

        char val = 0;

        // populate connection information
        for( int i = 0; i < 4; ++i ) {
            if( ot_type.connects_to( neighborhood[i] ) ) {
                val += 1 << i;
            }
        }

        get_rotation_and_subtile( val, -1, rota, subtile );
    } else {
        // 'Regular', nonlinear terrain only needs to worry about rotation, not
        // subtile
        ot.get_rotation_and_subtile( rota, subtile );
    }

    return ot_type_id.id().str();
}

static point draw_string( Font &font,
                          const SDL_Renderer_Ptr &renderer,
                          const GeometryRenderer_Ptr &geometry,
                          const std::string &str,
                          point p,
                          const unsigned char color )
{
    const char *cstr = str.c_str();
    int len = str.length();
    while( len > 0 ) {
        const uint32_t ch32 = UTF8_getch( &cstr, &len );
        const std::string ch = utf32_to_utf8( ch32 );
        font.OutputChar( renderer, geometry, ch, p, color );
        p.x += mk_wcwidth( ch32 ) * font.width;
    }
    return p;
}

void cata_tiles::draw_om( const point &dest, const tripoint_abs_omt &center_abs_omt, bool blink )
{
    if( !g ) {
        return;
    }

#if defined(__ANDROID__)
    // Attempted bugfix for Google Play crash - prevent divide-by-zero if no tile
    // width/height specified
    if( tile_width == 0 || tile_height == 0 ) {
        return;
    }
#endif

    int width = OVERMAP_WINDOW_TERM_WIDTH * font->width;
    int height = OVERMAP_WINDOW_TERM_HEIGHT * font->height;

    {
        //set clipping to prevent drawing over stuff we shouldn't
        SDL_Rect clipRect = { dest.x, dest.y, width, height };
        printErrorIf( SDL_RenderSetClipRect( renderer.get(), &clipRect ) != 0,
                      "SDL_RenderSetClipRect failed" );

        //fill render area with black to prevent artifacts where no new pixels are drawn
        geometry->rect( renderer, clipRect, SDL_Color() );
    }

    point s;
    get_window_tile_counts( width, height, s.x, s.y );

    op = point( dest.x * fontwidth, dest.y * fontheight );
    // Rounding up to include incomplete tiles at the bottom/right edges
    screentile_width = divide_round_up( width, tile_width );
    screentile_height = divide_round_up( height, tile_height );

    const int min_col = 0;
    const int max_col = s.x;
    const int min_row = 0;
    const int max_row = s.y;
    int height_3d = 0;
    avatar &you = get_avatar();
    const tripoint_abs_omt avatar_pos = you.global_omt_location();
    const tripoint_abs_omt corner_NW = center_abs_omt - point( max_col / 2, max_row / 2 );
    const tripoint_abs_omt corner_SE = corner_NW + point( max_col - 1, max_row - 1 );
    const inclusive_cuboid<tripoint> overmap_area( corner_NW.raw(), corner_SE.raw() );
    // Debug vision allows seeing everything
    const bool has_debug_vision = you.has_trait( trait_DEBUG_NIGHTVISION );
    // sight_points is hoisted for speed reasons.
    const int sight_points = !has_debug_vision ?
                             you.overmap_sight_range( g->light_level( you.posz() ) ) :
                             100;
    const bool showhordes = uistate.overmap_show_hordes;
    const bool viewing_weather = uistate.overmap_debug_weather || uistate.overmap_visible_weather;
    o = corner_NW.raw().xy();

    const auto global_omt_to_draw_position = []( const tripoint_abs_omt & omp ) {
        // z position is hardcoded to 0 because the things this will be used to draw should not be skipped
        return tripoint( omp.raw().xy(), 0 );
    };

    for( int row = min_row; row < max_row; row++ ) {
        for( int col = min_col; col < max_col; col++ ) {
            const tripoint_abs_omt omp = corner_NW + point( col, row );

            const bool see = overmap_buffer.seen( omp );
            const bool los = see && you.overmap_los( omp, sight_points );
            // the full string from the ter_id including _north etc.
            std::string id;
            int rotation = 0;
            int subtile = -1;
            map_extra_id mx;

            if( viewing_weather ) {
                const tripoint_abs_omt omp_sky( omp.xy(), OVERMAP_HEIGHT );
                if( uistate.overmap_debug_weather ||
                    you.overmap_los( omp_sky, sight_points * 2 ) ) {
                    id = overmap_ui::get_weather_at_point( omp_sky ).c_str();
                } else {
                    id = "unexplored_terrain";
                }
            } else if( !see ) {
                id = "unknown_terrain";
            } else {
                id = get_omt_id_rotation_and_subtile( omp, rotation, subtile );
                mx = overmap_buffer.extra( omp );
            }

            const lit_level ll = overmap_buffer.is_explored( omp ) ? lit_level::LOW : lit_level::LIT;
            // light level is now used for choosing between grayscale filter and normal lit tiles.
            draw_from_id_string( id, TILE_CATEGORY::OVERMAP_TERRAIN, "overmap_terrain", omp.raw(),
                                 subtile, rotation, ll, false, height_3d );
            if( !mx.is_empty() && mx->autonote ) {
                draw_from_id_string( mx.str(), TILE_CATEGORY::MAP_EXTRA, "map_extra", omp.raw(),
                                     0, 0, ll, false );
            }

            if( see ) {
                if( blink && uistate.overmap_debug_mongroup ) {
                    const std::vector<mongroup *> mgroups = overmap_buffer.monsters_at( omp );
                    if( !mgroups.empty() ) {
                        auto mgroup_iter = mgroups.begin();
                        std::advance( mgroup_iter, rng( 0, mgroups.size() - 1 ) );
                        draw_from_id_string( ( *mgroup_iter )->type->defaultMonster.str(),
                                             omp.raw(), 0, 0, lit_level::LIT, false );
                    }
                }
                const int horde_size = overmap_buffer.get_horde_size( omp );
                if( showhordes && los && horde_size >= HORDE_VISIBILITY_SIZE ) {
                    // a little bit of hardcoded fallbacks for hordes
                    if( find_tile_with_season( id ) ) {
                        // NOLINTNEXTLINE(cata-translate-string-literal)
                        draw_from_id_string( string_format( "overmap_horde_%d", horde_size ),
                                             omp.raw(), 0, 0, lit_level::LIT, false );
                    } else {
                        switch( horde_size ) {
                            case HORDE_VISIBILITY_SIZE:
                                draw_from_id_string( "mon_zombie", omp.raw(), 0, 0, lit_level::LIT,
                                                     false );
                                break;
                            case HORDE_VISIBILITY_SIZE + 1:
                                draw_from_id_string( "mon_zombie_tough", omp.raw(), 0, 0,
                                                     lit_level::LIT, false );
                                break;
                            case HORDE_VISIBILITY_SIZE + 2:
                                draw_from_id_string( "mon_zombie_brute", omp.raw(), 0, 0,
                                                     lit_level::LIT, false );
                                break;
                            case HORDE_VISIBILITY_SIZE + 3:
                                draw_from_id_string( "mon_zombie_hulk", omp.raw(), 0, 0,
                                                     lit_level::LIT, false );
                                break;
                            case HORDE_VISIBILITY_SIZE + 4:
                                draw_from_id_string( "mon_zombie_necro", omp.raw(), 0, 0,
                                                     lit_level::LIT, false );
                                break;
                            default:
                                draw_from_id_string( "mon_zombie_master", omp.raw(), 0, 0,
                                                     lit_level::LIT, false );
                                break;
                        }
                    }
                }
            }

            if( uistate.place_terrain || uistate.place_special ) {
                // Highlight areas that already have been generated
                if( MAPBUFFER.lookup_submap( project_to<coords::sm>( omp ) ) ) {
                    draw_from_id_string( "highlight", omp.raw(), 0, 0, lit_level::LIT, false );
                }
            }

            if( blink && overmap_buffer.has_vehicle( omp ) ) {
                const std::string tile_id = overmap_buffer.get_vehicle_tile_id( omp );
                if( find_tile_looks_like( tile_id, TILE_CATEGORY::OVERMAP_NOTE, "" ) ) {
                    draw_from_id_string( tile_id, TILE_CATEGORY::OVERMAP_NOTE,
                                         "overmap_note", omp.raw(), 0, 0, lit_level::LIT, false );
                } else {
                    const std::string ter_sym = overmap_buffer.get_vehicle_ter_sym( omp );
                    std::string note_name = "note_" + ter_sym + "_cyan";
                    draw_from_id_string( note_name, TILE_CATEGORY::OVERMAP_NOTE,
                                         "overmap_note", omp.raw(), 0, 0, lit_level::LIT, false );
                }
            }

            if( blink && uistate.overmap_show_map_notes && overmap_buffer.has_note( omp ) ) {

                nc_color ter_color = c_black;
                std::string ter_sym = " ";
                // Display notes in all situations, even when not seen
                std::tie( ter_sym, ter_color, std::ignore ) =
                    overmap_ui::get_note_display_info( overmap_buffer.note( omp ) );

                std::string note_name = "note_" + ter_sym + "_" + string_from_color( ter_color );
                draw_from_id_string( note_name, TILE_CATEGORY::OVERMAP_NOTE, "overmap_note",
                                     omp.raw(), 0, 0, lit_level::LIT, false );
            }
        }
    }

    if( uistate.place_terrain ) {
        const oter_str_id &terrain_id = uistate.place_terrain->id;
        const oter_t &terrain = *terrain_id;
        std::string id = terrain.get_type_id().str();
        int rotation;
        int subtile;
        terrain.get_rotation_and_subtile( rotation, subtile );
        draw_from_id_string( id, global_omt_to_draw_position( center_abs_omt ), subtile, rotation,
                             lit_level::LOW, true );
    }
    if( uistate.place_special ) {
        for( const overmap_special_terrain &s_ter : uistate.place_special->preview_terrains() ) {
            if( s_ter.p.z == 0 ) {
                // TODO: fix point types
                const point_rel_omt rp( om_direction::rotate( s_ter.p.xy(), uistate.omedit_rotation ) );
                oter_id rotated_id = s_ter.terrain->get_rotated( uistate.omedit_rotation );
                const oter_t &terrain = *rotated_id;
                std::string id = terrain.get_type_id().str();
                int rotation;
                int subtile;
                terrain.get_rotation_and_subtile( rotation, subtile );

                draw_from_id_string( id, TILE_CATEGORY::OVERMAP_TERRAIN, "overmap_terrain",
                                     global_omt_to_draw_position( center_abs_omt + rp ), 0,
                                     rotation, lit_level::LOW, true );
            }
        }
    }

    auto npcs_near_player = overmap_buffer.get_npcs_near_player( sight_points );

    // draw nearby seen npcs
    for( const shared_ptr_fast<npc> &guy : npcs_near_player ) {
        const tripoint_abs_omt &guy_loc = guy->global_omt_location();
        if( guy_loc.z() == center_abs_omt.z() && ( has_debug_vision || overmap_buffer.seen( guy_loc ) ) ) {
            draw_entity_with_overlays( *guy, global_omt_to_draw_position( guy_loc ), lit_level::LIT,
                                       height_3d );
        }
    }

    draw_entity_with_overlays( get_player_character(), global_omt_to_draw_position( avatar_pos ),
                               lit_level::LIT, height_3d );
    draw_from_id_string( "cursor", global_omt_to_draw_position( center_abs_omt ), 0, 0, lit_level::LIT,
                         false );

    if( blink ) {
        // Draw path for auto-travel
        for( const tripoint_abs_omt &pos : you.omt_path ) {
            if( pos.z() == center_abs_omt.z() ) {
                draw_from_id_string( "highlight", global_omt_to_draw_position( pos ), 0, 0, lit_level::LIT,
                                     false );
            }
        }

        // reduce the area where the map cursor is drawn so it doesn't get cut off
        inclusive_cuboid<tripoint> map_cursor_area = overmap_area;
        map_cursor_area.p_max.y--;
        const cata::optional<std::pair<tripoint_abs_omt, std::string>> mission_arrow =
                    get_mission_arrow( map_cursor_area, center_abs_omt );
        if( mission_arrow ) {
            draw_from_id_string( mission_arrow->second, global_omt_to_draw_position( mission_arrow->first ), 0,
                                 0, lit_level::LIT, false );
        }
    }

    if( !viewing_weather && uistate.overmap_show_city_labels ) {

        const auto abs_sm_to_draw_label = [&]( const tripoint_abs_sm & city_pos, const int label_length ) {
            const tripoint tile_draw_pos = global_omt_to_draw_position( project_to<coords::omt>
                                           ( city_pos ) ) - o;
            point draw_point( tile_draw_pos.x * tile_width + dest.x,
                              tile_draw_pos.y * tile_height + dest.y );
            // center text on the tile
            draw_point += point( ( tile_width - label_length * fontwidth ) / 2,
                                 ( tile_height - fontheight ) / 2 );
            return draw_point;
        };

        // draws a black rectangle behind a label for visibility and legibility
        const auto label_bg = [&]( const tripoint_abs_sm & pos, const std::string & name ) {
            const int name_length = utf8_width( name );
            const point draw_pos = abs_sm_to_draw_label( pos, name_length );
            SDL_Rect clipRect = { draw_pos.x, draw_pos.y, name_length * fontwidth, fontheight };

            geometry->rect( renderer, clipRect, SDL_Color() );

            draw_string( *font, renderer, geometry, name, draw_pos, 11 );
        };

        // the tiles on the overmap are overmap tiles, so we need to use
        // coordinate conversions to make sure we're in the right place.
        const int radius = project_to<coords::sm>( tripoint_abs_omt( std::min( max_col, max_row ),
                           0, 0 ) ).x() / 2;

        for( const city_reference &city : overmap_buffer.get_cities_near(
                 project_to<coords::sm>( center_abs_omt ), radius ) ) {
            const tripoint_abs_omt city_center = project_to<coords::omt>( city.abs_sm_pos );
            if( overmap_buffer.seen( city_center ) && overmap_area.contains( city_center.raw() ) ) {
                label_bg( city.abs_sm_pos, city.city->name );
            }
        }

        for( const camp_reference &camp : overmap_buffer.get_camps_near(
                 project_to<coords::sm>( center_abs_omt ), radius ) ) {
            const tripoint_abs_omt camp_center = project_to<coords::omt>( camp.abs_sm_pos );
            if( overmap_buffer.seen( camp_center ) && overmap_area.contains( camp_center.raw() ) ) {
                label_bg( camp.abs_sm_pos, camp.camp->name );
            }
        }
    }

    std::vector<std::pair<nc_color, std::string>> notes_window_text;

    if( uistate.overmap_show_map_notes ) {
        const std::string &note_text = overmap_buffer.note( center_abs_omt );
        if( !note_text.empty() ) {
            const std::tuple<char, nc_color, size_t> note_info = overmap_ui::get_note_display_info(
                        note_text );
            const size_t pos = std::get<2>( note_info );
            if( pos != std::string::npos ) {
                notes_window_text.emplace_back( std::get<1>( note_info ), note_text.substr( pos ) );
            }
            if( overmap_buffer.is_marked_dangerous( center_abs_omt ) ) {
                notes_window_text.emplace_back( c_red, _( "DANGEROUS AREA!" ) );
            }
        }
    }

    if( has_debug_vision || overmap_buffer.seen( center_abs_omt ) ) {
        for( const auto &npc : npcs_near_player ) {
            if( !npc->marked_for_death && npc->global_omt_location() == center_abs_omt ) {
                notes_window_text.emplace_back( npc->basic_symbol_color(), npc->get_name() );
            }
        }
    }

    for( om_vehicle &v : overmap_buffer.get_vehicle( center_abs_omt ) ) {
        notes_window_text.emplace_back( c_white, v.name );
    }

    if( !notes_window_text.empty() ) {
        constexpr int padding = 2;

        const auto draw_note_text = [&]( const point & draw_pos, const std::string & name,
        nc_color & color ) {
            char note_fg_color = color == c_yellow ? 11 :
                                 cata_cursesport::colorpairs[color.to_color_pair_index()].FG;
            return draw_string( *font, renderer, geometry, name, draw_pos, note_fg_color );
        };

        // Find screen coordinates to the right of the center tile
        auto center_sm = project_to<coords::sm>( tripoint_abs_omt( center_abs_omt.x() + 1,
                         center_abs_omt.y(), center_abs_omt.z() ) );
        const tripoint tile_draw_pos = global_omt_to_draw_position( project_to<coords::omt>
                                       ( center_sm ) ) - o;
        point draw_point( tile_draw_pos.x * tile_width + dest.x,
                          tile_draw_pos.y * tile_height + dest.y );
        draw_point += point( padding, padding );

        // Draw notes header. Very simple label at the moment
        nc_color header_color = c_white;
        const std::string header_string = _( "-- Notes: --" );
        SDL_Rect header_background_rect = {
            draw_point.x - padding,
            draw_point.y - padding,
            fontwidth * utf8_width( header_string ) + padding * 2,
            fontheight + padding * 2
        };
        geometry->rect( renderer, header_background_rect, SDL_Color{ 0, 0, 0, 175 } );
        draw_note_text( draw_point, header_string, header_color );
        draw_point.y += fontheight + padding * 2;

        const int starting_x = draw_point.x;

        for( auto &line : notes_window_text ) {
            const auto color_segments = split_by_color( line.second );
            std::stack<nc_color> color_stack;
            nc_color default_color = std::get<0>( line );
            color_stack.push( default_color );
            std::vector<std::tuple<nc_color, std::string>> colored_lines;

            draw_point.x = starting_x;

            int line_length = 0;
            for( auto seg : color_segments ) {
                if( seg.empty() ) {
                    continue;
                }

                if( seg[0] == '<' ) {
                    const color_tag_parse_result::tag_type type = update_color_stack(
                                color_stack, seg, report_color_error::no );
                    if( type != color_tag_parse_result::non_color_tag ) {
                        seg = rm_prefix( seg );
                    }
                }

                nc_color &color = color_stack.empty() ? default_color : color_stack.top();
                colored_lines.emplace_back( color, seg );
                line_length += utf8_width( seg );
            }

            // Draw background first for the whole line
            SDL_Rect background_rect = {
                draw_point.x - padding,
                draw_point.y - padding,
                fontwidth *line_length + padding * 2,
                fontheight + padding * 2
            };
            geometry->rect( renderer, background_rect, SDL_Color{ 0, 0, 0, 175 } );

            // Draw colored text segments
            for( auto &colored_line : colored_lines ) {
                std::string &text = std::get<1>( colored_line );
                draw_point.x = draw_note_text( draw_point, text, std::get<0>( colored_line ) ).x;
            }

            draw_point.y += fontheight + padding;
        }
    }

    printErrorIf( SDL_RenderSetClipRect( renderer.get(), nullptr ) != 0,
                  "SDL_RenderSetClipRect failed" );
}

static bool draw_window( Font_Ptr &font, const catacurses::window &w, const point &offset )
{
    if( scaling_factor > 1 ) {
        SDL_RenderSetLogicalSize( renderer.get(), WindowWidth / scaling_factor,
                                  WindowHeight / scaling_factor );
    }

    cata_cursesport::WINDOW *const win = w.get<cata_cursesport::WINDOW>();
    //Keeping track of the last drawn window
    const cata_cursesport::WINDOW *winBuffer = static_cast<cata_cursesport::WINDOW *>
            ( ::winBuffer.lock().get() );
    if( !fontScaleBuffer ) {
        fontScaleBuffer = tilecontext->get_tile_width();
    }
    const int fontScale = tilecontext->get_tile_width();
    //This creates a problem when map_font is different from the regular font
    //Specifically when showing the overmap
    //And in some instances of screen change, i.e. inventory.
    bool oldWinCompatible = false;

    // clear the oversized buffer proportionally
    invalidate_framebuffer_proportion( win );

    // use the oversize buffer when dealing with windows that can have a different font than the main text font
    bool use_oversized_framebuffer = g && ( w == g->w_terrain || w == g->w_overmap );

    std::vector<curseline> &framebuffer = use_oversized_framebuffer ? oversized_framebuffer :
                                          terminal_framebuffer;

    /*
    Let's try to keep track of different windows.
    A number of windows are coexisting on the screen, so don't have to interfere.

    g->w_terrain, g->w_minimap, g->w_HP, g->w_status, g->w_status2, g->w_messages,
     g->w_location, and g->w_minimap, can be buffered if either of them was
     the previous window.

    g->w_overmap and g->w_omlegend are likewise.

    Everything else works on strict equality because there aren't yet IDs for some of them.
    */
    if( g && ( w == g->w_terrain || w == g->w_minimap ) ) {
        if( winBuffer == g->w_terrain || winBuffer == g->w_minimap ) {
            oldWinCompatible = true;
        }
    } else if( g && ( w == g->w_overmap || w == g->w_omlegend ) ) {
        if( winBuffer == g->w_overmap || winBuffer == g->w_omlegend ) {
            oldWinCompatible = true;
        }
    } else {
        if( win == winBuffer ) {
            oldWinCompatible = true;
        }
    }

    // TODO: Get this from UTF system to make sure it is exactly the kind of space we need
    static const std::string space_string = " ";

    bool update = false;
    for( int j = 0; j < win->height; j++ ) {
        if( !win->line[j].touched ) {
            continue;
        }

        const int fby = win->pos.y + j;
        if( fby >= static_cast<int>( framebuffer.size() ) ) {
            // prevent indexing outside the frame buffer. This might happen for some parts of the window. FIX #28953.
            break;
        }

        update = true;
        win->line[j].touched = false;
        for( int i = 0; i < win->width; i++ ) {
            const int fbx = win->pos.x + i;
            if( fbx >= static_cast<int>( framebuffer[fby].chars.size() ) ) {
                // prevent indexing outside the frame buffer. This might happen for some parts of the window.
                break;
            }

            const cursecell &cell = win->line[j].chars[i];

            const point draw( offset + point( i * font->width, j * font->height ) );
            if( draw.x + font->width > WindowWidth || draw.y + font->height > WindowHeight ) {
                // Outside of the display area, would not render anyway
                continue;
            }

            // Avoid redrawing an unchanged tile by checking the framebuffer cache
            // TODO: handle caching when drawing normal windows over graphical tiles
            cursecell &oldcell = framebuffer[fby].chars[fbx];

            if( oldWinCompatible && cell == oldcell && fontScale == fontScaleBuffer ) {
                continue;
            }
            oldcell = cell;

            if( cell.ch.empty() ) {
                continue; // second cell of a multi-cell character
            }

            // Spaces are used a lot, so this does help noticeably
            if( cell.ch == space_string ) {
                geometry->rect( renderer, draw, font->width, font->height,
                                color_as_sdl( cell.BG ) );
                continue;
            }
            const int codepoint = UTF8_getch( cell.ch );
            const catacurses::base_color FG = cell.FG;
            const catacurses::base_color BG = cell.BG;
            int cw = ( codepoint == UNKNOWN_UNICODE ) ? 1 : utf8_width( cell.ch );
            if( cw < 1 ) {
                // utf8_width() may return a negative width
                continue;
            }
            bool use_draw_ascii_lines_routine = get_option<bool>( "USE_DRAW_ASCII_LINES_ROUTINE" );
            unsigned char uc = static_cast<unsigned char>( cell.ch[0] );
            switch( codepoint ) {
                case LINE_XOXO_UNICODE:
                    uc = LINE_XOXO_C;
                    break;
                case LINE_OXOX_UNICODE:
                    uc = LINE_OXOX_C;
                    break;
                case LINE_XXOO_UNICODE:
                    uc = LINE_XXOO_C;
                    break;
                case LINE_OXXO_UNICODE:
                    uc = LINE_OXXO_C;
                    break;
                case LINE_OOXX_UNICODE:
                    uc = LINE_OOXX_C;
                    break;
                case LINE_XOOX_UNICODE:
                    uc = LINE_XOOX_C;
                    break;
                case LINE_XXXO_UNICODE:
                    uc = LINE_XXXO_C;
                    break;
                case LINE_XXOX_UNICODE:
                    uc = LINE_XXOX_C;
                    break;
                case LINE_XOXX_UNICODE:
                    uc = LINE_XOXX_C;
                    break;
                case LINE_OXXX_UNICODE:
                    uc = LINE_OXXX_C;
                    break;
                case LINE_XXXX_UNICODE:
                    uc = LINE_XXXX_C;
                    break;
                case UNKNOWN_UNICODE:
                    use_draw_ascii_lines_routine = true;
                    break;
                default:
                    use_draw_ascii_lines_routine = false;
                    break;
            }
            geometry->rect( renderer, draw, font->width * cw, font->height,
                            color_as_sdl( BG ) );
            if( use_draw_ascii_lines_routine ) {
                font->draw_ascii_lines( renderer, geometry, uc, draw, FG );
            } else {
                font->OutputChar( renderer, geometry, cell.ch, draw, FG );
            }
        }
    }
    win->draw = false; //We drew the window, mark it as so
    //Keeping track of last drawn window and tilemode zoom level
    ::winBuffer = w.weak_ptr();
    fontScaleBuffer = tilecontext->get_tile_width();

    return update;
}

static bool draw_window( Font_Ptr &font, const catacurses::window &w )
{
    cata_cursesport::WINDOW *const win = w.get<cata_cursesport::WINDOW>();
    // Use global font sizes here to make this independent of the
    // font used for this window.
    return draw_window( font, w, point( win->pos.x * ::fontwidth, win->pos.y * ::fontheight ) );
}

void cata_cursesport::curses_drawwindow( const catacurses::window &w )
{
    if( scaling_factor > 1 ) {
        SDL_RenderSetLogicalSize( renderer.get(), WindowWidth / scaling_factor,
                                  WindowHeight / scaling_factor );
    }
    WINDOW *const win = w.get<WINDOW>();
    bool update = false;
    if( g && w == g->w_terrain && use_tiles ) {
        // color blocks overlay; drawn on top of tiles and on top of overlay strings (if any).
        color_block_overlay_container color_blocks;

        // Strings with colors do be drawn with map_font on top of tiles.
        std::multimap<point, formatted_text> overlay_strings;

        // game::w_terrain can be drawn by the tilecontext.
        // skip the normal drawing code for it.
        tilecontext->draw(
            point( win->pos.x * fontwidth, win->pos.y * fontheight ),
            g->ter_view_p,
            TERRAIN_WINDOW_TERM_WIDTH * font->width,
            TERRAIN_WINDOW_TERM_HEIGHT * font->height,
            overlay_strings,
            color_blocks );

        // color blocks overlay
        if( !color_blocks.second.empty() ) {
            SDL_BlendMode blend_mode;
            GetRenderDrawBlendMode( renderer, blend_mode ); // save the current blend mode
            SetRenderDrawBlendMode( renderer, color_blocks.first ); // set the new blend mode
            for( const auto &e : color_blocks.second ) {
                geometry->rect( renderer, e.first, tilecontext->get_tile_width(),
                                tilecontext->get_tile_height(), e.second );
            }
            SetRenderDrawBlendMode( renderer, blend_mode ); // set the old blend mode
        }

        // overlay strings
        point prev_coord;
        int x_offset = 0;
        int alignment_offset = 0;
        for( const auto &iter : overlay_strings ) {
            const point coord = iter.first;
            const formatted_text ft = iter.second;

            // Strings at equal coords are displayed sequentially.
            if( coord != prev_coord ) {
                x_offset = 0;
            }

            // Calculate length of all strings in sequence to align them.
            if( x_offset == 0 ) {
                int full_text_length = 0;
                const auto range = overlay_strings.equal_range( coord );
                for( auto ri = range.first; ri != range.second; ++ri ) {
                    full_text_length += utf8_width( ri->second.text );
                }

                alignment_offset = 0;
                if( ft.alignment == text_alignment::center ) {
                    alignment_offset = full_text_length / 2;
                } else if( ft.alignment == text_alignment::right ) {
                    alignment_offset = full_text_length - 1;
                }
            }

            int width = 0;
            for( const char32_t ch : utf8_view( ft.text ) ) {
                const point p0( win->pos.x * fontwidth, win->pos.y * fontheight );
                const point p( coord + p0 + point( ( x_offset - alignment_offset + width ) * map_font->width, 0 ) );

                // Clip to window bounds.
                if( p.x < p0.x || p.x > p0.x + ( TERRAIN_WINDOW_TERM_WIDTH - 1 ) * font->width
                    || p.y < p0.y || p.y > p0.y + ( TERRAIN_WINDOW_TERM_HEIGHT - 1 ) * font->height ) {
                    continue;
                }

                // TODO: draw with outline / BG color for better readability
                map_font->OutputChar( renderer, geometry, utf32_to_utf8( ch ), p, ft.color );
                width += mk_wcwidth( ch );
            }

            prev_coord = coord;
            x_offset = width;
        }

        invalidate_framebuffer( terminal_framebuffer, win->pos,
                                TERRAIN_WINDOW_TERM_WIDTH, TERRAIN_WINDOW_TERM_HEIGHT );

        update = true;
    } else if( g && w == g->w_terrain && map_font ) {
        // When the terrain updates, predraw a black space around its edge
        // to keep various former interface elements from showing through the gaps

        //calculate width differences between map_font and font
        int partial_width = std::max( TERRAIN_WINDOW_TERM_WIDTH * fontwidth - TERRAIN_WINDOW_WIDTH *
                                      map_font->width, 0 );
        int partial_height = std::max( TERRAIN_WINDOW_TERM_HEIGHT * fontheight - TERRAIN_WINDOW_HEIGHT *
                                       map_font->height, 0 );
        //Gap between terrain and lower window edge
        if( partial_height > 0 ) {
            geometry->rect( renderer, point( win->pos.x * map_font->width,
                                             ( win->pos.y + TERRAIN_WINDOW_HEIGHT ) * map_font->height ),
                            TERRAIN_WINDOW_WIDTH * map_font->width + partial_width, partial_height,
                            color_as_sdl( catacurses::black ) );
        }
        //Gap between terrain and sidebar
        if( partial_width > 0 ) {
            geometry->rect( renderer, point( ( win->pos.x + TERRAIN_WINDOW_WIDTH ) * map_font->width,
                                             win->pos.y * map_font->height ),
                            partial_width,
                            TERRAIN_WINDOW_HEIGHT * map_font->height + partial_height,
                            color_as_sdl( catacurses::black ) );
        }
        // Special font for the terrain window
        update = draw_window( map_font, w );
    } else if( g && w == g->w_overmap && use_tiles && use_tiles_overmap ) {
        overmap_tilecontext->draw_om( win->pos, overmap_ui::redraw_info.center,
                                      overmap_ui::redraw_info.blink );
        update = true;
    } else if( g && w == g->w_overmap && overmap_font ) {
        // Special font for the terrain window
        update = draw_window( overmap_font, w );
    } else if( g && w == g->w_pixel_minimap && pixel_minimap_option ) {
        // ensure the space the minimap covers is "dirtied".
        // this is necessary when it's the only part of the sidebar being drawn
        // TODO: Figure out how to properly make the minimap code do whatever it is this does
        draw_window( font, w );

        // Make sure the entire minimap window is black before drawing.
        clear_window_area( w );
        tilecontext->draw_minimap(
            point( win->pos.x * fontwidth, win->pos.y * fontheight ),
            tripoint( get_player_character().pos().xy(), g->ter_view_p.z ),
            win->width * font->width, win->height * font->height );
        update = true;

    } else {
        // Either not using tiles (tilecontext) or not the w_terrain window.
        update = draw_window( font, w );
    }
    if( update ) {
        needupdate = true;
    }
}

static int alt_buffer = 0;
static bool alt_down = false;

static void begin_alt_code()
{
    alt_buffer = 0;
    alt_down = true;
}

static bool add_alt_code( char c )
{
    if( alt_down && c >= '0' && c <= '9' ) {
        alt_buffer = alt_buffer * 10 + ( c - '0' );
        return true;
    }
    return false;
}

static int end_alt_code()
{
    alt_down = false;
    return alt_buffer;
}

static SDL_Keycode sdl_keycode_opposite_arrow( SDL_Keycode key )
{
    switch( key ) {
        case SDLK_UP:
            return SDLK_DOWN;
        case SDLK_DOWN:
            return SDLK_UP;
        case SDLK_LEFT:
            return SDLK_RIGHT;
        case SDLK_RIGHT:
            return SDLK_LEFT;
    }
    return 0;
}

static bool sdl_keycode_is_arrow( SDL_Keycode key )
{
    return static_cast<bool>( sdl_keycode_opposite_arrow( key ) );
}

static int arrow_combo_to_numpad( SDL_Keycode mod, SDL_Keycode key )
{
    if( ( mod == SDLK_UP    && key == SDLK_RIGHT ) ||
        ( mod == SDLK_RIGHT && key == SDLK_UP ) ) {
        return KEY_NUM( 9 );
    }
    if( mod == SDLK_UP    && key == SDLK_UP ) {
        return KEY_NUM( 8 );
    }
    if( ( mod == SDLK_UP    && key == SDLK_LEFT ) ||
        ( mod == SDLK_LEFT  && key == SDLK_UP ) ) {
        return KEY_NUM( 7 );
    }
    if( mod == SDLK_RIGHT && key == SDLK_RIGHT ) {
        return KEY_NUM( 6 );
    }
    if( mod == sdl_keycode_opposite_arrow( key ) ) {
        return KEY_NUM( 5 );
    }
    if( mod == SDLK_LEFT  && key == SDLK_LEFT ) {
        return KEY_NUM( 4 );
    }
    if( ( mod == SDLK_DOWN  && key == SDLK_RIGHT ) ||
        ( mod == SDLK_RIGHT && key == SDLK_DOWN ) ) {
        return KEY_NUM( 3 );
    }
    if( mod == SDLK_DOWN  && key == SDLK_DOWN ) {
        return KEY_NUM( 2 );
    }
    if( ( mod == SDLK_DOWN  && key == SDLK_LEFT ) ||
        ( mod == SDLK_LEFT  && key == SDLK_DOWN ) ) {
        return KEY_NUM( 1 );
    }
    return 0;
}

static int arrow_combo_modifier = 0;

static int handle_arrow_combo( SDL_Keycode key )
{
    if( !arrow_combo_modifier ) {
        arrow_combo_modifier = key;
        return 0;
    }
    return arrow_combo_to_numpad( arrow_combo_modifier, key );
}

static void end_arrow_combo()
{
    arrow_combo_modifier = 0;
}

/**
 * Translate SDL key codes to key identifiers used by ncurses, this
 * allows the input_manager to only consider those.
 * @return 0 if the input can not be translated (unknown key?),
 * -1 when a ALT+number sequence has been started,
 * or something that a call to ncurses getch would return.
 */
static int sdl_keysym_to_curses( const SDL_Keysym &keysym )
{

    const std::string diag_mode = get_option<std::string>( "DIAG_MOVE_WITH_MODIFIERS_MODE" );

    if( diag_mode == "mode1" ) {
        if( keysym.mod & KMOD_CTRL && sdl_keycode_is_arrow( keysym.sym ) ) {
            return handle_arrow_combo( keysym.sym );
        } else {
            end_arrow_combo();
        }
    }

    if( diag_mode == "mode2" ) {
        //Shift + Cursor Arrow (diagonal clockwise)
        if( keysym.mod & KMOD_SHIFT ) {
            switch( keysym.sym ) {
                case SDLK_LEFT:
                    return inp_mngr.get_first_char_for_action( "LEFTUP" );
                case SDLK_RIGHT:
                    return inp_mngr.get_first_char_for_action( "RIGHTDOWN" );
                case SDLK_UP:
                    return inp_mngr.get_first_char_for_action( "RIGHTUP" );
                case SDLK_DOWN:
                    return inp_mngr.get_first_char_for_action( "LEFTDOWN" );
            }
        }
        //Ctrl + Cursor Arrow (diagonal counter-clockwise)
        if( keysym.mod & KMOD_CTRL ) {
            switch( keysym.sym ) {
                case SDLK_LEFT:
                    return inp_mngr.get_first_char_for_action( "LEFTDOWN" );
                case SDLK_RIGHT:
                    return inp_mngr.get_first_char_for_action( "RIGHTUP" );
                case SDLK_UP:
                    return inp_mngr.get_first_char_for_action( "LEFTUP" );
                case SDLK_DOWN:
                    return inp_mngr.get_first_char_for_action( "RIGHTDOWN" );
            }
        }
    }

    if( diag_mode == "mode3" ) {
        //Shift + Cursor Left/RightArrow
        if( keysym.mod & KMOD_SHIFT ) {
            switch( keysym.sym ) {
                case SDLK_LEFT:
                    return inp_mngr.get_first_char_for_action( "LEFTUP" );
                case SDLK_RIGHT:
                    return inp_mngr.get_first_char_for_action( "RIGHTUP" );
            }
        }
        //Ctrl + Cursor Left/Right Arrow
        if( keysym.mod & KMOD_CTRL ) {
            switch( keysym.sym ) {
                case SDLK_LEFT:
                    return inp_mngr.get_first_char_for_action( "LEFTDOWN" );
                case SDLK_RIGHT:
                    return inp_mngr.get_first_char_for_action( "RIGHTDOWN" );
            }
        }
    }

    if( diag_mode == "mode4" ) {
        if( ( keysym.mod & KMOD_SHIFT ) || ( keysym.mod & KMOD_CTRL ) ) {
            const Uint8 *s = SDL_GetKeyboardState( nullptr );
            const int count = s[SDL_SCANCODE_LEFT] + s[SDL_SCANCODE_RIGHT] + s[SDL_SCANCODE_UP] +
                              s[SDL_SCANCODE_DOWN];
            if( count == 2 ) {
                switch( keysym.sym ) {
                    case SDLK_LEFT:
                        if( s[SDL_SCANCODE_UP] ) {
                            return inp_mngr.get_first_char_for_action( "LEFTUP" );
                        }
                        if( s[SDL_SCANCODE_DOWN] ) {
                            return inp_mngr.get_first_char_for_action( "LEFTDOWN" );
                        }
                        return 0;
                    case SDLK_RIGHT:
                        if( s[SDL_SCANCODE_UP] ) {
                            return inp_mngr.get_first_char_for_action( "RIGHTUP" );
                        }
                        if( s[SDL_SCANCODE_DOWN] ) {
                            return inp_mngr.get_first_char_for_action( "RIGHTDOWN" );
                        }
                        return 0;
                    case SDLK_UP:
                        if( s[SDL_SCANCODE_LEFT] ) {
                            return inp_mngr.get_first_char_for_action( "LEFTUP" );
                        }
                        if( s[SDL_SCANCODE_RIGHT] ) {
                            return inp_mngr.get_first_char_for_action( "RIGHTUP" );
                        }
                        return 0;
                    case SDLK_DOWN:
                        if( s[SDL_SCANCODE_LEFT] ) {
                            return inp_mngr.get_first_char_for_action( "LEFTDOWN" );
                        }
                        if( s[SDL_SCANCODE_RIGHT] ) {
                            return inp_mngr.get_first_char_for_action( "RIGHTDOWN" );
                        }
                        return 0;
                }
            } else if( count > 0 ) {
                return 0;
            }
        }
    }

    if( keysym.mod & KMOD_CTRL && keysym.sym >= 'a' && keysym.sym <= 'z' ) {
        // ASCII ctrl codes, ^A through ^Z.
        return keysym.sym - 'a' + '\1';
    }
    switch( keysym.sym ) {
        // This is special: allow entering a Unicode character with ALT+number
        case SDLK_RALT:
        case SDLK_LALT:
            begin_alt_code();
            return -1;
        // The following are simple translations:
        case SDLK_KP_ENTER:
            return KEY_ENTER;
        case SDLK_RETURN:
        case SDLK_RETURN2:
            return '\n';
        case SDLK_BACKSPACE:
        case SDLK_KP_BACKSPACE:
            return KEY_BACKSPACE;
        case SDLK_DELETE:
            return KEY_DC;
        case SDLK_ESCAPE:
            return KEY_ESCAPE;
        case SDLK_TAB:
            if( keysym.mod & KMOD_SHIFT ) {
                return KEY_BTAB;
            }
            return '\t';
        case SDLK_LEFT:
            return KEY_LEFT;
        case SDLK_RIGHT:
            return KEY_RIGHT;
        case SDLK_UP:
            return KEY_UP;
        case SDLK_DOWN:
            return KEY_DOWN;
        case SDLK_PAGEUP:
            return KEY_PPAGE;
        case SDLK_PAGEDOWN:
            return KEY_NPAGE;
        case SDLK_HOME:
            return KEY_HOME;
        case SDLK_END:
            return KEY_END;
        case SDLK_F1:
            return KEY_F( 1 );
        case SDLK_F2:
            return KEY_F( 2 );
        case SDLK_F3:
            return KEY_F( 3 );
        case SDLK_F4:
            return KEY_F( 4 );
        case SDLK_F5:
            return KEY_F( 5 );
        case SDLK_F6:
            return KEY_F( 6 );
        case SDLK_F7:
            return KEY_F( 7 );
        case SDLK_F8:
            return KEY_F( 8 );
        case SDLK_F9:
            return KEY_F( 9 );
        case SDLK_F10:
            return KEY_F( 10 );
        case SDLK_F11:
            return KEY_F( 11 );
        case SDLK_F12:
            return KEY_F( 12 );
        case SDLK_F13:
            return KEY_F( 13 );
        case SDLK_F14:
            return KEY_F( 14 );
        case SDLK_F15:
            return KEY_F( 15 );
        // Every other key is ignored as there is no curses constant for it.
        // TODO: add more if you find more.
        default:
            return 0;
    }
}

static input_event sdl_keysym_to_keycode_evt( const SDL_Keysym &keysym )
{
    switch( keysym.sym ) {
        case SDLK_LCTRL:
        case SDLK_LSHIFT:
        case SDLK_LALT:
        case SDLK_RCTRL:
        case SDLK_RSHIFT:
        case SDLK_RALT:
            return input_event();
    }
    input_event evt;
    evt.type = input_event_t::keyboard_code;
    if( keysym.mod & KMOD_CTRL ) {
        evt.modifiers.emplace( keymod_t::ctrl );
    }
    if( keysym.mod & KMOD_ALT ) {
        evt.modifiers.emplace( keymod_t::alt );
    }
    if( keysym.mod & KMOD_SHIFT ) {
        evt.modifiers.emplace( keymod_t::shift );
    }
    evt.sequence.emplace_back( keysym.sym );
    return evt;
}

bool handle_resize( int w, int h )
{
    if( w == WindowWidth && h == WindowHeight ) {
        return false;
    }
    WindowWidth = w;
    WindowHeight = h;
    // A minimal window size is set during initialization, but some platforms ignore
    // the minimum size so we clamp the terminal size here for extra safety.
    TERMINAL_WIDTH = std::max( WindowWidth / fontwidth / scaling_factor, EVEN_MINIMUM_TERM_WIDTH );
    TERMINAL_HEIGHT = std::max( WindowHeight / fontheight / scaling_factor, EVEN_MINIMUM_TERM_HEIGHT );
    need_invalidate_framebuffers = true;
    catacurses::stdscr = catacurses::newwin( TERMINAL_HEIGHT, TERMINAL_WIDTH, point_zero );
    throwErrorIf( !SetupRenderTarget(), "SetupRenderTarget failed" );
    game_ui::init_ui();
    ui_manager::screen_resized();
    return true;
}

void resize_term( const int cell_w, const int cell_h )
{
    int w = cell_w * fontwidth * scaling_factor;
    int h = cell_h * fontheight * scaling_factor;
    SDL_SetWindowSize( window.get(), w, h );
    SDL_GetWindowSize( window.get(), &w, &h );
    handle_resize( w, h );
}

void toggle_fullscreen_window()
{
    static int restore_win_w = get_option<int>( "TERMINAL_X" ) * fontwidth * scaling_factor;
    static int restore_win_h = get_option<int>( "TERMINAL_Y" ) * fontheight * scaling_factor;

    if( fullscreen ) {
        if( printErrorIf( SDL_SetWindowFullscreen( window.get(), 0 ) != 0,
                          "SDL_SetWindowFullscreen failed" ) ) {
            return;
        }
        SDL_RestoreWindow( window.get() );
        SDL_SetWindowSize( window.get(), restore_win_w, restore_win_h );
        SDL_SetWindowMinimumSize( window.get(), fontwidth * EVEN_MINIMUM_TERM_WIDTH * scaling_factor,
                                  fontheight * EVEN_MINIMUM_TERM_HEIGHT * scaling_factor );
    } else {
        restore_win_w = WindowWidth;
        restore_win_h = WindowHeight;
        if( printErrorIf( SDL_SetWindowFullscreen( window.get(), SDL_WINDOW_FULLSCREEN_DESKTOP ) != 0,
                          "SDL_SetWindowFullscreen failed" ) ) {
            return;
        }
    }
    int nw = 0;
    int nh = 0;
    SDL_GetWindowSize( window.get(), &nw, &nh );
    handle_resize( nw, nh );
    fullscreen = !fullscreen;
}

#if defined(__ANDROID__)
static float finger_down_x = -1.0f; // in pixels
static float finger_down_y = -1.0f; // in pixels
static float finger_curr_x = -1.0f; // in pixels
static float finger_curr_y = -1.0f; // in pixels
static float second_finger_down_x = -1.0f; // in pixels
static float second_finger_down_y = -1.0f; // in pixels
static float second_finger_curr_x = -1.0f; // in pixels
static float second_finger_curr_y = -1.0f; // in pixels
// when did the first finger start touching the screen? 0 if not touching, otherwise the time in milliseconds.
static uint32_t finger_down_time = 0;
// the last time we repeated input for a finger hold, 0 if not touching, otherwise the time in milliseconds.
static uint32_t finger_repeat_time = 0;
// the last time a single tap was detected. used for double-tap detection.
static uint32_t last_tap_time = 0;
// when did the hardware back button start being pressed? 0 if not touching, otherwise the time in milliseconds.
static uint32_t ac_back_down_time = 0;
// has a second finger touched the screen while the first was touching?
static bool is_two_finger_touch = false;
// did this touch start on a quick shortcut?
static bool is_quick_shortcut_touch = false;
static bool quick_shortcuts_toggle_handled = false;
// the current finger repeat delay - will be somewhere between the min/max values depending on user input
uint32_t finger_repeat_delay = 500;
// should we make sure the sdl surface is visible? set to true whenever the SDL window is shown.
static bool needs_sdl_surface_visibility_refresh = true;

// Quick shortcuts container: maps the touch input context category (std::string) to a std::list of input_events.
using quick_shortcuts_t = std::list<input_event>;
std::map<std::string, quick_shortcuts_t> quick_shortcuts_map;

// A copy of the last known input_context from the input manager. It's important this is a copy, as there are times
// the input manager has an empty input_context (eg. when player is moving over slow objects) and we don't want our
// quick shortcuts to disappear momentarily.
input_context touch_input_context;

std::string get_quick_shortcut_name( const std::string &category )
{
    if( category == "DEFAULTMODE" &&
        g->check_zone( zone_type_id( "NO_AUTO_PICKUP" ), get_player_character().pos() ) &&
        get_option<bool>( "ANDROID_SHORTCUT_ZONE" ) ) {
        return "DEFAULTMODE____SHORTCUTS";
    }
    return category;
}

float android_get_display_density()
{
    JNIEnv *env = ( JNIEnv * )SDL_AndroidGetJNIEnv();
    jobject activity = ( jobject )SDL_AndroidGetActivity();
    jclass clazz( env->GetObjectClass( activity ) );
    jmethodID method_id = env->GetMethodID( clazz, "getDisplayDensity", "()F" );
    jfloat ans = env->CallFloatMethod( activity, method_id );
    env->DeleteLocalRef( activity );
    env->DeleteLocalRef( clazz );
    return ans;
}

// given the active quick shortcuts, returns the dimensions of each quick shortcut button.
void get_quick_shortcut_dimensions( quick_shortcuts_t &qsl, float &border, float &width,
                                    float &height )
{
    const float shortcut_dimensions_authored_density = 3.0f; // 480p xxhdpi
    float screen_density_scale = android_get_display_density() / shortcut_dimensions_authored_density;
    border = std::floor( screen_density_scale * get_option<int>( "ANDROID_SHORTCUT_BORDER" ) );
    width = std::floor( screen_density_scale * get_option<int>( "ANDROID_SHORTCUT_WIDTH_MAX" ) );
    float min_width = std::floor( screen_density_scale * std::min(
                                      get_option<int>( "ANDROID_SHORTCUT_WIDTH_MIN" ),
                                      get_option<int>( "ANDROID_SHORTCUT_WIDTH_MAX" ) ) );
    float usable_window_width = WindowWidth * get_option<int>( "ANDROID_SHORTCUT_SCREEN_PERCENTAGE" ) *
                                0.01f;
    if( width * qsl.size() > usable_window_width ) {
        width *= usable_window_width / ( width * qsl.size() );
        if( width < min_width ) {
            width = min_width;
        }
    }
    width = std::floor( width );
    height = std::floor( screen_density_scale * get_option<int>( "ANDROID_SHORTCUT_HEIGHT" ) );
}

// Returns the quick shortcut (if any) under the finger's current position, or finger down position if down == true
input_event *get_quick_shortcut_under_finger( bool down = false )
{

    if( !quick_shortcuts_enabled ) {
        return NULL;
    }

    quick_shortcuts_t &qsl = quick_shortcuts_map[get_quick_shortcut_name(
                                 touch_input_context.get_category() )];

    float border, width, height;
    get_quick_shortcut_dimensions( qsl, border, width, height );

    float finger_y = down ? finger_down_y : finger_curr_y;
    if( finger_y < WindowHeight - height ) {
        return NULL;
    }

    int i = 0;
    bool shortcut_right = get_option<std::string>( "ANDROID_SHORTCUT_POSITION" ) == "right";
    float finger_x = down ? finger_down_x : finger_curr_x;
    for( std::list<input_event>::iterator it = qsl.begin(); it != qsl.end(); ++it ) {
        if( ( i + 1 ) * width > WindowWidth * get_option<int>( "ANDROID_SHORTCUT_SCREEN_PERCENTAGE" ) *
            0.01f ) {
            continue;
        }
        i++;
        if( shortcut_right ) {
            if( finger_x > WindowWidth - ( i * width ) ) {
                return &( *it );
            }
        } else {
            if( finger_x < i * width ) {
                return &( *it );
            }
        }
    }

    return NULL;
}

// when pre-populating a quick shortcut list with defaults, ignore these actions (since they're all handleable by native touch operations)
bool ignore_action_for_quick_shortcuts( const std::string &action )
{
    return ( action == "UP"
             || action == "DOWN"
             || action == "LEFT"
             || action == "RIGHT"
             || action == "LEFTUP"
             || action == "LEFTDOWN"
             || action == "RIGHTUP"
             || action == "RIGHTDOWN"
             || action == "QUIT"
             || action == "CONFIRM"
             || action == "MOVE_SINGLE_ITEM" // maps to ENTER
             || action == "MOVE_ARMOR" // maps to ENTER
             || action == "ANY_INPUT"
             || action ==
             "DELETE_TEMPLATE" // strictly we shouldn't have this one, but I don't like seeing the "d" on the main menu by default. :)
           );
}

// Adds a quick shortcut to a quick_shortcut list, setting shortcut_last_used_action_counter accordingly.
void add_quick_shortcut( quick_shortcuts_t &qsl, input_event &event, bool back,
                         bool reset_shortcut_last_used_action_counter )
{
    if( reset_shortcut_last_used_action_counter && g ) {
        event.shortcut_last_used_action_counter =
            g->get_user_action_counter();    // only used for DEFAULTMODE
    }
    if( back ) {
        qsl.push_back( event );
    } else {
        qsl.push_front( event );
    }
}

// Given a quick shortcut list and a specific key, move that key to the front or back of the list.
void reorder_quick_shortcut( quick_shortcuts_t &qsl, int key, bool back )
{
    for( const auto &event : qsl ) {
        if( event.get_first_input() == key ) {
            input_event event_copy = event;
            qsl.remove( event );
            add_quick_shortcut( qsl, event_copy, back, false );
            break;
        }
    }
}

void reorder_quick_shortcuts( quick_shortcuts_t &qsl )
{
    // Do some manual reordering to make transitions between input contexts more consistent
    // Desired order of keys: < > BACKTAB TAB PPAGE NPAGE . . . . ?
    bool shortcut_right = get_option<std::string>( "ANDROID_SHORTCUT_POSITION" ) == "right";
    if( shortcut_right ) {
        reorder_quick_shortcut( qsl, KEY_PPAGE, false ); // paging control
        reorder_quick_shortcut( qsl, KEY_NPAGE, false );
        reorder_quick_shortcut( qsl, KEY_BTAB, false ); // secondary tabs after that
        reorder_quick_shortcut( qsl, '\t', false );
        reorder_quick_shortcut( qsl, '<', false ); // tabs next
        reorder_quick_shortcut( qsl, '>', false );
        reorder_quick_shortcut( qsl, '?', false ); // help at the start
    } else {
        reorder_quick_shortcut( qsl, KEY_NPAGE, false );
        reorder_quick_shortcut( qsl, KEY_PPAGE, false ); // paging control
        reorder_quick_shortcut( qsl, '\t', false );
        reorder_quick_shortcut( qsl, KEY_BTAB, false ); // secondary tabs after that
        reorder_quick_shortcut( qsl, '>', false );
        reorder_quick_shortcut( qsl, '<', false ); // tabs next
        reorder_quick_shortcut( qsl, '?', false ); // help at the start
    }
}

int choose_best_key_for_action( const std::string &action, const std::string &category )
{
    const std::vector<input_event> &events = inp_mngr.get_input_for_action( action, category );
    int best_key = -1;
    for( const auto &events_event : events ) {
        if( events_event.type == input_event_t::keyboard_char && events_event.sequence.size() == 1 ) {
            bool is_ascii_char = isprint( events_event.sequence.front() ) &&
                                 events_event.sequence.front() < 0xFF;
            bool is_best_ascii_char = best_key >= 0 && isprint( best_key ) && best_key < 0xFF;
            if( best_key < 0 || ( is_ascii_char && !is_best_ascii_char ) ) {
                best_key = events_event.sequence.front();
            }
        }
    }
    return best_key;
}

bool add_key_to_quick_shortcuts( int key, const std::string &category, bool back )
{
    if( key > 0 ) {
        quick_shortcuts_t &qsl = quick_shortcuts_map[get_quick_shortcut_name( category )];
        input_event event = input_event( key, input_event_t::keyboard_char );
        quick_shortcuts_t::iterator it = std::find( qsl.begin(), qsl.end(), event );
        if( it != qsl.end() ) { // already exists
            ( *it ).shortcut_last_used_action_counter =
                g->get_user_action_counter(); // make sure we refresh shortcut usage
        } else {
            add_quick_shortcut( qsl, event, back,
                                true ); // doesn't exist, add it to the shortcuts and refresh shortcut usage
            return true;
        }
    }
    return false;
}
bool add_best_key_for_action_to_quick_shortcuts( std::string action_str,
        const std::string &category, bool back )
{
    int best_key = choose_best_key_for_action( action_str, category );
    return add_key_to_quick_shortcuts( best_key, category, back );
}

bool add_best_key_for_action_to_quick_shortcuts( action_id action, const std::string &category,
        bool back )
{
    return add_best_key_for_action_to_quick_shortcuts( action_ident( action ), category, back );
}

void remove_action_from_quick_shortcuts( std::string action_str, const std::string &category )
{
    quick_shortcuts_t &qsl = quick_shortcuts_map[get_quick_shortcut_name( category )];
    const std::vector<input_event> &events = inp_mngr.get_input_for_action( action_str, category );
    for( const auto &event : events ) {
        qsl.remove( event );
    }
}

void remove_action_from_quick_shortcuts( action_id action, const std::string &category )
{
    remove_action_from_quick_shortcuts( action_ident( action ), category );
}

// Returns true if an expired action was removed
bool remove_expired_actions_from_quick_shortcuts( const std::string &category )
{
    int remove_turns = get_option<int>( "ANDROID_SHORTCUT_REMOVE_TURNS" );
    if( remove_turns <= 0 ) {
        return false;
    }

    // This should only ever be used on "DEFAULTMODE" category for gameplay shortcuts
    if( category != "DEFAULTMODE" ) {
        return false;
    }

    bool ret = false;
    quick_shortcuts_t &qsl = quick_shortcuts_map[get_quick_shortcut_name( category )];
    quick_shortcuts_t::iterator it = qsl.begin();
    while( it != qsl.end() ) {
        if( g->get_user_action_counter() - ( *it ).shortcut_last_used_action_counter > remove_turns ) {
            it = qsl.erase( it );
            ret = true;
        } else {
            ++it;
        }
    }
    return ret;
}

void remove_stale_inventory_quick_shortcuts()
{
    if( get_option<bool>( "ANDROID_INVENTORY_AUTOADD" ) ) {
        quick_shortcuts_t &qsl = quick_shortcuts_map["INVENTORY"];
        quick_shortcuts_t::iterator it = qsl.begin();
        bool in_inventory;
        int key;
        bool valid;
        while( it != qsl.end() ) {
            key = ( *it ).get_first_input();
            valid = inv_chars.valid( key );
            in_inventory = false;
            if( valid ) {
                Character &player_character = get_player_character();
                in_inventory = player_character.inv->invlet_to_position( key ) != INT_MIN;
                if( !in_inventory ) {
                    // We couldn't find this item in the inventory, let's check worn items
                    cata::optional<const item *> item = player_character.worn.item_worn_with_inv_let( key );
                    if( item ) {
                        in_inventory = true;
                    }
                }
                if( !in_inventory ) {
                    // We couldn't find it in worn items either, check weapon held
                    item_location wielded = player_character.get_wielded_item();
                    if( wielded && wielded->invlet == key ) {
                        in_inventory = true;
                    }
                }
            }
            if( valid && !in_inventory ) {
                it = qsl.erase( it );
            } else {
                ++it;
            }
        }
    }
}

// Draw preview of terminal size when adjusting values
void draw_terminal_size_preview()
{
    bool preview_terminal_dirty = preview_terminal_width != get_option<int>( "TERMINAL_X" ) * fontwidth
                                  ||
                                  preview_terminal_height != get_option<int>( "TERMINAL_Y" ) * fontheight;
    if( preview_terminal_dirty ||
        ( preview_terminal_change_time > 0 && SDL_GetTicks() - preview_terminal_change_time < 1000 ) ) {
        if( preview_terminal_dirty ) {
            preview_terminal_width = get_option<int>( "TERMINAL_X" ) * fontwidth;
            preview_terminal_height = get_option<int>( "TERMINAL_Y" ) * fontheight;
            preview_terminal_change_time = SDL_GetTicks();
        }
        SetRenderDrawColor( renderer, 255, 255, 255, 255 );
        SDL_Rect previewrect = get_android_render_rect( preview_terminal_width, preview_terminal_height );
        SDL_RenderDrawRect( renderer.get(), &previewrect );
        SetRenderDrawColor( renderer, 0, 0, 0, 255 );
    }
}

// Draw quick shortcuts on top of the game view
void draw_quick_shortcuts()
{

    if( !quick_shortcuts_enabled ||
        SDL_IsTextInputActive() ||
        ( get_option<bool>( "ANDROID_HIDE_HOLDS" ) && !is_quick_shortcut_touch && finger_down_time > 0 &&
          SDL_GetTicks() - finger_down_time >= static_cast<uint32_t>(
              get_option<int>( "ANDROID_INITIAL_DELAY" ) ) ) ) { // player is swipe + holding in a direction
        return;
    }

    bool shortcut_right = get_option<std::string>( "ANDROID_SHORTCUT_POSITION" ) == "right";
    std::string &category = touch_input_context.get_category();
    bool is_default_mode = category == "DEFAULTMODE";
    quick_shortcuts_t &qsl = quick_shortcuts_map[get_quick_shortcut_name( category )];
    if( qsl.empty() || !touch_input_context.get_registered_manual_keys().empty() ) {
        if( category == "DEFAULTMODE" ) {
            const std::string default_gameplay_shortcuts =
                get_option<std::string>( "ANDROID_SHORTCUT_DEFAULTS" );
            for( const auto &c : default_gameplay_shortcuts ) {
                add_key_to_quick_shortcuts( c, category, true );
            }
        } else {
            // This is an empty quick-shortcuts list, let's pre-populate it as best we can from the input context

            // For manual key lists, force-clear them each time since there's no point allowing custom bindings anyway
            if( !touch_input_context.get_registered_manual_keys().empty() ) {
                qsl.clear();
            }

            // First process registered actions
            std::vector<std::string> &registered_actions = touch_input_context.get_registered_actions();
            for( std::vector<std::string>::iterator it = registered_actions.begin();
                 it != registered_actions.end(); ++it ) {
                std::string &action = *it;
                if( ignore_action_for_quick_shortcuts( action ) ) {
                    continue;
                }

                add_best_key_for_action_to_quick_shortcuts( action, category, !shortcut_right );
            }

            // Then process manual keys
            std::vector<input_context::manual_key> &registered_manual_keys =
                touch_input_context.get_registered_manual_keys();
            for( const auto &manual_key : registered_manual_keys ) {
                input_event event( manual_key.key, input_event_t::keyboard_char );
                add_quick_shortcut( qsl, event, !shortcut_right, true );
            }
        }
    }

    // Only reorder quick shortcuts for non-gameplay lists that are likely to have navigational menu stuff
    if( !is_default_mode ) {
        reorder_quick_shortcuts( qsl );
    }

    float border, width, height;
    get_quick_shortcut_dimensions( qsl, border, width, height );
    input_event *hovered_quick_shortcut = get_quick_shortcut_under_finger();
    SDL_Rect rect;
    bool hovered, show_hint;
    int i = 0;
    for( std::list<input_event>::iterator it = qsl.begin(); it != qsl.end(); ++it ) {
        if( ( i + 1 ) * width > WindowWidth * get_option<int>( "ANDROID_SHORTCUT_SCREEN_PERCENTAGE" ) *
            0.01f ) {
            continue;
        }
        input_event &event = *it;
        std::string text = event.text;
        int key = event.get_first_input();
        float default_text_scale = std::floor( 0.75f * ( height /
                                               font->height ) ); // default for single character strings
        float text_scale = default_text_scale;
        if( text.empty() || text == " " ) {
            text = inp_mngr.get_keyname( key, event.type );
            text_scale = std::min( text_scale, 0.75f * ( width / ( font->width * utf8_width( text ) ) ) );
        }
        hovered = is_quick_shortcut_touch && hovered_quick_shortcut == &event;
        show_hint = hovered &&
                    SDL_GetTicks() - finger_down_time > static_cast<uint32_t>
                    ( get_option<int>( "ANDROID_INITIAL_DELAY" ) );
        std::string hint_text;
        if( show_hint ) {
            if( touch_input_context.get_category() == "INVENTORY" && inv_chars.valid( key ) ) {
                Character &player_character = get_player_character();
                // Special case for inventory items - show the inventory item name as help text
                hint_text = player_character.inv->find_item( player_character.inv->invlet_to_position(
                                key ) ).display_name();
                if( hint_text == "none" ) {
                    // We couldn't find this item in the inventory, let's check worn items
                    cata::optional<const item *> item = player_character.worn.item_worn_with_inv_let( key );
                    if( item ) {
                        hint_text = item.value()->display_name();
                    }
                }
                if( hint_text == "none" ) {
                    // We couldn't find it in worn items either, must be weapon held
                    item_location wielded = player_character.get_wielded_item();
                    if( wielded && wielded->invlet == key ) {
                        hint_text = player_character.get_wielded_item()->display_name();
                    }
                }
            } else {
                // All other screens - try and show the action name, either from registered actions or manually registered keys
                hint_text = touch_input_context.get_action_name( touch_input_context.input_to_action( event ) );
                if( hint_text == "ERROR" ) {
                    hint_text = touch_input_context.get_action_name_for_manual_key( key );
                }
            }
            if( hint_text == "ERROR" || hint_text == "none" || hint_text.empty() ) {
                show_hint = false;
            }
        }
        if( shortcut_right )
            rect = { WindowWidth - static_cast<int>( ( i + 1 ) * width + border ), static_cast<int>( WindowHeight - height ), static_cast<int>( width - border * 2 ), static_cast<int>( height ) };
        else
            rect = { static_cast<int>( i * width + border ), static_cast<int>( WindowHeight - height ), static_cast<int>( width - border * 2 ), static_cast<int>( height ) };
        if( hovered ) {
            SetRenderDrawColor( renderer, 0, 0, 0, 255 );
        } else {
            SetRenderDrawColor( renderer, 0, 0, 0,
                                get_option<int>( "ANDROID_SHORTCUT_OPACITY_BG" ) * 0.01f * 255.0f );
        }
        SetRenderDrawBlendMode( renderer, SDL_BLENDMODE_BLEND );
        RenderFillRect( renderer, &rect );
        if( hovered ) {
            // draw a second button hovering above the first one
            if( shortcut_right )
                rect = { WindowWidth - static_cast<int>( ( i + 1 ) * width + border ), static_cast<int>( WindowHeight - height * 2.2f ), static_cast<int>( width - border * 2 ), static_cast<int>( height ) };
            else
                rect = { static_cast<int>( i * width + border ), static_cast<int>( WindowHeight - height * 2.2f ), static_cast<int>( width - border * 2 ), static_cast<int>( height ) };
            SetRenderDrawColor( renderer, 0, 0, 196, 255 );
            RenderFillRect( renderer, &rect );

            if( show_hint ) {
                // draw a backdrop for the hint text
                rect = { 0, static_cast<int>( ( WindowHeight - height ) * 0.5f ), static_cast<int>( WindowWidth ), static_cast<int>( height ) };
                SetRenderDrawColor( renderer, 0, 0, 0,
                                    get_option<int>( "ANDROID_SHORTCUT_OPACITY_BG" ) * 0.01f * 255.0f );
                RenderFillRect( renderer, &rect );
            }
        }
        SetRenderDrawBlendMode( renderer, SDL_BLENDMODE_NONE );
        SDL_RenderSetScale( renderer.get(), text_scale, text_scale );
        int text_x, text_y;
        if( shortcut_right ) {
            text_x = ( WindowWidth - ( i + 0.5f ) * width - ( font->width * utf8_width(
                           text ) ) * text_scale * 0.5f ) / text_scale;
        } else {
            text_x = ( ( i + 0.5f ) * width - ( font->width * utf8_width( text ) ) * text_scale * 0.5f ) /
                     text_scale;
        }
        // TODO use draw_string instead
        text_y = ( WindowHeight - ( height + font->height * text_scale ) * 0.5f ) / text_scale;
        font->OutputChar( renderer, geometry, text, point( text_x + 1, text_y + 1 ), 0,
                          get_option<int>( "ANDROID_SHORTCUT_OPACITY_SHADOW" ) * 0.01f );
        font->OutputChar( renderer, geometry, text, point( text_x, text_y ),
                          get_option<int>( "ANDROID_SHORTCUT_COLOR" ),
                          get_option<int>( "ANDROID_SHORTCUT_OPACITY_FG" ) * 0.01f );
        if( hovered ) {
            // draw a second button hovering above the first one
            font->OutputChar( renderer, geometry, text,
                              point( text_x, text_y - ( height * 1.2f / text_scale ) ),
                              get_option<int>( "ANDROID_SHORTCUT_COLOR" ) );
            if( show_hint ) {
                // draw hint text
                text_scale = default_text_scale;
                hint_text = text + " " + hint_text;
                hint_text = remove_color_tags( hint_text );
                const float safe_margin = 0.9f;
                int hint_length = utf8_width( hint_text );
                if( WindowWidth * safe_margin < font->width * text_scale * hint_length ) {
                    text_scale *= ( WindowWidth * safe_margin ) / ( font->width * text_scale *
                                  hint_length );    // scale to fit comfortably
                }
                SDL_RenderSetScale( renderer.get(), text_scale, text_scale );
                text_x = ( WindowWidth - ( ( font->width  * hint_length ) * text_scale ) ) * 0.5f / text_scale;
                text_y = ( WindowHeight - font->height * text_scale ) * 0.5f / text_scale;
                font->OutputChar( renderer, geometry, hint_text, point( text_x + 1, text_y + 1 ), 0,
                                  get_option<int>( "ANDROID_SHORTCUT_OPACITY_SHADOW" ) * 0.01f );
                font->OutputChar( renderer, geometry, hint_text, point( text_x, text_y ),
                                  get_option<int>( "ANDROID_SHORTCUT_COLOR" ),
                                  get_option<int>( "ANDROID_SHORTCUT_OPACITY_FG" ) * 0.01f );
            }
        }
        SDL_RenderSetScale( renderer.get(), 1.0f, 1.0f );
        i++;
        if( ( i + 1 ) * width > WindowWidth ) {
            break;
        }
    }
}

void draw_virtual_joystick()
{

    // Bail out if we don't need to draw the joystick
    if( !get_option<bool>( "ANDROID_SHOW_VIRTUAL_JOYSTICK" ) ||
        finger_down_time <= 0 ||
        SDL_GetTicks() - finger_down_time <= static_cast<uint32_t>
        ( get_option<int>( "ANDROID_INITIAL_DELAY" ) ) ||
        is_quick_shortcut_touch ||
        is_two_finger_touch ) {
        return;
    }

    SDL_SetTextureAlphaMod( touch_joystick.get(),
                            get_option<int>( "ANDROID_VIRTUAL_JOYSTICK_OPACITY" ) * 0.01f * 255.0f );

    float longest_window_edge = std::max( WindowWidth, WindowHeight );

    SDL_Rect dstrect;

    // Draw deadzone range
    dstrect.w = dstrect.h = ( get_option<float>( "ANDROID_DEADZONE_RANGE" ) ) * longest_window_edge * 2;
    dstrect.x = finger_down_x - dstrect.w / 2;
    dstrect.y = finger_down_y - dstrect.h / 2;
    RenderCopy( renderer, touch_joystick, NULL, &dstrect );

    // Draw repeat delay range
    dstrect.w = dstrect.h = ( get_option<float>( "ANDROID_DEADZONE_RANGE" ) +
                              get_option<float>( "ANDROID_REPEAT_DELAY_RANGE" ) ) * longest_window_edge * 2;
    dstrect.x = finger_down_x - dstrect.w / 2;
    dstrect.y = finger_down_y - dstrect.h / 2;
    RenderCopy( renderer, touch_joystick, NULL, &dstrect );

    // Draw current touch position (50% size of repeat delay range)
    dstrect.w = dstrect.h = dstrect.w / 2;
    dstrect.x = finger_down_x + ( finger_curr_x - finger_down_x ) / 2 - dstrect.w / 2;
    dstrect.y = finger_down_y + ( finger_curr_y - finger_down_y ) / 2 - dstrect.h / 2;
    RenderCopy( renderer, touch_joystick, NULL, &dstrect );

}

void update_finger_repeat_delay()
{
    float delta_x = finger_curr_x - finger_down_x;
    float delta_y = finger_curr_y - finger_down_y;
    float dist = std::sqrt( delta_x * delta_x + delta_y * delta_y );
    float longest_window_edge = std::max( WindowWidth, WindowHeight );
    float t = clamp<float>( ( dist - ( get_option<float>( "ANDROID_DEADZONE_RANGE" ) *
                                       longest_window_edge ) ) /
                            std::max( 0.01f, ( get_option<float>( "ANDROID_REPEAT_DELAY_RANGE" ) ) * longest_window_edge ),
                            0.0f, 1.0f );
    float repeat_delay_min = static_cast<float>( get_option<int>( "ANDROID_REPEAT_DELAY_MIN" ) );
    float repeat_delay_max = static_cast<float>( get_option<int>( "ANDROID_REPEAT_DELAY_MAX" ) );
    finger_repeat_delay = lerp<float>( std::max( repeat_delay_min, repeat_delay_max ),
                                       std::min( repeat_delay_min, repeat_delay_max ),
                                       std::pow( t, get_option<float>( "ANDROID_SENSITIVITY_POWER" ) ) );
}

// TODO: Is there a better way to detect when string entry is allowed?
// ANY_INPUT seems close but is abused by code everywhere.
// Had a look through and think I've got all the cases but can't be 100% sure.
bool is_string_input( input_context &ctx )
{
    std::string &category = ctx.get_category();
    return category == "STRING_INPUT"
           || category == "STRING_EDITOR"
           || category == "HELP_KEYBINDINGS";
}

int get_key_event_from_string( const std::string &str )
{
    if( !str.empty() ) {
        return str[0];
    }
    return -1;
}
// This function is triggered on finger up events, OR by a repeating timer for touch hold events.
void handle_finger_input( uint32_t ticks )
{

    float delta_x = finger_curr_x - finger_down_x;
    float delta_y = finger_curr_y - finger_down_y;
    float dist = std::sqrt( delta_x * delta_x + delta_y * delta_y ); // in pixel space
    bool handle_diagonals = touch_input_context.is_action_registered( "LEFTUP" );
    bool is_default_mode = touch_input_context.get_category() == "DEFAULTMODE";
    if( dist > ( get_option<float>( "ANDROID_DEADZONE_RANGE" )*std::max( WindowWidth,
                 WindowHeight ) ) ) {
        if( !handle_diagonals ) {
            if( delta_x >= 0 && delta_y >= 0 ) {
                last_input = input_event( delta_x > delta_y ? KEY_RIGHT : KEY_DOWN, input_event_t::keyboard_char );
            } else if( delta_x < 0 && delta_y >= 0 ) {
                last_input = input_event( -delta_x > delta_y ? KEY_LEFT : KEY_DOWN, input_event_t::keyboard_char );
            } else if( delta_x >= 0 && delta_y < 0 ) {
                last_input = input_event( delta_x > -delta_y ? KEY_RIGHT : KEY_UP, input_event_t::keyboard_char );
            } else if( delta_x < 0 && delta_y < 0 ) {
                last_input = input_event( -delta_x > -delta_y ? KEY_LEFT : KEY_UP, input_event_t::keyboard_char );
            }
        } else {
            if( delta_x > 0 ) {
                if( std::abs( delta_y ) < delta_x * 0.5f ) {
                    // swipe right
                    last_input = input_event( KEY_RIGHT, input_event_t::keyboard_char );
                } else if( std::abs( delta_y ) < delta_x * 2.0f ) {
                    if( delta_y < 0 ) {
                        // swipe up-right
                        last_input = input_event( JOY_RIGHTUP, input_event_t::gamepad );
                    } else {
                        // swipe down-right
                        last_input = input_event( JOY_RIGHTDOWN, input_event_t::gamepad );
                    }
                } else {
                    if( delta_y < 0 ) {
                        // swipe up
                        last_input = input_event( KEY_UP, input_event_t::keyboard_char );
                    } else {
                        // swipe down
                        last_input = input_event( KEY_DOWN, input_event_t::keyboard_char );
                    }
                }
            } else {
                if( std::abs( delta_y ) < -delta_x * 0.5f ) {
                    // swipe left
                    last_input = input_event( KEY_LEFT, input_event_t::keyboard_char );
                } else if( std::abs( delta_y ) < -delta_x * 2.0f ) {
                    if( delta_y < 0 ) {
                        // swipe up-left
                        last_input = input_event( JOY_LEFTUP, input_event_t::gamepad );

                    } else {
                        // swipe down-left
                        last_input = input_event( JOY_LEFTDOWN, input_event_t::gamepad );
                    }
                } else {
                    if( delta_y < 0 ) {
                        // swipe up
                        last_input = input_event( KEY_UP, input_event_t::keyboard_char );
                    } else {
                        // swipe down
                        last_input = input_event( KEY_DOWN, input_event_t::keyboard_char );
                    }
                }
            }
        }
    } else {
        if( ticks - finger_down_time >= static_cast<uint32_t>
            ( get_option<int>( "ANDROID_INITIAL_DELAY" ) ) ) {
            // Single tap (repeat) - held, so always treat this as a tap
            // We only allow repeats for waiting, not confirming in menus as that's a bit silly
            if( is_default_mode ) {
                last_input = input_event( get_key_event_from_string( get_option<std::string>( "ANDROID_TAP_KEY" ) ),
                                          input_event_t::keyboard_char );
            }
        } else {
            if( last_tap_time > 0 &&
                ticks - last_tap_time < static_cast<uint32_t>( get_option<int>( "ANDROID_INITIAL_DELAY" ) ) ) {
                // Double tap
                last_input = input_event( is_default_mode ? KEY_ESCAPE : KEY_ESCAPE, input_event_t::keyboard_char );
                last_tap_time = 0;
            } else {
                // First tap detected, waiting to decide whether it's a single or a double tap input
                last_tap_time = ticks;
            }
        }
    }
}

bool android_is_hardware_keyboard_available()
{
    JNIEnv *env = ( JNIEnv * )SDL_AndroidGetJNIEnv();
    jobject activity = ( jobject )SDL_AndroidGetActivity();
    jclass clazz( env->GetObjectClass( activity ) );
    jmethodID method_id = env->GetMethodID( clazz, "isHardwareKeyboardAvailable", "()Z" );
    jboolean ans = env->CallBooleanMethod( activity, method_id );
    env->DeleteLocalRef( activity );
    env->DeleteLocalRef( clazz );
    return ans;
}

void android_vibrate()
{
    int vibration_ms = get_option<int>( "ANDROID_VIBRATION" );
    if( vibration_ms > 0 && !android_is_hardware_keyboard_available() ) {
        JNIEnv *env = ( JNIEnv * )SDL_AndroidGetJNIEnv();
        jobject activity = ( jobject )SDL_AndroidGetActivity();
        jclass clazz( env->GetObjectClass( activity ) );
        jmethodID method_id = env->GetMethodID( clazz, "vibrate", "(I)V" );
        env->CallVoidMethod( activity, method_id, vibration_ms );
        env->DeleteLocalRef( activity );
        env->DeleteLocalRef( clazz );
    }
}
#endif

#if !defined(__ANDROID__)
static bool window_focus = false;
static bool text_input_active_when_regaining_focus = false;
#endif

void StartTextInput()
{
    // prevent sending spurious empty SDL_TEXTEDITING events
    if( SDL_IsTextInputActive() == SDL_TRUE ) {
        return;
    }
#if defined(__ANDROID__) || defined(__IPHONEOS__)
    SDL_StartTextInput();
#else
    if( window_focus ) {
        SDL_StartTextInput();
    } else {
        text_input_active_when_regaining_focus = true;
    }
#endif
}

void StopTextInput()
{
#if defined(__ANDROID__) || defined(__IPHONEOS__)
    SDL_StopTextInput();
#else
    if( window_focus ) {
        SDL_StopTextInput();
    } else {
        text_input_active_when_regaining_focus = false;
    }
#endif
}

//Check for any window messages (keypress, paint, mousemove, etc)
static void CheckMessages()
{
    SDL_Event ev;
    bool quit = false;
    bool text_refresh = false;
    bool is_repeat = false;

#if defined(__ANDROID__)
    if( visible_display_frame_dirty ) {
        needupdate = true;
        visible_display_frame_dirty = false;
    }

    uint32_t ticks = SDL_GetTicks();

    // Force text input mode if hardware keyboard is available.
    if( android_is_hardware_keyboard_available() && !SDL_IsTextInputActive() ) {
        StartTextInput();
    }

    // Make sure the SDL surface view is visible, otherwise the "Z" loading screen is visible.
    if( needs_sdl_surface_visibility_refresh ) {
        needs_sdl_surface_visibility_refresh = false;

        // Call Java show_sdl_surface()
        JNIEnv *env = ( JNIEnv * )SDL_AndroidGetJNIEnv();
        jobject activity = ( jobject )SDL_AndroidGetActivity();
        jclass clazz( env->GetObjectClass( activity ) );
        jmethodID method_id = env->GetMethodID( clazz, "show_sdl_surface", "()V" );
        env->CallVoidMethod( activity, method_id );
        env->DeleteLocalRef( activity );
        env->DeleteLocalRef( clazz );
    }

    // Copy the current input context
    if( !input_context::input_context_stack.empty() ) {
        input_context *new_input_context = *--input_context::input_context_stack.end();
        if( new_input_context && *new_input_context != touch_input_context ) {

            // If we were in an allow_text_entry input context, and text input is still active, and we're auto-managing keyboard, hide it.
            if( touch_input_context.allow_text_entry &&
                !new_input_context->allow_text_entry &&
                !is_string_input( *new_input_context ) &&
                SDL_IsTextInputActive() &&
                get_option<bool>( "ANDROID_AUTO_KEYBOARD" ) ) {
                StopTextInput();
            }

            touch_input_context = *new_input_context;
            needupdate = true;
        }
    }

    bool is_default_mode = touch_input_context.get_category() == "DEFAULTMODE";
    quick_shortcuts_t &qsl = quick_shortcuts_map[get_quick_shortcut_name(
                                 touch_input_context.get_category() )];

    // Don't do this logic if we already need an update, otherwise we're likely to overload the game with too much input on hold repeat events
    if( !needupdate ) {

        // Check action weightings and auto-add any immediate-surrounding actions as quick shortcuts
        // This code is based heavily off action.cpp handle_action_menu() which puts common shortcuts at the top
        if( is_default_mode && get_option<bool>( "ANDROID_SHORTCUT_AUTOADD" ) ) {
            static int last_moves_since_last_save = -1;
            if( last_moves_since_last_save != g->get_moves_since_last_save() ) {
                last_moves_since_last_save = g->get_moves_since_last_save();

                // Actions to add
                std::set<action_id> actions;

                // Actions to remove - we only want to remove things that we're 100% sure won't be useful to players otherwise
                std::set<action_id> actions_remove;

                Character &player_character = get_player_character();
                // Check if we're in a potential combat situation, if so, sort a few actions to the top.
                if( !player_character.get_hostile_creatures( 60 ).empty() ) {
                    // Only prioritize movement options if we're not driving.
                    if( !player_character.controlling_vehicle ) {
                        actions.insert( ACTION_CYCLE_MOVE );
                    }
                    // Only prioritize fire weapon options if we're wielding a ranged weapon.
                    item_location wielded = player_character.get_wielded_item();
                    if( wielded ) {
                        if( wielded->is_gun() || wielded->has_flag( flag_REACH_ATTACK ) ) {
                            actions.insert( ACTION_FIRE );
                        }
                    }
                }

                // If we're already running, make it simple to toggle running to off.
                if( player_character.is_running() ) {
                    actions.insert( ACTION_TOGGLE_RUN );
                }
                // If we're already crouching, make it simple to toggle crouching to off.
                if( player_character.is_crouching() ) {
                    actions.insert( ACTION_TOGGLE_CROUCH );
                }

                // We're not already running or in combat, so remove cycle walk/run
                if( std::find( actions.begin(), actions.end(), ACTION_CYCLE_MOVE ) == actions.end() ) {
                    actions_remove.insert( ACTION_CYCLE_MOVE );
                }

                map &here = get_map();
                // Check if we can perform one of our actions on nearby terrain. If so,
                // display that action at the top of the list.
                for( int dx = -1; dx <= 1; dx++ ) {
                    for( int dy = -1; dy <= 1; dy++ ) {
                        int x = player_character.posx() + dx;
                        int y = player_character.posy() + dy;
                        int z = player_character.posz();
                        const tripoint pos( x, y, z );

                        // Check if we're near a vehicle, if so, vehicle controls should be top.
                        {
                            const optional_vpart_position vp = here.veh_at( pos );
                            vehicle *const veh = veh_pointer_or_null( vp );
                            if( veh ) {
                                const int veh_part = vp ? vp->part_index() : -1;
                                if( veh->part_with_feature( veh_part, "CONTROLS", true ) >= 0 ) {
                                    actions.insert( ACTION_CONTROL_VEHICLE );
                                }
                                const int openablepart = veh->part_with_feature( veh_part, "OPENABLE", true );
                                if( openablepart >= 0 && veh->part( openablepart ).open && ( dx != 0 ||
                                        dy != 0 ) ) { // an open door adjacent to us
                                    actions.insert( ACTION_CLOSE );
                                }
                                const int curtainpart = veh->part_with_feature( veh_part, "CURTAIN", true );
                                if( curtainpart >= 0 && veh->part( curtainpart ).open && ( dx != 0 || dy != 0 ) ) {
                                    actions.insert( ACTION_CLOSE );
                                }
                                const int cargopart = veh->part_with_feature( veh_part, "CARGO", true );
                                if( cargopart >= 0 && ( !veh->get_items( cargopart ).empty() ) ) {
                                    actions.insert( ACTION_PICKUP );
                                }
                            }
                        }

                        if( dx != 0 || dy != 0 ) {
                            // Check for actions that work on nearby tiles
                            //if( can_interact_at( ACTION_OPEN, pos ) ) {
                            // don't bother with open since user can just walk into target
                            //}
                            if( can_interact_at( ACTION_CLOSE, pos ) ) {
                                actions.insert( ACTION_CLOSE );
                            }
                            if( can_interact_at( ACTION_EXAMINE, pos ) ) {
                                actions.insert( ACTION_EXAMINE );
                            }
                        } else {
                            // Check for actions that work on own tile only
                            if( can_interact_at( ACTION_BUTCHER, pos ) ) {
                                actions.insert( ACTION_BUTCHER );
                            } else {
                                actions_remove.insert( ACTION_BUTCHER );
                            }

                            if( can_interact_at( ACTION_MOVE_UP, pos ) ) {
                                actions.insert( ACTION_MOVE_UP );
                            } else {
                                actions_remove.insert( ACTION_MOVE_UP );
                            }

                            if( can_interact_at( ACTION_MOVE_DOWN, pos ) ) {
                                actions.insert( ACTION_MOVE_DOWN );
                            } else {
                                actions_remove.insert( ACTION_MOVE_DOWN );
                            }
                        }

                        // Check for actions that work on nearby tiles and own tile
                        if( can_interact_at( ACTION_PICKUP, pos ) ) {
                            actions.insert( ACTION_PICKUP );
                        }
                    }
                }

                // We're not near a vehicle, so remove control vehicle
                if( std::find( actions.begin(), actions.end(), ACTION_CONTROL_VEHICLE ) == actions.end() ) {
                    actions_remove.insert( ACTION_CONTROL_VEHICLE );
                }

                // We're not able to close anything nearby, so remove it
                if( std::find( actions.begin(), actions.end(), ACTION_CLOSE ) == actions.end() ) {
                    actions_remove.insert( ACTION_CLOSE );
                }

                // We're not able to examine anything nearby, so remove it
                if( std::find( actions.begin(), actions.end(), ACTION_EXAMINE ) == actions.end() ) {
                    actions_remove.insert( ACTION_EXAMINE );
                }

                // We're not able to pickup anything nearby, so remove it
                if( std::find( actions.begin(), actions.end(), ACTION_PICKUP ) == actions.end() ) {
                    actions_remove.insert( ACTION_PICKUP );
                }

                // Check if we can't move because of safe mode - if so, add ability to ignore
                if( g && !g->check_safe_mode_allowed( false ) ) {
                    actions.insert( ACTION_IGNORE_ENEMY );
                    actions.insert( ACTION_TOGGLE_SAFEMODE );
                } else {
                    actions_remove.insert( ACTION_IGNORE_ENEMY );
                    actions_remove.insert( ACTION_TOGGLE_SAFEMODE );
                }

                // Check if we're significantly hungry or thirsty - if so, add eat
                if( player_character.get_hunger() > 100 || player_character.get_thirst() > 40 ) {
                    actions.insert( ACTION_EAT );
                }

                // Check if we're dead tired - if so, add sleep
                if( player_character.get_fatigue() > fatigue_levels::DEAD_TIRED ) {
                    actions.insert( ACTION_SLEEP );
                }

                for( const auto &action : actions ) {
                    if( add_best_key_for_action_to_quick_shortcuts( action, touch_input_context.get_category(),
                            !get_option<bool>( "ANDROID_SHORTCUT_AUTOADD_FRONT" ) ) ) {
                        needupdate = true;
                    }
                }

                size_t old_size = qsl.size();
                for( const auto &action_remove : actions_remove ) {
                    remove_action_from_quick_shortcuts( action_remove, touch_input_context.get_category() );
                }
                if( qsl.size() != old_size ) {
                    needupdate = true;
                }
            }
        }

        if( remove_expired_actions_from_quick_shortcuts( touch_input_context.get_category() ) ) {
            needupdate = true;
        }

        // Toggle quick shortcuts on/off
        if( ac_back_down_time > 0 &&
            ticks - ac_back_down_time > static_cast<uint32_t>
            ( get_option<int>( "ANDROID_INITIAL_DELAY" ) ) ) {
            if( !quick_shortcuts_toggle_handled ) {
                quick_shortcuts_enabled = !quick_shortcuts_enabled;
                quick_shortcuts_toggle_handled = true;
                refresh_display();

                // Display an Android toast message
                {
                    JNIEnv *env = ( JNIEnv * )SDL_AndroidGetJNIEnv();
                    jobject activity = ( jobject )SDL_AndroidGetActivity();
                    jclass clazz( env->GetObjectClass( activity ) );
                    jstring toast_message = env->NewStringUTF( quick_shortcuts_enabled ? "Shortcuts visible" :
                                            "Shortcuts hidden" );
                    jmethodID method_id = env->GetMethodID( clazz, "toast", "(Ljava/lang/String;)V" );
                    env->CallVoidMethod( activity, method_id, toast_message );
                    env->DeleteLocalRef( activity );
                    env->DeleteLocalRef( clazz );
                }
            }
        }

        // Handle repeating inputs from touch + holds
        if( !is_quick_shortcut_touch && !is_two_finger_touch && finger_down_time > 0 &&
            ticks - finger_down_time > static_cast<uint32_t>
            ( get_option<int>( "ANDROID_INITIAL_DELAY" ) ) ) {
            if( ticks - finger_repeat_time > finger_repeat_delay ) {
                handle_finger_input( ticks );
                finger_repeat_time = ticks;
                // Prevent repeating inputs on the next call to this function if there is a fingerup event
                while( SDL_PollEvent( &ev ) ) {
                    if( ev.type == SDL_FINGERUP ) {
                        second_finger_down_x = second_finger_curr_x = finger_down_x = finger_curr_x = -1.0f;
                        second_finger_down_y = second_finger_curr_y = finger_down_y = finger_curr_y = -1.0f;
                        is_two_finger_touch = false;
                        finger_down_time = 0;
                        finger_repeat_time = 0;
                        // let the next call decide if needupdate should be true
                        break;
                    }
                }
                return;
            }
        }

        // If we received a first tap and not another one within a certain period, this was a single tap, so trigger the input event
        if( !is_quick_shortcut_touch && !is_two_finger_touch && last_tap_time > 0 &&
            ticks - last_tap_time >= static_cast<uint32_t>
            ( get_option<int>( "ANDROID_INITIAL_DELAY" ) ) ) {
            // Single tap
            last_tap_time = ticks;
            last_input = input_event( is_default_mode ? get_key_event_from_string(
                                          get_option<std::string>( "ANDROID_TAP_KEY" ) ) : '\n', input_event_t::keyboard_char );
            last_tap_time = 0;
            return;
        }

        // ensure hint text pops up even if player doesn't move finger to trigger a FINGERMOTION event
        if( is_quick_shortcut_touch && finger_down_time > 0 &&
            ticks - finger_down_time > static_cast<uint32_t>
            ( get_option<int>( "ANDROID_INITIAL_DELAY" ) ) ) {
            needupdate = true;
        }
    }
#endif

#if defined(IOS_KEYBOARD)
    if( !SDL_IsTextInputActive() ) {
        StartTextInput();
    }
#endif

    last_input = input_event();

    cata::optional<point> resize_dims;
    bool render_target_reset = false;

    while( SDL_PollEvent( &ev ) ) {
        switch( ev.type ) {
            case SDL_WINDOWEVENT:
                switch( ev.window.event ) {
#if defined(__ANDROID__)
                    // SDL will send a focus lost event whenever the app loses focus (eg. lock screen, switch app focus etc.)
                    // If we detect it and the game seems in a saveable state, try and do a quicksave. This is a bit dodgy
                    // as the player could be ANYWHERE doing ANYTHING (a sub-menu, interacting with an NPC/computer etc.)
                    // but it seems to work so far, and the alternative is the player losing their progress as the app is likely
                    // to be destroyed pretty quickly when it goes out of focus due to memory usage.
                    case SDL_WINDOWEVENT_FOCUS_LOST:
                        if( world_generator &&
                            world_generator->active_world &&
                            g && g->uquit == QUIT_NO &&
                            get_option<bool>( "ANDROID_QUICKSAVE" ) &&
                            !std::uncaught_exception() ) {
                            g->quicksave();
                        }
                        break;
                    // SDL sends a window size changed event whenever the screen rotates orientation
                    case SDL_WINDOWEVENT_SIZE_CHANGED:
                        WindowWidth = ev.window.data1;
                        WindowHeight = ev.window.data2;
                        SDL_Delay( 500 );
                        SDL_GetWindowSurface( window.get() );
                        refresh_display();
                        needupdate = true;
                        break;
#else
                    case SDL_WINDOWEVENT_FOCUS_LOST:
                        window_focus = false;
                        if( SDL_IsTextInputActive() ) {
                            text_input_active_when_regaining_focus = true;
                            // Stop text input to not intefere with other programs
                            SDL_StopTextInput();
                            // Clear uncommited IME text. TODO: commit IME text instead.
                            last_input = input_event();
                            last_input.type = input_event_t::keyboard_char;
                            last_input.edit.clear();
                            last_input.edit_refresh = true;
                            text_refresh = true;
                        } else {
                            text_input_active_when_regaining_focus = false;
                        }
                        break;
                    case SDL_WINDOWEVENT_FOCUS_GAINED:
                        window_focus = true;
                        // Restore text input status
                        if( text_input_active_when_regaining_focus ) {
                            SDL_StartTextInput();
                        }
                        break;
#endif
                    case SDL_WINDOWEVENT_SHOWN:
                    case SDL_WINDOWEVENT_MINIMIZED:
                        break;
                    case SDL_WINDOWEVENT_EXPOSED:
                        needupdate = true;
                        break;
                    case SDL_WINDOWEVENT_RESTORED:
#if defined(__ANDROID__)
                        needs_sdl_surface_visibility_refresh = true;
                        if( android_is_hardware_keyboard_available() ) {
                            StopTextInput();
                            StartTextInput();
                        }
#endif
                        break;
                    case SDL_WINDOWEVENT_RESIZED:
                        resize_dims = point( ev.window.data1, ev.window.data2 );
                        break;
                    default:
                        break;
                }
                break;
#if defined(__IPHONEOS__)
            case SDL_APP_WILLENTERBACKGROUND:
                if( world_generator &&
                    world_generator->active_world &&
                    g && g->uquit == QUIT_NO &&
                    !std::uncaught_exception() ) {
                    g->quicksave();
                }
                if( SDL_IsTextInputActive() ) {
                    // TODO: Abstract common method with above usage
                    text_input_active_when_regaining_focus = true;
                    // Stop text input to not intefere with other programs
                    SDL_StopTextInput();
                    // Clear uncommited IME text. TODO: commit IME text instead.
                    last_input = input_event();
                    last_input.type = input_event_t::keyboard_char;
                    last_input.edit.clear();
                    last_input.edit_refresh = true;
                    text_refresh = true;
                } else {
                    text_input_active_when_regaining_focus = false;
                }
                break;
            case SDL_APP_DIDENTERBACKGROUND:
                window_focus = false;
                break;
            case SDL_APP_DIDENTERFOREGROUND:
                window_focus = true;
                // Restore text input status
                if( text_input_active_when_regaining_focus ) {
                    SDL_StartTextInput();
                }
                break;
#endif
            case SDL_RENDER_TARGETS_RESET:
                render_target_reset = true;
                break;
            case SDL_KEYDOWN: {
#if defined(__ANDROID__)
                // Toggle virtual keyboard with Android back button. For some reason I get double inputs, so ignore everything once it's already down.
                if( ev.key.keysym.sym == SDLK_AC_BACK && ac_back_down_time == 0 ) {
                    ac_back_down_time = ticks;
                    quick_shortcuts_toggle_handled = false;
                }
#endif
                is_repeat = ev.key.repeat;
                //hide mouse cursor on keyboard input
                if( get_option<std::string>( "HIDE_CURSOR" ) != "show" && SDL_ShowCursor( -1 ) ) {
                    SDL_ShowCursor( SDL_DISABLE );
                }
                keyboard_mode mode = keyboard_mode::keychar;
#if !defined(__ANDROID__) && !defined(__IPHONEOS__)
                if( !SDL_IsTextInputActive() ) {
                    mode = keyboard_mode::keycode;
                }
#endif
                if( mode == keyboard_mode::keychar ) {
                    const int lc = sdl_keysym_to_curses( ev.key.keysym );
                    if( lc <= 0 ) {
                        // a key we don't know in curses and won't handle.
                        break;
                    } else if( add_alt_code( lc ) ) {
                        // key was handled
                    } else {
                        last_input = input_event( lc, input_event_t::keyboard_char );
#if defined(__ANDROID__)
                        if( !android_is_hardware_keyboard_available() ) {
                            if( !is_string_input( touch_input_context ) && !touch_input_context.allow_text_entry ) {
                                if( get_option<bool>( "ANDROID_AUTO_KEYBOARD" ) ) {
                                    StopTextInput();
                                }

                                // add a quick shortcut
                                if( !last_input.text.empty() ||
                                    !inp_mngr.get_keyname( lc, input_event_t::keyboard_char ).empty() ) {
                                    qsl.remove( last_input );
                                    add_quick_shortcut( qsl, last_input, false, true );
                                    refresh_display();
                                }
                            } else if( lc == '\n' || lc == KEY_ESCAPE ) {
                                if( get_option<bool>( "ANDROID_AUTO_KEYBOARD" ) ) {
                                    StopTextInput();
                                }
                            }
                        }
#endif
                    }
                } else {
                    last_input = sdl_keysym_to_keycode_evt( ev.key.keysym );
                }
            }
            break;
            case SDL_KEYUP: {
#if defined(__ANDROID__)
                // Toggle virtual keyboard with Android back button
                if( ev.key.keysym.sym == SDLK_AC_BACK ) {
                    if( ticks - ac_back_down_time <= static_cast<uint32_t>
                        ( get_option<int>( "ANDROID_INITIAL_DELAY" ) ) ) {
                        if( SDL_IsTextInputActive() ) {
                            StopTextInput();
                        } else {
                            StartTextInput();
                        }
                    }
                    ac_back_down_time = 0;
                }
#endif
                keyboard_mode mode = keyboard_mode::keychar;
#if !defined(__ANDROID__) && !defined(__IPHONEOS__)
                if( !SDL_IsTextInputActive() ) {
                    mode = keyboard_mode::keycode;
                }
#endif
                is_repeat = ev.key.repeat;
                if( mode == keyboard_mode::keychar ) {
                    if( ev.key.keysym.sym == SDLK_LALT || ev.key.keysym.sym == SDLK_RALT ) {
                        int code = end_alt_code();
                        if( code ) {
                            last_input = input_event( code, input_event_t::keyboard_char );
                            last_input.text = utf32_to_utf8( code );
                        }
                    }
                } else if( is_repeat ) {
                    last_input = sdl_keysym_to_keycode_evt( ev.key.keysym );
                }
            }
            break;
            case SDL_TEXTINPUT:
                if( !add_alt_code( *ev.text.text ) ) {
                    if( strlen( ev.text.text ) > 0 ) {
                        const unsigned lc = UTF8_getch( ev.text.text );
                        last_input = input_event( lc, input_event_t::keyboard_char );
#if defined(__ANDROID__)
                        if( !android_is_hardware_keyboard_available() ) {
                            if( !is_string_input( touch_input_context ) && !touch_input_context.allow_text_entry ) {
                                if( get_option<bool>( "ANDROID_AUTO_KEYBOARD" ) ) {
                                    StopTextInput();
                                }

                                quick_shortcuts_t &qsl = quick_shortcuts_map[get_quick_shortcut_name(
                                                             touch_input_context.get_category() )];
                                qsl.remove( last_input );
                                add_quick_shortcut( qsl, last_input, false, true );
                                refresh_display();
                            } else if( lc == '\n' || lc == KEY_ESCAPE ) {
                                if( get_option<bool>( "ANDROID_AUTO_KEYBOARD" ) ) {
                                    StopTextInput();
                                }
                            }
                        }
#endif
                    } else {
                        // no key pressed in this event
                        last_input = input_event();
                        last_input.type = input_event_t::keyboard_char;
                    }
                    last_input.text = ev.text.text;
                    text_refresh = true;
                }
                break;
            case SDL_TEXTEDITING: {
                if( strlen( ev.edit.text ) > 0 ) {
                    const unsigned lc = UTF8_getch( ev.edit.text );
                    last_input = input_event( lc, input_event_t::keyboard_char );
                } else {
                    // no key pressed in this event
                    last_input = input_event();
                    last_input.type = input_event_t::keyboard_char;
                }
                // Convert to string explicitly to avoid accidentally using
                // the array out of scope.
                last_input.edit = std::string( ev.edit.text );
                last_input.edit_refresh = true;
                text_refresh = true;
                break;
            }
#if defined(SDL_HINT_IME_SUPPORT_EXTENDED_TEXT)
            case SDL_TEXTEDITING_EXT: {
                if( !ev.editExt.text ) {
                    break;
                }
                if( strlen( ev.editExt.text ) > 0 ) {
                    const unsigned lc = UTF8_getch( ev.editExt.text );
                    last_input = input_event( lc, input_event_t::keyboard_char );
                } else {
                    // no key pressed in this event
                    last_input = input_event();
                    last_input.type = input_event_t::keyboard_char;
                }
                // Convert to string explicitly to avoid accidentally using
                // a pointer that will be freed
                last_input.edit = std::string( ev.editExt.text );
                last_input.edit_refresh = true;
                text_refresh = true;
                SDL_free( ev.editExt.text );
                break;
            }
#endif
            case SDL_CONTROLLERBUTTONDOWN:
            case SDL_CONTROLLERBUTTONUP:
                gamepad::handle_button_event( ev );
                break;
            case SDL_CONTROLLERAXISMOTION:
                gamepad::handle_axis_event( ev );
                break;
            case SDL_GAMEPAD_SCHEDULER:
                gamepad::handle_scheduler_event( ev );
                break;
            case SDL_MOUSEMOTION:
                if( get_option<std::string>( "HIDE_CURSOR" ) == "show" ||
                    get_option<std::string>( "HIDE_CURSOR" ) == "hidekb" ) {
                    if( !SDL_ShowCursor( -1 ) ) {
                        SDL_ShowCursor( SDL_ENABLE );
                    }

                    // Only monitor motion when cursor is visible
                    last_input = input_event( MouseInput::Move, input_event_t::mouse );
                }
                break;

            case SDL_MOUSEBUTTONDOWN:
                switch( ev.button.button ) {
                    case SDL_BUTTON_LEFT:
                        last_input = input_event( MouseInput::LeftButtonPressed, input_event_t::mouse );
                        break;
                    case SDL_BUTTON_RIGHT:
                        last_input = input_event( MouseInput::RightButtonPressed, input_event_t::mouse );
                        break;
                }
                break;

            case SDL_MOUSEBUTTONUP:
                switch( ev.button.button ) {
                    case SDL_BUTTON_LEFT:
                        last_input = input_event( MouseInput::LeftButtonReleased, input_event_t::mouse );
                        break;
                    case SDL_BUTTON_RIGHT:
                        last_input = input_event( MouseInput::RightButtonReleased, input_event_t::mouse );
                        break;
                }
                break;

            case SDL_MOUSEWHEEL:
                if( ev.wheel.y > 0 ) {
                    last_input = input_event( MouseInput::ScrollWheelUp, input_event_t::mouse );
                } else if( ev.wheel.y < 0 ) {
                    last_input = input_event( MouseInput::ScrollWheelDown, input_event_t::mouse );
                }
                break;

#if defined(__ANDROID__)
            case SDL_FINGERMOTION:
                if( ev.tfinger.fingerId == 0 ) {
                    if( !is_quick_shortcut_touch ) {
                        update_finger_repeat_delay();
                    }
                    needupdate = true; // ensure virtual joystick and quick shortcuts redraw as we interact
                    finger_curr_x = ev.tfinger.x * WindowWidth;
                    finger_curr_y = ev.tfinger.y * WindowHeight;

                    if( get_option<bool>( "ANDROID_VIRTUAL_JOYSTICK_FOLLOW" ) && !is_two_finger_touch ) {
                        // If we've moved too far from joystick center, offset joystick center automatically
                        float delta_x = finger_curr_x - finger_down_x;
                        float delta_y = finger_curr_y - finger_down_y;
                        float dist = std::sqrt( delta_x * delta_x + delta_y * delta_y );
                        float max_dist = ( get_option<float>( "ANDROID_DEADZONE_RANGE" ) +
                                           get_option<float>( "ANDROID_REPEAT_DELAY_RANGE" ) ) * std::max( WindowWidth, WindowHeight );
                        if( dist > max_dist ) {
                            float delta_ratio = ( dist / max_dist ) - 1.0f;
                            finger_down_x += delta_x * delta_ratio;
                            finger_down_y += delta_y * delta_ratio;
                        }
                    }

                } else if( ev.tfinger.fingerId == 1 ) {
                    second_finger_curr_x = ev.tfinger.x * WindowWidth;
                    second_finger_curr_y = ev.tfinger.y * WindowHeight;
                }
                break;
            case SDL_FINGERDOWN:
                if( ev.tfinger.fingerId == 0 ) {
                    finger_down_x = finger_curr_x = ev.tfinger.x * WindowWidth;
                    finger_down_y = finger_curr_y = ev.tfinger.y * WindowHeight;
                    finger_down_time = ticks;
                    finger_repeat_time = 0;
                    is_quick_shortcut_touch = get_quick_shortcut_under_finger() != NULL;
                    if( !is_quick_shortcut_touch ) {
                        update_finger_repeat_delay();
                    }
                    needupdate = true; // ensure virtual joystick and quick shortcuts redraw as we interact
                } else if( ev.tfinger.fingerId == 1 ) {
                    if( !is_quick_shortcut_touch ) {
                        second_finger_down_x = second_finger_curr_x = ev.tfinger.x * WindowWidth;
                        second_finger_down_y = second_finger_curr_y = ev.tfinger.y * WindowHeight;
                        is_two_finger_touch = true;
                    }
                }
                break;
            case SDL_FINGERUP:
                if( ev.tfinger.fingerId == 0 ) {
                    finger_curr_x = ev.tfinger.x * WindowWidth;
                    finger_curr_y = ev.tfinger.y * WindowHeight;
                    if( is_quick_shortcut_touch ) {
                        input_event *quick_shortcut = get_quick_shortcut_under_finger();
                        if( quick_shortcut ) {
                            last_input = *quick_shortcut;
                            if( get_option<bool>( "ANDROID_SHORTCUT_MOVE_FRONT" ) ) {
                                quick_shortcuts_t &qsl = quick_shortcuts_map[get_quick_shortcut_name(
                                                             touch_input_context.get_category() )];
                                reorder_quick_shortcut( qsl, quick_shortcut->get_first_input(), false );
                            }
                            quick_shortcut->shortcut_last_used_action_counter = g->get_user_action_counter();
                        } else {
                            // Get the quick shortcut that was originally touched
                            quick_shortcut = get_quick_shortcut_under_finger( true );
                            if( quick_shortcut &&
                                ticks - finger_down_time <= static_cast<uint32_t>( get_option<int>( "ANDROID_INITIAL_DELAY" ) )
                                &&
                                finger_curr_y < finger_down_y &&
                                finger_down_y - finger_curr_y > std::abs( finger_down_x - finger_curr_x ) ) {
                                // a flick up was detected, remove the quick shortcut!
                                quick_shortcuts_t &qsl = quick_shortcuts_map[get_quick_shortcut_name(
                                                             touch_input_context.get_category() )];
                                qsl.remove( *quick_shortcut );
                            }
                        }
                    } else {
                        if( is_two_finger_touch ) {
                            // handle zoom in/out
                            if( is_default_mode ) {
                                float x1 = ( finger_curr_x - finger_down_x );
                                float y1 = ( finger_curr_y - finger_down_y );
                                float d1 = std::sqrt( x1 * x1 + y1 * y1 );

                                float x2 = ( second_finger_curr_x - second_finger_down_x );
                                float y2 = ( second_finger_curr_y - second_finger_down_y );
                                float d2 = std::sqrt( x2 * x2 + y2 * y2 );

                                float longest_window_edge = std::max( WindowWidth, WindowHeight );

                                if( std::max( d1, d2 ) < get_option<float>( "ANDROID_DEADZONE_RANGE" ) * longest_window_edge ) {
                                    last_input = input_event( get_key_event_from_string(
                                                                  get_option<std::string>( "ANDROID_2_TAP_KEY" ) ), input_event_t::keyboard_char );
                                } else {
                                    float dot = ( x1 * x2 + y1 * y2 ) / ( d1 * d2 ); // dot product of two finger vectors, -1 to +1
                                    if( dot > 0.0f ) { // both fingers mostly heading in same direction, check for double-finger swipe gesture
                                        float dratio = d1 / d2;
                                        const float dist_ratio = 0.3f;
                                        if( dratio > dist_ratio &&
                                            dratio < ( 1.0f /
                                                       dist_ratio ) ) { // both fingers moved roughly the same distance, so it's a double-finger swipe!
                                            float xavg = 0.5f * ( x1 + x2 );
                                            float yavg = 0.5f * ( y1 + y2 );
                                            if( xavg > 0 && xavg > std::abs( yavg ) ) {
                                                last_input = input_event( get_key_event_from_string(
                                                                              get_option<std::string>( "ANDROID_2_SWIPE_LEFT_KEY" ) ), input_event_t::keyboard_char );
                                            } else if( xavg < 0 && -xavg > std::abs( yavg ) ) {
                                                last_input = input_event( get_key_event_from_string(
                                                                              get_option<std::string>( "ANDROID_2_SWIPE_RIGHT_KEY" ) ), input_event_t::keyboard_char );
                                            } else if( yavg > 0 && yavg > std::abs( xavg ) ) {
                                                last_input = input_event( get_key_event_from_string(
                                                                              get_option<std::string>( "ANDROID_2_SWIPE_DOWN_KEY" ) ), input_event_t::keyboard_char );
                                            } else {
                                                last_input = input_event( get_key_event_from_string(
                                                                              get_option<std::string>( "ANDROID_2_SWIPE_UP_KEY" ) ), input_event_t::keyboard_char );
                                            }
                                        }
                                    } else {
                                        // both fingers heading in opposite direction, check for zoom gesture
                                        float down_x = finger_down_x - second_finger_down_x;
                                        float down_y = finger_down_y - second_finger_down_y;
                                        float down_dist = std::sqrt( down_x * down_x + down_y * down_y );

                                        float curr_x = finger_curr_x - second_finger_curr_x;
                                        float curr_y = finger_curr_y - second_finger_curr_y;
                                        float curr_dist = std::sqrt( curr_x * curr_x + curr_y * curr_y );

                                        const float zoom_ratio = 0.9f;
                                        if( curr_dist < down_dist * zoom_ratio ) {
                                            last_input = input_event( get_key_event_from_string(
                                                                          get_option<std::string>( "ANDROID_PINCH_IN_KEY" ) ), input_event_t::keyboard_char );
                                        } else if( curr_dist > down_dist / zoom_ratio ) {
                                            last_input = input_event( get_key_event_from_string(
                                                                          get_option<std::string>( "ANDROID_PINCH_OUT_KEY" ) ), input_event_t::keyboard_char );
                                        }
                                    }
                                }
                            }
                        } else if( ticks - finger_down_time <= static_cast<uint32_t>(
                                       get_option<int>( "ANDROID_INITIAL_DELAY" ) ) ) {
                            handle_finger_input( ticks );
                        }
                    }
                    second_finger_down_x = second_finger_curr_x = finger_down_x = finger_curr_x = -1.0f;
                    second_finger_down_y = second_finger_curr_y = finger_down_y = finger_curr_y = -1.0f;
                    is_two_finger_touch = false;
                    finger_down_time = 0;
                    finger_repeat_time = 0;
                    needupdate = true; // ensure virtual joystick and quick shortcuts are updated properly
                    refresh_display(); // as above, but actually redraw it now as well
                } else if( ev.tfinger.fingerId == 1 ) {
                    if( is_two_finger_touch ) {
                        // on second finger release, just remember the x/y position so we can calculate delta once first finger is done
                        // is_two_finger_touch will be reset when first finger lifts (see above)
                        second_finger_curr_x = ev.tfinger.x * WindowWidth;
                        second_finger_curr_y = ev.tfinger.y * WindowHeight;
                    }
                }

                break;
#endif

            case SDL_QUIT:
                quit = true;
                break;
        }
        if( text_refresh && !is_repeat ) {
            break;
        }
    }
    bool resized = false;
    if( resize_dims.has_value() ) {
        restore_on_out_of_scope<input_event> prev_last_input( last_input );
        needupdate = resized = handle_resize( resize_dims.value().x, resize_dims.value().y );
    }
    // resizing already reinitializes the render target
    if( !resized && render_target_reset ) {
        throwErrorIf( !SetupRenderTarget(), "SetupRenderTarget failed" );
        reinitialize_framebuffer( true );
        needupdate = true;
        restore_on_out_of_scope<input_event> prev_last_input( last_input );
        // FIXME: SDL_RENDER_TARGETS_RESET only seems to be fired after the first redraw
        // when restoring the window after system sleep, rather than immediately
        // on focus gain. This seems to mess up the first redraw and
        // causes black screen that lasts ~0.5 seconds before the screen
        // contents are redrawn in the following code.
        ui_manager::invalidate( rectangle<point>( point_zero, point( WindowWidth, WindowHeight ) ), false );
        ui_manager::redraw_invalidated();
    }
    if( needupdate ) {
        try_sdl_update();
    }
    if( quit ) {
        catacurses::endwin();
        exit( 0 );
    }
}

//***********************************
//Pseudo-Curses Functions           *
//***********************************

// Calculates the new width of the window
int projected_window_width()
{
    return get_option<int>( "TERMINAL_X" ) * fontwidth;
}

// Calculates the new height of the window
int projected_window_height()
{
    return get_option<int>( "TERMINAL_Y" ) * fontheight;
}

static void init_term_size_and_scaling_factor()
{
    scaling_factor = 1;
    point terminal( get_option<int>( "TERMINAL_X" ), get_option<int>( "TERMINAL_Y" ) );

#if !defined(__ANDROID__)

    if( get_option<std::string>( "SCALING_FACTOR" ) == "2" ) {
        scaling_factor = 2;
    } else if( get_option<std::string>( "SCALING_FACTOR" ) == "4" ) {
        scaling_factor = 4;
    }

    if( scaling_factor > 1 ) {

        int max_width;
        int max_height;

        int current_display_id = std::stoi( get_option<std::string>( "DISPLAY" ) );
        SDL_DisplayMode current_display;

        if( SDL_GetDesktopDisplayMode( current_display_id, &current_display ) == 0 ) {
            if( get_option<std::string>( "FULLSCREEN" ) == "no" ) {

                // Make a maximized test window to determine maximum windowed size
                SDL_Window_Ptr test_window;
                test_window.reset( SDL_CreateWindow( "test_window",
                                                     SDL_WINDOWPOS_CENTERED_DISPLAY( current_display_id ),
                                                     SDL_WINDOWPOS_CENTERED_DISPLAY( current_display_id ),
                                                     EVEN_MINIMUM_TERM_WIDTH * fontwidth,
                                                     EVEN_MINIMUM_TERM_HEIGHT * fontheight,
                                                     SDL_WINDOW_RESIZABLE | SDL_WINDOW_ALLOW_HIGHDPI | SDL_WINDOW_MAXIMIZED
                                                   ) );

                SDL_GetWindowSize( test_window.get(), &max_width, &max_height );

                // If the video subsystem isn't reset the test window messes things up later
                test_window.reset();
                SDL_QuitSubSystem( SDL_INIT_VIDEO );
                SDL_InitSubSystem( SDL_INIT_VIDEO );

            } else {
                // For fullscreen or window borderless maximum size is the display size
                max_width = current_display.w;
                max_height = current_display.h;
            }
        } else {
            dbg( D_WARNING ) << "Failed to get current Display Mode, assuming infinite display size.";
            max_width = INT_MAX;
            max_height = INT_MAX;
        }

        if( terminal.x * fontwidth > max_width ||
            EVEN_MINIMUM_TERM_WIDTH * fontwidth * scaling_factor > max_width ) {
            if( EVEN_MINIMUM_TERM_WIDTH * fontwidth * scaling_factor > max_width ) {
                dbg( D_WARNING ) << "SCALING_FACTOR set too high for display size, resetting to 1";
                scaling_factor = 1;
                terminal.x = max_width / fontwidth;
                terminal.y = max_height / fontheight;
                get_options().get_option( "SCALING_FACTOR" ).setValue( "1" );
            } else {
                terminal.x = max_width / fontwidth;
            }
        }

        if( terminal.y * fontheight > max_height ||
            EVEN_MINIMUM_TERM_HEIGHT * fontheight * scaling_factor > max_height ) {
            if( EVEN_MINIMUM_TERM_HEIGHT * fontheight * scaling_factor > max_height ) {
                dbg( D_WARNING ) << "SCALING_FACTOR set too high for display size, resetting to 1";
                scaling_factor = 1;
                terminal.x = max_width / fontwidth;
                terminal.y = max_height / fontheight;
                get_options().get_option( "SCALING_FACTOR" ).setValue( "1" );
            } else {
                terminal.y = max_height / fontheight;
            }
        }

        terminal.x -= terminal.x % scaling_factor;
        terminal.y -= terminal.y % scaling_factor;

        terminal.x = std::max( EVEN_MINIMUM_TERM_WIDTH * scaling_factor, terminal.x );
        terminal.y = std::max( EVEN_MINIMUM_TERM_HEIGHT * scaling_factor, terminal.y );

        get_options().get_option( "TERMINAL_X" ).setValue(
            std::max( EVEN_MINIMUM_TERM_WIDTH * scaling_factor, terminal.x ) );
        get_options().get_option( "TERMINAL_Y" ).setValue(
            std::max( EVEN_MINIMUM_TERM_HEIGHT * scaling_factor, terminal.y ) );

        get_options().save();
    }

#endif //__ANDROID__

    TERMINAL_WIDTH = terminal.x / scaling_factor;
    TERMINAL_HEIGHT = terminal.y / scaling_factor;
}

//Basic Init, create the font, backbuffer, etc
void catacurses::init_interface()
{
    last_input = input_event();
    inputdelay = -1;

    InitSDL();

    get_options().init();
    get_options().load();
    set_language(); //Prevent translated language strings from causing an error if language not set

    font_loader fl;
    fl.load();
    fl.fontwidth = get_option<int>( "FONT_WIDTH" );
    fl.fontheight = get_option<int>( "FONT_HEIGHT" );
    fl.fontsize = get_option<int>( "FONT_SIZE" );
    fl.fontblending = get_option<bool>( "FONT_BLENDING" );
    fl.map_fontsize = get_option<int>( "MAP_FONT_SIZE" );
    fl.map_fontwidth = get_option<int>( "MAP_FONT_WIDTH" );
    fl.map_fontheight = get_option<int>( "MAP_FONT_HEIGHT" );
    fl.overmap_fontsize = get_option<int>( "OVERMAP_FONT_SIZE" );
    fl.overmap_fontwidth = get_option<int>( "OVERMAP_FONT_WIDTH" );
    fl.overmap_fontheight = get_option<int>( "OVERMAP_FONT_HEIGHT" );
    ::fontwidth = fl.fontwidth;
    ::fontheight = fl.fontheight;

    init_term_size_and_scaling_factor();

    WinCreate();

    dbg( D_INFO ) << "Initializing SDL Tiles context";
    fartilecontext = std::make_shared<cata_tiles>( renderer, geometry, ts_cache );
    if( use_far_tiles ) {
        try {
            // Disable UIs below to avoid accessing the tile context during loading.
            ui_adaptor dummy( ui_adaptor::disable_uis_below{} );
            fartilecontext->load_tileset( get_option<std::string>( "DISTANT_TILES" ),
                                          /*precheck=*/true, /*force=*/false,
                                          /*pump_events=*/true );
        } catch( const std::exception &err ) {
            dbg( D_ERROR ) << "failed to check for tileset: " << err.what();
            // use_tiles is the cached value of the USE_TILES option.
            // most (all?) code refers to this to see if cata_tiles should be used.
            // Setting it to false disables this from getting used.
            use_far_tiles = false;
        }
    }
    closetilecontext = std::make_shared<cata_tiles>( renderer, geometry, ts_cache );
    try {
        // Disable UIs below to avoid accessing the tile context during loading.
        ui_adaptor dummy( ui_adaptor::disable_uis_below{} );
        closetilecontext->load_tileset( get_option<std::string>( "TILES" ),
                                        /*precheck=*/true, /*force=*/false,
                                        /*pump_events=*/true );
        tilecontext = closetilecontext;
    } catch( const std::exception &err ) {
        dbg( D_ERROR ) << "failed to check for tileset: " << err.what();
        // use_tiles is the cached value of the USE_TILES option.
        // most (all?) code refers to this to see if cata_tiles should be used.
        // Setting it to false disables this from getting used.
        use_tiles = false;
    }
    overmap_tilecontext = std::make_unique<cata_tiles>( renderer, geometry, ts_cache );
    try {
        // Disable UIs below to avoid accessing the tile context during loading.
        ui_adaptor dummy( ui_adaptor::disable_uis_below{} );
        overmap_tilecontext->load_tileset( get_option<std::string>( "OVERMAP_TILES" ),
                                           /*precheck=*/true, /*force=*/false,
                                           /*pump_events=*/true );
    } catch( const std::exception &err ) {
        dbg( D_ERROR ) << "failed to check for overmap tileset: " << err.what();
        // use_tiles is the cached value of the USE_TILES option.
        // most (all?) code refers to this to see if cata_tiles should be used.
        // Setting it to false disables this from getting used.
        use_tiles = false;
    }

    color_loader<SDL_Color>().load( windowsPalette );
    init_colors();

    // initialize sound set
    load_soundset();

    font = std::make_unique<FontFallbackList>( renderer, format, fl.fontwidth, fl.fontheight,
            windowsPalette, fl.typeface, fl.fontsize, fl.fontblending );
    map_font = std::make_unique<FontFallbackList>( renderer, format, fl.map_fontwidth,
               fl.map_fontheight,
               windowsPalette, fl.map_typeface, fl.map_fontsize, fl.fontblending );
    overmap_font = std::make_unique<FontFallbackList>( renderer, format, fl.overmap_fontwidth,
                   fl.overmap_fontheight,
                   windowsPalette, fl.overmap_typeface, fl.overmap_fontsize, fl.fontblending );
    stdscr = newwin( get_terminal_height(), get_terminal_width(), point_zero );
    //newwin calls `new WINDOW`, and that will throw, but not return nullptr.

#if defined(__ANDROID__)
    // Make sure we initialize preview_terminal_width/height to sensible values
    preview_terminal_width = TERMINAL_WIDTH * fontwidth;
    preview_terminal_height = TERMINAL_HEIGHT * fontheight;
#endif
}

// This is supposed to be called from init.cpp, and only from there.
void load_tileset()
{
    if( !tilecontext || !use_tiles ) {
        return;
    }
    closetilecontext->load_tileset( get_option<std::string>( "TILES" ),
                                    /*precheck=*/false, /*force=*/false,
                                    /*pump_events=*/true );
    if( use_far_tiles ) {
        fartilecontext->load_tileset( get_option<std::string>( "DISTANT_TILES" ),
                                      /*precheck=*/false, /*force=*/false,
                                      /*pump_events=*/true );
    }
    tilecontext = closetilecontext;
    tilecontext->do_tile_loading_report();

    if( overmap_tilecontext ) {
        overmap_tilecontext->load_tileset( get_option<std::string>( "OVERMAP_TILES" ),
                                           /*precheck=*/false, /*force=*/false,
                                           /*pump_events=*/true );
        overmap_tilecontext->do_tile_loading_report();
    }
}

//Ends the terminal, destroy everything
void catacurses::endwin()
{
    tilecontext.reset();
    closetilecontext.reset();
    fartilecontext.reset();
    overmap_tilecontext.reset();
    font.reset();
    map_font.reset();
    overmap_font.reset();
    WinDestroy();
}

template<>
SDL_Color color_loader<SDL_Color>::from_rgb( const int r, const int g, const int b )
{
    SDL_Color result;
    result.b = b;       //Blue
    result.g = g;       //Green
    result.r = r;       //Red
    result.a = 0xFF;    // Opaque
    return result;
}

void input_manager::set_timeout( const int delay )
{
    input_timeout = delay;
    inputdelay = delay;
}

void input_manager::pump_events()
{
    if( test_mode ) {
        return;
    }

    // Handle all events, but ignore any keypress
    CheckMessages();

    last_input = input_event();
    previously_pressed_key = 0;
}

// This is how we're actually going to handle input events, SDL getch
// is simply a wrapper around this.
input_event input_manager::get_input_event( const keyboard_mode preferred_keyboard_mode )
{
    if( test_mode ) {
        // input should be skipped in caller's code
        throw std::runtime_error( "input_manager::get_input_event called in test mode" );
    }

#if !defined(__ANDROID__) && !defined(__IPHONEOS__)
    if( actual_keyboard_mode( preferred_keyboard_mode ) == keyboard_mode::keychar ) {
        StartTextInput();
    } else {
        StopTextInput();
    }
#else
    // TODO: support keycode mode if hardware keyboard is connected?
    ( void ) preferred_keyboard_mode;
#endif

    previously_pressed_key = 0;

    // standards note: getch is sometimes required to call refresh
    // see, e.g., http://linux.die.net/man/3/getch
    // so although it's non-obvious, that refresh() call (and maybe InvalidateRect?) IS supposed to be there
    // however, the refresh call has not effect when nothing has been drawn, so
    // we can skip screen update if `needupdate` is false to improve performance during mouse
    // move events.
    wnoutrefresh( catacurses::stdscr );
    if( needupdate ) {
        refresh_display();
    }

    if( inputdelay < 0 ) {
        do {
            CheckMessages();
            if( last_input.type != input_event_t::error ) {
                break;
            }
            SDL_Delay( 1 );
        } while( last_input.type == input_event_t::error );
    } else if( inputdelay > 0 ) {
        uint32_t starttime = SDL_GetTicks();
        uint32_t endtime = 0;
        bool timedout = false;
        do {
            CheckMessages();
            endtime = SDL_GetTicks();
            if( last_input.type != input_event_t::error ) {
                break;
            }
            SDL_Delay( 1 );
            timedout = endtime >= starttime + inputdelay;
            if( timedout ) {
                last_input.type = input_event_t::timeout;
            }
        } while( !timedout );
    } else {
        CheckMessages();
    }

    SDL_GetMouseState( &last_input.mouse_pos.x, &last_input.mouse_pos.y );
    if( last_input.type == input_event_t::keyboard_char ) {
        previously_pressed_key = last_input.get_first_input();
#if defined(__ANDROID__)
        android_vibrate();
#endif
    }
#if defined(__ANDROID__)
    else if( last_input.type == input_event_t::gamepad ) {
        android_vibrate();
    }
#endif

    return last_input;
}

bool gamepad_available()
{
    return gamepad::get_controller() != nullptr;
}

void rescale_tileset( int size )
{
    // zoom is calculated as powers of 2 so need to convert swap zoom between 4 and 64
    if( size <= pow( 2, get_option<int>( "SWAP_ZOOM" ) + 1 ) && use_far_tiles ) {
        tilecontext = fartilecontext;
        g->mark_main_ui_adaptor_resize();
    } else {
        tilecontext = closetilecontext;
        g->mark_main_ui_adaptor_resize();
    }
    tilecontext->set_draw_scale( size );
}

static window_dimensions get_window_dimensions( const catacurses::window &win,
        const point &pos, const point &size )
{
    window_dimensions dim;
    if( use_tiles && g && win == g->w_terrain ) {
        // tiles might have different dimensions than standard font
        dim.scaled_font_size.x = tilecontext->get_tile_width();
        dim.scaled_font_size.y = tilecontext->get_tile_height();
    } else if( map_font && g && win == g->w_terrain ) {
        // map font (if any) might differ from standard font
        dim.scaled_font_size.x = map_font->width;
        dim.scaled_font_size.y = map_font->height;
    } else if( overmap_font && g && win == g->w_overmap ) {
        if( use_tiles && use_tiles_overmap ) {
            // tiles might have different dimensions than standard font
            dim.scaled_font_size.x = overmap_tilecontext->get_tile_width();
            dim.scaled_font_size.y = overmap_tilecontext->get_tile_height();
        } else {
            dim.scaled_font_size.x = overmap_font->width;
            dim.scaled_font_size.y = overmap_font->height;
        }
    } else {
        dim.scaled_font_size.x = fontwidth;
        dim.scaled_font_size.y = fontheight;
    }

    // multiplied by the user's specified scaling factor regardless of whether tiles are in use
    dim.scaled_font_size *= get_scaling_factor();

    if( win ) {
        cata_cursesport::WINDOW *const pwin = win.get<cata_cursesport::WINDOW>();
        dim.window_pos_cell = pwin->pos;
        dim.window_size_cell.x = pwin->width;
        dim.window_size_cell.y = pwin->height;
    } else {
        dim.window_pos_cell = pos;
        dim.window_size_cell = size;
    }

    // the window position is *always* in standard font dimensions!
    dim.window_pos_pixel = point( dim.window_pos_cell.x * fontwidth,
                                  dim.window_pos_cell.y * fontheight );
    // But the size of the window is in the font dimensions of the window.
    dim.window_size_pixel.x = dim.window_size_cell.x * dim.scaled_font_size.x;
    dim.window_size_pixel.y = dim.window_size_cell.y * dim.scaled_font_size.y;

    return dim;
}

window_dimensions get_window_dimensions( const catacurses::window &win )
{
    return get_window_dimensions( win, point_zero, point_zero );
}

window_dimensions get_window_dimensions( const point &pos, const point &size )
{
    return get_window_dimensions( {}, pos, size );
}

cata::optional<tripoint> input_context::get_coordinates( const catacurses::window &capture_win_,
        const point &offset, const bool center_cursor ) const
{
    // This information is required by curses, but is not (currently) used in SDL
    ( void ) center_cursor;

    if( !coordinate_input_received ) {
        return cata::nullopt;
    }

    const catacurses::window &capture_win = capture_win_ ? capture_win_ : g->w_terrain;
    const window_dimensions dim = get_window_dimensions( capture_win );

    const int &fw = dim.scaled_font_size.x;
    const int &fh = dim.scaled_font_size.y;
    const point &win_min = dim.window_pos_pixel;
    const point &win_size = dim.window_size_pixel;
    const point win_max = win_min + win_size;

    // Translate mouse coordinates to map coordinates based on tile size
    // Check if click is within bounds of the window we care about
    const inclusive_rectangle<point> win_bounds( win_min, win_max );
    if( !win_bounds.contains( coordinate ) ) {
        return cata::nullopt;
    }

    const point screen_pos = coordinate - win_min;
    point p;
    if( g->is_tileset_isometric() ) {
        const float win_mid_x = win_min.x + win_size.x / 2.0f;
        const float win_mid_y = -win_min.y + win_size.y / 2.0f;
        const int screen_col = std::round( ( screen_pos.x - win_mid_x ) / ( fw / 2.0 ) );
        const int screen_row = std::round( ( screen_pos.y - win_mid_y ) / ( fw / 4.0 ) );
        const point selected( ( screen_col - screen_row ) / 2, ( screen_row + screen_col ) / 2 );
        p = offset + selected;
    } else {
        const point selected( screen_pos.x / fw, screen_pos.y / fh );
        p = offset + selected - dim.window_size_cell / 2;
    }

    return tripoint( p, get_map().get_abs_sub().z() );
}

int get_terminal_width()
{
    return TERMINAL_WIDTH;
}

int get_terminal_height()
{
    return TERMINAL_HEIGHT;
}

int get_scaling_factor()
{
    return scaling_factor;
}

static int map_font_width()
{
    if( use_tiles && tilecontext ) {
        return tilecontext->get_tile_width();
    }
    return ( map_font ? map_font.get() : font.get() )->width;
}

static int map_font_height()
{
    if( use_tiles && tilecontext ) {
        return tilecontext->get_tile_height();
    }
    return ( map_font ? map_font.get() : font.get() )->height;
}

static int overmap_font_width()
{
    if( use_tiles && overmap_tilecontext && use_tiles_overmap ) {
        return overmap_tilecontext->get_tile_width();
    }
    return ( overmap_font ? overmap_font.get() : font.get() )->width;
}

static int overmap_font_height()
{
    if( use_tiles && overmap_tilecontext && use_tiles_overmap ) {
        return overmap_tilecontext->get_tile_height();
    }
    return ( overmap_font ? overmap_font.get() : font.get() )->height;
}

void to_map_font_dim_width( int &w )
{
    w = ( w * fontwidth ) / map_font_width();
}

void to_map_font_dim_height( int &h )
{
    h = ( h * fontheight ) / map_font_height();
}

void to_map_font_dimension( int &w, int &h )
{
    to_map_font_dim_width( w );
    to_map_font_dim_height( h );
}

void from_map_font_dimension( int &w, int &h )
{
    w = ( w * map_font_width() + fontwidth - 1 ) / fontwidth;
    h = ( h * map_font_height() + fontheight - 1 ) / fontheight;
}

void to_overmap_font_dimension( int &w, int &h )
{
    w = ( w * fontwidth ) / overmap_font_width();
    h = ( h * fontheight ) / overmap_font_height();
}

bool is_draw_tiles_mode()
{
    return use_tiles;
}

bool catacurses::supports_256_colors()
{
    // trust SDL to do the right thing instead
    return false;
}

/** Saves a screenshot of the current viewport, as a PNG file, to the given location.
* @param file_path: A full path to the file where the screenshot should be saved.
* @returns `true` if the screenshot generation was successful, `false` otherwise.
*/
bool save_screenshot( const std::string &file_path )
{
    // Note: the viewport is returned by SDL and we don't have to manage its lifetime.
    SDL_Rect viewport;

    // Get the viewport size (width and height of the screen)
    SDL_RenderGetViewport( renderer.get(), &viewport );

    // Create SDL_Surface with depth of 32 bits (note: using zeros for the RGB masks sets a default value, based on the depth; Alpha mask will be 0).
    SDL_Surface_Ptr surface = CreateRGBSurface( 0, viewport.w, viewport.h, 32, 0, 0, 0, 0 );

    // Get data from SDL_Renderer and save them into surface
    if( printErrorIf( SDL_RenderReadPixels( renderer.get(), nullptr, surface->format->format,
                                            surface->pixels, surface->pitch ) != 0,
                      "save_screenshot: cannot read data from SDL_Renderer." ) ) {
        return false;
    }

    // Save screenshot as PNG file
    if( printErrorIf( IMG_SavePNG( surface.get(), file_path.c_str() ) != 0,
                      std::string( "save_screenshot: cannot save screenshot file: " + file_path ).c_str() ) ) {
        return false;
    }

    return true;
}

#ifdef _WIN32
HWND getWindowHandle()
{
    SDL_SysWMinfo info;
    SDL_VERSION( &info.version );
    SDL_GetWindowWMInfo( ::window.get(), &info );
    return info.info.win.window;
}
#endif

void set_title( const std::string &title )
{
    if( ::window ) {
        SDL_SetWindowTitle( ::window.get(), title.c_str() );
    }
}

const SDL_Renderer_Ptr &get_sdl_renderer()
{
    return renderer;
}

#endif // TILES

bool window_contains_point_relative( const catacurses::window &win, const point &p )
{
    const point bound = point( catacurses::getmaxx( win ), catacurses::getmaxy( win ) );
    const half_open_rectangle<point> win_bounds( point_zero, bound );
    return win_bounds.contains( p );
}<|MERGE_RESOLUTION|>--- conflicted
+++ resolved
@@ -183,7 +183,6 @@
     SDL_SetHint( SDL_HINT_WINDOWS_DISABLE_THREAD_NAMING, "1" );
 #endif
 
-<<<<<<< HEAD
 #if defined(__IPHONEOS__)
 #if defined(SDL_HINT_IOS_HIDE_HOME_INDICATOR)
     SDL_SetHint( SDL_HINT_IOS_HIDE_HOME_INDICATOR, "1" );
@@ -192,7 +191,7 @@
 #if defined(SDL_HINT_TOUCH_MOUSE_EVENTS)
     SDL_SetHint( SDL_HINT_TOUCH_MOUSE_EVENTS, "0" );
 #endif
-=======
+
 #if defined(_WIN32) && defined(SDL_HINT_IME_SHOW_UI)
     // Requires SDL 2.0.20. Shows the native IME UI instead of using SDL's
     // broken implementation on Windows which does not show.
@@ -202,7 +201,6 @@
 #if defined(SDL_HINT_IME_SUPPORT_EXTENDED_TEXT)
     // Requires SDL 2.0.22. Support long IME composition text.
     SDL_SetHint( SDL_HINT_IME_SUPPORT_EXTENDED_TEXT, "1" );
->>>>>>> 58e15ec0
 #endif
 
 #if defined(__linux__)
