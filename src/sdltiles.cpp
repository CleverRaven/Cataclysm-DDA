#include "cursesdef.h" // IWYU pragma: associated
#include "sdltiles.h" // IWYU pragma: associated

#include "cuboid_rectangle.h"
#include "point.h"

#if defined(TILES)

#include <algorithm>
#include <array>
#include <climits>
#include <cmath>
#include <cstdint>
#include <cstring>
#include <exception>
#include <fstream>
#include <iterator>
#include <limits>
#include <map>
#include <memory>
#include <optional>
#include <set>
#include <stack>
#include <stdexcept>
#include <type_traits>
#include <vector>
#if defined(_MSC_VER) && defined(USE_VCPKG)
#   include <SDL2/SDL_image.h>
#   include <SDL2/SDL_syswm.h>
#else
#ifdef _WIN32
#   include <SDL_syswm.h>
#endif
#endif

#include "avatar.h"
#include "cached_options.h"
#include "cata_assert.h"
#include "cata_scope_helpers.h"
#include "cata_tiles.h"
#include "cata_utility.h"
#include "catacharset.h"
#include "color.h"
#include "color_loader.h"
#include "cursesport.h"
#include "debug.h"
#include "filesystem.h"
#include "flag.h"
#include "font_loader.h"
#include "game.h"
#include "game_constants.h"
#include "game_ui.h"
#include "hash_utils.h"
#include "input.h"
#include "json.h"
#include "line.h"
#include "map.h"
#include "map_extras.h"
#include "mapbuffer.h"
#include "mission.h"
#include "npc.h"
#include "options.h"
#include "output.h"
#include "overmap_ui.h"
#include "overmapbuffer.h"
#include "path_info.h"
#include "sdl_geometry.h"
#include "sdl_wrappers.h"
#include "sdl_font.h"
#include "sdl_gamepad.h"
#include "sdlsound.h"
#include "string_formatter.h"
#include "uistate.h"
#include "ui_manager.h"
#include "wcwidth.h"
#include "cata_imgui.h"

std::unique_ptr<cataimgui::client> imclient;

#if defined(__linux__)
#   include <cstdlib> // getenv()/setenv()
#endif

#if defined(_WIN32)
#   if 1 // HACK: Hack to prevent reordering of #include "platform_win.h" by IWYU
#       include "platform_win.h"
#   endif
#   include <shlwapi.h>
#endif

#if defined(__ANDROID__)
#include <jni.h>
#endif

#if defined(__IPHONEOS__) || defined(__ANDROID__)
#include "action.h"
#include "inventory.h"
#include "map.h"
#include "vehicle.h"
#include "vpart_position.h"
#include "worldfactory.h"
#endif

#if defined(__IPHONEOS__)
#include <CataclysmExperimental-Swift.h>
#endif

#if defined(EMSCRIPTEN)
#include <emscripten.h>
#endif

#define dbg(x) DebugLog((x),D_SDL) << __FILE__ << ":" << __LINE__ << ": "

static const oter_type_str_id oter_type_forest_trail( "forest_trail" );

static const trait_id trait_DEBUG_CLAIRVOYANCE( "DEBUG_CLAIRVOYANCE" );
static const trait_id trait_DEBUG_NIGHTVISION( "DEBUG_NIGHTVISION" );

//***********************************
//Globals                           *
//***********************************

static tileset_cache ts_cache;
std::shared_ptr<cata_tiles> tilecontext;
std::shared_ptr<cata_tiles> closetilecontext;
std::shared_ptr<cata_tiles> fartilecontext;
std::unique_ptr<cata_tiles> overmap_tilecontext;
static uint32_t lastupdate = 0;
static uint32_t interval = 25;
static bool needupdate = false;
static bool need_invalidate_framebuffers = false;
palette_array windowsPalette;

static Font_Ptr font;
static Font_Ptr gui_font;
static Font_Ptr map_font;
static Font_Ptr overmap_font;

static SDL_Window_Ptr window;
static SDL_Renderer_Ptr renderer;
static SDL_PixelFormat_Ptr format;
static SDL_Texture_Ptr display_buffer;
static GeometryRenderer_Ptr geometry;
#if defined(__ANDROID__) || defined(__IPHONEOS__)
static SDL_Texture_Ptr touch_joystick;
#endif
static int WindowWidth;        //Width of the actual window, not the curses window
static int WindowHeight;       //Height of the actual window, not the curses window
// input from various input sources. Each input source sets the type and
// the actual input value (key pressed, mouse button clicked, ...)
// This value is finally returned by input_manager::get_input_event.
input_event last_input;

static int inputdelay;         //How long getch will wait for a character to be typed
int fontwidth;          //the width of the font, background is always this size
int fontheight;         //the height of the font, background is always this size
static int TERMINAL_WIDTH;
static int TERMINAL_HEIGHT;
static bool fullscreen;
static int scaling_factor;

using cata_cursesport::cursecell;

//***********************************
//Non-curses, Window functions      *
//***********************************

static void ClearScreen()
{
    SetRenderDrawColor( renderer, 0, 0, 0, 255 );
    RenderClear( renderer );
}

static void InitSDL()
{
    int init_flags = SDL_INIT_VIDEO | SDL_INIT_TIMER;
#if defined(SDL_SOUND)
    init_flags |= SDL_INIT_AUDIO;
#endif
    int ret;

#if defined(SDL_HINT_WINDOWS_DISABLE_THREAD_NAMING)
    // Requires SDL 2.0.5. Disables thread naming so that gdb works correctly
    // with the game.
    SDL_SetHint( SDL_HINT_WINDOWS_DISABLE_THREAD_NAMING, "1" );
#endif

#if defined(_WIN32) && defined(SDL_HINT_IME_SHOW_UI)
    // Requires SDL 2.0.20. Shows the native IME UI instead of using SDL's
    // broken implementation on Windows which does not show.
    SDL_SetHint( SDL_HINT_IME_SHOW_UI, "1" );
#endif

#if defined(SDL_HINT_IME_SUPPORT_EXTENDED_TEXT)
    // Requires SDL 2.0.22. Support long IME composition text.
    SDL_SetHint( SDL_HINT_IME_SUPPORT_EXTENDED_TEXT, "1" );
#endif

#if defined(SDL_HINT_APP_NAME)
    // Requires SDL 2.0.18. String used multiple ways, one of them is the game
    // identifying itself when asking to inhibit screensaver via dbus under
    // Linux.
    SDL_SetHint( SDL_HINT_APP_NAME, _( "Cataclysm: Dark Days Ahead" ) );
#endif

#if defined(__linux__)
    // https://bugzilla.libsdl.org/show_bug.cgi?id=3472#c5
    if( SDL_COMPILEDVERSION == SDL_VERSIONNUM( 2, 0, 5 ) ) {
        const char *xmod = getenv( "XMODIFIERS" );
        if( xmod && strstr( xmod, "@im=ibus" ) != nullptr ) {
            setenv( "XMODIFIERS", "@im=none", 1 );
        }
    }
#endif

    ret = SDL_Init( init_flags );
    throwErrorIf( ret != 0, "SDL_Init failed" );

    ret = TTF_Init();
    throwErrorIf( ret != 0, "TTF_Init failed" );

    // cata_tiles won't be able to load the tiles, but the normal SDL
    // code will display fine.
    ret = IMG_Init( IMG_INIT_PNG );
    printErrorIf( ( ret & IMG_INIT_PNG ) != IMG_INIT_PNG,
                  "IMG_Init failed to initialize PNG support, tiles won't work" );

    //SDL2 has no functionality for INPUT_DELAY, we would have to query it manually, which is expensive
    //SDL2 instead uses the OS's Input Delay.

    if( atexit( SDL_Quit ) ) {
        debugmsg( "atexit failed to register SDL_Quit" );
    }
}

static bool SetupRenderTarget()
{
    SetRenderDrawBlendMode( renderer, SDL_BLENDMODE_NONE );
    display_buffer.reset( SDL_CreateTexture( renderer.get(), SDL_PIXELFORMAT_ARGB8888,
                          SDL_TEXTUREACCESS_TARGET, WindowWidth / scaling_factor, WindowHeight / scaling_factor ) );
    if( printErrorIf( !display_buffer, "Failed to create window buffer" ) ) {
        return false;
    }
    if( printErrorIf( SDL_SetRenderTarget( renderer.get(), display_buffer.get() ) != 0,
                      "SDL_SetRenderTarget failed" ) ) {
        return false;
    }
    ClearScreen();

    return true;
}

//Registers, creates, and shows the Window!!
static void WinCreate()
{
    // Common flags used for fulscreen and for windowed
    int window_flags = 0;
    WindowWidth = TERMINAL_WIDTH * fontwidth * scaling_factor;
    WindowHeight = TERMINAL_HEIGHT * fontheight * scaling_factor;
    window_flags |= SDL_WINDOW_RESIZABLE | SDL_WINDOW_ALLOW_HIGHDPI;

    if( get_option<std::string>( "SCALING_MODE" ) != "none" ) {
        SDL_SetHint( SDL_HINT_RENDER_SCALE_QUALITY, get_option<std::string>( "SCALING_MODE" ).c_str() );
    }

#if !defined(__ANDROID__) && !defined(__IPHONEOS__) && !defined(EMSCRIPTEN)
    if( get_option<std::string>( "FULLSCREEN" ) == "fullscreen" ) {
        window_flags |= SDL_WINDOW_FULLSCREEN;
        fullscreen = true;
        // It still minimizes, but the screen size is not set to 0 to cause
        // division by zero
        SDL_SetHint( SDL_HINT_VIDEO_MINIMIZE_ON_FOCUS_LOSS, "0" );
    } else if( get_option<std::string>( "FULLSCREEN" ) == "windowedbl" ) {
        window_flags |= SDL_WINDOW_FULLSCREEN_DESKTOP;
        fullscreen = true;
        // So you can switch to desktop without the game window obscuring it.
        SDL_SetHint( SDL_HINT_VIDEO_MINIMIZE_ON_FOCUS_LOSS, "1" );
    } else if( get_option<std::string>( "FULLSCREEN" ) == "maximized" ) {
        window_flags |= SDL_WINDOW_MAXIMIZED;
    }
#endif
#if defined(EMSCRIPTEN)
    // Without this, the game only displays in the top-left 1/4 of the window.
    window_flags &= ~SDL_WINDOW_ALLOW_HIGHDPI;
#endif

#if defined(__ANDROID__) || defined(__IPHONEOS__)
    // Without this, the game only displays in the top-left 1/4 of the window.
    window_flags = SDL_WINDOW_ALLOW_HIGHDPI | SDL_WINDOW_MAXIMIZED;
#endif

    int display = std::stoi( get_option<std::string>( "DISPLAY" ) );
    if( display < 0 || display >= SDL_GetNumVideoDisplays() ) {
        display = 0;
    }

#if defined(__ANDROID__) || defined(__IPHONEOS__)
    // Bugfix for red screen on Samsung S3/Mali
    // https://forums.libsdl.org/viewtopic.php?t=11445
    SDL_GL_SetAttribute( SDL_GL_RED_SIZE, 5 );
    SDL_GL_SetAttribute( SDL_GL_GREEN_SIZE, 6 );
    SDL_GL_SetAttribute( SDL_GL_BLUE_SIZE, 5 );

    // Fix Back button crash on Android 9
#if defined(SDL_HINT_ANDROID_TRAP_BACK_BUTTON ) && !defined(__IPHONEOS__)
    const bool trap_back_button = get_option<bool>( "ANDROID_TRAP_BACK_BUTTON" );
    SDL_SetHint( SDL_HINT_ANDROID_TRAP_BACK_BUTTON, trap_back_button ? "1" : "0" );
#endif

    // Prevent mouse|touch input confusion
#if defined(SDL_HINT_ANDROID_SEPARATE_MOUSE_AND_TOUCH) && !defined(__IPHONEOS__)
    SDL_SetHint( SDL_HINT_ANDROID_SEPARATE_MOUSE_AND_TOUCH, "1" );
#else
    SDL_SetHint( SDL_HINT_MOUSE_TOUCH_EVENTS, "0" );
    SDL_SetHint( SDL_HINT_TOUCH_MOUSE_EVENTS, "0" );
#endif

#if defined(SDL_HINT_IOS_HIDE_HOME_INDICATOR)
    SDL_SetHint( SDL_HINT_IOS_HIDE_HOME_INDICATOR, "1" );
#endif
#endif

    ::window.reset( SDL_CreateWindow( "",
                                      SDL_WINDOWPOS_CENTERED_DISPLAY( display ),
                                      SDL_WINDOWPOS_CENTERED_DISPLAY( display ),
                                      WindowWidth,
                                      WindowHeight,
                                      window_flags
                                    ) );
    throwErrorIf( !::window, "SDL_CreateWindow failed" );

#if !defined(__ANDROID__) || !defined(__IPHONEOS__) || !defined(EMSCRIPTEN)
    // On Android SDL seems janky in windowed mode so we're fullscreen all the time.
    // Fullscreen mode is now modified so it obeys terminal width/height, rather than
    // overwriting it with this calculation.
    if( window_flags & SDL_WINDOW_FULLSCREEN || window_flags & SDL_WINDOW_FULLSCREEN_DESKTOP
        || window_flags & SDL_WINDOW_MAXIMIZED ) {
        SDL_GetWindowSize( ::window.get(), &WindowWidth, &WindowHeight );
        // Ignore previous values, use the whole window, but nothing more.
        TERMINAL_WIDTH = WindowWidth / fontwidth / scaling_factor;
        TERMINAL_HEIGHT = WindowHeight / fontheight / scaling_factor;
    }
#endif
    const Uint32 wformat = SDL_GetWindowPixelFormat( ::window.get() );
    format.reset( SDL_AllocFormat( wformat ) );
    throwErrorIf( !format, "SDL_AllocFormat failed" );

    int renderer_id = -1;
#if !defined(__ANDROID__)
    bool software_renderer = get_option<std::string>( "RENDERER" ).empty();
    std::string renderer_name;
    if( software_renderer ) {
        renderer_name = "software";
    } else {
        renderer_name = get_option<std::string>( "RENDERER" );
    }

    if( renderer_name == "direct3d" ) {
        direct3d_mode = true;
    }

    const int numRenderDrivers = SDL_GetNumRenderDrivers();
    for( int i = 0; i < numRenderDrivers; i++ ) {
        SDL_RendererInfo ri;
        SDL_GetRenderDriverInfo( i, &ri );
        if( renderer_name == ri.name ) {
            renderer_id = i;
            DebugLog( D_INFO, DC_ALL ) << "Active renderer: " << renderer_id << "/" << ri.name;
            break;
        }
    }
#else
    bool software_renderer = get_option<bool>( "SOFTWARE_RENDERING" );
#endif

#if defined(SDL_HINT_RENDER_BATCHING)
    SDL_SetHint( SDL_HINT_RENDER_BATCHING, get_option<bool>( "RENDER_BATCHING" ) ? "1" : "0" );
#endif
    if( !software_renderer ) {
        dbg( D_INFO ) << "Attempting to initialize accelerated SDL renderer.";

        renderer.reset( SDL_CreateRenderer( ::window.get(), renderer_id, SDL_RENDERER_ACCELERATED |
                                            SDL_RENDERER_PRESENTVSYNC | SDL_RENDERER_TARGETTEXTURE ) );
        if( printErrorIf( !renderer,
                          "Failed to initialize accelerated renderer, falling back to software rendering" ) ) {
            software_renderer = true;
        } else if( !SetupRenderTarget() ) {
            dbg( D_ERROR ) <<
                           "Failed to initialize display buffer under accelerated rendering, falling back to software rendering.";
            software_renderer = true;
            display_buffer.reset();
            renderer.reset();
        }
    }

    if( software_renderer ) {
        if( get_option<bool>( "FRAMEBUFFER_ACCEL" ) ) {
            SDL_SetHint( SDL_HINT_FRAMEBUFFER_ACCELERATION, "1" );
        }
        renderer.reset( SDL_CreateRenderer( ::window.get(), -1,
                                            SDL_RENDERER_SOFTWARE | SDL_RENDERER_TARGETTEXTURE ) );
        throwErrorIf( !renderer, "Failed to initialize software renderer" );
        throwErrorIf( !SetupRenderTarget(),
                      "Failed to initialize display buffer under software rendering, unable to continue." );
    }

    SDL_SetWindowMinimumSize( ::window.get(), fontwidth * EVEN_MINIMUM_TERM_WIDTH * scaling_factor,
                              fontheight * EVEN_MINIMUM_TERM_HEIGHT * scaling_factor );

#if defined(__ANDROID__) || defined(__IPHONEOS__)
    // TODO: Not too sure why this works to make fullscreen on Android behave. :/
    if( window_flags & SDL_WINDOW_FULLSCREEN || window_flags & SDL_WINDOW_FULLSCREEN_DESKTOP
        || window_flags & SDL_WINDOW_MAXIMIZED ) {
        SDL_GetWindowSize( ::window.get(), &WindowWidth, &WindowHeight );
#if defined(__IPHONEOS__)
        WindowWidth = WindowWidth * 2;
        WindowHeight = WindowHeight * 2;
#endif
        DebugLog( D_INFO, DC_ALL ) << "WindowWidth: " << WindowWidth;
        DebugLog( D_INFO, DC_ALL ) << "WindowHeight: " << WindowHeight;
    }
#endif

#if defined(__ANDROID__)
    // Load virtual joystick texture
    touch_joystick = CreateTextureFromSurface( renderer, load_image( "android/joystick.png" ) );
#endif

#if defined(__IPHONEOS__)
    // Load virtual joystick texture
    touch_joystick = CreateTextureFromSurface( renderer, load_image( "ios/joystick.png" ) );
#endif

    ClearScreen();

    // Errors here are ignored, worst case: the option does not work as expected,
    // but that won't crash
    if( get_option<std::string>( "HIDE_CURSOR" ) != "show" && SDL_ShowCursor( -1 ) ) {
        SDL_ShowCursor( SDL_DISABLE );
    } else {
        SDL_ShowCursor( SDL_ENABLE );
    }

    if( get_option<bool>( "ENABLE_JOYSTICK" ) ) {
        gamepad::init();
    }

    // Set up audio mixer.
    init_sound();

    DebugLog( D_INFO, DC_ALL ) << "USE_COLOR_MODULATED_TEXTURES is set to " <<
                               get_option<bool>( "USE_COLOR_MODULATED_TEXTURES" );
    //initialize the alternate rectangle texture for replacing SDL_RenderFillRect
    if( get_option<bool>( "USE_COLOR_MODULATED_TEXTURES" ) && !software_renderer ) {
        geometry = std::make_unique<ColorModulatedGeometryRenderer>( renderer );
    } else {
        geometry = std::make_unique<DefaultGeometryRenderer>();
    }

    imclient = std::make_unique<cataimgui::client>( renderer, window, geometry );
}

static void WinDestroy()
{
#if defined(__ANDROID__) || defined(__IPHONEOS__)
    touch_joystick.reset();
#endif
    imclient.reset();
    shutdown_sound();
    tilecontext.reset();
    gamepad::quit();
    geometry.reset();
    format.reset();
    display_buffer.reset();
    renderer.reset();
    ::window.reset();
}

/// Converts a color from colorscheme to SDL_Color.
static const SDL_Color &color_as_sdl( const unsigned char color )
{
    return windowsPalette[color];
}

#if defined(__ANDROID__) || defined(__IPHONEOS__)
void draw_terminal_size_preview();
void draw_quick_shortcuts();
void draw_virtual_joystick();

static bool quick_shortcuts_enabled = true;

// For previewing the terminal size with a transparent rectangle overlay when user is adjusting it in the settings
static int preview_terminal_width = -1;
static int preview_terminal_height = -1;
static uint32_t preview_terminal_change_time = 0;

extern "C" {

    static bool visible_display_frame_dirty = false;
    static bool has_visible_display_frame = false;
    static SDL_Rect visible_display_frame;

    // TODO: get this thing to work on iOS
#if defined(__ANDROID__)
    JNIEXPORT void JNICALL Java_org_libsdl_app_SDLActivity_onNativeVisibleDisplayFrameChanged(
        JNIEnv *env, jclass jcls, jint left, jint top, jint right, jint bottom )
    {
        ( void )env; // unused
        ( void )jcls; // unused
        has_visible_display_frame = true;
        visible_display_frame_dirty = true;
        visible_display_frame.x = left;
        visible_display_frame.y = top;
        visible_display_frame.w = right - left;
        visible_display_frame.h = bottom - top;
    }
#endif
} // "C"

SDL_Rect get_android_render_rect( float DisplayBufferWidth, float DisplayBufferHeight )
{
    // If the display buffer aspect ratio is wider than the display,
    // draw it at the top of the screen so it doesn't get covered up
    // by the virtual keyboard. Otherwise just center it.
    SDL_Rect dstrect;
    float DisplayBufferAspect = DisplayBufferWidth / static_cast<float>( DisplayBufferHeight );
    float WindowHeightLessShortcuts = static_cast<float>( WindowHeight );
    if( !get_option<bool>( "ANDROID_SHORTCUT_OVERLAP" ) && quick_shortcuts_enabled ) {
        WindowHeightLessShortcuts -= get_option<int>( "ANDROID_SHORTCUT_HEIGHT" );
    }
    float WindowAspect = WindowWidth / static_cast<float>( WindowHeightLessShortcuts );
    if( WindowAspect < DisplayBufferAspect ) {
        dstrect.x = 0;
        dstrect.y = 0;
        dstrect.w = WindowWidth;
        dstrect.h = WindowWidth / DisplayBufferAspect;
    } else {
        dstrect.x = 0.5f * ( WindowWidth - ( WindowHeightLessShortcuts * DisplayBufferAspect ) );
        dstrect.y = 0;
        dstrect.w = WindowHeightLessShortcuts * DisplayBufferAspect;
        dstrect.h = WindowHeightLessShortcuts;
    }
    // Make sure the destination rectangle fits within the visible area
/*    if( get_option<bool>( "ANDROID_KEYBOARD_SCREEN_SCALE" ) && has_visible_display_frame ) {
        int vdf_right = visible_display_frame.x + visible_display_frame.w;
        int vdf_bottom = visible_display_frame.y + visible_display_frame.h;
        if( vdf_right < dstrect.x + dstrect.w ) {
            dstrect.w = vdf_right - dstrect.x;
        }
        if( vdf_bottom < dstrect.y + dstrect.h ) {
            dstrect.h = vdf_bottom - dstrect.y;
        }
    } */
    DebugLog( D_INFO, DC_ALL ) << "dstrect.x: " << dstrect.x;
    DebugLog( D_INFO, DC_ALL ) << "dstrect.y: " << dstrect.y;
    DebugLog( D_INFO, DC_ALL ) << "dstrect.w: " << dstrect.w;
    DebugLog( D_INFO, DC_ALL ) << "dstrect.h: " << dstrect.h;

    return dstrect;
}
#endif

void refresh_display()
{
    needupdate = false;
    lastupdate = SDL_GetTicks();

    if( test_mode ) {
        return;
    }

    // Select default target (the window), copy rendered buffer
    // there, present it, select the buffer as target again.
    SetRenderTarget( renderer, nullptr );
    ClearScreen();
#if defined(__ANDROID__) || defined(__IPHONEOS__)
    SDL_Rect dstrect = get_android_render_rect( TERMINAL_WIDTH * fontwidth,
                       TERMINAL_HEIGHT * fontheight );
    RenderCopy( renderer, display_buffer, NULL, &dstrect );
#else
    RenderCopy( renderer, display_buffer, nullptr, nullptr );
#endif

#if defined(__ANDROID__) || defined(__IPHONEOS__)
    draw_terminal_size_preview();
    if( g ) {
        draw_quick_shortcuts();
    }
    draw_virtual_joystick();
#endif
    SDL_RenderPresent( renderer.get() );
    SetRenderTarget( renderer, display_buffer );
}

// only update if the set interval has elapsed
static void try_sdl_update()
{
    uint32_t now = SDL_GetTicks();
    if( now - lastupdate >= interval ) {
        refresh_display();
    } else {
        needupdate = true;
    }
}

//for resetting the render target after updating texture caches in cata_tiles.cpp
void set_displaybuffer_rendertarget()
{
    SetRenderTarget( renderer, display_buffer );
}

void clear_window_area( const catacurses::window &win_ )
{
    cata_cursesport::WINDOW *const win = win_.get<cata_cursesport::WINDOW>();
    geometry->rect( renderer, point( win->pos.x * fontwidth, win->pos.y * fontheight ),
                    win->width * fontwidth, win->height * fontheight, color_as_sdl( catacurses::black ) );
}

static std::optional<std::pair<tripoint_abs_omt, std::string>> get_mission_arrow(
            const inclusive_cuboid<tripoint_abs_omt> &overmap_area, const tripoint_abs_omt &center )
{
    if( get_avatar().get_active_mission() == nullptr ) {
        return std::nullopt;
    }
    if( !get_avatar().get_active_mission()->has_target() ) {
        return std::nullopt;
    }
    const tripoint_abs_omt mission_target = get_avatar().get_active_mission_target();

    std::string mission_arrow_variant;
    if( overmap_area.contains( mission_target ) ) {
        mission_arrow_variant = "mission_cursor";
        return std::make_pair( mission_target, mission_arrow_variant );
    }

    inclusive_rectangle<point_abs_omt> area_flat( overmap_area.p_min.xy(), overmap_area.p_max.xy() );
    if( area_flat.contains( mission_target.xy() ) ) {
        int area_z = center.z();
        if( mission_target.z() > area_z ) {
            mission_arrow_variant = "mission_arrow_up";
        } else {
            mission_arrow_variant = "mission_arrow_down";
        }
        return std::make_pair( tripoint_abs_omt( mission_target.xy(), area_z ), mission_arrow_variant );
    }

    const std::vector<tripoint_abs_omt> traj = line_to( center,
            tripoint_abs_omt( mission_target.xy(), center.z() ) );

    if( traj.empty() ) {
        debugmsg( "Failed to gen overmap mission trajectory %s %s",
                  center.to_string(), mission_target.to_string() );
        return std::nullopt;
    }

    tripoint_abs_omt arr_pos = traj[0];
    for( auto it = traj.rbegin(); it != traj.rend(); it++ ) {
        if( overmap_area.contains( *it ) ) {
            arr_pos = *it;
            break;
        }
    }

    const int north_border_y = ( overmap_area.p_max.y() - overmap_area.p_min.y() ) / 3;
    const int south_border_y = north_border_y * 2;
    const int west_border_x = ( overmap_area.p_max.x() - overmap_area.p_min.x() ) / 3;
    const int east_border_x = west_border_x * 2;

    tripoint_abs_omt north_pmax( overmap_area.p_max );
    north_pmax.y() = overmap_area.p_min.y() + north_border_y;
    tripoint_abs_omt south_pmin( overmap_area.p_min );
    south_pmin.y() += south_border_y;
    tripoint_abs_omt west_pmax( overmap_area.p_max );
    west_pmax.x() = overmap_area.p_min.x() + west_border_x;
    tripoint_abs_omt east_pmin( overmap_area.p_min );
    east_pmin.x() += east_border_x;

    const inclusive_cuboid<tripoint_abs_omt> north_sector( overmap_area.p_min, north_pmax );
    const inclusive_cuboid<tripoint_abs_omt> south_sector( south_pmin, overmap_area.p_max );
    const inclusive_cuboid<tripoint_abs_omt> west_sector( overmap_area.p_min, west_pmax );
    const inclusive_cuboid<tripoint_abs_omt> east_sector( east_pmin, overmap_area.p_max );

    mission_arrow_variant = "mission_arrow_";
    if( north_sector.contains( arr_pos ) ) {
        mission_arrow_variant += 'n';
    } else if( south_sector.contains( arr_pos ) ) {
        mission_arrow_variant += 's';
    }
    if( west_sector.contains( arr_pos ) ) {
        mission_arrow_variant += 'w';
    } else if( east_sector.contains( arr_pos ) ) {
        mission_arrow_variant += 'e';
    }

    return std::make_pair( tripoint_abs_omt( arr_pos ), mission_arrow_variant );
}

std::pair<std::string, bool> cata_tiles::get_omt_id_rotation_and_subtile(
    const tripoint_abs_omt &omp, int &rota, int &subtile )
{
    auto oter_at = []( const tripoint_abs_omt & p ) {
        oter_id cur_ter = overmap_buffer.ter( p );
        om_vision_level vision = overmap_buffer.seen( p );
        if( cur_ter->blends_adjacent( vision ) ) {
            oter_vision::blended_omt info = oter_vision::get_blended_omt_info( p, vision );
            cur_ter = info.id;
        }

        if( !uistate.overmap_show_forest_trails &&
            ( cur_ter->get_type_id() == oter_type_forest_trail ) ) {
            return oter_id( "forest" );
        }

        return cur_ter;
    };

    oter_id ot_id = oter_at( omp );
    const oter_t &ot = *ot_id;
    oter_type_id ot_type_id = ot.get_type_id();
    const oter_type_t &ot_type = *ot_type_id;

    // get terrain neighborhood
    const std::array<oter_type_id, 4> neighborhood = {
        oter_at( omp + point::south )->get_type_id(),
        oter_at( omp + point::east )->get_type_id(),
        oter_at( omp + point::west )->get_type_id(),
        oter_at( omp + point::north )->get_type_id()
    };

    if( ot_type.has_connections() ) {
        // This would be for connected terrain
        char val = 0;

        // populate connection information
        for( int i = 0; i < 4; ++i ) {
            if( ot_type.connects_to( neighborhood[i] ) ) {
                val += 1 << i;
            }
        }

        get_rotation_and_subtile( val, -1, rota, subtile );
    } else if( ot_type.has_flag( oter_flags::water ) ) {
        // water looks nicer if it connects together
        char val = 0;

        // populate connection information
        for( int i = 0; i < 4; ++i ) {
            if( neighborhood[i]->has_flag( oter_flags::water ) ) {
                val += 1 << i;
            }
        }

        get_rotation_and_subtile( val, -1, rota, subtile );
    } else {
        // 'Regular', nonlinear terrain only needs to worry about rotation, not
        // subtile
        ot.get_rotation_and_subtile( rota, subtile );
    }

    om_vision_level vision = overmap_buffer.seen( omp );
    std::string id = ot_id->get_tileset_id( vision );
    bool is_omt = id.substr( 0, 3 ) == "om#";
    return std::make_pair( id.substr( 3 ), is_omt );
}

static point draw_string( Font &font,
                          const SDL_Renderer_Ptr &renderer,
                          const GeometryRenderer_Ptr &geometry,
                          const std::string &str,
                          point p,
                          const unsigned char color )
{
    const char *cstr = str.c_str();
    int len = str.length();
    while( len > 0 ) {
        const uint32_t ch32 = UTF8_getch( &cstr, &len );
        const std::string ch = utf32_to_utf8( ch32 );
        font.OutputChar( renderer, geometry, ch, p, color );
        p.x += mk_wcwidth( ch32 ) * font.width;
    }
    return p;
}

void cata_tiles::draw_om( const point &dest, const tripoint_abs_omt &center_abs_omt, bool blink )
{
    if( !g ) {
        return;
    }

#if defined(__ANDROID__) || defined(__IPHONEOS__)
    // Attempted bugfix for Google Play crash - prevent divide-by-zero if no tile
    // width/height specified
    if( tile_width == 0 || tile_height == 0 ) {
        return;
    }
#endif

    int width = OVERMAP_WINDOW_TERM_WIDTH * font->width;
    int height = OVERMAP_WINDOW_TERM_HEIGHT * font->height;

    {
        //set clipping to prevent drawing over stuff we shouldn't
        SDL_Rect clipRect = { dest.x, dest.y, width, height };
        printErrorIf( SDL_RenderSetClipRect( renderer.get(), &clipRect ) != 0,
                      "SDL_RenderSetClipRect failed" );

        //fill render area with black to prevent artifacts where no new pixels are drawn
        geometry->rect( renderer, clipRect, SDL_Color() );
    }

    const point s = get_window_base_tile_counts( { width, height } );
    const half_open_rectangle<point> full_base_range = get_window_full_base_tile_range( { width, height } );

    op = point( dest.x * fontwidth, dest.y * fontheight );
    screentile_width = s.x;
    screentile_height = s.y;

    const half_open_rectangle<point> any_tile_range = get_window_any_tile_range( { width, height }, 0 );
    const int min_col = any_tile_range.p_min.x;
    const int max_col = any_tile_range.p_max.x;
    const int min_row = any_tile_range.p_min.y;
    const int max_row = any_tile_range.p_max.y;
    int height_3d = 0;
    avatar &you = get_avatar();
    const tripoint_abs_omt avatar_pos = you.pos_abs_omt();
    tripoint_abs_omt center_pos = center_abs_omt;
    const bool fast_traveling = g->overmap_data.fast_traveling;
    if( fast_traveling ) {
        center_pos = you.pos_abs_omt();
    }
    const tripoint_abs_omt origin = center_pos - point( s.x / 2, s.y / 2 );
    const tripoint_abs_omt corner_NW = origin + any_tile_range.p_min;
    const tripoint_abs_omt corner_SE = origin + any_tile_range.p_max + point::north_west;
    const inclusive_cuboid<tripoint_abs_omt> overmap_area( corner_NW, corner_SE );
    // Area of fully shown tiles
    const tripoint_abs_omt full_corner_NW = origin + full_base_range.p_min;
    const tripoint_abs_omt full_corner_SE = origin + full_base_range.p_max + point::north_west;
    const inclusive_cuboid<tripoint_abs_omt> full_om_tile_area( full_corner_NW, full_corner_SE );
    // Debug vision allows seeing everything
    const bool has_debug_vision = you.has_trait( trait_DEBUG_NIGHTVISION );
    // sight_points is hoisted for speed reasons.
    const int sight_points = !has_debug_vision ?
                             you.overmap_modified_sight_range( g->light_level( you.posz() ) ) :
                             100;
    const bool showhordes = uistate.overmap_show_hordes;
    const bool show_map_revealed = uistate.overmap_show_revealed_omts;
    std::unordered_set<tripoint_abs_omt> &revealed_highlights = get_avatar().map_revealed_omts;
    const bool viewing_weather = uistate.overmap_debug_weather || uistate.overmap_visible_weather;
    const bool draw_overlays = blink || fast_traveling;
    o = origin.xy().raw();

    const auto global_omt_to_draw_position = []( const tripoint_abs_omt & omp ) {
        // z position is hardcoded to 0 because the things this will be used to draw should not be skipped
        return tripoint_abs_omt( omp.xy(), 0 );
    };

    for( int row = min_row; row < max_row; row++ ) {
        for( int col = min_col; col < max_col; col++ ) {
            const tripoint_abs_omt omp = origin + point( col, row );

            const om_vision_level vision = overmap_buffer.seen( omp );
            const bool los = overmap_buffer.seen_more_than( omp, om_vision_level::details ) &&
                             ( you.overmap_los( omp, sight_points ) || uistate.overmap_debug_mongroup ||
                               you.has_trait( trait_DEBUG_CLAIRVOYANCE ) );
            // the full string from the ter_id including _north etc.
            std::string id;
            TILE_CATEGORY category = TILE_CATEGORY::OVERMAP_TERRAIN;
            int rotation = 0;
            int subtile = -1;
            map_extra_id mx;

            if( viewing_weather ) {
                const tripoint_abs_omt omp_sky( omp.xy(), OVERMAP_HEIGHT );
                if( uistate.overmap_debug_weather ||
                    you.overmap_los( omp_sky, sight_points * 2 ) ) {
                    id = overmap_ui::get_weather_at_point( omp_sky ).c_str();
                    category = TILE_CATEGORY::OVERMAP_WEATHER;
                } else {
                    id = "unexplored_terrain";
                }
            } else if( vision == om_vision_level::unseen ) {
                id = "unknown_terrain";
            } else {
                bool is_omt = false;
                std::tie( id, is_omt ) = get_omt_id_rotation_and_subtile( omp, rotation, subtile );
                mx = overmap_buffer.extra( omp );
                if( !is_omt ) {
                    category = TILE_CATEGORY::OVERMAP_VISION_LEVEL;
                }
            }

            const lit_level ll = overmap_buffer.is_explored( omp ) ? lit_level::LOW : lit_level::LIT;
            // light level is now used for choosing between grayscale filter and normal lit tiles.
            draw_from_id_string( id, category,
                                 category == TILE_CATEGORY::OVERMAP_TERRAIN ? "overmap_terrain" : "",
                                 omp, subtile, rotation, ll, false, height_3d );
            if( !mx.is_empty() && mx->autonote ) {
                draw_from_id_string( mx.str(), TILE_CATEGORY::MAP_EXTRA, "map_extra", omp,
                                     0, 0, ll, false );
            }

            if( draw_overlays && show_map_revealed ) {
                auto it = revealed_highlights.find( omp );
                if( it != revealed_highlights.end() ) {
                    draw_from_id_string( "highlight", omp, 0, 0, lit_level::LIT, false );
                }
            }

            if( vision != om_vision_level::unseen ) {
                if( draw_overlays && uistate.overmap_debug_mongroup ) {
                    const std::vector<mongroup *> mgroups = overmap_buffer.monsters_at( omp );
                    if( !mgroups.empty() ) {
                        auto mgroup_iter = mgroups.begin();
                        std::advance( mgroup_iter, rng( 0, mgroups.size() - 1 ) );
                        draw_from_id_string( ( *mgroup_iter )->type->defaultMonster.str(),
                                             omp, 0, 0, lit_level::LIT, false );
                    }
                }
                const int horde_size = overmap_buffer.get_horde_size( omp );
                if( showhordes && los && horde_size >= HORDE_VISIBILITY_SIZE ) {
                    // a little bit of hardcoded fallbacks for hordes
                    if( find_tile_with_season( id ) ) {
                        // NOLINTNEXTLINE(cata-translate-string-literal)
                        draw_from_id_string( string_format( "overmap_horde_%d", horde_size < 10 ? horde_size : 10 ),
                                             omp, 0, 0, lit_level::LIT, false );
                    } else {
                        switch( horde_size ) {
                            case HORDE_VISIBILITY_SIZE:
                                draw_from_id_string( "mon_zombie", omp, 0, 0, lit_level::LIT,
                                                     false );
                                break;
                            case HORDE_VISIBILITY_SIZE + 1:
                                draw_from_id_string( "mon_zombie_tough", omp, 0, 0,
                                                     lit_level::LIT, false );
                                break;
                            case HORDE_VISIBILITY_SIZE + 2:
                                draw_from_id_string( "mon_zombie_brute", omp, 0, 0,
                                                     lit_level::LIT, false );
                                break;
                            case HORDE_VISIBILITY_SIZE + 3:
                                draw_from_id_string( "mon_zombie_hulk", omp, 0, 0,
                                                     lit_level::LIT, false );
                                break;
                            case HORDE_VISIBILITY_SIZE + 4:
                                draw_from_id_string( "mon_zombie_necro", omp, 0, 0,
                                                     lit_level::LIT, false );
                                break;
                            default:
                                draw_from_id_string( "mon_zombie_master", omp, 0, 0,
                                                     lit_level::LIT, false );
                                break;
                        }
                    }
                }
            }

            if( ( uistate.place_terrain || uistate.place_special ) &&
                overmap_ui::is_generated_omt( omp.xy() ) ) {
                // Highlight areas that already have been generated
                draw_from_id_string( "highlight", omp, 0, 0, lit_level::LIT, false );
            }

            if( draw_overlays && overmap_buffer.has_vehicle( omp ) ) {
                const std::string tile_id = overmap_buffer.get_vehicle_tile_id( omp );
                if( find_tile_looks_like( tile_id, TILE_CATEGORY::OVERMAP_NOTE, "" ) ) {
                    draw_from_id_string( tile_id, TILE_CATEGORY::OVERMAP_NOTE,
                                         "overmap_note", omp, 0, 0, lit_level::LIT, false );
                } else {
                    const std::string ter_sym = overmap_buffer.get_vehicle_ter_sym( omp );
                    std::string note_name = "note_" + ter_sym + "_cyan";
                    draw_from_id_string( note_name, TILE_CATEGORY::OVERMAP_NOTE,
                                         "overmap_note", omp, 0, 0, lit_level::LIT, false );
                }
            }

            if( draw_overlays && uistate.overmap_show_map_notes ) {
                if( overmap_buffer.has_note( omp ) ) {
                    nc_color ter_color = c_black;
                    std::string ter_sym = " ";
                    // Display notes in all situations, even when not seen
                    std::tie( ter_sym, ter_color, std::ignore ) =
                        overmap_ui::get_note_display_info( overmap_buffer.note( omp ) );

                    std::string note_name = "note_" + ter_sym + "_" + string_from_color( ter_color );
                    draw_from_id_string( note_name, TILE_CATEGORY::OVERMAP_NOTE, "overmap_note",
                                         omp, 0, 0, lit_level::LIT, false );
                } else if( overmap_buffer.is_marked_dangerous( omp ) ) {
                    draw_from_id_string( "note_X_red", TILE_CATEGORY::OVERMAP_NOTE, "overmap_note",
                                         omp, 0, 0, lit_level::LIT, false );

                }
            }
        }
    }

    if( uistate.place_terrain ) {
        const oter_str_id &terrain_id = uistate.place_terrain->id;
        const oter_t &terrain = *terrain_id;
        std::string id = terrain.get_type_id().str();
        int rotation;
        int subtile;
        terrain.get_rotation_and_subtile( rotation, subtile );
        draw_from_id_string( id, global_omt_to_draw_position( center_pos ), subtile, rotation,
                             lit_level::LOW, true );
    }
    if( uistate.place_special ) {
        for( const overmap_special_terrain &s_ter : uistate.place_special->preview_terrains() ) {
            if( s_ter.p.z() == 0 ) {
                const point_rel_omt rp( om_direction::rotate( s_ter.p.xy(), uistate.omedit_rotation ) );
                oter_id rotated_id = s_ter.terrain->get_rotated( uistate.omedit_rotation );
                const oter_t &terrain = *rotated_id;
                std::string id = terrain.get_type_id().str();
                int rotation;
                int subtile;
                terrain.get_rotation_and_subtile( rotation, subtile );

                draw_from_id_string( id, TILE_CATEGORY::OVERMAP_TERRAIN, "overmap_terrain",
                                     global_omt_to_draw_position( center_pos + rp ), 0,
                                     rotation, lit_level::LOW, true );
            }
        }
    }

    auto npcs_near_player = overmap_buffer.get_npcs_near_player( sight_points );

    // draw nearby seen npcs
    for( const shared_ptr_fast<npc> &guy : npcs_near_player ) {
        const tripoint_abs_omt &guy_loc = guy->pos_abs_omt();
        if( guy_loc.z() == center_pos.z() && ( has_debug_vision ||
                                               overmap_buffer.seen_more_than( guy_loc, om_vision_level::details ) ) ) {
            draw_entity_with_overlays( *guy, global_omt_to_draw_position( guy_loc ),
                                       lit_level::LIT,
                                       height_3d );
        }
    }

    draw_entity_with_overlays( get_player_character(),
                               global_omt_to_draw_position( avatar_pos ),
                               lit_level::LIT, height_3d );
    if( !fast_traveling ) {
        draw_from_id_string( "cursor", global_omt_to_draw_position( center_pos ), 0, 0, lit_level::LIT,
                             false );
    }

    if( draw_overlays ) {
        // Draw path for auto-travel
        for( const tripoint_abs_omt &pos : you.omt_path ) {
            if( pos.z() == center_pos.z() ) {
                draw_from_id_string( "highlight", global_omt_to_draw_position( pos ), 0, 0, lit_level::LIT,
                                     false );
            }
        }

        if( g->follower_path_to_show ) {
            for( const tripoint_abs_omt &pos : g->follower_path_to_show->omt_path ) {
                if( pos.z() == center_pos.z() ) {
                    draw_from_id_string( "highlight", global_omt_to_draw_position( pos ), 0, 0, lit_level::LIT,
                                         false );
                }
            }
        }

        // only draw in full tiles so it doesn't get cut off
        const std::optional<std::pair<tripoint_abs_omt, std::string>> mission_arrow =
                    get_mission_arrow( full_om_tile_area, center_pos );
        if( mission_arrow ) {
            draw_from_id_string( mission_arrow->second, global_omt_to_draw_position( mission_arrow->first ), 0,
                                 0, lit_level::LIT, false );
        }
    }

    if( !viewing_weather && uistate.overmap_show_city_labels ) {

        const auto abs_sm_to_draw_label = [&]( const tripoint_abs_sm & city_pos, const int label_length ) {
            const point_abs_omt omt_pos = global_omt_to_draw_position( project_to<coords::omt>
                                          ( city_pos ) ).xy();
            const point draw_point = player_to_screen( omt_pos );
            // center text on the tile
            return draw_point + point( ( tile_width - label_length * fontwidth ) / 2,
                                       ( tile_height - fontheight ) / 2 );
        };

        // draws a black rectangle behind a label for visibility and legibility
        const auto label_bg = [&]( const tripoint_abs_sm & pos, const std::string & name ) {
            const int name_length = utf8_width( name );
            const point draw_pos = abs_sm_to_draw_label( pos, name_length );
            SDL_Rect clipRect = { draw_pos.x, draw_pos.y, name_length * fontwidth, fontheight };

            geometry->rect( renderer, clipRect, SDL_Color() );

            draw_string( *font, renderer, geometry, name, draw_pos, 11 );
        };

        // the tiles on the overmap are overmap tiles, so we need to use
        // coordinate conversions to make sure we're in the right place.
        const int radius = project_to<coords::sm>( tripoint_abs_omt( std::max( s.x, s.y ),
                           0, 0 ) ).x() / 2;

        for( const city_reference &city : overmap_buffer.get_cities_near(
                 project_to<coords::sm>( center_pos ), radius ) ) {
            const tripoint_abs_omt city_center = project_to<coords::omt>( city.abs_sm_pos );
            if( overmap_buffer.seen_more_than( city_center, om_vision_level::outlines ) &&
                overmap_area.contains( city_center ) ) {
                label_bg( city.abs_sm_pos, city.city->name );
            }
        }

        for( const camp_reference &camp : overmap_buffer.get_camps_near(
                 project_to<coords::sm>( center_pos ), radius ) ) {
            const tripoint_abs_omt camp_center = project_to<coords::omt>( camp.abs_sm_pos );
            if( overmap_buffer.seen_more_than( camp_center, om_vision_level::outlines ) &&
                overmap_area.contains( camp_center ) ) {
                label_bg( camp.abs_sm_pos, camp.camp->name );
            }
        }
    }

    std::vector<std::pair<nc_color, std::string>> notes_window_text;

    if( uistate.overmap_show_map_notes ) {
        const std::string &note_text = overmap_buffer.note( center_pos );
        if( !note_text.empty() ) {
            const std::tuple<char, nc_color, size_t> note_info = overmap_ui::get_note_display_info(
                        note_text );
            const size_t pos = std::get<2>( note_info );
            if( pos != std::string::npos ) {
                notes_window_text.emplace_back( std::get<1>( note_info ), note_text.substr( pos ) );
            }
            if( overmap_buffer.is_marked_dangerous( center_pos ) ) {
                notes_window_text.emplace_back( c_red, _( "DANGEROUS AREA!" ) );
            }
        }
    }

    if( has_debug_vision ||
        overmap_buffer.seen_more_than( center_pos, om_vision_level::details ) ) {
        for( const auto &npc : npcs_near_player ) {
            if( !npc->marked_for_death && npc->pos_abs_omt() == center_pos ) {
                notes_window_text.emplace_back( npc->basic_symbol_color(), npc->get_name() );
            }
        }
    }

    for( om_vehicle &v : overmap_buffer.get_vehicle( center_pos ) ) {
        notes_window_text.emplace_back( c_white, v.name );
    }

    if( ! g->overmap_data.message.empty() ) {
        const int padding = 2;
        SDL_Rect message_background_rect = {
            0,
            0,
            fontwidth * utf8_width( g->overmap_data.message ) + padding * 2,
            fontheight + padding * 2
        };
        geometry->rect( renderer, message_background_rect, SDL_Color{ 0, 0, 0, 175 } );
        draw_string( *font, renderer, geometry, g->overmap_data.message, point( padding, padding ),
                     cata_cursesport::colorpairs[c_white.to_color_pair_index()].FG );
    }


    if( !notes_window_text.empty() && !fast_traveling ) {
        constexpr int padding = 2;

        const auto draw_note_text = [&]( const point & draw_pos, const std::string & name,
        nc_color & color ) {
            char note_fg_color = color == c_yellow ? 11 :
                                 cata_cursesport::colorpairs[color.to_color_pair_index()].FG;
            return draw_string( *font, renderer, geometry, name, draw_pos, note_fg_color );
        };

        // Find screen coordinates to the right of the center tile
        auto center_sm = project_to<coords::sm>( tripoint_abs_omt( center_pos.x() + 1,
                         center_pos.y(), center_pos.z() ) );
        const point_abs_omt omt_pos = global_omt_to_draw_position( project_to<coords::omt>
                                      ( center_sm ) ).xy();
        point draw_point = player_to_screen( omt_pos );
        draw_point += point( padding, padding );

        // Draw notes header. Very simple label at the moment
        nc_color header_color = c_white;
        const std::string header_string = _( "-- Notes: --" );
        SDL_Rect header_background_rect = {
            draw_point.x - padding,
            draw_point.y - padding,
            fontwidth * utf8_width( header_string ) + padding * 2,
            fontheight + padding * 2
        };
        geometry->rect( renderer, header_background_rect, SDL_Color{ 0, 0, 0, 175 } );
        draw_note_text( draw_point, header_string, header_color );
        draw_point.y += fontheight + padding * 2;

        const int starting_x = draw_point.x;

        for( auto &line : notes_window_text ) {
            const auto color_segments = split_by_color( line.second );
            std::stack<nc_color> color_stack;
            nc_color default_color = std::get<0>( line );
            color_stack.push( default_color );
            std::vector<std::tuple<nc_color, std::string>> colored_lines;

            draw_point.x = starting_x;

            int line_length = 0;
            for( auto seg : color_segments ) {
                if( seg.empty() ) {
                    continue;
                }

                if( seg[0] == '<' ) {
                    const color_tag_parse_result::tag_type type = update_color_stack(
                                color_stack, seg, report_color_error::no );
                    if( type != color_tag_parse_result::non_color_tag ) {
                        seg = rm_prefix( seg );
                    }
                }

                nc_color &color = color_stack.empty() ? default_color : color_stack.top();
                colored_lines.emplace_back( color, seg );
                line_length += utf8_width( seg );
            }

            // Draw background first for the whole line
            SDL_Rect background_rect = {
                draw_point.x - padding,
                draw_point.y - padding,
                fontwidth *line_length + padding * 2,
                fontheight + padding * 2
            };
            geometry->rect( renderer, background_rect, SDL_Color{ 0, 0, 0, 175 } );

            // Draw colored text segments
            for( auto &colored_line : colored_lines ) {
                std::string &text = std::get<1>( colored_line );
                draw_point.x = draw_note_text( draw_point, text, std::get<0>( colored_line ) ).x;
            }

            draw_point.y += fontheight + padding;
        }
    }

    printErrorIf( SDL_RenderSetClipRect( renderer.get(), nullptr ) != 0,
                  "SDL_RenderSetClipRect failed" );
}

static bool draw_window( Font_Ptr &font, const catacurses::window &w, const point &offset )
{
    if( scaling_factor > 1 ) {
        SDL_RenderSetLogicalSize( renderer.get(), WindowWidth / scaling_factor,
                                  WindowHeight / scaling_factor );
    }

    cata_cursesport::WINDOW *const win = w.get<cata_cursesport::WINDOW>();

    // TODO: Get this from UTF system to make sure it is exactly the kind of space we need
    static const std::string space_string = " ";

    const bool option_use_draw_ascii_lines_routine = get_option<bool>( "USE_DRAW_ASCII_LINES_ROUTINE" );
    bool update = false;
    for( int j = 0; j < win->height; j++ ) {
        if( !win->line[j].touched ) {
            continue;
        }

        // Although it would be simpler to clear the whole window at
        // once, the code sometimes creates overlapping windows. By
        // only clearing those lines that are touched, we avoid
        // clearing lines that were already drawn in a previous
        // window but are untouched in this one.
        geometry->rect( renderer, point( win->pos.x * font->width, ( win->pos.y + j ) * font->height ),
                        win->width * font->width, font->height,
                        color_as_sdl( catacurses::black ) );
        update = true;
        win->line[j].touched = false;
        for( int i = 0; i < win->width; i++ ) {
            const cursecell &cell = win->line[j].chars[i];

            const point draw( offset + point( i * font->width, j * font->height ) );
            if( draw.x + font->width > WindowWidth || draw.y + font->height > WindowHeight ) {
                // Outside of the display area, would not render anyway
                continue;
            }

            if( cell.ch.empty() ) {
                continue; // second cell of a multi-cell character
            }

            // Spaces are used a lot, so this does help noticeably
            if( cell.ch == space_string ) {
                if( cell.BG != catacurses::black ) {
                    geometry->rect( renderer, draw, font->width, font->height,
                                    color_as_sdl( cell.BG ) );
                }
                continue;
            }
            const int codepoint = UTF8_getch( cell.ch );
            const catacurses::base_color FG = cell.FG;
            const catacurses::base_color BG = cell.BG;
            int cw = ( codepoint == UNKNOWN_UNICODE ) ? 1 : utf8_width( cell.ch );
            if( cw < 1 ) {
                // utf8_width() may return a negative width
                continue;
            }
            bool use_draw_ascii_lines_routine = option_use_draw_ascii_lines_routine;
            unsigned char uc = static_cast<unsigned char>( cell.ch[0] );
            switch( codepoint ) {
                case LINE_XOXO_UNICODE:
                    uc = LINE_XOXO_C;
                    break;
                case LINE_OXOX_UNICODE:
                    uc = LINE_OXOX_C;
                    break;
                case LINE_XXOO_UNICODE:
                    uc = LINE_XXOO_C;
                    break;
                case LINE_OXXO_UNICODE:
                    uc = LINE_OXXO_C;
                    break;
                case LINE_OOXX_UNICODE:
                    uc = LINE_OOXX_C;
                    break;
                case LINE_XOOX_UNICODE:
                    uc = LINE_XOOX_C;
                    break;
                case LINE_XXXO_UNICODE:
                    uc = LINE_XXXO_C;
                    break;
                case LINE_XXOX_UNICODE:
                    uc = LINE_XXOX_C;
                    break;
                case LINE_XOXX_UNICODE:
                    uc = LINE_XOXX_C;
                    break;
                case LINE_OXXX_UNICODE:
                    uc = LINE_OXXX_C;
                    break;
                case LINE_XXXX_UNICODE:
                    uc = LINE_XXXX_C;
                    break;
                case UNKNOWN_UNICODE:
                    use_draw_ascii_lines_routine = true;
                    break;
                default:
                    use_draw_ascii_lines_routine = false;
                    break;
            }
            if( cell.BG != catacurses::black ) {
                geometry->rect( renderer, draw, font->width * cw, font->height,
                                color_as_sdl( BG ) );
            }
            if( use_draw_ascii_lines_routine ) {
                font->draw_ascii_lines( renderer, geometry, uc, draw, FG );
            } else {
                font->OutputChar( renderer, geometry, cell.ch, draw, FG );
            }
        }
    }
    win->draw = false; //We drew the window, mark it as so

    return update;
}

static bool draw_window( Font_Ptr &font, const catacurses::window &w )
{
    cata_cursesport::WINDOW *const win = w.get<cata_cursesport::WINDOW>();
    // Use global font sizes here to make this independent of the
    // font used for this window.
    return draw_window( font, w, point( win->pos.x * ::fontwidth, win->pos.y * ::fontheight ) );
}

void cata_cursesport::curses_drawwindow( const catacurses::window &w )
{
    if( scaling_factor > 1 ) {
        SDL_RenderSetLogicalSize( renderer.get(), WindowWidth / scaling_factor,
                                  WindowHeight / scaling_factor );
    }
    WINDOW *const win = w.get<WINDOW>();
    bool update = false;
    if( g && w == g->w_terrain && use_tiles ) {
        // color blocks overlay; drawn on top of tiles and on top of overlay strings (if any).
        color_block_overlay_container color_blocks;

        // Strings with colors do be drawn with map_font on top of tiles.
        std::multimap<point, formatted_text> overlay_strings;

        // game::w_terrain can be drawn by the tilecontext.
        // skip the normal drawing code for it.
        tilecontext->draw(
            point( win->pos.x * fontwidth, win->pos.y * fontheight ),
            g->ter_view_p,
            TERRAIN_WINDOW_TERM_WIDTH * font->width,
            TERRAIN_WINDOW_TERM_HEIGHT * font->height,
            overlay_strings,
            color_blocks );

        // color blocks overlay
        if( !color_blocks.second.empty() ) {
            SDL_BlendMode blend_mode;
            GetRenderDrawBlendMode( renderer, blend_mode ); // save the current blend mode
            SetRenderDrawBlendMode( renderer, color_blocks.first ); // set the new blend mode
            for( const auto &e : color_blocks.second ) {
                geometry->rect( renderer, e.first, tilecontext->get_tile_width(),
                                tilecontext->get_tile_height(), e.second );
            }
            SetRenderDrawBlendMode( renderer, blend_mode ); // set the old blend mode
        }

        // overlay strings
        point prev_coord;
        int x_offset = 0;
        int alignment_offset = 0;
        for( const auto &iter : overlay_strings ) {
            const point coord = iter.first;
            const formatted_text ft = iter.second;

            // Strings at equal coords are displayed sequentially.
            if( coord != prev_coord ) {
                x_offset = 0;
            }

            // Calculate length of all strings in sequence to align them.
            if( x_offset == 0 ) {
                int full_text_length = 0;
                const auto range = overlay_strings.equal_range( coord );
                for( auto ri = range.first; ri != range.second; ++ri ) {
                    full_text_length += utf8_width( ri->second.text );
                }

                alignment_offset = 0;
                if( ft.alignment == text_alignment::center ) {
                    alignment_offset = full_text_length / 2;
                } else if( ft.alignment == text_alignment::right ) {
                    alignment_offset = full_text_length - 1;
                }
            }

            int width = 0;
            for( const char32_t ch : utf8_view( ft.text ) ) {
                const point p0( win->pos.x * fontwidth, win->pos.y * fontheight );
                const point p( coord + p0 + point( ( x_offset - alignment_offset + width ) * map_font->width, 0 ) );

                // Clip to window bounds.
                if( p.x < p0.x || p.x > p0.x + ( TERRAIN_WINDOW_TERM_WIDTH - 1 ) * font->width
                    || p.y < p0.y || p.y > p0.y + ( TERRAIN_WINDOW_TERM_HEIGHT - 1 ) * font->height ) {
                    continue;
                }

                // TODO: draw with outline / BG color for better readability
                map_font->OutputChar( renderer, geometry, utf32_to_utf8( ch ), p, ft.color );
                width += mk_wcwidth( ch );
            }

            prev_coord = coord;
            x_offset = width;
        }

        update = true;
    } else if( g && w == g->w_terrain && map_font ) {
        // When the terrain updates, predraw a black space around its edge
        // to keep various former interface elements from showing through the gaps

        //calculate width differences between map_font and font
        int partial_width = std::max( TERRAIN_WINDOW_TERM_WIDTH * fontwidth - TERRAIN_WINDOW_WIDTH *
                                      map_font->width, 0 );
        int partial_height = std::max( TERRAIN_WINDOW_TERM_HEIGHT * fontheight - TERRAIN_WINDOW_HEIGHT *
                                       map_font->height, 0 );
        //Gap between terrain and lower window edge
        if( partial_height > 0 ) {
            geometry->rect( renderer, point( win->pos.x * map_font->width,
                                             ( win->pos.y + TERRAIN_WINDOW_HEIGHT ) * map_font->height ),
                            TERRAIN_WINDOW_WIDTH * map_font->width + partial_width, partial_height,
                            color_as_sdl( catacurses::black ) );
        }
        //Gap between terrain and sidebar
        if( partial_width > 0 ) {
            geometry->rect( renderer, point( ( win->pos.x + TERRAIN_WINDOW_WIDTH ) * map_font->width,
                                             win->pos.y * map_font->height ),
                            partial_width,
                            TERRAIN_WINDOW_HEIGHT * map_font->height + partial_height,
                            color_as_sdl( catacurses::black ) );
        }
        // Special font for the terrain window
        update = draw_window( map_font, w );
    } else if( g && w == g->w_overmap && use_tiles && use_tiles_overmap ) {
        overmap_tilecontext->draw_om( win->pos, overmap_ui::redraw_info.center,
                                      overmap_ui::redraw_info.blink );
        update = true;
    } else if( g && w == g->w_overmap && overmap_font ) {
        // Special font for the terrain window
        update = draw_window( overmap_font, w );
    } else if( g && w == g->w_pixel_minimap && pixel_minimap_option ) {
        // ensure the space the minimap covers is "dirtied".
        // this is necessary when it's the only part of the sidebar being drawn
        // TODO: Figure out how to properly make the minimap code do whatever it is this does
        draw_window( font, w );

        // Make sure the entire minimap window is black before drawing.
        clear_window_area( w );
        tilecontext->draw_minimap(
            point( win->pos.x * fontwidth, win->pos.y * fontheight ),
        { get_player_character().pos_bub().xy(), g->ter_view_p.z() },
        win->width * font->width, win->height * font->height );
        update = true;

    } else {
        // Either not using tiles (tilecontext) or not the w_terrain window.
        update = draw_window( font, w );
    }
    if( update ) {
        needupdate = true;
    }
}

static int alt_buffer = 0;
static bool alt_down = false;

static void begin_alt_code()
{
    alt_buffer = 0;
    alt_down = true;
}

static bool add_alt_code( char c )
{
    if( alt_down && c >= '0' && c <= '9' ) {
        alt_buffer = alt_buffer * 10 + ( c - '0' );
        return true;
    }
    return false;
}

static int end_alt_code()
{
    alt_down = false;
    return alt_buffer;
}

static SDL_Keycode sdl_keycode_opposite_arrow( SDL_Keycode key )
{
    switch( key ) {
        case SDLK_UP:
            return SDLK_DOWN;
        case SDLK_DOWN:
            return SDLK_UP;
        case SDLK_LEFT:
            return SDLK_RIGHT;
        case SDLK_RIGHT:
            return SDLK_LEFT;
    }
    return 0;
}

static bool sdl_keycode_is_arrow( SDL_Keycode key )
{
    return static_cast<bool>( sdl_keycode_opposite_arrow( key ) );
}

static int arrow_combo_to_numpad( SDL_Keycode mod, SDL_Keycode key )
{
    if( ( mod == SDLK_UP    && key == SDLK_RIGHT ) ||
        ( mod == SDLK_RIGHT && key == SDLK_UP ) ) {
        return KEY_NUM( 9 );
    }
    if( mod == SDLK_UP    && key == SDLK_UP ) {
        return KEY_NUM( 8 );
    }
    if( ( mod == SDLK_UP    && key == SDLK_LEFT ) ||
        ( mod == SDLK_LEFT  && key == SDLK_UP ) ) {
        return KEY_NUM( 7 );
    }
    if( mod == SDLK_RIGHT && key == SDLK_RIGHT ) {
        return KEY_NUM( 6 );
    }
    if( mod == sdl_keycode_opposite_arrow( key ) ) {
        return KEY_NUM( 5 );
    }
    if( mod == SDLK_LEFT  && key == SDLK_LEFT ) {
        return KEY_NUM( 4 );
    }
    if( ( mod == SDLK_DOWN  && key == SDLK_RIGHT ) ||
        ( mod == SDLK_RIGHT && key == SDLK_DOWN ) ) {
        return KEY_NUM( 3 );
    }
    if( mod == SDLK_DOWN  && key == SDLK_DOWN ) {
        return KEY_NUM( 2 );
    }
    if( ( mod == SDLK_DOWN  && key == SDLK_LEFT ) ||
        ( mod == SDLK_LEFT  && key == SDLK_DOWN ) ) {
        return KEY_NUM( 1 );
    }
    return 0;
}

static int arrow_combo_modifier = 0;

static int handle_arrow_combo( SDL_Keycode key )
{
    if( !arrow_combo_modifier ) {
        arrow_combo_modifier = key;
        return 0;
    }
    return arrow_combo_to_numpad( arrow_combo_modifier, key );
}

static void end_arrow_combo()
{
    arrow_combo_modifier = 0;
}

/**
 * Translate SDL key codes to key identifiers used by ncurses, this
 * allows the input_manager to only consider those.
 * @return 0 if the input can not be translated (unknown key?),
 * -1 when a ALT+number sequence has been started,
 * or something that a call to ncurses getch would return.
 */
static int sdl_keysym_to_curses( const SDL_Keysym &keysym )
{

    const std::string diag_mode = get_option<std::string>( "DIAG_MOVE_WITH_MODIFIERS_MODE" );

    if( diag_mode == "mode1" ) {
        if( keysym.mod & KMOD_CTRL && sdl_keycode_is_arrow( keysym.sym ) ) {
            return handle_arrow_combo( keysym.sym );
        } else {
            end_arrow_combo();
        }
    }

    if( diag_mode == "mode2" ) {
        //Shift + Cursor Arrow (diagonal clockwise)
        if( keysym.mod & KMOD_SHIFT ) {
            switch( keysym.sym ) {
                case SDLK_LEFT:
                    return inp_mngr.get_first_char_for_action( "LEFTUP" );
                case SDLK_RIGHT:
                    return inp_mngr.get_first_char_for_action( "RIGHTDOWN" );
                case SDLK_UP:
                    return inp_mngr.get_first_char_for_action( "RIGHTUP" );
                case SDLK_DOWN:
                    return inp_mngr.get_first_char_for_action( "LEFTDOWN" );
            }
        }
        //Ctrl + Cursor Arrow (diagonal counter-clockwise)
        if( keysym.mod & KMOD_CTRL ) {
            switch( keysym.sym ) {
                case SDLK_LEFT:
                    return inp_mngr.get_first_char_for_action( "LEFTDOWN" );
                case SDLK_RIGHT:
                    return inp_mngr.get_first_char_for_action( "RIGHTUP" );
                case SDLK_UP:
                    return inp_mngr.get_first_char_for_action( "LEFTUP" );
                case SDLK_DOWN:
                    return inp_mngr.get_first_char_for_action( "RIGHTDOWN" );
            }
        }
    }

    if( diag_mode == "mode3" ) {
        //Shift + Cursor Left/RightArrow
        if( keysym.mod & KMOD_SHIFT ) {
            switch( keysym.sym ) {
                case SDLK_LEFT:
                    return inp_mngr.get_first_char_for_action( "LEFTUP" );
                case SDLK_RIGHT:
                    return inp_mngr.get_first_char_for_action( "RIGHTUP" );
            }
        }
        //Ctrl + Cursor Left/Right Arrow
        if( keysym.mod & KMOD_CTRL ) {
            switch( keysym.sym ) {
                case SDLK_LEFT:
                    return inp_mngr.get_first_char_for_action( "LEFTDOWN" );
                case SDLK_RIGHT:
                    return inp_mngr.get_first_char_for_action( "RIGHTDOWN" );
            }
        }
    }

    if( diag_mode == "mode4" ) {
        if( ( keysym.mod & KMOD_SHIFT ) || ( keysym.mod & KMOD_CTRL ) ) {
            const Uint8 *s = SDL_GetKeyboardState( nullptr );
            const int count = s[SDL_SCANCODE_LEFT] + s[SDL_SCANCODE_RIGHT] + s[SDL_SCANCODE_UP] +
                              s[SDL_SCANCODE_DOWN];
            if( count == 2 ) {
                switch( keysym.sym ) {
                    case SDLK_LEFT:
                        if( s[SDL_SCANCODE_UP] ) {
                            return inp_mngr.get_first_char_for_action( "LEFTUP" );
                        }
                        if( s[SDL_SCANCODE_DOWN] ) {
                            return inp_mngr.get_first_char_for_action( "LEFTDOWN" );
                        }
                        return 0;
                    case SDLK_RIGHT:
                        if( s[SDL_SCANCODE_UP] ) {
                            return inp_mngr.get_first_char_for_action( "RIGHTUP" );
                        }
                        if( s[SDL_SCANCODE_DOWN] ) {
                            return inp_mngr.get_first_char_for_action( "RIGHTDOWN" );
                        }
                        return 0;
                    case SDLK_UP:
                        if( s[SDL_SCANCODE_LEFT] ) {
                            return inp_mngr.get_first_char_for_action( "LEFTUP" );
                        }
                        if( s[SDL_SCANCODE_RIGHT] ) {
                            return inp_mngr.get_first_char_for_action( "RIGHTUP" );
                        }
                        return 0;
                    case SDLK_DOWN:
                        if( s[SDL_SCANCODE_LEFT] ) {
                            return inp_mngr.get_first_char_for_action( "LEFTDOWN" );
                        }
                        if( s[SDL_SCANCODE_RIGHT] ) {
                            return inp_mngr.get_first_char_for_action( "RIGHTDOWN" );
                        }
                        return 0;
                }
            } else if( count > 0 ) {
                return 0;
            }
        }
    }

    if( keysym.mod & KMOD_CTRL && keysym.sym >= 'a' && keysym.sym <= 'z' ) {
        // ASCII ctrl codes, ^A through ^Z.
        return keysym.sym - 'a' + '\1';
    }
    switch( keysym.sym ) {
        // This is special: allow entering a Unicode character with ALT+number
        case SDLK_RALT:
        case SDLK_LALT:
            begin_alt_code();
            return -1;
        // The following are simple translations:
        case SDLK_KP_ENTER:
            return KEY_ENTER;
        case SDLK_RETURN:
        case SDLK_RETURN2:
            return '\n';
        case SDLK_BACKSPACE:
        case SDLK_KP_BACKSPACE:
            return KEY_BACKSPACE;
        case SDLK_DELETE:
            return KEY_DC;
        case SDLK_ESCAPE:
            return KEY_ESCAPE;
        case SDLK_TAB:
            if( keysym.mod & KMOD_SHIFT ) {
                return KEY_BTAB;
            }
            return '\t';
        case SDLK_LEFT:
            return KEY_LEFT;
        case SDLK_RIGHT:
            return KEY_RIGHT;
        case SDLK_UP:
            return KEY_UP;
        case SDLK_DOWN:
            return KEY_DOWN;
        case SDLK_PAGEUP:
            return KEY_PPAGE;
        case SDLK_PAGEDOWN:
            return KEY_NPAGE;
        case SDLK_HOME:
            return KEY_HOME;
        case SDLK_END:
            return KEY_END;
        case SDLK_F1:
            return KEY_F( 1 );
        case SDLK_F2:
            return KEY_F( 2 );
        case SDLK_F3:
            return KEY_F( 3 );
        case SDLK_F4:
            return KEY_F( 4 );
        case SDLK_F5:
            return KEY_F( 5 );
        case SDLK_F6:
            return KEY_F( 6 );
        case SDLK_F7:
            return KEY_F( 7 );
        case SDLK_F8:
            return KEY_F( 8 );
        case SDLK_F9:
            return KEY_F( 9 );
        case SDLK_F10:
            return KEY_F( 10 );
        case SDLK_F11:
            return KEY_F( 11 );
        case SDLK_F12:
            return KEY_F( 12 );
        case SDLK_F13:
            return KEY_F( 13 );
        case SDLK_F14:
            return KEY_F( 14 );
        case SDLK_F15:
            return KEY_F( 15 );
        // Every other key is ignored as there is no curses constant for it.
        // TODO: add more if you find more.
        default:
            return 0;
    }
}

static input_event sdl_keysym_to_keycode_evt( const SDL_Keysym &keysym )
{
    switch( keysym.sym ) {
        case SDLK_LCTRL:
        case SDLK_LSHIFT:
        case SDLK_LALT:
        case SDLK_RCTRL:
        case SDLK_RSHIFT:
        case SDLK_RALT:
            return input_event();
    }
    input_event evt;
    evt.type = input_event_t::keyboard_code;
    if( keysym.mod & KMOD_CTRL ) {
        evt.modifiers.emplace( keymod_t::ctrl );
    }
    if( keysym.mod & KMOD_ALT ) {
        evt.modifiers.emplace( keymod_t::alt );
    }
    if( keysym.mod & KMOD_SHIFT ) {
        evt.modifiers.emplace( keymod_t::shift );
    }
    evt.sequence.emplace_back( keysym.sym );
    return evt;
}

bool handle_resize( int w, int h )
{
    if( w == WindowWidth && h == WindowHeight ) {
        return false;
    }
    WindowWidth = w;
    WindowHeight = h;
    // A minimal window size is set during initialization, but some platforms ignore
    // the minimum size so we clamp the terminal size here for extra safety.
    TERMINAL_WIDTH = std::max( WindowWidth / fontwidth / scaling_factor, EVEN_MINIMUM_TERM_WIDTH );
    TERMINAL_HEIGHT = std::max( WindowHeight / fontheight / scaling_factor, EVEN_MINIMUM_TERM_HEIGHT );
    need_invalidate_framebuffers = true;
    catacurses::stdscr = catacurses::newwin( TERMINAL_HEIGHT, TERMINAL_WIDTH, point::zero );
    throwErrorIf( !SetupRenderTarget(), "SetupRenderTarget failed" );
    game_ui::init_ui();
    ui_manager::screen_resized();
    return true;
}

void resize_term( const int cell_w, const int cell_h )
{
    int w = cell_w * fontwidth * scaling_factor;
    int h = cell_h * fontheight * scaling_factor;
    SDL_SetWindowSize( window.get(), w, h );
    SDL_GetWindowSize( window.get(), &w, &h );
    handle_resize( w, h );
}

void toggle_fullscreen_window()
{
    // Can't enter fullscreen on Emscripten.
#if defined(EMSCRIPTEN)
    return;
#endif

    static int restore_win_w = get_option<int>( "TERMINAL_X" ) * fontwidth * scaling_factor;
    static int restore_win_h = get_option<int>( "TERMINAL_Y" ) * fontheight * scaling_factor;

    if( fullscreen ) {
        if( printErrorIf( SDL_SetWindowFullscreen( window.get(), 0 ) != 0,
                          "SDL_SetWindowFullscreen failed" ) ) {
            return;
        }
        SDL_RestoreWindow( window.get() );
        SDL_SetWindowSize( window.get(), restore_win_w, restore_win_h );
        SDL_SetWindowMinimumSize( window.get(), fontwidth * EVEN_MINIMUM_TERM_WIDTH * scaling_factor,
                                  fontheight * EVEN_MINIMUM_TERM_HEIGHT * scaling_factor );
    } else {
        restore_win_w = WindowWidth;
        restore_win_h = WindowHeight;
        if( printErrorIf( SDL_SetWindowFullscreen( window.get(), SDL_WINDOW_FULLSCREEN_DESKTOP ) != 0,
                          "SDL_SetWindowFullscreen failed" ) ) {
            return;
        }
    }
    int nw = 0;
    int nh = 0;
    SDL_GetWindowSize( window.get(), &nw, &nh );
    handle_resize( nw, nh );
    fullscreen = !fullscreen;
}

#if defined(__ANDROID__) || defined(__IPHONEOS__)
static float finger_down_x = -1.0f; // in pixels
static float finger_down_y = -1.0f; // in pixels
static float finger_curr_x = -1.0f; // in pixels
static float finger_curr_y = -1.0f; // in pixels
static float second_finger_down_x = -1.0f; // in pixels
static float second_finger_down_y = -1.0f; // in pixels
static float second_finger_curr_x = -1.0f; // in pixels
static float second_finger_curr_y = -1.0f; // in pixels
static float third_finger_down_x = -1.0f; // in pixels
static float third_finger_down_y = -1.0f; // in pixels
static float third_finger_curr_x = -1.0f; // in pixels
static float third_finger_curr_y = -1.0f; // in pixels
// when did the first finger start touching the screen? 0 if not touching, otherwise the time in milliseconds.
static uint32_t finger_down_time = 0;
// the last time we repeated input for a finger hold, 0 if not touching, otherwise the time in milliseconds.
static uint32_t finger_repeat_time = 0;
// the last time a single tap was detected. used for double-tap detection.
static uint32_t last_tap_time = 0;
// when did the hardware back button start being pressed? 0 if not touching, otherwise the time in milliseconds.
static uint32_t ac_back_down_time = 0;
// has a second finger touched the screen while the first was touching?
static bool is_two_finger_touch = false;
// has a third finger touched the screen while the first and second were touching?
static bool is_three_finger_touch = false;
// did this touch start on a quick shortcut?
static bool is_quick_shortcut_touch = false;
static bool quick_shortcuts_toggle_handled = false;
// the current finger repeat delay - will be somewhere between the min/max values depending on user input
uint32_t finger_repeat_delay = 500;
// should we make sure the sdl surface is visible? set to true whenever the SDL window is shown.
static bool needs_sdl_surface_visibility_refresh = true;

// Quick shortcuts container: maps the touch input context category (std::string) to a std::list of input_events.
using quick_shortcuts_t = std::list<input_event>;
std::map<std::string, quick_shortcuts_t> quick_shortcuts_map;

// A copy of the last known input_context from the input manager. It's important this is a copy, as there are times
// the input manager has an empty input_context (eg. when player is moving over slow objects) and we don't want our
// quick shortcuts to disappear momentarily.
input_context touch_input_context;

std::string get_quick_shortcut_name( const std::string &category )
{
    if( category == "DEFAULTMODE" &&
        g->check_zone( zone_type_id( "NO_AUTO_PICKUP" ), get_player_character().pos_bub() ) &&
        get_option<bool>( "ANDROID_SHORTCUT_ZONE" ) ) {
        return "DEFAULTMODE____SHORTCUTS";
    }
    return category;
}

float android_get_display_density()
{
#if defined(__ANDROID__)
    JNIEnv *env = ( JNIEnv * )SDL_AndroidGetJNIEnv();
    jobject activity = ( jobject )SDL_AndroidGetActivity();
    jclass clazz( env->GetObjectClass( activity ) );
    jmethodID method_id = env->GetMethodID( clazz, "getDisplayDensity", "()F" );
    jfloat ans = env->CallFloatMethod( activity, method_id );
    env->DeleteLocalRef( activity );
    env->DeleteLocalRef( clazz );
#endif
#if defined(__IPHONEOS__)
    float ans = CataclysmExperimental::iosGetDisplayDensity();
#endif
    return ans;
}

// given the active quick shortcuts, returns the dimensions of each quick shortcut button.
void get_quick_shortcut_dimensions( quick_shortcuts_t &qsl, float &border, float &width,
                                    float &height )
{
    const float shortcut_dimensions_authored_density = 3.0f; // 480p xxhdpi
    float screen_density_scale = android_get_display_density() / shortcut_dimensions_authored_density;
    border = std::floor( screen_density_scale * get_option<int>( "ANDROID_SHORTCUT_BORDER" ) );
    width = std::floor( screen_density_scale * get_option<int>( "ANDROID_SHORTCUT_WIDTH_MAX" ) );
    float min_width = std::floor( screen_density_scale * std::min(
                                      get_option<int>( "ANDROID_SHORTCUT_WIDTH_MIN" ),
                                      get_option<int>( "ANDROID_SHORTCUT_WIDTH_MAX" ) ) );
    float usable_window_width = WindowWidth * get_option<int>( "ANDROID_SHORTCUT_SCREEN_PERCENTAGE" ) *
                                0.01f;
    if( width * qsl.size() > usable_window_width ) {
        width *= usable_window_width / ( width * qsl.size() );
        if( width < min_width ) {
            width = min_width;
        }
    }
    width = std::floor( width );
    height = std::floor( screen_density_scale * get_option<int>( "ANDROID_SHORTCUT_HEIGHT" ) );
}

// Returns the quick shortcut (if any) under the finger's current position, or finger down position if down == true
input_event *get_quick_shortcut_under_finger( bool down = false )
{

    if( !quick_shortcuts_enabled ) {
        return NULL;
    }

    quick_shortcuts_t &qsl = quick_shortcuts_map[get_quick_shortcut_name(
                                 touch_input_context.get_category() )];

    float border, width, height;
    get_quick_shortcut_dimensions( qsl, border, width, height );

    float finger_y = down ? finger_down_y : finger_curr_y;
    if( finger_y < WindowHeight - height ) {
        return NULL;
    }

    int i = 0;
    bool shortcut_right = get_option<std::string>( "ANDROID_SHORTCUT_POSITION" ) == "right";
    float finger_x = down ? finger_down_x : finger_curr_x;
    for( std::list<input_event>::iterator it = qsl.begin(); it != qsl.end(); ++it ) {
        if( ( i + 1 ) * width > WindowWidth * get_option<int>( "ANDROID_SHORTCUT_SCREEN_PERCENTAGE" ) *
            0.01f ) {
            continue;
        }
        i++;
        if( shortcut_right ) {
            if( finger_x > WindowWidth - ( i * width ) ) {
                return &( *it );
            }
        } else {
            if( finger_x < i * width ) {
                return &( *it );
            }
        }
    }

    return NULL;
}

// when pre-populating a quick shortcut list with defaults, ignore these actions (since they're all handleable by native touch operations)
bool ignore_action_for_quick_shortcuts( const std::string &action )
{
    return ( action == "UP"
             || action == "DOWN"
             || action == "LEFT"
             || action == "RIGHT"
             || action == "LEFTUP"
             || action == "LEFTDOWN"
             || action == "RIGHTUP"
             || action == "RIGHTDOWN"
             || action == "QUIT"
             || action == "CONFIRM"
             || action == "MOVE_SINGLE_ITEM" // maps to ENTER
             || action == "MOVE_ARMOR" // maps to ENTER
             || action == "ANY_INPUT"
             || action ==
             "DELETE_TEMPLATE" // strictly we shouldn't have this one, but I don't like seeing the "d" on the main menu by default. :)
           );
}

// Adds a quick shortcut to a quick_shortcut list, setting shortcut_last_used_action_counter accordingly.
void add_quick_shortcut( quick_shortcuts_t &qsl, input_event &event, bool back,
                         bool reset_shortcut_last_used_action_counter )
{
    if( reset_shortcut_last_used_action_counter && g ) {
        event.shortcut_last_used_action_counter =
            g->get_user_action_counter();    // only used for DEFAULTMODE
    }
    if( back ) {
        qsl.push_back( event );
    } else {
        qsl.push_front( event );
    }
}

// Given a quick shortcut list and a specific key, move that key to the front or back of the list.
void reorder_quick_shortcut( quick_shortcuts_t &qsl, int key, bool back )
{
    for( const auto &event : qsl ) {
        if( event.get_first_input() == key ) {
            input_event event_copy = event;
            qsl.remove( event );
            add_quick_shortcut( qsl, event_copy, back, false );
            break;
        }
    }
}

void reorder_quick_shortcuts( quick_shortcuts_t &qsl )
{
    // Do some manual reordering to make transitions between input contexts more consistent
    // Desired order of keys: < > BACKTAB TAB PPAGE NPAGE . . . . ?
    bool shortcut_right = get_option<std::string>( "ANDROID_SHORTCUT_POSITION" ) == "right";
    if( shortcut_right ) {
        reorder_quick_shortcut( qsl, KEY_PPAGE, false ); // paging control
        reorder_quick_shortcut( qsl, KEY_NPAGE, false );
        reorder_quick_shortcut( qsl, KEY_BTAB, false ); // secondary tabs after that
        reorder_quick_shortcut( qsl, '\t', false );
        reorder_quick_shortcut( qsl, '<', false ); // tabs next
        reorder_quick_shortcut( qsl, '>', false );
        reorder_quick_shortcut( qsl, '?', false ); // help at the start
    } else {
        reorder_quick_shortcut( qsl, KEY_NPAGE, false );
        reorder_quick_shortcut( qsl, KEY_PPAGE, false ); // paging control
        reorder_quick_shortcut( qsl, '\t', false );
        reorder_quick_shortcut( qsl, KEY_BTAB, false ); // secondary tabs after that
        reorder_quick_shortcut( qsl, '>', false );
        reorder_quick_shortcut( qsl, '<', false ); // tabs next
        reorder_quick_shortcut( qsl, '?', false ); // help at the start
    }
}

int choose_best_key_for_action( const std::string &action, const std::string &category )
{
    const std::vector<input_event> &events = inp_mngr.get_input_for_action( action, category );
    int best_key = -1;
    for( const auto &events_event : events ) {
        if( events_event.type == input_event_t::keyboard_char && events_event.sequence.size() == 1 ) {
            bool is_ascii_char = isprint( events_event.sequence.front() ) &&
                                 events_event.sequence.front() < 0xFF;
            bool is_best_ascii_char = best_key >= 0 && isprint( best_key ) && best_key < 0xFF;
            if( best_key < 0 || ( is_ascii_char && !is_best_ascii_char ) ) {
                best_key = events_event.sequence.front();
            }
        }
    }
    return best_key;
}

bool add_key_to_quick_shortcuts( int key, const std::string &category, bool back )
{
    if( key > 0 ) {
        quick_shortcuts_t &qsl = quick_shortcuts_map[get_quick_shortcut_name( category )];
        input_event event = input_event( key, input_event_t::keyboard_char );
        quick_shortcuts_t::iterator it = std::find( qsl.begin(), qsl.end(), event );
        if( it != qsl.end() ) { // already exists
            ( *it ).shortcut_last_used_action_counter =
                g->get_user_action_counter(); // make sure we refresh shortcut usage
        } else {
            add_quick_shortcut( qsl, event, back,
                                true ); // doesn't exist, add it to the shortcuts and refresh shortcut usage
            return true;
        }
    }
    return false;
}
bool add_best_key_for_action_to_quick_shortcuts( std::string action_str,
        const std::string &category, bool back )
{
    int best_key = choose_best_key_for_action( action_str, category );
    return add_key_to_quick_shortcuts( best_key, category, back );
}

bool add_best_key_for_action_to_quick_shortcuts( action_id action, const std::string &category,
        bool back )
{
    return add_best_key_for_action_to_quick_shortcuts( action_ident( action ), category, back );
}

void remove_action_from_quick_shortcuts( std::string action_str, const std::string &category )
{
    quick_shortcuts_t &qsl = quick_shortcuts_map[get_quick_shortcut_name( category )];
    const std::vector<input_event> &events = inp_mngr.get_input_for_action( action_str, category );
    for( const auto &event : events ) {
        qsl.remove( event );
    }
}

void remove_action_from_quick_shortcuts( action_id action, const std::string &category )
{
    remove_action_from_quick_shortcuts( action_ident( action ), category );
}

// Returns true if an expired action was removed
bool remove_expired_actions_from_quick_shortcuts( const std::string &category )
{
    int remove_turns = get_option<int>( "ANDROID_SHORTCUT_REMOVE_TURNS" );
    if( remove_turns <= 0 ) {
        return false;
    }

    // This should only ever be used on "DEFAULTMODE" category for gameplay shortcuts
    if( category != "DEFAULTMODE" ) {
        return false;
    }

    bool ret = false;
    quick_shortcuts_t &qsl = quick_shortcuts_map[get_quick_shortcut_name( category )];
    quick_shortcuts_t::iterator it = qsl.begin();
    while( it != qsl.end() ) {
        if( g->get_user_action_counter() - ( *it ).shortcut_last_used_action_counter > remove_turns ) {
            it = qsl.erase( it );
            ret = true;
        } else {
            ++it;
        }
    }
    return ret;
}

void remove_stale_inventory_quick_shortcuts()
{
    if( get_option<bool>( "ANDROID_INVENTORY_AUTOADD" ) ) {
        quick_shortcuts_t &qsl = quick_shortcuts_map["INVENTORY"];
        quick_shortcuts_t::iterator it = qsl.begin();
        bool in_inventory;
        int key;
        bool valid;
        while( it != qsl.end() ) {
            key = ( *it ).get_first_input();
            valid = inv_chars.valid( key );
            in_inventory = false;
            if( valid ) {
                Character &player_character = get_player_character();
                in_inventory = player_character.inv->invlet_to_position( key ) != INT_MIN;
                if( !in_inventory ) {
                    // We couldn't find this item in the inventory, let's check worn items
                    std::optional<const item *> item = player_character.worn.item_worn_with_inv_let( key );
                    if( item ) {
                        in_inventory = true;
                    }
                }
                if( !in_inventory ) {
                    // We couldn't find it in worn items either, check weapon held
                    item_location wielded = player_character.get_wielded_item();
                    if( wielded && wielded->invlet == key ) {
                        in_inventory = true;
                    }
                }
            }
            if( valid && !in_inventory ) {
                it = qsl.erase( it );
            } else {
                ++it;
            }
        }
    }
}

// Draw preview of terminal size when adjusting values
void draw_terminal_size_preview()
{
    bool preview_terminal_dirty = preview_terminal_width != get_option<int>( "TERMINAL_X" ) * fontwidth
                                  ||
                                  preview_terminal_height != get_option<int>( "TERMINAL_Y" ) * fontheight;
    if( preview_terminal_dirty ||
        ( preview_terminal_change_time > 0 && SDL_GetTicks() - preview_terminal_change_time < 1000 ) ) {
        if( preview_terminal_dirty ) {
            preview_terminal_width = get_option<int>( "TERMINAL_X" ) * fontwidth;
            preview_terminal_height = get_option<int>( "TERMINAL_Y" ) * fontheight;
            preview_terminal_change_time = SDL_GetTicks();
        }
        SetRenderDrawColor( renderer, 255, 255, 255, 255 );
        SDL_Rect previewrect = get_android_render_rect( preview_terminal_width, preview_terminal_height );
        SDL_RenderDrawRect( renderer.get(), &previewrect );
        SetRenderDrawColor( renderer, 0, 0, 0, 255 );
    }
}

// Draw quick shortcuts on top of the game view
void draw_quick_shortcuts()
{

    if( !quick_shortcuts_enabled ||
        SDL_IsTextInputActive() ||
        ( get_option<bool>( "ANDROID_HIDE_HOLDS" ) && !is_quick_shortcut_touch && finger_down_time > 0 &&
          SDL_GetTicks() - finger_down_time >= static_cast<uint32_t>(
              get_option<int>( "ANDROID_INITIAL_DELAY" ) ) ) ) { // player is swipe + holding in a direction
        return;
    }

    bool shortcut_right = get_option<std::string>( "ANDROID_SHORTCUT_POSITION" ) == "right";
    std::string &category = touch_input_context.get_category();
    bool is_default_mode = category == "DEFAULTMODE";
    quick_shortcuts_t &qsl = quick_shortcuts_map[get_quick_shortcut_name( category )];
    if( qsl.empty() || !touch_input_context.get_registered_manual_keys().empty() ) {
        if( category == "DEFAULTMODE" ) {
            const std::string default_gameplay_shortcuts =
                get_option<std::string>( "ANDROID_SHORTCUT_DEFAULTS" );
            for( const auto &c : default_gameplay_shortcuts ) {
                add_key_to_quick_shortcuts( c, category, true );
            }
        } else {
            // This is an empty quick-shortcuts list, let's pre-populate it as best we can from the input context

            // For manual key lists, force-clear them each time since there's no point allowing custom bindings anyway
            if( !touch_input_context.get_registered_manual_keys().empty() ) {
                qsl.clear();
            }

            // First process registered actions
            std::vector<std::string> &registered_actions = touch_input_context.get_registered_actions();
            for( std::vector<std::string>::iterator it = registered_actions.begin();
                 it != registered_actions.end(); ++it ) {
                std::string &action = *it;
                if( ignore_action_for_quick_shortcuts( action ) ) {
                    continue;
                }

                add_best_key_for_action_to_quick_shortcuts( action, category, !shortcut_right );
            }

            // Then process manual keys
            std::vector<input_context::manual_key> &registered_manual_keys =
                touch_input_context.get_registered_manual_keys();
            for( const auto &manual_key : registered_manual_keys ) {
                input_event event( manual_key.key, input_event_t::keyboard_char );
                add_quick_shortcut( qsl, event, !shortcut_right, true );
            }
        }
    }

    // Only reorder quick shortcuts for non-gameplay lists that are likely to have navigational menu stuff
    if( !is_default_mode ) {
        reorder_quick_shortcuts( qsl );
    }

    float border, width, height;
    get_quick_shortcut_dimensions( qsl, border, width, height );
    input_event *hovered_quick_shortcut = get_quick_shortcut_under_finger();
    SDL_Rect rect;
    bool hovered, show_hint;
    int i = 0;
    for( std::list<input_event>::iterator it = qsl.begin(); it != qsl.end(); ++it ) {
        if( ( i + 1 ) * width > WindowWidth * get_option<int>( "ANDROID_SHORTCUT_SCREEN_PERCENTAGE" ) *
            0.01f ) {
            continue;
        }
        input_event &event = *it;
        std::string text = event.text;
        int key = event.get_first_input();
        float default_text_scale = std::floor( 0.75f * ( height /
                                               font->height ) ); // default for single character strings
        float text_scale = default_text_scale;
        if( text.empty() || text == " " ) {
            text = inp_mngr.get_keyname( key, event.type );
            text_scale = std::min( text_scale, 0.75f * ( width / ( font->width * utf8_width( text ) ) ) );
        }
        hovered = is_quick_shortcut_touch && hovered_quick_shortcut == &event;
        show_hint = hovered &&
                    SDL_GetTicks() - finger_down_time > static_cast<uint32_t>
                    ( get_option<int>( "ANDROID_INITIAL_DELAY" ) );
        std::string hint_text;
        if( show_hint ) {
            if( touch_input_context.get_category() == "INVENTORY" && inv_chars.valid( key ) ) {
                Character &player_character = get_player_character();
                // Special case for inventory items - show the inventory item name as help text
                hint_text = player_character.inv->find_item( player_character.inv->invlet_to_position(
                                key ) ).display_name();
                if( hint_text == "none" ) {
                    // We couldn't find this item in the inventory, let's check worn items
                    std::optional<const item *> item = player_character.worn.item_worn_with_inv_let( key );
                    if( item ) {
                        hint_text = item.value()->display_name();
                    }
                }
                if( hint_text == "none" ) {
                    // We couldn't find it in worn items either, must be weapon held
                    item_location wielded = player_character.get_wielded_item();
                    if( wielded && wielded->invlet == key ) {
                        hint_text = player_character.get_wielded_item()->display_name();
                    }
                }
            } else {
                // All other screens - try and show the action name, either from registered actions or manually registered keys
                hint_text = touch_input_context.get_action_name( touch_input_context.input_to_action( event ) );
                if( hint_text == "ERROR" ) {
                    hint_text = touch_input_context.get_action_name_for_manual_key( key );
                }
            }
            if( hint_text == "ERROR" || hint_text == "none" || hint_text.empty() ) {
                show_hint = false;
            }
        }
        if( shortcut_right )
            rect = { WindowWidth - static_cast<int>( ( i + 1 ) * width + border ), static_cast<int>( WindowHeight - height ), static_cast<int>( width - border * 2 ), static_cast<int>( height ) };
        else
            rect = { static_cast<int>( i * width + border ), static_cast<int>( WindowHeight - height ), static_cast<int>( width - border * 2 ), static_cast<int>( height ) };
        if( hovered ) {
            SetRenderDrawColor( renderer, 0, 0, 0, 255 );
        } else {
            SetRenderDrawColor( renderer, 0, 0, 0,
                                get_option<int>( "ANDROID_SHORTCUT_OPACITY_BG" ) * 0.01f * 255.0f );
        }
        SetRenderDrawBlendMode( renderer, SDL_BLENDMODE_BLEND );
        RenderFillRect( renderer, &rect );
        if( hovered ) {
            // draw a second button hovering above the first one
            if( shortcut_right )
                rect = { WindowWidth - static_cast<int>( ( i + 1 ) * width + border ), static_cast<int>( WindowHeight - height * 2.2f ), static_cast<int>( width - border * 2 ), static_cast<int>( height ) };
            else
                rect = { static_cast<int>( i * width + border ), static_cast<int>( WindowHeight - height * 2.2f ), static_cast<int>( width - border * 2 ), static_cast<int>( height ) };
            SetRenderDrawColor( renderer, 0, 0, 196, 255 );
            RenderFillRect( renderer, &rect );

            if( show_hint ) {
                // draw a backdrop for the hint text
                rect = { 0, static_cast<int>( ( WindowHeight - height ) * 0.5f ), static_cast<int>( WindowWidth ), static_cast<int>( height ) };
                SetRenderDrawColor( renderer, 0, 0, 0,
                                    get_option<int>( "ANDROID_SHORTCUT_OPACITY_BG" ) * 0.01f * 255.0f );
                RenderFillRect( renderer, &rect );
            }
        }
        SetRenderDrawBlendMode( renderer, SDL_BLENDMODE_NONE );
        SDL_RenderSetScale( renderer.get(), text_scale, text_scale );
        int text_x, text_y;
        if( shortcut_right ) {
            text_x = ( WindowWidth - ( i + 0.5f ) * width - ( font->width * utf8_width(
                           text ) ) * text_scale * 0.5f ) / text_scale;
        } else {
            text_x = ( ( i + 0.5f ) * width - ( font->width * utf8_width( text ) ) * text_scale * 0.5f ) /
                     text_scale;
        }
        // TODO use draw_string instead
        text_y = ( WindowHeight - ( height + font->height * text_scale ) * 0.5f ) / text_scale;
        font->OutputChar( renderer, geometry, text, point( text_x + 1, text_y + 1 ), 0,
                          get_option<int>( "ANDROID_SHORTCUT_OPACITY_SHADOW" ) * 0.01f );
        font->OutputChar( renderer, geometry, text, point( text_x, text_y ),
                          get_option<int>( "ANDROID_SHORTCUT_COLOR" ),
                          get_option<int>( "ANDROID_SHORTCUT_OPACITY_FG" ) * 0.01f );
        if( hovered ) {
            // draw a second button hovering above the first one
            font->OutputChar( renderer, geometry, text,
                              point( text_x, text_y - ( height * 1.2f / text_scale ) ),
                              get_option<int>( "ANDROID_SHORTCUT_COLOR" ) );
            if( show_hint ) {
                // draw hint text
                text_scale = default_text_scale;
                hint_text = text + " " + hint_text;
                hint_text = remove_color_tags( hint_text );
                const float safe_margin = 0.9f;
                int hint_length = utf8_width( hint_text );
                if( WindowWidth * safe_margin < font->width * text_scale * hint_length ) {
                    text_scale *= ( WindowWidth * safe_margin ) / ( font->width * text_scale *
                                  hint_length );    // scale to fit comfortably
                }
                SDL_RenderSetScale( renderer.get(), text_scale, text_scale );
                text_x = ( WindowWidth - ( ( font->width  * hint_length ) * text_scale ) ) * 0.5f / text_scale;
                text_y = ( WindowHeight - font->height * text_scale ) * 0.5f / text_scale;
                font->OutputChar( renderer, geometry, hint_text, point( text_x + 1, text_y + 1 ), 0,
                                  get_option<int>( "ANDROID_SHORTCUT_OPACITY_SHADOW" ) * 0.01f );
                font->OutputChar( renderer, geometry, hint_text, point( text_x, text_y ),
                                  get_option<int>( "ANDROID_SHORTCUT_COLOR" ),
                                  get_option<int>( "ANDROID_SHORTCUT_OPACITY_FG" ) * 0.01f );
            }
        }
        SDL_RenderSetScale( renderer.get(), 1.0f, 1.0f );
        i++;
        if( ( i + 1 ) * width > WindowWidth ) {
            break;
        }
    }
}

void draw_virtual_joystick()
{
    // Bail out if we don't need to draw the joystick
    if( !get_option<bool>( "ANDROID_SHOW_VIRTUAL_JOYSTICK" ) ||
        finger_down_time <= 0 ||
        SDL_GetTicks() - finger_down_time <= static_cast<uint32_t>
        ( get_option<int>( "ANDROID_INITIAL_DELAY" ) ) ||
        is_quick_shortcut_touch ||
        is_two_finger_touch ||
        is_three_finger_touch ) {
        return;
    }

    dbg( D_INFO ) << "Drawing virtual joystick";

    SDL_SetTextureAlphaMod( touch_joystick.get(),
                            get_option<int>( "ANDROID_VIRTUAL_JOYSTICK_OPACITY" ) * 0.01f * 255.0f );

    float longest_window_edge = std::max( WindowWidth, WindowHeight );

    SDL_Rect dstrect;

    // Draw deadzone range
    dstrect.w = dstrect.h = ( get_option<float>( "ANDROID_DEADZONE_RANGE" ) ) * longest_window_edge * 2;
    dstrect.x = finger_down_x - dstrect.w / 2;
    dstrect.y = finger_down_y - dstrect.h / 2;
    RenderCopy( renderer, touch_joystick, NULL, &dstrect );

    // Draw repeat delay range
    dstrect.w = dstrect.h = ( get_option<float>( "ANDROID_DEADZONE_RANGE" ) +
                              get_option<float>( "ANDROID_REPEAT_DELAY_RANGE" ) ) * longest_window_edge * 2;
    dstrect.x = finger_down_x - dstrect.w / 2;
    dstrect.y = finger_down_y - dstrect.h / 2;
    RenderCopy( renderer, touch_joystick, NULL, &dstrect );

    // Draw current touch position (50% size of repeat delay range)
    dstrect.w = dstrect.h = dstrect.w / 2;
    dstrect.x = finger_down_x + ( finger_curr_x - finger_down_x ) / 2 - dstrect.w / 2;
    dstrect.y = finger_down_y + ( finger_curr_y - finger_down_y ) / 2 - dstrect.h / 2;
    RenderCopy( renderer, touch_joystick, NULL, &dstrect );

}

void update_finger_repeat_delay()
{
    float delta_x = finger_curr_x - finger_down_x;
    float delta_y = finger_curr_y - finger_down_y;
    float dist = std::sqrt( delta_x * delta_x + delta_y * delta_y );
    float longest_window_edge = std::max( WindowWidth, WindowHeight );
    float t = clamp<float>( ( dist - ( get_option<float>( "ANDROID_DEADZONE_RANGE" ) *
                                       longest_window_edge ) ) /
                            std::max( 0.01f, ( get_option<float>( "ANDROID_REPEAT_DELAY_RANGE" ) ) * longest_window_edge ),
                            0.0f, 1.0f );
    float repeat_delay_min = static_cast<float>( get_option<int>( "ANDROID_REPEAT_DELAY_MIN" ) );
    float repeat_delay_max = static_cast<float>( get_option<int>( "ANDROID_REPEAT_DELAY_MAX" ) );
    finger_repeat_delay = lerp<float>( std::max( repeat_delay_min, repeat_delay_max ),
                                       std::min( repeat_delay_min, repeat_delay_max ),
                                       std::pow( t, get_option<float>( "ANDROID_SENSITIVITY_POWER" ) ) );
}

// TODO: Is there a better way to detect when string entry is allowed?
// ANY_INPUT seems close but is abused by code everywhere.
// Had a look through and think I've got all the cases but can't be 100% sure.
bool is_string_input( input_context &ctx )
{
    std::string &category = ctx.get_category();
    return category == "STRING_INPUT"
           || category == "STRING_EDITOR"
           || category == "HELP_KEYBINDINGS";
}

int get_key_event_from_string( const std::string &str )
{
    if( !str.empty() ) {
        return str[0];
    }
    return -1;
}
// This function is triggered on finger up events, OR by a repeating timer for touch hold events.
void handle_finger_input( uint32_t ticks )
{

    float delta_x = finger_curr_x - finger_down_x;
    float delta_y = finger_curr_y - finger_down_y;
    float dist = std::sqrt( delta_x * delta_x + delta_y * delta_y ); // in pixel space
    bool handle_diagonals = touch_input_context.is_action_registered( "LEFTUP" );
    bool is_default_mode = touch_input_context.get_category() == "DEFAULTMODE";
    if( dist > ( get_option<float>( "ANDROID_DEADZONE_RANGE" )*std::max( WindowWidth,
                 WindowHeight ) ) ) {
        if( !handle_diagonals ) {
            if( delta_x >= 0 && delta_y >= 0 ) {
                last_input = input_event( delta_x > delta_y ? KEY_RIGHT : KEY_DOWN, input_event_t::keyboard_char );
            } else if( delta_x < 0 && delta_y >= 0 ) {
                last_input = input_event( -delta_x > delta_y ? KEY_LEFT : KEY_DOWN, input_event_t::keyboard_char );
            } else if( delta_x >= 0 && delta_y < 0 ) {
                last_input = input_event( delta_x > -delta_y ? KEY_RIGHT : KEY_UP, input_event_t::keyboard_char );
            } else if( delta_x < 0 && delta_y < 0 ) {
                last_input = input_event( -delta_x > -delta_y ? KEY_LEFT : KEY_UP, input_event_t::keyboard_char );
            }
        } else {
            if( delta_x > 0 ) {
                if( std::abs( delta_y ) < delta_x * 0.5f ) {
                    // swipe right
                    last_input = input_event( KEY_RIGHT, input_event_t::keyboard_char );
                } else if( std::abs( delta_y ) < delta_x * 2.0f ) {
                    if( delta_y < 0 ) {
                        // swipe up-right
                        last_input = input_event( JOY_RIGHTUP, input_event_t::gamepad );
                    } else {
                        // swipe down-right
                        last_input = input_event( JOY_RIGHTDOWN, input_event_t::gamepad );
                    }
                } else {
                    if( delta_y < 0 ) {
                        // swipe up
                        last_input = input_event( KEY_UP, input_event_t::keyboard_char );
                    } else {
                        // swipe down
                        last_input = input_event( KEY_DOWN, input_event_t::keyboard_char );
                    }
                }
            } else {
                if( std::abs( delta_y ) < -delta_x * 0.5f ) {
                    // swipe left
                    last_input = input_event( KEY_LEFT, input_event_t::keyboard_char );
                } else if( std::abs( delta_y ) < -delta_x * 2.0f ) {
                    if( delta_y < 0 ) {
                        // swipe up-left
                        last_input = input_event( JOY_LEFTUP, input_event_t::gamepad );

                    } else {
                        // swipe down-left
                        last_input = input_event( JOY_LEFTDOWN, input_event_t::gamepad );
                    }
                } else {
                    if( delta_y < 0 ) {
                        // swipe up
                        last_input = input_event( KEY_UP, input_event_t::keyboard_char );
                    } else {
                        // swipe down
                        last_input = input_event( KEY_DOWN, input_event_t::keyboard_char );
                    }
                }
            }
        }
    } else {
        if( ticks - finger_down_time >= static_cast<uint32_t>
            ( get_option<int>( "ANDROID_INITIAL_DELAY" ) ) ) {
            // Single tap (repeat) - held, so always treat this as a tap
            // We only allow repeats for waiting, not confirming in menus as that's a bit silly
            if( is_default_mode ) {
                last_input = input_event( get_key_event_from_string( get_option<std::string>( "ANDROID_TAP_KEY" ) ),
                                          input_event_t::keyboard_char );
            }
        } else {
            if( last_tap_time > 0 &&
                ticks - last_tap_time < static_cast<uint32_t>( get_option<int>( "ANDROID_INITIAL_DELAY" ) ) ) {
                // Double tap
                last_input = input_event( is_default_mode ? KEY_ESCAPE : KEY_ESCAPE, input_event_t::keyboard_char );
                last_tap_time = 0;
            } else {
                // First tap detected, waiting to decide whether it's a single or a double tap input
                last_tap_time = ticks;
            }
        }
    }
    if( last_input.type != input_event_t::error ) {
        imclient->process_cata_input( last_input );
    }
}

bool android_is_hardware_keyboard_available()
{
#if defined(__ANDROID__)
    JNIEnv *env = ( JNIEnv * )SDL_AndroidGetJNIEnv();
    jobject activity = ( jobject )SDL_AndroidGetActivity();
    jclass clazz( env->GetObjectClass( activity ) );
    jmethodID method_id = env->GetMethodID( clazz, "isHardwareKeyboardAvailable", "()Z" );
    jboolean ans = env->CallBooleanMethod( activity, method_id );
    env->DeleteLocalRef( activity );
    env->DeleteLocalRef( clazz );
#endif
#if defined(__IPHONEOS__)
    bool ans = CataclysmExperimental::isIOSKeyBoardAvailable();
#endif
    return ans;
}

void android_vibrate()
{
    int vibration_ms = get_option<int>( "ANDROID_VIBRATION" );
    if( vibration_ms > 0 && !android_is_hardware_keyboard_available() ) {
#if defined(__ANDROID__)
        JNIEnv *env = ( JNIEnv * )SDL_AndroidGetJNIEnv();
        jobject activity = ( jobject )SDL_AndroidGetActivity();
        jclass clazz( env->GetObjectClass( activity ) );
        jmethodID method_id = env->GetMethodID( clazz, "vibrate", "(I)V" );
        env->CallVoidMethod( activity, method_id, vibration_ms );
        env->DeleteLocalRef( activity );
        env->DeleteLocalRef( clazz );
#endif
#if defined(__IPHONEOS__)
        CataclysmExperimental::vibrateDevice();
#endif
    }
}
#endif

#if !defined(__ANDROID__) || !defined(__IPHONEOS__)
static bool window_focus = false;
static bool text_input_active_when_regaining_focus = false;
#endif

void StartTextInput()
{
    // prevent sending spurious empty SDL_TEXTEDITING events
    if( SDL_IsTextInputActive() == SDL_TRUE ) {
        return;
    }
#if defined(__ANDROID__) || defined(__IPHONEOS__)
    SDL_StartTextInput();
#else
    if( window_focus ) {
        SDL_StartTextInput();
    } else {
        text_input_active_when_regaining_focus = true;
    }
#endif
}

void StopTextInput()
{
#if defined(__ANDROID__) || defined(__IPHONEOS__)
    SDL_StopTextInput();
#else
    if( window_focus ) {
        SDL_StopTextInput();
    } else {
        text_input_active_when_regaining_focus = false;
    }
#endif
}

//Check for any window messages (keypress, paint, mousemove, etc)
static void CheckMessages()
{
    SDL_Event ev;
    bool quit = false;
    bool text_refresh = false;
    bool is_repeat = false;

#if defined(__ANDROID__) || defined(__IPHONEOS__)
    if( visible_display_frame_dirty ) {
        needupdate = true;
        ui_manager::redraw_invalidated();
        visible_display_frame_dirty = false;
    }

    uint32_t ticks = SDL_GetTicks();

    // Force text input mode if hardware keyboard is available.
    if( android_is_hardware_keyboard_available() && !SDL_IsTextInputActive() ) {
        StartTextInput();
    }
#if defined(__ANDROID__)
    // Make sure the SDL surface view is visible, otherwise the "Z" loading screen is visible.
    if( needs_sdl_surface_visibility_refresh ) {
        needs_sdl_surface_visibility_refresh = false;

        // Call Java show_sdl_surface()
        JNIEnv *env = ( JNIEnv * )SDL_AndroidGetJNIEnv();
        jobject activity = ( jobject )SDL_AndroidGetActivity();
        jclass clazz( env->GetObjectClass( activity ) );
        jmethodID method_id = env->GetMethodID( clazz, "show_sdl_surface", "()V" );
        env->CallVoidMethod( activity, method_id );
        env->DeleteLocalRef( activity );
        env->DeleteLocalRef( clazz );
    }
#endif

    // Copy the current input context
    if( !input_context::input_context_stack.empty() ) {
        input_context *new_input_context = *--input_context::input_context_stack.end();
        if( new_input_context && *new_input_context != touch_input_context ) {

            // If we were in an allow_text_entry input context, and text input is still active, and we're auto-managing keyboard, hide it.
            if( touch_input_context.allow_text_entry &&
                !new_input_context->allow_text_entry &&
                !is_string_input( *new_input_context ) &&
                SDL_IsTextInputActive() &&
                get_option<bool>( "ANDROID_AUTO_KEYBOARD" ) ) {
                StopTextInput();
            }

            touch_input_context = *new_input_context;
            needupdate = true;
            ui_manager::redraw_invalidated();
        }
    }

    bool is_default_mode = touch_input_context.get_category() == "DEFAULTMODE";
    quick_shortcuts_t &qsl = quick_shortcuts_map[get_quick_shortcut_name(
                                 touch_input_context.get_category() )];

    // Don't do this logic if we already need an update, otherwise we're likely to overload the game with too much input on hold repeat events
    if( !needupdate ) {

        // Check action weightings and auto-add any immediate-surrounding actions as quick shortcuts
        // This code is based heavily off action.cpp handle_action_menu() which puts common shortcuts at the top
        if( is_default_mode && get_option<bool>( "ANDROID_SHORTCUT_AUTOADD" ) ) {
            static int last_moves_since_last_save = -1;
            if( last_moves_since_last_save != g->get_moves_since_last_save() ) {
                last_moves_since_last_save = g->get_moves_since_last_save();

                // Actions to add
                std::set<action_id> actions;

                // Actions to remove - we only want to remove things that we're 100% sure won't be useful to players otherwise
                std::set<action_id> actions_remove;

                Character &player_character = get_player_character();
                // Check if we're in a potential combat situation, if so, sort a few actions to the top.
                if( !player_character.get_hostile_creatures( MAX_VIEW_DISTANCE ).empty() ) {
                    // Only prioritize movement options if we're not driving.
                    if( !player_character.controlling_vehicle ) {
                        actions.insert( ACTION_CYCLE_MOVE );
                    }
                    // Only prioritize fire weapon options if we're wielding a ranged weapon.
                    item_location wielded = player_character.get_wielded_item();
                    if( wielded ) {
                        if( wielded->is_gun() || wielded->has_flag( flag_REACH_ATTACK ) ) {
                            actions.insert( ACTION_FIRE );
                        }
                    }
                }

                // If we're already running, make it simple to toggle running to off.
                if( player_character.is_running() ) {
                    actions.insert( ACTION_TOGGLE_RUN );
                }
                // If we're already crouching, make it simple to toggle crouching to off.
                if( player_character.is_crouching() ) {
                    actions.insert( ACTION_TOGGLE_CROUCH );
                }
                // If we're already prone, make it simple to toggle prone to off.
                if( player_character.is_prone() ) {
                    actions.insert( ACTION_TOGGLE_PRONE );
                }

                // We're not already running or in combat, so remove cycle walk/run
                if( std::find( actions.begin(), actions.end(), ACTION_CYCLE_MOVE ) == actions.end() ) {
                    actions_remove.insert( ACTION_CYCLE_MOVE );
                }

                map &here = get_map();
                // Check if we can perform one of our actions on nearby terrain. If so,
                // display that action at the top of the list.
                for( int dx = -1; dx <= 1; dx++ ) {
                    for( int dy = -1; dy <= 1; dy++ ) {
                        int x = player_character.posx() + dx;
                        int y = player_character.posy() + dy;
                        int z = player_character.posz();
                        const tripoint pos( x, y, z );
                        const tripoint_bub_ms bub_pos( pos );
                        // Check if we're near a vehicle, if so, vehicle controls should be top.
                        {
                            const optional_vpart_position vp = here.veh_at( bub_pos );
                            if( vp ) {
                                if( const std::optional<vpart_reference> controlpart = vp.part_with_feature( "CONTROLS", true ) ) {
                                    actions.insert( ACTION_CONTROL_VEHICLE );
                                }
                                const std::optional<vpart_reference> openablepart = vp.part_with_feature( "OPENABLE", true );
                                if( openablepart && openablepart->part().open && ( dx != 0 ||
                                        dy != 0 ) ) { // an open door adjacent to us
                                    actions.insert( ACTION_CLOSE );
                                }
                                const std::optional<vpart_reference> curtainpart = vp.part_with_feature( "CURTAIN", true );
                                if( curtainpart && curtainpart->part().open && ( dx != 0 || dy != 0 ) ) {
                                    actions.insert( ACTION_CLOSE );
                                }
                                const std::optional<vpart_reference> cargopart = vp.cargo();
                                if( cargopart && ( !cargopart->items().empty() ) ) {
                                    actions.insert( ACTION_PICKUP );
                                }
                            }
                        }

                        if( dx != 0 || dy != 0 ) {
                            // Check for actions that work on nearby tiles
                            //if( can_interact_at( ACTION_OPEN, pos ) ) {
                            // don't bother with open since user can just walk into target
                            //}
                            if( can_interact_at( ACTION_CLOSE, bub_pos ) ) {
                                actions.insert( ACTION_CLOSE );
                            }
                            if( can_interact_at( ACTION_EXAMINE, bub_pos ) ) {
                                actions.insert( ACTION_EXAMINE );
                            }
                        } else {
                            // Check for actions that work on own tile only
                            if( can_interact_at( ACTION_BUTCHER, bub_pos ) ) {
                                actions.insert( ACTION_BUTCHER );
                            } else {
                                actions_remove.insert( ACTION_BUTCHER );
                            }

                            if( can_interact_at( ACTION_MOVE_UP, bub_pos ) ) {
                                actions.insert( ACTION_MOVE_UP );
                            } else {
                                actions_remove.insert( ACTION_MOVE_UP );
                            }

                            if( can_interact_at( ACTION_MOVE_DOWN, bub_pos ) ) {
                                actions.insert( ACTION_MOVE_DOWN );
                            } else {
                                actions_remove.insert( ACTION_MOVE_DOWN );
                            }
                        }

                        // Check for actions that work on nearby tiles and own tile
                        if( can_interact_at( ACTION_PICKUP, bub_pos ) ) {
                            actions.insert( ACTION_PICKUP );
                        }
                    }
                }

                // We're not near a vehicle, so remove control vehicle
                if( std::find( actions.begin(), actions.end(), ACTION_CONTROL_VEHICLE ) == actions.end() ) {
                    actions_remove.insert( ACTION_CONTROL_VEHICLE );
                }

                // We're not able to close anything nearby, so remove it
                if( std::find( actions.begin(), actions.end(), ACTION_CLOSE ) == actions.end() ) {
                    actions_remove.insert( ACTION_CLOSE );
                }

                // We're not able to examine anything nearby, so remove it
                if( std::find( actions.begin(), actions.end(), ACTION_EXAMINE ) == actions.end() ) {
                    actions_remove.insert( ACTION_EXAMINE );
                }

                // We're not able to pickup anything nearby, so remove it
                if( std::find( actions.begin(), actions.end(), ACTION_PICKUP ) == actions.end() ) {
                    actions_remove.insert( ACTION_PICKUP );
                }

                // Check if we can't move because of safe mode - if so, add ability to ignore
                if( g && !g->check_safe_mode_allowed( false ) ) {
                    actions.insert( ACTION_IGNORE_ENEMY );
                    actions.insert( ACTION_TOGGLE_SAFEMODE );
                } else {
                    actions_remove.insert( ACTION_IGNORE_ENEMY );
                    actions_remove.insert( ACTION_TOGGLE_SAFEMODE );
                }

                // Check if we're significantly hungry or thirsty - if so, add eat
                if( player_character.get_hunger() > 100 || player_character.get_thirst() > 40 ) {
                    actions.insert( ACTION_EAT );
                }

                // Check if we're dead tired - if so, add sleep
                if( player_character.get_sleepiness() > sleepiness_levels::DEAD_TIRED ) {
                    actions.insert( ACTION_SLEEP );
                }

                for( const auto &action : actions ) {
                    if( add_best_key_for_action_to_quick_shortcuts( action, touch_input_context.get_category(),
                            !get_option<bool>( "ANDROID_SHORTCUT_AUTOADD_FRONT" ) ) ) {
                        needupdate = true;
                    }
                }

                size_t old_size = qsl.size();
                for( const auto &action_remove : actions_remove ) {
                    remove_action_from_quick_shortcuts( action_remove, touch_input_context.get_category() );
                }
                if( qsl.size() != old_size ) {
                    needupdate = true;
                }
            }
        }

        if( remove_expired_actions_from_quick_shortcuts( touch_input_context.get_category() ) ) {
            needupdate = true;
        }

        // Toggle quick shortcuts on/off
        if( ac_back_down_time > 0 &&
            ticks - ac_back_down_time > static_cast<uint32_t>
            ( get_option<int>( "ANDROID_INITIAL_DELAY" ) ) ) {
            if( !quick_shortcuts_toggle_handled ) {
                quick_shortcuts_enabled = !quick_shortcuts_enabled;
                quick_shortcuts_toggle_handled = true;
                refresh_display();

                // Display an Android toast message
                {
#if defined(__ANDROID__)
                                        JNIEnv *env = ( JNIEnv * )SDL_AndroidGetJNIEnv();
                                        jobject activity = ( jobject )SDL_AndroidGetActivity();
                                        jclass clazz( env->GetObjectClass( activity ) );
                                        jstring toast_message = env->NewStringUTF( quick_shortcuts_enabled ? "Shortcuts visible" :
                                                                "Shortcuts hidden" );
                                        jmethodID method_id = env->GetMethodID( clazz, "toast", "(Ljava/lang/String;)V" );
                                        env->CallVoidMethod( activity, method_id, toast_message );
                                        env->DeleteLocalRef( activity );
                                        env->DeleteLocalRef( clazz );
#endif
                }
            }
        }

        // Handle repeating inputs from touch + holds
        if( !is_quick_shortcut_touch && !is_two_finger_touch && !is_three_finger_touch &&
            finger_down_time > 0 &&
            ticks - finger_down_time > static_cast<uint32_t>
            ( get_option<int>( "ANDROID_INITIAL_DELAY" ) ) ) {
            if( ticks - finger_repeat_time > finger_repeat_delay ) {
                handle_finger_input( ticks );
                finger_repeat_time = ticks;
                // Prevent repeating inputs on the next call to this function if there is a fingerup event
                while( SDL_PollEvent( &ev ) ) {
                    if( ev.type == SDL_FINGERUP ) {
                        third_finger_down_x = third_finger_curr_x = second_finger_down_x = second_finger_curr_x =
                                                  finger_down_x = finger_curr_x = -1.0f;
                        third_finger_down_y = third_finger_curr_y = second_finger_down_y = second_finger_curr_y =
                                                  finger_down_y = finger_curr_y = -1.0f;
                        is_two_finger_touch = false;
                        is_three_finger_touch = false;
                        finger_down_time = 0;
                        finger_repeat_time = 0;
                        // let the next call decide if needupdate should be true
                        break;
                    }
                }
                return;
            }
        }

        // If we received a first tap and not another one within a certain period, this was a single tap, so trigger the input event
        if( !is_quick_shortcut_touch && !is_two_finger_touch && !is_three_finger_touch &&
            last_tap_time > 0 &&
            ticks - last_tap_time >= static_cast<uint32_t>
            ( get_option<int>( "ANDROID_INITIAL_DELAY" ) ) ) {
            // Single tap
            last_tap_time = ticks;
            last_input = input_event( is_default_mode ? get_key_event_from_string(
                                          get_option<std::string>( "ANDROID_TAP_KEY" ) ) : '\n', input_event_t::keyboard_char );
            last_tap_time = 0;
            return;
        }

        // ensure hint text pops up even if player doesn't move finger to trigger a FINGERMOTION event
        if( is_quick_shortcut_touch && finger_down_time > 0 &&
            ticks - finger_down_time > static_cast<uint32_t>
            ( get_option<int>( "ANDROID_INITIAL_DELAY" ) ) ) {
            needupdate = true;
        }
    }
#endif
    
    last_input = input_event();

    std::optional<point> resize_dims;
    bool render_target_reset = false;

    while( SDL_PollEvent( &ev ) ) {
        imclient->process_input( &ev );
        switch( ev.type ) {
            case SDL_WINDOWEVENT:
                switch( ev.window.event ) {
#if defined(__ANDROID__) || defined(__IPHONEOS__)
                    // SDL will send a focus lost event whenever the app loses focus (eg. lock screen, switch app focus etc.)
                    // If we detect it and the game seems in a saveable state, try and do a quicksave. This is a bit dodgy
                    // as the player could be ANYWHERE doing ANYTHING (a sub-menu, interacting with an NPC/computer etc.)
                    // but it seems to work so far, and the alternative is the player losing their progress as the app is likely
                    // to be destroyed pretty quickly when it goes out of focus due to memory usage.
                    case SDL_WINDOWEVENT_FOCUS_LOST:
                        if( world_generator &&
                            world_generator->active_world &&
                            g && g->uquit == QUIT_NO &&
                            get_option<bool>( "ANDROID_QUICKSAVE" ) &&
                            !std::uncaught_exception() ) {
                            g->quicksave();
                        }
                        break;
                    // SDL sends a window size changed event whenever the screen rotates orientation
                    case SDL_WINDOWEVENT_SIZE_CHANGED:
                        WindowWidth = ev.window.data1;
                        WindowHeight = ev.window.data2;
                        SDL_Delay( 500 );
                        SDL_GetWindowSurface( window.get() );
                        ui_manager::redraw_invalidated();
                        refresh_display();
                        needupdate = true;
                        break;
#else
                    case SDL_WINDOWEVENT_FOCUS_LOST:
                        window_focus = false;
                        if( SDL_IsTextInputActive() ) {
                            text_input_active_when_regaining_focus = true;
                            // Stop text input to not intefere with other programs
                            StopTextInput();
                            // Clear uncommited IME text. TODO: commit IME text instead.
                            last_input = input_event();
                            last_input.type = input_event_t::keyboard_char;
                            last_input.edit.clear();
                            last_input.edit_refresh = true;
                            text_refresh = true;
                        } else {
                            text_input_active_when_regaining_focus = false;
                        }
                        break;
                    case SDL_WINDOWEVENT_FOCUS_GAINED:
                        window_focus = true;
                        // Restore text input status
                        if( text_input_active_when_regaining_focus ) {
                            SDL_StartTextInput();
                        }
                        break;
#endif
                    case SDL_WINDOWEVENT_SHOWN:
                    case SDL_WINDOWEVENT_MINIMIZED:
                        break;
                    case SDL_WINDOWEVENT_EXPOSED:
                        needupdate = true;
                        break;
                    case SDL_WINDOWEVENT_RESTORED:
#if defined(__ANDROID__) || defined(__IPHONEOS__)
                        needs_sdl_surface_visibility_refresh = true;
                        if( android_is_hardware_keyboard_available() ) {
                            StopTextInput();
                            StartTextInput();
                        }
#endif
                        break;
                    case SDL_WINDOWEVENT_RESIZED:
                        resize_dims = point( ev.window.data1, ev.window.data2 );
                        break;
                    default:
                        break;
                }
                break;
#if defined(__IPHONEOS__)
            case SDL_APP_WILLENTERBACKGROUND:
                if( world_generator &&
                    world_generator->active_world &&
                    g && g->uquit == QUIT_NO &&
                    !std::uncaught_exception() ) {
                    g->quicksave();
                }
                if( SDL_IsTextInputActive() ) {
                    // TODO: Abstract common method with above usage
                    text_input_active_when_regaining_focus = true;
                    // Stop text input to not intefere with other programs
                    StopTextInput();
                    // Clear uncommited IME text. TODO: commit IME text instead.
                    last_input = input_event();
                    last_input.type = input_event_t::keyboard_char;
                    last_input.edit.clear();
                    last_input.edit_refresh = true;
                    text_refresh = true;
                } else {
                    text_input_active_when_regaining_focus = false;
                }
                break;
            case SDL_APP_DIDENTERBACKGROUND:
                window_focus = false;
                break;
            case SDL_APP_DIDENTERFOREGROUND:
                window_focus = true;
                // Restore text input status
                if( !SDL_IsTextInputActive() || text_input_active_when_regaining_focus ) {
                    SDL_StartTextInput();
                }
                break;
#endif
            case SDL_RENDER_TARGETS_RESET:
                render_target_reset = true;
                break;
            case SDL_KEYDOWN: {
#if defined(__ANDROID__) || defined(__IPHONEOS__)
                // Toggle virtual keyboard with Android back button. For some reason I get double inputs, so ignore everything once it's already down.
                if( ev.key.keysym.sym == SDLK_AC_BACK && ac_back_down_time == 0 ) {
                    ac_back_down_time = ticks;
                    quick_shortcuts_toggle_handled = false;
                }
#endif
                is_repeat = ev.key.repeat;
                //hide mouse cursor on keyboard input
                if( get_option<std::string>( "HIDE_CURSOR" ) != "show" && SDL_ShowCursor( -1 ) ) {
                    SDL_ShowCursor( SDL_DISABLE );
                }
                keyboard_mode mode = keyboard_mode::keychar;
#if !defined(__ANDROID__) && !defined(__IPHONEOS__)
                if( !SDL_IsTextInputActive() ) {
                    mode = keyboard_mode::keycode;
                }
#endif
                if( mode == keyboard_mode::keychar ) {
                    const int lc = sdl_keysym_to_curses( ev.key.keysym );
                    if( lc <= 0 ) {
                        // a key we don't know in curses and won't handle.
                        break;
                    } else if( add_alt_code( lc ) ) {
                        // key was handled
                    } else {
                        last_input = input_event( lc, input_event_t::keyboard_char );
#if defined(__ANDROID__) || defined(__IPHONEOS__)
                        if( !android_is_hardware_keyboard_available() ) {
                            if( !is_string_input( touch_input_context ) && !touch_input_context.allow_text_entry ) {
                                if( get_option<bool>( "ANDROID_AUTO_KEYBOARD" ) ) {
                                    StopTextInput();
                                }

                                // add a quick shortcut
                                if( !last_input.text.empty() ||
                                    !inp_mngr.get_keyname( lc, input_event_t::keyboard_char ).empty() ) {
                                    qsl.remove( last_input );
                                    add_quick_shortcut( qsl, last_input, false, true );
                                    ui_manager::redraw_invalidated();
                                    refresh_display();
                                }
                            } else if( lc == '\n' || lc == KEY_ESCAPE ) {
                                if( get_option<bool>( "ANDROID_AUTO_KEYBOARD" ) ) {
                                    StopTextInput();
                                }
                            }
                        }
#endif
                    }
                } else {
                    last_input = sdl_keysym_to_keycode_evt( ev.key.keysym );
                }
            }
            break;
            case SDL_KEYUP: {
#if defined(__ANDROID__)
                // Toggle virtual keyboard with Android back button
                if( ev.key.keysym.sym == SDLK_AC_BACK ) {
                    if( ticks - ac_back_down_time <= static_cast<uint32_t>
                        ( get_option<int>( "ANDROID_INITIAL_DELAY" ) ) ) {
                        if( SDL_IsTextInputActive() ) {
                            StopTextInput();
                        } else {
                            StartTextInput();
                        }
                    }
                    ac_back_down_time = 0;
                }
#endif
                keyboard_mode mode = keyboard_mode::keychar;
#if !defined(__ANDROID__) && !defined(__IPHONEOS__)
                if( !SDL_IsTextInputActive() ) {
                    mode = keyboard_mode::keycode;
                }
#endif
                is_repeat = ev.key.repeat;
                if( mode == keyboard_mode::keychar ) {
                    if( ev.key.keysym.sym == SDLK_LALT || ev.key.keysym.sym == SDLK_RALT ) {
                        int code = end_alt_code();
                        if( code ) {
                            last_input = input_event( code, input_event_t::keyboard_char );
                            last_input.text = utf32_to_utf8( code );
                        }
                    }
                } else if( is_repeat ) {
                    last_input = sdl_keysym_to_keycode_evt( ev.key.keysym );
                }
            }
            break;
            case SDL_TEXTINPUT:
                if( !add_alt_code( *ev.text.text ) ) {
                    if( strlen( ev.text.text ) > 0 ) {
                        const unsigned lc = UTF8_getch( ev.text.text );
                        last_input = input_event( lc, input_event_t::keyboard_char );
#if defined(__ANDROID__) || defined(__IPHONEOS__)
                        if( !android_is_hardware_keyboard_available() ) {
                            if( !is_string_input( touch_input_context ) && !touch_input_context.allow_text_entry ) {
                                if( get_option<bool>( "ANDROID_AUTO_KEYBOARD" ) ) {
                                    StopTextInput();
                                }

                                quick_shortcuts_t &qsl = quick_shortcuts_map[get_quick_shortcut_name(
                                                             touch_input_context.get_category() )];
                                qsl.remove( last_input );
                                add_quick_shortcut( qsl, last_input, false, true );
                                ui_manager::redraw_invalidated();
                                refresh_display();
                            } else if( lc == '\n' || lc == KEY_ESCAPE ) {
                                if( get_option<bool>( "ANDROID_AUTO_KEYBOARD" ) ) {
                                    StopTextInput();
                                }
                            }
                        }
#endif
                    } else {
                        // no key pressed in this event
                        last_input = input_event();
                        last_input.type = input_event_t::keyboard_char;
                    }
                    last_input.text = ev.text.text;
                    text_refresh = true;
                }
                break;
            case SDL_TEXTEDITING: {
                if( strlen( ev.edit.text ) > 0 ) {
                    const unsigned lc = UTF8_getch( ev.edit.text );
                    last_input = input_event( lc, input_event_t::keyboard_char );
                } else {
                    // no key pressed in this event
                    last_input = input_event();
                    last_input.type = input_event_t::keyboard_char;
                }
                // Convert to string explicitly to avoid accidentally using
                // the array out of scope.
                last_input.edit = std::string( ev.edit.text );
                last_input.edit_refresh = true;
                text_refresh = true;
                break;
            }
#if defined(SDL_HINT_IME_SUPPORT_EXTENDED_TEXT)
            case SDL_TEXTEDITING_EXT: {
                if( !ev.editExt.text ) {
                    break;
                }
                if( strlen( ev.editExt.text ) > 0 ) {
                    const unsigned lc = UTF8_getch( ev.editExt.text );
                    last_input = input_event( lc, input_event_t::keyboard_char );
                } else {
                    // no key pressed in this event
                    last_input = input_event();
                    last_input.type = input_event_t::keyboard_char;
                }
                // Convert to string explicitly to avoid accidentally using
                // a pointer that will be freed
                last_input.edit = std::string( ev.editExt.text );
                last_input.edit_refresh = true;
                text_refresh = true;
                SDL_free( ev.editExt.text );
                break;
            }
#endif
            case SDL_CONTROLLERBUTTONDOWN:
            case SDL_CONTROLLERBUTTONUP:
                gamepad::handle_button_event( ev );
                break;
            case SDL_CONTROLLERAXISMOTION:
                gamepad::handle_axis_event( ev );
                break;
            case SDL_GAMEPAD_SCHEDULER:
                gamepad::handle_scheduler_event( ev );
                break;
            case SDL_MOUSEMOTION:
                if( get_option<std::string>( "HIDE_CURSOR" ) == "show" ||
                    get_option<std::string>( "HIDE_CURSOR" ) == "hidekb" ) {
                    if( !SDL_ShowCursor( -1 ) ) {
                        SDL_ShowCursor( SDL_ENABLE );
                    }

                    // Only monitor motion when cursor is visible
                    last_input = input_event( MouseInput::Move, input_event_t::mouse );
                }
                break;

            case SDL_MOUSEBUTTONDOWN:
                switch( ev.button.button ) {
                    case SDL_BUTTON_LEFT:
                        last_input = input_event( MouseInput::LeftButtonPressed, input_event_t::mouse );
                        break;
                    case SDL_BUTTON_RIGHT:
                        last_input = input_event( MouseInput::RightButtonPressed, input_event_t::mouse );
                        break;
                    case SDL_BUTTON_X1:
                        last_input = input_event( MouseInput::X1ButtonPressed, input_event_t::mouse );
                        break;
                    case SDL_BUTTON_X2:
                        last_input = input_event( MouseInput::X2ButtonPressed, input_event_t::mouse );
                        break;
                }
                break;

            case SDL_MOUSEBUTTONUP:
                switch( ev.button.button ) {
                    case SDL_BUTTON_LEFT:
                        last_input = input_event( MouseInput::LeftButtonReleased, input_event_t::mouse );
                        break;
                    case SDL_BUTTON_RIGHT:
                        last_input = input_event( MouseInput::RightButtonReleased, input_event_t::mouse );
                        break;
                    case SDL_BUTTON_X1:
                        last_input = input_event( MouseInput::X1ButtonReleased, input_event_t::mouse );
                        break;
                    case SDL_BUTTON_X2:
                        last_input = input_event( MouseInput::X2ButtonReleased, input_event_t::mouse );
                        break;
                }
                break;

            case SDL_MOUSEWHEEL:
                if( ev.wheel.y > 0 ) {
                    last_input = input_event( MouseInput::ScrollWheelUp, input_event_t::mouse );
                } else if( ev.wheel.y < 0 ) {
                    last_input = input_event( MouseInput::ScrollWheelDown, input_event_t::mouse );
                }
                break;

#if defined(__ANDROID__) || defined(__IPHONEOS__)
            case SDL_FINGERMOTION:
<<<<<<< HEAD
                dbg( D_INFO ) << "Fingermotion triggered.";
                dbg( D_INFO ) << "ev.tfinger.fingerId: " << ev.tfinger.fingerId;
                dbg( D_INFO ) << "ev.tfinger.touchId: " << ev.tfinger.touchId;
                if( SDL_GetNumTouchFingers(ev.tfinger.touchId) == 1 ) {
=======
                if( SDL_GetNumTouchFingers( ev.tfinger.touchId ) == 1 ) {
>>>>>>> 2eaa72ca
                    if( !is_quick_shortcut_touch ) {
                        dbg( D_INFO ) << "Not quick shortcut touch";
                        update_finger_repeat_delay();
                    }
                    needupdate = true; // ensure virtual joystick and quick shortcuts redraw as we interact
                    ui_manager::redraw_invalidated();
                    finger_curr_x = ev.tfinger.x * WindowWidth;
                    finger_curr_y = ev.tfinger.y * WindowHeight;

                    if( get_option<bool>( "ANDROID_VIRTUAL_JOYSTICK_FOLLOW" ) && !is_two_finger_touch &&
                        !is_three_finger_touch ) {
                        // If we've moved too far from joystick center, offset joystick center automatically
                        float delta_x = finger_curr_x - finger_down_x;
                        float delta_y = finger_curr_y - finger_down_y;
                        float dist = std::sqrt( delta_x * delta_x + delta_y * delta_y );
                        float max_dist = ( get_option<float>( "ANDROID_DEADZONE_RANGE" ) +
                                           get_option<float>( "ANDROID_REPEAT_DELAY_RANGE" ) ) * std::max( WindowWidth, WindowHeight );
                        if( dist > max_dist ) {
                            float delta_ratio = ( dist / max_dist ) - 1.0f;
                            finger_down_x += delta_x * delta_ratio;
                            finger_down_y += delta_y * delta_ratio;
                        }
                    }

<<<<<<< HEAD
                } else if( SDL_GetNumTouchFingers(ev.tfinger.touchId) == 2 ) {
                    second_finger_curr_x = ev.tfinger.x * WindowWidth;
                    second_finger_curr_y = ev.tfinger.y * WindowHeight;
                } else if( SDL_GetNumTouchFingers(ev.tfinger.touchId) == 3 ) {
=======
                } else if( SDL_GetNumTouchFingers( ev.tfinger.touchId ) == 2 ) {
                    second_finger_curr_x = ev.tfinger.x * WindowWidth;
                    second_finger_curr_y = ev.tfinger.y * WindowHeight;
                } else if( SDL_GetNumTouchFingers( ev.tfinger.touchId ) == 3 ) {
>>>>>>> 2eaa72ca
                    third_finger_curr_x = ev.tfinger.x * WindowWidth;
                    third_finger_curr_y = ev.tfinger.y * WindowHeight;
                }
                break;
            case SDL_FINGERDOWN:
<<<<<<< HEAD
                dbg( D_INFO ) << "Fingerdown triggered.";
                dbg( D_INFO ) << "ev.tfinger.fingerId: " << ev.tfinger.fingerId;
                dbg( D_INFO ) << "ev.tfinger.touchId: " << ev.tfinger.touchId;
                if( SDL_GetNumTouchFingers(ev.tfinger.touchId) == 1 ) {
=======
                if( SDL_GetNumTouchFingers( ev.tfinger.touchId ) == 1 ) {
>>>>>>> 2eaa72ca
                    finger_down_x = finger_curr_x = ev.tfinger.x * WindowWidth;
                    finger_down_y = finger_curr_y = ev.tfinger.y * WindowHeight;
                    finger_down_time = ticks;
                    finger_repeat_time = 0;
                    is_quick_shortcut_touch = get_quick_shortcut_under_finger() != NULL;
                    DebugLog( D_INFO, DC_ALL ) << "finger_down_x: " << finger_down_x;
                    DebugLog( D_INFO, DC_ALL ) << "finger_down_y: " << finger_down_y;
                    if( !is_quick_shortcut_touch ) {
                        dbg( D_INFO ) << "Not quick shortcut touch";
                        update_finger_repeat_delay();
                    }
                    ui_manager::redraw_invalidated();
                    needupdate = true; // ensure virtual joystick and quick shortcuts redraw as we interact
<<<<<<< HEAD
                } else if( SDL_GetNumTouchFingers(ev.tfinger.touchId) == 2 ) {
                    if( !is_quick_shortcut_touch ) {
                        second_finger_down_x = second_finger_curr_x = ev.tfinger.x * WindowWidth;
                        second_finger_down_y = second_finger_curr_y = ev.tfinger.y * WindowHeight;
                        DebugLog( D_INFO, DC_ALL ) << "second_finger_curr_x: " << finger_down_x;
                        DebugLog( D_INFO, DC_ALL ) << "second_finger_curr_y: " << second_finger_curr_y;
                        is_two_finger_touch = true;
                    }
                } else if( SDL_GetNumTouchFingers(ev.tfinger.touchId) == 3 ) {
                    if( !is_quick_shortcut_touch ) {
                        third_finger_down_x = third_finger_curr_x = ev.tfinger.x * WindowWidth;
                        third_finger_down_y = third_finger_curr_y = ev.tfinger.y * WindowHeight;
                        is_three_finger_touch = true;
                        is_two_finger_touch = false;
                    }
                }
                break;
            case SDL_FINGERUP:
                dbg( D_INFO ) << "Fingerup triggered.";
                dbg( D_INFO ) << "ev.tfinger.fingerId: " << ev.tfinger.fingerId;
                dbg( D_INFO ) << "ev.tfinger.touchId: " << ev.tfinger.touchId;
                if( SDL_GetNumTouchFingers(ev.tfinger.touchId) == 1 ) {
=======
                } else if( SDL_GetNumTouchFingers( ev.tfinger.touchId ) == 2 && !is_quick_shortcut_touch ) {
                    second_finger_down_x = second_finger_curr_x = ev.tfinger.x * WindowWidth;
                    second_finger_down_y = second_finger_curr_y = ev.tfinger.y * WindowHeight;
                    is_two_finger_touch = true;
                } else if( SDL_GetNumTouchFingers( ev.tfinger.touchId ) == 3 && !is_quick_shortcut_touch ) {
                    third_finger_down_x = third_finger_curr_x = ev.tfinger.x * WindowWidth;
                    third_finger_down_y = third_finger_curr_y = ev.tfinger.y * WindowHeight;
                    is_three_finger_touch = true;
                    is_two_finger_touch = false;
                }
                break;
            case SDL_FINGERUP:
                if( SDL_GetNumTouchFingers( ev.tfinger.touchId ) == 1 ) {
>>>>>>> 2eaa72ca
                    finger_curr_x = ev.tfinger.x * WindowWidth;
                    finger_curr_y = ev.tfinger.y * WindowHeight;
                    DebugLog( D_INFO, DC_ALL ) << "finger_curr_x: " << finger_curr_x;
                    DebugLog( D_INFO, DC_ALL ) << "finger_curr_y: " << finger_curr_y;
                    if( is_quick_shortcut_touch ) {
                        input_event *quick_shortcut = get_quick_shortcut_under_finger();
                        if( quick_shortcut ) {
                            last_input = *quick_shortcut;
                            if( get_option<bool>( "ANDROID_SHORTCUT_MOVE_FRONT" ) ) {
                                quick_shortcuts_t &qsl = quick_shortcuts_map[get_quick_shortcut_name(
                                                             touch_input_context.get_category() )];
                                reorder_quick_shortcut( qsl, quick_shortcut->get_first_input(), false );
                            }
                            quick_shortcut->shortcut_last_used_action_counter = g->get_user_action_counter();
                        } else {
                            // Get the quick shortcut that was originally touched
                            quick_shortcut = get_quick_shortcut_under_finger( true );
                            if( quick_shortcut &&
                                ticks - finger_down_time <= static_cast<uint32_t>( get_option<int>( "ANDROID_INITIAL_DELAY" ) )
                                &&
                                finger_curr_y < finger_down_y &&
                                finger_down_y - finger_curr_y > std::abs( finger_down_x - finger_curr_x ) ) {
                                // a flick up was detected, remove the quick shortcut!
                                quick_shortcuts_t &qsl = quick_shortcuts_map[get_quick_shortcut_name(
                                                             touch_input_context.get_category() )];
                                qsl.remove( *quick_shortcut );
                            }
                        }
                    } else {
                        if( is_two_finger_touch ) {
                            // handle zoom in/out
                            if( is_default_mode ) {
                                float x1 = ( finger_curr_x - finger_down_x );
                                float y1 = ( finger_curr_y - finger_down_y );
                                float d1 = std::sqrt( x1 * x1 + y1 * y1 );

                                float x2 = ( second_finger_curr_x - second_finger_down_x );
                                float y2 = ( second_finger_curr_y - second_finger_down_y );
                                float d2 = std::sqrt( x2 * x2 + y2 * y2 );

                                float longest_window_edge = std::max( WindowWidth, WindowHeight );

                                if( std::max( d1, d2 ) < get_option<float>( "ANDROID_DEADZONE_RANGE" ) * longest_window_edge ) {
                                    last_input = input_event( get_key_event_from_string(
                                                                  get_option<std::string>( "ANDROID_2_TAP_KEY" ) ), input_event_t::keyboard_char );
                                } else {
                                    float dot = ( x1 * x2 + y1 * y2 ) / ( d1 * d2 ); // dot product of two finger vectors, -1 to +1
                                    if( dot > 0.0f ) { // both fingers mostly heading in same direction, check for double-finger swipe gesture
                                        float dratio = d1 / d2;
                                        const float dist_ratio = 0.3f;
                                        if( dratio > dist_ratio &&
                                            dratio < ( 1.0f /
                                                       dist_ratio ) ) { // both fingers moved roughly the same distance, so it's a double-finger swipe!
                                            float xavg = 0.5f * ( x1 + x2 );
                                            float yavg = 0.5f * ( y1 + y2 );
                                            if( xavg > 0 && xavg > std::abs( yavg ) ) {
                                                last_input = input_event( get_key_event_from_string(
                                                                              get_option<std::string>( "ANDROID_2_SWIPE_LEFT_KEY" ) ), input_event_t::keyboard_char );
                                            } else if( xavg < 0 && -xavg > std::abs( yavg ) ) {
                                                last_input = input_event( get_key_event_from_string(
                                                                              get_option<std::string>( "ANDROID_2_SWIPE_RIGHT_KEY" ) ), input_event_t::keyboard_char );
                                            } else if( yavg > 0 && yavg > std::abs( xavg ) ) {
                                                last_input = input_event( get_key_event_from_string(
                                                                              get_option<std::string>( "ANDROID_2_SWIPE_DOWN_KEY" ) ), input_event_t::keyboard_char );
                                            } else {
                                                last_input = input_event( get_key_event_from_string(
                                                                              get_option<std::string>( "ANDROID_2_SWIPE_UP_KEY" ) ), input_event_t::keyboard_char );
                                            }
                                        }
                                    } else {
                                        // both fingers heading in opposite direction, check for zoom gesture
                                        float down_x = finger_down_x - second_finger_down_x;
                                        float down_y = finger_down_y - second_finger_down_y;
                                        float down_dist = std::sqrt( down_x * down_x + down_y * down_y );

                                        float curr_x = finger_curr_x - second_finger_curr_x;
                                        float curr_y = finger_curr_y - second_finger_curr_y;
                                        float curr_dist = std::sqrt( curr_x * curr_x + curr_y * curr_y );

                                        const float zoom_ratio = 0.9f;
                                        if( curr_dist < down_dist * zoom_ratio ) {
                                            last_input = input_event( get_key_event_from_string(
                                                                          get_option<std::string>( "ANDROID_PINCH_IN_KEY" ) ), input_event_t::keyboard_char );
                                        } else if( curr_dist > down_dist / zoom_ratio ) {
                                            last_input = input_event( get_key_event_from_string(
                                                                          get_option<std::string>( "ANDROID_PINCH_OUT_KEY" ) ), input_event_t::keyboard_char );
                                        }
                                    }
                                }
                            }
                        } else if( is_three_finger_touch ) {
                            // handle zoom in/out
                            float x1 = ( finger_curr_x - finger_down_x );
                            float y1 = ( finger_curr_y - finger_down_y );
                            float d1 = std::sqrt( x1 * x1 + y1 * y1 );

                            float x2 = ( second_finger_curr_x - second_finger_down_x );
                            float y2 = ( second_finger_curr_y - second_finger_down_y );
                            float d2 = std::sqrt( x2 * x2 + y2 * y2 );

                            float x3 = ( third_finger_curr_x - third_finger_down_x );
                            float y3 = ( third_finger_curr_y - third_finger_down_y );
                            float d3 = std::sqrt( x3 * x3 + y3 * y3 );

                            float longest_window_edge = std::max( WindowWidth, WindowHeight );

                            if( std::max( d1, std::max( d2,
                                                        d3 ) ) < get_option<float>( "ANDROID_DEADZONE_RANGE" ) * longest_window_edge ) {
                                int three_tap_key = 0; //get_option<int>( "ANDROID_3_TAP_KEY" );
                                if( three_tap_key == 0 ) { // not set
                                    quick_shortcuts_enabled = !quick_shortcuts_enabled;

                                    quick_shortcuts_toggle_handled = true;
                                    //TODO: get some equivalent to iOS
                                    // Display an Android toast message
                                    {
#if defined(__ANDROID__)
                                        JNIEnv *env = ( JNIEnv * )SDL_AndroidGetJNIEnv();
                                        jobject activity = ( jobject )SDL_AndroidGetActivity();
                                        jclass clazz( env->GetObjectClass( activity ) );
                                        jstring toast_message = env->NewStringUTF( quick_shortcuts_enabled ? "Shortcuts visible" :
                                                                "Shortcuts hidden" );
                                        jmethodID method_id = env->GetMethodID( clazz, "toast", "(Ljava/lang/String;)V" );
                                        env->CallVoidMethod( activity, method_id, toast_message );
                                        env->DeleteLocalRef( activity );
                                        env->DeleteLocalRef( clazz );
#endif
                                    }
                                } else {
                                    last_input = input_event( three_tap_key, input_event_t::keyboard_char );
                                }
                            } else {
                                float dot = ( x1 * x2 + y1 * y2 ) / ( d1 * d2 ); // dot product of two finger vectors, -1 to +1
                                float dot2 = ( x1 * x3 + y1 * y3 ) / ( d1 * d3 ); // dot product of three finger vectors, -1 to +1
                                if( dot > 0.0f &&
                                    dot2 > 0.0f ) { // all fingers mostly heading in same direction, check for triple-finger swipe gesture
                                    float dratio = d1 / d2;
                                    const float dist_ratio = 0.3f;
                                    if( dratio > dist_ratio &&
                                        dratio < ( 1.0f /
                                                   dist_ratio ) ) { // both fingers moved roughly the same distance, so it's a double-finger swipe!
                                        float xavg = 0.5f * ( x1 + x2 );
                                        float yavg = 0.5f * ( y1 + y2 );
                                        if( xavg > 0 && xavg > std::abs( yavg ) ) {
                                            last_input = input_event( '\t', input_event_t::keyboard_char );
                                        } else if( xavg < 0 && -xavg > std::abs( yavg ) ) {
                                            last_input = input_event( KEY_BTAB, input_event_t::keyboard_char );
                                        } else if( yavg > 0 && yavg > std::abs( xavg ) ) {
                                            last_input = input_event( KEY_NPAGE, input_event_t::keyboard_char );
                                        } else {
                                            last_input = input_event( KEY_PPAGE, input_event_t::keyboard_char );
                                        }
                                    }
                                }
                            }

                        } else if( ticks - finger_down_time <= static_cast<uint32_t>(
                                       get_option<int>( "ANDROID_INITIAL_DELAY" ) ) ) {
                            handle_finger_input( ticks );
                        }
                    }
                    third_finger_down_x = third_finger_curr_x = second_finger_down_x = second_finger_curr_x =
                                              finger_down_x = finger_curr_x = -1.0f;
                    third_finger_down_y = third_finger_curr_y = second_finger_down_y = second_finger_curr_y =
                                              finger_down_y = finger_curr_y = -1.0f;
                    is_two_finger_touch = false;
                    is_three_finger_touch = false;
                    finger_down_time = 0;
                    finger_repeat_time = 0;
                    needupdate = true; // ensure virtual joystick and quick shortcuts are updated properly
                    ui_manager::redraw_invalidated();
                    refresh_display(); // as above, but actually redraw it now as well
<<<<<<< HEAD
                } else if( SDL_GetNumTouchFingers(ev.tfinger.touchId) == 2 ) {
                    if( is_two_finger_touch ) {
                        // on second finger release, just remember the x/y position so we can calculate delta once first finger is done
                        // is_two_finger_touch will be reset when first finger lifts (see above)
                        second_finger_curr_x = ev.tfinger.x * WindowWidth;
                        second_finger_curr_y = ev.tfinger.y * WindowHeight;
                    }
                } else if( SDL_GetNumTouchFingers(ev.tfinger.touchId) == 3 ) {
                    if( is_three_finger_touch ) {
                        // on third finger release, just remember the x/y position so we can calculate delta once first finger is done
                        // is_three_finger_touch will be reset when first finger lifts (see above)
                        third_finger_curr_x = ev.tfinger.x * WindowWidth;
                        third_finger_curr_y = ev.tfinger.y * WindowHeight;
                    }
=======
                } else if( SDL_GetNumTouchFingers( ev.tfinger.touchId ) == 2 && is_two_finger_touch ) {
                    // on second finger release, just remember the x/y position so we can calculate delta once first finger is done
                    // is_two_finger_touch will be reset when first finger lifts (see above)
                    second_finger_curr_x = ev.tfinger.x * WindowWidth;
                    second_finger_curr_y = ev.tfinger.y * WindowHeight;
                } else if( SDL_GetNumTouchFingers( ev.tfinger.touchId ) == 3 && is_three_finger_touch ) {
                    // on third finger release, just remember the x/y position so we can calculate delta once first finger is done
                    // is_three_finger_touch will be reset when first finger lifts (see above)
                    third_finger_curr_x = ev.tfinger.x * WindowWidth;
                    third_finger_curr_y = ev.tfinger.y * WindowHeight;
>>>>>>> 2eaa72ca
                }

                break;
#endif

            case SDL_QUIT:
                quit = true;
                break;
        }
        if( text_refresh && !is_repeat ) {
            break;
        }
    }
    bool resized = false;
    if( resize_dims.has_value() ) {
        restore_on_out_of_scope prev_last_input( last_input );
        needupdate = resized = handle_resize( resize_dims.value().x, resize_dims.value().y );
    }
    // resizing already reinitializes the render target
    if( !resized && render_target_reset ) {
        throwErrorIf( !SetupRenderTarget(), "SetupRenderTarget failed" );
        needupdate = true;
        restore_on_out_of_scope prev_last_input( last_input );
        // FIXME: SDL_RENDER_TARGETS_RESET only seems to be fired after the first redraw
        // when restoring the window after system sleep, rather than immediately
        // on focus gain. This seems to mess up the first redraw and
        // causes black screen that lasts ~0.5 seconds before the screen
        // contents are redrawn in the following code.
        ui_manager::invalidate( rectangle<point>( point::zero, point( WindowWidth, WindowHeight ) ),
                                false );
        ui_manager::redraw_invalidated();
    }
    if( needupdate ) {
        try_sdl_update();
    }
    if( quit ) {
        catacurses::endwin();
        exit( 0 );
    }
}

//***********************************
//Pseudo-Curses Functions           *
//***********************************

// Calculates the new width of the window
int projected_window_width()
{
    return get_option<int>( "TERMINAL_X" ) * fontwidth;
}

// Calculates the new height of the window
int projected_window_height()
{
    return get_option<int>( "TERMINAL_Y" ) * fontheight;
}

static void init_term_size_and_scaling_factor()
{
    scaling_factor = 1;
    point terminal( get_option<int>( "TERMINAL_X" ), get_option<int>( "TERMINAL_Y" ) );

#if !defined(__ANDROID__) || !defined(__IPHONEOS__)

    if( get_option<std::string>( "SCALING_FACTOR" ) == "2" ) {
        scaling_factor = 2;
    } else if( get_option<std::string>( "SCALING_FACTOR" ) == "4" ) {
        scaling_factor = 4;
    }

    if( scaling_factor > 1 ) {

        int max_width;
        int max_height;

        int current_display_id = std::stoi( get_option<std::string>( "DISPLAY" ) );
        SDL_DisplayMode current_display;

        if( SDL_GetDesktopDisplayMode( current_display_id, &current_display ) == 0 ) {
            if( get_option<std::string>( "FULLSCREEN" ) == "no" ) {

                // Make a maximized test window to determine maximum windowed size
                SDL_Window_Ptr test_window;
                test_window.reset( SDL_CreateWindow( "test_window",
                                                     SDL_WINDOWPOS_CENTERED_DISPLAY( current_display_id ),
                                                     SDL_WINDOWPOS_CENTERED_DISPLAY( current_display_id ),
                                                     EVEN_MINIMUM_TERM_WIDTH * fontwidth,
                                                     EVEN_MINIMUM_TERM_HEIGHT * fontheight,
                                                     SDL_WINDOW_RESIZABLE | SDL_WINDOW_ALLOW_HIGHDPI | SDL_WINDOW_MAXIMIZED
                                                   ) );

                SDL_GetWindowSize( test_window.get(), &max_width, &max_height );

                // If the video subsystem isn't reset the test window messes things up later
                test_window.reset();
                SDL_QuitSubSystem( SDL_INIT_VIDEO );
                SDL_InitSubSystem( SDL_INIT_VIDEO );

            } else {
                // For fullscreen or window borderless maximum size is the display size
                max_width = current_display.w;
                max_height = current_display.h;
            }
        } else {
            dbg( D_WARNING ) << "Failed to get current Display Mode, assuming infinite display size.";
            max_width = INT_MAX;
            max_height = INT_MAX;
        }

        if( terminal.x * fontwidth > max_width ||
            EVEN_MINIMUM_TERM_WIDTH * fontwidth * scaling_factor > max_width ) {
            if( EVEN_MINIMUM_TERM_WIDTH * fontwidth * scaling_factor > max_width ) {
                dbg( D_WARNING ) << "SCALING_FACTOR set too high for display size, resetting to 1";
                scaling_factor = 1;
                terminal.x = max_width / fontwidth;
                terminal.y = max_height / fontheight;
                get_options().get_option( "SCALING_FACTOR" ).setValue( "1" );
            } else {
                terminal.x = max_width / fontwidth;
            }
        }

        if( terminal.y * fontheight > max_height ||
            EVEN_MINIMUM_TERM_HEIGHT * fontheight * scaling_factor > max_height ) {
            if( EVEN_MINIMUM_TERM_HEIGHT * fontheight * scaling_factor > max_height ) {
                dbg( D_WARNING ) << "SCALING_FACTOR set too high for display size, resetting to 1";
                scaling_factor = 1;
                terminal.x = max_width / fontwidth;
                terminal.y = max_height / fontheight;
                get_options().get_option( "SCALING_FACTOR" ).setValue( "1" );
            } else {
                terminal.y = max_height / fontheight;
            }
        }

        terminal.x -= terminal.x % scaling_factor;
        terminal.y -= terminal.y % scaling_factor;

        terminal.x = std::max( EVEN_MINIMUM_TERM_WIDTH * scaling_factor, terminal.x );
        terminal.y = std::max( EVEN_MINIMUM_TERM_HEIGHT * scaling_factor, terminal.y );

        get_options().get_option( "TERMINAL_X" ).setValue(
            std::max( EVEN_MINIMUM_TERM_WIDTH * scaling_factor, terminal.x ) );
        get_options().get_option( "TERMINAL_Y" ).setValue(
            std::max( EVEN_MINIMUM_TERM_HEIGHT * scaling_factor, terminal.y ) );

        get_options().save();
    }

#endif //__ANDROID__

    TERMINAL_WIDTH = terminal.x / scaling_factor;
    TERMINAL_HEIGHT = terminal.y / scaling_factor;
}

//Basic Init, create the font, backbuffer, etc
void catacurses::init_interface()
{
    last_input = input_event();
    inputdelay = -1;

    InitSDL();

    get_options().init();
    get_options().load();
    set_language_from_options(); //Prevent translated language strings from causing an error if language not set

    font_loader fl;
    fl.load();
    fl.fontwidth = get_option<int>( "FONT_WIDTH" );
    fl.fontheight = get_option<int>( "FONT_HEIGHT" );
    fl.fontsize = get_option<int>( "FONT_SIZE" );
    fl.fontblending = get_option<bool>( "FONT_BLENDING" );
    fl.map_fontsize = get_option<int>( "MAP_FONT_SIZE" );
    fl.map_fontwidth = get_option<int>( "MAP_FONT_WIDTH" );
    fl.map_fontheight = get_option<int>( "MAP_FONT_HEIGHT" );
    fl.overmap_fontsize = get_option<int>( "OVERMAP_FONT_SIZE" );
    fl.overmap_fontwidth = get_option<int>( "OVERMAP_FONT_WIDTH" );
    fl.overmap_fontheight = get_option<int>( "OVERMAP_FONT_HEIGHT" );
    ::fontwidth = fl.fontwidth;
    ::fontheight = fl.fontheight;

    init_term_size_and_scaling_factor();

    WinCreate();

    dbg( D_INFO ) << "Initializing SDL Tiles context";
    fartilecontext = std::make_shared<cata_tiles>( renderer, geometry, ts_cache );
    if( use_far_tiles ) {
        try {
            // Disable UIs below to avoid accessing the tile context during loading.
            ui_adaptor dummy( ui_adaptor::disable_uis_below{} );
            fartilecontext->load_tileset( get_option<std::string>( "DISTANT_TILES" ),
                                          /*precheck=*/true, /*force=*/false,
                                          /*pump_events=*/true, /*terrain=*/false );
        } catch( const std::exception &err ) {
            dbg( D_ERROR ) << "failed to check for tileset: " << err.what();
            // use_tiles is the cached value of the USE_TILES option.
            // most (all?) code refers to this to see if cata_tiles should be used.
            // Setting it to false disables this from getting used.
            use_far_tiles = false;
        }
    }
    closetilecontext = std::make_shared<cata_tiles>( renderer, geometry, ts_cache );
    try {
        // Disable UIs below to avoid accessing the tile context during loading.
        ui_adaptor dummy( ui_adaptor::disable_uis_below{} );
        closetilecontext->load_tileset( get_option<std::string>( "TILES" ),
                                        /*precheck=*/true, /*force=*/false,
                                        /*pump_events=*/true, /*terrain=*/false );
        tilecontext = closetilecontext;
    } catch( const std::exception &err ) {
        dbg( D_ERROR ) << "failed to check for tileset: " << err.what();
        // use_tiles is the cached value of the USE_TILES option.
        // most (all?) code refers to this to see if cata_tiles should be used.
        // Setting it to false disables this from getting used.
        use_tiles = false;
    }
    overmap_tilecontext = std::make_unique<cata_tiles>( renderer, geometry, ts_cache );
    try {
        // Disable UIs below to avoid accessing the tile context during loading.
        ui_adaptor dummy( ui_adaptor::disable_uis_below{} );
        overmap_tilecontext->load_tileset( get_option<std::string>( "OVERMAP_TILES" ),
                                           /*precheck=*/true, /*force=*/false,
                                           /*pump_events=*/true, /*terrain=*/true );
    } catch( const std::exception &err ) {
        dbg( D_ERROR ) << "failed to check for overmap tileset: " << err.what();
        // use_tiles is the cached value of the USE_TILES option.
        // most (all?) code refers to this to see if cata_tiles should be used.
        // Setting it to false disables this from getting used.
        use_tiles = false;
    }

    color_loader<SDL_Color>().load( windowsPalette );
    init_colors();

#if defined(SDL_SOUND)
    // initialize sound set
    if( sound_init_success ) {
        load_soundset();
    }
#endif // SOUND

    font = std::make_unique<FontFallbackList>( renderer, format, fl.fontwidth, fl.fontheight,
            windowsPalette, fl.typeface, fl.fontsize, fl.fontblending );
    gui_font = std::make_unique<FontFallbackList>( renderer, format, fl.fontwidth, fl.fontheight,
               windowsPalette, fl.gui_typeface, fl.fontsize, fl.fontblending );
    map_font = std::make_unique<FontFallbackList>( renderer, format, fl.map_fontwidth,
               fl.map_fontheight,
               windowsPalette, fl.map_typeface, fl.map_fontsize, fl.fontblending );
    overmap_font = std::make_unique<FontFallbackList>( renderer, format, fl.overmap_fontwidth,
                   fl.overmap_fontheight,
                   windowsPalette, fl.overmap_typeface, fl.overmap_fontsize, fl.fontblending );
    stdscr = newwin( get_terminal_height(), get_terminal_width(), point::zero );
    //newwin calls `new WINDOW`, and that will throw, but not return nullptr.
    imclient->load_fonts( gui_font, font, windowsPalette, fl.gui_typeface, fl.typeface );
#if defined(__ANDROID__) || defined(__IPHONEOS__)
    // Make sure we initialize preview_terminal_width/height to sensible values
    preview_terminal_width = TERMINAL_WIDTH * fontwidth;
    preview_terminal_height = TERMINAL_HEIGHT * fontheight;
#endif
}

// This is supposed to be called from init.cpp, and only from there.
void load_tileset()
{
    if( !tilecontext || !use_tiles ) {
        return;
    }
    closetilecontext->load_tileset( get_option<std::string>( "TILES" ),
                                    /*precheck=*/false, /*force=*/false,
                                    /*pump_events=*/true, /*terrain=*/false );
    if( use_far_tiles ) {
        fartilecontext->load_tileset( get_option<std::string>( "DISTANT_TILES" ),
                                      /*precheck=*/false, /*force=*/false,
                                      /*pump_events=*/true, /*terrain=*/false );
    }
    tilecontext = closetilecontext;
    tilecontext->do_tile_loading_report();

    if( overmap_tilecontext ) {
        overmap_tilecontext->load_tileset( get_option<std::string>( "OVERMAP_TILES" ),
                                           /*precheck=*/false, /*force=*/false,
                                           /*pump_events=*/true, /*terrain=*/true );
        overmap_tilecontext->do_tile_loading_report();
    }
}

//Ends the terminal, destroy everything
void catacurses::endwin()
{
    tilecontext.reset();
    closetilecontext.reset();
    fartilecontext.reset();
    overmap_tilecontext.reset();
    font.reset();
    gui_font.reset();
    map_font.reset();
    overmap_font.reset();
    ui_manager::reset();
    WinDestroy();
}

template<>
SDL_Color color_loader<SDL_Color>::from_rgb( const int r, const int g, const int b )
{
    SDL_Color result;
    result.b = b;       //Blue
    result.g = g;       //Green
    result.r = r;       //Red
    result.a = 0xFF;    // Opaque
    return result;
}

void input_manager::set_timeout( const int delay )
{
    input_timeout = delay;
    inputdelay = delay;
}

void input_manager::pump_events()
{
    if( test_mode ) {
        return;
    }

    // Handle all events, but ignore any keypress
    CheckMessages();

    last_input = input_event();
    previously_pressed_key = 0;
}

// This is how we're actually going to handle input events, SDL getch
// is simply a wrapper around this.
input_event input_manager::get_input_event( const keyboard_mode preferred_keyboard_mode )
{
    if( test_mode ) {
        // input should be skipped in caller's code
        throw std::runtime_error( "input_manager::get_input_event called in test mode" );
    }

#if !defined(__ANDROID__) && !defined(__IPHONEOS__)
    if( actual_keyboard_mode( preferred_keyboard_mode ) == keyboard_mode::keychar ) {
        StartTextInput();
    } else {
        StopTextInput();
    }
#else
    // TODO: support keycode mode if hardware keyboard is connected?
    ( void ) preferred_keyboard_mode;
#endif

    previously_pressed_key = 0;

    // standards note: getch is sometimes required to call refresh
    // see, e.g., http://linux.die.net/man/3/getch
    // so although it's non-obvious, that refresh() call (and maybe InvalidateRect?) IS supposed to be there
    // however, the refresh call has not effect when nothing has been drawn, so
    // we can skip screen update if `needupdate` is false to improve performance during mouse
    // move events.
    wnoutrefresh( catacurses::stdscr );

    if( needupdate ) {
        refresh_display();
    } else if( ui_adaptor::has_imgui() ) {
        try_sdl_update();
    }

    if( inputdelay < 0 ) {
        do {
            CheckMessages();
            if( last_input.type != input_event_t::error ) {
                break;
            }
            SDL_Delay( 1 );
        } while( last_input.type == input_event_t::error );
    } else if( inputdelay > 0 ) {
        uint32_t starttime = SDL_GetTicks();
        uint32_t endtime = 0;
        bool timedout = false;
        do {
            CheckMessages();
            endtime = SDL_GetTicks();
            if( last_input.type != input_event_t::error ) {
                break;
            }
            SDL_Delay( 1 );
            timedout = endtime >= starttime + inputdelay;
            if( timedout ) {
                last_input.type = input_event_t::timeout;
            }
        } while( !timedout );
    } else {
        CheckMessages();
    }

    SDL_GetMouseState( &last_input.mouse_pos.x, &last_input.mouse_pos.y );
    if( last_input.type == input_event_t::keyboard_char ) {
        previously_pressed_key = last_input.get_first_input();
#if defined(__ANDROID__) || defined(__IPHONEOS__)
        android_vibrate();
#endif
    }
#if defined(__ANDROID__) || defined(__IPHONEOS__)
    else if( last_input.type == input_event_t::gamepad ) {
        android_vibrate();
    }
#endif

    return last_input;
}

bool gamepad_available()
{
    return gamepad::get_controller() != nullptr;
}

void rescale_tileset( int size )
{
    // zoom is calculated as powers of 2 so need to convert swap zoom between 4 and 64
    if( size <= pow( 2, get_option<int>( "SWAP_ZOOM" ) + 1 ) && use_far_tiles ) {
        tilecontext = fartilecontext;
        g->mark_main_ui_adaptor_resize();
    } else {
        tilecontext = closetilecontext;
        g->mark_main_ui_adaptor_resize();
    }
    tilecontext->set_draw_scale( size );
}

static window_dimensions get_window_dimensions( const catacurses::window &win,
        const point &pos, const point &size )
{
    window_dimensions dim;
    if( use_tiles && g && win == g->w_terrain ) {
        // tiles might have different dimensions than standard font
        dim.scaled_font_size.x = tilecontext->get_tile_width();
        dim.scaled_font_size.y = tilecontext->get_tile_height();
    } else if( map_font && g && win == g->w_terrain ) {
        // map font (if any) might differ from standard font
        dim.scaled_font_size.x = map_font->width;
        dim.scaled_font_size.y = map_font->height;
    } else if( overmap_font && g && win == g->w_overmap ) {
        if( use_tiles && use_tiles_overmap ) {
            // tiles might have different dimensions than standard font
            dim.scaled_font_size.x = overmap_tilecontext->get_tile_width();
            dim.scaled_font_size.y = overmap_tilecontext->get_tile_height();
        } else {
            dim.scaled_font_size.x = overmap_font->width;
            dim.scaled_font_size.y = overmap_font->height;
        }
    } else {
        dim.scaled_font_size.x = fontwidth;
        dim.scaled_font_size.y = fontheight;
    }

    // multiplied by the user's specified scaling factor regardless of whether tiles are in use
    dim.scaled_font_size *= get_scaling_factor();

    if( win ) {
        cata_cursesport::WINDOW *const pwin = win.get<cata_cursesport::WINDOW>();
        dim.window_pos_cell = pwin->pos;
        dim.window_size_cell.x = pwin->width;
        dim.window_size_cell.y = pwin->height;
    } else {
        dim.window_pos_cell = pos;
        dim.window_size_cell = size;
    }

    // the window position is *always* in standard font dimensions!
    dim.window_pos_pixel = point( dim.window_pos_cell.x * fontwidth,
                                  dim.window_pos_cell.y * fontheight );
    // But the size of the window might not be.
    if( use_tiles && g && win == g->w_terrain ) {
        // The terrain GUI has special size during rendering.
        dim.window_size_pixel.x = TERRAIN_WINDOW_TERM_WIDTH * fontwidth;
        dim.window_size_pixel.y = TERRAIN_WINDOW_TERM_HEIGHT * fontheight;
    } else if( use_tiles && use_tiles_overmap && g && win == g->w_overmap ) {
        // The overmap GUI has special size during rendering.
        dim.window_size_pixel.x = OVERMAP_WINDOW_TERM_WIDTH * fontwidth;
        dim.window_size_pixel.y = OVERMAP_WINDOW_TERM_HEIGHT * fontheight;
    } else {
        // Otherwise, the window size corresponds to the window font size.
        dim.window_size_pixel.x = dim.window_size_cell.x * dim.scaled_font_size.x;
        dim.window_size_pixel.y = dim.window_size_cell.y * dim.scaled_font_size.y;
    }

    return dim;
}


int get_window_width()
{
    return WindowWidth;
}

int get_window_height()
{
    return WindowHeight;
}

window_dimensions get_window_dimensions( const catacurses::window &win )
{
    return get_window_dimensions( win, point::zero, point::zero );
}

window_dimensions get_window_dimensions( const point &pos, const point &size )
{
    return get_window_dimensions( {}, pos, size );
}

std::optional<tripoint_bub_ms> input_context::get_coordinates( const catacurses::window
        &capture_win_, const point &offset, const bool center_cursor ) const
{
    // This information is required by curses, but is not (currently) used in SDL
    ( void ) center_cursor;

    if( !coordinate_input_received ) {
        return std::nullopt;
    }

    const catacurses::window &capture_win = capture_win_ ? capture_win_ : g->w_terrain;
    const window_dimensions dim = get_window_dimensions( capture_win );

    const point &win_min = dim.window_pos_pixel;
    const point &win_size = dim.window_size_pixel;
    const point win_max = win_min + win_size;

    // Translate mouse coordinates to map coordinates based on tile size
    // Check if click is within bounds of the window we care about
    const half_open_rectangle<point> win_bounds( win_min, win_max );
    if( !win_bounds.contains( coordinate ) ) {
        return std::nullopt;
    }

    const point screen_pos = coordinate - win_min;
    const bool use_isometric = g->w_overmap &&
                               capture_win == g->w_overmap ? false : g->is_tileset_isometric();

    const point_bub_ms p = cata_tiles::screen_to_player(
                               screen_pos, dim.scaled_font_size, win_size,
                               point_bub_ms( offset ), use_isometric );

    return tripoint_bub_ms( p, get_map().get_abs_sub().z() );
}

int get_terminal_width()
{
    return TERMINAL_WIDTH;
}

int get_terminal_height()
{
    return TERMINAL_HEIGHT;
}

int get_scaling_factor()
{
    return scaling_factor;
}

static int map_font_width()
{
    if( use_tiles && tilecontext ) {
        return tilecontext->get_tile_width();
    }
    return ( map_font ? map_font.get() : font.get() )->width;
}

static int map_font_height()
{
    if( use_tiles && tilecontext ) {
        return tilecontext->get_tile_height();
    }
    return ( map_font ? map_font.get() : font.get() )->height;
}

static int overmap_font_width()
{
    if( use_tiles && overmap_tilecontext && use_tiles_overmap ) {
        return overmap_tilecontext->get_tile_width();
    }
    return ( overmap_font ? overmap_font.get() : font.get() )->width;
}

static int overmap_font_height()
{
    if( use_tiles && overmap_tilecontext && use_tiles_overmap ) {
        return overmap_tilecontext->get_tile_height();
    }
    return ( overmap_font ? overmap_font.get() : font.get() )->height;
}

void to_map_font_dim_width( int &w )
{
    w = ( w * fontwidth ) / map_font_width();
}

void to_map_font_dim_height( int &h )
{
    h = ( h * fontheight ) / map_font_height();
}

void to_map_font_dimension( int &w, int &h )
{
    to_map_font_dim_width( w );
    to_map_font_dim_height( h );
}

void from_map_font_dimension( int &w, int &h )
{
    w = ( w * map_font_width() + fontwidth - 1 ) / fontwidth;
    h = ( h * map_font_height() + fontheight - 1 ) / fontheight;
}

void to_overmap_font_dimension( int &w, int &h )
{
    w = ( w * fontwidth ) / overmap_font_width();
    h = ( h * fontheight ) / overmap_font_height();
}

bool is_draw_tiles_mode()
{
    return use_tiles;
}

bool catacurses::supports_256_colors()
{
    // trust SDL to do the right thing instead
    return false;
}

/** Saves a screenshot of the current viewport, as a PNG file, to the given location.
* @param file_path: A full path to the file where the screenshot should be saved.
* @returns `true` if the screenshot generation was successful, `false` otherwise.
*/
bool save_screenshot( const std::string &file_path )
{
    // Note: the viewport is returned by SDL and we don't have to manage its lifetime.
    SDL_Rect viewport;

    // Get the viewport size (width and height of the screen)
    SDL_RenderGetViewport( renderer.get(), &viewport );

    // Create SDL_Surface with depth of 32 bits (note: using zeros for the RGB masks sets a default value, based on the depth; Alpha mask will be 0).
    SDL_Surface_Ptr surface = CreateRGBSurface( 0, viewport.w, viewport.h, 32, 0, 0, 0, 0 );

    // Get data from SDL_Renderer and save them into surface
    if( printErrorIf( SDL_RenderReadPixels( renderer.get(), nullptr, surface->format->format,
                                            surface->pixels, surface->pitch ) != 0,
                      "save_screenshot: cannot read data from SDL_Renderer." ) ) {
        return false;
    }

    // Save screenshot as PNG file
    if( printErrorIf( IMG_SavePNG( surface.get(), file_path.c_str() ) != 0,
                      std::string( "save_screenshot: cannot save screenshot file: " + file_path ).c_str() ) ) {
        return false;
    }

    return true;
}

#ifdef _WIN32
HWND getWindowHandle()
{
    SDL_SysWMinfo info;
    SDL_VERSION( &info.version );
    SDL_GetWindowWMInfo( ::window.get(), &info );
    return info.info.win.window;
}
#endif

void set_title( const std::string &title )
{
    if( ::window ) {
        SDL_SetWindowTitle( ::window.get(), title.c_str() );
    }
}

const SDL_Renderer_Ptr &get_sdl_renderer()
{
    return renderer;
}

#endif // TILES

bool window_contains_point_relative( const catacurses::window &win, const point &p )
{
    const point bound = point( catacurses::getmaxx( win ), catacurses::getmaxy( win ) );
    const half_open_rectangle<point> win_bounds( point::zero, bound );
    return win_bounds.contains( p );
}<|MERGE_RESOLUTION|>--- conflicted
+++ resolved
@@ -3350,14 +3350,10 @@
 
 #if defined(__ANDROID__) || defined(__IPHONEOS__)
             case SDL_FINGERMOTION:
-<<<<<<< HEAD
                 dbg( D_INFO ) << "Fingermotion triggered.";
                 dbg( D_INFO ) << "ev.tfinger.fingerId: " << ev.tfinger.fingerId;
                 dbg( D_INFO ) << "ev.tfinger.touchId: " << ev.tfinger.touchId;
-                if( SDL_GetNumTouchFingers(ev.tfinger.touchId) == 1 ) {
-=======
                 if( SDL_GetNumTouchFingers( ev.tfinger.touchId ) == 1 ) {
->>>>>>> 2eaa72ca
                     if( !is_quick_shortcut_touch ) {
                         dbg( D_INFO ) << "Not quick shortcut touch";
                         update_finger_repeat_delay();
@@ -3381,31 +3377,19 @@
                             finger_down_y += delta_y * delta_ratio;
                         }
                     }
-
-<<<<<<< HEAD
-                } else if( SDL_GetNumTouchFingers(ev.tfinger.touchId) == 2 ) {
-                    second_finger_curr_x = ev.tfinger.x * WindowWidth;
-                    second_finger_curr_y = ev.tfinger.y * WindowHeight;
-                } else if( SDL_GetNumTouchFingers(ev.tfinger.touchId) == 3 ) {
-=======
                 } else if( SDL_GetNumTouchFingers( ev.tfinger.touchId ) == 2 ) {
                     second_finger_curr_x = ev.tfinger.x * WindowWidth;
                     second_finger_curr_y = ev.tfinger.y * WindowHeight;
                 } else if( SDL_GetNumTouchFingers( ev.tfinger.touchId ) == 3 ) {
->>>>>>> 2eaa72ca
                     third_finger_curr_x = ev.tfinger.x * WindowWidth;
                     third_finger_curr_y = ev.tfinger.y * WindowHeight;
                 }
                 break;
             case SDL_FINGERDOWN:
-<<<<<<< HEAD
                 dbg( D_INFO ) << "Fingerdown triggered.";
                 dbg( D_INFO ) << "ev.tfinger.fingerId: " << ev.tfinger.fingerId;
                 dbg( D_INFO ) << "ev.tfinger.touchId: " << ev.tfinger.touchId;
-                if( SDL_GetNumTouchFingers(ev.tfinger.touchId) == 1 ) {
-=======
                 if( SDL_GetNumTouchFingers( ev.tfinger.touchId ) == 1 ) {
->>>>>>> 2eaa72ca
                     finger_down_x = finger_curr_x = ev.tfinger.x * WindowWidth;
                     finger_down_y = finger_curr_y = ev.tfinger.y * WindowHeight;
                     finger_down_time = ticks;
@@ -3419,33 +3403,11 @@
                     }
                     ui_manager::redraw_invalidated();
                     needupdate = true; // ensure virtual joystick and quick shortcuts redraw as we interact
-<<<<<<< HEAD
-                } else if( SDL_GetNumTouchFingers(ev.tfinger.touchId) == 2 ) {
-                    if( !is_quick_shortcut_touch ) {
-                        second_finger_down_x = second_finger_curr_x = ev.tfinger.x * WindowWidth;
-                        second_finger_down_y = second_finger_curr_y = ev.tfinger.y * WindowHeight;
-                        DebugLog( D_INFO, DC_ALL ) << "second_finger_curr_x: " << finger_down_x;
-                        DebugLog( D_INFO, DC_ALL ) << "second_finger_curr_y: " << second_finger_curr_y;
-                        is_two_finger_touch = true;
-                    }
-                } else if( SDL_GetNumTouchFingers(ev.tfinger.touchId) == 3 ) {
-                    if( !is_quick_shortcut_touch ) {
-                        third_finger_down_x = third_finger_curr_x = ev.tfinger.x * WindowWidth;
-                        third_finger_down_y = third_finger_curr_y = ev.tfinger.y * WindowHeight;
-                        is_three_finger_touch = true;
-                        is_two_finger_touch = false;
-                    }
-                }
-                break;
-            case SDL_FINGERUP:
-                dbg( D_INFO ) << "Fingerup triggered.";
-                dbg( D_INFO ) << "ev.tfinger.fingerId: " << ev.tfinger.fingerId;
-                dbg( D_INFO ) << "ev.tfinger.touchId: " << ev.tfinger.touchId;
-                if( SDL_GetNumTouchFingers(ev.tfinger.touchId) == 1 ) {
-=======
                 } else if( SDL_GetNumTouchFingers( ev.tfinger.touchId ) == 2 && !is_quick_shortcut_touch ) {
                     second_finger_down_x = second_finger_curr_x = ev.tfinger.x * WindowWidth;
                     second_finger_down_y = second_finger_curr_y = ev.tfinger.y * WindowHeight;
+                    DebugLog( D_INFO, DC_ALL ) << "second_finger_curr_x: " << finger_down_x;
+                    DebugLog( D_INFO, DC_ALL ) << "second_finger_curr_y: " << second_finger_curr_y;
                     is_two_finger_touch = true;
                 } else if( SDL_GetNumTouchFingers( ev.tfinger.touchId ) == 3 && !is_quick_shortcut_touch ) {
                     third_finger_down_x = third_finger_curr_x = ev.tfinger.x * WindowWidth;
@@ -3455,8 +3417,10 @@
                 }
                 break;
             case SDL_FINGERUP:
+                dbg( D_INFO ) << "Fingerup triggered.";
+                dbg( D_INFO ) << "ev.tfinger.fingerId: " << ev.tfinger.fingerId;
+                dbg( D_INFO ) << "ev.tfinger.touchId: " << ev.tfinger.touchId;
                 if( SDL_GetNumTouchFingers( ev.tfinger.touchId ) == 1 ) {
->>>>>>> 2eaa72ca
                     finger_curr_x = ev.tfinger.x * WindowWidth;
                     finger_curr_y = ev.tfinger.y * WindowHeight;
                     DebugLog( D_INFO, DC_ALL ) << "finger_curr_x: " << finger_curr_x;
@@ -3629,22 +3593,6 @@
                     needupdate = true; // ensure virtual joystick and quick shortcuts are updated properly
                     ui_manager::redraw_invalidated();
                     refresh_display(); // as above, but actually redraw it now as well
-<<<<<<< HEAD
-                } else if( SDL_GetNumTouchFingers(ev.tfinger.touchId) == 2 ) {
-                    if( is_two_finger_touch ) {
-                        // on second finger release, just remember the x/y position so we can calculate delta once first finger is done
-                        // is_two_finger_touch will be reset when first finger lifts (see above)
-                        second_finger_curr_x = ev.tfinger.x * WindowWidth;
-                        second_finger_curr_y = ev.tfinger.y * WindowHeight;
-                    }
-                } else if( SDL_GetNumTouchFingers(ev.tfinger.touchId) == 3 ) {
-                    if( is_three_finger_touch ) {
-                        // on third finger release, just remember the x/y position so we can calculate delta once first finger is done
-                        // is_three_finger_touch will be reset when first finger lifts (see above)
-                        third_finger_curr_x = ev.tfinger.x * WindowWidth;
-                        third_finger_curr_y = ev.tfinger.y * WindowHeight;
-                    }
-=======
                 } else if( SDL_GetNumTouchFingers( ev.tfinger.touchId ) == 2 && is_two_finger_touch ) {
                     // on second finger release, just remember the x/y position so we can calculate delta once first finger is done
                     // is_two_finger_touch will be reset when first finger lifts (see above)
@@ -3655,7 +3603,6 @@
                     // is_three_finger_touch will be reset when first finger lifts (see above)
                     third_finger_curr_x = ev.tfinger.x * WindowWidth;
                     third_finger_curr_y = ev.tfinger.y * WindowHeight;
->>>>>>> 2eaa72ca
                 }
 
                 break;
