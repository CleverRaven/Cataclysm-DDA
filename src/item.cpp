#include "item.h"
#include "player.h"
#include "output.h"
#include "skill.h"
#include "game.h"
#include "map.h"
#include "debug.h"
#include "cursesdef.h"
#include "text_snippets.h"
#include "material.h"
#include "item_factory.h"
#include "item_group.h"
#include "options.h"
#include "uistate.h"
#include "messages.h"
#include "artifact.h"
#include "itype.h"
#include "iuse_actor.h"
#include "compatibility.h"
#include "translations.h"
#include "crafting.h"
#include "recipe_dictionary.h"
#include "martialarts.h"
#include "npc.h"
#include "ui.h"
#include "vehicle.h"
#include "mtype.h"
#include "field.h"
#include "weather.h"
#include "morale.h"
#include "catacharset.h"

#include <cmath> // floor
#include <sstream>
#include <algorithm>
#include <unordered_set>
#include <set>
#include <array>
#include <tuple>

static const std::string GUN_MODE_VAR_NAME( "item::mode" );
static const std::string CHARGER_GUN_FLAG_NAME( "CHARGE" );
static const std::string CHARGER_GUN_AMMO_ID( "charge_shot" );

const skill_id skill_survival( "survival" );
const skill_id skill_melee( "melee" );
const skill_id skill_bashing( "bashing" );
const skill_id skill_cutting( "cutting" );
const skill_id skill_stabbing( "stabbing" );

const species_id FISH( "FISH" );
const species_id BIRD( "BIRD" );
const species_id INSECT( "INSECT" );
const species_id ROBOT( "ROBOT" );

enum item::LIQUID_FILL_ERROR : int {
    L_ERR_NONE, L_ERR_NO_MIX, L_ERR_NOT_CONTAINER, L_ERR_NOT_WATERTIGHT,
    L_ERR_NOT_SEALED, L_ERR_FULL
};

std::string const& rad_badge_color(int const rad)
{
    using pair_t = std::pair<int const, std::string const>;

    static std::array<pair_t, 6> const values = {{
        pair_t {  0, _("green") },
        pair_t { 30, _("blue")  },
        pair_t { 60, _("yellow")},
        pair_t {120, pgettext("color", "orange")},
        pair_t {240, _("red")   },
        pair_t {500, _("black") },
    }};

    for (auto const &i : values) {
        if (rad <= i.first) {
            return i.second;
        }
    }

    return values.back().second;
}

light_emission nolight = {0, 0, 0};

// Returns the default item type, used for the null item (default constructed),
// the returned pointer is always valid, it's never cleared by the @ref Item_factory.
static const itype *nullitem()
{
    static itype nullitem_m;
    return &nullitem_m;
}

item::item()
{
    init();
}

item::item(const std::string new_type, int turn, bool rand)
{
    init();
    type = find_type( new_type );
    bday = turn;
    corpse = type->id == "corpse" ? &mtype_id::NULL_ID.obj() : nullptr;
    name = type_name(1);
    const bool has_random_charges = rand && type->spawn && type->spawn->rand_charges.size() > 1;
    if( has_random_charges ) {
        const auto charge_roll = rng( 1, type->spawn->rand_charges.size() - 1 );
        charges = rng( type->spawn->rand_charges[charge_roll - 1], type->spawn->rand_charges[charge_roll] );
    }
    // TODO: some item types use the same member (e.g. charges) for different things. Handle or forbid this.
    if( type->gun ) {
        charges = 0;
        for( auto &gm : type->gun->built_in_mods ){
            if(type_is_defined( gm) ){
                item temp( gm, turn, rand );
                temp.item_tags.insert("IRREMOVABLE");
                contents.push_back( temp );
            }
        }

        for( auto &gm : type->gun->default_mods ){
            if(type_is_defined( gm ) ){
                contents.push_back( item( gm, turn, rand ) );
            }
        }
    }
    if( type->ammo ) {
        charges = type->ammo->def_charges;
    }
    if( type->is_food() ) {
        const auto comest = dynamic_cast<const it_comest*>(type);
        active = goes_bad() && !rotten();
        if( comest->count_by_charges() && !has_random_charges ) {
            charges = comest->def_charges;
        }
    }
    if( type->is_tool() ) {
        const auto tool = dynamic_cast<const it_tool*>(type);
        if( tool->max_charges != 0 ) {
            if( !has_random_charges ) {
                charges = tool->def_charges;
            }
            if (tool->ammo_id != "NULL") {
                set_curammo( default_ammo( tool->ammo_id ) );
            }
        }
    }
    if( type->gunmod ) {
        if( type->id == "spare_mag" ) {
            charges = 0;
        }
    }
    if( type->variable_bigness ) {
        bigness = rng( type->variable_bigness->min_bigness, type->variable_bigness->max_bigness );
    }
    if( !type->snippet_category.empty() ) {
        note = SNIPPET.assign( type->snippet_category );
    }
}

void item::make_corpse( const mtype_id& mt, unsigned int turn )
{
    if( !mt.is_valid() ) {
        debugmsg( "tried to make a corpse with an invalid mtype id" );
    }
    const bool isReviveSpecial = one_in( 20 );
    init();
    make( "corpse" );
    corpse = &mt.obj();
    active = corpse->has_flag( MF_REVIVES );
    if( active && isReviveSpecial ) {
        item_tags.insert( "REVIVE_SPECIAL" );
    }
    bday = turn;
}

void item::make_corpse( const mtype_id& mt, unsigned int turn, const std::string &name )
{
    make_corpse( mt, turn );
    this->name = name;
}

void item::make_corpse()
{
    make_corpse( NULL_ID, calendar::turn );
}

item::item(JsonObject &jo)
{
    deserialize(jo);
}

item::~item()
{
}

void item::init()
{
    name = "";
    charges = -1;
    bday = 0;
    invlet = 0;
    damage = 0;
    burnt = 0;
    poison = 0;
    item_counter = 0;
    type = nullitem();
    curammo = NULL;
    corpse = NULL;
    active = false;
    mission_id = -1;
    player_id = -1;
    light = nolight;
    fridge = 0;
    rot = 0;
    last_rot_check = 0;
}

void item::make( const std::string new_type, bool scrub )
{
    type = find_type( new_type );
    contents.clear();

    if (scrub) {
        components.clear();
        charges = -1;
        bday = 0;
        name = "";
        curammo = NULL;
    }
}


bool item::is_null() const
{
    static const std::string s_null("null"); // used alot, no need to repeat
    // Actually, type should never by null at all.
    return (type == nullptr || type == nullitem() || type->id == s_null);
}

bool item::covers( const body_part bp ) const
{
    if( bp >= num_bp ) {
        debugmsg( "bad body part %d to ceck in item::covers", static_cast<int>( bp ) );
        return false;
    }
    if( is_gun() ) {
        // Currently only used for guns with the should strap mod, other guns might
        // go on another bodypart.
        return bp == bp_torso;
    }
    return get_covered_body_parts().test(bp);
}

std::bitset<num_bp> item::get_covered_body_parts() const
{
    const auto armor = find_armor_data();
    if( armor == nullptr ) {
        return std::bitset<num_bp>();
    }
    auto res = armor->covers;

    switch (get_side()) {
        case LEFT:
            res.reset(bp_arm_r);
            res.reset(bp_hand_r);
            res.reset(bp_leg_r);
            res.reset(bp_foot_r);
            break;

        case RIGHT:
            res.reset(bp_arm_l);
            res.reset(bp_hand_l);
            res.reset(bp_leg_l);
            res.reset(bp_foot_l);
            break;
    }

    return res;
}

bool item::is_sided() const {
    auto t = find_armor_data();
    return t ? t->sided : false;
}

int item::get_side() const {
    return get_var("lateral", BOTH);
}

bool item::set_side (side s) {
    if (!is_sided()) return false;

    if (s == BOTH) {
        erase_var("lateral");
    } else {
        set_var("lateral", s);
    }

    return true;
}

item item::in_its_container()
{
    if( type->spawn && type->spawn->default_container != "null" ) {
        item ret( type->spawn->default_container, bday );
        if( made_of( LIQUID ) && ret.is_container() ) {
            // Note: we can't use any of the normal normal container functions as they check the
            // container being suitable (seals, watertight etc.)
            charges = liquid_charges( ret.type->container->contains );
        }
        ret.contents.push_back(*this);
        ret.invlet = invlet;
        return ret;
    } else {
        return *this;
    }
}

long item::liquid_charges( long units ) const
{
    if( is_ammo() ) {
        return type->ammo->def_charges * units;
    } else if( is_food() ) {
        return dynamic_cast<const it_comest *>( type )->def_charges * units;
    } else {
        return units;
    }
}

long item::liquid_units( long charges ) const
{
    if( is_ammo() ) {
        return charges / type->ammo->def_charges;
    } else if( is_food() ) {
        return charges / dynamic_cast<const it_comest *>( type )->def_charges;
    } else {
        return charges;
    }
}

bool item::stacks_with( const item &rhs ) const
{
    if( type != rhs.type ) {
        return false;
    }
    // This function is also used to test whether items counted by charges should be merged, for that
    // check the, the charges must be ignored. In all other cases (tools/guns), the charges are important.
    if( !count_by_charges() && charges != rhs.charges ) {
        return false;
    }
    if( damage != rhs.damage ) {
        return false;
    }
    if( burnt != rhs.burnt ) {
        return false;
    }
    if( active != rhs.active ) {
        return false;
    }
    if( item_tags != rhs.item_tags ) {
        return false;
    }
    if( techniques != rhs.techniques ) {
        return false;
    }
    if( item_vars != rhs.item_vars ) {
        return false;
    }
    if( goes_bad() ) {
        // If this goes bad, the other item should go bad, too. It only depends on the item type.
        if( bday != rhs.bday ) {
            return false;
        }
        // Because spoiling items are only processed every processing_speed()-th turn
        // the rotting value becomes slightly different for items that have
        // been created at the same time and place and with the same initial rot.
        if( std::abs( rot - rhs.rot ) > processing_speed() ) {
            return false;
        } else if( rotten() != rhs.rotten() ) {
            // just to be save that rotten and unrotten food is *never* stacked.
            return false;
        }
    }
    if( ( corpse == nullptr && rhs.corpse != nullptr ) ||
        ( corpse != nullptr && rhs.corpse == nullptr ) ) {
        return false;
    }
    if( corpse != nullptr && rhs.corpse != nullptr && corpse->id != rhs.corpse->id ) {
        return false;
    }
    if( is_var_veh_part() && bigness != rhs.bigness ) {
        return false;
    }
    if( contents.size() != rhs.contents.size() ) {
        return false;
    }
    for( size_t i = 0; i < contents.size(); i++ ) {
        if( contents[i].charges != rhs.contents[i].charges ) {
            // Don't stack *containers* with different sized contents.
            return false;
        }
        if( !contents[i].stacks_with( rhs.contents[i] ) ) {
            return false;
        }
    }
    return true;
}

bool item::merge_charges( const item &rhs )
{
    if( !count_by_charges() || !stacks_with( rhs ) ) {
        return false;
    }
    // We'll just hope that the item counter represents the same thing for both items
    if( item_counter > 0 || rhs.item_counter > 0 ) {
        item_counter = ( item_counter * charges + rhs.item_counter * rhs.charges ) / ( charges + rhs.charges );
    }
    charges += rhs.charges;
    return true;
}

void item::put_in(item payload)
{
    contents.push_back(payload);
}
const char ivaresc=001;

void item::set_var( const std::string &name, const int value )
{
    std::ostringstream tmpstream;
    tmpstream.imbue( std::locale::classic() );
    tmpstream << value;
    item_vars[name] = tmpstream.str();
}

int item::get_var( const std::string &name, const int default_value ) const
{
    const auto it = item_vars.find( name );
    if( it == item_vars.end() ) {
        return default_value;
    }
    return atoi( it->second.c_str() );
}

void item::set_var( const std::string &name, const long value )
{
    std::ostringstream tmpstream;
    tmpstream.imbue( std::locale::classic() );
    tmpstream << value;
    item_vars[name] = tmpstream.str();
}

long item::get_var( const std::string &name, const long default_value ) const
{
    const auto it = item_vars.find( name );
    if( it == item_vars.end() ) {
        return default_value;
    }
    return atol( it->second.c_str() );
}

void item::set_var( const std::string &name, const double value )
{
    item_vars[name] = string_format( "%f", value );
}

double item::get_var( const std::string &name, const double default_value ) const
{
    const auto it = item_vars.find( name );
    if( it == item_vars.end() ) {
        return default_value;
    }
    return atof( it->second.c_str() );
}

void item::set_var( const std::string &name, const std::string &value )
{
    item_vars[name] = value;
}

std::string item::get_var( const std::string &name, const std::string &default_value ) const
{
    const auto it = item_vars.find( name );
    if( it == item_vars.end() ) {
        return default_value;
    }
    return it->second;
}

std::string item::get_var( const std::string &name ) const
{
    return get_var( name, "" );
}

bool item::has_var( const std::string &name ) const
{
    return item_vars.count( name ) > 0;
}

void item::erase_var( const std::string &name )
{
    item_vars.erase( name );
}

void item::clear_vars()
{
    item_vars.clear();
}

bool itag2ivar( std::string &item_tag, std::map<std::string, std::string> &item_vars )
{
    size_t pos = item_tag.find('=');
    if(item_tag.at(0) == ivaresc && pos != std::string::npos && pos >= 2 ) {
        std::string var_name, val_decoded;
        int svarlen, svarsep;
        svarsep = item_tag.find('=');
        svarlen = item_tag.size();
        val_decoded = "";
        var_name = item_tag.substr(1, svarsep - 1); // will assume sanity here for now
        for(int s = svarsep + 1; s < svarlen; s++ ) { // cheap and temporary, afaik stringstream IFS = [\r\n\t ];
            if(item_tag[s] == ivaresc && s < svarlen - 2 ) {
                if ( item_tag[s + 1] == '0' && item_tag[s + 2] == 'A' ) {
                    s += 2;
                    val_decoded.append(1, '\n');
                } else if ( item_tag[s + 1] == '0' && item_tag[s + 2] == 'D' ) {
                    s += 2;
                    val_decoded.append(1, '\r');
                } else if ( item_tag[s + 1] == '0' && item_tag[s + 2] == '6' ) {
                    s += 2;
                    val_decoded.append(1, '\t');
                } else if ( item_tag[s + 1] == '2' && item_tag[s + 2] == '0' ) {
                    s += 2;
                    val_decoded.append(1, ' ');
                } else {
                    val_decoded.append(1, item_tag[s]); // hhrrrmmmmm should be passing \a?
                }
            } else {
                val_decoded.append(1, item_tag[s]);
            }
        }
        item_vars[var_name]=val_decoded;
        return true;
    } else {
        return false;
    }
}

std::string item::info( bool showtext ) const
{
    std::vector<iteminfo> dummy;
    return info( showtext, dummy );
}

std::string item::info( bool showtext, std::vector<iteminfo> &info ) const
{
    std::stringstream temp1, temp2;
    std::string space = "  ";
    const bool debug = g != nullptr && ( debug_mode ||
                                         g->u.has_artifact_with( AEP_SUPER_CLAIRVOYANCE ) );

    auto insert_separation_line = [&]() {
        if( info.back().sName != "--" ) {
            info.push_back( iteminfo( "DESCRIPTION", "--" ) );
        }
    };

    if( !is_null() ) {
        info.push_back( iteminfo( "BASE", _( "Category: " ), "<header>" + get_category().name + "</header>",
                                  -999, true, "", false ) );
        info.push_back( iteminfo( "BASE", space + _( "Price: " ), "<num>",
                                  ( double )price() / 100, false, "$", true, true ) );

        info.push_back( iteminfo( "BASE", _( "<bold>Volume</bold>: " ), "", volume(), true, "", false,
                                  true ) );
        info.push_back( iteminfo( "BASE", space + _( "Weight: " ),
                                  string_format( "<num> %s",
                                          OPTIONS["USE_METRIC_WEIGHTS"].getValue() == "lbs" ?
                                          _( "lbs" ) : _( "kg" ) ),
                                  g->u.convert_weight( weight() ), false, "", true, true ) );

        if( damage_bash() > 0 || damage_cut() > 0 ) {
            info.push_back( iteminfo( "BASE", _( "Bash: " ), "", damage_bash(), true, "", false ) );
            if( has_flag( "SPEAR" ) ) {
                info.push_back( iteminfo( "BASE", space + _( "Pierce: " ), "", damage_cut(), true, "", false ) );
            } else if( has_flag( "STAB" ) ) {
                info.push_back( iteminfo( "BASE", space + _( "Stab: " ), "", damage_cut(), true, "", false ) );
            } else {
                info.push_back( iteminfo( "BASE", space + _( "Cut: " ), "", damage_cut(), true, "", false ) );
            }
            info.push_back( iteminfo( "BASE", space + _( "To-hit bonus: " ),
                                      ( ( type->m_to_hit > 0 ) ? "+" : "" ),
                                      type->m_to_hit, true, "" ) );
            info.push_back( iteminfo( "BASE", _( "Moves per attack: " ), "",
                                      attack_time(), true, "", true, true ) );
        }

        insert_separation_line();

        if( made_of().size() > 0 ) {
            std::string material_list;
            bool made_of_something = false;
            for( auto next_material : made_of_types() ) {
                if( !next_material->is_null() ) {
                    if( made_of_something ) {
                        material_list.append( ", " );
                    }
                    material_list.append( "<stat>" + next_material->name() + "</stat>" );
                    made_of_something = true;
                }
            }
            if( made_of_something ) {
                info.push_back( iteminfo( "BASE", string_format( _( "Material: %s" ), material_list.c_str() ) ) );
            }
        }
        if( has_var( "contained_name" ) ) {
            info.push_back( iteminfo( "BASE", string_format( _( "Contains: %s" ),
                                      get_var( "contained_name" ).c_str() ) ) );
        }
        if( debug == true ) {
            if( g != NULL ) {
                info.push_back( iteminfo( "BASE", _( "age: " ), "",
                                          ( int( calendar::turn ) - bday ) / ( 10 * 60 ), true, "", true, true ) );
                int maxrot = 0;
                const item *food = NULL;
                if( goes_bad() ) {
                    food = this;
                    maxrot = dynamic_cast<const it_comest *>( type )->spoils;
                } else if( is_food_container() ) {
                    food = &contents[0];
                    if( food->goes_bad() ) {
                        maxrot = dynamic_cast<const it_comest *>( food->type )->spoils;
                    }
                }
                if( food != NULL && maxrot != 0 ) {
                    info.push_back( iteminfo( "BASE", _( "bday rot: " ), "",
                                              ( int( calendar::turn ) - food->bday ), true, "", true, true ) );
                    info.push_back( iteminfo( "BASE", _( "temp rot: " ), "",
                                              ( int )food->rot, true, "", true, true ) );
                    info.push_back( iteminfo( "BASE", space + _( "max rot: " ), "",
                                              ( int )maxrot, true, "", true, true ) );
                    info.push_back( iteminfo( "BASE", space + _( "fridge: " ), "",
                                              ( int )food->fridge, true, "", true, true ) );
                    info.push_back( iteminfo( "BASE", _( "last rot: " ), "",
                                              ( int )food->last_rot_check, true, "", true, true ) );
                }
            }
            info.push_back( iteminfo( "BASE", _( "burn: " ), "",  burnt, true, "", true, true ) );
        }
    }

    const item *food_item = nullptr;
    if( is_food() ) {
        food_item = this;
    } else if( is_food_container() ) {
        food_item = &contents.front();
    }
    if( food_item != nullptr ) {
        const auto food = dynamic_cast<const it_comest *>( food_item->type );

        if( g->u.nutrition_for( food ) != 0 || food->quench != 0 ) {
            info.push_back( iteminfo( "FOOD", _( "<bold>Nutrition</bold>: " ), "", g->u.nutrition_for( food ),
                                      true, "", false, true ) );
            info.push_back( iteminfo( "FOOD", space + _( "Quench: " ), "", food->quench ) );
        }

        if( food->fun != 0 ) {
            info.push_back( iteminfo( "FOOD", _( "Enjoyability: " ), "", food->fun ) );
        }

        info.push_back( iteminfo( "FOOD", _( "Portions: " ), "", abs( int( food_item->charges ) ) ) );
        if( food_item->corpse != NULL && ( debug == true || ( g != NULL &&
                                           ( g->u.has_bionic( "bio_scent_vision" ) || g->u.has_trait( "CARNIVORE" ) ||
                                             g->u.has_artifact_with( AEP_SUPER_CLAIRVOYANCE ) ) ) ) ) {
            info.push_back( iteminfo( "FOOD", _( "Smells like: " ) + food_item->corpse->nname() ) );
        }
    }
    const islot_ammo *ammo = nullptr;
    if( is_ammo() ) {
        ammo = type->ammo.get();
    } else if( is_ammo_container() ) {
        ammo = contents[0].type->ammo.get();
    }
    if( ammo != nullptr ) {
        if( ammo->type != "NULL" ) {
            info.push_back( iteminfo( "AMMO", _( "Type: " ), ammo_name( ammo->type ) ) );
        }

        if( ammo->damage > 0 ) {
            info.push_back( iteminfo( "AMMO", _( "<bold>Damage</bold>: " ), "", ammo->damage, true, "", false,
                                      false ) );
            info.push_back( iteminfo( "AMMO", space + _( "Armor-pierce: " ), "",
                                      ammo->pierce, true, "", true, false ) );
            info.push_back( iteminfo( "AMMO", _( "Range: " ), "",
                                      ammo->range, true, "", false, false ) );
            info.push_back( iteminfo( "AMMO", space + _( "Dispersion: " ), "",
                                      ammo->dispersion, true, "", true, true ) );
            info.push_back( iteminfo( "AMMO", _( "Recoil: " ), "", ammo->recoil, true, "", true, true ) );
        }
        info.push_back( iteminfo( "AMMO", _( "Default stack size: " ), "", ammo->def_charges, true, "",
                                  true, false ) );
    }

    if( is_gun() ) {
        auto mod = active_gunmod();
        if( mod == nullptr ) {
            mod = this;
        } else {
            info.push_back( iteminfo( "DESCRIPTION",
                                      string_format( _( "Stats of the active <info>gunmod (%s)</info> are shown." ),
                                              mod->tname().c_str() ) ) );
        }
        islot_gun *gun = mod->type->gun.get();
        int ammo_dam = 0;
        int ammo_range = 0;
        int ammo_recoil = 0;
        int ammo_pierce = 0;
        int ammo_dispersion = 0;
<<<<<<< HEAD
        bool has_ammo = (mod->has_curammo() && mod->ammo_remaining() > 0);
        if (has_ammo) {
            const auto curammo = mod->get_curammo()->ammo.get();
=======
        bool has_ammo = ( has_curammo() && charges > 0 );
        if( has_ammo ) {
            const auto curammo = get_curammo()->ammo.get();
>>>>>>> 6653a563
            ammo_dam = curammo->damage;
            ammo_range = curammo->range;
            ammo_recoil = curammo->recoil;
            ammo_pierce = curammo->pierce;
            ammo_dispersion = curammo->dispersion;
        }
        const auto skill = &mod->gun_skill().obj();

<<<<<<< HEAD
        dump->push_back(iteminfo("GUN", _("Skill used: "), skill->name()));
        dump->push_back(iteminfo("GUN", _("Ammunition: "), string_format(ngettext("<num> round of %s", "<num> rounds of %s", mod->ammo_capacity()),
                                 ammo_name(mod->ammo_type()).c_str()), mod->ammo_capacity(), true));

        dump->push_back(iteminfo("GUN", _("Damage: "), "", mod->gun_damage( false ), true, "", false, false));
        if (has_ammo) {
            temp1.str("");
            temp1 << (ammo_dam >= 0 ? "+" : "" );
=======
        info.push_back( iteminfo( "GUN", _( "Skill used: " ), "<info>" + skill->name() + "</info>" ) );
        info.push_back( iteminfo( "GUN", _( "<bold>Ammunition</bold>: " ),
                                  string_format( ngettext( "<num> <stat>round of %s</stat>",
                                          "<num> <stat>rounds of %s</stat>",
                                          mod->clip_size() ),
                                          ammo_name( mod->ammo_type() ).c_str() ), mod->clip_size(), true ) );

        info.push_back( iteminfo( "GUN", _( "Damage: " ), "", mod->gun_damage( false ), true, "", false,
                                  false ) );
        if( has_ammo ) {
            temp1.str( "" );
            temp1 << ( ammo_dam >= 0 ? "+" : "" );
>>>>>>> 6653a563
            // ammo_damage and sum_of_damage don't need to translate.
            info.push_back( iteminfo( "GUN", "ammo_damage", "",
                                      ammo_dam, true, temp1.str(), false, false, false ) );
            info.push_back( iteminfo( "GUN", "sum_of_damage", _( " = <num>" ),
                                      mod->gun_damage( true ), true, "", false, false, false ) );
        }

        info.push_back( iteminfo( "GUN", space + _( "Armor-pierce: " ), "",
                                  mod->gun_pierce( false ), true, "", !has_ammo, false ) );
        if( has_ammo ) {
            temp1.str( "" );
            temp1 << ( ammo_pierce >= 0 ? "+" : "" );
            // ammo_armor_pierce and sum_of_armor_pierce don't need to translate.
            info.push_back( iteminfo( "GUN", "ammo_armor_pierce", "",
                                      ammo_pierce, true, temp1.str(), false, false, false ) );
            info.push_back( iteminfo( "GUN", "sum_of_armor_pierce", _( " = <num>" ),
                                      mod->gun_pierce( true ), true, "", true, false, false ) );
        }

        info.push_back( iteminfo( "GUN", _( "Range: " ), "", mod->gun_range( false ), true, "", false,
                                  false ) );
        if( has_ammo ) {
            temp1.str( "" );
            temp1 << ( ammo_range >= 0 ? "+" : "" );
            // ammo_range and sum_of_range don't need to translate.
            info.push_back( iteminfo( "GUN", "ammo_range", "",
                                      ammo_range, true, temp1.str(), false, false, false ) );
            info.push_back( iteminfo( "GUN", "sum_of_range", _( " = <num>" ),
                                      mod->gun_range( true ), true, "", false, false, false ) );
        }

        info.push_back( iteminfo( "GUN", space + _( "Dispersion: " ), "",
                                  mod->gun_dispersion( false ), true, "", !has_ammo, true ) );
        if( has_ammo ) {
            temp1.str( "" );
            temp1 << ( ammo_range >= 0 ? "+" : "" );
            // ammo_dispersion and sum_of_dispersion don't need to translate.
            info.push_back( iteminfo( "GUN", "ammo_dispersion", "",
                                      ammo_dispersion, true, temp1.str(), false, true, false ) );
            info.push_back( iteminfo( "GUN", "sum_of_dispersion", _( " = <num>" ),
                                      mod->gun_dispersion( true ), true, "", true, true, false ) );
        }

        info.push_back( iteminfo( "GUN", _( "Sight dispersion: " ), "",
                                  mod->sight_dispersion( -1 ), true, "", false, true ) );

        info.push_back( iteminfo( "GUN", space + _( "Aim speed: " ), "",
                                  mod->aim_speed( -1 ), true, "", true, true ) );

        info.push_back( iteminfo( "GUN", _( "Recoil: " ), "", mod->gun_recoil( false ), true, "", false,
                                  true ) );
        if( has_ammo ) {
            temp1.str( "" );
            temp1 << ( ammo_recoil >= 0 ? "+" : "" );
            // ammo_recoil and sum_of_recoil don't need to translate.
            info.push_back( iteminfo( "GUN", "ammo_recoil", "",
                                      ammo_recoil, true, temp1.str(), false, true, false ) );
            info.push_back( iteminfo( "GUN", "sum_of_recoil", _( " = <num>" ),
                                      mod->gun_recoil( true ), true, "", false, true, false ) );
        }

        info.push_back( iteminfo( "GUN", space + _( "Reload time: " ),
                                  ( ( has_flag( "RELOAD_ONE" ) ) ? _( "<num> per round" ) : "" ),
                                  gun->reload_time, true, "", true, true ) );

        if( mod->burst_size() == 0 ) {
            if( skill->ident() == skill_id( "pistol" ) && has_flag( "RELOAD_ONE" ) ) {
                info.push_back( iteminfo( "GUN", _( "Fire mode: <info>Revolver</info>." ) ) );
            } else {
                info.push_back( iteminfo( "GUN", _( "Fire mode: <info>Semi-automatic</info>." ) ) );
            }
        } else {
            if( has_flag( "BURST_ONLY" ) ) {
                info.push_back( iteminfo( "GUN", _( "Fire mode: <info>Fully-automatic</info> (burst only)." ) ) );
            }
            info.push_back( iteminfo( "GUN", _( "Burst size: " ), "", mod->burst_size() ) );
        }

        if( !gun->valid_mod_locations.empty() ) {
            insert_separation_line();

            temp1.str( "" );
            temp1 << _( "<bold>Mods:<bold> " );
            int iternum = 0;
            for( auto &elem : gun->valid_mod_locations ) {
                if( iternum != 0 ) {
                    temp1 << "; ";
                }
                const int free_slots = ( elem ).second - get_free_mod_locations( ( elem ).first );
                temp1 << "<bold>" << free_slots << "/" << ( elem ).second << "</bold> " << _( (
                            elem ).first.c_str() );
                bool first_mods = true;
                for( auto &_mn : contents ) {
                    const auto mod = _mn.type->gunmod.get();
                    if( mod->location == ( elem ).first ) { // if mod for this location
                        if( first_mods ) {
                            temp1 << ": ";
                            first_mods = false;
                        } else {
                            temp1 << ", ";
                        }
                        temp1 << "<stat>" << _mn.tname() << "</stat>";
                    }
                }
                iternum++;
            }
            temp1 << ".";
            info.push_back( iteminfo( "DESCRIPTION", temp1.str() ) );
        }
    }
    if( is_gunmod() ) {
        const auto mod = type->gunmod.get();

        if( is_auxiliary_gunmod() ) {
            info.push_back( iteminfo( "DESCRIPTION",
                                      _( "This mod <info>must be attached to a gun</info>, it can not be fired separately." ) ) );
        }
        if( has_flag( "REACH_ATTACK" ) ) {
            info.push_back( iteminfo( "DESCRIPTION",
                                      _( "When attached to a gun, <good>allows</good> making <info>reach melee attacks</info> with it." ) ) );
        }
        if( mod->dispersion != 0 ) {
            info.push_back( iteminfo( "GUNMOD", _( "Dispersion modifier: " ), "",
                                      mod->dispersion, true, ( ( mod->dispersion > 0 ) ? "+" : "" ), true, true ) );
        }
        if( mod->sight_dispersion != -1 ) {
            info.push_back( iteminfo( "GUNMOD", _( "Sight dispersion: " ), "",
                                      mod->sight_dispersion, true, "", true, true ) );
        }
        if( mod->aim_speed != -1 ) {
            info.push_back( iteminfo( "GUNMOD", _( "Aim speed: " ), "",
                                      mod->aim_speed, true, "", true, true ) );
        }
        if( mod->damage != 0 ) {
            info.push_back( iteminfo( "GUNMOD", _( "Damage: " ), "", mod->damage, true,
                                      ( ( mod->damage > 0 ) ? "+" : "" ) ) );
        }
        if( mod->pierce != 0 ) {
            info.push_back( iteminfo( "GUNMOD", _( "Armor-pierce: " ), "", mod->pierce, true,
                                      ( ( mod->pierce > 0 ) ? "+" : "" ) ) );
        }
        if( mod->clip != 0 )
            info.push_back( iteminfo( "GUNMOD", _( "Magazine: " ), "<num>%", mod->clip, true,
                                      ( ( mod->clip > 0 ) ? "+" : "" ) ) );
        if( mod->recoil != 0 )
            info.push_back( iteminfo( "GUNMOD", _( "Recoil: " ), "", mod->recoil, true,
                                      ( ( mod->recoil > 0 ) ? "+" : "" ), true, true ) );
        if( mod->burst != 0 )
            info.push_back( iteminfo( "GUNMOD", _( "Burst: " ), "", mod->burst, true,
                                      ( mod->burst > 0 ? "+" : "" ) ) );

        if( mod->newtype != "NULL" ) {
            info.push_back( iteminfo( "GUNMOD",
                                      string_format( _( "Ammo: <stat>%s</stat>" ) + ammo_name( mod->newtype ) ) ) );
        }

        temp1.str( "" );
        temp1 << _( "Used on: " );
        bool first = true;
        if( mod->used_on_pistol ) {
            temp1 << _( "<info>pistols</info>" );
            first = false;
        }
        if( mod->used_on_shotgun ) {
            if( !first ) {
                temp1 << ", ";
            }
            temp1 << _( "<info>shotguns</info>" );
            first = false;
        }
        if( mod->used_on_smg ) {
            if( !first ) {
                temp1 << ", ";
            }
            temp1 << _( "<info>SMGs</info>" );
            first = false;
        }
        if( mod->used_on_rifle ) {
            if( !first ) {
                temp1 << ", ";
            }
            temp1 << _( "<info>rifles</info>" );
            first = false;
        }
        if( mod->used_on_bow ) {
            if( !first ) {
                temp1 << ", ";
            }
            temp1 << _( "<info>bows</info>" );
            first = false;
        }
        if( mod->used_on_crossbow ) {
            if( !first ) {
                temp1 << ", ";
            }
            temp1 << _( "<info>crossbows</info>" );
            first = false;
        }
        if( mod->used_on_launcher ) {
            if( !first ) {
                temp1 << ", ";
            }
            temp1 << _( "<info>launchers</info>" );
            first = false;
        }

        temp2.str( "" );
        temp2 << _( "Location: " );
        temp2 << _( mod->location.c_str() );

        info.push_back( iteminfo( "GUNMOD", temp1.str() ) );
        info.push_back( iteminfo( "GUNMOD", temp2.str() ) );

    }
    if( is_armor() ) {
        temp1.str( "" );
        temp1 << _( "Covers: " );
        if( covers( bp_head ) ) {
            temp1 << _( "The <info>head</info>. " );
        }
        if( covers( bp_eyes ) ) {
            temp1 << _( "The <info>eyes</info>. " );
        }
        if( covers( bp_mouth ) ) {
            temp1 << _( "The <info>mouth</info>. " );
        }
        if( covers( bp_torso ) ) {
            temp1 << _( "The <info>torso</info>. " );
        }

        if( is_sided() && ( covers( bp_arm_l ) || covers( bp_arm_r ) ) ) {
            temp1 << _( "Either <info>arm</info>. " );
        } else if( covers( bp_arm_l ) && covers( bp_arm_r ) ) {
            temp1 << _( "The <info>arms</info>. " );
        } else if( covers( bp_arm_l ) ) {
            temp1 << _( "The <info>left arm</info>. " );
        } else if( covers( bp_arm_r ) ) {
            temp1 << _( "The r<info>ight arm</info>. " );
        }

        if( is_sided() && ( covers( bp_hand_l ) || covers( bp_hand_r ) ) ) {
            temp1 << _( "Either <info>hand</info>. " );
        } else if( covers( bp_hand_l ) && covers( bp_hand_r ) ) {
            temp1 << _( "The <info>hands</info>. " );
        } else if( covers( bp_hand_l ) ) {
            temp1 << _( "The <info>left hand</info>. " );
        } else if( covers( bp_hand_r ) ) {
            temp1 << _( "The <info>right hand</info>. " );
        }

        if( is_sided() && ( covers( bp_leg_l ) || covers( bp_leg_r ) ) ) {
            temp1 << _( "Either <info>leg</info>. " );
        } else if( covers( bp_leg_l ) && covers( bp_leg_r ) ) {
            temp1 << _( "The <info>legs</info>. " );
        } else if( covers( bp_leg_l ) ) {
            temp1 << _( "The <info>left leg</info>. " );
        } else if( covers( bp_leg_r ) ) {
            temp1 << _( "The <info>right leg</info>. " );
        }

        if( is_sided() && ( covers( bp_foot_l ) || covers( bp_foot_r ) ) ) {
            temp1 << _( "Either <info>foot</info>. " );
        } else if( covers( bp_foot_l ) && covers( bp_foot_r ) ) {
            temp1 << _( "The <info>feet</info>. " );
        } else if( covers( bp_foot_l ) ) {
            temp1 << _( "The <info>left foot</info>. " );
        } else if( covers( bp_foot_r ) ) {
            temp1 << _( "The <info>right foot</info>. " );
        }

        info.push_back( iteminfo( "ARMOR", temp1.str() ) );

        temp1.str( "" );
        temp1 << _( "Layer: " );
        if( has_flag( "SKINTIGHT" ) ) {
            temp1 << _( "<stat>Close to skin</stat>. " );
        } else if( has_flag( "BELTED" ) ) {
            temp1 << _( "<stat>Strapped</stat>. " );
        } else if( has_flag( "OUTER" ) ) {
            temp1 << _( "<stat>Outer</stat>. " );
        } else if( has_flag( "WAIST" ) ) {
            temp1 << _( "<stat>Waist</stat>. " );
        } else {
            temp1 << _( "<stat>Normal</stat>. " );
        }

        info.push_back( iteminfo( "ARMOR", temp1.str() ) );

        info.push_back( iteminfo( "ARMOR", _( "Coverage: " ), "<num>%", get_coverage(), true, "", false ) );
        info.push_back( iteminfo( "ARMOR", space + _( "Warmth: " ), "", get_warmth() ) );

        insert_separation_line();

        if( has_flag( "FIT" ) ) {
            info.push_back( iteminfo( "ARMOR", _( "<bold>Encumberment</bold>: " ),
                                      _( "<num> <info>(fits)</info>" ),
                                      get_encumber(), true, "", false, true ) );
        } else {
            info.push_back( iteminfo( "ARMOR", _( "<bold>Encumberment</bold>: " ), "",
                                      get_encumber(), true, "", false, true ) );
        }

        info.push_back( iteminfo( "ARMOR", space + _( "Storage: " ), "", get_storage() ) );

        info.push_back( iteminfo( "ARMOR", _( "Protection: Bash: " ), "", bash_resist(), true, "",
                                  false ) );
        info.push_back( iteminfo( "ARMOR", space + _( "Cut: " ), "", cut_resist(), true, "", false ) );
        info.push_back( iteminfo( "ARMOR", space + _( "Acid: " ), "", acid_resist(), true, "", true ) );
        info.push_back( iteminfo( "ARMOR", _( "Environmental protection: " ), "", get_env_resist() ) );

    }
    if( is_book() ) {

        insert_separation_line();
        auto book = type->book.get();
        // Some things about a book you CAN tell by it's cover.
        if( !book->skill ) {
            info.push_back( iteminfo( "BOOK", _( "Just for fun." ) ) );
        }
        if( book->req == 0 ) {
            info.push_back( iteminfo( "BOOK", _( "It can be <info>understood by beginners</info>." ) ) );
        }
        if( g->u.has_identified( type->id ) ) {
            if( book->skill ) {
                if( g->u.get_skill_level( book->skill ).can_train() ) {
                    info.push_back( iteminfo( "BOOK", "",
                                              string_format( _( "Can bring your <info>%s skill to</info> <num>" ),
                                                      book->skill.obj().name().c_str() ), book->level ) );
                }

                if( book->req != 0 ) {
                    info.push_back( iteminfo( "BOOK", "",
                                              string_format( _( "<info>Requires %s level</info> <num> to understand." ),
                                                      book->skill.obj().name().c_str() ),
                                              book->req, true, "", true, true ) );
                }
            }

            info.push_back( iteminfo( "BOOK", "",
                                      _( "Requires <info>intelligence of</info> <num> to easily read." ),
                                      book->intel, true, "", true, true ) );
            if( book->fun != 0 ) {
                info.push_back( iteminfo( "BOOK", "",
                                          _( "Reading this book affects your morale by <num>" ),
                                          book->fun, true, ( book->fun > 0 ? "+" : "" ) ) );
            }
            info.push_back( iteminfo( "BOOK", "",
                                      ngettext( "A chapter of this book takes <num> <info>minute to read</info>.",
                                                "A chapter of this book takes <num> <info>minutes to read</info>.",
                                                book->time ),
                                      book->time, true, "", true, true ) );
            if( book->chapters > 0 ) {
                const int unread = get_remaining_chapters( g->u );
                info.push_back( iteminfo( "BOOK", "", ngettext( "This book has <num> <info>unread chapter</info>.",
                                          "This book has <num> <info>unread chapters</info>.",
                                          unread ),
                                          unread ) );
            }

            std::vector<std::string> recipe_list;
            for( auto const &elem : book->recipes ) {
                const bool knows_it = g->u.knows_recipe( elem.recipe );
                // If the player knows it, they recognize it even if it's not clearly stated.
                if( elem.is_hidden() && !knows_it ) {
                    continue;
                }
                if( knows_it ) {
                    // In case the recipe is known, but has a different name in the book, use the
                    // real name to avoid confusing the player.
                    const std::string name = item::nname( elem.recipe->result );
                    recipe_list.push_back( string_format( "<color_ltgray>%s</color>", name.c_str() ) );
                } else {
                    recipe_list.push_back( elem.name );
                }
            }
            if( !recipe_list.empty() ) {
                std::string recipes = "";
                size_t index = 1;
                for( auto iter = recipe_list.begin();
                     iter != recipe_list.end(); ++iter, ++index ) {
                    recipes += *iter;
                    if( index == recipe_list.size() - 1 ) {
                        recipes += _( " and " ); // Who gives a fuck about an oxford comma?
                    } else if( index != recipe_list.size() ) {
                        recipes += _( ", " );
                    }
                }
                std::string recipe_line = string_format(
                                              ngettext( "This book contains %1$d crafting recipe: %2$s",
                                                        "This book contains %1$d crafting recipes: %2$s", recipe_list.size() ),
                                              recipe_list.size(), recipes.c_str() );
                insert_separation_line();
                info.push_back( iteminfo( "DESCRIPTION", recipe_line ) );
            }
            if( recipe_list.size() != book->recipes.size() ) {
                info.push_back( iteminfo( "DESCRIPTION",
                                          _( "It might help you figuring out some <good>more recipes</good>." ) ) );
            }
        } else {
            info.push_back( iteminfo( "BOOK",
                                      _( "You need to <info>read this book to see its contents</info>." ) ) );
        }

    }
    if( is_container() ) {
        const auto &c = *type->container;

        info.push_back( iteminfo( "ARMOR", temp1.str() ) );

        temp1.str( "" );
        temp1 << _( "This container " );

        if( c.rigid ) {
            temp1 << _( "is <info>rigid</info>, " );
        }
        if( c.seals ) {
            temp1 << _( "can be <info>resealed</info>, " );
        }
        if( c.watertight ) {
            temp1 << _( "is <info>watertight</info>, " );
        }
        if( c.preserves ) {
            temp1 << _( "<good>preserves spoiling</good>, " );
        }

        temp1 << string_format( _( "can store <info>%.2f liters</info>." ), c.contains / 4.0 );

        info.push_back( iteminfo( "CONTAINER", temp1.str() ) );
    }
    if( is_tool() ) {
        const auto tool = dynamic_cast<const it_tool *>( type );

<<<<<<< HEAD
        if( ammo_capacity() != 0 ) {
=======
        if( ( tool->max_charges ) != 0 ) {
            int t_max;
>>>>>>> 6653a563
            std::string temp_fmt;
            const std::string t_ammo_name = ammo_name( tool->ammo_id );

<<<<<<< HEAD
            dump->push_back(iteminfo("TOOL", string_format(_("Charges: %d"), ammo_remaining())));

            if (has_flag("DOUBLE_AMMO")) {
                if (tool->ammo_id != "NULL") {
                    //~ "%s" is ammunition type. This types can't be plural.
                    temp_fmt = ngettext("Maximum <num> charge (doubled) of %s.",
                                        "Maximum <num> charges (doubled) of %s.",
                                         ammo_capacity());
                    temp_fmt = string_format(temp_fmt, t_ammo_name.c_str());
                } else {
                    temp_fmt = ngettext("Maximum <num> charge (doubled).",
                                        "Maximum <num> charges (doubled).",
                                         ammo_capacity());
                }
            } else if (has_flag("RECHARGE")) {
                if (tool->ammo_id != "NULL") {
                    //~ "%s" is ammunition type. This types can't be plural.
                    temp_fmt = ngettext("Maximum <num> charge (rechargeable) of %s",
                                        "Maximum <num> charges (rechargeable) of %s.",
                                        ammo_capacity());
                    temp_fmt = string_format(temp_fmt, t_ammo_name.c_str());
                } else {
                    temp_fmt = ngettext("Maximum <num> charge (rechargeable).",
                                        "Maximum <num> charges (rechargeable).",
                                        ammo_capacity());
                }
            } else if (has_flag("DOUBLE_AMMO") && has_flag("RECHARGE")) {
                if (tool->ammo_id != "NULL") {
                    //~ "%s" is ammunition type. This types can't be plural.
                    temp_fmt = ngettext("Maximum <num> charge (rechargeable) (doubled) of %s.",
                                        "Maximum <num> charges (rechargeable) (doubled) of %s.",
                                        ammo_capacity());
                    temp_fmt = string_format(temp_fmt, t_ammo_name.c_str());
                } else {
                    temp_fmt = ngettext("Maximum <num> charge (rechargeable) (doubled).",
                                        "Maximum <num> charges (rechargeable) (doubled).",
                                        ammo_capacity());
                }
                dump->push_back(iteminfo("TOOL", "", temp_fmt, ammo_capacity()));
            } else if (has_flag("ATOMIC_AMMO")) {
                if (tool->ammo_id != "NULL") {
                    //~ "%s" is ammunition type. This types can't be plural.
                    temp_fmt = ngettext("Maximum <num> charge of %s.",
                                        "Maximum <num> charges of %s.",
                                        ammo_capacity());
                    temp_fmt = string_format(temp_fmt, ammo_name("plutonium").c_str());
                } else {
                    temp_fmt = ngettext("Maximum <num> charge.",
                                        "Maximum <num> charges.",
                                        ammo_capacity());
                }
            } else {
                if (tool->ammo_id != "NULL") {
                    //~ "%s" is ammunition type. This types can't be plural.
                    temp_fmt = ngettext("Maximum <num> charge of %s.",
                                        "Maximum <num> charges of %s.",
                                        ammo_capacity());
                    temp_fmt = string_format(temp_fmt, t_ammo_name.c_str());
                } else {
                    temp_fmt = ngettext("Maximum <num> charge.",
                                        "Maximum <num> charges.",
                                        ammo_capacity());
                }
            }
            dump->push_back(iteminfo("TOOL", "", temp_fmt, ammo_capacity()));
=======
            info.push_back( iteminfo( "TOOL", string_format( _( "<bold>Charges</bold>: %d" ), charges ) ) );

            if( has_flag( "DOUBLE_AMMO" ) ) {
                t_max = tool->max_charges * 2;
                if( tool->ammo_id != "NULL" ) {
                    //~ "%s" is ammunition type. This types can't be plural.
                    temp_fmt = ngettext( "Maximum <num> charge (doubled) of %s.",
                                         "Maximum <num> charges (doubled) of %s.",
                                         t_max );
                    temp_fmt = string_format( temp_fmt, t_ammo_name.c_str() );
                } else {
                    temp_fmt = ngettext( "Maximum <num> charge (doubled).",
                                         "Maximum <num> charges (doubled).",
                                         t_max );
                }
            } else if( has_flag( "RECHARGE" ) ) {
                t_max = tool->max_charges;
                if( tool->ammo_id != "NULL" ) {
                    //~ "%s" is ammunition type. This types can't be plural.
                    temp_fmt = ngettext( "Maximum <num> charge (rechargeable) of %s",
                                         "Maximum <num> charges (rechargeable) of %s.",
                                         t_max );
                    temp_fmt = string_format( temp_fmt, t_ammo_name.c_str() );
                } else {
                    temp_fmt = ngettext( "Maximum <num> charge (rechargeable).",
                                         "Maximum <num> charges (rechargeable).",
                                         t_max );
                }
            } else if( has_flag( "DOUBLE_AMMO" ) && has_flag( "RECHARGE" ) ) {
                t_max = tool->max_charges * 2;
                if( tool->ammo_id != "NULL" ) {
                    //~ "%s" is ammunition type. This types can't be plural.
                    temp_fmt = ngettext( "Maximum <num> charge (rechargeable) (doubled) of %s.",
                                         "Maximum <num> charges (rechargeable) (doubled) of %s.",
                                         t_max );
                    temp_fmt = string_format( temp_fmt, t_ammo_name.c_str() );
                } else {
                    temp_fmt = ngettext( "Maximum <num> charge (rechargeable) (doubled).",
                                         "Maximum <num> charges (rechargeable) (doubled).",
                                         t_max );
                }
                info.push_back( iteminfo( "TOOL", "", temp_fmt, t_max ) );
            } else if( has_flag( "ATOMIC_AMMO" ) ) {
                t_max = tool->max_charges * 100;
                if( tool->ammo_id != "NULL" ) {
                    //~ "%s" is ammunition type. This types can't be plural.
                    temp_fmt = ngettext( "Maximum <num> charge of %s.",
                                         "Maximum <num> charges of %s.",
                                         t_max );
                    temp_fmt = string_format( temp_fmt, ammo_name( "plutonium" ).c_str() );
                } else {
                    temp_fmt = ngettext( "Maximum <num> charge.",
                                         "Maximum <num> charges.",
                                         t_max );
                }
            } else {
                t_max = tool->max_charges;
                if( tool->ammo_id != "NULL" ) {
                    //~ "%s" is ammunition type. This types can't be plural.
                    temp_fmt = ngettext( "Maximum <num> charge of %s.",
                                         "Maximum <num> charges of %s.",
                                         t_max );
                    temp_fmt = string_format( temp_fmt, t_ammo_name.c_str() );
                } else {
                    temp_fmt = ngettext( "Maximum <num> charge.",
                                         "Maximum <num> charges.",
                                         t_max );
                }
            }
            info.push_back( iteminfo( "TOOL", "", temp_fmt, t_max ) );
>>>>>>> 6653a563
        }
    }

    if( !components.empty() ) {
        info.push_back( iteminfo( "DESCRIPTION", string_format( _( "Made from: %s" ),
                                  components_to_string().c_str() ) ) );
    } else {
        const recipe *dis_recipe = get_disassemble_recipe( type->id );
        if( dis_recipe != nullptr ) {
            std::ostringstream buffer;
            bool first_component = true;
            for( const auto &it : dis_recipe->requirements.components ) {
                if( first_component ) {
                    first_component = false;
                } else {
                    buffer << _( ", " );
                }
                buffer << it.front().to_string();
            }
            insert_separation_line();
            info.push_back( iteminfo( "DESCRIPTION", _( "Disassembling this item might yield:" ) ) );
            info.push_back( iteminfo( "DESCRIPTION", buffer.str().c_str() ) );
        }
    }

    for( const auto &quality : type->qualities ) {
        const auto desc = string_format( _( "Has level <info>%1$d %2$s</info> quality." ),
                                         quality.second,
                                         quality::get_name( quality.first ).c_str() );
        info.push_back( iteminfo( "QUALITIES", "", desc ) );
    }
    bool intro = false; // Did we print the "Contains items with qualities" line
    for( const auto &content : contents ) {
        for( const auto quality : content.type->qualities ) {
            if( !intro ) {
                intro = true;
                info.push_back( iteminfo( "QUALITIES", "", _( "Contains items with qualities:" ) ) );
            }

            const auto desc = string_format( space + _( "Level %1$d %2$s quality." ),
                                             quality.second,
                                             quality::get_name( quality.first ).c_str() );
            info.push_back( iteminfo( "QUALITIES", "", desc ) );
        }
    }

    if( showtext && !is_null() ) {
        const std::map<std::string, std::string>::const_iterator idescription =
            item_vars.find( "description" );
        insert_separation_line();
        if( !type->snippet_category.empty() ) {
            // Just use the dynamic description
            info.push_back( iteminfo( "DESCRIPTION", SNIPPET.get( note ) ) );
        } else if( idescription != item_vars.end() ) {
            info.push_back( iteminfo( "DESCRIPTION", idescription->second ) );
        } else {
            info.push_back( iteminfo( "DESCRIPTION", type->description ) );
        }
        std::ostringstream tec_buffer;
        for( const auto &elem : type->techniques ) {
            const ma_technique &tec = elem.obj();
            if( tec.name.empty() ) {
                continue;
            }
            if( !tec_buffer.str().empty() ) {
                tec_buffer << _( ", " );
            }
            tec_buffer << "<stat>" << tec.name << "</stat>";
        }
        for( const auto &elem : techniques ) {
            const ma_technique &tec = elem.obj();
            if( tec.name.empty() ) {
                continue;
            }
            if( !tec_buffer.str().empty() ) {
                tec_buffer << _( ", " );
            }
            tec_buffer << "<stat>" << tec.name << "</stat>";
        }
        if( !tec_buffer.str().empty() ) {
            insert_separation_line();
            info.push_back( iteminfo( "DESCRIPTION", std::string( _( "Techniques: " ) ) + tec_buffer.str() ) );
        }

        if( !is_gunmod() && has_flag( "REACH_ATTACK" ) ) {
            insert_separation_line();
            if( has_flag( "REACH3" ) ) {
                info.push_back( iteminfo( "DESCRIPTION",
                                          _( "This item can be used to make <info>long reach attacks</info>." ) ) );
            } else {
                info.push_back( iteminfo( "DESCRIPTION",
                                          _( "This item can be used to make <info>reach attacks</info>." ) ) );
            }
        }

        //lets display which martial arts styles character can use with this weapon
        if( g->u.ma_styles.size() > 0 ) {
            std::vector<matype_id> valid_styles;
            std::ostringstream style_buffer;
            for( auto style : g->u.ma_styles ) {
                if( style.obj().has_weapon( type->id ) ) {
                    if( !style_buffer.str().empty() ) {
                        style_buffer << _( ", " );
                    }
                    style_buffer << style.obj().name;
                }
            }
            if( !style_buffer.str().empty() ) {
                insert_separation_line();
                info.push_back( iteminfo( "DESCRIPTION",
                                          std::string( _( "You know how to use this with these martial arts styles: " ) ) +
                                          style_buffer.str() ) );
            }
        }

        insert_separation_line();

        //See shorten version of this in armor_layers.cpp::clothing_flags_description
        if( is_armor() && has_flag( "FIT" ) ) {
            info.push_back( iteminfo( "DESCRIPTION",
                                      _( "* This piece of clothing <info>fits</info> you perfectly." ) ) );
        } else if( is_armor() && has_flag( "VARSIZE" ) ) {
            info.push_back( iteminfo( "DESCRIPTION",
                                      _( "* This piece of clothing <info>can be refitted</info>." ) ) );
        }
        if( is_armor() && is_sided() ) {
            info.push_back( iteminfo( "DESCRIPTION",
                                      _( "* This item can be worn on <info>either side</info> of the body." ) ) );
        }
        if( is_armor() && has_flag( "SKINTIGHT" ) ) {
            info.push_back( iteminfo( "DESCRIPTION",
                                      _( "* This piece of clothing <info>lies close</info> to the skin." ) ) );
        } else if( is_armor() && has_flag( "BELTED" ) ) {
            info.push_back( iteminfo( "DESCRIPTION",
                                      _( "* This gear is <info>strapped</info> onto you." ) ) );
        } else if( is_armor() && has_flag( "WAIST" ) ) {
            info.push_back( iteminfo( "DESCRIPTION",
                                      _( "* This gear is worn on or around your <info>waist</info>." ) ) );
        } else if( is_armor() && has_flag( "OUTER" ) ) {
            info.push_back( iteminfo( "DESCRIPTION",
                                      _( "* This gear is generally <info>worn over</info> clothing." ) ) );
        } else if( is_armor() ) {
            info.push_back( iteminfo( "DESCRIPTION",
                                      _( "* This gear is generally worn as clothing." ) ) );
        }
        if( is_armor() && has_flag( "OVERSIZE" ) ) {
            info.push_back( iteminfo( "DESCRIPTION",
                                      _( "* This piece of clothing is large enough to accommodate <info>mutated anatomy</info>." ) ) );
        }
        if( is_armor() && has_flag( "POCKETS" ) ) {
            info.push_back( iteminfo( "DESCRIPTION",
                                      _( "* This piece of clothing has <info>pockets</info> to warm your hands.  Put away your weapon to warm your hands in the pockets." ) ) );
        }
        if( is_armor() && has_flag( "HOOD" ) ) {
            info.push_back( iteminfo( "DESCRIPTION",
                                      _( "* This piece of clothing has a <info>hood</info> to keep your head warm.  Leave your head unencumbered to put on the hood." ) ) );
        }
        if( is_armor() && has_flag( "COLLAR" ) ) {
            info.push_back( iteminfo( "DESCRIPTION",
                                      _( "* This piece of clothing has a <info>wide collar</info> that can keep your mouth warm.  Leave your mouth unencumbered to raise the collar." ) ) );
        }
        if( is_armor() && has_flag( "RAINPROOF" ) ) {
            info.push_back( iteminfo( "DESCRIPTION",
                                      _( "* This piece of clothing is designed to keep you <info>dry</info> in the rain." ) ) );
        }
        if( is_armor() && has_flag( "SUN_GLASSES" ) ) {
            info.push_back( iteminfo( "DESCRIPTION",
                                      _( "* This piece of clothing keeps the <info>glare</info> out of your eyes." ) ) );
        }
        if( is_armor() && has_flag( "WATER_FRIENDLY" ) ) {
            info.push_back( iteminfo( "DESCRIPTION",
                                      _( "* This piece of clothing <good>performs well</good> even when <info>soaking wet</info>. This can feel good." ) ) );
        }
        if( is_armor() && has_flag( "WATERPROOF" ) ) {
            info.push_back( iteminfo( "DESCRIPTION",
                                      _( "* This piece of clothing <info>won't let water through</info>.  Unless you jump in the river or something like that." ) ) );
        }
        if( is_armor() && has_flag( "STURDY" ) ) {
            info.push_back( iteminfo( "DESCRIPTION",
                                      _( "* This piece of clothing is designed to <good>protect</good> you from harm and withstand <info>a lot of abuse</info>." ) ) );
        }
        if( is_armor() && has_flag( "FRAGILE" ) ) {
            info.push_back( iteminfo( "DESCRIPTION",
                                      _( "* This gear is <bad>fragile</bad> and <info>won't protect you for long</info>." ) ) );
        }
        if( is_armor() && has_flag( "DEAF" ) ) {
            info.push_back( iteminfo( "DESCRIPTION",
                                      _( "* This gear <bad>prevents</bad> you from <info>hearing any sounds</info>." ) ) );
        }
        if( is_armor() && has_flag( "BLIND" ) ) {
            info.push_back( iteminfo( "DESCRIPTION",
                                      _( "* This gear <bad>prevents</bad> you from <info>seeing</info> anything." ) ) );
        }
        if( is_armor() && has_flag( "SWIM_GOGGLES" ) ) {
            info.push_back( iteminfo( "DESCRIPTION",
                                      _( "* This piece of clothing allows you to <good>see much further</good> <info>under water</info>." ) ) );
        }
        if( is_armor() && item_tags.count( "wooled" ) ) {
            info.push_back( iteminfo( "DESCRIPTION",
                                      _( "* This piece of clothing has a wool lining sewn into it to <good>increase</good> its overall <info>warmth<info>." ) ) );
        }
        if( is_armor() && item_tags.count( "furred" ) ) {
            info.push_back( iteminfo( "DESCRIPTION",
                                      _( "* This piece of clothing has a fur lining sewn into it to <good>increase</good> its overall <info>warmth</info>." ) ) );
        }
        if( is_armor() && item_tags.count( "leather_padded" ) ) {
            info.push_back( iteminfo( "DESCRIPTION",
                                      _( "* This gear has certain parts padded with leather to <good>increase protection</good> with moderate <bad>increase to encumbrance</bad>." ) ) );
        }
        if( is_armor() && item_tags.count( "kevlar_padded" ) ) {
            info.push_back( iteminfo( "DESCRIPTION",
                                      _( "* This gear has Kevlar inserted into strategic locations to <good>increase protection</good> with some <bad>increase to encumbrance<bad>." ) ) );
        }
        if( is_armor() && has_flag( "FLOTATION" ) ) {
            info.push_back( iteminfo( "DESCRIPTION",
                                      _( "* This piece of clothing <neutral>prevents</neutral> you from <info>going underwater</info> (including voluntary diving)." ) ) );
        }
        if( is_armor() && has_flag( "RAD_PROOF" ) ) {
            info.push_back( iteminfo( "DESCRIPTION",
                                      _( "* This piece of clothing <good>completely protects</good> you from <info>radiation</info>." ) ) );
        } else if( is_armor() && has_flag( "RAD_RESIST" ) ) {
            info.push_back( iteminfo( "DESCRIPTION",
                                      _( "* This piece of clothing <neutral>partially protects</neutral> you from <info>radiation</info>." ) ) );
        } else if( is_armor() && is_power_armor() ) {
            info.push_back( iteminfo( "DESCRIPTION",
                                      _( "* This gear is a part of power armor." ) ) );
            if( covers( bp_head ) ) {
                info.push_back( iteminfo( "DESCRIPTION",
                                          _( "* When worn with a power armor suit, it will <good>fully protect</good> you from <info>radiation</info>." ) ) );
            } else {
                info.push_back( iteminfo( "DESCRIPTION",
                                          _( "* When worn with a power armor helmet, it will <good>fully protect</good> you from <info>radiation</info>." ) ) );
            }
        }
        if( is_armor() && has_flag( "ELECTRIC_IMMUNE" ) ) {
            info.push_back( iteminfo( "DESCRIPTION",
                                      _( "* This gear <good>completely protects</good> you from <info>electric discharges</info>." ) ) );
        }
        if( is_armor() && has_flag( "THERMOMETER" ) ) {
            info.push_back( iteminfo( "DESCRIPTION",
                                      _( "* This gear is equipped with an <info>accurate thermometer</info>." ) ) );
        }
        if( is_armor() && has_flag( "ALARMCLOCK" ) ) {
            info.push_back( iteminfo( "DESCRIPTION",
                                      _( "* This gear has an <info>alarm clock</info> feature." ) ) );
        }
        if( is_armor() && has_flag( "BOOTS" ) ) {
            info.push_back( iteminfo( "DESCRIPTION",
                                      _( "* You can <info>store knives</info> in this gear." ) ) );
        }
        if( is_armor() && has_flag( "FANCY" ) ) {
            info.push_back( iteminfo( "DESCRIPTION",
                                      _( "* This piece of clothing is <info>fancy</info>." ) ) );
        } else if( is_armor() && has_flag( "SUPER_FANCY" ) ) {
            info.push_back( iteminfo( "DESCRIPTION",
                                      _( "* This piece of clothing is <info>very fancy</info>." ) ) );
        }
        if( is_armor() && type->id == "rad_badge" ) {
            info.push_back( iteminfo( "DESCRIPTION",
                                      string_format( _( "* The film strip on the badge is %s." ),
                                              rad_badge_color( irridation ).c_str() ) ) );
        }
        if( is_tool() && has_flag( "DOUBLE_AMMO" ) ) {
            info.push_back( iteminfo( "DESCRIPTION",
                                      _( "* This tool has <good>double</good> the normal <info>maximum charges</info>." ) ) );
        }
        if( is_tool() && has_flag( "ATOMIC_AMMO" ) ) {
            info.push_back( iteminfo( "DESCRIPTION",
                                      _( "* This tool has been modified to run off <info>plutonium cells</info> instead of batteries." ) ) );
        }
        if( is_tool() && has_flag( "RECHARGE" ) ) {
            info.push_back( iteminfo( "DESCRIPTION",
                                      _( "* This tool has been modified to use a <info>rechargeable power cell</info> and is <neutral>not compatible</neutral> with <info>standard batteries<info>." ) ) );
        }
        if( is_tool() && has_flag( "USE_UPS" ) ) {
            info.push_back( iteminfo( "DESCRIPTION",
                                      _( "* This tool has been modified to use a <info>universal power supply</info> and is <neutral>not compatible</neutral> with <info>standard batteries</info>." ) ) );
        }
        if( is_tool() && has_flag( "RADIO_ACTIVATION" ) ) {
            if( has_flag( "RADIO_MOD" ) ) {
                info.push_back( iteminfo( "DESCRIPTION",
                                          _( "* This item has been modified to listen to <info>radio signals</info>.  It can still be activated manually." ) ) );
            } else {
                info.push_back( iteminfo( "DESCRIPTION",
                                          _( "* This item can only be activated by a <info>radio signal</info>." ) ) );
            }

            if( has_flag( "RADIOSIGNAL_1" ) ) {
                info.push_back( iteminfo( "DESCRIPTION",
                                          _( "* It will be activated by <color_c_red>\"Red\"</color> radio signal." ) ) );
            } else if( has_flag( "RADIOSIGNAL_2" ) ) {
                info.push_back( iteminfo( "DESCRIPTION",
                                          _( "* It will be activated by <color_c_blue>\"Blue\"</color> radio signal." ) ) );
            } else if( has_flag( "RADIOSIGNAL_3" ) ) {
                info.push_back( iteminfo( "DESCRIPTION",
                                          _( "* It will be activated by <color_c_green>\"Green\"</color> radio signal." ) ) );
            } else {
                info.push_back( iteminfo( "DESCRIPTION",
                                          _( "* It is <bad>bugged</bad> and does not actually listen to <info>radio signals</info>." ) ) );
            }

            if( has_flag( "RADIO_INVOKE_PROC" ) ) {
                info.push_back( iteminfo( "DESCRIPTION",
                                          _( "* Activating this item with a <info>radio signal</info> will <neutral>detonate</neutral> it immediately." ) ) );
            }
        }

        if( has_flag( "BELT_CLIP" ) ) {
            info.push_back( iteminfo( "DESCRIPTION",
                                      _( "* This item can be <neutral>clipped or hooked</neutral> on to a <info>belt loop</info> of the appropriate size." ) ) );
        }

        if( has_flag( "LEAK_DAM" ) && has_flag( "RADIOACTIVE" ) && damage > 0 ) {
            info.push_back( iteminfo( "DESCRIPTION",
                                      _( "* The casing of this item has <neutral>cracked</neutral>, revealing an <info>ominous green glow</info>." ) ) );
        }

        if( has_flag( "LEAK_ALWAYS" ) && has_flag( "RADIOACTIVE" ) ) {
            info.push_back( iteminfo( "DESCRIPTION",
                                      _( "* This object is <neutral>surrounded</neutral> by a <info>sickly green glow</info>." ) ) );
        }

        if( is_food() && has_flag( "HIDDEN_POISON" ) && g->u.skillLevel( skill_survival ).level() >= 3 ) {
            info.push_back( iteminfo( "DESCRIPTION",
                                      _( "* On closer inspection, this appears to be <bad>poisonous</bad>." ) ) );
        }

        if( is_food() && has_flag( "HIDDEN_HALLU" ) && g->u.skillLevel( skill_survival ).level() >= 5 ) {
            info.push_back( iteminfo( "DESCRIPTION",
                                      _( "* On closer inspection, this appears to be <neutral>hallucinogenic</neutral>." ) ) );
        }

        if( ( is_food() && has_flag( "BREW" ) ) || ( is_food_container() &&
                contents[0].has_flag( "BREW" ) ) ) {
            int btime = ( is_food_container() ) ? contents[0].brewing_time() : brewing_time();
            if( btime <= 28800 )
                info.push_back( iteminfo( "DESCRIPTION",
                                          string_format( ngettext( "* Once set in a vat, this will ferment in around %d hour.",
                                                  "* Once set in a vat, this will ferment in around %d hours.", btime / 100 ),
                                                  btime / 600 ) ) );
            else {
                btime = 0.5 + btime / 7200; //Round down to 12-hour intervals
                if( btime % 2 == 1 ) {
                    info.push_back( iteminfo( "DESCRIPTION",
                                              string_format( _( "* Once set in a vat, this will ferment in around %d and a half days." ),
                                                      btime / 2 ) ) );
                } else {
                    info.push_back( iteminfo( "DESCRIPTION",
                                              string_format( ngettext( "* Once set in a vat, this will ferment in around %d day.",
                                                      "* Once set in a vat, this will ferment in around %d days.", btime / 2 ),
                                                      btime / 2 ) ) );
                }
            }
        }

        if( debug_mode || ( g->u.get_skill_level( skill_melee ) > 2 && ( damage_bash() > 0 ||
                            damage_cut() > 0 ) ) ) {
            damage_instance non_crit;
            g->u.roll_all_damage( false, non_crit, true, *this );
            damage_instance crit;
            g->u.roll_all_damage( true, crit, true, *this );
            insert_separation_line();
            info.push_back( iteminfo( "DESCRIPTION", string_format( _( "Average melee damage:" ) ) ) );
            info.push_back( iteminfo( "DESCRIPTION",
                                      string_format( _( "Critical hit chance %d%% - %d%%" ),
                                              int( g->u.crit_chance( 0, 100, *this ) * 100 ),
                                              int( g->u.crit_chance( 100, 0, *this ) * 100 ) ) ) );
            info.push_back( iteminfo( "DESCRIPTION",
                                      string_format( _( "%d bashing (%d on a critical hit)" ),
                                              int( non_crit.type_damage( DT_BASH ) ),
                                              int( crit.type_damage( DT_BASH ) ) ) ) );
            if( non_crit.type_damage( DT_CUT ) > 0.0f || crit.type_damage( DT_CUT ) > 0.0f ) {
                info.push_back( iteminfo( "DESCRIPTION",
                                          string_format( _( "%d cutting (%d on a critical hit)" ),
                                                  int( non_crit.type_damage( DT_CUT ) ),
                                                  int( crit.type_damage( DT_CUT ) ) ) ) );
            }
            if( non_crit.type_damage( DT_STAB ) > 0.0f || crit.type_damage( DT_STAB ) > 0.0f ) {
                info.push_back( iteminfo( "DESCRIPTION",
                                          string_format( _( "%d piercing (%d on a critical hit)" ),
                                                  int( non_crit.type_damage( DT_STAB ) ),
                                                  int( crit.type_damage( DT_STAB ) ) ) ) );
            }
        }

        for( auto &u : type->use_methods ) {
            const auto tt = dynamic_cast<const delayed_transform_iuse *>( u.get_actor_ptr() );
            if( tt == nullptr ) {
                continue;
            }
            const int time_to_do = tt->time_to_do( *this );
            if( time_to_do <= 0 ) {
                info.push_back( iteminfo( "DESCRIPTION", _( "It's done and <info>can be activated</info>." ) ) );
            } else {
                const auto time = calendar( time_to_do ).textify_period();
                info.push_back( iteminfo( "DESCRIPTION", string_format( _( "It will be done in %s." ),
                                          time.c_str() ) ) );
            }
        }

        if( ( is_food() && goes_bad() ) || ( is_food_container() && contents[0].goes_bad() ) ) {
            if( rotten() || ( is_food_container() && contents[0].rotten() ) ) {
                if( g->u.has_bionic( "bio_digestion" ) ) {
                    info.push_back( iteminfo( "DESCRIPTION",
                                              _( "This food has started to <neutral>rot</neutral>, but <info>your bionic digestion can tolerate it</info>." ) ) );
                } else if( g->u.has_trait( "SAPROVORE" ) ) {
                    info.push_back( iteminfo( "DESCRIPTION",
                                              _( "This food has started to <neutral>rot</neutral>, but <info>you can tolerate it</info>." ) ) );
                } else {
                    info.push_back( iteminfo( "DESCRIPTION",
                                              _( "This food has started to <bad>rot</bad>.  <info>Eating</info> it would be a <bad>very bad idea</bad>." ) ) );
                }
            } else {
                info.push_back( iteminfo( "DESCRIPTION",
                                          _( "This food is <neutral>perishable</neutral>, and will eventually rot." ) ) );
            }

        }
        std::map<std::string, std::string>::const_iterator item_note = item_vars.find( "item_note" );
        std::map<std::string, std::string>::const_iterator item_note_type =
            item_vars.find( "item_note_type" );

        if( item_note != item_vars.end() ) {
            insert_separation_line();
            std::string ntext = "";
            if( item_note_type != item_vars.end() ) {
                ntext += string_format( _( "%1$s on the %2$s is: " ),
                                        item_note_type->second.c_str(), tname().c_str() );
            } else {
                ntext += _( "Note: " );
            }
            info.push_back( iteminfo( "DESCRIPTION", ntext + item_note->second ) );
        }

        // describe contents
        if( !contents.empty() ) {
            if( is_gun() ) { //Mods description
                for( auto &elem : contents ) {
                    const auto mod = elem.type->gunmod.get();
                    temp1.str( "" );
                    if( elem.has_flag( "IRREMOVABLE" ) ) {
                        temp1 << _( "[Integrated]" );
                    }
                    temp1 << _( "Mod: " ) << "<bold>" << elem.tname() << "</bold> (" << _( mod->location.c_str() ) <<
                          ")";
                    insert_separation_line();
                    info.push_back( iteminfo( "DESCRIPTION", temp1.str() ) );
                    info.push_back( iteminfo( "DESCRIPTION", elem.type->description ) );
                }
            } else {
                info.push_back( iteminfo( "DESCRIPTION", contents[0].type->description ) );
            }
        }

        // list recipes you could use it in
        itype_id tid;
        if( contents.empty() ) { // use this item
            tid = type->id;
        } else { // use the contained item
            tid = contents[0].type->id;
        }
        const std::vector<recipe *> &rec = recipe_dict.of_component( tid );
        if( !rec.empty() ) {
            temp1.str( "" );
            const inventory &inv = g->u.crafting_inventory();
            // only want known recipes
            std::vector<recipe *> known_recipes;
            for( recipe *r : rec ) {
                if( g->u.knows_recipe( r ) ) {
                    known_recipes.push_back( r );
                }
            }
            if( known_recipes.size() > 24 ) {
                insert_separation_line();
                info.push_back( iteminfo( "DESCRIPTION",
                                          _( "You know dozens of things you could craft with it." ) ) );
            } else if( known_recipes.size() > 12 ) {
                insert_separation_line();
                info.push_back( iteminfo( "DESCRIPTION", _( "You could use it to craft various other things." ) ) );
            } else {
                bool found_recipe = false;
                for( recipe *r : known_recipes ) {
                    if( found_recipe ) {
                        temp1 << _( ", " );
                    }
                    found_recipe = true;
                    // darken recipes you can't currently craft
                    bool can_make = r->can_make_with_inventory( inv );
                    if( !can_make ) {
                        temp1 << "<dark>";
                    }
                    temp1 << item::nname( r->result );
                    if( !can_make ) {
                        temp1 << "</dark>";
                    }
                }
                if( found_recipe ) {
                    insert_separation_line();
                    info.push_back( iteminfo( "DESCRIPTION", string_format( _( "You could use it to craft: %s" ),
                                              temp1.str().c_str() ) ) );
                }
            }
        }
    }

    if( info.back().sName == "--" ) {
        info.pop_back();
    }

    temp1.str( "" );
    for( auto &elem : info ) {
        if( elem.sType == "DESCRIPTION" ) {
            temp1 << "\n";
        }

        if( elem.bDrawName ) {
            temp1 << elem.sName;
        }
        size_t pos = elem.sFmt.find( "<num>" );
        std::string sPost = "";
        if( pos != std::string::npos ) {
            temp1 << elem.sFmt.substr( 0, pos );
            sPost = elem.sFmt.substr( pos + 5 );
        } else {
            temp1 << elem.sFmt.c_str();
        }
        if( elem.sValue != "-999" ) {
            temp1 << elem.sPlus << "<neutral>" << elem.sValue << "</neutral>";
        }
        temp1 << sPost;
        temp1 << ( ( elem.bNewLine ) ? "\n" : "" );
    }

    return replace_colors( temp1.str() );
}

int item::get_free_mod_locations( const std::string &location ) const
{
    if( !is_gun() ) {
        return 0;
    }
    const islot_gun *gt = type->gun.get();
    std::map<std::string, int>::const_iterator loc =
        gt->valid_mod_locations.find( location );
    if( loc == gt->valid_mod_locations.end() ) {
        return 0;
    }
    int result = loc->second;
    for( const auto &elem : contents ) {
        const auto mod = elem.type->gunmod.get();
        if( mod != NULL && mod->location == location ) {
            result--;
        }
    }
    return result;
}

char item::symbol() const
{
    if( is_null() )
        return ' ';
    return type->sym;
}

nc_color item::color_in_inventory() const
{
    player* const u = &g->u; // TODO: make a reference, make a const reference
    nc_color ret = c_ltgray;

    if(has_flag("WET")) {
        ret = c_cyan;
    } else if(has_flag("LITCIG")) {
        ret = c_red;
    } else if ( has_flag("LEAK_DAM") && has_flag("RADIOACTIVE") && damage > 0 ) {
        ret = c_ltgreen;
    } else if (active && !is_food() && !is_food_container()) { // Active items show up as yellow
        ret = c_yellow;
    } else if (is_gun()) { // Guns are green if you are carrying ammo for them
        ammotype amtype = ammo_type();
        if (u->get_ammo(amtype).size() > 0)
            ret = c_green;
    } else if (is_food()) { // Rotten food shows up as a brown color
        if (rotten()) {
            ret = c_brown;
        } else if (is_going_bad()) {
            ret = c_yellow;
        } else if (goes_bad()) {
            ret = c_cyan;
        }
    } else if (is_food_container()) {
        if (contents[0].rotten()) {
            ret = c_brown;
        } else if (contents[0].is_going_bad()) {
            ret = c_yellow;
        } else if (contents[0].goes_bad()) {
            ret = c_cyan;
        }
    } else if (is_ammo()) { // Likewise, ammo is green if you have guns that use it
        ammotype amtype = ammo_type();
        if (u->weapon.is_gun() && u->weapon.ammo_type() == amtype) {
            ret = c_green;
        } else {
            if (u->has_gun_for_ammo(amtype)) {
                ret = c_green;
            }
        }
    } else if (is_book()) {
        if(u->has_identified( type->id )) {
            auto &tmp = *type->book;
            if( tmp.skill && // Book can improve skill: blue
                u->get_skill_level( tmp.skill ).can_train() &&
                u->get_skill_level( tmp.skill ) >= tmp.req &&
                u->get_skill_level( tmp.skill ) < tmp.level ) {
                ret = c_ltblue;
            } else if( !u->studied_all_recipes( *type ) ) { // Book can't improve skill right now, but has more recipes: yellow
                ret = c_yellow;
            } else if( tmp.skill && // Book can't improve skill right now, but maybe later: pink
                       u->get_skill_level( tmp.skill ).can_train() &&
                       u->get_skill_level( tmp.skill ) < tmp.level ) {
                ret = c_pink;
            } else if( !tmp.use_methods.empty() && // Book has function or can teach new martial art: blue
                // TODO: replace this terrible hack to rely on the item name matching the style name, it's terrible.
                       (!item_group::group_contains_item("ma_manuals", type->id) || !u->has_martialart(matype_id( "style_" + type->id.substr(7)))) ) {
                ret = c_ltblue;
            }
        } else {
            ret = c_red; // Book hasn't been identified yet: red
        }
    } else if (is_bionic()) {
        if (!u->has_bionic(type->id)) {
            ret = c_green; // installable bionics show as green
        }
    }
    return ret;
}

void item::on_wear( player &p  )
{
    if (is_sided() && get_side() == BOTH) {
        // for sided items wear the item on the side which results in least encumbrance
        int lhs = 0, rhs = 0;

        set_side(LEFT);
        lhs += covers(bp_hand_l) ? p.encumb(bp_hand_l, *this) : 0;
        lhs += covers(bp_arm_l)  ? p.encumb(bp_arm_l,  *this) : 0;
        lhs += covers(bp_leg_l)  ? p.encumb(bp_leg_l,  *this) : 0;
        lhs += covers(bp_foot_l) ? p.encumb(bp_foot_l, *this) : 0;

        set_side(RIGHT);
        rhs += covers(bp_hand_r) ? p.encumb(bp_hand_r, *this) : 0;
        rhs += covers(bp_arm_r)  ? p.encumb(bp_arm_r,  *this) : 0;
        rhs += covers(bp_leg_r)  ? p.encumb(bp_leg_r,  *this) : 0;
        rhs += covers(bp_foot_r) ? p.encumb(bp_foot_r, *this) : 0;

        set_side(lhs <= rhs ? LEFT : RIGHT);
    }

    // TODO: artifacts currently only work with the player character
    if( &p == &g->u && type->artifact ) {
        g->add_artifact_messages( type->artifact->effects_worn );
    }
}

void item::on_takeoff (player &p)
{
    (void) p; // suppress unused variable warning

    if (is_sided()) {
        set_side(BOTH);
    }
}

void item::on_wield( player &p, int mv )
{
    // TODO: artifacts currently only work with the player character
    if( &p == &g->u && type->artifact ) {
        g->add_artifact_messages( type->artifact->effects_wielded );
    }

    if (has_flag("SLOW_WIELD") && (! is_gunmod())) {
        int d = 32; // arbitrary linear scaling factor
        if      (is_gun())  d /= std::max((int) p.skillLevel(gun_skill()),  1);
        else if (is_weap()) d /= std::max((int) p.skillLevel(weap_skill()), 1);

        int penalty = get_var("volume", (int) type->volume) * d;
        p.moves -= penalty;
        mv += penalty;
    }

    std::string msg;

    if (mv > 250) {
        msg = _("It takes you much longer than usual to wield your %s.");
    } else if (mv > 100) {
        msg = _("It takes you longer than usual to wield your %s.");
    } else if (mv > 50) {
        msg = _("It takes you slightly longer than usual to wield your %s.");
    } else {
        msg = _("You wield your %s.");
    }

    p.add_msg_if_player(msg.c_str(), tname().c_str());
}

void item::on_pickup( Character &p  )
{
    // TODO: artifacts currently only work with the player character
    if( &p == &g->u && type->artifact ) {
        g->add_artifact_messages( type->artifact->effects_carried );
    }
}

std::string item::tname( unsigned int quantity, bool with_prefix ) const
{
    std::stringstream ret;

// MATERIALS-TODO: put this in json
    std::string damtext = "";
    if ((damage != 0 || ( OPTIONS["ITEM_HEALTH_BAR"] && is_armor() )) && !is_null() && with_prefix) {
        if( damage < 0 )  {
            if( damage < -1 ) {
                damtext = rm_prefix(_("<dam_adj>bugged "));
            } else if ( OPTIONS["ITEM_HEALTH_BAR"] ) {
                auto const &nc_text = get_item_hp_bar(damage);
                damtext = "<color_" + string_from_color(nc_text.second) + ">" + nc_text.first + " </color>";
            } else if (is_gun())  {
                damtext = rm_prefix(_("<dam_adj>accurized "));
            } else {
                damtext = rm_prefix(_("<dam_adj>reinforced "));
            }
        } else {
            if (type->id == "corpse") {
                if (damage == 1) damtext = rm_prefix(_("<dam_adj>bruised "));
                if (damage == 2) damtext = rm_prefix(_("<dam_adj>damaged "));
                if (damage == 3) damtext = rm_prefix(_("<dam_adj>mangled "));
                if (damage == 4) damtext = rm_prefix(_("<dam_adj>pulped "));

            } else if ( OPTIONS["ITEM_HEALTH_BAR"] ) {
                auto const &nc_text = get_item_hp_bar(damage);
                damtext = "<color_" + string_from_color(nc_text.second) + ">" + nc_text.first + " </color>";

            } else {
                damtext = rmp_format("%s ", get_base_material().dmg_adj(damage).c_str());
            }
        }
    }

    std::string vehtext = "";
    if( is_var_veh_part() ) {
        switch( type->variable_bigness->bigness_aspect ) {
            case BIGNESS_ENGINE_DISPLACEMENT:
                //~ liters, e.g. 3.21-Liter V8 engine
                vehtext = rmp_format( _( "<veh_adj>%4.2f-Liter " ), bigness / 100.0f );
                break;
            case BIGNESS_WHEEL_DIAMETER:
                //~ inches, e.g. 20" wheel
                vehtext = rmp_format( _( "<veh_adj>%d\" " ), bigness );
                break;
        }
    }

    std::string burntext = "";
    if (with_prefix && !made_of(LIQUID)) {
        if (volume() >= 4 && burnt >= volume() * 2) {
            burntext = rm_prefix(_("<burnt_adj>badly burnt "));
        } else if (burnt > 0) {
            burntext = rm_prefix(_("<burnt_adj>burnt "));
        }
    }

    const std::map<std::string, std::string>::const_iterator iname = item_vars.find("name");
    std::string maintext = "";
    if (corpse != NULL && typeId() == "corpse" ) {
        if (name != "") {
            maintext = rmp_format(ngettext("<item_name>%s corpse of %s",
                                           "<item_name>%s corpses of %s",
                                           quantity), corpse->nname().c_str(), name.c_str());
        } else {
            maintext = rmp_format(ngettext("<item_name>%s corpse",
                                           "<item_name>%s corpses",
                                           quantity), corpse->nname().c_str());
        }
    } else if (typeId() == "blood") {
        if (corpse == NULL || corpse->id == NULL_ID )
            maintext = rm_prefix(ngettext("<item_name>human blood",
                                          "<item_name>human blood",
                                          quantity));
        else
            maintext = rmp_format(ngettext("<item_name>%s blood",
                                           "<item_name>%s blood",
                                           quantity), corpse->nname().c_str());
    }
    else if (iname != item_vars.end()) {
        maintext = iname->second;
    }
    else if (is_gun() && !contents.empty() ) {
        ret.str("");
        ret << label(quantity);
        for( size_t i = 0; i < contents.size(); ++i ) {
            if( !contents.at(i).has_flag("IRREMOVABLE") ){
                ret << "+";
            }
        }
        maintext = ret.str();
    } else if( is_armor() && item_tags.count("wooled") + item_tags.count("furred") +
        item_tags.count("leather_padded") + item_tags.count("kevlar_padded") > 0 ) {
        ret.str("");
        ret << label(quantity);
        ret << "+";
        maintext = ret.str();
    } else if (contents.size() == 1) {
        if(contents[0].made_of(LIQUID)) {
            maintext = rmp_format(_("<item_name>%s of %s"), label(quantity).c_str(), contents[0].tname( quantity, with_prefix ).c_str());
        } else if (contents[0].is_food()) {
            maintext = contents[0].charges > 1 ? rmp_format(_("<item_name>%s of %s"), label(quantity).c_str(),
                                                            contents[0].tname(contents[0].charges, with_prefix).c_str()) :
                                                 rmp_format(_("<item_name>%s of %s"), label(quantity).c_str(),
                                                            contents[0].tname( quantity, with_prefix ).c_str());
        } else {
            maintext = rmp_format(_("<item_name>%s with %s"), label(quantity).c_str(), contents[0].tname( quantity, with_prefix ).c_str());
        }
    }
    else if (!contents.empty()) {
        maintext = rmp_format(_("<item_name>%s, full"), label(quantity).c_str());
    } else {
        maintext = label(quantity);
    }

    const it_comest* food_type = NULL;
    std::string tagtext = "";
    std::string toolmodtext = "";
    ret.str("");
    if (is_food())
    {
        food_type = dynamic_cast<const it_comest*>(type);

        if (food_type->spoils != 0)
        {
            if(rotten()) {
                ret << _(" (rotten)");
            } else if ( is_going_bad()) {
                ret << _(" (old)");
            } else if ( rot < 100 ) {
                ret << _(" (fresh)");
            }
        }
        if (has_flag("HOT")) {
            ret << _(" (hot)");
            }
        if (has_flag("COLD")) {
            ret << _(" (cold)");
            }
    }

    if (has_flag("FIT")) {
        ret << _(" (fits)");
    }

    if (has_flag("RECHARGE")) {
        ret << _(" (rechargeable)");
    }
    if (is_tool() && has_flag("USE_UPS")){
        ret << _(" (UPS)");
    }
    if (is_tool() && has_flag("RADIO_MOD")){
        ret << _(" (radio:");
        if( has_flag( "RADIOSIGNAL_1" ) ) {
            ret << _("R)");
        } else if( has_flag( "RADIOSIGNAL_2" ) ) {
            ret << _("B)");
        } else if( has_flag( "RADIOSIGNAL_3" ) ) {
            ret << _("G)");
        } else {
            ret << _("Bug");
        }
    }

    if (has_flag("ATOMIC_AMMO")) {
        toolmodtext = _("atomic ");
    }

    if(has_flag("WET"))
       ret << _(" (wet)");

    if(has_flag("LITCIG"))
        ret << _(" (lit)");

    if( already_used_by_player( g->u ) ) {
        ret << _( " (used)" );
    }

    if( active && !is_food() && !is_corpse() && ( type->id.length() < 3 || type->id.compare( type->id.length() - 3, 3, "_on" ) != 0 ) ) {
        // Usually the items whose ids end in "_on" have the "active" or "on" string already contained
        // in their name, also food is active while it rots.
        ret << _( " (active)" );
    }

    tagtext = ret.str();

    ret.str("");

    //~ This is a string to construct the item name as it is displayed. This format string has been added for maximum flexibility. The strings are: %1$s: Damage text (eg. "bruised"). %2$s: burn adjectives (eg. "burnt"). %3$s: tool modifier text (eg. "atomic"). %4$s: vehicle part text (eg. "3.8-Liter"). $5$s: main item text (eg. "apple"). %6s: tags (eg. "(wet) (fits)").
    ret << string_format(_("%1$s%2$s%3$s%4$s%5$s%6$s"), damtext.c_str(), burntext.c_str(),
                        toolmodtext.c_str(), vehtext.c_str(), maintext.c_str(), tagtext.c_str());

    static const std::string const_str_item_note("item_note");
    if( item_vars.find(const_str_item_note) != item_vars.end() ) {
        //~ %s is an item name. This style is used to denote items with notes.
        return string_format(_("*%s*"), ret.str().c_str());
    } else {
        return ret.str();
    }
}

std::string item::display_name(unsigned int quantity) const
{
    std::string name = tname(quantity);
    std::string side = "";
    std::string qty  = "";

    switch (get_side()) {
        case LEFT:
            side = string_format(" (%s)", _("left"));
            break;
        case RIGHT:
            side = string_format(" (%s)", _("right"));
            break;
    }

    if( is_container() && contents.size() == 1 && contents[0].charges > 0 ) {
        // a container which is not empty
        qty = string_format(" (%i)", contents[0].charges);
    } else if( is_book() && get_chapters() > 0 ) {
        // a book which has remaining unread chapters
        qty = string_format(" (%i)", get_remaining_chapters(g->u));
    } else if( ammo_capacity() > 0 ) {
        // anything that can be reloaded including tools, guns and auxiliary gunmods
        qty = string_format(" (%i)", ammo_remaining());
    } else if( is_ammo() || is_food() ) {
        qty = string_format(" (%i)", charges);
    }

    return string_format("%s%s%s", name.c_str(), side.c_str(), qty.c_str());
}

nc_color item::color() const
{
    if( is_null() )
        return c_black;
    if( is_corpse() ) {
        return corpse->color;
    }
    return type->color;
}

int item::price() const
{
    if( is_null() ) {
        return 0;
    }

    int ret = type->price;
    if( rotten() ) {
        // better price here calculation? No value at all?
        ret = type->price / 10;
    }
    if( damage > 0 ) {
        // maximal damage is 4, maximal reduction is 1/10 of the value.
        ret -= ret * static_cast<double>( damage ) / 40;
    }
    // The price from the json data is for the default-sized stack, like the volume
    // calculation.
    if( count_by_charges() || made_of( LIQUID ) ) {
        ret = ret * charges / static_cast<double>( type->stack_size);
    }
    const it_tool* ttype = dynamic_cast<const it_tool*>( type );
    if( has_curammo() && charges > 0 ) {
        item tmp( get_curammo_id(), 0 );
        tmp.charges = charges;
        ret += tmp.price();
    } else if( ttype != nullptr && !has_curammo() ) {
        if( charges > 0 && ttype->ammo_id != "NULL" ) {
            // Tools sometimes don't have a curammo, when they should, e.g. flashlight
            // that has been reloaded, apparently item::reload does not set curammo for tools.
            item tmp( default_ammo( ttype->ammo_id ), 0 );
            tmp.charges = charges;
            ret += tmp.price();
        } else if( ttype->def_charges > 0 && ttype->ammo_id == "NULL" ) {
            // If the tool uses specific ammo (like gasoline) it is handled above.
            // This case is for tools that have no ammo, but charges (e.g. spray can)
            // Full value when charges == default charges, otherwise scaled down
            // (e.g. half price for half full spray).
            ret = ret * charges / static_cast<double>( ttype->def_charges );
        }
    }
    for( auto &elem : contents ) {
        ret += elem.price();
    }
    return ret;
}

// MATERIALS-TODO: add a density field to materials.json
int item::weight() const
{
    if( is_corpse() ) {
        int ret = 0;
        switch (corpse->size) {
            case MS_TINY:   ret =   1000;  break;
            case MS_SMALL:  ret =  40750;  break;
            case MS_MEDIUM: ret =  81500;  break;
            case MS_LARGE:  ret = 120000;  break;
            case MS_HUGE:   ret = 200000;  break;
        }
        if (made_of("veggy")) {
            ret /= 3;
        }
        if( corpse->in_species( FISH ) || corpse->in_species( BIRD ) || corpse->in_species( INSECT ) || made_of("bone")) {
            ret /= 8;
        } else if (made_of("iron") || made_of("steel") || made_of("stone")) {
            ret *= 7;
        }
        return ret;
    }

    if( is_null() ) {
        return 0;
    }

    int ret = type->weight;
    ret = get_var( "weight", ret );

    if (has_flag("REDUCED_WEIGHT")) {
        ret *= 0.75;
    }

    if (count_by_charges()) {
        ret *= charges;
    } else if (type->gun && charges >= 1 && has_curammo() ) {
        ret += get_curammo()->weight * charges;
    } else if (type->is_tool() && charges >= 1 && ammo_type() != "NULL") {
        if( ammo_type() == "plutonium" ) {
            ret += find_type(default_ammo(this->ammo_type()))->weight * charges / 500;
        } else {
            ret += find_type(default_ammo(this->ammo_type()))->weight * charges;
        }
    }
    for( auto &elem : contents ) {
        ret += elem.weight();
        if( elem.is_gunmod() && elem.charges >= 1 && elem.has_curammo() ) {
            ret += elem.get_curammo()->weight * elem.charges;
        }
    }

// tool mods also add about a pound of weight
    if (has_flag("ATOMIC_AMMO")) {
        ret += 250;
    }

    return ret;
}

/*
 * precise_unit_volume: Returns the volume, multiplied by 1000.
 * 1: -except- ammo, since the game treats the volume of count_by_charge items as 1/stack_size of the volume defined in .json
 * 2: Ammo is also not totaled.
 * 3: gun mods -are- added to the total, since a modded gun is not a splittable thing, in an inventory sense
 * This allows one to obtain the volume of something consistent with game rules, with a precision that is lost
 * when a 2 volume bullet is divided by ???? and returned as an int.
 */
int item::precise_unit_volume() const
{
   return volume(true, true);
}

/*
 * note, the game currently has an undefined number of different scales of volume: items that are count_by_charges, and
 * everything else:
 *    everything else: volume = type->volume
 *   count_by_charges: volume = type->volume / stack_size
 * Also, this function will multiply count_by_charges items by the amount of charges before dividing by ???.
 * If you need more precision, precise_value = true will return a multiple of 1000
 * If you want to handle counting up charges elsewhere, unit value = true will skip that part,
 *   except for guns.
 * Default values are unit_value=false, precise_value=false
 */
int item::volume(bool unit_value, bool precise_value ) const
{
    int ret = 0;
    if( is_corpse() ) {
        switch (corpse->size) {
            case MS_TINY:
                ret = 3;
                break;
            case MS_SMALL:
                ret = 120;
                break;
            case MS_MEDIUM:
                ret = 250;
                break;
            case MS_LARGE:
                ret = 370;
                break;
            case MS_HUGE:
                ret = 3500;
                break;
        }
        if ( precise_value == true ) {
            ret *= 1000;
        }
        return ret;
    }

    if( is_null()) {
        return 0;
    }

    ret = type->volume;
    ret = get_var( "volume", ret );

    if ( precise_value == true ) {
        ret *= 1000;
    }

    if( type->container && !type->container->rigid ) {
        // non-rigid container add the volume of the content
        int tmpvol = 0;
        for( auto &elem : contents ) {
            tmpvol += elem.volume( false, true );
        }
        if (!precise_value) {
            tmpvol /= 1000;
        }
        ret += tmpvol;
    }

    if (count_by_charges() || made_of(LIQUID)) {
        if ( unit_value == false ) {
            ret *= charges;
        }
        ret /= type->stack_size;
    }

    if (is_gun()) {
        for( auto &elem : contents ) {
            ret += elem.volume( false, precise_value );
        }

        if (has_flag("COLLAPSIBLE_STOCK")) {
            // consider only the base size of the gun (without mods)
            int tmpvol = get_var( "volume", (int) type->volume);
            if      (tmpvol <=  3) ; // intentional NOP
            else if (tmpvol <=  5) ret -= precise_value ? 2000 : 2;
            else if (tmpvol <=  6) ret -= precise_value ? 3000 : 3;
            else if (tmpvol <=  8) ret -= precise_value ? 4000 : 4;
            else if (tmpvol <= 11) ret -= precise_value ? 5000 : 5;
            else if (tmpvol <= 16) ret -= precise_value ? 6000 : 6;
            else                   ret -= precise_value ? 7000 : 7;
        }
    }

// tool mods also add volume
    if (has_flag("ATOMIC_AMMO")) {
        ret += 1;
    }

    return ret;
}

int item::attack_time() const
{
    int ret = 65 + 4 * volume() + weight() / 60;
    return ret;
}

int item::damage_bash() const
{
    int total = type->melee_dam;
    if( is_null() ) {
        return 0;
    }
    total -= total * (damage * 0.1);
    if(has_flag("REDUCED_BASHING")) {
        total *= 0.5;
    }
    if (total > 0) {
        return total;
    } else {
        return 0;
    }
}

int item::damage_cut() const
{
    int total = type->melee_cut;
    if (is_gun()) {
        static const std::string FLAG_BAYONET( "BAYONET" );
        for( auto &elem : contents ) {
            if( elem.has_flag( FLAG_BAYONET ) ) {
                return elem.type->melee_cut;
            }
        }
    }

    if( is_null() ) {
        return 0;
    }

    total -= total * (damage * 0.1);
    if (total > 0) {
        return total;
    } else {
        return 0;
    }
}

void item::unset_flags()
{
    item_tags.clear();
}

bool item::has_flag( const std::string &f ) const
{
    bool ret = false;
    // TODO: this might need checking against the firing code, that code should use the
    // auxiliary gun mod item directly (and call has_flag on it, *not* on the gun),
    // e.g. for the NEVER_JAMS flag, that should not be inherited to the gun mod
    if (is_gun()) {
        if (is_in_auxiliary_mode()) {
            item const* gunmod = active_gunmod();
            if( gunmod != NULL )
                ret = gunmod->has_flag(f);
            if (ret) return ret;
        } else {
            for( auto &elem : contents ) {
                // Don't report flags from active gunmods for the gun.
                if( elem.has_flag( f ) && !elem.is_auxiliary_gunmod() ) {
                    ret = true;
                    return ret;
                }
            }
        }
    }
    // other item type flags
    ret = type->item_tags.count(f);
    if (ret) {
        return ret;
    }

    // now check for item specific flags
    ret = item_tags.count(f);
    return ret;
}

bool item::has_property( const std::string& prop ) const {
   return type->properties.find(prop) != type->properties.end();
}

std::string item::get_property_string( const std::string &prop, const std::string& def ) const
{
    const auto it = type->properties.find(prop);
    return it != type->properties.end() ? it->second : def;
}

long item::get_property_long( const std::string& prop, long def ) const
{
    const auto it = type->properties.find( prop );
    if  (it != type->properties.end() ) {
        char *e = nullptr;
        long  r = std::strtol( it->second.c_str(), &e, 10 );
        if( it->second.size() && *e == '\0' ) {
            return r;
        }
        debugmsg("invalid property '%s' for item '%s'", prop.c_str(), tname().c_str());
    }
    return def;
}

bool item::has_quality(std::string quality_id) const
{
    return has_quality(quality_id, 1);
}

bool item::has_quality(std::string quality_id, int quality_value) const
{
    for( const auto &quality : type->qualities ) {
        if( quality.first == quality_id && quality.second >= quality_value ) {
            return true;
        }
    }

    for( const auto &content : contents ) {
        if( content.has_quality( quality_id, quality_value ) ) {
            return true;
        }
    }

    return false;
}

bool item::has_technique( const matec_id & tech ) const
{
    return type->techniques.count( tech ) > 0 || techniques.count( tech ) > 0;
}

void item::add_technique( const matec_id & tech )
{
    techniques.insert( tech );
}

std::set<matec_id> item::get_techniques() const
{
    std::set<matec_id> result = type->techniques;
    result.insert( techniques.begin(), techniques.end() );
    return result;
}

int item::has_gunmod( const itype_id& mod_type ) const
{
    if( !is_gun() ) {
        return -1;
    }
    for( size_t i = 0; i < contents.size(); i++ ) {
        if( contents[i].is_gunmod() && contents[i].typeId() == mod_type ) {
            return i;
        }
    }
    return -1;
}

bool item::is_going_bad() const
{
    const it_comest *comest = dynamic_cast<const it_comest *>(type);
    if( comest != nullptr && comest->spoils > 0) {
        return ((float)rot / (float)comest->spoils) > 0.9;
    }
    return false;
}

bool item::rotten() const
{
    const it_comest *comest = dynamic_cast<const it_comest *>( type );
    if( comest != nullptr && comest->spoils > 0 ) {
        return rot > comest->spoils;
    }
    return false;
}

bool item::has_rotten_away() const
{
    const it_comest *comest = dynamic_cast<const it_comest *>( type );
    if( comest != nullptr && comest->spoils > 0 ) {
        // Twice the regular shelf life and it's gone.
        return rot > comest->spoils * 2;
    }
    return false;
}

float item::get_relative_rot()
{
    const it_comest *comest = dynamic_cast<const it_comest *>( type );
    if( comest != nullptr && comest->spoils > 0 ) {
        return static_cast<float>( rot ) / comest->spoils;
    }
    return 0;
}

void item::set_relative_rot( float rel_rot )
{
    const it_comest *comest = dynamic_cast<const it_comest *>( type );
    if( comest != nullptr && comest->spoils > 0 ) {
        rot = rel_rot * comest->spoils;
        // calc_rot uses last_rot_check (when it's not 0) instead of bday.
        // this makes sure the rotting starts from now, not from bday.
        last_rot_check = calendar::turn;
        fridge = 0;
        active = !rotten();
    }
}

void item::calc_rot(const tripoint &location)
{
    const int now = calendar::turn;
    if ( last_rot_check + 10 < now ) {
        const int since = ( last_rot_check == 0 ? bday : last_rot_check );
        const int until = ( fridge > 0 ? fridge : now );
        if ( since < until ) {
            // rot (outside of fridge) from bday/last_rot_check until fridge/now
            int old = rot;
            rot += get_rot_since( since, until, location );
            add_msg( m_debug, "r: %s %d,%d %d->%d", type->id.c_str(), since, until, old, rot );
        }
        last_rot_check = now;

        if (fridge > 0) {
            // Flat 20%, rot from time of putting it into fridge up to now
            rot += (now - fridge) * 0.2;
            fridge = 0;
        }
        // item stays active to let the item counter work
        if( item_counter == 0 && rotten() ) {
            active = false;
        }
    }
}

bool item::is_auxiliary_gunmod() const
{
    return type->gunmod && type->gun;
}

int item::get_storage() const
{
    auto t = find_armor_data();
    if( t == nullptr )
        return 0;

    // it_armor::storage is unsigned char
    return static_cast<int> (static_cast<unsigned int>( t->storage ) );
}

int item::get_env_resist() const
{
    const auto t = find_armor_data();
    if( t == nullptr ) {
        return 0;
    }
    // it_armor::env_resist is unsigned char
    return static_cast<int>( static_cast<unsigned int>( t->env_resist ) );
}

bool item::is_power_armor() const
{
    const auto t = find_armor_data();
    if( t == nullptr ) {
        return false;
    }
    return t->power_armor;
}

int item::get_encumber() const
{
    const auto t = find_armor_data();
    if( t == nullptr ) {
        return 0;
    }
    // it_armor::encumber is signed char
    int encumber = static_cast<int>( t->encumber );

    // Fit checked before changes, fitting shouldn't reduce penalties from patching.
    if( item::item_tags.count("FIT") ) {
        encumber = std::max( encumber / 2, encumber - 10 );
    }
    // Good items to test this stuff on:
    // Hoodies (3 thickness), jumpsuits (2 thickness, 3 encumbrance),
    // Nomes socks (2 thickness, 0 encumbrance)
    // When a common item has 90%+ coverage, 15/15 protection and <=5 encumbrance,
    // it's a sure sign something has to be nerfed.
    if( item::item_tags.count("wooled") ) {
        encumber += 3;
    }
    if( item::item_tags.count("furred") ){
        encumber += 5;
    }
    // Don't let dual-armor-modded items get below 10 encumbrance after fitting
    // Also prevent 0 encumbrance armored underwear
    if( item::item_tags.count("leather_padded") ) {
        encumber = std::max( 15, encumber + 7 );
    }
    if( item::item_tags.count("kevlar_padded") ) {
        encumber = std::max( 13, encumber + 5 );
    }

    return encumber;
}

int item::get_layer() const
{
    if( has_flag("SKINTIGHT") ) {
        return UNDERWEAR;
    } else if( has_flag("WAIST") ) {
        return WAIST_LAYER;
    } else if( has_flag("OUTER") ) {
        return OUTER_LAYER;
    } else if( has_flag("BELTED") ) {
        return BELTED_LAYER;
    }
    return REGULAR_LAYER;
}

int item::get_coverage() const
{
    const auto t = find_armor_data();
    if( t == nullptr ) {
        return 0;
    }
    // it_armor::coverage is unsigned char
    return static_cast<int>( static_cast<unsigned int>( t->coverage ) );
}

int item::get_thickness() const
{
    const auto t = find_armor_data();
    if( t == nullptr ) {
        return 0;
    }
    // it_armor::thickness is unsigned char
    return static_cast<int>( static_cast<unsigned int>( t->thickness) );
}

int item::get_warmth() const
{
    int fur_lined = 0;
    int wool_lined = 0;
    const auto t = find_armor_data();
    if( t == nullptr ){
        return 0;
    }
    // it_armor::warmth is signed char
    int result = static_cast<int>( t->warmth );

    if (item::item_tags.count("furred") > 0){
        fur_lined = 35 * (float(get_coverage()) / 100);
    }
    if (item::item_tags.count("wooled") > 0){
        wool_lined = 20 * (float(get_coverage()) / 100);
    }
        return result + fur_lined + wool_lined;
}


int item::brewing_time() const
{
    float season_mult = ( (float)ACTIVE_WORLD_OPTIONS["SEASON_LENGTH"] ) / 14;
    unsigned int b_time = dynamic_cast<const it_comest*>(type)->brewtime;
    int ret = b_time * season_mult;
    return ret;
}

bool item::can_revive() const
{
    if ( is_corpse() && corpse->has_flag(MF_REVIVES) && damage < 4) {
        return true;
    }
    return false;
}

bool item::ready_to_revive( const tripoint &pos ) const
{
    if(can_revive() == false) {
        return false;
    }
    int age_in_hours = (int(calendar::turn) - bday) / HOURS( 1 );
    age_in_hours -= int((float)burnt / volume() * 24);
    if( damage > 0 ) {
        age_in_hours /= (damage + 1);
    }
    int rez_factor = 48 - age_in_hours;
    if( age_in_hours > 6 && (rez_factor <= 0 || one_in(rez_factor)) ) {
        // If we're a special revival zombie, wait to get up until the player is nearby.
        const bool isReviveSpecial = has_flag("REVIVE_SPECIAL");
        if( isReviveSpecial ) {
            const int distance = rl_dist( pos, g->u.pos3() );
            if (distance > 3) {
                return false;
            }
            if (!one_in(distance + 1)) {
                return false;
            }
        }

        return true;
    }
    return false;
}

bool item::goes_bad() const
{
    if (!is_food()) {
        return false;
    }
    const auto food = dynamic_cast<const it_comest*>(type);
    return (food->spoils != 0);
}

bool item::count_by_charges() const
{
    return type->count_by_charges();
}

bool item::craft_has_charges()
{
    if (count_by_charges()) {
        return true;
    } else if (ammo_type() == "NULL") {
        return true;
    }

    return false;
}

long item::num_charges()
{
    if (is_gun()) {
        if (is_in_auxiliary_mode()) {
            item* gunmod = active_gunmod();
            if (gunmod != NULL)
                return gunmod->charges;
        } else {
            return charges;
        }
    }
    if( is_gunmod() && is_in_auxiliary_mode() ) {
        return charges;
    }
    return 0;
}

int item::bash_resist() const
{
    float resist = 0;
    float l_padding = 0;
    float k_padding = 0;
    int eff_thickness = 1;
    // With the multiplying and dividing in previous code, the following
    // is a coefficient equivalent to the bonuses and maluses hardcoded in
    // previous versions. Adjust to make you happier/sadder.
    float adjustment = 1.5;

    static constexpr float max_value = 10.0f;
    static constexpr float stepness = -0.8f;
    static constexpr float center_of_S = 2.0f;

    if (is_null()) {
        return resist;
    }
    if (item::item_tags.count("leather_padded") > 0){

        l_padding = max_value / ( 1 + exp( stepness * ( get_thickness() - center_of_S )));
    }
    if (item::item_tags.count("kevlar_padded") > 0){
        k_padding = max_value / ( 1 + exp( stepness * ( get_thickness() - center_of_S )));
    }
    std::vector<material_type*> mat_types = made_of_types();
    // Armor gets an additional multiplier.
    if (is_armor()) {
        // base resistance
        eff_thickness = ((get_thickness() - damage <= 0) ? 1 : (get_thickness() - damage));
    }

    for (auto mat : mat_types) {
        resist += mat->bash_resist();
    }
    // Average based on number of materials.
    resist /= mat_types.size();

    return lround((resist * eff_thickness * adjustment) + l_padding + k_padding);
}

int item::cut_resist() const
{
    float resist = 0;
    float l_padding = 0;
    float k_padding = 0;
    int eff_thickness = 1;
    // With the multiplying and dividing in previous code, the following
    // is a coefficient equivalent to the bonuses and maluses hardcoded in
    // previous versions. Adjust to make you happier/sadder.
    float adjustment = 1.5;

    if (is_null()) {
        return resist;
    }
    if (item::item_tags.count("leather_padded") > 0){
        static constexpr float max_value = 10.0f;
        static constexpr float stepness = -0.8f;
        static constexpr float center_of_S = 2.0f;
        l_padding = max_value / ( 1 + exp( stepness * ( get_thickness() - center_of_S )));
    }
    if (item::item_tags.count("kevlar_padded") > 0){
        static constexpr float max_value = 15.0f;
        static constexpr float stepness = -0.5f;
        static constexpr float center_of_S = 2.0f;
        k_padding = max_value / ( 1 + exp( stepness * ( get_thickness() - center_of_S )));
    }
    std::vector<material_type*> mat_types = made_of_types();
    // Armor gets an additional multiplier.
    if (is_armor()) {
        // base resistance
        eff_thickness = ((get_thickness() - damage <= 0) ? 1 : (get_thickness() - damage));
    }

    for (auto mat : mat_types) {
        resist += mat->cut_resist();
    }
    // Average based on number of materials.
    resist /= mat_types.size();

    return lround((resist * eff_thickness * adjustment) + l_padding + k_padding);
}

int item::acid_resist() const
{
    float resist = 0.0;
    if( is_null() ) {
        return 0.0;
    }

    std::vector<material_type*> mat_types = made_of_types();
    // Not sure why cut and bash get an armor thickness bonus but acid doesn't,
    // but such is the way of the code.

    for( auto mat : mat_types ) {
        resist += mat->acid_resist();
    }
    // Average based on number of materials.
    resist /= mat_types.size();

    return lround(resist);
}

int item::chip_resistance( bool worst ) const
{
    if( damage > 4 ) {
        return 0;
    }

    int res = worst ? INT_MAX : INT_MIN;
    for( const auto &mat : made_of_types() ) {
        const int val = mat->chip_resist();
        res = worst ? std::min( res, val ) : std::max( res, val );
    }

    if( res == INT_MAX || res == INT_MIN ) {
        return 2;
    }

    if( res <= 0 ) {
        return 0;
    }

    // An item's current state of damage can make it more susceptible to being damaged
    // 10% less resistance for each point of damage
    res = res * ( 10 - std::max<int>( 0, damage ) ) / 10;

    return res;
}

bool item::is_two_handed( const player &u ) const
{
    if( has_flag("ALWAYS_TWOHAND") ) {
        return true;
    }
    return ((weight() / 113) > u.str_cur * 4);
}

const std::vector<std::string> &item::made_of() const
{
    const static std::vector<std::string> null_material = {"null"};
    if( is_null() ) {
        // pass, we're not made of anything at the moment.
        return null_material;
    } else if( is_corpse() ) {
        return corpse->mat;
    }
    return type->materials;
}

std::vector<material_type*> item::made_of_types() const
{
    std::vector<std::string> materials_composed_of = made_of();
    std::vector<material_type*> material_types_composed_of;
    material_type *next_material;

    for (auto mat_id : materials_composed_of) {
        next_material = material_type::find_material(mat_id);
        material_types_composed_of.push_back(next_material);
    }
    return material_types_composed_of;
}

bool item::made_of_any( const std::vector<std::string> &mat_idents ) const
{
    for( auto candidate_material : mat_idents ) {
        for( auto target_material : made_of() ) {
            if( candidate_material == target_material ) {
                return true;
            }
        }
    }
    return false;
}

bool item::only_made_of( const std::vector<std::string> &mat_idents ) const
{
    for( auto target_material : made_of() ) {
        bool found = false;
        for( auto candidate_material : mat_idents ) {
            if( candidate_material == target_material ) {
                found = true;
                break;
            }
        }
        if( !found ) {
            return false;
        }
    }
    return true;
}

bool item::made_of( const std::string &mat_ident ) const
{
    if( is_null() ) {
        return false;
    }

    const auto &materials = made_of();
    return std::find( materials.begin(), materials.end(), mat_ident ) != materials.end();
}

bool item::made_of(phase_id phase) const
{
    if (is_null()) {
        return false;
    }
    return (type->phase == phase);
}


bool item::conductive() const
{
    if (is_null()) {
        return false;
    }

    // If any material does not resist electricity we are conductive.
    for (auto mat : made_of_types()) {
        if (!mat->is_null() && mat->elec_resist() <= 0) {
            return true;
        }
    }
    return false;
}

bool item::destroyed_at_zero_charges() const
{
    return (is_ammo() || is_food());
}

bool item::is_var_veh_part() const
{
    return type->variable_bigness.get() != nullptr;
}

bool item::is_gun() const
{
    return type->gun.get() != nullptr;
}

bool item::is_silent() const
{
    return gun_noise().volume < 5;
}

bool item::is_gunmod() const
{
    return type->gunmod.get() != nullptr;
}

bool item::is_bionic() const
{
    return type->bionic.get() != nullptr;
}

bool item::is_ammo() const
{
    return type->ammo.get() != nullptr;
}

bool item::is_food(player const*u) const
{
    if (!u)
        return is_food();

    if( is_null() )
        return false;

    if (type->is_food())
        return true;

    if( u->has_active_bionic( "bio_batteries" ) && is_ammo() && ammo_type() == "battery" ) {
        return true;
    }

    if( ( u->has_active_bionic( "bio_reactor" ) || u->has_active_bionic( "bio_advreactor" ) ) && is_ammo() && ( ammo_type() == "reactor_slurry" || ammo_type() == "plutonium" ) ) {
        return true;
    }
    if (u->has_active_bionic("bio_furnace") && flammable() && typeId() != "corpse")
        return true;
    return false;
}

bool item::is_food_container(player const*u) const
{
    return (contents.size() >= 1 && contents[0].is_food(u));
}

bool item::is_food() const
{
    if( is_null() )
        return false;

    if (type->is_food())
        return true;
    return false;
}

bool item::is_food_container() const
{
    return (contents.size() >= 1 && contents[0].is_food());
}

bool item::is_corpse() const
{
    return typeId() == "corpse" && corpse != nullptr;
}

const mtype *item::get_mtype() const
{
    return corpse;
}

void item::set_mtype( const mtype * const m )
{
    // This is potentially dangerous, e.g. for corpse items, which *must* have a valid mtype pointer.
    if( m == nullptr ) {
        debugmsg( "setting item::corpse of %s to NULL", tname().c_str() );
        return;
    }
    corpse = m;
}

bool item::is_ammo_container() const
{
    return (contents.size() >= 1 && contents[0].is_ammo());
}

bool item::is_weap() const
{
    if( is_null() )
        return false;

    if (is_gun() || is_food() || is_ammo() || is_food_container() || is_armor() ||
            is_book() || is_tool() || is_bionic() || is_gunmod())
        return false;
    return (type->melee_dam > 7 || type->melee_cut > 5);
}

bool item::is_bashing_weapon() const
{
    if( is_null() )
        return false;

    return (type->melee_dam >= 8);
}

bool item::is_cutting_weapon() const
{
    if( is_null() )
        return false;

    return (type->melee_cut >= 8 && !has_flag("SPEAR"));
}

const islot_armor *item::find_armor_data() const
{
    if( type->armor ) {
        return type->armor.get();
    }
    // Currently the only way to make a non-armor item into armor is to install a gun mod.
    // The gunmods are stored in the items contents, as are the contents of a container, and the
    // tools in a tool belt (a container actually), or the ammo in a quiver (container again).
    if( is_gun() ) {
        for( auto &mod : contents ) {
            if( mod.type->armor ) {
                return mod.type->armor.get();
            }
        }
    }
    return nullptr;
}

bool item::is_armor() const
{
    return find_armor_data() != nullptr || has_flag( "IS_ARMOR" );
}

bool item::is_book() const
{
    return type->book.get() != nullptr;
}

bool item::is_container() const
{
    return type->container.get() != nullptr;
}

bool item::is_watertight_container() const
{
    return type->container && type->container->watertight && type->container->seals;
}

bool item::is_container_empty() const
{
    return contents.empty();
}

bool item::is_container_full() const
{
    if( is_container_empty() ) {
        return false;
    }
    return get_remaining_capacity_for_liquid( contents[0] ) == 0;
}

bool item::is_salvageable() const
{
    if( is_null() ) {
        return false;
    }
    return !has_flag("NO_SALVAGE");
}

bool item::is_disassemblable() const
{
    if( is_null() ) {
        return false;
    }
    return get_disassemble_recipe(typeId()) != NULL;
}

bool item::is_funnel_container(int &bigger_than) const
{
    if ( ! is_watertight_container() ) {
        return false;
    }
    // todo; consider linking funnel to item or -making- it an active item
    if ( type->container->contains <= bigger_than ) {
        return false; // skip contents check, performance
    }
    if (
        contents.empty() ||
        contents[0].typeId() == "water" ||
        contents[0].typeId() == "water_acid" ||
        contents[0].typeId() == "water_acid_weak") {
        bigger_than = type->container->contains;
        return true;
    }
    return false;
}

bool item::is_emissive() const
{
    return light.luminance > 0 || type->light_emission > 0;
}

bool item::is_tool() const
{
    if( is_null() )
        return false;

    return type->is_tool();
}

bool item::is_tool_reversible() const
{
    const it_tool *source = dynamic_cast<const it_tool *>( type );
    if( source != nullptr && source->revert_to != "null" ) {
        item revert( source->revert_to, 0 );
        npc n;
        revert.type->invoke( &n, &revert, tripoint(-999, -999, -999) );
        const it_tool *target = dynamic_cast<const it_tool *>( revert.type );
        if ( target != nullptr ) {
            return ( source->id == target->id );
        }
    }
    return false;
}

bool item::is_software() const
{
    return type->software.get() != nullptr;
}

bool item::is_artifact() const
{
    return type->artifact.get() != nullptr;
}

int item::get_chapters() const
{
    if( !type->book ) {
        return 0;
    }
    return type->book->chapters;
}

int item::get_remaining_chapters( const player &u ) const
{
    const auto var = string_format( "remaining-chapters-%d", u.getID() );
    return get_var( var, get_chapters() );
}

void item::mark_chapter_as_read( const player &u )
{
    const int remain = std::max( 0, get_remaining_chapters( u ) - 1 );
    const auto var = string_format( "remaining-chapters-%d", u.getID() );
    set_var( var, remain );
}

const material_type &item::get_random_material() const
{
    if( type->materials.empty() ) {
        return *material_type::find_material( "null" );
    }
    return *material_type::find_material( random_entry( type->materials ) );
}

const material_type &item::get_base_material() const
{
    if( type->materials.empty() ) {
        return *material_type::find_material( "null" );
    }
    return *material_type::find_material( type->materials.front() );
}

bool item::operator<(const item& other) const
{
    const item_category &cat_a = get_category();
    const item_category &cat_b = other.get_category();
    if(cat_a != cat_b) {
        return cat_a < cat_b;
    } else {
        const item *me = is_container() && !contents.empty() ? &contents[0] : this;
        const item *rhs = other.is_container() && !other.contents.empty() ? &other.contents[0] : &other;

        if (me->type->id == rhs->type->id)
        {
            return me->charges < rhs->charges;
        }
        else
        {
            return me->type->id < rhs->type->id;
        }
    }
}

int item::reload_time( const player &u ) const
{
    int ret = 0;

    if (is_gun()) {
        const auto reloading = type->gun.get();
        ret = reloading->reload_time;
        if (charges == 0) {
            int spare_mag = has_gunmod("spare_mag");
            if (spare_mag != -1 && contents[spare_mag].charges > 0) {
                ret -= int(double(ret) * 0.9);
            }
        }
        double skill_bonus = double(u.get_skill_level(reloading->skill_used)) * .075;
        if (skill_bonus > .75) {
            skill_bonus = .75;
        }
        ret -= int(double(ret) * skill_bonus);
    } else if (is_tool()) {
        ret = 100 + volume() + (weight() / 113);
    }

    if (has_flag("STR_RELOAD")) {
        ret -= u.str_cur * 20;
    }
    if (ret < 25) {
        ret = 25;
    }
    ret += u.encumb(bp_hand_l) * 1.5;
    ret += u.encumb(bp_hand_r) * 1.5;
    return ret;
}

item* item::active_gunmod()
{
    return const_cast<item*>( const_cast<const item*>( this )->active_gunmod() );
}

item const* item::active_gunmod() const
{
    if( is_in_auxiliary_mode() ) {
        for( auto &elem : contents ) {
            if( elem.is_gunmod() && elem.is_in_auxiliary_mode() ) {
                return &elem;
            }
        }
    }
    return nullptr;
}

bool item::is_in_auxiliary_mode() const
{
    return get_gun_mode() == "MODE_AUX";
}

void item::set_auxiliary_mode()
{
    set_gun_mode( "MODE_AUX" );
}

std::string item::get_gun_mode() const
{
    // has_flag() calls get_gun_mode(), so this:
    const std::string default_mode = type->item_tags.count( "BURST_ONLY" ) ? "MODE_BURST" : "NULL";
    return get_var( GUN_MODE_VAR_NAME, default_mode );
}

void item::set_gun_mode( const std::string &mode )
{
    // a gun mode only makes sense on things that can fire, all other items are ignored!
    if( !is_gun() ) {
        return;
    }
    if( mode.empty() || mode == "NULL" ) {
        erase_var( GUN_MODE_VAR_NAME );
    } else {
        set_var( GUN_MODE_VAR_NAME, mode );
    }
}

void item::next_mode()
{
    auto mode = get_gun_mode();
    if( mode == "NULL" && has_flag("MODE_BURST") ) {
        set_gun_mode("MODE_BURST");
    } else if( mode == "NULL" || mode == "MODE_BURST" ) {
        // mode is MODE_BURST, or item has no MODE_BURST flag and mode is NULL
        // Enable the first mod with an AUX firing mode.
        for( auto &elem : contents ) {
            if( elem.is_auxiliary_gunmod() ) {
                set_auxiliary_mode();
                elem.set_auxiliary_mode();
                return;
            }
        }
        if( has_flag( "REACH_ATTACK" ) ) {
            set_gun_mode( "MODE_REACH" );
        } else {
            set_gun_mode( "NULL" );
        }
    } else if( is_in_auxiliary_mode() ) {
        size_t i = 0;
        // Advance to next aux mode, or if there isn't one, normal mode
        for( ; i < contents.size(); i++ ) {
            if( contents[i].is_gunmod() && contents[i].is_in_auxiliary_mode() ) {
                contents[i].set_gun_mode( "NULL" );
                break;
            }
        }
        for( i++; i < contents.size(); i++ ) {
            if( contents[i].is_auxiliary_gunmod() ) {
                contents[i].set_auxiliary_mode();
                break;
            }
        }
        if( i == contents.size() ) {
            if( has_flag( "REACH_ATTACK" ) ) {
                set_gun_mode( "MODE_REACH" );
            } else {
                set_gun_mode( "NULL" );
            }
        }
    } else if( mode == "MODE_REACH" ) {
        set_gun_mode( "NULL" );
    }
    // ensure MODE_BURST for BURST_ONLY weapons
    mode = get_gun_mode();
    if( mode == "NULL" && has_flag( "BURST_ONLY" ) ) {
        set_gun_mode( "MODE_BURST" );
    }
}

int item::spare_mag_size() const
{
    if( !type->gun ) {
        return 0;
    }
    if( clip_size() < type->gun->clip ) {
        return clip_size();
    } else {
        return type->gun->clip;
    }
}

skill_id item::gun_skill() const
{
    if( !is_gun() ) {
        return NULL_ID;
    }
    return type->gun->skill_used;
}

skill_id item::weap_skill() const
{
    if( !is_weap() && !is_tool() ) {
        return NULL_ID;
    }

    if (type->melee_dam >= type->melee_cut) return skill_bashing;
    if (has_flag("STAB")) return skill_stabbing;
    return skill_cutting;
}

skill_id item::skill() const
{
    if( is_gunmod() ) {
        return type->gunmod->skill_used;
    } else if ( is_gun() ) {
        return type->gun->skill_used;
    } else if( type->book && type->book->skill ) {
        return type->book->skill;
    }
    return NULL_ID;
}

int item::clip_size() const
{
    if (!is_gun())
        return 0;

    int ret = type->gun->clip;
    for( auto &elem : contents ) {
        if( elem.is_gunmod() && !elem.is_auxiliary_gunmod() ) {
            int bonus = ( ret * elem.type->gunmod->clip ) / 100;
            ret = int(ret + bonus);
        }
    }
    return ret;
}

int item::gun_dispersion( bool with_ammo ) const
{
    if( !is_gun() ) {
        return 0;
    }
    int dispersion_sum = type->gun->dispersion;
    for( auto & elem : contents ) {
        if( elem.is_gunmod() ) {
            dispersion_sum += elem.type->gunmod->dispersion;
        }
    }
    dispersion_sum += damage * 60;
    dispersion_sum = std::max(dispersion_sum, 0);
    if( with_ammo && has_curammo() ) {
        dispersion_sum += get_curammo()->ammo->dispersion;
    }
    dispersion_sum = std::max(dispersion_sum, 0);
    return dispersion_sum;
}

// Sight dispersion and aim speed pick the best sight bonus to use.
// The best one is the fastest one whose dispersion is under the threshold.
// If you provide a threshold of -1, it just gives lowest dispersion.
int item::sight_dispersion( int aim_threshold ) const
{
    if (!is_gun()) {
        return 0;
    }
    const auto gun = type->gun.get();
    int best_dispersion = gun->sight_dispersion;
    int best_aim_speed = INT_MAX;
    if( gun->sight_dispersion < aim_threshold || aim_threshold == -1 ) {
        best_aim_speed = gun->aim_speed;
    }
    for( auto &elem : contents ) {
        if( elem.is_gunmod() ) {
            const auto mod = elem.type->gunmod.get();
            if( mod->sight_dispersion != -1 && mod->aim_speed != -1 &&
                ( ( aim_threshold == -1 && mod->sight_dispersion < best_dispersion ) ||
                  ( mod->sight_dispersion < aim_threshold && mod->aim_speed < best_aim_speed ) ) ) {
                best_aim_speed = mod->aim_speed;
                best_dispersion = mod->sight_dispersion;
            }
        }
    }
    return best_dispersion;
}

// This method should never be called if the threshold exceeds the accuracy of the available sights.
int item::aim_speed( int aim_threshold ) const
{
    if (!is_gun()) {
        return 0;
    }
    const auto gun = type->gun.get();
    int best_dispersion = gun->sight_dispersion;
    int best_aim_speed = INT_MAX;
    if( gun->sight_dispersion <= aim_threshold || aim_threshold == -1 ) {
        best_aim_speed = gun->aim_speed;
    }
    for( auto &elem : contents ) {
        if( elem.is_gunmod() ) {
            const auto mod = elem.type->gunmod.get();
            if( mod->sight_dispersion != -1 && mod->aim_speed != -1 &&
                ((aim_threshold == -1 && mod->sight_dispersion < best_dispersion ) ||
                 (mod->sight_dispersion <= aim_threshold &&
                  mod->aim_speed < best_aim_speed)) ) {
                best_aim_speed = mod->aim_speed;
                best_dispersion = mod->sight_dispersion;
            }
        }
    }
    return best_aim_speed;
}

int item::gun_damage( bool with_ammo ) const
{
    if( !is_gun() ) {
        return 0;
    }
    int ret = type->gun->damage;
    if( with_ammo && has_curammo() ) {
        ret += get_curammo()->ammo->damage;
    }
    for( auto & elem : contents ) {
        if( elem.is_gunmod() ) {
            ret += elem.type->gunmod->damage;
        }
    }
    ret -= damage * 2;
    return ret;
}

int item::gun_pierce( bool with_ammo ) const
{
    if( !is_gun() ) {
        return 0;
    }
    int ret = type->gun->pierce;
    if( with_ammo && has_curammo() ) {
        ret += get_curammo()->ammo->pierce;
    }
    for( auto &elem : contents ) {
        if( elem.is_gunmod() ) {
            ret += elem.type->gunmod->pierce;
        }
    }
    // TODO: item::damage is not used here, but it is in item::gun_damage?
    return ret;
}

int item::burst_size() const
{
    if( !is_gun() ) {
        return 0;
    }
    // No burst fire for gunmods right now.
    if( is_in_auxiliary_mode() ) {
        return 1;
    }
    int ret = type->gun->burst;
    for( auto &elem : contents ) {
        if( elem.is_gunmod() ) {
            ret += elem.type->gunmod->burst;
        }
    }
    if( ret < 0 ) {
        return 0;
    }
    return ret;
}

int item::gun_recoil( bool with_ammo ) const
{
    if( !is_gun() ) {
        return 0;
    }
    int ret = type->gun->recoil;
    if( with_ammo && has_curammo() ) {
        ret += get_curammo()->ammo->recoil;
    }
    for( auto & elem : contents ) {
        if( elem.is_gunmod() ) {
            ret += elem.type->gunmod->recoil;
        }
    }
    ret += 15 * damage;
    return ret;
}

int item::gun_range( bool with_ammo ) const
{
    if( !is_gun() ) {
        return 0;
    }
    int ret = type->gun->range;
    for( auto & elem : contents ) {
        if( elem.is_gunmod() ) {
            ret += elem.type->gunmod->range;
        }
    }
    if( has_flag( "NO_AMMO" ) && !has_curammo() ) {
        return ret;
    }
    if( with_ammo && is_charger_gun() ) {
        ret += 5 + charges * 5;
    } else if( with_ammo && has_curammo() ) {
        ret += get_curammo()->ammo->range;
    }
    return std::max( 0, ret );
}

int item::gun_range( const player *p ) const
{
    const item *gunmod = active_gunmod();
    if( gunmod != nullptr ) {
        return gunmod->gun_range( p );
    }
    int ret = gun_range( true );
    if( p == nullptr ) {
        return ret;
    }
    if( has_flag( "STR8_DRAW" ) ) {
        if( p->str_cur < 4 ) {
            return 0;
        }
        if( p->str_cur < 8 ) {
            ret -= 2 * ( 8 - p->str_cur );
        }
    } else if( has_flag( "STR10_DRAW" ) ) {
        if( p->str_cur < 5 ) {
            return 0;
        }
        if( p->str_cur < 10 ) {
            ret -= 2 * ( 10 - p->str_cur );
        }
    } else if( has_flag( "STR12_DRAW" ) ) {
        if( p->str_cur < 6 ) {
            return 0;
        }
        if( p->str_cur < 12 ) {
            ret -= 2 * ( 12 - p->str_cur );
        }
    }
    return std::max( 0, ret );
}

long item::ammo_remaining() const
{
    if( is_tool() ) {
        return charges;
    }

    if( is_gun() ) {
        // includes auxiliary gunmods
        // @todo handle magazines
        return charges;
    }

    return 0;
}

long item::ammo_capacity() const
{
    long res = 0;

    if( is_tool() ) {
        res = type->maximum_charges();

        if( has_flag("DOUBLE_AMMO") ) {
            res *= 2;
        }
        if( has_flag("ATOMIC_AMMO") ) {
            res *= 100;
        }
    }

    if( is_gun() ) {
        // @todo handle magazines
        res = type->gun->clip;

        for( auto &e : contents ) {
            if( e.is_gunmod() && !e.is_auxiliary_gunmod() ) {
                res += res * e.type->gunmod->clip / 100;
            }
        }
    }

    if( has_flag("NO_AMMO") ) {
        res = 0;
    }

    return res;
}

ammotype item::ammo_type() const
{
    if (is_gun()) {
        ammotype ret = type->gun->ammo;
        for( auto &elem : contents ) {
            if( elem.is_gunmod() && !elem.is_auxiliary_gunmod() ) {
                const auto mod = elem.type->gunmod.get();
                if (mod->newtype != "NULL")
                    ret = mod->newtype;
            }
        }
        return ret;
    } else if (is_tool()) {
        const auto tool = dynamic_cast<const it_tool*>(type);
        if (has_flag("ATOMIC_AMMO")) {
            return "plutonium";
        }
        return tool->ammo_id;
    } else if (is_ammo()) {
        return type->ammo->type;
    } else if (is_gunmod()) {
        return type->gunmod->newtype;
    }
    return "NULL";
}

const use_function *item::get_use( const std::string &use_name ) const
{
    if( type != nullptr && type->get_use( use_name ) != nullptr ) {
        return type->get_use( use_name );
    }

    for( const auto &elem : contents ) {
        const auto fun = elem.get_use( use_name );
        if( fun != nullptr ) {
            return fun;
        }
    }

    return nullptr;
}

item *item::get_usable_item( const std::string &use_name )
{
    if( type != nullptr && type->get_use( use_name ) != nullptr ) {
        return this;
    }

    for( auto &elem : contents ) {
        const auto fun = elem.get_use( use_name );
        if( fun != nullptr ) {
            return &elem;
        }
    }

    return nullptr;
}

int item::pick_reload_ammo( const player &u, bool interactive )
{
    if( is_null() ) {
        return INT_MIN;
    }

    if( !is_gun() && !is_tool() ) {
        debugmsg( "RELOADING NON-GUN NON-TOOL" );
        return INT_MIN;
    }
    int has_spare_mag = has_gunmod( "spare_mag" );
    // Ammo types that we could use.
    std::set<std::string> ammo_types;
    // Specific item types that we could use (in case of partially loaded guns).
    std::set<std::string> item_types;
    if( is_gun() ) {
        if( charges <= 0 && has_spare_mag != -1 && contents[has_spare_mag].charges > 0 ) {
            // Special return to use magazine for reloading.
            return INT_MIN + 1;
        }

        // If there's room to load more ammo into the gun or a spare mag, stash the ammo.
        // If the gun is partially loaded make sure the ammo matches.
        // If the gun is empty, either the spare mag is empty too and anything goes,
        // or the spare mag is loaded and we're doing a tactical reload.
        if( charges < clip_size() ||
            ( has_spare_mag != -1 && contents[has_spare_mag].charges < spare_mag_size() ) ) {
            if( charges > 0 && has_curammo() ) {
                item_types.insert( get_curammo_id() );
            } else {
                ammo_types.insert( ammo_type() );
            }
        }

        // ammo for gun attachments (shotgun attachments, grenade attachments, etc.)
        // for each attachment, find its associated ammo & append it to the ammo vector
        for( auto & cont : contents ) {
            if( !cont.is_auxiliary_gunmod() ) {
                // not a gunmod, or has no separate firing mode and can not be load
                continue;
            }
            const auto mod = cont.type->gun.get();
            if( cont.charges >= mod->clip ) {
                // already fully loaded
                continue;
            }
            if( cont.charges > 0 && cont.has_curammo() ) {
                item_types.insert( cont.get_curammo_id() );
            } else {
                ammo_types.insert( mod->ammo );
            }
        }
    } else { //non-gun.
        // this is probably a tool.
        ammo_types.insert( ammo_type() );
    }
    // Actual ammo items that can be used as ammo.
    std::vector<const item*> am = u.items_with( [&ammo_types, &item_types]( const item & it ) {
        if( !it.is_ammo() ) {
            return false;
        }
        return item_types.count( it.typeId() ) > 0 || ammo_types.count( it.ammo_type() ) > 0;
    } );
    // Sort so items of the same type are in succession
    std::sort( am.begin(), am.end(), [](const item* a, const item* b) { return *a < *b; } );
    // 0 = item type, 1 = item position, 2 = charges (total)
    using ammo_data = std::tuple<const itype*, int, long>;
    // Compress several items of the same type into one entry.
    // This also makes the list ignore damage or other stack specific properties and merges
    // items from quivers and from main inventory and items in different containers.
    std::vector<ammo_data> ammo_list;
    for( auto &it : am ) {
        const int item_pos = u.get_item_position( it );
        const auto ammo_def = it->type->ammo.get();
        if( ammo_def == NULL ) {
            debugmsg( "%s: is no ammo", it->tname().c_str() );
            continue;
        }
        const ammo_data curdata( it->type, item_pos, it->charges );
        if( ammo_list.empty() || std::get<0>( ammo_list.back() ) != it->type ) {
            ammo_list.push_back( curdata );
        } else {
            ammo_data &last = ammo_list.back();
            // prefer bigger item positions, everything >= 0 is in the main inventory,
            // everything < -1 is worn (e.g. quiver!), refilling the quiver is an extra step for
            // the player, try to avoid.
            std::get<1>( last ) = std::max( std::get<1>( last ), item_pos );
            std::get<2>( last ) += it->charges;
        }
    }

    if( ammo_list.empty() ) {
        return INT_MIN;
    }
    if( ammo_list.size() == 1 || !interactive ) {
        // Either only one valid choice or chosing for a NPC, just return the first.
        return std::get<1>( ammo_list[0] );
    }

    // More than one option; list 'em and pick
    uimenu amenu;
    amenu.return_invalid = true;
    amenu.w_y = 0;
    amenu.w_x = 0;
    amenu.w_width = TERMX;
    // 40: = 4 * ammo stats colum (10 chars each)
    // 2: prefix from uimenu: hotkey + space in front of name
    // 4: borders: 2 char each ("| " and " |")
    const int namelen = TERMX - 2 - 40 - 4;
    std::string lastreload = "";

    if( uistate.lastreload.find( ammo_type() ) != uistate.lastreload.end() ) {
        lastreload = uistate.lastreload[ ammo_type() ];
    }

    amenu.text = std::string( _( "Choose ammo type:" ) );
    if( utf8_width(amenu.text) < namelen ) {
        amenu.text += std::string( namelen - utf8_width(amenu.text), ' ' );
    } else {
        utf8_truncate( amenu.text, utf8_width(amenu.text) - namelen );
    }
    // To cover the space in the header that is used by the hotkeys created by uimenu
    amenu.text.insert( 0, "  " );
    //~ header of table that appears when reloading, each colum must contain exactly 10 characters
    amenu.text += _( "| Damage  | Pierce  | Range   | Accuracy" );
    for( size_t i = 0; i < ammo_list.size(); i++ ) {
        const itype &type = *std::get<0>( ammo_list[i] );
        const long charges = std::get<2>( ammo_list[i] );
        const auto &ammo_def = *type.ammo;
        std::string row = type.nname( charges ) + string_format( " (%d)", charges );
        if( utf8_width(row) < namelen ) {
            row += std::string( namelen - utf8_width(row), ' ' );
        } else {
            utf8_truncate( row, utf8_width(row) - namelen );
        }
        row += string_format( "| %-7d | %-7d | %-7d | %-7d",
                              ammo_def.damage, ammo_def.pierce,
                              ammo_def.range, 100 - ammo_def.dispersion );
        amenu.addentry( i, true, i + 'a', row );
        if( lastreload == type.id ) {
            amenu.selected = i;
        }
    }
    amenu.query();
    if( amenu.ret < 0 || amenu.ret >= ( int )ammo_list.size() ) {
        // invalid selection / escaped from the menu
        return INT_MIN + 2;
    }
    const auto &selected = ammo_list[ amenu.ret ];
    uistate.lastreload[ ammo_type() ] = std::get<0>( selected )->id;
    return std::get<1>( selected );
}

// Helper to handle ejecting casings from guns that require them to be manually extracted.
static void eject_casings( player &p, item *reload_target, itype_id casing_type )
{
    if( reload_target->has_flag("RELOAD_EJECT") && casing_type != "NULL" && !casing_type.empty() ) {
        const int num_casings = reload_target->get_var( "CASINGS", 0 );
        if( num_casings > 0 ) {
            item casing( casing_type, 0);
            // Casings need a count of one to stack properly.
            casing.charges = 1;
            // Drop all the casings on the ground under the player.
            for( int i = 0; i < num_casings; ++i ) {
                g->m.add_item_or_charges(p.posx(), p.posy(), casing);
            }
            reload_target->erase_var( "CASINGS" );
        }
    }
}

bool item::reload(player &u, int pos)
{
    long qty = 0;
    item *target = nullptr;
    item *ammo = &u.i_at(pos);
    item *container = nullptr;

    // Handle ammo in containers, currently only gasoline and quivers
    if ( (ammo->is_container() || ammo->type->can_use("QUIVER")) && !ammo->contents.empty() ) {
        container = ammo;
        ammo = &ammo->contents[0];
    }

    if( ammo->is_null() ) {
        return false;
    }

    // Chance to fail pulling an arrow at lower levels
    if( container && container->type->can_use( "QUIVER" ) ) {
        int archery = u.skillLevel( skill_id( "archery" ) );
        if( archery <= 2 && one_in( 10 ) ) {
            u.moves -= 30;
            u.add_msg_if_player( _( "You try to pull a %1$s from your %2$s, but fail!" ),
                                ammo->tname().c_str(), container->type_name().c_str() );
            return false;
        }
        u.add_msg_if_player( _( "You pull a %1$s from your %2$s and nock it." ),
                             ammo->tname().c_str(), container->type_name().c_str() );
    }

    // First determine what we are trying to reload
    if( is_gun() ) {
        item *spare_mag = has_gunmod("spare_mag") >= 0 ? &contents[has_gunmod("spare_mag")] : nullptr;

        // @todo deprecate reloading using a spare magazine
        if( spare_mag && spare_mag->charges > 0 && ammo_remaining() <= 0 ) {
            charges = spare_mag->charges;
            set_curammo( spare_mag->get_curammo_id() );
            spare_mag->charges = 0;
            spare_mag->unset_curammo();
            return true;
        }

        // In order of preference reload active gunmod, gun, spare magazine, any other auxiliary gunmod
        std::vector<item *> opts = { active_gunmod(), this, spare_mag };
        std::transform(contents.begin(), contents.end(), std::back_inserter(opts), [](item& mod){
            return mod.is_auxiliary_gunmod() ? &mod : nullptr;
        });

        for( auto e : opts ) {
            if( e != nullptr ) {
                // @todo deprecate handling of spare magazines as a special case
                if( e == spare_mag && ammo_type() == ammo->ammo_type() &&
                    (!e->charges || e->get_curammo_id() == ammo->typeId()) &&
                    e->charges < ammo_capacity() ) {

                    qty = has_flag("RELOAD_ONE") ? 1 : ammo_capacity() - e->charges;
                    target = e;
                    break;
                } // handle everything else (gun and auxiliary gunmods)
                if( e->ammo_type() == ammo->ammo_type() &&
                    (!e->ammo_remaining() || e->get_curammo_id() == ammo->typeId()) &&
                    e->ammo_remaining() < e->ammo_capacity() ) {
                    qty = e->ammo_capacity() - e->ammo_remaining();

                    qty = e->has_flag("RELOAD_ONE") ? 1 : e->ammo_capacity() - e->ammo_remaining();
                    target = e;
                    break;
                }
            }
        }
    } else if( is_tool() ) {
        qty = ammo_capacity() - ammo_remaining();
        if( ammo_type() == ammo->ammo_type() && qty > 0 ) {
            target = this;
        }
    }

    // If we found a suitable target, try and reload it
    if ( target ) {
        if( has_curammo() ) {
            eject_casings( u, target, get_curammo()->ammo->casing );
        }

        if( target->is_gun() || target->is_gunmod() ) {
            target->set_curammo( *ammo );
        }

        if( ammo_type() == "plutonium" ) {
            // always consume at least one plutonium cell
            auto cells = std::max(std::min(qty / 500, 1L), ammo->charges);
            ammo->charges -= cells;
            // any excess is wasted rather than overfilling the target
            target->charges += std::min(cells * 500, qty);
        } else {
            ammo->charges   -= std::min(qty, ammo->charges);
            target->charges += std::min(qty, ammo->charges);
        }

        if( ammo->charges == 0 ) {
            if( container != nullptr ) {
                container->contents.erase(container->contents.begin());
                u.inv.restack(&u); // emptied containers do not stack with non-empty ones
            } else {
                u.i_rem(pos);
            }
        }
        return true;
    }
    return false;
}

bool item::burn(int amount)
{
    if( amount < 0 ) {
        return false;
    }

    if( !count_by_charges() ) {
        burnt += amount;
        return burnt >= volume() * 3;
    }

    amount *= rng( type->stack_size / 2, type->stack_size );
    if( charges <= amount ) {
        return true;
    }

    charges -= amount;
    return false;
}

bool item::flammable() const
{
    int flammability = 0;
    for( auto mat : made_of_types() ) {
        flammability += mat->fire_resist();
    }

    if( flammability == 0 ) {
        return true;
    }

    if( made_of("nomex") ) {
        return false;
    }

    if( made_of("paper") || made_of("powder") || made_of("plastic") ) {
        return true;
    }

    int vol = volume();
    if( ( made_of( "wood" ) || made_of( "veggy" ) ) && ( burnt < 1 || vol <= 10 ) ) {
        return true;
    }

    if( ( made_of("cotton") || made_of("wool") ) && ( burnt / ( vol + 1 ) <= 1 ) ) {
        return true;
    }

    return false;
}

std::ostream & operator<<(std::ostream & out, const item * it)
{
    out << "item(";
    if(!it)
    {
        out << "NULL)";
        return out;
    }
    out << it->tname() << ")";
    return out;
}

std::ostream & operator<<(std::ostream & out, const item & it)
{
    out << (&it);
    return out;
}


itype_id item::typeId() const
{
    if (!type) {
        return "null";
    }
    return type->id;
}

bool item::getlight(float & luminance, int & width, int & direction ) const
{
    luminance = 0;
    width = 0;
    direction = 0;
    if ( light.luminance > 0 ) {
        luminance = (float)light.luminance;
        if ( light.width > 0 ) { // width > 0 is a light arc
            width = light.width;
            direction = light.direction;
        }
        return true;
    } else {
        const int lumint = getlight_emit();
        if ( lumint > 0 ) {
            luminance = (float)lumint;
            return true;
        }
    }
    return false;
}

int item::getlight_emit() const
{
    float lumint = type->light_emission;

    if ( lumint == 0 ) {
        return 0;
    }
    if ( has_flag("CHARGEDIM") && is_tool() && !has_flag("USE_UPS")) {
        const auto tool = dynamic_cast<const it_tool *>(type);
        int maxcharge = tool->max_charges;
        // Falloff starts at 1/5 total charge and scales linearly from there to 0.
        if( maxcharge > 0 && charges < maxcharge / 5 ) {
            lumint *= (float)charges * 5.0 / (float)maxcharge;
        }
    }
    return lumint;
}

long item::get_remaining_capacity_for_liquid(const item &liquid) const
{
    if ( has_valid_capacity_for_liquid( liquid ) != L_ERR_NONE) {
        return 0;
    }

    if (liquid.is_ammo() && (is_tool() || is_gun())) {
        // for filling up chainsaws, jackhammers and flamethrowers
        long max = 0;
        if (is_tool()) {
            const auto tool = dynamic_cast<const it_tool *>(type);
            max = tool->max_charges;
        } else {
            max = type->gun->clip;
        }
        return max - charges;
    }

    const auto total_capacity = liquid.liquid_charges( type->container->contains );

    long remaining_capacity = total_capacity;
    if (!contents.empty()) {
        remaining_capacity -= contents[0].charges;
    }
    return remaining_capacity;
}

item::LIQUID_FILL_ERROR item::has_valid_capacity_for_liquid(const item &liquid) const
{
    if (liquid.is_ammo() && (is_tool() || is_gun())) {
        // for filling up chainsaws, jackhammers and flamethrowers
        ammotype ammo = "NULL";
        int max = 0;

        if (is_tool()) {
            const auto tool = dynamic_cast<const it_tool *>(type);
            ammo = tool->ammo_id;
            max = tool->max_charges;
        } else {
            ammo = type->gun->ammo;
            max = type->gun->clip;
        }

        ammotype liquid_type = liquid.ammo_type();

        if (ammo != liquid_type) {
            return L_ERR_NOT_CONTAINER;
        }

        if (max <= 0 || charges >= max) {
            return L_ERR_FULL;
        }

        if (charges > 0 && has_curammo() && get_curammo_id() != liquid.type->id) {
            return L_ERR_NO_MIX;
        }
    }

    if (!is_container()) {
        return L_ERR_NOT_CONTAINER;
    }

    if (contents.empty()) {
        if ( !type->container->watertight ) {
            return L_ERR_NOT_WATERTIGHT;
        } else if( !type->container->seals) {
            return L_ERR_NOT_SEALED;
        }
    } else { // Not empty
        if ( contents[0].type->id != liquid.type->id ) {
            return L_ERR_NO_MIX;
        }
    }

    if (!contents.empty()) {
        const auto total_capacity = liquid.liquid_charges( type->container->contains);
        if( (total_capacity - contents[0].charges) <= 0) {
            return L_ERR_FULL;
        }
    }
    return L_ERR_NONE;
}

int item::amount_of(const itype_id &it, bool used_as_tool) const
{
    int count = 0;
    // Check that type matches, and (if not used as tool), it
    // is not a pseudo item.
    if (type->id == it && (used_as_tool || !has_flag("PSEUDO"))) {
        if (contents.empty()) {
            // Only use empty container
            count++;
        }
    }
    for( auto &elem : contents ) {
        count += elem.amount_of( it, used_as_tool );
    }
    return count;
}

bool item::use_amount(const itype_id &it, long &quantity, bool use_container, std::list<item> &used)
{
    // First, check contents
    bool used_item_contents = false;
    for( auto a = contents.begin(); a != contents.end() && quantity > 0; ) {
        if (a->use_amount(it, quantity, use_container, used)) {
            a = contents.erase(a);
            used_item_contents = true;
        } else {
            ++a;
        }
    }
    // Now check the item itself
    if (use_container && used_item_contents) {
        return true;
    } else if (type->id == it && quantity > 0 && contents.empty()) {
        used.push_back(*this);
        quantity--;
        return true;
    } else {
        return false;
    }
}

bool item::fill_with( item &liquid, std::string &err )
{
    LIQUID_FILL_ERROR lferr = has_valid_capacity_for_liquid( liquid );
    switch ( lferr ) {
        case L_ERR_NONE :
            break;
        case L_ERR_NO_MIX:
            err = string_format( _( "You can't mix loads in your %s." ), tname().c_str() );
            return false;
        case L_ERR_NOT_CONTAINER:
            err = string_format( _( "That %1$s won't hold %2$s." ), tname().c_str(), liquid.tname().c_str());
            return false;
        case L_ERR_NOT_WATERTIGHT:
            err = string_format( _( "That %s isn't water-tight." ), tname().c_str());
            return false;
        case L_ERR_NOT_SEALED:
            err = string_format( _( "You can't seal that %s!" ), tname().c_str());
            return false;
        case L_ERR_FULL:
            err = string_format( _( "Your %1$s can't hold any more %2$s." ), tname().c_str(), liquid.tname().c_str());
            return false;
        default:
            err = string_format( _( "Unimplemented liquid fill error '%s'." ),lferr);
            return false;
    }

    const long remaining_capacity = get_remaining_capacity_for_liquid( liquid );
    const long amount = std::min( remaining_capacity, liquid.charges );

    if( !is_container_empty() ) {
        contents[0].charges += amount;
    } else {
        item liquid_copy = liquid;
        liquid_copy.charges = amount;
        put_in( liquid_copy );
    }
    liquid.charges -= amount;

    return true;
}

long item::charges_of(const itype_id &it) const
{
    long count = 0;

    if (((type->id == it) || (is_tool() && (dynamic_cast<const it_tool *>(type))->subtype == it)) && contents.empty()) {
        // If we're specifically looking for a container, only say we have it if it's empty.
        if (charges < 0) {
            count++;
        } else {
            count += charges;
        }
    } else {
        for( const auto &elem : contents ) {
            count += elem.charges_of( it );
        }
    }
    return count;
}

bool item::use_charges(const itype_id &it, long &quantity, std::list<item> &used)
{
    // First, check contents
    for( auto a = contents.begin(); a != contents.end() && quantity > 0; ) {
        if (a->use_charges(it, quantity, used)) {
            a = contents.erase(a);
        } else {
            ++a;
        }
    }
    // Now check the item itself
    if( !((type->id == it) || (is_tool() && (dynamic_cast<const it_tool *>(type))->subtype == it)) ||
        quantity <= 0 || !contents.empty() ) {
        return false;
    }
    if (charges <= quantity) {
        used.push_back(*this);
        if (charges < 0) {
            quantity--;
        } else {
            quantity -= charges;
        }
        charges = 0;
        return destroyed_at_zero_charges();
    }
    used.push_back(*this);
    used.back().charges = quantity;
    charges -= quantity;
    quantity = 0;
    return false;
}

void item::set_snippet( const std::string &snippet_id )
{
    if( is_null() ) {
        return;
    }
    if( type->snippet_category.empty() ) {
        debugmsg("can not set description for item %s without snippet category", type->id.c_str() );
        return;
    }
    const int hash = SNIPPET.get_snippet_by_id( snippet_id );
    if( SNIPPET.get( hash ).empty() ) {
        debugmsg("snippet id %s is not contained in snippet category %s", snippet_id.c_str(), type->snippet_category.c_str() );
        return;
    }
    note = hash;
}

const item_category &item::get_category() const
{
    if(is_container() && !contents.empty()) {
        return contents[0].get_category();
    }
    if(type != 0) {
        if(type->category == 0) {
            // Category not set? Set it now.
            itype *t = const_cast<itype *>(type);
            t->category = item_controller->get_category(item_controller->calc_category(t));
        }
        return *type->category;
    }
    // null-item -> null-category
    static item_category null_category;
    return null_category;
}

bool item_matches_locator(const item &it, const itype_id &id, int)
{
    return it.typeId() == id;
}

bool item_matches_locator(const item &, int locator_pos, int item_pos)
{
    return item_pos == locator_pos;
}

bool item_matches_locator(const item &it, const item *other, int)
{
    return &it == other;
}

iteminfo::iteminfo(std::string Type, std::string Name, std::string Fmt,
                   double Value, bool _is_int, std::string Plus,
                   bool NewLine, bool LowerIsBetter, bool DrawName)
{
    sType = Type;
    sName = replace_colors(Name);
    sFmt = replace_colors(Fmt);
    is_int = _is_int;
    dValue = Value;
    std::stringstream convert;
    if (_is_int) {
        int dIn0i = int(Value);
        convert << dIn0i;
    } else {
        convert.precision(2);
        convert << std::fixed << Value;
    }
    sValue = convert.str();
    sPlus = Plus;
    bNewLine = NewLine;
    bLowerIsBetter = LowerIsBetter;
    bDrawName = DrawName;
}

void item::detonate( const tripoint &p ) const
{
    if (type == NULL || type->explosion_on_fire_data.power < 0) {
        return;
    }

    g->explosion( p, type->explosion_on_fire_data.power, type->explosion_on_fire_data.distance_factor,
                     type->explosion_on_fire_data.shrapnel, type->explosion_on_fire_data.fire );
}

bool item_ptr_compare_by_charges( const item *left, const item *right)
{
    if(left->contents.empty()) {
        return false;
    } else if( right->contents.empty()) {
        return true;
    } else {
        return right->contents[0].charges < left->contents[0].charges;
    }
}

bool item_compare_by_charges( const item& left, const item& right)
{
    return item_ptr_compare_by_charges( &left, &right);
}

//return value is number of arrows/bolts quivered
int item::quiver_store_arrow( item &arrow)
{
    if( arrow.charges <= 0 ) {
        return 0;
    }

    //item is valid quiver to store items in if it satisfies these conditions:
    // a) is a quiver
    // b) has some arrow already, but same type is ok
    // c) quiver isn't full

    if( !type->can_use( "QUIVER")) {
        return 0;
    }

    if( !contents.empty() && contents[0].type->id != arrow.type->id) {
        return 0;
    }

    long max_arrows = (long)max_charges_from_flag( "QUIVER");
    if( !contents.empty() && contents[0].charges >= max_arrows) {
        return 0;
    }

    // check ends, now store.
    if( contents.empty()) {
        item quivered_arrow( arrow);
        quivered_arrow.charges = std::min( max_arrows, arrow.charges);
        put_in( quivered_arrow);
        arrow.charges -= quivered_arrow.charges;
        return quivered_arrow.charges;
    } else {
        int quivered = std::min( max_arrows - contents[0].charges, arrow.charges);
        contents[0].charges += quivered;
        arrow.charges -= quivered;
        return quivered;
    }
}

//used to implement charges for items that aren't tools (e.g. quivers)
//flagName arg is the flag's name before the underscore and integer on the end
//e.g. for "QUIVER_20" flag, flagName = "QUIVER"
int item::max_charges_from_flag(std::string flagName)
{
    item* it = this;
    int maxCharges = 0;

    //loop through item's flags, looking for flag that matches flagName
    for( auto flag : it->type->item_tags ) {

        if(flag.substr(0, flagName.size()) == flagName ) {
            //get the substring of the flag starting w/ digit after underscore
            std::stringstream ss(flag.substr(flagName.size() + 1, flag.size()));

            //attempt to store that stringstream into maxCharges and error if there's a problem
            if(!(ss >> maxCharges)) {
                debugmsg("Error parsing %s_n tag (item::max_charges_from_flag)"), flagName.c_str();
                maxCharges = -1;
            }
            break;
        }
    }

    return maxCharges;
}

int item::butcher_factor() const
{
    static const std::string BUTCHER_QUALITY_ID( "BUTCHER" );
    const auto it = type->qualities.find( BUTCHER_QUALITY_ID );
    if( it != type->qualities.end() ) {
        return it->second;
    }
    int butcher_factor = INT_MIN;
    for( auto &itm : contents ) {
        butcher_factor = std::max( butcher_factor, itm.butcher_factor() );
    }
    return butcher_factor;
}

static const std::string USED_BY_IDS( "USED_BY_IDS" );
bool item::already_used_by_player(const player &p) const
{
    const auto it = item_vars.find( USED_BY_IDS );
    if( it == item_vars.end() ) {
        return false;
    }
    // USED_BY_IDS always starts *and* ends with a ';', the search string
    // ';<id>;' matches at most one part of USED_BY_IDS, and only when exactly that
    // id has been added.
    const std::string needle = string_format( ";%d;", p.getID() );
    return it->second.find( needle ) != std::string::npos;
}

void item::mark_as_used_by_player(const player &p)
{
    std::string &used_by_ids = item_vars[ USED_BY_IDS ];
    if( used_by_ids.empty() ) {
        // *always* start with a ';'
        used_by_ids = ";";
    }
    // and always end with a ';'
    used_by_ids += string_format( "%d;", p.getID() );
}

const itype *item::get_curammo() const
{
    return curammo;
}

itype_id item::get_curammo_id() const
{
    if( curammo == nullptr ) {
        return "null";
    }
    return curammo->id;
}

bool item::has_curammo() const
{
    return curammo != nullptr;
}

void item::unset_curammo()
{
    curammo = nullptr;
}

void item::set_curammo( const itype_id &type )
{
    if( type == "null" ) {
        unset_curammo();
        return;
    }
    const auto at = item_controller->find_template( type );
    if( !at->ammo ) {
        // Much code expects curammo to be a valid ammo, or null, make sure this assumption
        // is correct
        debugmsg( "Tried to set non-ammo type %s as curammo of %s", type.c_str(), tname().c_str() );
        return;
    }
    curammo = at;
}

void item::set_curammo( const item &ammo )
{
    if( ammo.is_null() ) {
        unset_curammo();
        return;
    }
    const auto at = ammo.type;
    if( !at->ammo ) {
        debugmsg( "Tried to set non-ammo type %s as curammo of %s", ammo.type->id.c_str(),
                  tname().c_str() );
        return;
    }
    curammo = at;
}

std::string item::components_to_string() const
{
    typedef std::map<std::string, int> t_count_map;
    t_count_map counts;
    for( const auto &elem : components ) {
        const std::string name = elem.display_name();
        counts[name]++;
    }
    std::ostringstream buffer;
    for(t_count_map::const_iterator a = counts.begin(); a != counts.end(); ++a) {
        if (a != counts.begin()) {
            buffer << _(", ");
        }
        if (a->second != 1) {
            buffer << string_format(_("%d x %s"), a->second, a->first.c_str());
        } else {
            buffer << a->first;
        }
    }
    return buffer.str();
}

bool item::needs_processing() const
{
    return active || has_flag("RADIO_ACTIVATION") ||
           ( is_container() && !contents.empty() && contents[0].needs_processing() ) ||
           is_artifact();
}

int item::processing_speed() const
{
    if( is_food() && !( item_tags.count("HOT") || item_tags.count("COLD") ) ) {
        // Hot and cold food need turn-by-turn updates.
        // If they ever become a performance problem, update process_food to handle them occasionally.
        return 600;
    }
    if( is_corpse() ) {
        return 100;
    }
    // Unless otherwise indicated, update every turn.
    return 1;
}

bool item::process_food( player * /*carrier*/, const tripoint &pos )
{
    calc_rot( g->m.getabs( pos ) );
    if( item_tags.count( "HOT" ) > 0 ) {
        item_counter--;
        if( item_counter == 0 ) {
            item_tags.erase( "HOT" );
        }
    } else if( item_tags.count( "COLD" ) > 0 ) {
        item_counter--;
        if( item_counter == 0 ) {
            item_tags.erase( "COLD" );
        }
    }
    return false;
}

bool item::process_artifact( player *carrier, const tripoint & /*pos*/ )
{
    if( !is_artifact() ) {
        return false;
    }
    // Artifacts are currently only useful for the player character, the messages
    // don't consider npcs. Also they are not processed when laying on the ground.
    // TODO: change game::process_artifact to work with npcs,
    // TODO: consider moving game::process_artifact here.
    if( carrier == &g->u ) {
        g->process_artifact( this, carrier );
    }
    // Artifacts are never consumed
    return false;
}

bool item::process_corpse( player *carrier, const tripoint &pos )
{
    // some corpses rez over time
    if( corpse == nullptr ) {
        return false;
    }
    if( !ready_to_revive( pos ) ) {
        return false;
    }

    active = false;
    if( rng( 0, volume() ) > burnt && g->revive_corpse( pos, *this ) ) {
        if( carrier == nullptr ) {
            if( g->u.sees( pos ) ) {
                if( corpse->in_species( ROBOT ) ) {
                    add_msg( m_warning, _( "A nearby robot has repaired itself and stands up!" ) );
                } else {
                    add_msg( m_warning, _( "A nearby corpse rises and moves towards you!" ) );
                }
            }
        } else {
            //~ %s is corpse name
            carrier->add_memorial_log( pgettext( "memorial_male", "Had a %s revive while carrying it." ),
                                       pgettext( "memorial_female", "Had a %s revive while carrying it." ),
                                       tname().c_str() );
            if( corpse->in_species( ROBOT ) ) {
                carrier->add_msg_if_player( m_warning, _( "Oh dear god, a robot you're carrying has started moving!" ) );
            } else {
                carrier->add_msg_if_player( m_warning, _( "Oh dear god, a corpse you're carrying has started moving!" ) );
            }
        }
        // Destroy this corpse item
        return true;
    }

    return false;
}

bool item::process_litcig( player *carrier, const tripoint &pos )
{
    field_id smoke_type;
    if( has_flag( "TOBACCO" ) ) {
        smoke_type = fd_cigsmoke;
    } else {
        smoke_type = fd_weedsmoke;
    }
    // if carried by someone:
    if( carrier != nullptr ) {
        // only puff every other turn
        if( item_counter % 2 == 0 ) {
            int duration = 10;
            if( carrier->has_trait( "TOLERANCE" ) ) {
                duration = 5;
            } else if( carrier->has_trait( "LIGHTWEIGHT" ) ) {
                duration = 20;
            }
            carrier->add_msg_if_player( m_neutral, _( "You take a puff of your %s." ), tname().c_str() );
            if( has_flag( "TOBACCO" ) ) {
                carrier->add_effect( "cig", duration );
            } else {
                carrier->add_effect( "weed_high", duration / 2 );
            }
            g->m.add_field( tripoint( pos.x + rng( -1, 1 ), pos.y + rng( -1, 1 ), pos.z ), smoke_type, 2, 0 );
            carrier->moves -= 15;
        }

        if( ( carrier->has_effect( "shakes" ) && one_in( 10 ) ) ||
            ( carrier->has_trait( "JITTERY" ) && one_in( 200 ) ) ) {
            carrier->add_msg_if_player( m_bad, _( "Your shaking hand causes you to drop your %s." ),
                                        tname().c_str() );
            g->m.add_item_or_charges( tripoint( pos.x + rng( -1, 1 ), pos.y + rng( -1, 1 ), pos.z ), *this, 2 );
            return true; // removes the item that has just been added to the map
        }
    } else {
        // If not carried by someone, but laying on the ground:
        // release some smoke every five ticks
        if( item_counter % 5 == 0 ) {
            g->m.add_field( tripoint( pos.x + rng( -2, 2 ), pos.y + rng( -2, 2 ), pos.z ), smoke_type, 1, 0 );
            // lit cigarette can start fires
            if( g->m.flammable_items_at( pos ) ||
                g->m.has_flag( "FLAMMABLE", pos ) ||
                g->m.has_flag( "FLAMMABLE_ASH", pos ) ) {
                g->m.add_field( pos, fd_fire, 1, 0 );
            }
        }
    }

    item_counter--;
    // cig dies out
    if( item_counter == 0 ) {
        if( carrier != nullptr ) {
            carrier->add_msg_if_player( m_neutral, _( "You finish your %s." ), tname().c_str() );
        }
        if( type->id == "cig_lit" ) {
            make( "cig_butt" );
        } else if( type->id == "cigar_lit" ) {
            make( "cigar_butt" );
        } else { // joint
            make( "joint_roach" );
            if( carrier != nullptr ) {
                carrier->add_effect( "weed_high", 10 ); // one last puff
                g->m.add_field( tripoint( pos.x + rng( -1, 1 ), pos.y + rng( -1, 1 ), pos.z ), fd_weedsmoke, 2, 0 );
                weed_msg( carrier );
            }
        }
        active = false;
    }
    // Item remains
    return false;
}

bool item::process_cable( player *p, const tripoint &pos )
{
    if( get_var( "state" ) != "pay_out_cable" ) {
        return false;
    }

    int source_x = get_var( "source_x", 0 );
    int source_y = get_var( "source_y", 0 );
    int source_z = get_var( "source_z", 0 );
    tripoint source( source_x, source_y, source_z );

    tripoint relpos = g->m.getlocal( source );
    auto veh = g->m.veh_at( relpos );
    if( veh == nullptr || source_z != g->get_levz() ) {
        if( p != nullptr && p->has_item(this) ) {
            p->add_msg_if_player(m_bad, _("You notice the cable has come loose!"));
        }
        reset_cable(p);
        return false;
    }

    tripoint abspos = g->m.getabs( pos );

    int distance = rl_dist( abspos, source );
    int max_charges = type->maximum_charges();
    charges = max_charges - distance;

    if( charges < 1 ) {
        if( p != nullptr && p->has_item(this) ) {
            p->add_msg_if_player(m_bad, _("The over-extended cable breaks loose!"));
        }
        reset_cable(p);
    }

    return false;
}

void item::reset_cable( player* p )
{
    int max_charges = type->maximum_charges();

    set_var( "state", "attach_first" );
    active = false;
    charges = max_charges;

    if ( p != nullptr ) {
        p->add_msg_if_player(m_info, _("You reel in the cable."));
        p->moves -= charges * 10;
    }
}

bool item::process_wet( player * /*carrier*/, const tripoint & /*pos*/ )
{
    item_counter--;
    if( item_counter == 0 ) {
        const it_tool *tool = dynamic_cast<const it_tool *>( type );
        if( tool != nullptr && tool->revert_to != "null" ) {
            make( tool->revert_to );
        }
        item_tags.erase( "WET" );
        active = false;
    }
    // Always return true so our caller will bail out instead of processing us as a tool.
    return true;
}

bool item::process_tool( player *carrier, const tripoint &pos )
{
    const auto tmp = dynamic_cast<const it_tool *>( type );
    long charges_used = 0;
    // Some tools (bombs) use charges as a countdown timer.
    if( tmp->turns_per_charge > 0 && int( calendar::turn ) % tmp->turns_per_charge == 0 ) {
        charges_used = 1;
    }
    if( charges_used > 0 ) {
        // UPS charges can only be taken from a player, it does not work
        // when the item is on the ground.
        if( carrier != nullptr && has_flag( "USE_UPS" ) ) {
            //With the new UPS system, we'll want to use any charges built up in the tool before pulling from the UPS
            if( charges > charges_used ) {
                charges -= charges_used;
                charges_used = 0;
            } else if( carrier->use_charges_if_avail( "UPS", charges_used ) ) {
                charges_used = 0;
            }
        } else if( charges > 0 ) {
            charges -= charges_used;
            charges_used = 0;
        }
    }
    // charges_used is 0 when the tool did not require charges at
    // this turn or the required charges have been consumed.
    // Otherwise the required charges are not available, shut the tool down.
    if( charges_used == 0 ) {
        // TODO: iuse functions should expect a nullptr as player, but many of them
        // don't and therefore will fail.
        tmp->tick( carrier != nullptr ? carrier : &g->u, this, pos );
        if( charges == -1 ) {
            // Signal that the item has destroyed itself.
            return true;
        }
    } else {
        if( carrier != nullptr && has_flag( "USE_UPS" ) && charges < charges_used ) {
            carrier->add_msg_if_player( m_info, _( "You need an UPS to run %s!" ), tname().c_str() );
        }
        // TODO: iuse functions should expect a nullptr as player, but many of them
        // don't and therefor will fail.
        tmp->invoke( carrier != nullptr ? carrier : &g->u, this, pos );
        if( tmp->revert_to == "null" ) {
            return true; // reverts to nothing -> destroy the item
        }
        make( tmp->revert_to );
        active = false;
    }
    // Keep the item
    return false;
}

bool item::is_charger_gun() const
{
    return has_flag( CHARGER_GUN_FLAG_NAME );
}

bool item::deactivate_charger_gun()
{
    if( !is_charger_gun() ) {
        return false;
    }
    charges = 0;
    active = false;
    return true;
}

bool item::activate_charger_gun( player &u )
{
    if( !is_charger_gun() ) {
        return false;
    }
    if( u.has_charges( "UPS", 1 ) ) {
        u.add_msg_if_player( m_info, _( "Your %s starts charging." ), tname().c_str() );
        charges = 0;
        poison = 0;
        set_curammo( CHARGER_GUN_AMMO_ID );
        active = true;
    } else {
        u.add_msg_if_player( m_info, _( "You need a powered UPS." ) );
    }
    return true;
}

bool item::update_charger_gun_ammo()
{
    if( !is_charger_gun() ) {
        return false;
    }
    if( get_curammo_id() != CHARGER_GUN_AMMO_ID ) {
        set_curammo( CHARGER_GUN_AMMO_ID );
    }
    auto tmpammo = get_curammo()->ammo.get();

    long charges = num_charges();
    tmpammo->damage = charges * charges;
    tmpammo->pierce = ( charges >= 4 ? ( charges - 3 ) * 2.5 : 0 );
    if( charges <= 4 ) {
        tmpammo->dispersion = 210 - charges * 30;
    } else {
        tmpammo->dispersion = charges * ( charges - 4 );
        tmpammo->dispersion = 15 * charges * ( charges - 4 );
    }
    tmpammo->recoil = tmpammo->dispersion * .8;
    tmpammo->ammo_effects.clear();
    if( charges == 8 ) {
        tmpammo->ammo_effects.insert( "EXPLOSIVE_BIG" );
    } else if( charges >= 7 ) {
        tmpammo->ammo_effects.insert( "EXPLOSIVE" );
    } else if( charges >= 6 ) {
        tmpammo->ammo_effects.insert( "EXPLOSIVE_SMALL" );
    }
    if( charges >= 5 ) {
        tmpammo->ammo_effects.insert( "FLAME" );
    } else if( charges >= 4 ) {
        tmpammo->ammo_effects.insert( "INCENDIARY" );
    }
    return true;
}

bool item::process_charger_gun( player *carrier, const tripoint &pos )
{
    if( carrier == nullptr || this != &carrier->weapon ) {
        // Either on the ground or in the inventory of the player, in both cases:
        // stop charging.
        deactivate_charger_gun();
        return false;
    }
    if( charges == 8 ) { // Maintaining charge takes less power.
        if( carrier->use_charges_if_avail( "UPS", 4 ) ) {
            poison++;
        } else {
            poison--;
        }
        if( poison >= 3  &&  one_in( 20 ) ) {   // 3 turns leeway, then it may discharge.
            //~ %s is weapon name
            carrier->add_memorial_log( pgettext( "memorial_male", "Accidental discharge of %s." ),
                                       pgettext( "memorial_female", "Accidental discharge of %s." ),
                                       tname().c_str() );
            carrier->add_msg_player_or_npc( m_bad, _( "Your %s discharges!" ), _( "<npcname>'s %s discharges!" ), tname().c_str() );
            tripoint target( pos.x + rng( -12, 12 ), pos.y + rng( -12, 12 ), pos.z );
            carrier->fire_gun( target, false );
        } else {
            carrier->add_msg_player_or_npc( m_warning, _( "Your %s beeps alarmingly." ), _( "<npcname>'s %s beeps alarmingly." ), tname().c_str() );
        }
    } else { // We're chargin it up!
        if( carrier->use_charges_if_avail( "UPS", 1 + charges ) ) {
            poison++;
        } else {
            poison--;
        }
        if( poison >= charges ) {
            charges++;
            poison = 0;
        }
    }
    if( poison < 0 ) {
        carrier->add_msg_if_player( m_neutral, _( "Your %s spins down." ), tname().c_str() );
        charges--;
        poison = charges - 1;
    }
    if( charges <= 0 ) {
        active = false;
    }
    return false;
}

bool item::process( player *carrier, const tripoint &pos, bool activate )
{
    const bool preserves = type->container && type->container->preserves;
    for( auto it = contents.begin(); it != contents.end(); ) {
        if( preserves ) {
            // Simulate that the item has already "rotten" up to last_rot_check, but as item::rot
            // is not changed, the item is still fresh.
            it->last_rot_check = calendar::turn;
        }
        if( it->process( carrier, pos, activate ) ) {
            it = contents.erase( it );
        } else {
            ++it;
        }
    }
    if( activate ) {
        return type->invoke( carrier != nullptr ? carrier : &g->u, this, pos );
    }
    // How this works: it checks what kind of processing has to be done
    // (e.g. for food, for drying towels, lit cigars), and if that matches,
    // call the processing function. If that function returns true, the item
    // has been destroyed by the processing, so no further processing has to be
    // done.
    // Otherwise processing continues. This allows items that are processed as
    // food and as litcig and as ...

    // Remaining stuff is only done for active items.
    if( !active ) {
        return false;
    }
    if( is_food() &&  process_food( carrier, pos ) ) {
        return true;
    }
    if( is_corpse() && process_corpse( carrier, pos ) ) {
        return true;
    }
    if( has_flag( "WET" ) && process_wet( carrier, pos ) ) {
        // Drying items are never destroyed, but we want to exit so they don't get processed as tools.
        return false;
    }
    if( has_flag( "LITCIG" ) && process_litcig( carrier, pos ) ) {
        return true;
    }
    if( has_flag( "CABLE_SPOOL" ) ) {
        // DO NOT process this as a tool! It really isn't!
        return process_cable(carrier, pos);
    }
    if( is_tool() && process_tool( carrier, pos ) ) {
        return true;
    }
    if( is_charger_gun() && process_charger_gun( carrier, pos ) ) {
        return true;
    }
    return false;
}

bool item::reduce_charges( long quantity )
{
    if( !count_by_charges() ) {
        debugmsg( "Tried to remove %s by charges, but item is not counted by charges", tname().c_str() );
        return false;
    }
    if( quantity > charges ) {
        debugmsg( "Charges: Tried to remove charges that do not exist, removing maximum available charges instead" );
    }
    if( charges <= quantity ) {
        return true;
    }
    charges -= quantity;
    return false;
}

bool item::has_effect_when_wielded( art_effect_passive effect ) const
{
    if( !type->artifact ) {
        return false;
    }
    auto &ew = type->artifact->effects_wielded;
    if( std::find( ew.begin(), ew.end(), effect ) != ew.end() ) {
        return true;
    }
    return false;
}

bool item::has_effect_when_worn( art_effect_passive effect ) const
{
    if( !type->artifact ) {
        return false;
    }
    auto &ew = type->artifact->effects_worn;
    if( std::find( ew.begin(), ew.end(), effect ) != ew.end() ) {
        return true;
    }
    return false;
}

bool item::has_effect_when_carried( art_effect_passive effect ) const
{
    if( !type->artifact ) {
        return false;
    }
    auto &ec = type->artifact->effects_carried;
    if( std::find( ec.begin(), ec.end(), effect ) != ec.end() ) {
        return true;
    }
    for( auto &i : contents ) {
        if( i.has_effect_when_carried( effect ) ) {
            return true;
        }
    }
    return false;
}

bool item::is_seed() const
{
    return type->seed.get() != nullptr;
}

int item::get_plant_epoch() const
{
    if( !type->seed ) {
        return 0;
    }
    // 91 days is the approximate length of a real world season
    // Growing times have been based around 91 rather than the default of 14 to give
    // more accuracy for longer season lengths
    // Note that it is converted based on the season_length option!
    // Also note that seed->grow is the time it takes from seeding to harvest, this is
    // divied by 3 to get the time it takes from one plant state to the next.
    return DAYS( type->seed->grow * calendar::season_length() / ( 91 * 3 ) );
}

std::string item::get_plant_name() const
{
    if( !type->seed ) {
        return std::string{};
    }
    return type->seed->plant_name;
}

bool item::is_dangerous() const
{
    // Note: doesn't handle the pipebomb or radio bombs
    // Consider flagging dangerous items with an explicit flag instead
    static const std::string explosion_string( "explosion" );
    if( type->can_use( explosion_string ) ) {
        return true;
    }

    return std::any_of( contents.begin(), contents.end(), []( const item &it ) {
        return it.is_dangerous();
    } );
}

std::string item::type_name( unsigned int quantity ) const
{
    const auto iter = item_vars.find( "name" );
    if( corpse != nullptr && typeId() == "corpse" ) {
        if( name.empty() ) {
            return rmp_format( ngettext( "<item_name>%s corpse",
                                         "<item_name>%s corpses", quantity ),
                               corpse->nname().c_str() );
        } else {
            return rmp_format( ngettext( "<item_name>%s corpse of %s",
                                         "<item_name>%s corpses of %s", quantity ),
                               corpse->nname().c_str(), name.c_str() );
        }
    } else if( typeId() == "blood" ) {
        if( corpse == nullptr || corpse->id == NULL_ID ) {
            return rm_prefix( ngettext( "<item_name>human blood",
                                        "<item_name>human blood", quantity ) );
        } else {
            return rmp_format( ngettext( "<item_name>%s blood",
                                         "<item_name>%s blood",  quantity ),
                               corpse->nname().c_str() );
        }
    } else if( iter != item_vars.end() ) {
        return iter->second;
    } else {
        return type->nname( quantity );
    }
}

std::string item::nname( const itype_id &id, unsigned int quantity )
{
    const auto t = find_type( id );
    return t->nname( quantity );
}

bool item::count_by_charges( const itype_id &id )
{
    const auto t = find_type( id );
    return t->count_by_charges();
}

bool item::type_is_defined( const itype_id &id )
{
    return item_controller->has_template( id );
}

itype *item::find_type( const itype_id &type )
{
    return item_controller->find_template( type );
}

int item::get_gun_ups_drain() const
{
    int draincount = 0;
    if( type->gun.get() != nullptr ){
        draincount += type->gun->ups_charges;
        for( auto &mod : contents ){
            if( mod.type->gunmod->ups_charges > 0 ){
                draincount += mod.type->gunmod->ups_charges;
            }
        }
    }
    return draincount;
}

bool item::has_label() const
{
    return has_var( "item_label" );
}

std::string item::label( unsigned int quantity ) const
{
    if ( has_label() ) {
        return get_var( "item_label" );
    }

    return type_name( quantity );
}

item_category::item_category() : id(), name(), sort_rank( 0 )
{
}

item_category::item_category( const std::string &id_, const std::string &name_,
                              int sort_rank_ )
    : id( id_ ), name( name_ ), sort_rank( sort_rank_ )
{
}

bool item_category::operator<( const item_category &rhs ) const
{
    if( sort_rank != rhs.sort_rank ) {
        return sort_rank < rhs.sort_rank;
    }
    if( name != rhs.name ) {
        return name < rhs.name;
    }
    return id < rhs.id;
}

bool item_category::operator==( const item_category &rhs ) const
{
    return sort_rank == rhs.sort_rank && name == rhs.name && id == rhs.id;
}

bool item_category::operator!=( const item_category &rhs ) const
{
    return !( *this == rhs );
}<|MERGE_RESOLUTION|>--- conflicted
+++ resolved
@@ -716,15 +716,9 @@
         int ammo_recoil = 0;
         int ammo_pierce = 0;
         int ammo_dispersion = 0;
-<<<<<<< HEAD
         bool has_ammo = (mod->has_curammo() && mod->ammo_remaining() > 0);
         if (has_ammo) {
             const auto curammo = mod->get_curammo()->ammo.get();
-=======
-        bool has_ammo = ( has_curammo() && charges > 0 );
-        if( has_ammo ) {
-            const auto curammo = get_curammo()->ammo.get();
->>>>>>> 6653a563
             ammo_dam = curammo->damage;
             ammo_range = curammo->range;
             ammo_recoil = curammo->recoil;
@@ -733,29 +727,18 @@
         }
         const auto skill = &mod->gun_skill().obj();
 
-<<<<<<< HEAD
-        dump->push_back(iteminfo("GUN", _("Skill used: "), skill->name()));
-        dump->push_back(iteminfo("GUN", _("Ammunition: "), string_format(ngettext("<num> round of %s", "<num> rounds of %s", mod->ammo_capacity()),
-                                 ammo_name(mod->ammo_type()).c_str()), mod->ammo_capacity(), true));
-
-        dump->push_back(iteminfo("GUN", _("Damage: "), "", mod->gun_damage( false ), true, "", false, false));
-        if (has_ammo) {
-            temp1.str("");
-            temp1 << (ammo_dam >= 0 ? "+" : "" );
-=======
         info.push_back( iteminfo( "GUN", _( "Skill used: " ), "<info>" + skill->name() + "</info>" ) );
         info.push_back( iteminfo( "GUN", _( "<bold>Ammunition</bold>: " ),
                                   string_format( ngettext( "<num> <stat>round of %s</stat>",
                                           "<num> <stat>rounds of %s</stat>",
-                                          mod->clip_size() ),
-                                          ammo_name( mod->ammo_type() ).c_str() ), mod->clip_size(), true ) );
-
-        info.push_back( iteminfo( "GUN", _( "Damage: " ), "", mod->gun_damage( false ), true, "", false,
-                                  false ) );
+                                          mod->ammo_capacity() ),
+                                          ammo_name( mod->ammo_type() ).c_str() ), mod->ammo_capacity(), true ) );
+
+        info.push_back( iteminfo( "GUN", _( "Damage: " ), "", mod->gun_damage( false ), true, "", false, false ) );
+
         if( has_ammo ) {
             temp1.str( "" );
             temp1 << ( ammo_dam >= 0 ? "+" : "" );
->>>>>>> 6653a563
             // ammo_damage and sum_of_damage don't need to translate.
             info.push_back( iteminfo( "GUN", "ammo_damage", "",
                                       ammo_dam, true, temp1.str(), false, false, false ) );
@@ -1188,153 +1171,75 @@
     if( is_tool() ) {
         const auto tool = dynamic_cast<const it_tool *>( type );
 
-<<<<<<< HEAD
         if( ammo_capacity() != 0 ) {
-=======
-        if( ( tool->max_charges ) != 0 ) {
-            int t_max;
->>>>>>> 6653a563
             std::string temp_fmt;
             const std::string t_ammo_name = ammo_name( tool->ammo_id );
 
-<<<<<<< HEAD
-            dump->push_back(iteminfo("TOOL", string_format(_("Charges: %d"), ammo_remaining())));
-
-            if (has_flag("DOUBLE_AMMO")) {
-                if (tool->ammo_id != "NULL") {
-                    //~ "%s" is ammunition type. This types can't be plural.
-                    temp_fmt = ngettext("Maximum <num> charge (doubled) of %s.",
-                                        "Maximum <num> charges (doubled) of %s.",
-                                         ammo_capacity());
-                    temp_fmt = string_format(temp_fmt, t_ammo_name.c_str());
-                } else {
-                    temp_fmt = ngettext("Maximum <num> charge (doubled).",
-                                        "Maximum <num> charges (doubled).",
-                                         ammo_capacity());
-                }
-            } else if (has_flag("RECHARGE")) {
-                if (tool->ammo_id != "NULL") {
-                    //~ "%s" is ammunition type. This types can't be plural.
-                    temp_fmt = ngettext("Maximum <num> charge (rechargeable) of %s",
-                                        "Maximum <num> charges (rechargeable) of %s.",
-                                        ammo_capacity());
-                    temp_fmt = string_format(temp_fmt, t_ammo_name.c_str());
-                } else {
-                    temp_fmt = ngettext("Maximum <num> charge (rechargeable).",
-                                        "Maximum <num> charges (rechargeable).",
-                                        ammo_capacity());
-                }
-            } else if (has_flag("DOUBLE_AMMO") && has_flag("RECHARGE")) {
-                if (tool->ammo_id != "NULL") {
-                    //~ "%s" is ammunition type. This types can't be plural.
-                    temp_fmt = ngettext("Maximum <num> charge (rechargeable) (doubled) of %s.",
-                                        "Maximum <num> charges (rechargeable) (doubled) of %s.",
-                                        ammo_capacity());
-                    temp_fmt = string_format(temp_fmt, t_ammo_name.c_str());
-                } else {
-                    temp_fmt = ngettext("Maximum <num> charge (rechargeable) (doubled).",
-                                        "Maximum <num> charges (rechargeable) (doubled).",
-                                        ammo_capacity());
-                }
-                dump->push_back(iteminfo("TOOL", "", temp_fmt, ammo_capacity()));
-            } else if (has_flag("ATOMIC_AMMO")) {
-                if (tool->ammo_id != "NULL") {
-                    //~ "%s" is ammunition type. This types can't be plural.
-                    temp_fmt = ngettext("Maximum <num> charge of %s.",
-                                        "Maximum <num> charges of %s.",
-                                        ammo_capacity());
-                    temp_fmt = string_format(temp_fmt, ammo_name("plutonium").c_str());
-                } else {
-                    temp_fmt = ngettext("Maximum <num> charge.",
-                                        "Maximum <num> charges.",
-                                        ammo_capacity());
-                }
-            } else {
-                if (tool->ammo_id != "NULL") {
-                    //~ "%s" is ammunition type. This types can't be plural.
-                    temp_fmt = ngettext("Maximum <num> charge of %s.",
-                                        "Maximum <num> charges of %s.",
-                                        ammo_capacity());
-                    temp_fmt = string_format(temp_fmt, t_ammo_name.c_str());
-                } else {
-                    temp_fmt = ngettext("Maximum <num> charge.",
-                                        "Maximum <num> charges.",
-                                        ammo_capacity());
-                }
-            }
-            dump->push_back(iteminfo("TOOL", "", temp_fmt, ammo_capacity()));
-=======
-            info.push_back( iteminfo( "TOOL", string_format( _( "<bold>Charges</bold>: %d" ), charges ) ) );
+            info.push_back( iteminfo( "TOOL", string_format( _( "<bold>Charges</bold>: %d" ), ammo_remaining() ) ) );
 
             if( has_flag( "DOUBLE_AMMO" ) ) {
-                t_max = tool->max_charges * 2;
                 if( tool->ammo_id != "NULL" ) {
                     //~ "%s" is ammunition type. This types can't be plural.
                     temp_fmt = ngettext( "Maximum <num> charge (doubled) of %s.",
                                          "Maximum <num> charges (doubled) of %s.",
-                                         t_max );
+                                         ammo_capacity() );
                     temp_fmt = string_format( temp_fmt, t_ammo_name.c_str() );
                 } else {
                     temp_fmt = ngettext( "Maximum <num> charge (doubled).",
                                          "Maximum <num> charges (doubled).",
-                                         t_max );
+                                         ammo_capacity() );
                 }
             } else if( has_flag( "RECHARGE" ) ) {
-                t_max = tool->max_charges;
                 if( tool->ammo_id != "NULL" ) {
                     //~ "%s" is ammunition type. This types can't be plural.
                     temp_fmt = ngettext( "Maximum <num> charge (rechargeable) of %s",
                                          "Maximum <num> charges (rechargeable) of %s.",
-                                         t_max );
+                                         ammo_capacity() );
                     temp_fmt = string_format( temp_fmt, t_ammo_name.c_str() );
                 } else {
                     temp_fmt = ngettext( "Maximum <num> charge (rechargeable).",
                                          "Maximum <num> charges (rechargeable).",
-                                         t_max );
+                                         ammo_capacity() );
                 }
             } else if( has_flag( "DOUBLE_AMMO" ) && has_flag( "RECHARGE" ) ) {
-                t_max = tool->max_charges * 2;
                 if( tool->ammo_id != "NULL" ) {
                     //~ "%s" is ammunition type. This types can't be plural.
                     temp_fmt = ngettext( "Maximum <num> charge (rechargeable) (doubled) of %s.",
                                          "Maximum <num> charges (rechargeable) (doubled) of %s.",
-                                         t_max );
+                                         ammo_capacity() );
                     temp_fmt = string_format( temp_fmt, t_ammo_name.c_str() );
                 } else {
                     temp_fmt = ngettext( "Maximum <num> charge (rechargeable) (doubled).",
                                          "Maximum <num> charges (rechargeable) (doubled).",
-                                         t_max );
+                                         ammo_capacity() );
                 }
-                info.push_back( iteminfo( "TOOL", "", temp_fmt, t_max ) );
+                info.push_back( iteminfo( "TOOL", "", temp_fmt, ammo_capacity() ) );
             } else if( has_flag( "ATOMIC_AMMO" ) ) {
-                t_max = tool->max_charges * 100;
                 if( tool->ammo_id != "NULL" ) {
                     //~ "%s" is ammunition type. This types can't be plural.
                     temp_fmt = ngettext( "Maximum <num> charge of %s.",
                                          "Maximum <num> charges of %s.",
-                                         t_max );
+                                         ammo_capacity() );
                     temp_fmt = string_format( temp_fmt, ammo_name( "plutonium" ).c_str() );
                 } else {
                     temp_fmt = ngettext( "Maximum <num> charge.",
                                          "Maximum <num> charges.",
-                                         t_max );
+                                         ammo_capacity() );
                 }
             } else {
-                t_max = tool->max_charges;
                 if( tool->ammo_id != "NULL" ) {
                     //~ "%s" is ammunition type. This types can't be plural.
                     temp_fmt = ngettext( "Maximum <num> charge of %s.",
                                          "Maximum <num> charges of %s.",
-                                         t_max );
+                                         ammo_capacity() );
                     temp_fmt = string_format( temp_fmt, t_ammo_name.c_str() );
                 } else {
                     temp_fmt = ngettext( "Maximum <num> charge.",
                                          "Maximum <num> charges.",
-                                         t_max );
+                                         ammo_capacity() );
                 }
             }
-            info.push_back( iteminfo( "TOOL", "", temp_fmt, t_max ) );
->>>>>>> 6653a563
+            info.push_back( iteminfo( "TOOL", "", temp_fmt, ammo_capacity() ) );
         }
     }
 
