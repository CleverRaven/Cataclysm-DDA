--- conflicted
+++ resolved
@@ -87,18 +87,6 @@
 #include "clothing_mod.h"
 #include "cata_string_consts.h"
 
-<<<<<<< HEAD
-=======
-
-static const quality_id quality_jack( "JACK" );
-static const quality_id quality_lift( "LIFT" );
-
-static const trait_id trait_small2( "SMALL2" );
-static const trait_id trait_small_ok( "SMALL_OK" );
-static const trait_id trait_huge( "HUGE" );
-static const trait_id trait_huge_ok( "HUGE_OK" );
-
->>>>>>> b69839ce
 class npc_class;
 
 using npc_class_id = string_id<npc_class>;
