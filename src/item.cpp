--- conflicted
+++ resolved
@@ -2559,18 +2559,11 @@
    reload_target->charges++;
    ammo_to_use->charges--;
   }
-<<<<<<< HEAD
-  else if (reload_target->typeId() == "adv_UPS_off" || reload_target->typeId() == "adv_UPS_on" || reload_target->has_flag("ATOMIC_AMMO")) {
-      long charges_per_plut = 500;
-      long max_plut = (long)floor( static_cast<float>((max_load - reload_target->charges) / charges_per_plut) );
-      long charges_used = std::min(ammo_to_use->charges, max_plut);
-=======
   else if (reload_target->typeId() == "adv_UPS_off" || reload_target->typeId() == "adv_UPS_on" || reload_target->has_flag("ATOMIC_AMMO") ||
            reload_target->typeId() == "rm13_armor" || reload_target->typeId() == "rm13_armor_on") {
       int charges_per_plut = 500;
       long max_plut = floor( static_cast<float>((max_load - reload_target->charges) / charges_per_plut) );
       int charges_used = std::min(ammo_to_use->charges, max_plut);
->>>>>>> 54774fab
       reload_target->charges += (charges_used * charges_per_plut);
       ammo_to_use->charges -= charges_used;
   } else {
