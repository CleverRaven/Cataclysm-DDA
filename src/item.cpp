--- conflicted
+++ resolved
@@ -2519,11 +2519,6 @@
     }
 
     Character &player_character = get_player_character();
-<<<<<<< HEAD
-=======
-    int encumbrance = get_encumber( player_character );
-    const sizing sizing_level = get_sizing( player_character, encumbrance != 0 );
->>>>>>> c9e1ae07
     const std::string space = "  ";
     body_part_set covered_parts = get_covered_body_parts();
     bool covers_anything = covered_parts.any();
@@ -2649,7 +2644,6 @@
         info.push_back( iteminfo( "ARMOR", _( "<bold>Encumbrance</bold>:" ) + format ) );
 
         if( const islot_armor *t = find_armor_data() ) {
-<<<<<<< HEAD
             if( !t->data.empty() ) {
                 struct translation_pair {
                     translation to_display;
@@ -2731,14 +2725,6 @@
                                               iteminfo::lower_is_better,
                                               piece.second.portion.coverage ) );
                 }
-=======
-            if( t->max_encumber != t->encumber ) {
-                const int encumbrance_when_full =
-                    get_encumber( player_character, encumber_flags::assume_full );
-                info.push_back( iteminfo( "ARMOR", space + _( "Encumbrance when full: " ), "",
-                                          iteminfo::no_newline | iteminfo::lower_is_better,
-                                          encumbrance_when_full ) );
->>>>>>> c9e1ae07
             }
         }
     }
@@ -2793,12 +2779,7 @@
     }
 
     Character &player_character = get_player_character();
-<<<<<<< HEAD
     const sizing sizing_level = get_sizing( player_character );
-=======
-    int encumbrance = get_encumber( player_character );
-    const sizing sizing_level = get_sizing( player_character, encumbrance != 0 );
->>>>>>> c9e1ae07
 
     if( has_flag( flag_HELMET_COMPAT ) &&
         parts->test( iteminfo_parts::DESCRIPTION_FLAGS_HELMETCOMPAT ) ) {
@@ -4594,11 +4575,7 @@
         }
     }
 
-<<<<<<< HEAD
     const sizing sizing_level = get_sizing( player_character );
-=======
-    const sizing sizing_level = get_sizing( player_character, get_encumber( player_character ) != 0 );
->>>>>>> c9e1ae07
 
     if( sizing_level == sizing::human_sized_small_char ) {
         tagtext += _( " (too big)" );
