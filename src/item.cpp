--- conflicted
+++ resolved
@@ -7932,21 +7932,7 @@
     return false;
 }
 
-<<<<<<< HEAD
 bool item::process( player *carrier, const tripoint &pos, bool activate,
-=======
-bool item::process( player *carrier, const tripoint &pos, bool activate )
-{
-    if( has_temperature() || is_food_container() ) {
-        return process( carrier, pos, activate, g->weather.get_temperature( pos ), 1,
-                        temperature_flag::TEMP_NORMAL );
-    } else {
-        return process( carrier, pos, activate, 0, 1, temperature_flag::TEMP_NORMAL );
-    }
-}
-
-bool item::process( player *carrier, const tripoint &pos, bool activate, int temp,
->>>>>>> 9565c64d
                     float insulation, const temperature_flag flag )
 {
     const bool preserves = type->container && type->container->preserves;
