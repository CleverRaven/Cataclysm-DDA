--- conflicted
+++ resolved
@@ -2190,45 +2190,6 @@
     }
     std::string modtext = "";
     ret.str("");
-<<<<<<< HEAD
-=======
-    if (is_food()) {
-        if( rotten() ) {
-            ret << _(" (rotten)");
-        } else if ( is_going_bad()) {
-            ret << _(" (old)");
-        } else if( is_fresh() ) {
-            ret << _(" (fresh)");
-        }
-
-        if (has_flag("HOT")) {
-            ret << _(" (hot)");
-            }
-        if (has_flag("COLD")) {
-            ret << _(" (cold)");
-            }
-    }
-
-    if (has_flag("FIT")) {
-        ret << _(" (fits)");
-    }
-
-    if (is_tool() && has_flag("USE_UPS")){
-        ret << _(" (UPS)");
-    }
-    if (is_tool() && has_flag("RADIO_MOD")){
-        ret << _(" (radio:");
-        if( has_flag( "RADIOSIGNAL_1" ) ) {
-            ret << _("R)");
-        } else if( has_flag( "RADIOSIGNAL_2" ) ) {
-            ret << _("B)");
-        } else if( has_flag( "RADIOSIGNAL_3" ) ) {
-            ret << _("G)");
-        } else {
-            ret << _("Bug");
-        }
-    }
->>>>>>> b7139c30
 
     if (has_flag("ATOMIC_AMMO")) {
         modtext += _( "atomic " );
@@ -2291,18 +2252,14 @@
     ret.str("");
     
     if (is_food()) {
-        food_type = dynamic_cast<const it_comest*>(type);
-
-        if (food_type->spoils != 0)
-        {
-            if(rotten()) {
-                ret << _(parens ? " (rotten)" : " ROTTEN");
-            } else if ( is_going_bad()) {
-                ret << _(parens ? " (old)" : " OLD");
-            } else if ( rot < 100 ) {
-                ret << _(parens ? " (fresh)" : " FRESH");
-            }
-        }
+        if(rotten()) {
+            ret << _(parens ? " (rotten)" : " ROTTEN");
+        } else if ( is_going_bad()) {
+            ret << _(parens ? " (old)" : " OLD");
+        } else if ( is_fresh() ) {
+            ret << _(parens ? " (fresh)" : " FRESH");
+        }
+        
         if (has_flag("HOT")) {
             ret << _(parens ? " (hot)" : " HOT");
             }
@@ -2321,11 +2278,11 @@
     if (is_tool() && has_flag("RADIO_MOD")) {
         ret << _(parens ? " (radio:" : " Radio");
         if( has_flag( "RADIOSIGNAL_1" ) ) {
-            ret << _(parens ? " R)" : "R");
+            ret << _(parens ? "R)" : "R");
         } else if( has_flag( "RADIOSIGNAL_2" ) ) {
-            ret << _(parens ? " B)" : "B");
+            ret << _(parens ? "B)" : "B");
         } else if( has_flag( "RADIOSIGNAL_3" ) ) {
-            ret << _(parens ? " G)" : "G");
+            ret << _(parens ? "G)" : "G");
         } else {
             ret << _(parens ? "Bug" : "Err");
         }
