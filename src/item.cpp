#include "item.h"

#include <cctype>
#include <cstdlib>
#include <algorithm>
#include <array>
#include <cassert>
#include <iomanip>
#include <iterator>
#include <set>
#include <sstream>
#include <bitset>
#include <cmath>
#include <limits>
#include <locale>

#include "advanced_inv.h"
#include "ammo.h"
#include "avatar.h"
#include "bionics.h"
#include "bodypart.h"
#include "cata_utility.h"
#include "coordinate_conversions.h"
#include "craft_command.h"
#include "damage.h"
#include "debug.h"
#include "dispersion.h"
#include "effect.h" // for weed_msg
#include "enums.h"
#include "explosion.h"
#include "fault.h"
#include "field.h"
#include "fire.h"
#include "flag.h"
#include "game.h"
#include "game_constants.h"
#include "gun_mode.h"
#include "handle_liquid.h"
#include "iexamine.h"
#include "item_category.h"
#include "item_factory.h"
#include "iteminfo_query.h"
#include "itype.h"
#include "iuse_actor.h"
#include "map.h"
#include "martialarts.h"
#include "material.h"
#include "messages.h"
#include "mtype.h"
#include "npc.h"
#include "options.h"
#include "output.h"
#include "overmapbuffer.h"
#include "overmap.h"
#include "player.h"
#include "projectile.h"
#include "ranged.h"
#include "recipe_dictionary.h"
#include "requirements.h"
#include "ret_val.h"
#include "skill.h"
#include "string_formatter.h"
#include "text_snippets.h"
#include "translations.h"
#include "units.h"
#include "value_ptr.h"
#include "vehicle.h"
#include "vitamin.h"
#include "vpart_position.h"
#include "weather.h"
#include "catacharset.h"
#include "character.h"
#include "color.h"
#include "int_id.h"
#include "inventory.h"
#include "item_group.h"
#include "iuse.h"
#include "line.h"
#include "optional.h"
#include "pimpl.h"
#include "recipe.h"
#include "rng.h"
#include "weather_gen.h"
#include "clzones.h"
#include "faction.h"
#include "magic.h"
#include "clothing_mod.h"
#include "cata_string_consts.h"

class npc_class;

using npc_class_id = string_id<npc_class>;

std::string rad_badge_color( const int rad )
{
    using pair_t = std::pair<const int, const translation>;

    static const std::array<pair_t, 6> values = {{
            pair_t {  0, to_translation( "color", "green" ) },
            pair_t { 30, to_translation( "color", "blue" )  },
            pair_t { 60, to_translation( "color", "yellow" )},
            pair_t {120, to_translation( "color", "orange" )},
            pair_t {240, to_translation( "color", "red" )   },
            pair_t {500, to_translation( "color", "black" ) },
        }
    };

    for( const auto &i : values ) {
        if( rad <= i.first ) {
            return i.second.translated();
        }
    }

    return values.back().second.translated();
}

light_emission nolight = {0, 0, 0};

// Returns the default item type, used for the null item (default constructed),
// the returned pointer is always valid, it's never cleared by the @ref Item_factory.
static const itype *nullitem()
{
    static itype nullitem_m;
    return &nullitem_m;
}

item &null_item_reference()
{
    static item result{};
    // reset it, in case a previous caller has changed it
    result = item();
    return result;
}

namespace item_internal
{
bool goes_bad_temp_cache = false;
const item *goes_bad_temp_cache_for = nullptr;
inline bool goes_bad_cache_fetch()
{
    return goes_bad_temp_cache;
}
inline void goes_bad_cache_set( const item *i )
{
    goes_bad_temp_cache = i->goes_bad();
    goes_bad_temp_cache_for = i;
}
inline void goes_bad_cache_unset()
{
    goes_bad_temp_cache = false;
    goes_bad_temp_cache_for = nullptr;
}
inline bool goes_bad_cache_is_for( const item *i )
{
    return goes_bad_temp_cache_for == i;
}

struct scoped_goes_bad_cache {
    scoped_goes_bad_cache( item *i ) {
        goes_bad_cache_set( i );
    }
    ~scoped_goes_bad_cache() {
        goes_bad_cache_unset();
    }
};
} // namespace item_internal

const int item::INFINITE_CHARGES = INT_MAX;

item::item() : bday( calendar::start_of_cataclysm )
{
    type = nullitem();
    charges = 0;
}

item::item( const itype *type, time_point turn, int qty ) : type( type ), bday( turn )
{
    corpse = has_flag( flag_CORPSE ) ? &mtype_id::NULL_ID().obj() : nullptr;
    item_counter = type->countdown_interval;

    if( qty >= 0 ) {
        charges = qty;
    } else {
        if( type->tool && type->tool->rand_charges.size() > 1 ) {
            const int charge_roll = rng( 1, type->tool->rand_charges.size() - 1 );
            charges = rng( type->tool->rand_charges[charge_roll - 1], type->tool->rand_charges[charge_roll] );
        } else {
            charges = type->charges_default();
        }
    }

    if( has_flag( flag_NANOFAB_TEMPLATE ) ) {
        itype_id nanofab_recipe = item_group::item_from( "nanofab_recipes" ).typeId();
        set_var( "NANOFAB_ITEM_ID", nanofab_recipe );
    }

    if( type->gun ) {
        for( const std::string &mod : type->gun->built_in_mods ) {
            emplace_back( mod, turn, qty ).item_tags.insert( "IRREMOVABLE" );
        }
        for( const std::string &mod : type->gun->default_mods ) {
            emplace_back( mod, turn, qty );
        }

    } else if( type->magazine ) {
        if( type->magazine->count > 0 ) {
            emplace_back( type->magazine->default_ammo, calendar::turn, type->magazine->count );
        }

    } else if( has_temperature() || goes_bad() ) {
        active = true;
        last_temp_check = bday;
        last_rot_check = bday;

    } else if( type->tool ) {
        if( ammo_remaining() && !ammo_types().empty() ) {
            ammo_set( ammo_default(), ammo_remaining() );
        }
    }

    if( ( type->gun || type->tool ) && !magazine_integral() ) {
        set_var( "magazine_converted", 1 );
    }

    if( !type->snippet_category.empty() ) {
        snip_id = SNIPPET.random_id_from_category( type->snippet_category );
    }

    if( current_phase == PNULL ) {
        current_phase = type->phase;
    }
    // item always has any relic properties from itype.
    if( type->relic_data ) {
        relic_data = type->relic_data;
    }
}

item::item( const itype_id &id, time_point turn, int qty )
    : item( find_type( id ), turn, qty ) {}

item::item( const itype *type, time_point turn, default_charges_tag )
    : item( type, turn, type->charges_default() ) {}

item::item( const itype_id &id, time_point turn, default_charges_tag tag )
    : item( find_type( id ), turn, tag ) {}

item::item( const itype *type, time_point turn, solitary_tag )
    : item( type, turn, type->count_by_charges() ? 1 : -1 ) {}

item::item( const itype_id &id, time_point turn, solitary_tag tag )
    : item( find_type( id ), turn, tag ) {}

safe_reference<item> item::get_safe_reference()
{
    return anchor.reference_to( this );
}

static const item *get_most_rotten_component( const item &craft )
{
    const item *most_rotten = nullptr;
    for( const item &it : craft.components ) {
        if( it.goes_bad() ) {
            if( !most_rotten || it.get_relative_rot() > most_rotten->get_relative_rot() ) {
                most_rotten = &it;
            }
        }
    }
    return most_rotten;
}

item::item( const recipe *rec, int qty, std::list<item> items, std::vector<item_comp> selections )
    : item( "craft", calendar::turn, qty )
{
    craft_data_ = cata::make_value<craft_data>();
    craft_data_->making = rec;
    components = items;
    craft_data_->comps_used = selections;

    if( is_food() ) {
        active = true;
        last_temp_check = bday;
        last_rot_check = bday;
        if( goes_bad() ) {
            const item *most_rotten = get_most_rotten_component( *this );
            if( most_rotten ) {
                set_relative_rot( most_rotten->get_relative_rot() );
            }
        }
    }

    for( item &component : components ) {
        for( const std::string &f : component.item_tags ) {
            if( json_flag::get( f ).craft_inherit() ) {
                set_flag( f );
            }
        }
        for( const std::string &f : component.type->item_tags ) {
            if( json_flag::get( f ).craft_inherit() ) {
                set_flag( f );
            }
        }
    }
}

item::item( const item & ) = default;
item::item( item && ) = default;
item::~item() = default;
item &item::operator=( const item & ) = default;
item &item::operator=( item && ) = default;

item item::make_corpse( const mtype_id &mt, time_point turn, const std::string &name,
                        const int upgrade_time )
{
    if( !mt.is_valid() ) {
        debugmsg( "tried to make a corpse with an invalid mtype id" );
    }

    std::string corpse_type = mt == mtype_id::NULL_ID() ? "corpse_generic_human" : "corpse";

    item result( corpse_type, turn );
    result.corpse = &mt.obj();

    if( result.corpse->has_flag( MF_REVIVES ) ) {
        if( one_in( 20 ) ) {
            result.item_tags.insert( "REVIVE_SPECIAL" );
        }
        result.set_var( "upgrade_time", std::to_string( upgrade_time ) );
    }

    // This is unconditional because the const itemructor above sets result.name to
    // "human corpse".
    result.corpse_name = name;

    return result;
}

item &item::convert( const itype_id &new_type )
{
    type = find_type( new_type );
    return *this;
}

item &item::deactivate( const Character *ch, bool alert )
{
    if( !active ) {
        return *this; // no-op
    }

    if( is_tool() && type->tool->revert_to ) {
        if( ch && alert && !type->tool->revert_msg.empty() ) {
            ch->add_msg_if_player( m_info, _( type->tool->revert_msg ), tname() );
        }
        convert( *type->tool->revert_to );
        active = false;

    }
    return *this;
}

item &item::activate()
{
    if( active ) {
        return *this; // no-op
    }

    if( type->countdown_interval > 0 ) {
        item_counter = type->countdown_interval;
    }

    active = true;

    return *this;
}

units::energy item::set_energy( const units::energy &qty )
{
    if( !is_battery() ) {
        debugmsg( "Tried to set energy of non-battery item" );
        return 0_J;
    }

    units::energy val = energy_remaining() + qty;
    if( val < 0_J ) {
        return val;
    } else if( val > type->battery->max_capacity ) {
        energy = type->battery->max_capacity;
    } else {
        energy = val;
    }
    return 0_J;
}

item &item::ammo_set( const itype_id &ammo, int qty )
{
    if( qty < 0 ) {
        // completely fill an integral or existing magazine
        if( magazine_integral() || magazine_current() ) {
            qty = ammo_capacity();

            // else try to add a magazine using default ammo count property if set
        } else if( magazine_default() != "null" ) {
            item mag( magazine_default() );
            if( mag.type->magazine->count > 0 ) {
                qty = mag.type->magazine->count;
            } else {
                qty = item( magazine_default() ).ammo_capacity();
            }
        }
    }

    if( qty <= 0 ) {
        ammo_unset();
        return *this;
    }

    // handle reloadable tools and guns with no specific ammo type as special case
    if( ( ammo == "null" && ammo_types().empty() ) || is_money() ) {
        if( ( is_tool() || is_gun() ) && magazine_integral() ) {
            curammo = nullptr;
            charges = std::min( qty, ammo_capacity() );
        }
        return *this;
    }

    // check ammo is valid for the item
    const itype *atype = item_controller->find_template( ammo );
    if( !atype->ammo || !ammo_types().count( atype->ammo->type ) ) {
        debugmsg( "Tried to set invalid ammo of %s for %s", atype->nname( qty ), tname() );
        return *this;
    }

    if( is_magazine() ) {
        ammo_unset();
        emplace_back( ammo, calendar::turn, std::min( qty, ammo_capacity() ) );
        if( has_flag( flag_NO_UNLOAD ) ) {
            contents.back().item_tags.insert( "NO_DROP" );
            contents.back().item_tags.insert( "IRREMOVABLE" );
        }

    } else if( magazine_integral() ) {
        curammo = atype;
        charges = std::min( qty, ammo_capacity() );

    } else {
        if( !magazine_current() ) {
            const itype *mag = find_type( magazine_default() );
            if( !mag->magazine ) {
                debugmsg( "Tried to set ammo of %s without suitable magazine for %s",
                          atype->nname( qty ), tname() );
                return *this;
            }

            // if default magazine too small fetch instead closest available match
            if( mag->magazine->capacity < qty ) {
                // as above call to magazine_default successful can infer minimum one option exists
                auto iter = type->magazines.find( atype->ammo->type );
                if( iter == type->magazines.end() ) {
                    debugmsg( "%s doesn't have a magazine for %s",
                              tname(), ammo );
                    return *this;
                }
                std::vector<itype_id> opts( iter->second.begin(), iter->second.end() );
                std::sort( opts.begin(), opts.end(), []( const itype_id & lhs, const itype_id & rhs ) {
                    return find_type( lhs )->magazine->capacity < find_type( rhs )->magazine->capacity;
                } );
                mag = find_type( opts.back() );
                for( const std::string &e : opts ) {
                    if( find_type( e )->magazine->capacity >= qty ) {
                        mag = find_type( e );
                        break;
                    }
                }
            }
            emplace_back( mag );
        }
        magazine_current()->ammo_set( ammo, qty );
    }

    return *this;
}

item &item::ammo_unset()
{
    if( !is_tool() && !is_gun() && !is_magazine() ) {
        // do nothing
    } else if( is_magazine() ) {
        contents.clear();
    } else if( magazine_integral() ) {
        curammo = nullptr;
        charges = 0;
    } else if( magazine_current() ) {
        magazine_current()->ammo_unset();
    }

    return *this;
}

int item::damage() const
{
    return damage_;
}

int item::damage_level( int max ) const
{
    if( damage_ == 0 || max <= 0 ) {
        return 0;
    } else if( max_damage() <= 1 ) {
        return damage_ > 0 ? max : damage_;
    } else if( damage_ < 0 ) {
        return -( ( max - 1 ) * ( -damage_ - 1 ) / ( max_damage() - 1 ) + 1 );
    } else {
        return ( max - 1 ) * ( damage_ - 1 ) / ( max_damage() - 1 ) + 1;
    }
}

item &item::set_damage( int qty )
{
    damage_ = std::max( std::min( qty, max_damage() ), min_damage() );
    return *this;
}

item item::split( int qty )
{
    if( !count_by_charges() || qty <= 0 || qty >= charges ) {
        return item();
    }
    item res = *this;
    res.charges = qty;
    charges -= qty;
    return res;
}

bool item::is_null() const
{
    static const std::string s_null( "null" ); // used a lot, no need to repeat
    // Actually, type should never by null at all.
    return ( type == nullptr || type == nullitem() || typeId() == s_null );
}

bool item::is_unarmed_weapon() const
{
    return has_flag( flag_UNARMED_WEAPON ) || is_null();
}

bool item::is_frozen_liquid() const
{
    return made_of( SOLID ) && made_of_from_type( LIQUID );
}

bool item::covers( const body_part bp ) const
{
    return get_covered_body_parts().test( bp );
}

body_part_set item::get_covered_body_parts() const
{
    return get_covered_body_parts( get_side() );
}

body_part_set item::get_covered_body_parts( const side s ) const
{
    body_part_set res;

    if( is_gun() ) {
        // Currently only used for guns with the should strap mod, other guns might
        // go on another bodypart.
        res.set( bp_torso );
    }

    const islot_armor *armor = find_armor_data();
    if( armor == nullptr ) {
        return res;
    }

    res |= armor->covers;

    if( !armor->sided ) {
        return res; // Just ignore the side.
    }

    switch( s ) {
        case side::BOTH:
        case side::num_sides:
            break;

        case side::LEFT:
            res.reset( bp_arm_r );
            res.reset( bp_hand_r );
            res.reset( bp_leg_r );
            res.reset( bp_foot_r );
            break;

        case side::RIGHT:
            res.reset( bp_arm_l );
            res.reset( bp_hand_l );
            res.reset( bp_leg_l );
            res.reset( bp_foot_l );
            break;
    }

    return res;
}

bool item::is_sided() const
{
    const islot_armor *t = find_armor_data();
    return t ? t->sided : false;
}

side item::get_side() const
{
    // MSVC complains if directly cast double to enum
    return static_cast<side>( static_cast<int>( get_var( "lateral",
                              static_cast<int>( side::BOTH ) ) ) );
}

bool item::set_side( side s )
{
    if( !is_sided() ) {
        return false;
    }

    if( s == side::BOTH ) {
        erase_var( "lateral" );
    } else {
        set_var( "lateral", static_cast<int>( s ) );
    }

    return true;
}

bool item::swap_side()
{
    return set_side( opposite_side( get_side() ) );
}

bool item::is_worn_only_with( const item &it ) const
{
    return is_power_armor() && it.is_power_armor() && it.covers( bp_torso );
}

item item::in_its_container() const
{
    return in_container( type->default_container.value_or( "null" ) );
}

item item::in_container( const itype_id &cont ) const
{
    if( cont != "null" ) {
        item ret( cont, birthday() );
        ret.contents.push_back( *this );
        if( made_of( LIQUID ) && ret.is_container() ) {
            // Note: we can't use any of the normal container functions as they check the
            // container being suitable (seals, watertight etc.)
            ret.contents.back().charges = charges_per_volume( ret.get_container_capacity() );
        }

        ret.invlet = invlet;
        return ret;
    } else {
        return *this;
    }
}

int item::charges_per_volume( const units::volume &vol ) const
{
    if( count_by_charges() ) {
        if( type->volume == 0_ml ) {
            debugmsg( "Item '%s' with zero volume", tname() );
            return INFINITE_CHARGES;
        }
        // Type cast to prevent integer overflow with large volume containers like the cargo
        // dimension
        return vol * static_cast<int64_t>( type->stack_size ) / type->volume;
    } else {
        units::volume my_volume = volume();
        if( my_volume == 0_ml ) {
            debugmsg( "Item '%s' with zero volume", tname() );
            return INFINITE_CHARGES;
        }
        return vol / my_volume;
    }
}

bool item::display_stacked_with( const item &rhs, bool check_components ) const
{
    return !count_by_charges() && stacks_with( rhs, check_components );
}

bool item::stacks_with( const item &rhs, bool check_components ) const
{
    if( type != rhs.type ) {
        return false;
    }
    if( charges != 0 && rhs.charges != 0 && is_money() ) {
        // Dealing with nonempty cash cards
        return true;
    }
    // This function is also used to test whether items counted by charges should be merged, for that
    // check the, the charges must be ignored. In all other cases (tools/guns), the charges are important.
    if( !count_by_charges() && charges != rhs.charges ) {
        return false;
    }
    if( is_favorite != rhs.is_favorite ) {
        return false;
    }
    if( damage_ != rhs.damage_ ) {
        return false;
    }
    if( burnt != rhs.burnt ) {
        return false;
    }
    if( active != rhs.active ) {
        return false;
    }
    if( item_tags != rhs.item_tags ) {
        return false;
    }
    if( faults != rhs.faults ) {
        return false;
    }
    if( techniques != rhs.techniques ) {
        return false;
    }
    if( item_vars != rhs.item_vars ) {
        return false;
    }
    if( goes_bad() && rhs.goes_bad() ) {
        // Stack items that fall into the same "bucket" of freshness.
        // Distant buckets are larger than near ones.
        std::pair<int, clipped_unit> my_clipped_time_to_rot =
            clipped_time( get_shelf_life() - rot );
        std::pair<int, clipped_unit> other_clipped_time_to_rot =
            clipped_time( rhs.get_shelf_life() - rhs.rot );
        if( my_clipped_time_to_rot != other_clipped_time_to_rot ) {
            return false;
        }
        if( rotten() != rhs.rotten() ) {
            // just to be safe that rotten and unrotten food is *never* stacked.
            return false;
        }
    }
    if( ( corpse == nullptr && rhs.corpse != nullptr ) ||
        ( corpse != nullptr && rhs.corpse == nullptr ) ) {
        return false;
    }
    if( corpse != nullptr && rhs.corpse != nullptr && corpse->id != rhs.corpse->id ) {
        return false;
    }
    if( craft_data_ || rhs.craft_data_ ) {
        // In-progress crafts are always distinct items. Easier to handle for the player,
        // and there shouldn't be that many items of this type around anyway.
        return false;
    }
    if( check_components || is_comestible() || is_craft() ) {
        //Only check if at least one item isn't using the default recipe or is comestible
        if( !components.empty() || !rhs.components.empty() ) {
            if( get_uncraft_components() != rhs.get_uncraft_components() ) {
                return false;
            }
        }
    }
    if( contents.size() != rhs.contents.size() ) {
        return false;
    }
    return std::equal( contents.begin(), contents.end(), rhs.contents.begin(), []( const item & a,
    const item & b ) {
        return a.charges == b.charges && a.stacks_with( b );
    } );
}

bool item::merge_charges( const item &rhs )
{
    if( !count_by_charges() || !stacks_with( rhs ) ) {
        return false;
    }
    // Prevent overflow when either item has "near infinite" charges.
    if( charges >= INFINITE_CHARGES / 2 || rhs.charges >= INFINITE_CHARGES / 2 ) {
        charges = INFINITE_CHARGES;
        return true;
    }
    // We'll just hope that the item counter represents the same thing for both items
    if( item_counter > 0 || rhs.item_counter > 0 ) {
        item_counter = ( static_cast<double>( item_counter ) * charges + static_cast<double>
                         ( rhs.item_counter ) * rhs.charges ) / ( charges + rhs.charges );
    }
    charges += rhs.charges;
    return true;
}

void item::put_in( const item &payload )
{
    contents.push_back( payload );
}

void item::set_var( const std::string &name, const int value )
{
    std::ostringstream tmpstream;
    tmpstream.imbue( std::locale::classic() );
    tmpstream << value;
    item_vars[name] = tmpstream.str();
}

void item::set_var( const std::string &name, const long long value )
{
    std::ostringstream tmpstream;
    tmpstream.imbue( std::locale::classic() );
    tmpstream << value;
    item_vars[name] = tmpstream.str();
}

// NOLINTNEXTLINE(cata-no-long)
void item::set_var( const std::string &name, const long value )
{
    std::ostringstream tmpstream;
    tmpstream.imbue( std::locale::classic() );
    tmpstream << value;
    item_vars[name] = tmpstream.str();
}

void item::set_var( const std::string &name, const double value )
{
    item_vars[name] = string_format( "%f", value );
}

double item::get_var( const std::string &name, const double default_value ) const
{
    const auto it = item_vars.find( name );
    if( it == item_vars.end() ) {
        return default_value;
    }
    return atof( it->second.c_str() );
}

void item::set_var( const std::string &name, const tripoint &value )
{
    item_vars[name] = string_format( "%d,%d,%d", value.x, value.y, value.z );
}

tripoint item::get_var( const std::string &name, const tripoint &default_value ) const
{
    const auto it = item_vars.find( name );
    if( it == item_vars.end() ) {
        return default_value;
    }
    std::vector<std::string> values = string_split( it->second, ',' );
    return tripoint( atoi( values[0].c_str() ),
                     atoi( values[1].c_str() ),
                     atoi( values[2].c_str() ) );
}

void item::set_var( const std::string &name, const std::string &value )
{
    item_vars[name] = value;
}

std::string item::get_var( const std::string &name, const std::string &default_value ) const
{
    const auto it = item_vars.find( name );
    if( it == item_vars.end() ) {
        return default_value;
    }
    return it->second;
}

std::string item::get_var( const std::string &name ) const
{
    return get_var( name, "" );
}

bool item::has_var( const std::string &name ) const
{
    return item_vars.count( name ) > 0;
}

void item::erase_var( const std::string &name )
{
    item_vars.erase( name );
}

void item::clear_vars()
{
    item_vars.clear();
}

// TODO: Get rid of, handle multiple types gracefully
static int get_ranged_pierce( const common_ranged_data &ranged )
{
    if( ranged.damage.empty() ) {
        if( ranged.legacy_pierce ) {
            return ranged.legacy_pierce;
        } else {
            return 0;
        }
    }
    return ranged.damage.damage_units.front().res_pen;
}

std::string item::info( bool showtext ) const
{
    std::vector<iteminfo> dummy;
    return info( showtext, dummy );
}

std::string item::info( bool showtext, std::vector<iteminfo> &iteminfo ) const
{
    return info( showtext, iteminfo, 1 );
}

std::string item::info( bool showtext, std::vector<iteminfo> &iteminfo, int batch ) const
{
    return info( iteminfo, showtext ? &iteminfo_query::all : &iteminfo_query::notext, batch );
}

// Generates a long-form description of the freshness of the given rottable food item.
// NB: Doesn't check for non-rottable!
static std::string get_freshness_description( const item &food_item )
{
    // So, skilled characters looking at food that is neither super-fresh nor about to rot
    // can guess its age as one of {quite fresh,midlife,past midlife,old soon}, and also
    // guess about how long until it spoils.
    const double rot_progress = food_item.get_relative_rot();
    const time_duration shelf_life = food_item.get_shelf_life();
    time_duration time_left = shelf_life - ( shelf_life * rot_progress );

    // Correct for an estimate that exceeds shelf life -- this happens especially with
    // fresh items.
    if( time_left > shelf_life ) {
        time_left = shelf_life;
    }

    if( food_item.is_fresh() ) {
        // Fresh food is assumed to be obviously so regardless of skill.
        if( g->u.can_estimate_rot() ) {
            return string_format( _( "* This food looks as <good>fresh</good> as it can be.  "
                                     "It still has <info>%s</info> until it spoils." ),
                                  to_string_approx( time_left ) );
        } else {
            return _( "* This food looks as <good>fresh</good> as it can be." );
        }
    } else if( food_item.is_going_bad() ) {
        // Old food likewise is assumed to be fairly obvious.
        if( g->u.can_estimate_rot() ) {
            return string_format( _( "* This food looks <bad>old</bad>.  "
                                     "It's just <info>%s</info> from becoming inedible." ),
                                  to_string_approx( time_left ) );
        } else {
            return _( "* This food looks <bad>old</bad>.  "
                      "It's on the brink of becoming inedible." );
        }
    }

    if( !g->u.can_estimate_rot() ) {
        // Unskilled characters only get a hint that more information exists...
        return _( "* This food looks <info>fine</info>.  If you were more skilled in "
                  "cooking or survival, you might be able to make a better estimation." );
    }

    // Otherwise, a skilled character can determine the below options:
    if( rot_progress < 0.3 ) {
        //~ here, %s is an approximate time span, e.g., "over 2 weeks" or "about 1 season"
        return string_format( _( "* This food looks <good>quite fresh</good>.  "
                                 "It has <info>%s</info> until it spoils." ),
                              to_string_approx( time_left ) );
    } else if( rot_progress < 0.5 ) {
        //~ here, %s is an approximate time span, e.g., "over 2 weeks" or "about 1 season"
        return string_format( _( "* This food looks like it is reaching its <neutral>midlife</neutral>.  "
                                 "There's <info>%s</info> before it spoils." ),
                              to_string_approx( time_left ) );
    } else if( rot_progress < 0.7 ) {
        //~ here, %s is an approximate time span, e.g., "over 2 weeks" or "about 1 season"
        return string_format( _( "* This food looks like it has <neutral>passed its midlife</neutral>.  "
                                 "Edible, but will go bad in <info>%s</info>." ),
                              to_string_approx( time_left ) );
    } else {
        //~ here, %s is an approximate time span, e.g., "over 2 weeks" or "about 1 season"
        return string_format( _( "* This food looks like it <bad>will be old soon</bad>.  "
                                 "It has <info>%s</info>, so if you plan to use it, it's now or never." ),
                              to_string_approx( time_left ) );
    }
}

item::sizing item::get_sizing( const Character &p, bool wearable ) const
{
    if( wearable ) {
        const bool small = p.has_trait( trait_SMALL2 ) ||
                           p.has_trait( trait_SMALL_OK );

        const bool big = p.has_trait( trait_HUGE ) ||
                         p.has_trait( trait_HUGE_OK );

        // due to the iterative nature of these features, something can fit and be undersized/oversized
        // but that is fine because we have separate logic to adjust encumbrance per each. One day we
        // may want to have fit be a flag that only applies if a piece of clothing is sized for you as there
        // is a bit of cognitive dissonance when something 'fits' and is 'oversized' and the same time
        const bool undersize = has_flag( flag_UNDERSIZE );
        const bool oversize = has_flag( flag_OVERSIZE );

        if( undersize ) {
            if( small ) {
                return sizing::small_sized_small_char;
            } else if( big ) {
                return sizing::small_sized_big_char;
            } else {
                return sizing::small_sized_human_char;
            }
        } else if( oversize ) {
            if( big ) {
                return sizing::big_sized_big_char;
            } else if( small ) {
                return sizing::big_sized_small_char;
            } else {
                return sizing::big_sized_human_char;
            }
        } else {
            if( big ) {
                return sizing::human_sized_big_char;
            } else if( small ) {
                return sizing::human_sized_small_char;
            } else {
                return sizing::human_sized_human_char;
            }
        }
    }
    return sizing::not_wearable;

}

static int get_base_env_resist( const item &it )
{
    const islot_armor *t = it.find_armor_data();
    if( t == nullptr ) {
        return 0;
    }

    return t->env_resist * it.get_relative_health();

}

bool item::is_owned_by( const Character &c, bool available_to_take ) const
{
    // owner.is_null() implies faction_id( "no_faction" ) which shouldn't happen, or no owner at all.
    // either way, certain situations this means the thing is available to take.
<<<<<<< HEAD
    // in other scenarios we actually really want to check for id == id, even for no_faction
    if( owner.is_null() ) {
=======
    // in other scenarios we actaully really want to check for id == id, even for no_faction
    if( get_owner().is_null() ) {
>>>>>>> c3ee8518
        return available_to_take;
    }
    if( !c.get_faction() ) {
        debugmsg( "Character %s has no faction", c.disp_name() );
        return false;
    }
    return c.get_faction()->id == get_owner();
}

bool item::is_old_owner( const Character &c, bool available_to_take ) const
{
    if( get_old_owner().is_null() ) {
        return available_to_take;
    }
    if( !c.get_faction() ) {
        debugmsg( "Character %s has no faction.", c.disp_name() );
        return false;
    }
    return c.get_faction()->id == get_old_owner();
}

std::string item::get_owner_name() const
{
    if( !g->faction_manager_ptr->get( get_owner() ) ) {
        debugmsg( "item::get_owner_name() item %s has no valid nor null faction id ", tname() );
        return "no owner";
    }
    return g->faction_manager_ptr->get( get_owner() )->name;
}

void item::set_owner( const Character &c )
{
    if( !c.get_faction() ) {
        debugmsg( "item::set_owner() Character %s has no valid faction", c.disp_name() );
        return;
    }
    owner = c.get_faction()->id;
}

faction_id item::get_owner() const
{
    validate_ownership();
    return owner;
}

faction_id item::get_old_owner() const
{
    validate_ownership();
    return old_owner;
}

void item::validate_ownership() const
{
    if( !old_owner.is_null() && !g->faction_manager_ptr->get( old_owner, false ) ) {
        remove_old_owner();
    }
    if( !owner.is_null() && !g->faction_manager_ptr->get( owner, false ) ) {
        remove_owner();
    }
}

static void insert_separation_line( std::vector<iteminfo> &info )
{
    if( info.empty() || info.back().sName != "--" ) {
        info.push_back( iteminfo( "DESCRIPTION", "--" ) );
    }
}

void item::basic_info( std::vector<iteminfo> &info, const iteminfo_query *parts, int batch,
                       bool debug /* debug */ ) const
{
    if( parts->test( iteminfo_parts::DESCRIPTION ) ) {
        const std::map<std::string, std::string>::const_iterator idescription =
            item_vars.find( "description" );
        const cata::optional<translation> snippet = SNIPPET.get_snippet_by_id( snip_id );
        if( snippet.has_value() ) {
            // Just use the dynamic description
            info.push_back( iteminfo( "DESCRIPTION", snippet.value().translated() ) );
        } else if( idescription != item_vars.end() ) {
            info.push_back( iteminfo( "DESCRIPTION", idescription->second ) );
        } else {
            if( has_flag( "MAGIC_FOCUS" ) ) {
                info.push_back( iteminfo( "DESCRIPTION",
                                          _( "This item is a <info>magical focus</info>.  "
                                             "You can cast spells with it in your hand." ) ) );
            }
            if( is_craft() ) {
                const std::string desc = _( "This is an in progress %s.  "
                                            "It is %d percent complete." );
                const int percent_progress = item_counter / 100000;
                info.push_back( iteminfo( "DESCRIPTION", string_format( desc,
                                          craft_data_->making->result_name(),
                                          percent_progress ) ) );
            } else {
                info.push_back( iteminfo( "DESCRIPTION", type->description.translated() ) );
            }
        }
        insert_separation_line( info );
    }
    const std::string space = "  ";
    if( parts->test( iteminfo_parts::BASE_CATEGORY ) ) {
        info.push_back( iteminfo( "BASE", _( "Category: " ),
                                  "<header>" + get_category().name() + "</header>",
                                  iteminfo::no_newline ) );
    }
    const int price_preapoc = price( false ) * batch;
    const int price_postapoc = price( true ) * batch;
    if( parts->test( iteminfo_parts::BASE_PRICE ) ) {
        info.push_back( iteminfo( "BASE", space + _( "Price: " ), _( "$<num>" ),
                                  iteminfo::is_decimal | iteminfo::lower_is_better,
                                  static_cast<double>( price_preapoc ) / 100 ) );
    }
    if( price_preapoc != price_postapoc && parts->test( iteminfo_parts::BASE_BARTER ) ) {
        info.push_back( iteminfo( "BASE", _( "Barter value: " ), _( "$<num>" ),
                                  iteminfo::is_decimal | iteminfo::lower_is_better,
                                  static_cast<double>( price_postapoc ) / 100 ) );
    }

    int converted_volume_scale = 0;
    const double converted_volume = round_up( convert_volume( volume().value(),
                                    &converted_volume_scale ) * batch, 3 );
    if( parts->test( iteminfo_parts::BASE_VOLUME ) ) {
        iteminfo::flags f = iteminfo::lower_is_better | iteminfo::no_newline;
        if( converted_volume_scale != 0 ) {
            f |= iteminfo::is_three_decimal;
        }
        info.push_back( iteminfo( "BASE", _( "<bold>Volume</bold>: " ),
                                  string_format( "<num> %s", volume_units_abbr() ),
                                  f, converted_volume ) );
    }
    if( parts->test( iteminfo_parts::BASE_WEIGHT ) ) {
        info.push_back( iteminfo( "BASE", space + _( "Weight: " ),
                                  string_format( "<num> %s", weight_units() ),
                                  iteminfo::lower_is_better | iteminfo::is_decimal,
                                  convert_weight( weight() ) * batch ) );
    }

    if( !type->rigid && parts->test( iteminfo_parts::BASE_RIGIDITY ) ) {
        info.emplace_back( "BASE", _( "<bold>Rigid</bold>: " ),
                           _( "No (contents increase volume)" ) );
    }

    int dmg_bash = damage_melee( DT_BASH );
    int dmg_cut  = damage_melee( DT_CUT );
    int dmg_stab = damage_melee( DT_STAB );
    if( parts->test( iteminfo_parts::BASE_DAMAGE ) ) {
        std::string sep;
        if( dmg_bash ) {
            info.emplace_back( "BASE", _( "Bash: " ), "", iteminfo::no_newline, dmg_bash );
            sep = space;
        }
        if( dmg_cut ) {
            info.emplace_back( "BASE", sep + _( "Cut: " ), "", iteminfo::no_newline, dmg_cut );
            sep = space;
        }
        if( dmg_stab ) {
            info.emplace_back( "BASE", sep + _( "Pierce: " ), "", iteminfo::no_newline, dmg_stab );
        }
    }

    if( dmg_bash || dmg_cut || dmg_stab ) {
        if( parts->test( iteminfo_parts::BASE_TOHIT ) ) {
            info.push_back( iteminfo( "BASE", space + _( "To-hit bonus: " ), "",
                                      iteminfo::show_plus, type->m_to_hit ) );
        }

        if( parts->test( iteminfo_parts::BASE_MOVES ) ) {
            info.push_back( iteminfo( "BASE", _( "Moves per attack: " ), "",
                                      iteminfo::lower_is_better, attack_time() ) );
        }
    }

    insert_separation_line( info );

    if( parts->test( iteminfo_parts::BASE_REQUIREMENTS ) ) {
        // Display any minimal stat or skill requirements for the item
        std::vector<std::string> req;
        if( get_min_str() > 0 ) {
            req.push_back( string_format( "%s %d", _( "strength" ), get_min_str() ) );
        }
        if( type->min_dex > 0 ) {
            req.push_back( string_format( "%s %d", _( "dexterity" ), type->min_dex ) );
        }
        if( type->min_int > 0 ) {
            req.push_back( string_format( "%s %d", _( "intelligence" ), type->min_int ) );
        }
        if( type->min_per > 0 ) {
            req.push_back( string_format( "%s %d", _( "perception" ), type->min_per ) );
        }
        for( const std::pair<const skill_id, int> &sk : type->min_skills ) {
            req.push_back( string_format( "%s %d", skill_id( sk.first )->name(), sk.second ) );
        }
        if( !req.empty() ) {
            info.emplace_back( "BASE", _( "<bold>Minimum requirements:</bold>" ) );
            info.emplace_back( "BASE", enumerate_as_string( req ) );
            insert_separation_line( info );
        }
    }

    const std::vector<const material_type *> mat_types = made_of_types();
    if( !mat_types.empty() && parts->test( iteminfo_parts::BASE_MATERIAL ) ) {
        const std::string material_list = enumerate_as_string( mat_types.begin(), mat_types.end(),
        []( const material_type * material ) {
            return string_format( "<stat>%s</stat>", _( material->name() ) );
        }, enumeration_conjunction::none );
        info.push_back( iteminfo( "BASE", string_format( _( "Material: %s" ), material_list ) ) );
    }
    if( !owner.is_null() ) {
        info.push_back( iteminfo( "BASE", string_format( _( "Owner: %s" ),
                                  _( get_owner_name() ) ) ) );
    }
    if( has_var( "contained_name" ) && parts->test( iteminfo_parts::BASE_CONTENTS ) ) {
        info.push_back( iteminfo( "BASE", string_format( _( "Contains: %s" ),
                                  get_var( "contained_name" ) ) ) );
    }
    if( count_by_charges() && !is_food() && !is_medication() &&
        parts->test( iteminfo_parts::BASE_AMOUNT ) ) {
        info.push_back( iteminfo( "BASE", _( "Amount: " ), "<num>", iteminfo::no_flags,
                                  charges * batch ) );
    }
    if( debug && parts->test( iteminfo_parts::BASE_DEBUG ) ) {
        if( g != nullptr ) {
            info.push_back( iteminfo( "BASE", _( "age (hours): " ), "", iteminfo::lower_is_better,
                                      to_hours<int>( age() ) ) );
            info.push_back( iteminfo( "BASE", _( "charges: " ), "", iteminfo::lower_is_better,
                                      charges ) );
            info.push_back( iteminfo( "BASE", _( "damage: " ), "", iteminfo::lower_is_better,
                                      damage_ ) );
            info.push_back( iteminfo( "BASE", _( "active: " ), "", iteminfo::lower_is_better,
                                      active ) );
            info.push_back( iteminfo( "BASE", _( "burn: " ), "", iteminfo::lower_is_better,
                                      burnt ) );
            const std::string tags_listed = enumerate_as_string( item_tags, enumeration_conjunction::none );
            info.push_back( iteminfo( "BASE", string_format( _( "tags: %s" ), tags_listed ) ) );
            for( auto const &imap : item_vars ) {
                info.push_back( iteminfo( "BASE",
                                          string_format( _( "item var: %s, %s" ), imap.first,
                                                  imap.second ) ) );
            }

            const item *food = get_food();
            if( food && food->goes_bad() ) {
                info.push_back( iteminfo( "BASE", _( "age (turns): " ),
                                          "", iteminfo::lower_is_better,
                                          to_turns<int>( food->age() ) ) );
                info.push_back( iteminfo( "BASE", _( "rot (turns): " ),
                                          "", iteminfo::lower_is_better,
                                          to_turns<int>( food->rot ) ) );
                info.push_back( iteminfo( "BASE", space + _( "max rot (turns): " ),
                                          "", iteminfo::lower_is_better,
                                          to_turns<int>( food->get_shelf_life() ) ) );
                info.push_back( iteminfo( "BASE", _( "last rot: " ),
                                          "", iteminfo::lower_is_better,
                                          to_turn<int>( food->last_rot_check ) ) );
                info.push_back( iteminfo( "BASE", _( "last temp: " ),
                                          "", iteminfo::lower_is_better,
                                          to_turn<int>( food->last_temp_check ) ) );
            }
            if( food && food->has_temperature() ) {
                info.push_back( iteminfo( "BASE", _( "Temp: " ), "", iteminfo::lower_is_better,
                                          food->temperature ) );
                info.push_back( iteminfo( "BASE", _( "Spec ener: " ), "",
                                          iteminfo::lower_is_better,
                                          food->specific_energy ) );
                info.push_back( iteminfo( "BASE", _( "Spec heat lq: " ), "",
                                          iteminfo::lower_is_better,
                                          1000 * food->get_specific_heat_liquid() ) );
                info.push_back( iteminfo( "BASE", _( "Spec heat sld: " ), "",
                                          iteminfo::lower_is_better,
                                          1000 * food->get_specific_heat_solid() ) );
                info.push_back( iteminfo( "BASE", _( "latent heat: " ), "",
                                          iteminfo::lower_is_better,
                                          food->get_latent_heat() ) );
                info.push_back( iteminfo( "BASE", _( "Freeze point: " ), "",
                                          iteminfo::lower_is_better,
                                          food->get_freeze_point() ) );
            }
        }
    }
}

void item::med_info( const item *med_item, std::vector<iteminfo> &info, const iteminfo_query *parts,
                     int batch, bool ) const
{
    const cata::value_ptr<islot_comestible> &med_com = med_item->get_comestible();
    if( med_com->quench != 0 && parts->test( iteminfo_parts::MED_QUENCH ) ) {
        info.push_back( iteminfo( "MED", _( "Quench: " ), med_com->quench ) );
    }

    if( med_item->get_comestible_fun() != 0 && parts->test( iteminfo_parts::MED_JOY ) ) {
        info.push_back( iteminfo( "MED", _( "Enjoyability: " ),
                                  g->u.fun_for( *med_item ).first ) );
    }

    if( med_com->stim != 0 && parts->test( iteminfo_parts::MED_STIMULATION ) ) {
        std::string name = string_format( "%s <stat>%s</stat>", _( "Stimulation:" ),
                                          med_com->stim > 0 ? _( "Upper" ) : _( "Downer" ) );
        info.push_back( iteminfo( "MED", name ) );
    }

    if( parts->test( iteminfo_parts::MED_PORTIONS ) ) {
        info.push_back( iteminfo( "MED", _( "Portions: " ),
                                  abs( static_cast<int>( med_item->charges ) * batch ) ) );
    }

    if( med_com->addict && parts->test( iteminfo_parts::DESCRIPTION_MED_ADDICTING ) ) {
        info.emplace_back( "DESCRIPTION", _( "* Consuming this item is <bad>addicting</bad>." ) );
    }
}

void item::food_info( const item *food_item, std::vector<iteminfo> &info,
                      const iteminfo_query *parts, int batch, bool debug ) const
{
    nutrients min_nutr;
    nutrients max_nutr;

    std::string recipe_exemplar = get_var( "recipe_exemplar", "" );
    if( recipe_exemplar.empty() ) {
        min_nutr = max_nutr = g->u.compute_effective_nutrients( *food_item );
    } else {
        std::tie( min_nutr, max_nutr ) =
            g->u.compute_nutrient_range( *food_item, recipe_id( recipe_exemplar ) );
    }

    bool show_nutr = parts->test( iteminfo_parts::FOOD_NUTRITION ) ||
                     parts->test( iteminfo_parts::FOOD_VITAMINS );
    if( min_nutr != max_nutr && show_nutr ) {
        info.emplace_back(
            "FOOD", _( "Nutrition will <color_cyan>vary with chosen ingredients</color>." ) );
        if( recipe_dict.is_item_on_loop( food_item->typeId() ) ) {
            info.emplace_back(
                "FOOD", _( "Nutrition range cannot be calculated accurately due to "
                           "<color_red>recipe loops</color>." ) );
        }
    }

    const std::string space = "  ";
    if( max_nutr.kcal != 0 || food_item->get_comestible()->quench != 0 ) {
        if( parts->test( iteminfo_parts::FOOD_NUTRITION ) ) {
            info.push_back( iteminfo( "FOOD", _( "<bold>Calories (kcal)</bold>: " ),
                                      "", iteminfo::no_newline, min_nutr.kcal ) );
            if( max_nutr.kcal != min_nutr.kcal ) {
                info.push_back( iteminfo( "FOOD", _( "-" ),
                                          "", iteminfo::no_newline, max_nutr.kcal ) );
            }
        }
        if( parts->test( iteminfo_parts::FOOD_QUENCH ) ) {
            info.push_back( iteminfo( "FOOD", space + _( "Quench: " ),
                                      food_item->get_comestible()->quench ) );
        }
    }

    const std::pair<int, int> fun_for_food_item = g->u.fun_for( *food_item );
    if( fun_for_food_item.first != 0 && parts->test( iteminfo_parts::FOOD_JOY ) ) {
        info.push_back( iteminfo( "FOOD", _( "Enjoyability: " ), fun_for_food_item.first ) );
    }

    if( parts->test( iteminfo_parts::FOOD_PORTIONS ) ) {
        info.push_back( iteminfo( "FOOD", _( "Portions: " ),
                                  abs( static_cast<int>( food_item->charges ) * batch ) ) );
    }
    if( food_item->corpse != nullptr && parts->test( iteminfo_parts::FOOD_SMELL ) &&
        ( debug || ( g != nullptr && ( g->u.has_bionic( bio_scent_vision ) ||
                                       g->u.has_trait( trait_CARNIVORE ) ||
                                       g->u.has_artifact_with( AEP_SUPER_CLAIRVOYANCE ) ) ) ) ) {
        info.push_back( iteminfo( "FOOD", _( "Smells like: " ) + food_item->corpse->nname() ) );
    }

    auto format_vitamin = [&]( const std::pair<vitamin_id, int> &v, bool display_vitamins ) {
        const bool is_vitamin = v.first->type() == vitamin_type::VITAMIN;
        // only display vitamins that we actually require
        if( g->u.vitamin_rate( v.first ) == 0_turns || v.second == 0 ||
            display_vitamins != is_vitamin || v.first->has_flag( flag_NO_DISPLAY ) ) {
            return std::string();
        }
        const double multiplier = g->u.vitamin_rate( v.first ) / 1_days * 100;
        const int min_value = min_nutr.get_vitamin( v.first );
        const int max_value = v.second;
        const int min_rda = lround( min_value * multiplier );
        const int max_rda = lround( max_value * multiplier );
        const std::string format = min_rda == max_rda ? "%s (%i%%)" : "%s (%i-%i%%)";
        return string_format( format, v.first->name(), min_value, max_value );
    };

    const std::string required_vits = enumerate_as_string(
                                          max_nutr.vitamins.begin(),
                                          max_nutr.vitamins.end(),
    [&]( const std::pair<vitamin_id, int> &v ) {
        return format_vitamin( v, true );
    } );

    const std::string effect_vits = enumerate_as_string(
                                        max_nutr.vitamins.begin(),
                                        max_nutr.vitamins.end(),
    [&]( const std::pair<vitamin_id, int> &v ) {
        return format_vitamin( v, false );
    } );

    if( !required_vits.empty() && parts->test( iteminfo_parts::FOOD_VITAMINS ) ) {
        info.emplace_back( "FOOD", _( "Vitamins (RDA): " ), required_vits );
    }

    if( !effect_vits.empty() && parts->test( iteminfo_parts::FOOD_VIT_EFFECTS ) ) {
        info.emplace_back( "FOOD", _( "Other contents: " ), effect_vits );
    }

    if( g->u.allergy_type( *food_item ) != morale_type( "morale_null" ) ) {
        info.emplace_back( "DESCRIPTION",
                           _( "* This food will cause an <bad>allergic reaction</bad>." ) );
    }

    if( food_item->has_flag( flag_CANNIBALISM ) &&
        parts->test( iteminfo_parts::FOOD_CANNIBALISM ) ) {
        if( !g->u.has_trait_flag( trait_flag_CANNIBAL ) ) {
            info.emplace_back( "DESCRIPTION",
                               _( "* This food contains <bad>human flesh</bad>." ) );
        } else {
            info.emplace_back( "DESCRIPTION",
                               _( "* This food contains <good>human flesh</good>." ) );
        }
    }

    if( food_item->is_tainted() && parts->test( iteminfo_parts::FOOD_CANNIBALISM ) ) {
        info.emplace_back( "DESCRIPTION",
                           _( "* This food is <bad>tainted</bad> and will poison you." ) );
    }

    ///\EFFECT_SURVIVAL >=3 allows detection of poisonous food
    if( food_item->has_flag( flag_HIDDEN_POISON ) && g->u.get_skill_level( skill_survival ) >= 3 &&
        parts->test( iteminfo_parts::FOOD_POISON ) ) {
        info.emplace_back( "DESCRIPTION",
                           _( "* On closer inspection, this appears to be "
                              "<bad>poisonous</bad>." ) );
    }

    ///\EFFECT_SURVIVAL >=5 allows detection of hallucinogenic food
    if( food_item->has_flag( flag_HIDDEN_HALLU ) && g->u.get_skill_level( skill_survival ) >= 5 &&
        parts->test( iteminfo_parts::FOOD_HALLUCINOGENIC ) ) {
        info.emplace_back( "DESCRIPTION",
                           _( "* On closer inspection, this appears to be "
                              "<neutral>hallucinogenic</neutral>." ) );
    }

    if( food_item->goes_bad() && parts->test( iteminfo_parts::FOOD_ROT ) ) {
        const std::string rot_time = to_string_clipped( food_item->get_shelf_life() );
        info.emplace_back( "DESCRIPTION",
                           string_format( _( "* This food is <neutral>perishable</neutral>, "
                                             "and at room temperature has an estimated nominal "
                                             "shelf life of <info>%s</info>." ), rot_time ) );

        if( !food_item->rotten() ) {
            info.emplace_back( "DESCRIPTION", get_freshness_description( *food_item ) );
        }

        if( food_item->has_flag( flag_FREEZERBURN ) && !food_item->rotten() &&
            !food_item->has_flag( flag_MUSHY ) ) {
            info.emplace_back( "DESCRIPTION",
                               _( "* Quality of this food suffers when it's frozen, and it "
                                  "<neutral>will become mushy after thawing out</neutral>." ) );
        }
        if( food_item->has_flag( flag_MUSHY ) && !food_item->rotten() ) {
            info.emplace_back( "DESCRIPTION",
                               _( "* It was frozen once and after thawing became <bad>mushy and "
                                  "tasteless</bad>.  It will rot quickly if thawed again." ) );
        }
        if( food_item->has_flag( flag_NO_PARASITES ) && g->u.get_skill_level( skill_cooking ) >= 3 ) {
            info.emplace_back( "DESCRIPTION",
                               _( "* It seems that deep freezing <good>killed all "
                                  "parasites</good>." ) );
        }
        if( food_item->rotten() ) {
            if( g->u.has_bionic( bio_digestion ) ) {
                info.push_back( iteminfo( "DESCRIPTION",
                                          _( "This food has started to <neutral>rot</neutral>, "
                                             "but <info>your bionic digestion can tolerate "
                                             "it</info>." ) ) );
            } else if( g->u.has_trait( trait_SAPROVORE ) ) {
                info.push_back( iteminfo( "DESCRIPTION",
                                          _( "This food has started to <neutral>rot</neutral>, "
                                             "but <info>you can tolerate it</info>." ) ) );
            } else {
                info.push_back( iteminfo( "DESCRIPTION",
                                          _( "This food has started to <bad>rot</bad>. "
                                             "<info>Eating</info> it would be a <bad>very bad "
                                             "idea</bad>." ) ) );
            }
        }
    }
}

void item::magazine_info( std::vector<iteminfo> &info, const iteminfo_query *parts, int /*batch*/,
                          bool /*debug*/ ) const
{
    if( !is_magazine() || has_flag( flag_NO_RELOAD ) ) {
        return;
    }

    if( parts->test( iteminfo_parts::MAGAZINE_CAPACITY ) ) {
        for( const ammotype &at : ammo_types() ) {
            const std::string fmt = string_format( ngettext( "<num> round of %s",
                                                   "<num> rounds of %s", ammo_capacity() ),
                                                   at->name() );
            info.emplace_back( "MAGAZINE", _( "Capacity: " ), fmt, iteminfo::no_flags,
                               ammo_capacity() );
        }
    }
    if( parts->test( iteminfo_parts::MAGAZINE_RELOAD ) ) {
        info.emplace_back( "MAGAZINE", _( "Reload time: " ), _( "<num> moves per round" ),
                           iteminfo::lower_is_better, type->magazine->reload_time );
    }
    insert_separation_line( info );
}

void item::ammo_info( std::vector<iteminfo> &info, const iteminfo_query *parts, int /* batch */,
                      bool /* debug */ ) const
{
    if( is_gun() || !ammo_data() || !parts->test( iteminfo_parts::AMMO_REMAINING_OR_TYPES ) ) {
        return;
    }

    const std::string space = "  ";
    if( ammo_remaining() > 0 ) {
        info.emplace_back( "AMMO", _( "Ammunition: " ), ammo_data()->nname( ammo_remaining() ) );
    } else if( is_ammo() ) {
        info.emplace_back( "AMMO", _( "Type: " ), ammo_type()->name() );
    }

    const islot_ammo &ammo = *ammo_data()->ammo;
    if( !ammo.damage.empty() || ammo.prop_damage || ammo.force_stat_display ) {
        if( !ammo.damage.empty() ) {
            if( parts->test( iteminfo_parts::AMMO_DAMAGE_VALUE ) ) {
                info.emplace_back( "AMMO", _( "<bold>Damage</bold>: " ), "",
                                   iteminfo::no_newline, ammo.damage.total_damage() );
            }
        } else if( ammo.prop_damage ) {
            if( parts->test( iteminfo_parts::AMMO_DAMAGE_PROPORTIONAL ) ) {
                info.emplace_back( "AMMO", _( "<bold>Damage multiplier</bold>: " ), "",
                                   iteminfo::no_newline | iteminfo::is_decimal,
                                   *ammo.prop_damage );
            }
        } else {
            info.emplace_back( "AMMO", _( "<bold>Damage multiplier</bold>: " ), "",
                               iteminfo::no_newline | iteminfo::is_decimal, 1.0 );
        }
        if( parts->test( iteminfo_parts::AMMO_DAMAGE_AP ) ) {
            info.emplace_back( "AMMO", space + _( "Armor-pierce: " ), get_ranged_pierce( ammo ) );
        }
        if( parts->test( iteminfo_parts::AMMO_DAMAGE_RANGE ) ) {
            info.emplace_back( "AMMO", _( "Range: " ), "", iteminfo::no_newline, ammo.range );
        }
        if( parts->test( iteminfo_parts::AMMO_DAMAGE_DISPERSION ) ) {
            info.emplace_back( "AMMO", space + _( "Dispersion: " ), "",
                               iteminfo::lower_is_better, ammo.dispersion );
        }
        if( parts->test( iteminfo_parts::AMMO_DAMAGE_RECOIL ) ) {
            info.emplace_back( "AMMO", _( "Recoil: " ), "",
                               iteminfo::lower_is_better, ammo.recoil );
        }
    }

    std::vector<std::string> fx;
    if( ammo.ammo_effects.count( "RECYCLED" ) &&
        parts->test( iteminfo_parts::AMMO_FX_RECYCLED ) ) {
        fx.emplace_back( _( "This ammo has been <bad>hand-loaded</bad>." ) );
    }
    if( ammo.ammo_effects.count( "BLACKPOWDER" ) &&
        parts->test( iteminfo_parts::AMMO_FX_BLACKPOWDER ) ) {
        fx.emplace_back(
            _( "This ammo has been loaded with <bad>blackpowder</bad>, and will quickly "
               "clog up most guns, and cause rust if the gun is not cleaned." ) );
    }
    if( ammo.ammo_effects.count( "NEVER_MISFIRES" ) &&
        parts->test( iteminfo_parts::AMMO_FX_CANTMISSFIRE ) ) {
        fx.emplace_back( _( "This ammo <good>never misfires</good>." ) );
    }
    if( ammo.ammo_effects.count( "INCENDIARY" ) &&
        parts->test( iteminfo_parts::AMMO_FX_INDENDIARY ) ) {
        fx.emplace_back( _( "This ammo <neutral>starts fires</neutral>." ) );
    }
    if( !fx.empty() ) {
        insert_separation_line( info );
        for( const std::string &e : fx ) {
            info.emplace_back( "AMMO", e );
        }
    }
}

void item::gun_info( const item *mod, std::vector<iteminfo> &info, const iteminfo_query *parts,
                     int /* batch */, bool /* debug */ ) const
{
    const std::string space = "  ";

    const islot_gun &gun = *mod->type->gun;

    const Skill &skill = *mod->gun_skill();

    if( parts->test( iteminfo_parts::GUN_USEDSKILL ) ) {
        info.push_back( iteminfo( "GUN", _( "Skill used: " ),
                                  "<info>" + skill.name() + "</info>" ) );
    }

    if( mod->magazine_integral() || mod->magazine_current() ) {
        if( mod->magazine_current() && parts->test( iteminfo_parts::GUN_MAGAZINE ) ) {
            info.emplace_back( "GUN", _( "Magazine: " ),
                               string_format( "<stat>%s</stat>",
                                              mod->magazine_current()->tname() ) );
        }
        if( mod->ammo_capacity() && parts->test( iteminfo_parts::GUN_CAPACITY ) ) {
            for( const ammotype &at : mod->ammo_types() ) {
                const std::string fmt = string_format( ngettext( "<num> round of %s",
                                                       "<num> rounds of %s",
                                                       mod->ammo_capacity() ), at->name() );
                info.emplace_back( "GUN", _( "<bold>Capacity:</bold> " ), fmt, iteminfo::no_flags,
                                   mod->ammo_capacity() );
            }
        }
    } else if( parts->test( iteminfo_parts::GUN_TYPE ) ) {
        info.emplace_back( "GUN", _( "Type: " ), enumerate_as_string( mod->ammo_types().begin(),
        mod->ammo_types().end(), []( const ammotype & at ) {
            return at->name();
        }, enumeration_conjunction::none ) );
    }

    if( mod->ammo_data() && parts->test( iteminfo_parts::AMMO_REMAINING ) ) {
        info.emplace_back( "AMMO", _( "Ammunition: " ), string_format( "<stat>%s</stat>",
                           mod->ammo_data()->nname( mod->ammo_remaining() ) ) );
    }

    if( mod->get_gun_ups_drain() && parts->test( iteminfo_parts::AMMO_UPSCOST ) ) {
        info.emplace_back( "AMMO",
                           string_format( ngettext( "Uses <stat>%i</stat> charge of UPS per shot",
                                          "Uses <stat>%i</stat> charges of UPS per shot",
                                          mod->get_gun_ups_drain() ),
                                          mod->get_gun_ups_drain() ) );
    }

    insert_separation_line( info );

    // many statistics are dependent upon loaded ammo
    // if item is unloaded (or is RELOAD_AND_SHOOT) shows approximate stats using default ammo
    const item *loaded_mod = mod;
    item tmp;
    if( mod->ammo_required() && !mod->ammo_remaining() ) {
        tmp = *mod;
        tmp.ammo_set( mod->magazine_current() ? tmp.common_ammo_default() : tmp.ammo_default() );
        loaded_mod = &tmp;
        if( parts->test( iteminfo_parts::GUN_DEFAULT_AMMO ) ) {
            info.emplace_back( "GUN",
                               _( "Gun is not loaded, so stats below assume the default ammo: " ),
                               string_format( "<stat>%s</stat>",
                                              loaded_mod->ammo_data()->nname( 1 ) ) );
        }
    }

    const itype *curammo = loaded_mod->ammo_data();

    int max_gun_range = loaded_mod->gun_range( &g->u );
    if( max_gun_range > 0 && parts->test( iteminfo_parts::GUN_MAX_RANGE ) ) {
        info.emplace_back( "GUN", _( "Maximum range: " ), "<num>", iteminfo::no_flags,
                           max_gun_range );
    }

    if( parts->test( iteminfo_parts::GUN_AIMING_STATS ) ) {
        info.emplace_back( "GUN", _( "Base aim speed: " ), "<num>", iteminfo::no_flags,
                           g->u.aim_per_move( *mod, MAX_RECOIL ) );
        for( const aim_type &type : g->u.get_aim_types( *mod ) ) {
            // Nameless aim levels don't get an entry.
            if( type.name.empty() ) {
                continue;
            }
            // For item comparison to work correctly each info object needs a
            // distinct tag per aim type.
            const std::string tag = "GUN_" + type.name;
            info.emplace_back( tag, _( type.name ) );
            int max_dispersion = g->u.get_weapon_dispersion( *loaded_mod ).max();
            int range = range_with_even_chance_of_good_hit( max_dispersion + type.threshold );
            info.emplace_back( tag, _( "Even chance of good hit at range: " ),
                               _( "<num>" ), iteminfo::no_flags, range );
            int aim_mv = g->u.gun_engagement_moves( *mod, type.threshold );
            info.emplace_back( tag, _( "Time to reach aim level: " ), _( "<num> moves " ),
                               iteminfo::lower_is_better, aim_mv );
        }
    }

    if( parts->test( iteminfo_parts::GUN_DAMAGE ) ) {
        info.push_back( iteminfo( "GUN", _( "Damage: " ), "", iteminfo::no_newline,
                                  mod->gun_damage( false ).total_damage() ) );
    }

    if( mod->ammo_required() ) {
        // ammo_damage, sum_of_damage, and ammo_mult not shown so don't need to translate.
        if( curammo->ammo->prop_damage ) {
            if( parts->test( iteminfo_parts::GUN_DAMAGE_AMMOPROP ) ) {
                info.push_back(
                    iteminfo( "GUN", "ammo_mult", "*",
                              iteminfo::no_newline | iteminfo::no_name | iteminfo::is_decimal,
                              *curammo->ammo->prop_damage ) );
            }
        } else {
            if( parts->test( iteminfo_parts::GUN_DAMAGE_LOADEDAMMO ) ) {
                damage_instance ammo_dam = curammo->ammo->damage;
                info.push_back( iteminfo( "GUN", "ammo_damage", "",
                                          iteminfo::no_newline | iteminfo::no_name |
                                          iteminfo::show_plus, ammo_dam.total_damage() ) );
            }
        }
        if( parts->test( iteminfo_parts::GUN_DAMAGE_TOTAL ) ) {
            info.push_back( iteminfo( "GUN", "sum_of_damage", _( " = <num>" ),
                                      iteminfo::no_newline | iteminfo::no_name,
                                      loaded_mod->gun_damage( true ).total_damage() ) );
        }
    }

    // TODO: This doesn't cover multiple damage types

    if( parts->test( iteminfo_parts::GUN_ARMORPIERCE ) ) {
        info.push_back( iteminfo( "GUN", space + _( "Armor-pierce: " ), "",
                                  iteminfo::no_newline, get_ranged_pierce( gun ) ) );
    }
    if( mod->ammo_required() ) {
        int ammo_pierce = get_ranged_pierce( *curammo->ammo );
        // ammo_armor_pierce and sum_of_armor_pierce don't need to translate.
        if( parts->test( iteminfo_parts::GUN_ARMORPIERCE_LOADEDAMMO ) ) {
            info.push_back( iteminfo( "GUN", "ammo_armor_pierce", "",
                                      iteminfo::no_newline | iteminfo::no_name |
                                      iteminfo::show_plus, ammo_pierce ) );
        }
        if( parts->test( iteminfo_parts::GUN_ARMORPIERCE_TOTAL ) ) {
            info.push_back( iteminfo( "GUN", "sum_of_armor_pierce", _( " = <num>" ),
                                      iteminfo::no_name,
                                      get_ranged_pierce( gun ) + ammo_pierce ) );
        }
    }
    info.back().bNewLine = true;

    if( parts->test( iteminfo_parts::GUN_DISPERSION ) ) {
        info.push_back( iteminfo( "GUN", _( "Dispersion: " ), "",
                                  iteminfo::no_newline | iteminfo::lower_is_better,
                                  mod->gun_dispersion( false, false ) ) );
    }
    if( mod->ammo_required() ) {
        int ammo_dispersion = curammo->ammo->dispersion;
        // ammo_dispersion and sum_of_dispersion don't need to translate.
        if( parts->test( iteminfo_parts::GUN_DISPERSION_LOADEDAMMO ) ) {
            info.push_back( iteminfo( "GUN", "ammo_dispersion", "",
                                      iteminfo::no_newline | iteminfo::lower_is_better |
                                      iteminfo::no_name | iteminfo::show_plus,
                                      ammo_dispersion ) );
        }
        if( parts->test( iteminfo_parts::GUN_DISPERSION_TOTAL ) ) {
            info.push_back( iteminfo( "GUN", "sum_of_dispersion", _( " = <num>" ),
                                      iteminfo::lower_is_better | iteminfo::no_name,
                                      loaded_mod->gun_dispersion( true, false ) ) );
        }
    }
    info.back().bNewLine = true;

    // if effective sight dispersion differs from actual sight dispersion display both
    int act_disp = mod->sight_dispersion();
    int eff_disp = g->u.effective_dispersion( act_disp );
    int adj_disp = eff_disp - act_disp;

    if( parts->test( iteminfo_parts::GUN_DISPERSION_SIGHT ) ) {
        info.push_back( iteminfo( "GUN", _( "Sight dispersion: " ), "",
                                  iteminfo::no_newline | iteminfo::lower_is_better,
                                  act_disp ) );

        if( adj_disp ) {
            info.push_back( iteminfo( "GUN", "sight_adj_disp", "",
                                      iteminfo::no_newline | iteminfo::lower_is_better |
                                      iteminfo::no_name | iteminfo::show_plus, adj_disp ) );
            info.push_back( iteminfo( "GUN", "sight_eff_disp", _( " = <num>" ),
                                      iteminfo::lower_is_better | iteminfo::no_name,
                                      eff_disp ) );
        }
    }

    bool bipod = mod->has_flag( flag_BIPOD );

    if( loaded_mod->gun_recoil( g->u ) ) {
        if( parts->test( iteminfo_parts::GUN_RECOIL ) ) {
            info.emplace_back( "GUN", _( "Effective recoil: " ), "",
                               iteminfo::no_newline | iteminfo::lower_is_better,
                               loaded_mod->gun_recoil( g->u ) );
        }
        if( bipod && parts->test( iteminfo_parts::GUN_RECOIL_BIPOD ) ) {
            info.emplace_back( "GUN", "bipod_recoil", _( " (with bipod <num>)" ),
                               iteminfo::lower_is_better | iteminfo::no_name,
                               loaded_mod->gun_recoil( g->u, true ) );
        }
    }
    info.back().bNewLine = true;

    std::map<gun_mode_id, gun_mode> fire_modes = mod->gun_all_modes();
    if( std::any_of( fire_modes.begin(), fire_modes.end(),
    []( const std::pair<gun_mode_id, gun_mode> &e ) {
    return e.second.qty > 1 && !e.second.melee();
    } ) ) {
        info.emplace_back( "GUN", _( "Recommended strength (burst): " ), "",
                           iteminfo::lower_is_better, ceil( mod->type->weight / 333.0_gram ) );
    }

    if( parts->test( iteminfo_parts::GUN_RELOAD_TIME ) ) {
        info.emplace_back( "GUN", _( "Reload time: " ),
                           has_flag( flag_RELOAD_ONE ) ? _( "<num> moves per round" ) :
                           _( "<num> moves " ),
                           iteminfo::lower_is_better,  mod->get_reload_time() );
    }

    if( parts->test( iteminfo_parts::GUN_FIRE_MODES ) ) {
        std::vector<std::string> fm;
        for( const std::pair<const gun_mode_id, gun_mode> &e : fire_modes ) {
            if( e.second.target == this && !e.second.melee() ) {
                fm.emplace_back( string_format( "%s (%i)", e.second.tname(), e.second.qty ) );
            }
        }
        if( !fm.empty() ) {
            insert_separation_line( info );
            info.emplace_back( "GUN", _( "<bold>Fire modes:</bold> " ) +
                               enumerate_as_string( fm ) );
        }
    }

    if( !magazine_integral() && parts->test( iteminfo_parts::GUN_ALLOWED_MAGAZINES ) ) {
        insert_separation_line( info );
        const std::set<std::string> compat = magazine_compatible();
        info.emplace_back( "DESCRIPTION", _( "<bold>Compatible magazines:</bold> " ) +
        enumerate_as_string( compat.begin(), compat.end(), []( const itype_id & id ) {
            return item::nname( id );
        } ) );
    }

    if( !gun.valid_mod_locations.empty() && parts->test( iteminfo_parts::DESCRIPTION_GUN_MODS ) ) {
        insert_separation_line( info );

        std::string mod_str = _( "<bold>Mods:</bold> " );

        std::map<gunmod_location, int> mod_locations = get_mod_locations();

        int iternum = 0;
        for( std::pair<const gunmod_location, int> &elem : mod_locations ) {
            if( iternum != 0 ) {
                mod_str += "; ";
            }
            const int free_slots = ( elem ).second - get_free_mod_locations( elem.first );
            mod_str += string_format( "<bold>%d/%d</bold> %s", free_slots,  elem.second,
                                      elem.first.name() );
            bool first_mods = true;
            for( const item *mod : gunmods() ) {
                if( mod->type->gunmod->location == ( elem ).first ) { // if mod for this location
                    if( first_mods ) {
                        mod_str += ": ";
                        first_mods = false;
                    } else {
                        mod_str += ", ";
                    }
                    mod_str += string_format( "<stat>%s</stat>", mod->tname() );
                }
            }
            iternum++;
        }
        mod_str += ".";
        info.push_back( iteminfo( "DESCRIPTION", mod_str ) );
    }

    if( mod->casings_count() && parts->test( iteminfo_parts::DESCRIPTION_GUN_CASINGS ) ) {
        insert_separation_line( info );
        std::string tmp = ngettext( "Contains <stat>%i</stat> casing",
                                    "Contains <stat>%i</stat> casings", mod->casings_count() );
        info.emplace_back( "DESCRIPTION", string_format( tmp, mod->casings_count() ) );
    }
}

void item::gunmod_info( std::vector<iteminfo> &info, const iteminfo_query *parts, int /* batch */,
                        bool /* debug */ ) const
{
    if( !is_gunmod() ) {
        return;
    }
    const islot_gunmod &mod = *type->gunmod;

    if( is_gun() && parts->test( iteminfo_parts::DESCRIPTION_GUNMOD ) ) {
        info.push_back( iteminfo( "DESCRIPTION",
                                  _( "This mod <info>must be attached to a gun</info>, "
                                     "it can not be fired separately." ) ) );
    }
    if( has_flag( flag_REACH_ATTACK ) && parts->test( iteminfo_parts::DESCRIPTION_GUNMOD_REACH ) ) {
        info.push_back( iteminfo( "DESCRIPTION",
                                  _( "When attached to a gun, <good>allows</good> making "
                                     "<info>reach melee attacks</info> with it." ) ) );
    }
    if( mod.dispersion != 0 && parts->test( iteminfo_parts::GUNMOD_DISPERSION ) ) {
        info.push_back( iteminfo( "GUNMOD", _( "Dispersion modifier: " ), "",
                                  iteminfo::lower_is_better | iteminfo::show_plus,
                                  mod.dispersion ) );
    }
    if( mod.sight_dispersion != -1 && parts->test( iteminfo_parts::GUNMOD_DISPERSION_SIGHT ) ) {
        info.push_back( iteminfo( "GUNMOD", _( "Sight dispersion: " ), "",
                                  iteminfo::lower_is_better, mod.sight_dispersion ) );
    }
    if( mod.aim_speed >= 0 && parts->test( iteminfo_parts::GUNMOD_AIMSPEED ) ) {
        info.push_back( iteminfo( "GUNMOD", _( "Aim speed: " ), "",
                                  iteminfo::lower_is_better, mod.aim_speed ) );
    }
    int total_damage = static_cast<int>( mod.damage.total_damage() );
    if( total_damage != 0 && parts->test( iteminfo_parts::GUNMOD_DAMAGE ) ) {
        info.push_back( iteminfo( "GUNMOD", _( "Damage: " ), "", iteminfo::show_plus,
                                  total_damage ) );
    }
    int pierce = get_ranged_pierce( mod );
    if( get_ranged_pierce( mod ) != 0 && parts->test( iteminfo_parts::GUNMOD_ARMORPIERCE ) ) {
        info.push_back( iteminfo( "GUNMOD", _( "Armor-pierce: " ), "", iteminfo::show_plus,
                                  pierce ) );
    }
    if( mod.handling != 0 && parts->test( iteminfo_parts::GUNMOD_HANDLING ) ) {
        info.emplace_back( "GUNMOD", _( "Handling modifier: " ), "",
                           iteminfo::show_plus, mod.handling );
    }
    if( !type->mod->ammo_modifier.empty() && parts->test( iteminfo_parts::GUNMOD_AMMO ) ) {
        for( const ammotype &at : type->mod->ammo_modifier ) {
            info.push_back( iteminfo( "GUNMOD", string_format( _( "Ammo: <stat>%s</stat>" ),
                                      at->name() ) ) );
        }
    }
    if( mod.reload_modifier != 0 && parts->test( iteminfo_parts::GUNMOD_RELOAD ) ) {
        info.emplace_back( "GUNMOD", _( "Reload modifier: " ), _( "<num>%" ),
                           iteminfo::lower_is_better, mod.reload_modifier );
    }
    if( mod.min_str_required_mod > 0 && parts->test( iteminfo_parts::GUNMOD_STRENGTH ) ) {
        info.push_back( iteminfo( "GUNMOD", _( "Minimum strength required modifier: " ),
                                  mod.min_str_required_mod ) );
    }
    if( !mod.add_mod.empty() && parts->test( iteminfo_parts::GUNMOD_ADD_MOD ) ) {
        insert_separation_line( info );

        std::string mod_loc_str = _( "<bold>Adds mod locations: </bold> " );

        std::map<gunmod_location, int> mod_locations = mod.add_mod;

        int iternum = 0;
        for( std::pair<const gunmod_location, int> &elem : mod_locations ) {
            if( iternum != 0 ) {
                mod_loc_str += "; ";
            }
            mod_loc_str += string_format( "<bold>%s</bold> %s", elem.second, elem.first.name() );
            iternum++;
        }
        mod_loc_str += ".";
        info.push_back( iteminfo( "GUNMOD", mod_loc_str ) );
    }

    insert_separation_line( info );

    if( parts->test( iteminfo_parts::GUNMOD_USEDON ) ) {
        std::string used_on_str = _( "Used on: " ) +
        enumerate_as_string( mod.usable.begin(), mod.usable.end(), []( const gun_type_type & used_on ) {
            std::string id_string = item_controller->has_template( used_on.name() ) ? nname( used_on.name(),
                                    1 ) : used_on.name();
            return string_format( "<info>%s</info>", id_string );
        } );
        info.push_back( iteminfo( "GUNMOD", used_on_str ) );
    }

    if( parts->test( iteminfo_parts::GUNMOD_LOCATION ) ) {
        info.push_back( iteminfo( "GUNMOD", string_format( _( "Location: %s" ),
                                  mod.location.name() ) ) );
    }

    if( !mod.blacklist_mod.empty() && parts->test( iteminfo_parts::GUNMOD_BLACKLIST_MOD ) ) {
        std::string mod_black_str = _( "<bold>Incompatible with mod location: </bold> " );

        int iternum = 0;
        for( const gunmod_location &black : mod.blacklist_mod ) {
            if( iternum != 0 ) {
                mod_black_str += ", ";
            }
            mod_black_str += string_format( "%s", black.name() );
            iternum++;
        }
        mod_black_str += ".";
        info.push_back( iteminfo( "GUNMOD", mod_black_str ) );
    }
}

void item::armor_info( std::vector<iteminfo> &info, const iteminfo_query *parts, int /* batch */,
                       bool /* debug */ ) const
{
    if( !is_armor() ) {
        return;
    }

    int encumbrance = get_encumber( g->u );
    const sizing sizing_level = get_sizing( g->u, encumbrance != 0 );
    const std::string space = "  ";
    body_part_set covered_parts = get_covered_body_parts();
    bool covers_anything = covered_parts.any();

    if( parts->test( iteminfo_parts::ARMOR_BODYPARTS ) ) {
        std::string coverage = _( "Covers: " );
        if( covers( bp_head ) ) {
            coverage += _( "The <info>head</info>. " );
        }
        if( covers( bp_eyes ) ) {
            coverage += _( "The <info>eyes</info>. " );
        }
        if( covers( bp_mouth ) ) {
            coverage += _( "The <info>mouth</info>. " );
        }
        if( covers( bp_torso ) ) {
            coverage += _( "The <info>torso</info>. " );
        }

        if( is_sided() && ( covers( bp_arm_l ) || covers( bp_arm_r ) ) ) {
            coverage += _( "Either <info>arm</info>. " );
        } else if( covers( bp_arm_l ) && covers( bp_arm_r ) ) {
            coverage += _( "The <info>arms</info>. " );
        } else if( covers( bp_arm_l ) ) {
            coverage += _( "The <info>left arm</info>. " );
        } else if( covers( bp_arm_r ) ) {
            coverage += _( "The <info>right arm</info>. " );
        }

        if( is_sided() && ( covers( bp_hand_l ) || covers( bp_hand_r ) ) ) {
            coverage += _( "Either <info>hand</info>. " );
        } else if( covers( bp_hand_l ) && covers( bp_hand_r ) ) {
            coverage += _( "The <info>hands</info>. " );
        } else if( covers( bp_hand_l ) ) {
            coverage += _( "The <info>left hand</info>. " );
        } else if( covers( bp_hand_r ) ) {
            coverage += _( "The <info>right hand</info>. " );
        }

        if( is_sided() && ( covers( bp_leg_l ) || covers( bp_leg_r ) ) ) {
            coverage += _( "Either <info>leg</info>. " );
        } else if( covers( bp_leg_l ) && covers( bp_leg_r ) ) {
            coverage += _( "The <info>legs</info>. " );
        } else if( covers( bp_leg_l ) ) {
            coverage += _( "The <info>left leg</info>. " );
        } else if( covers( bp_leg_r ) ) {
            coverage += _( "The <info>right leg</info>. " );
        }

        if( is_sided() && ( covers( bp_foot_l ) || covers( bp_foot_r ) ) ) {
            coverage += _( "Either <info>foot</info>. " );
        } else if( covers( bp_foot_l ) && covers( bp_foot_r ) ) {
            coverage += _( "The <info>feet</info>. " );
        } else if( covers( bp_foot_l ) ) {
            coverage += _( "The <info>left foot</info>. " );
        } else if( covers( bp_foot_r ) ) {
            coverage += _( "The <info>right foot</info>. " );
        }

        if( !covers_anything ) {
            coverage += _( "<info>Nothing</info>." );
        }

        info.push_back( iteminfo( "ARMOR", coverage ) );
    }

    if( parts->test( iteminfo_parts::ARMOR_LAYER ) && covers_anything ) {
        std::string layering = _( "Layer: " );
        if( has_flag( flag_PERSONAL ) ) {
            layering += _( "<stat>Personal aura</stat>. " );
        } else if( has_flag( flag_SKINTIGHT ) ) {
            layering +=  _( "<stat>Close to skin</stat>. " );
        } else if( has_flag( flag_BELTED ) ) {
            layering +=  _( "<stat>Strapped</stat>. " );
        } else if( has_flag( flag_OUTER ) ) {
            layering +=  _( "<stat>Outer</stat>. " );
        } else if( has_flag( flag_WAIST ) ) {
            layering +=  _( "<stat>Waist</stat>. " );
        } else if( has_flag( flag_AURA ) ) {
            layering +=  _( "<stat>Outer aura</stat>. " );
        } else {
            layering +=  _( "<stat>Normal</stat>. " );
        }

        info.push_back( iteminfo( "ARMOR", layering ) );
    }

    if( parts->test( iteminfo_parts::ARMOR_COVERAGE ) && covers_anything ) {
        info.push_back( iteminfo( "ARMOR", _( "Coverage: " ), "<num>%",
                                  iteminfo::no_newline, get_coverage() ) );
    }
    if( parts->test( iteminfo_parts::ARMOR_WARMTH ) && covers_anything ) {
        info.push_back( iteminfo( "ARMOR", space + _( "Warmth: " ), get_warmth() ) );
    }

    insert_separation_line( info );

    if( parts->test( iteminfo_parts::ARMOR_ENCUMBRANCE ) && covers_anything ) {
        std::string format;
        if( has_flag( flag_FIT ) ) {
            format = _( "<num> <info>(fits)</info>" );
        } else if( has_flag( flag_VARSIZE ) && encumbrance ) {
            format = _( "<num> <bad>(poor fit)</bad>" );
        }

        //If we have the wrong size, we do not fit so alert the player
        if( sizing_level == sizing::human_sized_small_char )  {
            format = _( "<num> <bad>(too big)</bad>" );
        } else if( sizing_level == sizing::big_sized_small_char ) {
            format = _( "<num> <bad>(huge!)</bad>" );
        } else if( sizing_level == sizing::small_sized_human_char ||
                   sizing_level == sizing::human_sized_big_char )  {
            format = _( "<num> <bad>(too small)</bad>" );
        } else if( sizing_level == sizing::small_sized_big_char )  {
            format = _( "<num> <bad>(tiny!)</bad>" );
        }

        info.push_back( iteminfo( "ARMOR", _( "<bold>Encumbrance</bold>: " ), format,
                                  iteminfo::no_newline | iteminfo::lower_is_better,
                                  encumbrance ) );
        if( !type->rigid ) {
            const int encumbrance_when_full =
                get_encumber_when_containing( g->u, get_total_capacity() );
            info.push_back( iteminfo( "ARMOR", space + _( "Encumbrance when full: " ), "",
                                      iteminfo::no_newline | iteminfo::lower_is_better,
                                      encumbrance_when_full ) );
        }
    }

    int converted_storage_scale = 0;
    const double converted_storage = round_up( convert_volume( get_storage().value(),
                                     &converted_storage_scale ), 2 );
    if( parts->test( iteminfo_parts::ARMOR_STORAGE ) && converted_storage > 0 ) {
        const iteminfo::flags f = converted_storage_scale == 0 ? iteminfo::no_flags : iteminfo::is_decimal;
        info.push_back( iteminfo( "ARMOR", space + _( "Storage: " ),
                                  string_format( "<num> %s", volume_units_abbr() ),
                                  f, converted_storage ) );
    }

    // Whatever the last entry was, we want a newline at this point
    info.back().bNewLine = true;

    if( parts->test( iteminfo_parts::ARMOR_PROTECTION ) && covers_anything ) {
        info.push_back( iteminfo( "ARMOR", _( "<bold>Protection</bold>: Bash: " ), "",
                                  iteminfo::no_newline, bash_resist() ) );
        info.push_back( iteminfo( "ARMOR", space + _( "Cut: " ), cut_resist() ) );
        info.push_back( iteminfo( "ARMOR", space + _( "Acid: " ), "",
                                  iteminfo::no_newline, acid_resist() ) );
        info.push_back( iteminfo( "ARMOR", space + _( "Fire: " ), "",
                                  iteminfo::no_newline, fire_resist() ) );
        info.push_back( iteminfo( "ARMOR", space + _( "Environmental: " ),
                                  get_base_env_resist( *this ) ) );
        if( type->can_use( "GASMASK" ) || type->can_use( "DIVE_TANK" ) ) {
            info.push_back( iteminfo( "ARMOR",
                                      _( "<bold>Protection when active</bold>: " ) ) );
            info.push_back( iteminfo( "ARMOR", space + _( "Acid: " ), "",
                                      iteminfo::no_newline,
                                      acid_resist( false, get_base_env_resist_w_filter() ) ) );
            info.push_back( iteminfo( "ARMOR", space + _( "Fire: " ), "",
                                      iteminfo::no_newline,
                                      fire_resist( false, get_base_env_resist_w_filter() ) ) );
            info.push_back( iteminfo( "ARMOR", space + _( "Environmental: " ),
                                      get_env_resist( get_base_env_resist_w_filter() ) ) );
        }

        if( damage() > 0 ) {
            info.push_back( iteminfo( "ARMOR",
                                      _( "Protection values are <bad>reduced by damage</bad> and "
                                         "you may be able to <info>improve them by repairing this "
                                         "item</info>." ) ) );
        }
    }
    const units::mass weight_bonus = get_weight_capacity_bonus();
    const float weight_modif = get_weight_capacity_modifier();
    if( weight_modif != 1 ) {
        std::string modifier;
        if( weight_modif < 1 ) {
            modifier = "<num><bad>x</bad>";
        } else {
            modifier = "<num><color_light_green>x</color>";
        }
        info.push_back( iteminfo( "ARMOR",
                                  _( "<bold>Weight capacity modifier</bold>: " ), modifier,
                                  iteminfo::no_newline | iteminfo::is_decimal, weight_modif ) );
    }
    if( weight_bonus != 0_gram ) {
        std::string bonus;
        if( weight_bonus < 0_gram ) {
            bonus = string_format( "<num> <bad>%s</bad>", weight_units() );
        } else {
            bonus = string_format( "<num> <color_light_green> %s</color>", weight_units() );
        }
        info.push_back( iteminfo( "ARMOR", _( "<bold>Weight capacity bonus</bold>: " ), bonus,
                                  iteminfo::no_newline | iteminfo::is_decimal,
                                  convert_weight( weight_bonus ) ) );
    }
}

void item::animal_armor_info( std::vector<iteminfo> &info, const iteminfo_query *parts,
                              int /* batch */,
                              bool /* debug */ ) const
{
    if( !is_pet_armor() ) {
        return;
    }

    const std::string space = "  ";

    int converted_storage_scale = 0;
    const double converted_storage = round_up( convert_volume( get_storage().value(),
                                     &converted_storage_scale ), 2 );
    if( parts->test( iteminfo_parts::ARMOR_STORAGE ) && converted_storage > 0 ) {
        const iteminfo::flags f = converted_storage_scale == 0 ? iteminfo::no_flags : iteminfo::is_decimal;
        info.push_back( iteminfo( "ARMOR", space + _( "Storage: " ),
                                  string_format( "<num> %s", volume_units_abbr() ),
                                  f, converted_storage ) );
    }

    // Whatever the last entry was, we want a newline at this point
    info.back().bNewLine = true;

    if( parts->test( iteminfo_parts::ARMOR_PROTECTION ) ) {
        info.push_back( iteminfo( "ARMOR", _( "<bold>Protection</bold>: Bash: " ), "",
                                  iteminfo::no_newline, bash_resist() ) );
        info.push_back( iteminfo( "ARMOR", space + _( "Cut: " ), cut_resist() ) );
        info.push_back( iteminfo( "ARMOR", space + _( "Acid: " ), "",
                                  iteminfo::no_newline, acid_resist() ) );
        info.push_back( iteminfo( "ARMOR", space + _( "Fire: " ), "",
                                  iteminfo::no_newline, fire_resist() ) );
        info.push_back( iteminfo( "ARMOR", space + _( "Environmental: " ),
                                  get_base_env_resist( *this ) ) );
        if( type->can_use( "GASMASK" ) || type->can_use( "DIVE_TANK" ) ) {
            info.push_back( iteminfo( "ARMOR",
                                      _( "<bold>Protection when active</bold>: " ) ) );
            info.push_back( iteminfo( "ARMOR", space + _( "Acid: " ), "",
                                      iteminfo::no_newline,
                                      acid_resist( false, get_base_env_resist_w_filter() ) ) );
            info.push_back( iteminfo( "ARMOR", space + _( "Fire: " ), "",
                                      iteminfo::no_newline,
                                      fire_resist( false, get_base_env_resist_w_filter() ) ) );
            info.push_back( iteminfo( "ARMOR", space + _( "Environmental: " ),
                                      get_env_resist( get_base_env_resist_w_filter() ) ) );
        }

        if( damage() > 0 ) {
            info.push_back( iteminfo( "ARMOR",
                                      _( "Protection values are <bad>reduced by damage</bad> and "
                                         "you may be able to <info>improve them by repairing this "
                                         "item</info>." ) ) );
        }
    }
}

void item::book_info( std::vector<iteminfo> &info, const iteminfo_query *parts, int /* batch */,
                      bool /* debug */ ) const
{
    if( !is_book() ) {
        return;
    }

    insert_separation_line( info );
    const islot_book &book = *type->book;
    // Some things about a book you CAN tell by it's cover.
    if( !book.skill && !type->can_use( "MA_MANUAL" ) && parts->test( iteminfo_parts::BOOK_SUMMARY ) ) {
        info.push_back( iteminfo( "BOOK", _( "Just for fun." ) ) );
    }
    if( type->can_use( "MA_MANUAL" ) && parts->test( iteminfo_parts::BOOK_SUMMARY ) ) {
        info.push_back( iteminfo( "BOOK",
                                  _( "Some sort of <info>martial arts training "
                                     "manual</info>." ) ) );
        if( g->u.has_identified( typeId() ) ) {
            const matype_id style_to_learn = martial_art_learned_from( *type );
            info.push_back( iteminfo( "BOOK",
                                      string_format( _( "You can learn <info>%s</info> style "
                                              "from it." ), style_to_learn->name ) ) );
            info.push_back( iteminfo( "BOOK",
                                      string_format( _( "This fighting style is <info>%s</info> "
                                              "to learn." ),
                                              martialart_difficulty( style_to_learn ) ) ) );
            info.push_back( iteminfo( "BOOK",
                                      string_format( _( "It'd be easier to master if you'd have "
                                              "skill expertise in <info>%s</info>." ),
                                              style_to_learn->primary_skill->name() ) ) );
        }
    }
    if( book.req == 0 && parts->test( iteminfo_parts::BOOK_REQUIREMENTS_BEGINNER ) ) {
        info.push_back( iteminfo( "BOOK", _( "It can be <info>understood by "
                                             "beginners</info>." ) ) );
    }
    if( g->u.has_identified( typeId() ) ) {
        if( book.skill ) {
            const SkillLevel &skill = g->u.get_skill_level_object( book.skill );
            if( skill.can_train() && parts->test( iteminfo_parts::BOOK_SKILLRANGE_MAX ) ) {
                const std::string skill_name = book.skill->name();
                std::string fmt = string_format( _( "Can bring your <info>%s skill to</info> "
                                                    "<num>." ), skill_name );
                info.push_back( iteminfo( "BOOK", "", fmt, iteminfo::no_flags, book.level ) );
                fmt = string_format( _( "Your current <stat>%s skill</stat> is <num>." ),
                                     skill_name );
                info.push_back( iteminfo( "BOOK", "", fmt, iteminfo::no_flags, skill.level() ) );
            }

            if( book.req != 0 && parts->test( iteminfo_parts::BOOK_SKILLRANGE_MIN ) ) {
                const std::string fmt = string_format(
                                            _( "<info>Requires %s level</info> <num> to "
                                               "understand." ), book.skill.obj().name() );
                info.push_back( iteminfo( "BOOK", "", fmt,
                                          iteminfo::lower_is_better, book.req ) );
            }
        }

        if( book.intel != 0 && parts->test( iteminfo_parts::BOOK_REQUIREMENTS_INT ) ) {
            info.push_back( iteminfo( "BOOK", "",
                                      _( "Requires <info>intelligence of</info> <num> to easily "
                                         "read." ), iteminfo::lower_is_better, book.intel ) );
        }
        if( g->u.book_fun_for( *this, g->u ) != 0 &&
            parts->test( iteminfo_parts::BOOK_MORALECHANGE ) ) {
            info.push_back( iteminfo( "BOOK", "",
                                      _( "Reading this book affects your morale by <num>" ),
                                      iteminfo::show_plus, g->u.book_fun_for( *this, g->u ) ) );
        }
        if( parts->test( iteminfo_parts::BOOK_TIMEPERCHAPTER ) ) {
            std::string fmt = ngettext(
                                  "A chapter of this book takes <num> <info>minute to "
                                  "read</info>.",
                                  "A chapter of this book takes <num> <info>minutes to "
                                  "read</info>.", book.time );
            if( type->use_methods.count( "MA_MANUAL" ) ) {
                fmt = ngettext(
                          "<info>A training session</info> with this book takes "
                          "<num> <info>minute</info>.",
                          "<info>A training session</info> with this book takes "
                          "<num> <info>minutes</info>.", book.time );
            }
            info.push_back( iteminfo( "BOOK", "", fmt,
                                      iteminfo::lower_is_better, book.time ) );
        }

        if( book.chapters > 0 && parts->test( iteminfo_parts::BOOK_NUMUNREADCHAPTERS ) ) {
            const int unread = get_remaining_chapters( g->u );
            std::string fmt = ngettext( "This book has <num> <info>unread chapter</info>.",
                                        "This book has <num> <info>unread chapters</info>.",
                                        unread );
            info.push_back( iteminfo( "BOOK", "", fmt, iteminfo::no_flags, unread ) );
        }

        std::vector<std::string> recipe_list;
        for( const islot_book::recipe_with_description_t &elem : book.recipes ) {
            const bool knows_it = g->u.knows_recipe( elem.recipe );
            const bool can_learn = g->u.get_skill_level( elem.recipe->skill_used )  >= elem.skill_level;
            // If the player knows it, they recognize it even if it's not clearly stated.
            if( elem.is_hidden() && !knows_it ) {
                continue;
            }
            if( knows_it ) {
                // In case the recipe is known, but has a different name in the book, use the
                // real name to avoid confusing the player.
                const std::string name = elem.recipe->result_name();
                recipe_list.push_back( "<bold>" + name + "</bold>" );
            } else if( !can_learn ) {
                recipe_list.push_back( "<color_brown>" + elem.name + "</color>" );
            } else {
                recipe_list.push_back( "<dark>" + elem.name + "</dark>" );
            }
        }

        if( !recipe_list.empty() && parts->test( iteminfo_parts::DESCRIPTION_BOOK_RECIPES ) ) {
            std::string recipe_line =
                string_format( ngettext( "This book contains %1$d crafting recipe: %2$s",
                                         "This book contains %1$d crafting recipes: %2$s",
                                         recipe_list.size() ),
                               recipe_list.size(), enumerate_as_string( recipe_list ) );

            insert_separation_line( info );
            info.push_back( iteminfo( "DESCRIPTION", recipe_line ) );
        }

        if( recipe_list.size() != book.recipes.size() &&
            parts->test( iteminfo_parts::DESCRIPTION_BOOK_ADDITIONAL_RECIPES ) ) {
            info.push_back( iteminfo( "DESCRIPTION",
                                      _( "It might help you figuring out some <good>more "
                                         "recipes</good>." ) ) );
        }

    } else {
        if( parts->test( iteminfo_parts::BOOK_UNREAD ) ) {
            info.push_back( iteminfo( "BOOK",
                                      _( "You need to <info>read this book to see its "
                                         "contents</info>." ) ) );
        }
    }
}

void item::container_info( std::vector<iteminfo> &info, const iteminfo_query *parts, int /*batch*/,
                           bool /*debug*/ ) const
{
    if( !is_container() || !parts->test( iteminfo_parts::CONTAINER_DETAILS ) ) {
        return;
    }

    insert_separation_line( info );
    const islot_container &c = *type->container;

    std::string container_str =  _( "This container " );

    if( c.seals ) {
        container_str += _( "can be <info>resealed</info>, " );
    }
    if( c.watertight ) {
        container_str += _( "is <info>watertight</info>, " );
    }
    if( c.preserves ) {
        container_str += _( "<good>prevents spoiling</good>, " );
    }

    container_str += string_format( _( "can store <info>%s %s</info>." ),
                                    format_volume( c.contains ), volume_units_long() );

    info.push_back( iteminfo( "CONTAINER", container_str ) );
}

void item::battery_info( std::vector<iteminfo> &info, const iteminfo_query * /*parts*/,
                         int /*batch*/, bool /*debug*/ ) const
{
    if( !is_battery() ) {
        return;
    }

    std::string info_string;
    if( type->battery->max_capacity < 1_J ) {
        info_string = string_format( _( "<bold>Capacity:</bold> %dmJ" ),
                                     to_millijoule( type->battery->max_capacity ) );
    } else if( type->battery->max_capacity < 1_kJ ) {
        info_string = string_format( _( "<bold>Capacity:</bold> %dJ" ),
                                     to_joule( type->battery->max_capacity ) );
    } else if( type->battery->max_capacity >= 1_kJ ) {
        info_string = string_format( _( "<bold>Capacity:</bold> %dkJ" ),
                                     to_kilojoule( type->battery->max_capacity ) );
    }
    insert_separation_line( info );
    info.emplace_back( "BATTERY", info_string );
}

void item::tool_info( std::vector<iteminfo> &info, const iteminfo_query *parts, int /*batch*/,
                      bool /*debug*/ ) const
{
    if( !is_tool() ) {
        return;
    }

    insert_separation_line( info );
    if( ammo_capacity() != 0 && parts->test( iteminfo_parts::TOOL_CHARGES ) ) {
        info.emplace_back( "TOOL", string_format( _( "<bold>Charges</bold>: %d" ),
                           ammo_remaining() ) );
    }

    if( !magazine_integral() ) {
        if( magazine_current() && parts->test( iteminfo_parts::TOOL_MAGAZINE_CURRENT ) ) {
            info.emplace_back( "TOOL", _( "Magazine: " ),
                               string_format( "<stat>%s</stat>", magazine_current()->tname() ) );
        }

        if( parts->test( iteminfo_parts::TOOL_MAGAZINE_COMPATIBLE ) ) {
            insert_separation_line( info );
            const std::set<std::string> compat = magazine_compatible();
            info.emplace_back( "TOOL", _( "<bold>Compatible magazines:</bold> " ),
            enumerate_as_string( compat.begin(), compat.end(), []( const itype_id & id ) {
                return item::nname( id );
            } ) );
        }
    } else if( ammo_capacity() != 0 && parts->test( iteminfo_parts::TOOL_CAPACITY ) ) {
        std::string tmp;
        bool bionic_tool = has_flag( flag_USES_BIONIC_POWER );
        if( !ammo_types().empty() ) {
            //~ "%s" is ammunition type. This types can't be plural.
            tmp = ngettext( "Maximum <num> charge of %s.", "Maximum <num> charges of %s.",
                            ammo_capacity() );
            tmp = string_format( tmp, enumerate_as_string( ammo_types().begin(),
            ammo_types().end(), []( const ammotype & at ) {
                return at->name();
            }, enumeration_conjunction::none ) );

            // No need to display max charges, since charges are always equal to bionic power
        } else if( !bionic_tool ) {
            tmp = ngettext( "Maximum <num> charge.", "Maximum <num> charges.", ammo_capacity() );
        }
        if( !bionic_tool ) {
            info.emplace_back( "TOOL", "", tmp, iteminfo::no_flags, ammo_capacity() );
        }
    }
}

void item::component_info( std::vector<iteminfo> &info, const iteminfo_query *parts, int /*batch*/,
                           bool /*debug*/ ) const
{
    if( components.empty() || !parts->test( iteminfo_parts::DESCRIPTION_COMPONENTS_MADEFROM ) ) {
        return;
    }
    if( is_craft() ) {
        info.push_back( iteminfo( "DESCRIPTION", string_format( _( "Using: %s" ),
                                  _( components_to_string() ) ) ) );
    } else {
        info.push_back( iteminfo( "DESCRIPTION", string_format( _( "Made from: %s" ),
                                  _( components_to_string() ) ) ) );
    }
}

void item::disassembly_info( std::vector<iteminfo> &info, const iteminfo_query *parts,
                             int /*batch*/, bool /*debug*/ ) const
{
    if( !components.empty() && parts->test( iteminfo_parts::DESCRIPTION_COMPONENTS_MADEFROM ) ) {
        return;
    }
    const recipe &dis = recipe_dictionary::get_uncraft( typeId() );
    const requirement_data &req = dis.disassembly_requirements();
    if( !req.is_empty() &&
        parts->test( iteminfo_parts::DESCRIPTION_COMPONENTS_DISASSEMBLE ) ) {
        const requirement_data::alter_item_comp_vector &components = req.get_components();
        const std::string components_list = enumerate_as_string( components.begin(), components.end(),
        []( const std::vector<item_comp> &comps ) {
            return comps.front().to_string();
        } );

        insert_separation_line( info );
        info.push_back( iteminfo( "DESCRIPTION",
                                  string_format( _( "Disassembling this item takes %s and "
                                          "might yield: %s." ),
                                          to_string_approx( time_duration::from_turns( dis.time /
                                                  100 ) ), components_list ) ) );
    }
}

void item::qualities_info( std::vector<iteminfo> &info, const iteminfo_query *parts, int /*batch*/,
                           bool /*debug*/ ) const
{
    auto name_quality = [&info]( const std::pair<quality_id, int> &q ) {
        std::string str;
        if( q.first == qual_JACK || q.first == qual_LIFT ) {
            str = string_format( _( "Has level <info>%1$d %2$s</info> quality and "
                                    "is rated at <info>%3$d</info> %4$s" ),
                                 q.second, q.first.obj().name,
                                 static_cast<int>( convert_weight( q.second * TOOL_LIFT_FACTOR ) ),
                                 weight_units() );
        } else {
            str = string_format( _( "Has level <info>%1$d %2$s</info> quality." ),
                                 q.second, q.first.obj().name );
        }
        info.emplace_back( "QUALITIES", "", str );
    };

    if( parts->test( iteminfo_parts::QUALITIES ) ) {
        for( const std::pair<const quality_id, int> &q : type->qualities ) {
            name_quality( q );
        }
    }

    if( parts->test( iteminfo_parts::QUALITIES_CONTAINED ) &&
    std::any_of( contents.begin(), contents.end(), []( const item & e ) {
    return !e.type->qualities.empty();
    } ) ) {

        info.emplace_back( "QUALITIES", "", _( "Contains items with qualities:" ) );
        std::map<quality_id, int> most_quality;
        for( const item &e : contents ) {
            for( const std::pair<const quality_id, int> &q : e.type->qualities ) {
                auto emplace_result = most_quality.emplace( q );
                if( !emplace_result.second &&
                    most_quality.at( emplace_result.first->first ) < q.second ) {
                    most_quality[ q.first ] = q.second;
                }
            }
        }
        for( const std::pair<const quality_id, int> &q : most_quality ) {
            name_quality( q );
        }
    }
}

void item::final_info( std::vector<iteminfo> &info, const iteminfo_query *parts, int batch,
                       bool /*debug*/ ) const
{
    if( is_null() ) {
        return;
    }

    int encumbrance = get_encumber( g->u );
    const sizing sizing_level = get_sizing( g->u, encumbrance != 0 );
    const std::string space = "  ";

    std::set<matec_id> all_techniques = type->techniques;
    all_techniques.insert( techniques.begin(), techniques.end() );
    if( !all_techniques.empty() && parts->test( iteminfo_parts::DESCRIPTION_TECHNIQUES ) ) {
        insert_separation_line( info );
        info.push_back( iteminfo( "DESCRIPTION", _( "<bold>Techniques when wielded</bold>: " ) +
        enumerate_as_string( all_techniques.begin(), all_techniques.end(), []( const matec_id & tid ) {
            return string_format( "<stat>%s:</stat> <info>%s</info>", _( tid.obj().name ),
                                  _( tid.obj().description ) );
        } ) ) );
    }

    if( !is_gunmod() && has_flag( flag_REACH_ATTACK ) &&
        parts->test( iteminfo_parts::DESCRIPTION_GUNMOD_ADDREACHATTACK ) ) {
        insert_separation_line( info );
        if( has_flag( flag_REACH3 ) ) {
            info.push_back( iteminfo( "DESCRIPTION",
                                      _( "* This item can be used to make <stat>long reach "
                                         "attacks</stat>." ) ) );
        } else {
            info.push_back( iteminfo( "DESCRIPTION",
                                      _( "* This item can be used to make <stat>reach "
                                         "attacks</stat>." ) ) );
        }
    }

    ///\EFFECT_MELEE >2 allows seeing melee damage stats on weapons
    if( debug_mode ||
        ( g->u.get_skill_level( skill_melee ) > 2 &&
          ( damage_melee( DT_BASH ) > 0 || damage_melee( DT_CUT ) > 0 ||
            damage_melee( DT_STAB ) > 0 || type->m_to_hit > 0 ) ) ) {
        damage_instance non_crit;
        g->u.roll_all_damage( false, non_crit, true, *this );
        damage_instance crit;
        g->u.roll_all_damage( true, crit, true, *this );
        int attack_cost = g->u.attack_speed( *this );
        insert_separation_line( info );
        if( parts->test( iteminfo_parts::DESCRIPTION_MELEEDMG ) ) {
            info.push_back( iteminfo( "DESCRIPTION", _( "<bold>Average melee damage:</bold>" ) ) );
        }
        if( parts->test( iteminfo_parts::DESCRIPTION_MELEEDMG_CRIT ) ) {
            info.push_back( iteminfo( "DESCRIPTION",
                                      string_format( _( "Critical hit chance %d%% - %d%%" ),
                                              static_cast<int>( g->u.crit_chance( 0, 100, *this ) *
                                                      100 ),
                                              static_cast<int>( g->u.crit_chance( 100, 0, *this ) *
                                                      100 ) ) ) );
        }
        if( parts->test( iteminfo_parts::DESCRIPTION_MELEEDMG_BASH ) ) {
            info.push_back( iteminfo( "DESCRIPTION",
                                      string_format( _( "%d bashing (%d on a critical hit)" ),
                                              static_cast<int>( non_crit.type_damage( DT_BASH ) ),
                                              static_cast<int>( crit.type_damage( DT_BASH ) ) ) ) );
        }
        if( ( non_crit.type_damage( DT_CUT ) > 0.0f || crit.type_damage( DT_CUT ) > 0.0f )
            && parts->test( iteminfo_parts::DESCRIPTION_MELEEDMG_CUT ) ) {
            info.push_back( iteminfo( "DESCRIPTION",
                                      string_format( _( "%d cutting (%d on a critical hit)" ),
                                              static_cast<int>( non_crit.type_damage( DT_CUT ) ),
                                              static_cast<int>( crit.type_damage( DT_CUT ) ) ) ) );
        }
        if( ( non_crit.type_damage( DT_STAB ) > 0.0f || crit.type_damage( DT_STAB ) > 0.0f )
            && parts->test( iteminfo_parts::DESCRIPTION_MELEEDMG_PIERCE ) ) {
            info.push_back( iteminfo( "DESCRIPTION",
                                      string_format( _( "%d piercing (%d on a critical hit)" ),
                                              static_cast<int>( non_crit.type_damage( DT_STAB ) ),
                                              static_cast<int>( crit.type_damage( DT_STAB ) ) ) ) );
        }
        if( parts->test( iteminfo_parts::DESCRIPTION_MELEEDMG_MOVES ) ) {
            info.push_back( iteminfo( "DESCRIPTION",
                                      string_format( _( "%d moves per attack" ), attack_cost ) ) );
        }
    }

    //lets display which martial arts styles character can use with this weapon
    if( parts->test( iteminfo_parts::DESCRIPTION_APPLICABLEMARTIALARTS ) ) {
        const std::string valid_styles = g->u.martial_arts_data.enumerate_known_styles( typeId() );
        if( !valid_styles.empty() ) {
            insert_separation_line( info );
            info.push_back( iteminfo( "DESCRIPTION",
                                      _( "You know how to use this with these martial arts "
                                         "styles: " ) + valid_styles ) );
        }
    }

    if( parts->test( iteminfo_parts::DESCRIPTION_USE_METHODS ) ) {
        for( const std::pair<const std::string, use_function> &method : type->use_methods ) {
            insert_separation_line( info );
            method.second.dump_info( *this, info );
        }
    }

    if( parts->test( iteminfo_parts::DESCRIPTION_REPAIREDWITH ) ) {
        insert_separation_line( info );
        const std::set<std::string> &rep = repaired_with();
        if( !rep.empty() ) {
            info.emplace_back( "DESCRIPTION", _( "<bold>Repaired with</bold>: " ) +
            enumerate_as_string( rep.begin(), rep.end(), []( const itype_id & e ) {
                return nname( e );
            }, enumeration_conjunction::or_ ) );
            insert_separation_line( info );
            if( reinforceable() ) {
                info.emplace_back( "DESCRIPTION", _( "* This item can be "
                                                     "<good>reinforced</good>." ) );
            }
        } else {
            info.emplace_back( "DESCRIPTION", _( "* This item is <bad>not repairable</bad>." ) );
        }
    }

    if( parts->test( iteminfo_parts::DESCRIPTION_CONDUCTIVITY ) ) {
        if( !conductive() ) {
            info.push_back( iteminfo( "BASE", _( "* This item <good>does not "
                                                 "conduct</good> electricity." ) ) );
        } else if( has_flag( flag_CONDUCTIVE ) ) {
            info.push_back( iteminfo( "BASE",
                                      _( "* This item effectively <bad>conducts</bad> "
                                         "electricity, as it has no guard." ) ) );
        } else {
            info.push_back( iteminfo( "BASE", _( "* This item <bad>conducts</bad> electricity." ) ) );
        }
    }

    bool anyFlags = ( *parts & iteminfo_query::anyflags ).any();
    if( anyFlags ) {
        insert_separation_line( info );
    }

    if( is_armor() && g->u.has_trait( trait_WOOLALLERGY ) &&
        ( made_of( material_id( "wool" ) ) || item_tags.count( "wooled" ) ) ) {
        info.push_back( iteminfo( "DESCRIPTION",
                                  _( "* This clothing will give you an <bad>allergic "
                                     "reaction</bad>." ) ) );
    }

    if( parts->test( iteminfo_parts::DESCRIPTION_FLAGS ) ) {
        // concatenate base and acquired flags...
        std::vector<std::string> flags;
        std::set_union( type->item_tags.begin(), type->item_tags.end(),
                        item_tags.begin(), item_tags.end(),
                        std::back_inserter( flags ) );

        // ...and display those which have an info description
        for( const std::string &e : flags ) {
            const json_flag &f = json_flag::get( e );
            if( !f.info().empty() ) {
                info.emplace_back( "DESCRIPTION", string_format( "* %s", _( f.info() ) ) );
            }
        }
    }

    if( is_armor() ) {
        if( has_flag( flag_HELMET_COMPAT ) &&
            parts->test( iteminfo_parts::DESCRIPTION_FLAGS_HELMETCOMPAT ) ) {
            info.push_back( iteminfo( "DESCRIPTION",
                                      _( "* This item can be <info>worn with a "
                                         "helmet</info>." ) ) );
        }

        if( parts->test( iteminfo_parts::DESCRIPTION_FLAGS_FITS ) ) {
            switch( sizing_level ) {
                case sizing::human_sized_human_char:
                    if( has_flag( flag_FIT ) ) {
                        info.emplace_back( "DESCRIPTION",
                                           _( "* This clothing <info>fits</info> you perfectly." ) );
                    }
                    break;
                case sizing::big_sized_big_char:
                    if( has_flag( flag_FIT ) ) {
                        info.emplace_back( "DESCRIPTION", _( "* This clothing <info>fits</info> "
                                                             "your large frame perfectly." ) );
                    }
                    break;
                case sizing::small_sized_small_char:
                    if( has_flag( flag_FIT ) ) {
                        info.emplace_back( "DESCRIPTION", _( "* This clothing <info>fits</info> "
                                                             "your small frame perfectly." ) );
                    }
                    break;
                case sizing::big_sized_human_char:
                    info.emplace_back( "DESCRIPTION", _( "* This clothing is <bad>oversized</bad> "
                                                         "and does <bad>not fit</bad> you." ) );
                    break;
                case sizing::big_sized_small_char:
                    info.emplace_back( "DESCRIPTION",
                                       _( "* This clothing is hilariously <bad>oversized</bad> "
                                          "and does <bad>not fit</bad> your <info>abnormally "
                                          "small mutated anatomy</info>." ) );
                    break;
                case sizing::human_sized_big_char:
                    info.emplace_back( "DESCRIPTION",
                                       _( "* This clothing is <bad>normal sized</bad> and does "
                                          "<bad>not fit</info> your <info>abnormally large "
                                          "mutated anatomy</info>." ) );
                    break;
                case sizing::human_sized_small_char:
                    info.emplace_back( "DESCRIPTION",
                                       _( "* This clothing is <bad>normal sized</bad> and does "
                                          "<bad>not fit</bad> your <info>abnormally small "
                                          "mutated anatomy</info>." ) );
                    break;
                case sizing::small_sized_big_char:
                    info.emplace_back( "DESCRIPTION",
                                       _( "* This clothing is hilariously <bad>undersized</bad> "
                                          "and does <bad>not fit</bad> your <info>abnormally "
                                          "large mutated anatomy</info>." ) );
                    break;
                case sizing::small_sized_human_char:
                    info.emplace_back( "DESCRIPTION", _( "* This clothing is <bad>undersized</bad> "
                                                         "and does <bad>not fit</bad> you." ) );
                    break;
                default:
                    break;
            }
        }

        if( parts->test( iteminfo_parts::DESCRIPTION_FLAGS_VARSIZE ) ) {
            if( has_flag( flag_VARSIZE ) ) {
                std::string resize_str;
                if( has_flag( flag_FIT ) ) {
                    switch( sizing_level ) {
                        case sizing::small_sized_human_char:
                            resize_str = _( "<info>can be upsized</info>" );
                            break;
                        case sizing::human_sized_small_char:
                            resize_str = _( "<info>can be downsized</info>" );
                            break;
                        case sizing::big_sized_human_char:
                        case sizing::big_sized_small_char:
                            resize_str = _( "<bad>can not be downsized</bad>" );
                            break;
                        case sizing::small_sized_big_char:
                        case sizing::human_sized_big_char:
                            resize_str = _( "<bad>can not be upsized</bad>" );
                            break;
                        default:
                            break;
                    }
                    if( !resize_str.empty() ) {
                        std::string info_str = string_format( _( "* This clothing %s." ), resize_str );
                        info.push_back( iteminfo( "DESCRIPTION", info_str ) );
                    }
                } else {
                    switch( sizing_level ) {
                        case sizing::small_sized_human_char:
                            resize_str = _( " and <info>upsized</info>" );
                            break;
                        case sizing::human_sized_small_char:
                            resize_str = _( " and <info>downsized</info>" );
                            break;
                        case sizing::big_sized_human_char:
                        case sizing::big_sized_small_char:
                            resize_str = _( " but <bad>not downsized</bad>" );
                            break;
                        case sizing::small_sized_big_char:
                        case sizing::human_sized_big_char:
                            resize_str = _( " but <bad>not upsized</bad>" );
                            break;
                        default:
                            break;
                    }
                    std::string info_str = string_format( _( "* This clothing <info>can be "
                                                          "refitted</info>%s." ), resize_str );
                    info.push_back( iteminfo( "DESCRIPTION", info_str ) );
                }
            } else {
                info.emplace_back( "DESCRIPTION", _( "* This clothing <bad>can not be refitted, "
                                                     "upsized, or downsized</bad>." ) );
            }
        }

        if( is_sided() && parts->test( iteminfo_parts::DESCRIPTION_FLAGS_SIDED ) ) {
            info.push_back( iteminfo( "DESCRIPTION",
                                      _( "* This item can be worn on <info>either side</info> of "
                                         "the body." ) ) );
        }
        if( is_power_armor() && parts->test( iteminfo_parts::DESCRIPTION_FLAGS_POWERARMOR ) ) {
            info.push_back( iteminfo( "DESCRIPTION",
                                      _( "* This gear is a part of power armor." ) ) );
            if( parts->test( iteminfo_parts::DESCRIPTION_FLAGS_POWERARMOR_RADIATIONHINT ) ) {
                if( covers( bp_head ) ) {
                    info.push_back( iteminfo( "DESCRIPTION",
                                              _( "* When worn with a power armor suit, it will "
                                                 "<good>fully protect</good> you from "
                                                 "<info>radiation</info>." ) ) );
                } else {
                    info.push_back( iteminfo( "DESCRIPTION",
                                              _( "* When worn with a power armor helmet, it will "
                                                 "<good>fully protect</good> you from " "<info>radiation</info>." ) ) );
                }
            }
        }
        if( typeId() == "rad_badge" && parts->test( iteminfo_parts::DESCRIPTION_IRRADIATION ) ) {
            info.push_back( iteminfo( "DESCRIPTION",
                                      string_format( _( "* The film strip on the badge is %s." ),
                                              rad_badge_color( irradiation ) ) ) );
        }
    }

    if( is_tool() ) {
        if( has_flag( flag_USE_UPS ) && parts->test( iteminfo_parts::DESCRIPTION_RECHARGE_UPSMODDED ) ) {
            info.push_back( iteminfo( "DESCRIPTION",
                                      _( "* This tool has been modified to use a <info>universal "
                                         "power supply</info> and is <neutral>not compatible"
                                         "</neutral> with <info>standard batteries</info>." ) ) );
        } else if( has_flag( flag_RECHARGE ) && has_flag( flag_NO_RELOAD ) &&
                   parts->test( iteminfo_parts::DESCRIPTION_RECHARGE_NORELOAD ) ) {
            info.push_back( iteminfo( "DESCRIPTION",
                                      _( "* This tool has a <info>rechargeable power cell</info> "
                                         "and is <neutral>not compatible</neutral> with "
                                         "<info>standard batteries</info>." ) ) );
        } else if( has_flag( flag_RECHARGE ) &&
                   parts->test( iteminfo_parts::DESCRIPTION_RECHARGE_UPSCAPABLE ) ) {
            info.push_back( iteminfo( "DESCRIPTION",
                                      _( "* This tool has a <info>rechargeable power cell</info> "
                                         "and can be recharged in any <neutral>UPS-compatible "
                                         "recharging station</neutral>. You could charge it with "
                                         "<info>standard batteries</info>, but unloading it is "
                                         "impossible." ) ) );
        } else if( has_flag( flag_USES_BIONIC_POWER ) ) {
            info.emplace_back( "DESCRIPTION",
                               _( "* This tool <info>runs on bionic power</info>." ) );
        }
    }

    if( has_flag( flag_RADIO_ACTIVATION ) &&
        parts->test( iteminfo_parts::DESCRIPTION_RADIO_ACTIVATION ) ) {
        if( has_flag( flag_RADIO_MOD ) ) {
            info.emplace_back( "DESCRIPTION",
                               _( "* This item has been modified to listen to <info>radio "
                                  "signals</info>.  It can still be activated manually." ) );
        } else {
            info.emplace_back( "DESCRIPTION",
                               _( "* This item can only be activated by a <info>radio "
                                  "signal</info>." ) );
        }

        std::string signame;
        if( has_flag( flag_RADIOSIGNAL_1 ) ) {
            signame = "<color_c_red>red</color> radio signal.";
        } else if( has_flag( flag_RADIOSIGNAL_2 ) ) {
            signame = "<color_c_blue>blue</color> radio signal.";
        } else if( has_flag( flag_RADIOSIGNAL_3 ) ) {
            signame = "<color_c_green>green</color> radio signal.";
        }
        if( parts->test( iteminfo_parts::DESCRIPTION_RADIO_ACTIVATION_CHANNEL ) ) {
            info.emplace_back( "DESCRIPTION",
                               string_format( _( "* It will be activated by the %s." ),
                                              signame ) );
        }

        if( has_flag( flag_RADIO_INVOKE_PROC ) &&
            parts->test( iteminfo_parts::DESCRIPTION_RADIO_ACTIVATION_PROC ) ) {
            info.emplace_back( "DESCRIPTION",
                               _( "* Activating this item with a <info>radio signal</info> will "
                                  "<neutral>detonate</neutral> it immediately." ) );
        }
    }

    // TODO: Unhide when enforcing limits
    if( is_bionic() ) {
        if( get_option < bool >( "CBM_SLOTS_ENABLED" )
            && parts->test( iteminfo_parts::DESCRIPTION_CBM_SLOTS ) ) {
            info.push_back( iteminfo( "DESCRIPTION", list_occupied_bps( type->bionic->id,
                                      _( "This bionic is installed in the following body "
                                         "part(s):" ) ) ) );
        }
        insert_separation_line( info );

        if( is_bionic() && has_flag( flag_NO_STERILE ) ) {
            info.push_back( iteminfo( "DESCRIPTION",
                                      _( "* This bionic is <bad>not sterile</bad>, use an <info>autoclave</info> and an <info>autoclave pouch</info> to sterilize it. " ) ) );
        }
        insert_separation_line( info );

        const bionic_id bid = type->bionic->id;
        const std::vector<itype_id> &fuels = bid->fuel_opts;
        if( !fuels.empty() ) {
            const int &fuel_numb = fuels.size();

            info.push_back( iteminfo( "DESCRIPTION",
                                      ngettext( "* This bionic can produce power from the following fuel: ",
                                                "* This bionic can produce power from the following fuels: ",
                                                fuel_numb ) + enumerate_as_string( fuels.begin(),
                                                        fuels.end(), []( const itype_id & id ) -> std::string { return "<info>" + item_controller->find_template( id )->nname( 1 ) + "</info>"; } ) ) );
        }

        insert_separation_line( info );

        if( bid->capacity > 0_mJ ) {
            info.push_back( iteminfo( "CBM", _( "<bold>Power Capacity:</bold>" ), _( " <num> mJ" ),
                                      iteminfo::no_newline,
                                      units::to_millijoule( bid->capacity ) ) );
        }

        insert_separation_line( info );

        if( !bid->encumbrance.empty() ) {
            info.push_back( iteminfo( "DESCRIPTION", _( "<bold>Encumbrance:</bold> " ),
                                      iteminfo::no_newline ) );
            for( const auto &element : bid->encumbrance ) {
                info.push_back( iteminfo( "CBM", body_part_name_as_heading( element.first, 1 ),
                                          " <num> ", iteminfo::no_newline, element.second ) );
            }
        }

        if( !bid->env_protec.empty() ) {
            info.push_back( iteminfo( "DESCRIPTION",
                                      _( "<bold>Environmental Protection:</bold> " ),
                                      iteminfo::no_newline ) );
            for( const std::pair< body_part, size_t > &element : bid->env_protec ) {
                info.push_back( iteminfo( "CBM", body_part_name_as_heading( element.first, 1 ),
                                          " <num> ", iteminfo::no_newline, element.second ) );
            }
        }

        if( !bid->bash_protec.empty() ) {
            info.push_back( iteminfo( "DESCRIPTION",
                                      _( "<bold>Bash Protection:</bold> " ),
                                      iteminfo::no_newline ) );
            for( const std::pair< body_part, size_t > &element : bid->bash_protec ) {
                info.push_back( iteminfo( "CBM", body_part_name_as_heading( element.first, 1 ),
                                          " <num> ", iteminfo::no_newline, element.second ) );
            }
        }
        if( !bid->cut_protec.empty() ) {
            info.push_back( iteminfo( "DESCRIPTION",
                                      _( "<bold>Cut Protection:</bold> " ),
                                      iteminfo::no_newline ) );
            for( const std::pair< body_part, size_t > &element : bid->cut_protec ) {
                info.push_back( iteminfo( "CBM", body_part_name_as_heading( element.first, 1 ),
                                          " <num> ", iteminfo::no_newline, element.second ) );
            }
        }

        if( !bid->stat_bonus.empty() ) {
            info.push_back( iteminfo( "DESCRIPTION", _( "<bold>Stat Bonus:</bold> " ),
                                      iteminfo::no_newline ) );
            for( const auto &element : bid->stat_bonus ) {
                info.push_back( iteminfo( "CBM", get_stat_name( element.first ), " <num> ",
                                          iteminfo::no_newline, element.second ) );
            }
        }

        const units::mass weight_bonus = bid->weight_capacity_bonus;
        const float weight_modif = bid->weight_capacity_modifier;
        if( weight_modif != 1 ) {
            std::string modifier;
            if( weight_modif < 1 ) {
                modifier = "<num><bad>x</bad>";
            } else {
                modifier = "<num><color_light_green>x</color>";
            }
            info.push_back( iteminfo( "CBM",
                                      _( "<bold>Weight capacity modifier</bold>: " ), modifier,
                                      iteminfo::no_newline | iteminfo::is_decimal,
                                      weight_modif ) );
        }
        if( weight_bonus != 0_gram ) {
            std::string bonus;
            if( weight_bonus < 0_gram ) {
                bonus = string_format( "<num> <bad>%s</bad>", weight_units() );
            } else {
                bonus = string_format( "<num> <color_light_green>%s</color>", weight_units() );
            }
            info.push_back( iteminfo( "CBM", _( "<bold>Weight capacity bonus</bold>: " ), bonus,
                                      iteminfo::no_newline | iteminfo::is_decimal,
                                      convert_weight( weight_bonus ) ) );
        }
    }

    if( is_gun() && has_flag( flag_FIRE_TWOHAND ) &&
        parts->test( iteminfo_parts::DESCRIPTION_TWOHANDED ) ) {
        info.push_back( iteminfo( "DESCRIPTION",
                                  _( "* This weapon needs <info>two free hands</info> "
                                     "to fire." ) ) );
    }

    if( is_gunmod() && has_flag( flag_DISABLE_SIGHTS ) &&
        parts->test( iteminfo_parts::DESCRIPTION_GUNMOD_DISABLESSIGHTS ) ) {
        info.push_back( iteminfo( "DESCRIPTION",
                                  _( "* This mod <bad>obscures sights</bad> of the "
                                     "base weapon." ) ) );
    }

    if( is_gunmod() && has_flag( flag_CONSUMABLE ) &&
        parts->test( iteminfo_parts::DESCRIPTION_GUNMOD_CONSUMABLE ) ) {
        info.push_back( iteminfo( "DESCRIPTION",
                                  _( "* This mod might <bad>suffer wear</bad> when firing "
                                     "the base weapon." ) ) );
    }

    if( has_flag( flag_LEAK_DAM ) && has_flag( flag_RADIOACTIVE ) && damage() > 0
        && parts->test( iteminfo_parts::DESCRIPTION_RADIOACTIVITY_DAMAGED ) ) {
        info.push_back( iteminfo( "DESCRIPTION",
                                  _( "* The casing of this item has <neutral>cracked</neutral>, "
                                     "revealing an <info>ominous green glow</info>." ) ) );
    }

    if( has_flag( flag_LEAK_ALWAYS ) && has_flag( flag_RADIOACTIVE ) &&
        parts->test( iteminfo_parts::DESCRIPTION_RADIOACTIVITY_ALWAYS ) ) {
        info.push_back( iteminfo( "DESCRIPTION",
                                  _( "* This object is <neutral>surrounded</neutral> by a "
                                     "<info>sickly green glow</info>." ) ) );
    }

    if( is_brewable() || ( !contents.empty() && contents.front().is_brewable() ) ) {
        const item &brewed = !is_brewable() ? contents.front() : *this;
        if( parts->test( iteminfo_parts::DESCRIPTION_BREWABLE_DURATION ) ) {
            const time_duration btime = brewed.brewing_time();
            int btime_i = to_days<int>( btime );
            if( btime <= 2_days ) {
                btime_i = to_hours<int>( btime );
                info.push_back( iteminfo( "DESCRIPTION",
                                          string_format( ngettext( "* Once set in a vat, this "
                                                  "will ferment in around %d hour.",
                                                  "* Once set in a vat, this will ferment in "
                                                  "around %d hours.", btime_i ), btime_i ) ) );
            } else {
                info.push_back( iteminfo( "DESCRIPTION",
                                          string_format( ngettext( "* Once set in a vat, this "
                                                  "will ferment in around %d day.",
                                                  "* Once set in a vat, this will ferment in "
                                                  "around %d days.", btime_i ), btime_i ) ) );
            }
        }
        if( parts->test( iteminfo_parts::DESCRIPTION_BREWABLE_PRODUCTS ) ) {
            for( const std::string &res : brewed.brewing_results() ) {
                info.push_back( iteminfo( "DESCRIPTION",
                                          string_format( _( "* Fermenting this will produce "
                                                  "<neutral>%s</neutral>." ),
                                                  nname( res, brewed.charges ) ) ) );
            }
        }
    }

    if( parts->test( iteminfo_parts::DESCRIPTION_FAULTS ) ) {
        for( const fault_id &e : faults ) {
            //~ %1$s is the name of a fault and %2$s is the description of the fault
            info.emplace_back( "DESCRIPTION", string_format( _( "* <bad>%1$s</bad>.  %2$s" ),
                               e.obj().name(), e.obj().description() ) );
        }
    }

    // does the item fit in any holsters?
    std::vector<const itype *> holsters = Item_factory::find( [this]( const itype & e ) {
        if( !e.can_use( "holster" ) ) {
            return false;
        }
        const holster_actor *ptr = dynamic_cast<const holster_actor *>
                                   ( e.get_use( "holster" )->get_actor_ptr() );
        return ptr->can_holster( *this );
    } );

    if( !holsters.empty() && parts->test( iteminfo_parts::DESCRIPTION_HOLSTERS ) ) {
        insert_separation_line( info );
        info.emplace_back( "DESCRIPTION", _( "<bold>Can be stored in:</bold> " ) +
                           enumerate_as_string( holsters.begin(), holsters.end(),
        []( const itype * e ) {
            return e->nname( 1 );
        } ) );
    }

    if( parts->test( iteminfo_parts::DESCRIPTION_ACTIVATABLE_TRANSFORMATION ) ) {
        for( auto &u : type->use_methods ) {
            const delayed_transform_iuse *tt = dynamic_cast<const delayed_transform_iuse *>
                                               ( u.second.get_actor_ptr() );
            if( tt == nullptr ) {
                continue;
            }
            const int time_to_do = tt->time_to_do( *this );
            if( time_to_do <= 0 ) {
                info.push_back( iteminfo( "DESCRIPTION",
                                          _( "It's done and <info>can be activated</info>." ) ) );
            } else {
                const std::string time = to_string_clipped( time_duration::from_turns( time_to_do ) );
                info.push_back( iteminfo( "DESCRIPTION",
                                          string_format( _( "It will be done in %s." ),
                                                  time.c_str() ) ) );
            }
        }
    }

    std::map<std::string, std::string>::const_iterator item_note = item_vars.find( "item_note" );
    std::map<std::string, std::string>::const_iterator item_note_tool =
        item_vars.find( "item_note_tool" );

    if( item_note != item_vars.end() && parts->test( iteminfo_parts::DESCRIPTION_NOTES ) ) {
        insert_separation_line( info );
        std::string ntext;
        const use_function *use_func = item_note_tool != item_vars.end() ?
                                       item_controller->find_template( item_note_tool->second )->get_use( "inscribe" ) : nullptr;
        const inscribe_actor *use_actor = use_func ?
                                          dynamic_cast<const inscribe_actor *>( use_func->get_actor_ptr() ) : nullptr;
        if( use_actor ) {
            //~ %1$s: gerund (e.g. carved), %2$s: item name, %3$s: inscription text
            ntext = string_format( pgettext( "carving", "%1$s on the %2$s is: %3$s" ),
                                   use_actor->gerund, tname(), item_note->second );
        } else {
            //~ %1$s: inscription text
            ntext = string_format( pgettext( "carving", "Note: %1$s" ), item_note->second );
        }
        info.push_back( iteminfo( "DESCRIPTION", ntext ) );
    }

    // describe contents
    if( !contents.empty() && parts->test( iteminfo_parts::DESCRIPTION_CONTENTS ) ) {
        for( const item *mod : is_gun() ? gunmods() : toolmods() ) {
            std::string mod_str;
            if( mod->type->gunmod ) {
                if( mod->is_irremovable() ) {
                    mod_str = _( "Integrated mod: " );
                } else {
                    mod_str = _( "Mod: " );
                }
                mod_str += string_format( "<bold>%s</bold> (%s) ", mod->tname(),
                                          mod->type->gunmod->location.name() );
            }
            insert_separation_line( info );
            info.emplace_back( "DESCRIPTION", mod_str );
            info.emplace_back( "DESCRIPTION", mod->type->description.translated() );
        }
        bool contents_header = false;
        for( const item &contents_item : contents ) {
            if( !contents_item.type->mod ) {
                if( !contents_header ) {
                    insert_separation_line( info );
                    info.emplace_back( "DESCRIPTION", _( "<bold>Contents of this item</bold>:" ) );
                    contents_header = true;
                } else {
                    // Separate items with a blank line
                    info.emplace_back( "DESCRIPTION", space );
                }

                const translation &description = contents_item.type->description;

                if( contents_item.made_of_from_type( LIQUID ) ) {
                    units::volume contents_volume = contents_item.volume() * batch;
                    int converted_volume_scale = 0;
                    const double converted_volume =
                        round_up( convert_volume( contents_volume.value(),
                                                  &converted_volume_scale ), 2 );
                    info.emplace_back( "DESCRIPTION", contents_item.display_name() );
                    iteminfo::flags f = iteminfo::no_newline;
                    if( converted_volume_scale != 0 ) {
                        f |= iteminfo::is_decimal;
                    }
                    info.emplace_back( "CONTAINER", description + space,
                                       string_format( "<num> %s", volume_units_abbr() ), f,
                                       converted_volume );
                } else {
                    info.emplace_back( "DESCRIPTION", contents_item.display_name() );
                    info.emplace_back( "DESCRIPTION", description.translated() );
                }
            }
        }
    }
    if( this->get_var( "die_num_sides", 0 ) != 0 ) {
        info.emplace_back( "DESCRIPTION",
                           string_format( _( "* This item can be used as a <info>die</info>, "
                                             "and has <info>%d</info> sides." ),
                                          static_cast<int>( this->get_var( "die_num_sides",
                                                  0 ) ) ) );
    }

    // list recipes you could use it in
    if( parts->test( iteminfo_parts::DESCRIPTION_APPLICABLE_RECIPES ) ) {
        itype_id tid = contents.empty() ? typeId() : contents.front().typeId();
        const inventory &crafting_inv = g->u.crafting_inventory();
        const recipe_subset available_recipe_subset = g->u.get_available_recipes( crafting_inv );
        const std::set<const recipe *> &item_recipes = available_recipe_subset.of_component( tid );

        if( item_recipes.empty() ) {
            insert_separation_line( info );
            info.push_back( iteminfo( "DESCRIPTION",
                                      _( "You know of nothing you could craft with it." ) ) );
        } else {
            if( item_recipes.size() > 24 ) {
                insert_separation_line( info );
                info.push_back( iteminfo( "DESCRIPTION",
                                          _( "You know dozens of things you could craft with it." ) ) );
            } else if( item_recipes.size() > 12 ) {
                insert_separation_line( info );
                info.push_back( iteminfo( "DESCRIPTION",
                                          _( "You could use it to craft various other things." ) ) );
            } else {
                const std::string recipes = enumerate_as_string( item_recipes.begin(), item_recipes.end(),
                [ &crafting_inv ]( const recipe * r ) {
                    if( r->deduped_requirements().can_make_with_inventory(
                            crafting_inv, r->get_component_filter() ) ) {
                        return r->result_name();
                    } else {
                        return string_format( "<dark>%s</dark>", r->result_name() );
                    }
                } );
                if( !recipes.empty() ) {
                    insert_separation_line( info );
                    info.push_back( iteminfo( "DESCRIPTION",
                                              string_format( _( "You could use it to craft: %s" ),
                                                      recipes ) ) );
                }
            }
        }
    }
    if( get_option<bool>( "ENABLE_ASCII_ART_ITEM" ) ) {
        for( const std::string &line : type->ascii_picture ) {
            info.push_back( iteminfo( "DESCRIPTION", line ) );
        }
    }
}

std::string item::info( std::vector<iteminfo> &info, const iteminfo_query *parts, int batch ) const
{
    const bool debug = g != nullptr && debug_mode;

    if( parts == nullptr ) {
        parts = &iteminfo_query::all;
    }

    info.clear();

    if( !is_null() ) {
        basic_info( info, parts, batch, debug );
    }

    const item *med_item = nullptr;
    if( is_medication() ) {
        med_item = this;
    } else if( is_med_container() ) {
        med_item = &contents.front();
    }
    if( med_item != nullptr ) {
        med_info( med_item, info, parts, batch, debug );
    }

    if( const item *food_item = get_food() ) {
        food_info( food_item, info, parts, batch, debug );
    }

    magazine_info( info, parts, batch, debug );
    ammo_info( info, parts, batch, debug );

    const item *gun = nullptr;
    if( is_gun() ) {
        gun = this;
        const gun_mode aux = gun_current_mode();
        // if we have an active auxiliary gunmod display stats for this instead
        if( aux && aux->is_gunmod() && aux->is_gun() &&
            parts->test( iteminfo_parts::DESCRIPTION_AUX_GUNMOD_HEADER ) ) {
            gun = &*aux;
            info.emplace_back( "DESCRIPTION",
                               string_format( _( "Stats of the active <info>gunmod (%s)</info> "
                                                 "are shown." ), gun->tname() ) );
        }
    }
    if( gun != nullptr ) {
        gun_info( gun, info, parts, batch, debug );
    }

    gunmod_info( info, parts, batch, debug );
    armor_info( info, parts, batch, debug );
    animal_armor_info( info, parts, batch, debug );
    book_info( info, parts, batch, debug );
    container_info( info, parts, batch, debug );
    battery_info( info, parts, batch, debug );
    tool_info( info, parts, batch, debug );
    component_info( info, parts, batch, debug );
    disassembly_info( info, parts, batch, debug );
    qualities_info( info, parts, batch, debug );

    final_info( info, parts, batch, debug );

    if( !info.empty() && info.back().sName == "--" ) {
        info.pop_back();
    }

    return format_item_info( info, {} );
}

std::map<gunmod_location, int> item::get_mod_locations() const
{
    std::map<gunmod_location, int> mod_locations = type->gun->valid_mod_locations;

    for( const item *mod : gunmods() ) {
        if( !mod->type->gunmod->add_mod.empty() ) {
            std::map<gunmod_location, int> add_locations = mod->type->gunmod->add_mod;

            for( const std::pair<const gunmod_location, int> &add_location : add_locations ) {
                mod_locations[add_location.first] += add_location.second;
            }
        }
    }

    return mod_locations;
}

int item::get_free_mod_locations( const gunmod_location &location ) const
{
    if( !is_gun() ) {
        return 0;
    }

    std::map<gunmod_location, int> mod_locations = get_mod_locations();

    const auto loc = mod_locations.find( location );
    if( loc == mod_locations.end() ) {
        return 0;
    }
    int result = loc->second;
    for( const item &elem : contents ) {
        const cata::value_ptr<islot_gunmod> &mod = elem.type->gunmod;
        if( mod && mod->location == location ) {
            result--;
        }
    }
    return result;
}

int item::engine_displacement() const
{
    return type->engine ? type->engine->displacement : 0;
}

const std::string &item::symbol() const
{
    return type->sym;
}

nc_color item::color_in_inventory() const
{
    // TODO: make a const reference
    avatar &u = g->u;

    // Only item not otherwise colored gets colored as favorite
    nc_color ret = is_favorite ? c_white : c_light_gray;
    if( type->can_use( "learn_spell" ) ) {
        const use_function *iuse = get_use( "learn_spell" );
        const learn_spell_actor *actor_ptr =
            static_cast<const learn_spell_actor *>( iuse->get_actor_ptr() );
        for( const std::string &spell_id_str : actor_ptr->spells ) {
            const spell_id sp_id( spell_id_str );
            if( u.magic.knows_spell( sp_id ) && !u.magic.get_spell( sp_id ).is_max_level() ) {
                ret = c_yellow;
            }
            if( !u.magic.knows_spell( sp_id ) && u.magic.can_learn_spell( u, sp_id ) ) {
                return c_light_blue;
            }
        }
    } else if( has_flag( flag_WET ) ) {
        ret = c_cyan;
    } else if( has_flag( flag_LITCIG ) ) {
        ret = c_red;
    } else if( is_armor() && u.has_trait( trait_WOOLALLERGY ) &&
               ( made_of( material_id( "wool" ) ) || item_tags.count( "wooled" ) ) ) {
        ret = c_red;
    } else if( is_filthy() || item_tags.count( "DIRTY" ) ) {
        ret = c_brown;
    } else if( is_bionic() ) {
        if( !u.has_bionic( type->bionic->id ) ) {
            ret = u.bionic_installation_issues( type->bionic->id ).empty() ? c_green : c_red;
        } else if( !has_flag( flag_NO_STERILE ) ) {
            ret = c_dark_gray;
        }
    } else if( has_flag( flag_LEAK_DAM ) && has_flag( flag_RADIOACTIVE ) && damage() > 0 ) {
        ret = c_light_green;
    } else if( active && !is_food() && !is_food_container() && !is_corpse() ) {
        // Active items show up as yellow
        ret = c_yellow;
    } else if( is_corpse() && can_revive() ) {
        // Only reviving corpses are yellow
        ret = c_yellow;
    } else if( const item *food = get_food() ) {
        const bool preserves = type->container && type->container->preserves;

        // Give color priority to allergy (allergy > inedible by freeze or other conditions)
        // TODO: refactor u.will_eat to let this section handle coloring priority without duplicating code.
        if( u.allergy_type( *food ) != morale_type( "morale_null" ) ) {
            return c_red;
        }

        // Default: permafood, drugs
        // Brown: rotten (for non-saprophages) or non-rotten (for saprophages)
        // Dark gray: inedible
        // Red: morale penalty
        // Yellow: will rot soon
        // Cyan: will rot eventually
        const ret_val<edible_rating> rating = u.will_eat( *food );
        // TODO: More colors
        switch( rating.value() ) {
            case EDIBLE:
            case TOO_FULL:
                if( preserves ) {
                    // Nothing, canned food won't rot
                } else if( food->is_going_bad() ) {
                    ret = c_yellow;
                } else if( food->goes_bad() ) {
                    ret = c_cyan;
                }
                break;
            case INEDIBLE:
            case INEDIBLE_MUTATION:
                ret = c_dark_gray;
                break;
            case ALLERGY:
            case ALLERGY_WEAK:
            case CANNIBALISM:
                ret = c_red;
                break;
            case ROTTEN:
                ret = c_brown;
                break;
            case NAUSEA:
                ret = c_pink;
                break;
            case NO_TOOL:
                break;
        }
    } else if( is_gun() ) {
        // Guns are green if you are carrying ammo for them
        // ltred if you have ammo but no mags
        // Gun with integrated mag counts as both
        for( const ammotype &at : ammo_types() ) {
            // get_ammo finds uncontained ammo, find_ammo finds ammo in magazines
            bool has_ammo = !u.get_ammo( at ).empty() || !u.find_ammo( *this, false, -1 ).empty();
            bool has_mag = magazine_integral() || !u.find_ammo( *this, true, -1 ).empty();
            if( has_ammo && has_mag ) {
                ret = c_green;
                break;
            } else if( has_ammo || has_mag ) {
                ret = c_light_red;
                break;
            }
        }
    } else if( is_ammo() ) {
        // Likewise, ammo is green if you have guns that use it
        // ltred if you have the gun but no mags
        // Gun with integrated mag counts as both
        bool has_gun = u.has_item_with( [this]( const item & i ) {
            return i.is_gun() && i.ammo_types().count( ammo_type() );
        } );
        bool has_mag = u.has_item_with( [this]( const item & i ) {
            return ( i.is_gun() && i.magazine_integral() && i.ammo_types().count( ammo_type() ) ) ||
                   ( i.is_magazine() && i.ammo_types().count( ammo_type() ) );
        } );
        if( has_gun && has_mag ) {
            ret = c_green;
        } else if( has_gun || has_mag ) {
            ret = c_light_red;
        }
    } else if( is_magazine() ) {
        // Magazines are green if you have guns and ammo for them
        // ltred if you have one but not the other
        bool has_gun = u.has_item_with( [this]( const item & it ) {
            return it.is_gun() && it.magazine_compatible().count( typeId() ) > 0;
        } );
        bool has_ammo = !u.find_ammo( *this, false, -1 ).empty();
        if( has_gun && has_ammo ) {
            ret = c_green;
        } else if( has_gun || has_ammo ) {
            ret = c_light_red;
        }
    } else if( is_book() ) {
        if( u.has_identified( typeId() ) ) {
            const islot_book &tmp = *type->book;
            if( tmp.skill && // Book can improve skill: blue
                u.get_skill_level_object( tmp.skill ).can_train() &&
                u.get_skill_level( tmp.skill ) >= tmp.req &&
                u.get_skill_level( tmp.skill ) < tmp.level ) {
                ret = c_light_blue;
            } else if( type->can_use( "MA_MANUAL" ) &&
                       !u.martial_arts_data.has_martialart( martial_art_learned_from( *type ) ) ) {
                ret = c_light_blue;
            } else if( tmp.skill && // Book can't improve skill right now, but maybe later: pink
                       u.get_skill_level_object( tmp.skill ).can_train() &&
                       u.get_skill_level( tmp.skill ) < tmp.level ) {
                ret = c_pink;
            } else if( !u.studied_all_recipes(
                           *type ) ) { // Book can't improve skill anymore, but has more recipes: yellow
                ret = c_yellow;
            }
        } else {
            ret = c_red; // Book hasn't been identified yet: red
        }
    }
    return ret;
}

void item::on_wear( Character &p )
{
    if( is_sided() && get_side() == side::BOTH ) {
        if( has_flag( flag_SPLINT ) ) {
            set_side( side::LEFT );
            if( ( covers( bp_leg_l ) && p.is_limb_broken( hp_leg_r ) &&
                  !p.worn_with_flag( flag_SPLINT, bp_leg_r ) ) ||
                ( covers( bp_arm_l ) && p.is_limb_broken( hp_arm_r ) &&
                  !p.worn_with_flag( flag_SPLINT, bp_arm_r ) ) ) {
                set_side( side::RIGHT );
            }
        } else {
            // for sided items wear the item on the side which results in least encumbrance
            int lhs = 0;
            int rhs = 0;
            set_side( side::LEFT );
            const auto left_enc = p.get_encumbrance( *this );
            for( const body_part bp : all_body_parts ) {
                lhs += left_enc[bp].encumbrance;
            }

            set_side( side::RIGHT );
            const auto right_enc = p.get_encumbrance( *this );
            for( const body_part bp : all_body_parts ) {
                rhs += right_enc[bp].encumbrance;
            }

            set_side( lhs <= rhs ? side::LEFT : side::RIGHT );
        }
    }

    // TODO: artifacts currently only work with the player character
    if( &p == &g->u && type->artifact ) {
        g->add_artifact_messages( type->artifact->effects_worn );
    }
    // if game is loaded - don't want ownership assigned during char creation
    if( g->u.getID().is_valid() ) {
        handle_pickup_ownership( p );
    }
    p.on_item_wear( *this );
}

void item::on_takeoff( Character &p )
{
    p.on_item_takeoff( *this );

    if( is_sided() ) {
        set_side( side::BOTH );
    }
}

void item::on_wield( player &p, int mv )
{
    // TODO: artifacts currently only work with the player character
    if( &p == &g->u && type->artifact ) {
        g->add_artifact_messages( type->artifact->effects_wielded );
    }

    // weapons with bayonet/bipod or other generic "unhandiness"
    if( has_flag( flag_SLOW_WIELD ) && !is_gunmod() ) {
        float d = 32.0; // arbitrary linear scaling factor
        if( is_gun() ) {
            d /= std::max( p.get_skill_level( gun_skill() ), 1 );
        } else if( is_melee() ) {
            d /= std::max( p.get_skill_level( melee_skill() ), 1 );
        }

        int penalty = get_var( "volume", volume() / units::legacy_volume_factor ) * d;
        p.moves -= penalty;
        mv += penalty;
    }

    // firearms with a folding stock or tool/melee without collapse/retract iuse
    if( has_flag( flag_NEEDS_UNFOLD ) && !is_gunmod() ) {
        int penalty = 50; // 200-300 for guns, 50-150 for melee, 50 as fallback
        if( is_gun() ) {
            penalty = std::max( 0, 300 - p.get_skill_level( gun_skill() ) * 10 );
        } else if( is_melee() ) {
            penalty = std::max( 0, 150 - p.get_skill_level( melee_skill() ) * 10 );
        }

        p.moves -= penalty;
        mv += penalty;
    }

    std::string msg;

    if( mv > 500 ) {
        msg = _( "It takes you an extremely long time to wield your %s." );
    } else if( mv > 250 ) {
        msg = _( "It takes you a very long time to wield your %s." );
    } else if( mv > 100 ) {
        msg = _( "It takes you a long time to wield your %s." );
    } else if( mv > 50 ) {
        msg = _( "It takes you several seconds to wield your %s." );
    } else {
        msg = _( "You wield your %s." );
    }
    // if game is loaded - don't want ownership assigned during char creation
    if( g->u.getID().is_valid() ) {
        handle_pickup_ownership( p );
    }
    p.add_msg_if_player( m_neutral, msg, tname() );

    if( !p.martial_arts_data.selected_is_none() ) {
        p.martial_arts_data.martialart_use_message( p );
    }

    // Update encumbrance in case we were wearing it
    p.flag_encumbrance();
}

void item::handle_pickup_ownership( Character &c )
{
    if( is_owned_by( c ) ) {
        return;
    }
    // Add ownership to item if unowned
    if( owner.is_null() ) {
        set_owner( c );
    } else {
        if( !is_owned_by( c ) && &c == &g->u ) {
            std::vector<npc *> witnesses;
            for( npc &elem : g->all_npcs() ) {
                if( rl_dist( elem.pos(), g->u.pos() ) < MAX_VIEW_DISTANCE && elem.get_faction() &&
                    is_owned_by( elem ) && elem.sees( g->u.pos() ) ) {
                    elem.say( "<witnessed_thievery>", 7 );
                    npc *npc_to_add = &elem;
                    witnesses.push_back( npc_to_add );
                }
            }
            if( !witnesses.empty() ) {
                set_old_owner( get_owner() );
                bool guard_chosen = false;
                for( npc *elem : witnesses ) {
                    if( elem->myclass == npc_class_id( "NC_BOUNTY_HUNTER" ) ) {
                        guard_chosen = true;
                        elem->witness_thievery( &*this );
                        break;
                    }
                }
                if( !guard_chosen ) {
                    int random_index = rand() % witnesses.size();
                    witnesses[random_index]->witness_thievery( &*this );
                }
            }
            set_owner( c );
        }
    }
}

void item::on_pickup( Character &p )
{
    // Fake characters are used to determine pickup weight and volume
    if( p.is_fake() ) {
        return;
    }
    // TODO: artifacts currently only work with the player character
    if( &p == &g->u && type->artifact ) {
        g->add_artifact_messages( type->artifact->effects_carried );
    }
    // if game is loaded - don't want ownership assigned during char creation
    if( g->u.getID().is_valid() ) {
        handle_pickup_ownership( p );
    }
    if( is_bucket_nonempty() ) {
        for( const item &it : contents ) {
            g->m.add_item_or_charges( p.pos(), it );
        }

        contents.clear();
    }

    p.flag_encumbrance();
}

void item::on_contents_changed()
{
    if( is_non_resealable_container() ) {
        convert( type->container->unseals_into );
    }

    encumbrance_update_ = true;
}

void item::on_damage( int, damage_type )
{

}

std::string item::tname( unsigned int quantity, bool with_prefix, unsigned int truncate ) const
{
    int dirt_level = get_var( "dirt", 0 ) / 2000;
    std::string dirt_symbol;
    // TODO: MATERIALS put this in json

    // these symbols are unicode square characeters of different heights, representing a rough
    // estimation of fouling in a gun. This appears instead of "faulty"
    // since most guns will have some level of fouling in them, and usually it is not a big deal.
    switch( dirt_level ) {
        case 0:
            dirt_symbol = "";
            break;
        case 1:
            dirt_symbol = "<color_white>\u2581</color>";
            break;
        case 2:
            dirt_symbol = "<color_light_gray>\u2583</color>";
            break;
        case 3:
            dirt_symbol = "<color_light_gray>\u2585</color>";
            break;
        case 4:
            dirt_symbol = "<color_dark_gray>\u2587</color>";
            break;
        case 5:
            dirt_symbol = "<color_brown>\u2588</color>";
            break;
        default:
            dirt_symbol = "";
    }
    std::string damtext;

    // for portions of string that have <color_ etc in them, this aims to truncate the whole string correctly
    unsigned int truncate_override = 0;

    if( ( damage() != 0 || ( get_option<bool>( "ITEM_HEALTH_BAR" ) && is_armor() ) ) && !is_null() &&
        with_prefix ) {
        damtext = durability_indicator();
        if( get_option<bool>( "ITEM_HEALTH_BAR" ) ) {
            // get the utf8 width of the tags
            truncate_override = utf8_width( damtext, false ) - utf8_width( damtext, true );
        }
    }
    if( !faults.empty() ) {
        bool silent = true;
        for( const auto &fault : faults ) {
            if( !fault->has_flag( flag_SILENT ) ) {
                silent = false;
                break;
            }
        }
        if( silent ) {
            damtext.insert( 0, dirt_symbol );
        } else {
            damtext.insert( 0, _( "faulty " ) + dirt_symbol );
        }
    }

    std::string vehtext;
    if( is_engine() && engine_displacement() > 0 ) {
        vehtext = string_format( pgettext( "vehicle adjective", "%2.1fL " ),
                                 engine_displacement() / 100.0f );

    } else if( is_wheel() && type->wheel->diameter > 0 ) {
        vehtext = string_format( pgettext( "vehicle adjective", "%d\" " ), type->wheel->diameter );
    }

    std::string burntext;
    if( with_prefix && !made_of_from_type( LIQUID ) ) {
        if( volume() >= 1_liter && burnt * 125_ml >= volume() ) {
            burntext = pgettext( "burnt adjective", "badly burnt " );
        } else if( burnt > 0 ) {
            burntext = pgettext( "burnt adjective", "burnt " );
        }
    }

    std::string maintext;
    if( is_corpse() || typeId() == "blood" || item_vars.find( "name" ) != item_vars.end() ) {
        maintext = type_name( quantity );
    } else if( is_gun() || is_tool() || is_magazine() ) {
        int amt = 0;
        maintext = label( quantity );
        for( const item *mod : is_gun() ? gunmods() : toolmods() ) {
            if( !type->gun || !type->gun->built_in_mods.count( mod->typeId() ) ) {
                amt++;
            }
        }
        if( amt ) {
            maintext += string_format( "+%d", amt );
        }
    } else if( is_armor() && has_clothing_mod() ) {
        maintext = label( quantity ) + "+1";
    } else if( is_craft() ) {
        maintext = string_format( _( "in progress %s" ), craft_data_->making->result_name() );
        if( charges > 1 ) {
            maintext += string_format( " (%d)", charges );
        }
        const int percent_progress = item_counter / 100000;
        maintext += string_format( " (%d%%)", percent_progress );
    } else if( contents.size() == 1 ) {
        const item &contents_item = contents.front();
        if( contents_item.made_of( LIQUID ) || contents_item.is_food() ) {
            const unsigned contents_count = contents_item.charges > 1 ? contents_item.charges : quantity;
            //~ %1$s: item name, %2$s: content liquid, food, or drink name
            maintext = string_format( pgettext( "item name", "%1$s of %2$s" ), label( quantity ),
                                      contents_item.tname( contents_count, with_prefix ) );
        } else {
            //~ %1$s: item name, %2$s: non-liquid, non-food, non-drink content item name
            maintext = string_format( pgettext( "item name", "%1$s with %2$s" ), label( quantity ),
                                      contents_item.tname( quantity, with_prefix ) );
        }
    } else if( !contents.empty() ) {
        maintext = string_format( npgettext( "item name",
                                             //~ %1$s: item name, %2$zd: content size
                                             "%1$s with %2$zd item",
                                             "%1$s with %2$zd items", contents.size() ),
                                  label( quantity ), contents.size() );
    } else {
        maintext = label( quantity );
    }

    std::string tagtext;
    if( is_food() ) {
        if( has_flag( flag_HIDDEN_POISON ) && g->u.get_skill_level( skill_survival ) >= 3 ) {
            tagtext += _( " (poisonous)" );
        } else if( has_flag( flag_HIDDEN_HALLU ) && g->u.get_skill_level( skill_survival ) >= 5 ) {
            tagtext += _( " (hallucinogenic)" );
        }
    }
    if( has_flag( flag_ETHEREAL_ITEM ) ) {
        tagtext += string_format( _( " (%s turns)" ), get_var( "ethereal" ) );
    } else if( goes_bad() || is_food() ) {
        if( item_tags.count( "DIRTY" ) ) {
            tagtext += _( " (dirty)" );
        } else if( rotten() ) {
            tagtext += _( " (rotten)" );
        } else if( has_flag( flag_MUSHY ) ) {
            tagtext += _( " (mushy)" );
        } else if( is_going_bad() ) {
            tagtext += _( " (old)" );
        } else if( is_fresh() ) {
            tagtext += _( " (fresh)" );
        }
    }
    if( has_temperature() ) {
        if( has_flag( flag_HOT ) ) {
            tagtext += _( " (hot)" );
        }
        if( has_flag( flag_COLD ) ) {
            tagtext += _( " (cold)" );
        }
        if( has_flag( flag_FROZEN ) ) {
            tagtext += _( " (frozen)" );
        } else if( has_flag( flag_MELTS ) ) {
            tagtext += _( " (melted)" ); // he melted
        }
    }

    const sizing sizing_level = get_sizing( g->u, get_encumber( g->u ) != 0 );

    if( sizing_level == sizing::human_sized_small_char ) {
        tagtext += _( " (too big)" );
    } else if( sizing_level == sizing::big_sized_small_char ) {
        tagtext += _( " (huge!)" );
    } else if( sizing_level == sizing::human_sized_big_char ||
               sizing_level == sizing::small_sized_human_char ) {
        tagtext += _( " (too small)" );
    } else if( sizing_level == sizing::small_sized_big_char ) {
        tagtext += _( " (tiny!)" );
    } else if( !has_flag( flag_FIT ) && has_flag( flag_VARSIZE ) ) {
        tagtext += _( " (poor fit)" );
    }

    if( is_filthy() ) {
        tagtext += _( " (filthy)" );
    }
    if( is_bionic() && !has_flag( flag_NO_PACKED ) ) {
        if( !has_flag( flag_NO_STERILE ) ) {
            tagtext += _( " (sterile)" );
        } else {
            tagtext += _( " (packed)" );
        }
    }

    if( is_tool() && has_flag( flag_USE_UPS ) ) {
        tagtext += _( " (UPS)" );
    }

    if( has_var( "NANOFAB_ITEM_ID" ) ) {
        tagtext += string_format( " (%s)", nname( get_var( "NANOFAB_ITEM_ID" ) ) );
    }

    if( has_flag( flag_RADIO_MOD ) ) {
        tagtext += _( " (radio:" );
        if( has_flag( flag_RADIOSIGNAL_1 ) ) {
            tagtext += pgettext( "The radio mod is associated with the [R]ed button.", "R)" );
        } else if( has_flag( flag_RADIOSIGNAL_2 ) ) {
            tagtext += pgettext( "The radio mod is associated with the [B]lue button.", "B)" );
        } else if( has_flag( flag_RADIOSIGNAL_3 ) ) {
            tagtext += pgettext( "The radio mod is associated with the [G]reen button.", "G)" );
        } else {
            debugmsg( "Why is the radio neither red, blue, nor green?" );
            tagtext += "?)";
        }
    }

    if( has_flag( flag_WET ) ) {
        tagtext += _( " (wet)" );
    }
    if( already_used_by_player( g->u ) ) {
        tagtext += _( " (used)" );
    }
    if( active && ( has_flag( flag_WATER_EXTINGUISH ) || has_flag( flag_LITCIG ) ) ) {
        tagtext += _( " (lit)" );
    } else if( has_flag( flag_IS_UPS ) && get_var( "cable" ) == "plugged_in" ) {
        tagtext += _( " (plugged in)" );
    } else if( active && !is_food() && !is_corpse() && ( typeId().length() < 3 ||
               typeId().compare( typeId().length() - 3, 3, "_on" ) != 0 ) ) {
        // Usually the items whose ids end in "_on" have the "active" or "on" string already contained
        // in their name, also food is active while it rots.
        tagtext += _( " (active)" );
    }

    if( is_favorite ) {
        tagtext += _( " *" ); // Display asterisk for favorite items
    }

    std::string modtext;
    if( gunmod_find( "barrel_small" ) ) {
        modtext += _( "sawn-off " );
    }
    if( has_flag( flag_DIAMOND ) ) {
        modtext += std::string( pgettext( "Adjective, as in diamond katana", "diamond" ) ) + " ";
    }

    //~ This is a string to construct the item name as it is displayed. This format string has been added for maximum flexibility. The strings are: %1$s: Damage text (e.g. "bruised"). %2$s: burn adjectives (e.g. "burnt"). %3$s: tool modifier text (e.g. "atomic"). %4$s: vehicle part text (e.g. "3.8-Liter"). $5$s: main item text (e.g. "apple"). %6s: tags (e.g. "(wet) (poor fit)").
    std::string ret = string_format( _( "%1$s%2$s%3$s%4$s%5$s%6$s" ), damtext, burntext, modtext,
                                     vehtext, maintext, tagtext );

    if( truncate != 0 ) {
        ret = utf8_truncate( ret, truncate + truncate_override );
    }

    if( item_vars.find( "item_note" ) != item_vars.end() ) {
        //~ %s is an item name. This style is used to denote items with notes.
        return string_format( _( "*%s*" ), ret );
    } else {
        return ret;
    }
}

std::string item::display_money( unsigned int quantity, unsigned int total,
                                 const cata::optional<unsigned int> &selected ) const
{
    if( selected ) {
        //~ This is a string to display the selected and total amount of money in a stack of cash cards.
        //~ %1$s is the display name of cash cards.
        //~ %2$s is the total amount of money.
        //~ %3$s is the selected amount of money.
        //~ Example: "cash cards $15.35 of $20.48"
        return string_format( pgettext( "cash card and money", "%1$s %3$s of %2$s" ), tname( quantity ),
                              format_money( total ), format_money( *selected ) );
    } else {
        //~ This is a string to display the total amount of money in a stack of cash cards.
        //~ %1$s is the display name of cash cards.
        //~ %2$s is the total amount of money on the cash cards.
        //~ Example: "cash cards $20.48"
        return string_format( pgettext( "cash card and money", "%1$s %2$s" ), tname( quantity ),
                              format_money( total ) );
    }
}

std::string item::display_name( unsigned int quantity ) const
{
    std::string name = tname( quantity );
    std::string sidetxt;
    std::string amt;

    switch( get_side() ) {
        case side::BOTH:
        case side::num_sides:
            break;
        case side::LEFT:
            sidetxt = string_format( " (%s)", _( "left" ) );
            break;
        case side::RIGHT:
            sidetxt = string_format( " (%s)", _( "right" ) );
            break;
    }
    int amount = 0;
    int max_amount = 0;
    bool has_item = is_container() && contents.size() == 1;
    bool has_ammo = is_ammo_container() && contents.size() == 1;
    bool contains = has_item || has_ammo;
    bool show_amt = false;
    // We should handle infinite charges properly in all cases.
    if( contains ) {
        amount = contents.front().charges;
        max_amount = contents.front().charges_per_volume( get_container_capacity() );
    } else if( is_book() && get_chapters() > 0 ) {
        // a book which has remaining unread chapters
        amount = get_remaining_chapters( g->u );
    } else if( ammo_capacity() > 0 ) {
        // anything that can be reloaded including tools, magazines, guns and auxiliary gunmods
        // but excluding bows etc., which have ammo, but can't be reloaded
        amount = ammo_remaining();
        max_amount = ammo_capacity();
        show_amt = !has_flag( flag_RELOAD_AND_SHOOT );
    } else if( count_by_charges() && !has_infinite_charges() ) {
        // A chargeable item
        amount = charges;
        max_amount = ammo_capacity();
    } else if( is_battery() ) {
        show_amt = true;
        amount = to_joule( energy_remaining() );
        max_amount = to_joule( type->battery->max_capacity );
    }

    std::string ammotext;
    if( ( ( is_gun() && ammo_required() ) || is_magazine() ) && get_option<bool>( "AMMO_IN_NAMES" ) ) {
        if( ammo_current() != "null" ) {
            ammotext = find_type( ammo_current() )->ammo->type->name();
        } else {
            ammotext = ammotype( *ammo_types().begin() )->name();
        }
    }

    if( amount || show_amt ) {
        if( is_money() ) {
            amt = string_format( " $%.2f", amount / 100.0 );
        } else {
            if( !ammotext.empty() ) {
                ammotext = " " + ammotext;
            }

            if( max_amount != 0 ) {
                amt = string_format( " (%i/%i%s)", amount, max_amount, ammotext );
            } else {
                amt = string_format( " (%i%s)", amount, ammotext );
            }
        }
    } else if( !ammotext.empty() ) {
        amt = " (" + ammotext + ")";
    }

    // HACK: This is a hack to prevent possible crashing when displaying maps as items during character creation
    if( is_map() && calendar::turn != calendar::turn_zero ) {
        const city *c = overmap_buffer.closest_city( omt_to_sm_copy( get_var( "reveal_map_center_omt",
                        g->u.global_omt_location() ) ) ).city;
        if( c != nullptr ) {
            name = string_format( "%s %s", c->name, name );
        }
    }

    return string_format( "%s%s%s", name, sidetxt, amt );
}

nc_color item::color() const
{
    if( is_null() ) {
        return c_black;
    }
    if( is_corpse() ) {
        return corpse->color;
    }
    return type->color;
}

int item::price( bool practical ) const
{
    int res = 0;

    visit_items( [&res, practical]( const item * e ) {
        if( e->rotten() ) {
            // TODO: Special case things that stay useful when rotten
            return VisitResponse::NEXT;
        }

        int child = units::to_cent( practical ? e->type->price_post : e->type->price );
        if( e->damage() > 0 ) {
            // maximal damage level is 4, maximal reduction is 40% of the value.
            child -= child * static_cast<double>( e->damage_level( 4 ) ) / 10;
        }

        if( e->count_by_charges() || e->made_of( LIQUID ) ) {
            // price from json data is for default-sized stack
            child *= e->charges / static_cast<double>( e->type->stack_size );

        } else if( e->magazine_integral() && e->ammo_remaining() && e->ammo_data() ) {
            // items with integral magazines may contain ammunition which can affect the price
            child += item( e->ammo_data(), calendar::turn, e->charges ).price( practical );

        } else if( e->is_tool() && e->ammo_types().empty() && e->ammo_capacity() ) {
            // if tool has no ammo (e.g. spray can) reduce price proportional to remaining charges
            child *= e->ammo_remaining() / static_cast<double>( std::max( e->type->charges_default(), 1 ) );
        }

        res += child;
        return VisitResponse::NEXT;
    } );

    return res;
}

// TODO: MATERIALS add a density field to materials.json
units::mass item::weight( bool include_contents, bool integral ) const
{
    if( is_null() ) {
        return 0_gram;
    }

    // Items that don't drop aren't really there, they're items just for ease of implementation
    if( has_flag( flag_NO_DROP ) ) {
        return 0_gram;
    }

    if( is_craft() ) {
        units::mass ret = 0_gram;
        for( const item &it : components ) {
            ret += it.weight();
        }
        return ret;
    }

    units::mass ret;
    std::string local_str_mass = integral ? get_var( "integral_weight" ) : get_var( "weight" );
    if( local_str_mass.empty() ) {
        ret = integral ? type->integral_weight : type->weight;
    } else {
        ret = units::from_milligram( std::stoll( local_str_mass ) );
    }

    if( has_flag( flag_REDUCED_WEIGHT ) ) {
        ret *= 0.75;
    }

    // if this is a gun apply all of its gunmods' weight multipliers
    if( type->gun ) {
        for( const item *mod : gunmods() ) {
            ret *= mod->type->gunmod->weight_multiplier;
        }
    }

    if( count_by_charges() ) {
        ret *= charges;

    } else if( is_corpse() ) {
        assert( corpse ); // To appease static analysis
        ret = corpse->weight;
        if( has_flag( flag_FIELD_DRESS ) || has_flag( flag_FIELD_DRESS_FAILED ) ) {
            ret *= 0.75;
        }
        if( has_flag( flag_QUARTERED ) ) {
            ret /= 4;
        }
        if( has_flag( flag_GIBBED ) ) {
            ret *= 0.85;
        }
        if( has_flag( flag_SKINNED ) ) {
            ret *= 0.85;
        }

    } else if( magazine_integral() && !is_magazine() ) {
        if( ammo_current() == "plut_cell" ) {
            ret += ammo_remaining() * find_type( ammotype(
                    *ammo_types().begin() )->default_ammotype() )->weight / PLUTONIUM_CHARGES;
        } else if( ammo_data() ) {
            ret += ammo_remaining() * ammo_data()->weight;
        }
    }

    // if this is an ammo belt add the weight of any implicitly contained linkages
    if( is_magazine() && type->magazine->linkage ) {
        item links( *type->magazine->linkage );
        links.charges = ammo_remaining();
        ret += links.weight();
    }

    // reduce weight for sawn-off weapons capped to the apportioned weight of the barrel
    if( gunmod_find( "barrel_small" ) ) {
        const units::volume b = type->gun->barrel_length;
        const units::mass max_barrel_weight = units::from_gram( to_milliliter( b ) );
        const units::mass barrel_weight = units::from_gram( b.value() * type->weight.value() /
                                          type->volume.value() );
        ret -= std::min( max_barrel_weight, barrel_weight );
    }

    if( is_gun() ) {
        for( const item *elem : gunmods() ) {
            ret += elem->weight( true, true );
        }
    } else if( include_contents ) {
        for( const item &elem : contents ) {
            ret += elem.weight();
        }
    }

    return ret;
}

units::volume item::corpse_volume( const mtype *corpse ) const
{
    units::volume corpse_volume = corpse->volume;
    if( has_flag( flag_QUARTERED ) ) {
        corpse_volume /= 4;
    }
    if( has_flag( flag_FIELD_DRESS ) || has_flag( flag_FIELD_DRESS_FAILED ) ) {
        corpse_volume *= 0.75;
    }
    if( has_flag( flag_GIBBED ) ) {
        corpse_volume *= 0.85;
    }
    if( has_flag( flag_SKINNED ) ) {
        corpse_volume *= 0.85;
    }
    if( corpse_volume > 0_ml ) {
        return corpse_volume;
    }
    debugmsg( "invalid monster volume for corpse" );
    return 0_ml;
}

units::volume item::base_volume() const
{
    if( is_null() ) {
        return 0_ml;
    }
    if( is_corpse() ) {
        return corpse_volume( corpse );
    }

    if( is_craft() ) {
        units::volume ret = 0_ml;
        for( const item &it : components ) {
            ret += it.base_volume();
        }
        return ret;
    }

    if( count_by_charges() ) {
        if( type->volume % type->stack_size == 0_ml ) {
            return type->volume / type->stack_size;
        } else {
            return type->volume / type->stack_size + 1_ml;
        }
    }

    return type->volume;
}

units::volume item::volume( bool integral ) const
{
    if( is_null() ) {
        return 0_ml;
    }

    if( is_corpse() ) {
        return corpse_volume( corpse );
    }

    if( is_craft() ) {
        units::volume ret = 0_ml;
        for( const item &it : components ) {
            ret += it.volume();
        }
        return ret;
    }

    const int local_volume = get_var( "volume", -1 );
    units::volume ret;
    if( local_volume >= 0 ) {
        ret = local_volume * units::legacy_volume_factor;
    } else if( integral ) {
        ret = type->integral_volume;
    } else {
        ret = type->volume;
    }

    if( count_by_charges() || made_of( LIQUID ) ) {
        units::quantity<int64_t, units::volume_in_milliliter_tag> num = ret * static_cast<int64_t>
                ( charges );
        if( type->stack_size <= 0 ) {
            debugmsg( "Item type %s has invalid stack_size %d", typeId(), type->stack_size );
            ret = num;
        } else {
            ret = num / type->stack_size;
            if( num % type->stack_size != 0_ml ) {
                ret += 1_ml;
            }
        }
    }

    // Non-rigid items add the volume of the content
    if( !type->rigid ) {
        for( const item &elem : contents ) {
            ret += elem.volume();
        }
    }

    // Some magazines sit (partly) flush with the item so add less extra volume
    if( magazine_current() != nullptr ) {
        ret += std::max( magazine_current()->volume() - type->magazine_well, 0_ml );
    }

    if( is_gun() ) {
        for( const item *elem : gunmods() ) {
            ret += elem->volume( true );
        }

        // TODO: implement stock_length property for guns
        if( has_flag( flag_COLLAPSIBLE_STOCK ) ) {
            // consider only the base size of the gun (without mods)
            int tmpvol = get_var( "volume",
                                  ( type->volume - type->gun->barrel_length ) / units::legacy_volume_factor );
            if( tmpvol <= 3 ) {
                // intentional NOP
            } else if( tmpvol <= 5 ) {
                ret -= 250_ml;
            } else if( tmpvol <= 6 ) {
                ret -= 500_ml;
            } else if( tmpvol <= 9 ) {
                ret -= 750_ml;
            } else if( tmpvol <= 12 ) {
                ret -= 1000_ml;
            } else if( tmpvol <= 15 ) {
                ret -= 1250_ml;
            } else {
                ret -= 1500_ml;
            }
        }

        if( gunmod_find( "barrel_small" ) ) {
            ret -= type->gun->barrel_length;
        }
    }

    return ret;
}

int item::lift_strength() const
{
    const int mass = units::to_gram( weight() );
    return std::max( mass / 10000, 1 );
}

int item::attack_time() const
{
    int ret = 65 + volume() / 62.5_ml + weight() / 60_gram;
    ret = calculate_by_enchantment_wield( ret, enchantment::mod::ITEM_ATTACK_SPEED,
                                          true );
    return ret;
}

int item::damage_melee( damage_type dt ) const
{
    assert( dt >= DT_NULL && dt < NUM_DT );
    if( is_null() ) {
        return 0;
    }

    // effectiveness is reduced by 10% per damage level
    int res = type->melee[ dt ];
    res -= res * damage_level( 4 ) * 0.1;

    // apply type specific flags
    switch( dt ) {
        case DT_BASH:
            if( has_flag( flag_REDUCED_BASHING ) ) {
                res *= 0.5;
            }
            break;

        case DT_CUT:
        case DT_STAB:
            if( has_flag( flag_DIAMOND ) ) {
                res *= 1.3;
            }
            break;

        default:
            break;
    }

    // consider any melee gunmods
    if( is_gun() ) {
        std::vector<int> opts = { res };
        for( const std::pair<const gun_mode_id, gun_mode> &e : gun_all_modes() ) {
            if( e.second.target != this && e.second.melee() ) {
                opts.push_back( e.second.target->damage_melee( dt ) );
            }
        }
        return *std::max_element( opts.begin(), opts.end() );

    }

    return std::max( res, 0 );
}

damage_instance item::base_damage_melee() const
{
    // TODO: Caching
    damage_instance ret;
    for( size_t i = DT_NULL + 1; i < NUM_DT; i++ ) {
        damage_type dt = static_cast<damage_type>( i );
        int dam = damage_melee( dt );
        if( dam > 0 ) {
            ret.add_damage( dt, dam );
        }
    }

    return ret;
}

damage_instance item::base_damage_thrown() const
{
    // TODO: Create a separate cache for individual items (for modifiers like diamond etc.)
    return type->thrown_damage;
}

int item::reach_range( const player &p ) const
{
    int res = 1;

    if( has_flag( flag_REACH_ATTACK ) ) {
        res = has_flag( flag_REACH3 ) ? 3 : 2;
    }

    // for guns consider any attached gunmods
    if( is_gun() && !is_gunmod() ) {
        for( const std::pair<const gun_mode_id, gun_mode> &m : gun_all_modes() ) {
            if( p.is_npc() && m.second.flags.count( "NPC_AVOID" ) ) {
                continue;
            }
            if( m.second.melee() ) {
                res = std::max( res, m.second.qty );
            }
        }
    }

    return res;
}

void item::unset_flags()
{
    item_tags.clear();
}

bool item::has_fault( const fault_id &fault ) const
{
    return faults.count( fault );
}

bool item::has_flag( const std::string &f ) const
{
    bool ret = false;

    if( json_flag::get( f ).inherit() ) {
        for( const item *e : is_gun() ? gunmods() : toolmods() ) {
            // gunmods fired separately do not contribute to base gun flags
            if( !e->is_gun() && e->has_flag( f ) ) {
                return true;
            }
        }
    }

    // other item type flags
    ret = type->item_tags.count( f );
    if( ret ) {
        return ret;
    }

    // now check for item specific flags
    ret = item_tags.count( f );
    return ret;
}

bool item::has_any_flag( const std::vector<std::string> &flags ) const
{
    for( const std::string &flag : flags ) {
        if( has_flag( flag ) ) {
            return true;
        }
    }

    return false;
}

item &item::set_flag( const std::string &flag )
{
    item_tags.insert( flag );
    return *this;
}

item &item::unset_flag( const std::string &flag )
{
    item_tags.erase( flag );
    return *this;
}

item &item::set_flag_recursive( const std::string &flag )
{
    set_flag( flag );
    for( item &comp : components ) {
        comp.set_flag_recursive( flag );
    }
    return *this;
}

bool item::has_property( const std::string &prop ) const
{
    return type->properties.find( prop ) != type->properties.end();
}

std::string item::get_property_string( const std::string &prop, const std::string &def ) const
{
    const auto it = type->properties.find( prop );
    return it != type->properties.end() ? it->second : def;
}

int64_t item::get_property_int64_t( const std::string &prop, int64_t def ) const
{
    const auto it = type->properties.find( prop );
    if( it != type->properties.end() ) {
        char *e = nullptr;
        int64_t r = std::strtoll( it->second.c_str(), &e, 10 );
        if( !it->second.empty() && *e == '\0' ) {
            return r;
        }
        debugmsg( "invalid property '%s' for item '%s'", prop.c_str(), tname() );
    }
    return def;
}

int item::get_quality( const quality_id &id ) const
{
    int return_quality = INT_MIN;

    /**
     * EXCEPTION: Items with quality BOIL only count as such if they are empty,
     * excluding items of their ammo type if they are tools.
     */
    if( id == quality_id( "BOIL" ) && !( contents.empty() ||
                                         ( is_tool() && std::all_of( contents.begin(), contents.end(),
    [this]( const item & itm ) {
    if( itm.is_ammo() ) {
            return ammo_types().count( itm.ammo_type() ) != 0;
        } else if( itm.is_magazine() ) {
            for( const ammotype &at : ammo_types() ) {
                for( const ammotype &mag_at : itm.ammo_types() ) {
                    if( at == mag_at ) {
                        return true;
                    }
                }
            }
            return false;
        } else if( itm.is_toolmod() ) {
            return true;
        }
        return false;
    } ) ) ) ) {
        return INT_MIN;
    }

    for( const std::pair<const quality_id, int> &quality : type->qualities ) {
        if( quality.first == id ) {
            return_quality = quality.second;
        }
    }
    for( const item &itm : contents ) {
        return_quality = std::max( return_quality, itm.get_quality( id ) );
    }

    return return_quality;
}

bool item::has_technique( const matec_id &tech ) const
{
    return type->techniques.count( tech ) > 0 || techniques.count( tech ) > 0;
}

void item::add_technique( const matec_id &tech )
{
    techniques.insert( tech );
}

std::vector<item *> item::toolmods()
{
    std::vector<item *> res;
    if( is_tool() ) {
        res.reserve( contents.size() );
        for( item &e : contents ) {
            if( e.is_toolmod() ) {
                res.push_back( &e );
            }
        }
    }
    return res;
}

std::vector<const item *> item::toolmods() const
{
    std::vector<const item *> res;
    if( is_tool() ) {
        res.reserve( contents.size() );
        for( const item &e : contents ) {
            if( e.is_toolmod() ) {
                res.push_back( &e );
            }
        }
    }
    return res;
}

std::set<matec_id> item::get_techniques() const
{
    std::set<matec_id> result = type->techniques;
    result.insert( techniques.begin(), techniques.end() );
    return result;
}

int item::get_comestible_fun() const
{
    if( !is_comestible() ) {
        return 0;
    }
    int fun = get_comestible()->fun;
    for( const std::string &flag : item_tags ) {
        fun += json_flag::get( flag ).taste_mod();
    }
    for( const std::string &flag : type->item_tags ) {
        fun += json_flag::get( flag ).taste_mod();
    }

    if( has_flag( flag_MUSHY ) ) {
        return std::min( -5, fun ); // defrosted MUSHY food is practicaly tastless or tastes off
    }

    return fun;
}

bool item::goes_bad() const
{
    if( item_internal::goes_bad_cache_is_for( this ) ) {
        return item_internal::goes_bad_cache_fetch();
    }
    if( has_flag( flag_PROCESSING ) ) {
        return false;
    }
    if( is_corpse() ) {
        // Corpses rot only if they are made of rotting materials
        return made_of_any( materials::get_rotting() );
    }
    return is_food() && get_comestible()->spoils != 0_turns;
}

bool item::goes_bad_after_opening() const
{
    return goes_bad() || ( type->container && type->container->preserves &&
                           !contents.empty() && contents.front().goes_bad() );
}

time_duration item::get_shelf_life() const
{
    if( goes_bad() ) {
        if( is_food() ) {
            return get_comestible()->spoils;
        } else if( is_corpse() ) {
            return 24_hours;
        }
    }
    return 0_turns;
}

double item::get_relative_rot() const
{
    if( goes_bad() ) {
        return rot / get_shelf_life();
    }
    return 0;
}

void item::set_relative_rot( double val )
{
    if( goes_bad() ) {
        rot = get_shelf_life() * val;
        // calc_rot uses last_rot_check (when it's not turn_zero) instead of bday.
        // this makes sure the rotting starts from now, not from bday.
        // if this item is the result of smoking or milling don't do this, we want to start from bday.
        if( !has_flag( flag_PROCESSING_RESULT ) ) {
            last_rot_check = calendar::turn;
        }
    }
}

void item::set_rot( time_duration val )
{
    rot = val;
}

int item::spoilage_sort_order()
{
    item *subject;
    int bottom = std::numeric_limits<int>::max();

    if( type->container && !contents.empty() ) {
        if( type->container->preserves ) {
            return bottom - 3;
        }
        subject = &contents.front();
    } else {
        subject = this;
    }

    if( subject->goes_bad() ) {
        return to_turns<int>( subject->get_shelf_life() - subject->rot );
    }

    if( subject->get_comestible() ) {
        if( subject->get_category().get_id() == "food" ) {
            return bottom - 3;
        } else if( subject->get_category().get_id() == "drugs" ) {
            return bottom - 2;
        } else {
            return bottom - 1;
        }
    }
    return bottom;
}

/**
 * Food decay calculation.
 * Calculate how much food rots per hour, based on 10 = 1 minute of decay @ 65 F.
 * IRL this tends to double every 10c a few degrees above freezing, but past a certain
 * point the rate decreases until even extremophiles find it too hot. Here we just stop
 * further acceleration at 105 F. This should only need to run once when the game starts.
 * @see calc_rot_array
 * @see rot_chart
 */
static int calc_hourly_rotpoints_at_temp( const int temp )
{
    // default temp = 65, so generic->rotten() assumes 600 decay points per hour
    const int dropoff = 38;     // ditch our fancy equation and do a linear approach to 0 rot at 31f
    const int cutoff = 105;     // stop torturing the player at this temperature, which is
    const int cutoffrot = 21240; // ..almost 6 times the base rate. bacteria hate the heat too

    const int dsteps = dropoff - temperatures::freezing;
    const int dstep = ( 215.46 * std::pow( 2.0, static_cast<float>( dropoff ) / 16.0 ) / dsteps );

    if( temp < temperatures::freezing ) {
        return 0;
    } else if( temp > cutoff ) {
        return cutoffrot;
    } else if( temp < dropoff ) {
        return ( temp - temperatures::freezing ) * dstep;
    } else {
        return lround( 215.46 * std::pow( 2.0, static_cast<float>( temp ) / 16.0 ) );
    }
}

/**
 * Initialize the rot table.
 * @see rot_chart
 */
static std::vector<int> calc_rot_array( const size_t cap )
{
    std::vector<int> ret;
    ret.reserve( cap );
    for( size_t i = 0; i < cap; ++i ) {
        ret.push_back( calc_hourly_rotpoints_at_temp( static_cast<int>( i ) ) );
    }
    return ret;
}

/**
 * Get the hourly rot for a given temperature from the precomputed table.
 * @see rot_chart
 */
int get_hourly_rotpoints_at_temp( const int temp )
{
    /**
     * Precomputed rot lookup table.
     */
    static const std::vector<int> rot_chart = calc_rot_array( 200 );

    if( temp < 0 ) {
        return 0;
    }
    if( temp > 150 ) {
        return 21240;
    }
    return rot_chart[temp];
}

void item::calc_rot( time_point time, int temp )
{
    if( !goes_bad() ) {
        return;
    }
    // Avoid needlessly calculating already rotten things.  Corpses should
    // always rot away and food rots away at twice the shelf life.  If the food
    // is in a sealed container they won't rot away, this avoids needlessly
    // calculating their rot in that case.
    if( !is_corpse() && get_relative_rot() > 2.0 ) {
        last_rot_check = time;
        return;
    }

    if( item_tags.count( "FROZEN" ) ) {
        last_rot_check = time;
        return;
    }
    // rot modifier
    float factor = 1.0;
    if( is_corpse() && has_flag( flag_FIELD_DRESS ) ) {
        factor = 0.75;
    }
    if( item_tags.count( "MUSHY" ) ) {
        factor = 3.0;
    }

    if( item_tags.count( "COLD" ) ) {
        temp = temperatures::fridge;
    }

    // simulation of different age of food at the start of the game and good/bad storage
    // conditions by applying starting variation bonus/penalty of +/- 20% of base shelf-life
    // positive = food was produced some time before calendar::start and/or bad storage
    // negative = food was stored in good conditions before calendar::start
    if( last_rot_check <= calendar::start_of_cataclysm ) {
        time_duration spoil_variation = get_shelf_life() * 0.2f;
        rot += rng( -spoil_variation, spoil_variation );
    }

    time_duration time_delta = time - last_rot_check;
    rot += factor * time_delta / 1_hours * get_hourly_rotpoints_at_temp( temp ) * 1_turns;
    last_rot_check = time;
}

void item::calc_rot_while_processing( time_duration processing_duration )
{
    if( !item_tags.count( "PROCESSING" ) ) {
        debugmsg( "calc_rot_while_processing called on non smoking item: %s", tname() );
        return;
    }

    // Apply no rot or temperature while smoking
    last_rot_check += processing_duration;
    last_temp_check += processing_duration;
}

units::volume item::get_storage() const
{
    const islot_armor *t = find_armor_data();
    if( t == nullptr ) {
        return is_pet_armor() ? type->pet_armor->storage : 0_ml;
    }
    units::volume storage = t->storage;
    float mod = get_clothing_mod_val( clothing_mod_type_storage );
    storage += lround( mod ) * units::legacy_volume_factor;

    return storage;
}

float item::get_weight_capacity_modifier() const
{
    const islot_armor *t = find_armor_data();
    if( t == nullptr ) {
        return 1;
    }
    return t->weight_capacity_modifier;
}

units::mass item::get_weight_capacity_bonus() const
{
    const islot_armor *t = find_armor_data();
    if( t == nullptr ) {
        return 0_gram;
    }
    return t->weight_capacity_bonus;
}

int item::get_env_resist( int override_base_resist ) const
{
    const islot_armor *t = find_armor_data();
    if( t == nullptr ) {
        return is_pet_armor() ? type->pet_armor->env_resist : 0;
    }
    // modify if item is a gas mask and has filter
    int resist_base = t->env_resist;
    int resist_filter = get_var( "overwrite_env_resist", 0 );
    int resist = std::max( { resist_base, resist_filter, override_base_resist } );

    return lround( resist * get_relative_health() );
}

int item::get_base_env_resist_w_filter() const
{
    const islot_armor *t = find_armor_data();
    if( t == nullptr ) {
        return is_pet_armor() ? type->pet_armor->env_resist_w_filter : 0;
    }
    return t->env_resist_w_filter;
}

bool item::is_power_armor() const
{
    const islot_armor *t = find_armor_data();
    if( t == nullptr ) {
        return is_pet_armor() ? type->pet_armor->power_armor : false;
    }
    return t->power_armor;
}

int item::get_encumber( const Character &p ) const
{

    units::volume contents_volume( 0_ml );

    for( const item &e : contents ) {
        contents_volume += e.volume();
    }

    if( p.is_worn( *this ) ) {
        const islot_armor *t = find_armor_data();

        if( t != nullptr && t->max_encumber != 0 ) {
            units::volume char_storage( 0_ml );

            for( const item &e : p.worn ) {
                char_storage += e.get_storage();
            }

            if( char_storage != 0_ml ) {
                // Cast up to 64 to prevent overflow. Dividing before would prevent this but lose data.
                contents_volume += units::from_milliliter( static_cast<int64_t>( t->storage.value() ) *
                                   p.inv.volume().value() / char_storage.value() );
            }
        }
    }

    return get_encumber_when_containing( p, contents_volume );
}

int item::get_encumber_when_containing(
    const Character &p, const units::volume &contents_volume ) const
{
    const islot_armor *t = find_armor_data();
    if( t == nullptr ) {
        // handle wearable guns (e.g. shoulder strap) as special case
        return is_gun() ? volume() / 750_ml : 0;
    }
    int encumber = t->encumber;

    // Non-rigid items add additional encumbrance proportional to their volume
    if( !type->rigid ) {
        const int capacity = get_total_capacity().value();

        if( t->max_encumber != 0 ) {

            if( capacity > 0 ) {
                // Cast up to 64 to prevent overflow. Dividing before would prevent this but lose data.
                encumber += static_cast<int64_t>( t->max_encumber - t->encumber ) * contents_volume.value() /
                            capacity;
            } else {
                debugmsg( "Non-rigid item (%s) without storage capacity.", tname() );
            }
        } else {
            encumber += contents_volume / 250_ml;
        }
    }

    // Fit checked before changes, fitting shouldn't reduce penalties from patching.
    if( has_flag( flag_FIT ) && has_flag( flag_VARSIZE ) ) {
        encumber = std::max( encumber / 2, encumber - 10 );
    }

    // TODO: Should probably have sizing affect coverage
    const sizing sizing_level = get_sizing( p, encumber != 0 );
    switch( sizing_level ) {
        case sizing::small_sized_human_char:
        case sizing::small_sized_big_char:
            // non small characters have a HARD time wearing undersized clothing
            encumber *= 3;
            break;
        case sizing::human_sized_small_char:
        case sizing::big_sized_small_char:
            // clothes bag up around smol characters and encumber them more
            encumber *= 2;
            break;
        default:
            break;
    }

    encumber += static_cast<int>( std::ceil( get_clothing_mod_val( clothing_mod_type_encumbrance ) ) );

    return encumber;
}

layer_level item::get_layer() const
{
    if( type->armor ) {
        // We assume that an item will never have per-item flags defining its
        // layer, so we can defer to the itype.
        return type->layer;
    }

    if( has_flag( flag_PERSONAL ) ) {
        return PERSONAL_LAYER;
    } else if( has_flag( flag_SKINTIGHT ) ) {
        return UNDERWEAR_LAYER;
    } else if( has_flag( flag_WAIST ) ) {
        return WAIST_LAYER;
    } else if( has_flag( flag_OUTER ) ) {
        return OUTER_LAYER;
    } else if( has_flag( flag_BELTED ) ) {
        return BELTED_LAYER;
    } else if( has_flag( flag_AURA ) ) {
        return AURA_LAYER;
    } else {
        return REGULAR_LAYER;
    }
}

int item::get_coverage() const
{
    const islot_armor *t = find_armor_data();
    if( t == nullptr ) {
        return 0;
    }
    return t->coverage;
}

int item::get_thickness() const
{
    const islot_armor *t = find_armor_data();
    if( t == nullptr ) {
        return is_pet_armor() ? type->pet_armor->thickness : 0;
    }
    return t->thickness;
}

int item::get_warmth() const
{
    const islot_armor *t = find_armor_data();
    if( t == nullptr ) {
        return 0;
    }
    int result = t->warmth;

    result += get_clothing_mod_val( clothing_mod_type_warmth );

    return result;
}

units::volume item::get_pet_armor_max_vol() const
{
    return is_pet_armor() ? type->pet_armor->max_vol : 0_ml;
}

units::volume item::get_pet_armor_min_vol() const
{
    return is_pet_armor() ? type->pet_armor->min_vol : 0_ml;
}

std::string item::get_pet_armor_bodytype() const
{
    return is_pet_armor() ? type->pet_armor->bodytype : "";
}

time_duration item::brewing_time() const
{
    return is_brewable() ? type->brewable->time * calendar::season_from_default_ratio() : 0_turns;
}

const std::vector<itype_id> &item::brewing_results() const
{
    static const std::vector<itype_id> nulresult{};
    return is_brewable() ? type->brewable->results : nulresult;
}

bool item::can_revive() const
{
    return is_corpse() && corpse->has_flag( MF_REVIVES ) && damage() < max_damage() &&
           !( has_flag( flag_FIELD_DRESS ) || has_flag( flag_FIELD_DRESS_FAILED ) ||
              has_flag( flag_QUARTERED ) ||
              has_flag( flag_SKINNED ) || has_flag( flag_PULPED ) );
}

bool item::ready_to_revive( const tripoint &pos ) const
{
    if( !can_revive() ) {
        return false;
    }
    if( g->m.veh_at( pos ) ) {
        return false;
    }
    if( !calendar::once_every( 1_seconds ) ) {
        return false;
    }
    int age_in_hours = to_hours<int>( age() );
    age_in_hours -= static_cast<int>( static_cast<float>( burnt ) / ( volume() / 250_ml ) );
    if( damage_level( 4 ) > 0 ) {
        age_in_hours /= ( damage_level( 4 ) + 1 );
    }
    int rez_factor = 48 - age_in_hours;
    if( age_in_hours > 6 && ( rez_factor <= 0 || one_in( rez_factor ) ) ) {
        // If we're a special revival zombie, wait to get up until the player is nearby.
        const bool isReviveSpecial = has_flag( flag_REVIVE_SPECIAL );
        if( isReviveSpecial ) {
            const int distance = rl_dist( pos, g->u.pos() );
            if( distance > 3 ) {
                return false;
            }
            if( !one_in( distance + 1 ) ) {
                return false;
            }
        }

        return true;
    }
    return false;
}

bool item::is_money() const
{
    return ammo_types().count( ammotype( "money" ) );
}

bool item::count_by_charges() const
{
    return type->count_by_charges();
}

int item::count() const
{
    return count_by_charges() ? charges : 1;
}

bool item::craft_has_charges()
{
    if( count_by_charges() ) {
        return true;
    } else if( ammo_types().empty() ) {
        return true;
    }

    return false;
}

#if defined(_MSC_VER)
// Deal with MSVC compiler bug (#17791, #17958)
#pragma optimize( "", off )
#endif

int item::bash_resist( bool to_self ) const
{
    if( is_null() ) {
        return 0;
    }

    float resist = 0;
    float mod = get_clothing_mod_val( clothing_mod_type_bash );
    int eff_thickness = 1;

    // base resistance
    // Don't give reinforced items +armor, just more resistance to ripping
    const int dmg = damage_level( 4 );
    const int eff_damage = to_self ? std::min( dmg, 0 ) : std::max( dmg, 0 );
    eff_thickness = std::max( 1, get_thickness() - eff_damage );

    const std::vector<const material_type *> mat_types = made_of_types();
    if( !mat_types.empty() ) {
        for( const material_type *mat : mat_types ) {
            resist += mat->bash_resist();
        }
        // Average based on number of materials.
        resist /= mat_types.size();
    }

    return lround( ( resist * eff_thickness ) + mod );
}

int item::cut_resist( bool to_self ) const
{
    if( is_null() ) {
        return 0;
    }

    const int base_thickness = get_thickness();
    float resist = 0;
    float mod = get_clothing_mod_val( clothing_mod_type_cut );
    int eff_thickness = 1;

    // base resistance
    // Don't give reinforced items +armor, just more resistance to ripping
    const int dmg = damage_level( 4 );
    const int eff_damage = to_self ? std::min( dmg, 0 ) : std::max( dmg, 0 );
    eff_thickness = std::max( 1, base_thickness - eff_damage );

    const std::vector<const material_type *> mat_types = made_of_types();
    if( !mat_types.empty() ) {
        for( const material_type *mat : mat_types ) {
            resist += mat->cut_resist();
        }
        // Average based on number of materials.
        resist /= mat_types.size();
    }

    return lround( ( resist * eff_thickness ) + mod );
}

#if defined(_MSC_VER)
#pragma optimize( "", on )
#endif

int item::stab_resist( bool to_self ) const
{
    // Better than hardcoding it in multiple places
    return static_cast<int>( 0.8f * cut_resist( to_self ) );
}

int item::acid_resist( bool to_self, int base_env_resist ) const
{
    if( to_self ) {
        // Currently no items are damaged by acid
        return INT_MAX;
    }

    float resist = 0.0;
    float mod = get_clothing_mod_val( clothing_mod_type_acid );
    if( is_null() ) {
        return 0.0;
    }

    const std::vector<const material_type *> mat_types = made_of_types();
    if( !mat_types.empty() ) {
        // Not sure why cut and bash get an armor thickness bonus but acid doesn't,
        // but such is the way of the code.

        for( const material_type *mat : mat_types ) {
            resist += mat->acid_resist();
        }
        // Average based on number of materials.
        resist /= mat_types.size();
    }

    const int env = get_env_resist( base_env_resist );
    if( env < 10 ) {
        // Low env protection means it doesn't prevent acid seeping in.
        resist *= env / 10.0f;
    }

    return lround( resist + mod );
}

int item::fire_resist( bool to_self, int base_env_resist ) const
{
    if( to_self ) {
        // Fire damages items in a different way
        return INT_MAX;
    }

    float resist = 0.0;
    float mod = get_clothing_mod_val( clothing_mod_type_fire );
    if( is_null() ) {
        return 0.0;
    }

    const std::vector<const material_type *> mat_types = made_of_types();
    if( !mat_types.empty() ) {
        for( const material_type *mat : mat_types ) {
            resist += mat->fire_resist();
        }
        // Average based on number of materials.
        resist /= mat_types.size();
    }

    const int env = get_env_resist( base_env_resist );
    if( env < 10 ) {
        // Iron resists immersion in magma, iron-clad knight won't.
        resist *= env / 10.0f;
    }

    return lround( resist + mod );
}

int item::chip_resistance( bool worst ) const
{
    int res = worst ? INT_MAX : INT_MIN;
    for( const material_type *mat : made_of_types() ) {
        const int val = mat->chip_resist();
        res = worst ? std::min( res, val ) : std::max( res, val );
    }

    if( res == INT_MAX || res == INT_MIN ) {
        return 2;
    }

    if( res <= 0 ) {
        return 0;
    }

    return res;
}

int item::min_damage() const
{
    return type->damage_min();
}

int item::max_damage() const
{
    return type->damage_max();
}

float item::get_relative_health() const
{
    return ( max_damage() + 1.0f - damage() ) / ( max_damage() + 1.0f );
}

bool item::mod_damage( int qty, damage_type dt )
{
    bool destroy = false;

    if( count_by_charges() ) {
        charges -= std::min( type->stack_size * qty / itype::damage_scale, charges );
        destroy |= charges == 0;
    }

    if( qty > 0 ) {
        on_damage( qty, dt );
    }

    if( !count_by_charges() ) {
        destroy |= damage_ + qty > max_damage();

        damage_ = std::max( std::min( damage_ + qty, max_damage() ), min_damage() );
    }

    return destroy;
}

bool item::mod_damage( const int qty )
{
    return mod_damage( qty, DT_NULL );
}

bool item::inc_damage( const damage_type dt )
{
    return mod_damage( itype::damage_scale, dt );
}

bool item::inc_damage()
{
    return inc_damage( DT_NULL );
}

nc_color item::damage_color() const
{
    // TODO: unify with veh_interact::countDurability
    switch( damage_level( 4 ) ) {
        default:
            // reinforced
            if( damage() <= min_damage() ) {
                // fully reinforced
                return c_green;
            } else {
                return c_light_green;
            }
        case 0:
            return c_light_green;
        case 1:
            return c_yellow;
        case 2:
            return c_magenta;
        case 3:
            return c_light_red;
        case 4:
            if( damage() >= max_damage() ) {
                return c_dark_gray;
            } else {
                return c_red;
            }
    }
}

std::string item::damage_symbol() const
{
    switch( damage_level( 4 ) ) {
        default:
            // reinforced
            return _( R"(++)" );
        case 0:
            return _( R"(||)" );
        case 1:
            return _( R"(|\)" );
        case 2:
            return _( R"(|.)" );
        case 3:
            return _( R"(\.)" );
        case 4:
            if( damage() >= max_damage() ) {
                return _( R"(XX)" );
            } else {
                return _( R"(..)" );
            }

    }
}

std::string item::durability_indicator( bool include_intact ) const
{
    std::string outputstring;

    if( damage() < 0 )  {
        if( get_option<bool>( "ITEM_HEALTH_BAR" ) ) {
            outputstring = colorize( damage_symbol() + "\u00A0", damage_color() );
        } else if( is_gun() ) {
            outputstring = pgettext( "damage adjective", "accurized " );
        } else {
            outputstring = pgettext( "damage adjective", "reinforced " );
        }
    } else if( has_flag( flag_CORPSE ) ) {
        if( damage() > 0 ) {
            switch( damage_level( 4 ) ) {
                case 1:
                    outputstring = pgettext( "damage adjective", "bruised " );
                    break;
                case 2:
                    outputstring = pgettext( "damage adjective", "damaged " );
                    break;
                case 3:
                    outputstring = pgettext( "damage adjective", "mangled " );
                    break;
                default:
                    outputstring = pgettext( "damage adjective", "pulped " );
                    break;
            }
        }
    } else if( get_option<bool>( "ITEM_HEALTH_BAR" ) ) {
        outputstring = colorize( damage_symbol() + "\u00A0", damage_color() );
    } else {
        outputstring = string_format( "%s ", get_base_material().dmg_adj( damage_level( 4 ) ) );
        if( include_intact && outputstring == " " ) {
            outputstring = _( "fully intact " );
        }
    }

    return  outputstring;
}

const std::set<itype_id> &item::repaired_with() const
{
    static std::set<itype_id> no_repair;
    return has_flag( flag_NO_REPAIR )  ? no_repair : type->repair;
}

void item::mitigate_damage( damage_unit &du ) const
{
    const resistances res = resistances( *this );
    const float mitigation = res.get_effective_resist( du );
    du.amount -= mitigation;
    du.amount = std::max( 0.0f, du.amount );
}

int item::damage_resist( damage_type dt, bool to_self ) const
{
    switch( dt ) {
        case DT_NULL:
        case NUM_DT:
            return 0;
        case DT_TRUE:
        case DT_BIOLOGICAL:
        case DT_ELECTRIC:
        case DT_COLD:
            // Currently hardcoded:
            // Items can never be damaged by those types
            // But they provide 0 protection from them
            return to_self ? INT_MAX : 0;
        case DT_BASH:
            return bash_resist( to_self );
        case DT_CUT:
            return cut_resist( to_self );
        case DT_ACID:
            return acid_resist( to_self );
        case DT_STAB:
            return stab_resist( to_self );
        case DT_HEAT:
            return fire_resist( to_self );
        default:
            debugmsg( "Invalid damage type: %d", dt );
    }

    return 0;
}

bool item::is_two_handed( const Character &guy ) const
{
    if( has_flag( flag_ALWAYS_TWOHAND ) ) {
        return true;
    }
    ///\EFFECT_STR determines which weapons can be wielded with one hand
    return ( ( weight() / 113_gram ) > guy.str_cur * 4 );
}

const std::vector<material_id> &item::made_of() const
{
    if( is_corpse() ) {
        return corpse->mat;
    }
    return type->materials;
}

const std::map<quality_id, int> &item::quality_of() const
{
    return type->qualities;
}

std::vector<const material_type *> item::made_of_types() const
{
    std::vector<const material_type *> material_types_composed_of;
    for( const material_id &mat_id : made_of() ) {
        material_types_composed_of.push_back( &mat_id.obj() );
    }
    return material_types_composed_of;
}

bool item::made_of_any( const std::set<material_id> &mat_idents ) const
{
    const std::vector<material_id> &mats = made_of();
    if( mats.empty() ) {
        return false;
    }

    return std::any_of( mats.begin(), mats.end(), [&mat_idents]( const material_id & e ) {
        return mat_idents.count( e );
    } );
}

bool item::only_made_of( const std::set<material_id> &mat_idents ) const
{
    const std::vector<material_id> &mats = made_of();
    if( mats.empty() ) {
        return false;
    }

    return std::all_of( mats.begin(), mats.end(), [&mat_idents]( const material_id & e ) {
        return mat_idents.count( e );
    } );
}

bool item::made_of( const material_id &mat_ident ) const
{
    const std::vector<material_id> &materials = made_of();
    return std::find( materials.begin(), materials.end(), mat_ident ) != materials.end();
}

bool item::contents_made_of( const phase_id phase ) const
{
    return !contents.empty() && contents.front().made_of( phase );
}

bool item::made_of( phase_id phase ) const
{
    if( is_null() ) {
        return false;
    }
    return current_phase == phase;
}

bool item::made_of_from_type( phase_id phase ) const
{
    if( is_null() ) {
        return false;
    }
    return type->phase == phase;
}

bool item::conductive() const
{
    if( is_null() ) {
        return false;
    }

    if( has_flag( flag_CONDUCTIVE ) ) {
        return true;
    }

    if( has_flag( flag_NONCONDUCTIVE ) ) {
        return false;
    }

    // If any material has electricity resistance equal to or lower than flesh (1) we are conductive.
    const std::vector<const material_type *> &mats = made_of_types();
    return std::any_of( mats.begin(), mats.end(), []( const material_type * mt ) {
        return mt->elec_resist() <= 1;
    } );
}

bool item::reinforceable() const
{
    if( is_null() || has_flag( flag_NO_REPAIR ) ) {
        return false;
    }

    // If a material is reinforceable, so are we
    const std::vector<const material_type *> &mats = made_of_types();
    return std::any_of( mats.begin(), mats.end(), []( const material_type * mt ) {
        return mt->reinforces();
    } );
}

bool item::destroyed_at_zero_charges() const
{
    return ( is_ammo() || is_food() );
}

bool item::is_gun() const
{
    return !!type->gun;
}

bool item::is_firearm() const
{
    static const std::string primitive_flag( "PRIMITIVE_RANGED_WEAPON" );
    return is_gun() && !has_flag( primitive_flag );
}

int item::get_reload_time() const
{
    if( !is_gun() && !is_magazine() ) {
        return 0;
    }

    int reload_time = is_gun() ? type->gun->reload_time : type->magazine->reload_time;
    for( const item *mod : gunmods() ) {
        reload_time = static_cast<int>( reload_time * ( 100 + mod->type->gunmod->reload_modifier ) / 100 );
    }

    return reload_time;
}

bool item::is_silent() const
{
    return gun_noise().volume < 5;
}

bool item::is_gunmod() const
{
    return !!type->gunmod;
}

bool item::is_bionic() const
{
    return !!type->bionic;
}

bool item::is_magazine() const
{
    return !!type->magazine;
}

bool item::is_battery() const
{
    return !!type->battery;
}

bool item::is_ammo_belt() const
{
    return is_magazine() && has_flag( flag_MAG_BELT );
}

bool item::is_bandolier() const
{
    return type->can_use( "bandolier" );
}

bool item::is_holster() const
{
    return type->can_use( "holster" );
}

bool item::is_ammo() const
{
    return !!type->ammo;
}

bool item::is_comestible() const
{
    return !!get_comestible();
}

bool item::is_food() const
{
    return is_comestible() && ( get_comestible()->comesttype == "FOOD" ||
                                get_comestible()->comesttype == "DRINK" );
}

bool item::is_medication() const
{
    return is_comestible() && get_comestible()->comesttype == "MED";
}

bool item::is_brewable() const
{
    return !!type->brewable;
}

bool item::is_food_container() const
{
    return ( !contents.empty() && contents.front().is_food() ) || ( is_craft() &&
            craft_data_->making->create_result().is_food_container() );
}

bool item::has_temperature() const
{
    return is_food() || is_corpse();
}

bool item::is_med_container() const
{
    return !contents.empty() && contents.front().is_medication();
}

bool item::is_corpse() const
{
    return corpse != nullptr && has_flag( flag_CORPSE );
}

const mtype *item::get_mtype() const
{
    return corpse;
}

float item::get_specific_heat_liquid() const
{
    if( is_corpse() ) {
        return made_of_types()[0]->specific_heat_liquid();
    }
    // If it is not a corpse it is a food
    return get_comestible()->specific_heat_liquid;
}

float item::get_specific_heat_solid() const
{
    if( is_corpse() ) {
        return made_of_types()[0]->specific_heat_solid();
    }
    // If it is not a corpse it is a food
    return get_comestible()->specific_heat_solid;
}

float item::get_latent_heat() const
{
    if( is_corpse() ) {
        return made_of_types()[0]->latent_heat();
    }
    // If it is not a corpse it is a food
    return get_comestible()->latent_heat;
}

float item::get_freeze_point() const
{
    if( is_corpse() ) {
        return made_of_types()[0]->freeze_point();
    }
    // If it is not a corpse it is a food
    return get_comestible()->freeze_point;
}

template<typename Item>
static Item *get_food_impl( Item *it )
{
    if( it->is_food() ) {
        return it;
    } else if( it->is_food_container() && !it->contents.empty() ) {
        return &it->contents.front();
    } else {
        return nullptr;
    }
}

item *item::get_food()
{
    return get_food_impl( this );
}

const item *item::get_food() const
{
    return get_food_impl( this );
}

void item::set_mtype( const mtype *const m )
{
    // This is potentially dangerous, e.g. for corpse items, which *must* have a valid mtype pointer.
    if( m == nullptr ) {
        debugmsg( "setting item::corpse of %s to NULL", tname() );
        return;
    }
    corpse = m;
}

bool item::is_ammo_container() const
{
    return !is_magazine() && !contents.empty() && contents.front().is_ammo();
}

bool item::is_melee() const
{
    for( int idx = DT_NULL + 1; idx != NUM_DT; ++idx ) {
        if( is_melee( static_cast<damage_type>( idx ) ) ) {
            return true;
        }
    }
    return false;
}

bool item::is_melee( damage_type dt ) const
{
    return damage_melee( dt ) > MELEE_STAT;
}

const islot_armor *item::find_armor_data() const
{
    if( type->armor ) {
        return &*type->armor;
    }
    // Currently the only way to make a non-armor item into armor is to install a gun mod.
    // The gunmods are stored in the items contents, as are the contents of a container, and the
    // tools in a tool belt (a container actually), or the ammo in a quiver (container again).
    for( const item *mod : gunmods() ) {
        if( mod->type->armor ) {
            return &*mod->type->armor;
        }
    }
    return nullptr;
}

bool item::is_pet_armor( bool on_pet ) const
{
    bool is_worn = on_pet && !get_var( "pet_armor", "" ).empty();
    return has_flag( flag_IS_PET_ARMOR ) && ( is_worn || !on_pet );
}

bool item::is_armor() const
{
    return find_armor_data() != nullptr || has_flag( flag_IS_ARMOR );
}

bool item::is_book() const
{
    return !!type->book;
}

bool item::is_map() const
{
    return get_category().get_id() == "maps";
}

bool item::is_container() const
{
    return !!type->container;
}

bool item::is_watertight_container() const
{
    return type->container && type->container->watertight && type->container->seals;
}

bool item::is_non_resealable_container() const
{
    return type->container && !type->container->seals && type->container->unseals_into != "null";
}

bool item::is_bucket() const
{
    // That "preserves" part is a hack:
    // Currently all non-empty cans are effectively sealed at all times
    // Making them buckets would cause weirdness
    return type->container &&
           type->container->watertight &&
           !type->container->seals &&
           type->container->unseals_into == "null";
}

bool item::is_bucket_nonempty() const
{
    return is_bucket() && !is_container_empty();
}

bool item::is_engine() const
{
    return !!type->engine;
}

bool item::is_wheel() const
{
    return !!type->wheel;
}

bool item::is_fuel() const
{
    return !!type->fuel;
}

bool item::is_toolmod() const
{
    return !is_gunmod() && type->mod;
}

bool item::is_faulty() const
{
    return is_engine() ? !faults.empty() : false;
}

bool item::is_irremovable() const
{
    return has_flag( flag_IRREMOVABLE );
}

std::set<fault_id> item::faults_potential() const
{
    std::set<fault_id> res;
    res.insert( type->faults.begin(), type->faults.end() );
    return res;
}

int item::wheel_area() const
{
    return is_wheel() ? type->wheel->diameter * type->wheel->width : 0;
}

float item::fuel_energy() const
{
    return is_fuel() ? type->fuel->energy : 0.0f;
}

std::string item::fuel_pump_terrain() const
{
    return is_fuel() ? type->fuel->pump_terrain : "t_null";
}

bool item::has_explosion_data() const
{
    return is_fuel() ? type->fuel->has_explode_data : false;
}

struct fuel_explosion item::get_explosion_data()
{
    static struct fuel_explosion null_data;
    return has_explosion_data() ? type->fuel->explosion_data : null_data;
}

bool item::is_container_empty() const
{
    return contents.empty();
}

bool item::is_container_full( bool allow_bucket ) const
{
    if( is_container_empty() ) {
        return false;
    }
    return get_remaining_capacity_for_liquid( contents.front(), allow_bucket ) == 0;
}

bool item::can_unload_liquid() const
{
    if( is_container_empty() ) {
        return true;
    }

    const item &cts = contents.front();
    bool cts_is_frozen_liquid = cts.made_of_from_type( LIQUID ) && cts.made_of( SOLID );
    return is_bucket() || !cts_is_frozen_liquid;
}

bool item::can_reload_with( const itype_id &ammo ) const
{
    return is_reloadable_helper( ammo, false );
}

bool item::is_reloadable_with( const itype_id &ammo ) const
{
    return is_reloadable_helper( ammo, true );
}

bool item::is_reloadable_helper( const itype_id &ammo, bool now ) const
{
    // empty ammo is passed for listing possible ammo apparently, so it needs to return true.
    if( !is_reloadable() ) {
        return false;
    } else if( is_watertight_container() ) {
        return ( ( now ? !is_container_full() : true ) && ( ammo.empty()
                 || ( find_type( ammo )->phase == LIQUID && ( is_container_empty()
                         || contents.front().typeId() == ammo ) ) ) );
    } else if( magazine_integral() ) {
        if( !ammo.empty() ) {
            if( ammo_data() ) {
                if( ammo_current() != ammo ) {
                    return false;
                }
            } else {
                const itype *at = find_type( ammo );
                if( ( !at->ammo || !ammo_types().count( at->ammo->type ) ) &&
                    !magazine_compatible().count( ammo ) ) {
                    return false;
                }
            }
        }
        return now ? ( ammo_remaining() < ammo_capacity() ) : true;
    } else {
        return ammo.empty() ? true : magazine_compatible().count( ammo );
    }
}

bool item::is_salvageable() const
{
    if( is_null() ) {
        return false;
    }
    const std::vector<material_id> &mats = made_of();
    if( std::none_of( mats.begin(), mats.end(), []( const material_id & m ) {
    return m->salvaged_into().has_value();
    } ) ) {
        return false;
    }
    return !has_flag( flag_NO_SALVAGE );
}

bool item::is_craft() const
{
    return craft_data_ != nullptr;
}

bool item::is_funnel_container( units::volume &bigger_than ) const
{
    if( !is_bucket() && !is_watertight_container() ) {
        return false;
    }
    // TODO: consider linking funnel to item or -making- it an active item
    if( get_container_capacity() <= bigger_than ) {
        return false; // skip contents check, performance
    }
    if(
        contents.empty() ||
        contents.front().typeId() == "water" ||
        contents.front().typeId() == "water_acid" ||
        contents.front().typeId() == "water_acid_weak" ) {
        bigger_than = get_container_capacity();
        return true;
    }
    return false;
}

bool item::is_emissive() const
{
    return light.luminance > 0 || type->light_emission > 0;
}

bool item::is_deployable() const
{
    return type->can_use( "deploy_furn" );
}

bool item::is_tool() const
{
    return !!type->tool;
}

bool item::is_transformable() const
{
    return type->use_methods.find( "transform" ) != type->use_methods.end();
}

bool item::is_artifact() const
{
    return !!type->artifact;
}

bool item::is_relic() const
{
    return !!relic_data;
}

std::vector<enchantment> item::get_enchantments() const
{
    if( !is_relic() ) {
        return std::vector<enchantment> {};
    }
    return relic_data->get_enchantments();
}

double item::calculate_by_enchantment( const Character &owner, double modify,
                                       enchantment::mod value, bool round_value ) const
{
    double add_value = 0.0;
    double mult_value = 1.0;
    for( const enchantment &ench : get_enchantments() ) {
        if( ench.is_active( owner, *this ) ) {
            add_value += ench.get_value_add( value );
            mult_value += ench.get_value_multiply( value );
        }
    }
    modify += add_value;
    modify *= mult_value;
    if( round_value ) {
        modify = round( modify );
    }
    return modify;
}

double item::calculate_by_enchantment_wield( double modify, enchantment::mod value,
        bool round_value ) const
{
    double add_value = 0.0;
    double mult_value = 1.0;
    for( const enchantment &ench : get_enchantments() ) {
        if( ench.active_wield() ) {
            add_value += ench.get_value_add( value );
            mult_value += ench.get_value_multiply( value );
        }
    }
    modify += add_value;
    modify *= mult_value;
    if( round_value ) {
        modify = round( modify );
    }
    return modify;
}

bool item::can_contain( const item &it ) const
{
    // TODO: Volume check
    return can_contain( *it.type );
}

bool item::can_contain( const itype &tp ) const
{
    if( !type->container ) {
        // TODO: Tools etc.
        return false;
    }

    if( tp.phase == LIQUID && !type->container->watertight ) {
        return false;
    }

    // TODO: Acid in waterskins
    return true;
}

const item &item::get_contained() const
{
    if( contents.empty() ) {
        return null_item_reference();
    }
    return contents.front();
}

bool item::spill_contents( Character &c )
{
    if( !is_container() || is_container_empty() ) {
        return true;
    }

    if( c.is_npc() ) {
        return spill_contents( c.pos() );
    }

    while( !contents.empty() ) {
        on_contents_changed();
        if( contents_made_of( LIQUID ) ) {
            if( !liquid_handler::handle_liquid_from_container( *this, 1 ) ) {
                return false;
            }
        } else {
            c.i_add_or_drop( contents.front() );
            contents.erase( contents.begin() );
        }
    }

    return true;
}

bool item::spill_contents( const tripoint &pos )
{
    if( !is_container() || is_container_empty() ) {
        return true;
    }

    for( item &it : contents ) {
        g->m.add_item_or_charges( pos, it );
    }

    contents.clear();
    return true;
}

int item::get_chapters() const
{
    if( !type->book ) {
        return 0;
    }
    return type->book->chapters;
}

int item::get_remaining_chapters( const player &u ) const
{
    const std::string var = string_format( "remaining-chapters-%d", u.getID().get_value() );
    return get_var( var, get_chapters() );
}

void item::mark_chapter_as_read( const player &u )
{
    const std::string var = string_format( "remaining-chapters-%d", u.getID().get_value() );
    if( type->book && type->book->chapters == 0 ) {
        // books without chapters will always have remaining chapters == 0, so we don't need to store them
        erase_var( var );
        return;
    }
    const int remain = std::max( 0, get_remaining_chapters( u ) - 1 );
    set_var( var, remain );
}

std::vector<std::pair<const recipe *, int>> item::get_available_recipes( const player &u ) const
{
    std::vector<std::pair<const recipe *, int>> recipe_entries;
    if( is_book() ) {
        // NPCs don't need to identify books
        // TODO: remove this cast
        if( const avatar *a = dynamic_cast<const avatar *>( &u ) ) {
            if( !a->has_identified( typeId() ) ) {
                return recipe_entries;
            }
        }

        for( const islot_book::recipe_with_description_t &elem : type->book->recipes ) {
            if( u.get_skill_level( elem.recipe->skill_used ) >= elem.skill_level ) {
                recipe_entries.push_back( std::make_pair( elem.recipe, elem.skill_level ) );
            }
        }
    } else if( has_var( "EIPC_RECIPES" ) ) {
        // See einkpc_download_memory_card() in iuse.cpp where this is set.
        const std::string recipes = get_var( "EIPC_RECIPES" );
        // Capture the index one past the delimiter, i.e. start of target string.
        size_t first_string_index = recipes.find_first_of( ',' ) + 1;
        while( first_string_index != std::string::npos ) {
            size_t next_string_index = recipes.find_first_of( ',', first_string_index );
            if( next_string_index == std::string::npos ) {
                break;
            }
            std::string new_recipe = recipes.substr( first_string_index,
                                     next_string_index - first_string_index );
            const recipe *r = &recipe_id( new_recipe ).obj();
            if( u.get_skill_level( r->skill_used ) >= r->difficulty ) {
                recipe_entries.push_back( std::make_pair( r, r->difficulty ) );
            }
            first_string_index = next_string_index + 1;
        }
    }
    return recipe_entries;
}

const material_type &item::get_random_material() const
{
    return random_entry( made_of(), material_id::NULL_ID() ).obj();
}

const material_type &item::get_base_material() const
{
    const std::vector<material_id> &mats = made_of();
    return mats.empty() ? material_id::NULL_ID().obj() : mats.front().obj();
}

bool item::operator<( const item &other ) const
{
    const item_category &cat_a = get_category();
    const item_category &cat_b = other.get_category();
    if( cat_a != cat_b ) {
        return cat_a < cat_b;
    } else {
        const item *me = is_container() && !contents.empty() ? &contents.front() : this;
        const item *rhs = other.is_container() &&
                          !other.contents.empty() ? &other.contents.front() : &other;

        if( me->typeId() == rhs->typeId() ) {
            if( me->is_money() ) {
                return me->charges > rhs->charges;
            }
            return me->charges < rhs->charges;
        } else {
            std::string n1 = me->type->nname( 1 );
            std::string n2 = rhs->type->nname( 1 );
            return std::lexicographical_compare( n1.begin(), n1.end(),
                                                 n2.begin(), n2.end(), sort_case_insensitive_less() );
        }
    }
}

skill_id item::gun_skill() const
{
    if( !is_gun() ) {
        return skill_id::NULL_ID();
    }
    return type->gun->skill_used;
}

gun_type_type item::gun_type() const
{
    static skill_id skill_archery( "archery" );

    if( !is_gun() ) {
        return gun_type_type( std::string() );
    }
    // TODO: move to JSON and remove extraction of this from "GUN" (via skill id)
    //and from "GUNMOD" (via "mod_targets") in lang/extract_json_strings.py
    if( gun_skill() == skill_archery ) {
        if( ammo_types().count( ammotype( "bolt" ) ) || typeId() == "bullet_crossbow" ) {
            return gun_type_type( translate_marker_context( "gun_type_type", "crossbow" ) );
        } else {
            return gun_type_type( translate_marker_context( "gun_type_type", "bow" ) );
        }
    }
    return gun_type_type( gun_skill().str() );
}

skill_id item::melee_skill() const
{
    if( !is_melee() ) {
        return skill_id::NULL_ID();
    }

    if( has_flag( flag_UNARMED_WEAPON ) ) {
        return skill_unarmed;
    }

    int hi = 0;
    skill_id res = skill_id::NULL_ID();

    for( int idx = DT_NULL + 1; idx != NUM_DT; ++idx ) {
        const int val = damage_melee( static_cast<damage_type>( idx ) );
        const skill_id &sk  = skill_by_dt( static_cast<damage_type>( idx ) );
        if( val > hi && sk ) {
            hi = val;
            res = sk;
        }
    }

    return res;
}

int item::gun_dispersion( bool with_ammo, bool with_scaling ) const
{
    if( !is_gun() ) {
        return 0;
    }
    int dispersion_sum = type->gun->dispersion;
    for( const item *mod : gunmods() ) {
        dispersion_sum += mod->type->gunmod->dispersion;
    }
    int dispPerDamage = get_option< int >( "DISPERSION_PER_GUN_DAMAGE" );
    dispersion_sum += damage_level( 4 ) * dispPerDamage;
    dispersion_sum = std::max( dispersion_sum, 0 );
    if( with_ammo && ammo_data() ) {
        dispersion_sum += ammo_data()->ammo->dispersion;
    }
    if( !with_scaling ) {
        return dispersion_sum;
    }

    // Dividing dispersion by 15 temporarily as a gross adjustment,
    // will bake that adjustment into individual gun definitions in the future.
    // Absolute minimum gun dispersion is 1.
    double divider = get_option< float >( "GUN_DISPERSION_DIVIDER" );
    dispersion_sum = std::max( static_cast<int>( std::round( dispersion_sum / divider ) ), 1 );

    return dispersion_sum;
}

int item::sight_dispersion() const
{
    if( !is_gun() ) {
        return 0;
    }

    int res = has_flag( flag_DISABLE_SIGHTS ) ? 90 : type->gun->sight_dispersion;

    for( const item *e : gunmods() ) {
        const islot_gunmod &mod = *e->type->gunmod;
        if( mod.sight_dispersion < 0 || mod.aim_speed < 0 ) {
            continue; // skip gunmods which don't provide a sight
        }
        res = std::min( res, mod.sight_dispersion );
    }

    return res;
}

damage_instance item::gun_damage( bool with_ammo ) const
{
    if( !is_gun() ) {
        return damage_instance();
    }
    damage_instance ret = type->gun->damage;

    for( const item *mod : gunmods() ) {
        ret.add( mod->type->gunmod->damage );
    }

    if( with_ammo && ammo_data() ) {
        if( ammo_data()->ammo->prop_damage ) {
            for( damage_unit &elem : ret.damage_units ) {
                if( elem.type == DT_STAB ) {
                    elem.amount *= *ammo_data()->ammo->prop_damage;
                    elem.res_pen = ammo_data()->ammo->legacy_pierce;
                }
            }
        } else {
            ret.add( ammo_data()->ammo->damage );
        }
    }

    int item_damage = damage_level( 4 );
    if( item_damage > 0 ) {
        // TODO: This isn't a good solution for multi-damage guns/ammos
        for( damage_unit &du : ret ) {
            if( du.amount <= 1.0 ) {
                continue;
            }
            du.amount = std::max<float>( 1.0f, du.amount - item_damage * 2 );
        }
    }

    return ret;
}

int item::gun_recoil( const player &p, bool bipod ) const
{
    if( !is_gun() || ( ammo_required() && !ammo_remaining() ) ) {
        return 0;
    }

    ///\EFFECT_STR improves the handling of heavier weapons
    // we consider only base weight to avoid exploits
    double wt = std::min( type->weight, p.str_cur * 333_gram ) / 333.0_gram;

    double handling = type->gun->handling;
    for( const item *mod : gunmods() ) {
        if( bipod || !mod->has_flag( flag_BIPOD ) ) {
            handling += mod->type->gunmod->handling;
        }
    }

    // rescale from JSON units which are intentionally specified as integral values
    handling /= 10;

    // algorithm is biased so heavier weapons benefit more from improved handling
    handling = pow( wt, 0.8 ) * pow( handling, 1.2 );

    int qty = type->gun->recoil;
    if( ammo_data() ) {
        qty += ammo_data()->ammo->recoil;
    }

    // handling could be either a bonus or penalty dependent upon installed mods
    if( handling > 1.0 ) {
        return qty / handling;
    } else {
        return qty * ( 1.0 + std::abs( handling ) );
    }
}

int item::gun_range( bool with_ammo ) const
{
    if( !is_gun() ) {
        return 0;
    }
    int ret = type->gun->range;
    for( const item *mod : gunmods() ) {
        ret += mod->type->gunmod->range;
    }
    if( with_ammo && ammo_data() ) {
        ret += ammo_data()->ammo->range;
    }
    return std::min( std::max( 0, ret ), RANGE_HARD_CAP );
}

int item::gun_range( const player *p ) const
{
    int ret = gun_range( true );
    if( p == nullptr ) {
        return ret;
    }
    if( !p->meets_requirements( *this ) ) {
        return 0;
    }

    // Reduce bow range until player has twice minimm required strength
    if( has_flag( flag_STR_DRAW ) ) {
        ret += std::max( 0.0, ( p->get_str() - get_min_str() ) * 0.5 );
    }

    return std::max( 0, ret );
}

units::energy item::energy_remaining() const
{
    if( is_battery() ) {
        return energy;
    }

    return 0_J;
}

int item::ammo_remaining() const
{
    const item *mag = magazine_current();
    if( mag ) {
        return mag->ammo_remaining();
    }

    if( is_tool() || is_gun() ) {
        // includes auxiliary gunmods
        if( has_flag( flag_USES_BIONIC_POWER ) ) {
            int power = units::to_kilojoule( g->u.get_power_level() );
            return power;
        }
        return charges;
    }

    if( is_magazine() || is_bandolier() ) {
        int res = 0;
        for( const item &e : contents ) {
            res += e.charges;
        }
        return res;
    }

    return 0;
}

int item::ammo_capacity() const
{
    return ammo_capacity( false );
}

int item::ammo_capacity( bool potential_capacity ) const
{
    int res = 0;

    const item *mag = magazine_current();
    if( mag ) {
        return mag->ammo_capacity();
    }

    if( is_tool() ) {
        res = type->tool->max_charges;
        if( res == 0 && magazine_default() != "null" && potential_capacity ) {
            res = find_type( magazine_default() )->magazine->capacity;
        }
        for( const item *e : toolmods() ) {
            res *= e->type->mod->capacity_multiplier;
        }
    }

    if( is_gun() ) {
        res = type->gun->clip;
        for( const item *e : gunmods() ) {
            res *= e->type->mod->capacity_multiplier;
        }
    }

    if( is_magazine() ) {
        res = type->magazine->capacity;
    }

    if( is_bandolier() ) {
        return dynamic_cast<const bandolier_actor *>
               ( type->get_use( "bandolier" )->get_actor_ptr() )->capacity;
    }

    return res;
}

int item::ammo_required() const
{
    if( is_tool() ) {
        return std::max( type->charges_to_use(), 0 );
    }

    if( is_gun() ) {
        if( ammo_types().empty() ) {
            return 0;
        } else if( has_flag( flag_FIRE_100 ) ) {
            return 100;
        } else if( has_flag( flag_FIRE_50 ) ) {
            return 50;
        } else if( has_flag( flag_FIRE_20 ) ) {
            return 20;
        } else {
            return 1;
        }
    }

    return 0;
}

bool item::ammo_sufficient( int qty ) const
{
    return ammo_remaining() >= ammo_required() * qty;
}

int item::ammo_consume( int qty, const tripoint &pos )
{
    if( qty < 0 ) {
        debugmsg( "Cannot consume negative quantity of ammo for %s", tname() );
        return 0;
    }

    item *mag = magazine_current();
    if( mag ) {
        const int res = mag->ammo_consume( qty, pos );
        if( res && ammo_remaining() == 0 ) {
            if( mag->has_flag( flag_MAG_DESTROY ) ) {
                contents.remove_if( [&mag]( const item & e ) {
                    return mag == &e;
                } );
            } else if( mag->has_flag( flag_MAG_EJECT ) ) {
                g->m.add_item( pos, *mag );
                contents.remove_if( [&mag]( const item & e ) {
                    return mag == &e;
                } );
            }
        }
        return res;
    }

    if( is_magazine() ) {
        int need = qty;
        while( !contents.empty() ) {
            item &e = *contents.rbegin();
            if( need >= e.charges ) {
                need -= e.charges;
                contents.pop_back();
            } else {
                e.charges -= need;
                need = 0;
                break;
            }
        }
        return qty - need;

    } else if( is_tool() || is_gun() ) {
        qty = std::min( qty, charges );
        if( has_flag( flag_USES_BIONIC_POWER ) ) {
            charges = units::to_kilojoule( g->u.get_power_level() );
            g->u.mod_power_level( units::from_kilojoule( -qty ) );
        }
        charges -= qty;
        if( charges == 0 ) {
            curammo = nullptr;
        }
        return qty;
    }

    return 0;
}

const itype *item::ammo_data() const
{
    const item *mag = magazine_current();
    if( mag ) {
        return mag->ammo_data();
    }

    if( is_ammo() ) {
        return type;
    }

    if( is_magazine() ) {
        return !contents.empty() ? contents.front().ammo_data() : nullptr;
    }

    auto mods = is_gun() ? gunmods() : toolmods();
    for( const item *e : mods ) {
        if( !e->type->mod->ammo_modifier.empty() && e->ammo_current() != "null" &&
            item_controller->has_template( e->ammo_current() ) ) {
            return item_controller->find_template( e->ammo_current() );
        }
    }

    return curammo;
}

itype_id item::ammo_current() const
{
    const itype *ammo = ammo_data();
    return ammo ? ammo->get_id() : "null";
}

const std::set<ammotype> &item::ammo_types( bool conversion ) const
{
    if( conversion ) {
        const std::vector<const item *> &mods = is_gun() ? gunmods() : toolmods();
        for( const item *e : mods ) {
            if( !e->type->mod->ammo_modifier.empty() ) {
                return e->type->mod->ammo_modifier;
            }
        }
    }

    if( is_gun() ) {
        return type->gun->ammo;
    } else if( is_tool() ) {
        return type->tool->ammo_id;
    } else if( is_magazine() ) {
        return type->magazine->type;
    }

    static std::set<ammotype> atypes = {};
    return atypes;
}

ammotype item::ammo_type() const
{
    if( is_ammo() ) {
        return type->ammo->type;
    }
    return ammotype::NULL_ID();
}

itype_id item::ammo_default( bool conversion ) const
{
    if( !ammo_types( conversion ).empty() ) {
        itype_id res = ammotype( *ammo_types( conversion ).begin() )->default_ammotype();
        if( !res.empty() ) {
            return res;
        }
    }
    return "NULL";
}

itype_id item::common_ammo_default( bool conversion ) const
{
    if( !ammo_types( conversion ).empty() ) {
        for( const ammotype &at : ammo_types( conversion ) ) {
            const item *mag = magazine_current();
            if( mag && mag->type->magazine->type.count( at ) ) {
                itype_id res = at->default_ammotype();
                if( !res.empty() ) {
                    return res;
                }
            }
        }
    }
    return "NULL";
}

std::set<std::string> item::ammo_effects( bool with_ammo ) const
{
    if( !is_gun() ) {
        return std::set<std::string>();
    }

    std::set<std::string> res = type->gun->ammo_effects;
    if( with_ammo && ammo_data() ) {
        res.insert( ammo_data()->ammo->ammo_effects.begin(), ammo_data()->ammo->ammo_effects.end() );
    }

    for( const item *mod : gunmods() ) {
        res.insert( mod->type->gunmod->ammo_effects.begin(), mod->type->gunmod->ammo_effects.end() );
    }

    return res;
}

std::string item::ammo_sort_name() const
{
    if( is_magazine() || is_gun() || is_tool() ) {
        const std::set<ammotype> &types = ammo_types();
        if( !types.empty() ) {
            return ammotype( *types.begin() )->name();
        }
    }
    if( is_ammo() ) {
        return ammo_type()->name();
    }
    return "";
}

bool item::magazine_integral() const
{
    if( is_gun() && type->gun->clip > 0 ) {
        return true;
    }
    for( const item *m : is_gun() ? gunmods() : toolmods() ) {
        if( !m->type->mod->magazine_adaptor.empty() ) {
            return false;
        }
    }

    // We have an integral magazine if we're a gun with an ammo capacity (clip) or we have no magazines.
    return ( is_gun() && type->gun->clip > 0 ) || type->magazines.empty();
}

itype_id item::magazine_default( bool conversion ) const
{
    if( !ammo_types( conversion ).empty() ) {
        if( conversion ) {
            for( const item *m : is_gun() ? gunmods() : toolmods() ) {
                if( !m->type->mod->magazine_adaptor.empty() ) {
                    auto mags = m->type->mod->magazine_adaptor.find( ammotype( *ammo_types( conversion ).begin() ) );
                    if( mags != m->type->mod->magazine_adaptor.end() ) {
                        return *( mags->second.begin() );
                    }
                }
            }
        }
        auto mag = type->magazine_default.find( ammotype( *ammo_types( conversion ).begin() ) );
        if( mag != type->magazine_default.end() ) {
            return mag->second;
        }
    }
    return "null";
}

std::set<itype_id> item::magazine_compatible( bool conversion ) const
{
    std::set<itype_id> mags = {};
    // mods that define magazine_adaptor may override the items usual magazines
    const std::vector<const item *> &mods = is_gun() ? gunmods() : toolmods();
    for( const item *m : mods ) {
        if( !m->type->mod->magazine_adaptor.empty() ) {
            for( const ammotype &atype : ammo_types( conversion ) ) {
                if( m->type->mod->magazine_adaptor.count( atype ) ) {
                    std::set<itype_id> magazines_for_atype = m->type->mod->magazine_adaptor.find( atype )->second;
                    mags.insert( magazines_for_atype.begin(), magazines_for_atype.end() );
                }
            }
            return mags;
        }
    }

    for( const ammotype &atype : ammo_types( conversion ) ) {
        if( type->magazines.count( atype ) ) {
            std::set<itype_id> magazines_for_atype = type->magazines.find( atype )->second;
            mags.insert( magazines_for_atype.begin(), magazines_for_atype.end() );
        }
    }
    return mags;
}

item *item::magazine_current()
{
    auto iter = std::find_if( contents.begin(), contents.end(), []( const item & it ) {
        return it.is_magazine();
    } );
    return iter != contents.end() ? &*iter : nullptr;
}

const item *item::magazine_current() const
{
    return const_cast<item *>( this )->magazine_current();
}

std::vector<item *> item::gunmods()
{
    std::vector<item *> res;
    if( is_gun() ) {
        res.reserve( contents.size() );
        for( item &e : contents ) {
            if( e.is_gunmod() ) {
                res.push_back( &e );
            }
        }
    }
    return res;
}

std::vector<const item *> item::gunmods() const
{
    std::vector<const item *> res;
    if( is_gun() ) {
        res.reserve( contents.size() );
        for( const item &e : contents ) {
            if( e.is_gunmod() ) {
                res.push_back( &e );
            }
        }
    }
    return res;
}

item *item::gunmod_find( const itype_id &mod )
{
    std::vector<item *> mods = gunmods();
    auto it = std::find_if( mods.begin(), mods.end(), [&mod]( item * e ) {
        return e->typeId() == mod;
    } );
    return it != mods.end() ? *it : nullptr;
}

const item *item::gunmod_find( const itype_id &mod ) const
{
    return const_cast<item *>( this )->gunmod_find( mod );
}

ret_val<bool> item::is_gunmod_compatible( const item &mod ) const
{
    if( !mod.is_gunmod() ) {
        debugmsg( "Tried checking compatibility of non-gunmod" );
        return ret_val<bool>::make_failure();
    }
    static const gun_type_type pistol_gun_type( translate_marker_context( "gun_type_type", "pistol" ) );

    if( !is_gun() ) {
        return ret_val<bool>::make_failure( _( "isn't a weapon" ) );

    } else if( is_gunmod() ) {
        return ret_val<bool>::make_failure( _( "is a gunmod and cannot be modded" ) );

    } else if( gunmod_find( mod.typeId() ) ) {
        return ret_val<bool>::make_failure( _( "already has a %s" ), mod.tname( 1 ) );

    } else if( !get_mod_locations().count( mod.type->gunmod->location ) ) {
        return ret_val<bool>::make_failure( _( "doesn't have a slot for this mod" ) );

    } else if( get_free_mod_locations( mod.type->gunmod->location ) <= 0 ) {
        return ret_val<bool>::make_failure( _( "doesn't have enough room for another %s mod" ),
                                            mod.type->gunmod->location.name() );

    } else if( !mod.type->gunmod->usable.count( gun_type() ) &&
               !mod.type->gunmod->usable.count( typeId() ) ) {
        return ret_val<bool>::make_failure( _( "cannot have a %s" ), mod.tname() );

    } else if( typeId() == "hand_crossbow" && !mod.type->gunmod->usable.count( pistol_gun_type ) ) {
        return ret_val<bool>::make_failure( _( "isn't big enough to use that mod" ) );

    } else if( mod.type->gunmod->location.str() == "underbarrel" &&
               !mod.has_flag( flag_PUMP_RAIL_COMPATIBLE ) && has_flag( flag_PUMP_ACTION ) ) {
        return ret_val<bool>::make_failure( _( "can only accept small mods on that slot" ) );

    } else if( !mod.type->mod->acceptable_ammo.empty() ) {
        bool compat_ammo = false;
        for( const ammotype &at : mod.type->mod->acceptable_ammo ) {
            if( ammo_types( false ).count( at ) ) {
                compat_ammo = true;
            }
        }
        if( !compat_ammo ) {
            return ret_val<bool>::make_failure(
                       _( "%1$s cannot be used on item with no compatible ammo types" ), mod.tname( 1 ) );
        }
    } else if( mod.typeId() == "waterproof_gunmod" && has_flag( flag_WATERPROOF_GUN ) ) {
        return ret_val<bool>::make_failure( _( "is already waterproof" ) );

    } else if( mod.typeId() == "tuned_mechanism" && has_flag( flag_NEVER_JAMS ) ) {
        return ret_val<bool>::make_failure( _( "is already eminently reliable" ) );

    } else if( mod.typeId() == "brass_catcher" && has_flag( flag_RELOAD_EJECT ) ) {
        return ret_val<bool>::make_failure( _( "cannot have a brass catcher" ) );

    } else if( ( mod.type->mod->ammo_modifier.empty() || !mod.type->mod->magazine_adaptor.empty() )
               && ( ammo_remaining() > 0 || magazine_current() ) ) {
        return ret_val<bool>::make_failure( _( "must be unloaded before installing this mod" ) );
    }

    for( const gunmod_location &slot : mod.type->gunmod->blacklist_mod ) {
        if( get_mod_locations().count( slot ) ) {
            return ret_val<bool>::make_failure( _( "cannot be installed on a weapon with \"%s\"" ),
                                                slot.name() );
        }
    }

    return ret_val<bool>::make_success();
}

std::map<gun_mode_id, gun_mode> item::gun_all_modes() const
{
    std::map<gun_mode_id, gun_mode> res;

    if( !is_gun() || is_gunmod() ) {
        return res;
    }

    std::vector<const item *> opts = gunmods();
    opts.push_back( this );

    for( const item *e : opts ) {

        // handle base item plus any auxiliary gunmods
        if( e->is_gun() ) {
            for( const std::pair<const gun_mode_id, gun_modifier_data> &m : e->type->gun->modes ) {
                // prefix attached gunmods, e.g. M203_DEFAULT to avoid index key collisions
                std::string prefix = e->is_gunmod() ? ( std::string( e->typeId() ) += "_" ) : "";
                std::transform( prefix.begin(), prefix.end(), prefix.begin(),
                                static_cast<int( * )( int )>( toupper ) );

                const int qty = m.second.qty();

                res.emplace( gun_mode_id( prefix + m.first.str() ), gun_mode( m.second.name(),
                             const_cast<item *>( e ),
                             qty, m.second.flags() ) );
            }

            // non-auxiliary gunmods may provide additional modes for the base item
        } else if( e->is_gunmod() ) {
            for( const std::pair<const gun_mode_id, gun_modifier_data> &m : e->type->gunmod->mode_modifier ) {
                //checks for melee gunmod, points to gunmod
                if( m.first == "REACH" ) {
                    res.emplace( m.first, gun_mode { m.second.name(), const_cast<item *>( e ),
                                                     m.second.qty(), m.second.flags() } );
                    //otherwise points to the parent gun, not the gunmod
                } else {
                    res.emplace( m.first, gun_mode { m.second.name(), const_cast<item *>( this ),
                                                     m.second.qty(), m.second.flags() } );
                }
            }
        }
    }

    return res;
}

gun_mode item::gun_get_mode( const gun_mode_id &mode ) const
{
    if( is_gun() ) {
        for( const std::pair<const gun_mode_id, gun_mode> &e : gun_all_modes() ) {
            if( e.first == mode ) {
                return e.second;
            }
        }
    }
    return gun_mode();
}

gun_mode item::gun_current_mode() const
{
    return gun_get_mode( gun_get_mode_id() );
}

gun_mode_id item::gun_get_mode_id() const
{
    if( !is_gun() || is_gunmod() ) {
        return gun_mode_id();
    }
    return gun_mode_id( get_var( GUN_MODE_VAR_NAME, "DEFAULT" ) );
}

bool item::gun_set_mode( const gun_mode_id &mode )
{
    if( !is_gun() || is_gunmod() || !gun_all_modes().count( mode ) ) {
        return false;
    }
    set_var( GUN_MODE_VAR_NAME, mode.str() );
    return true;
}

void item::gun_cycle_mode()
{
    if( !is_gun() || is_gunmod() ) {
        return;
    }

    const gun_mode_id cur = gun_get_mode_id();
    const std::map<gun_mode_id, gun_mode> modes = gun_all_modes();

    for( auto iter = modes.begin(); iter != modes.end(); ++iter ) {
        if( iter->first == cur ) {
            if( std::next( iter ) == modes.end() ) {
                break;
            }
            gun_set_mode( std::next( iter )->first );
            return;
        }
    }
    gun_set_mode( modes.begin()->first );

    return;
}

const use_function *item::get_use( const std::string &use_name ) const
{
    if( type != nullptr && type->get_use( use_name ) != nullptr ) {
        return type->get_use( use_name );
    }

    for( const item &elem : contents ) {
        const use_function *fun = elem.get_use( use_name );
        if( fun != nullptr ) {
            return fun;
        }
    }

    return nullptr;
}

item *item::get_usable_item( const std::string &use_name )
{
    if( type != nullptr && type->get_use( use_name ) != nullptr ) {
        return this;
    }

    for( item &elem : contents ) {
        const use_function *fun = elem.get_use( use_name );
        if( fun != nullptr ) {
            return &elem;
        }
    }

    return nullptr;
}

int item::units_remaining( const Character &ch, int limit ) const
{
    if( count_by_charges() ) {
        return std::min( static_cast<int>( charges ), limit );
    }

    int res = ammo_remaining();
    if( res < limit && has_flag( flag_USE_UPS ) ) {
        res += ch.charges_of( "UPS", limit - res );
    }

    return std::min( static_cast<int>( res ), limit );
}

bool item::units_sufficient( const Character &ch, int qty ) const
{
    if( qty < 0 ) {
        qty = count_by_charges() ? 1 : ammo_required();
    }

    return units_remaining( ch, qty ) == qty;
}

item::reload_option::reload_option( const reload_option & ) = default;

item::reload_option &item::reload_option::operator=( const reload_option & ) = default;

item::reload_option::reload_option( const player *who, const item *target, const item *parent,
                                    const item_location &ammo ) :
    who( who ), target( target ), ammo( ammo ), parent( parent )
{
    if( this->target->is_ammo_belt() && this->target->type->magazine->linkage ) {
        max_qty = this->who->charges_of( * this->target->type->magazine->linkage );
    }
    qty( max_qty );
}

int item::reload_option::moves() const
{
    int mv = ammo.obtain_cost( *who, qty() ) + who->item_reload_cost( *target, *ammo, qty() );
    if( parent != target ) {
        if( parent->is_gun() ) {
            mv += parent->get_reload_time();
        } else if( parent->is_tool() ) {
            mv += 100;
        }
    }
    return mv;
}

void item::reload_option::qty( int val )
{
    bool ammo_in_container = ammo->is_ammo_container();
    bool ammo_in_liquid_container = ammo->is_watertight_container();
    item &ammo_obj = ( ammo_in_container || ammo_in_liquid_container ) ?
                     ammo->contents.front() : *ammo;

    if( ( ammo_in_container && !ammo_obj.is_ammo() ) ||
        ( ammo_in_liquid_container && !ammo_obj.made_of( LIQUID ) ) ) {
        debugmsg( "Invalid reload option: %s", ammo_obj.tname() );
        return;
    }

    // Checking ammo capacity implicitly limits guns with removable magazines to capacity 0.
    // This gets rounded up to 1 later.
    int remaining_capacity = target->is_watertight_container() ?
                             target->get_remaining_capacity_for_liquid( ammo_obj, true ) :
                             target->ammo_capacity() - target->ammo_remaining();
    if( target->has_flag( flag_RELOAD_ONE ) && !ammo->has_flag( flag_SPEEDLOADER ) ) {
        remaining_capacity = 1;
    }
    if( ammo_obj.type->ammo ) {
        if( ammo_obj.ammo_type() == ammo_plutonium ) {
            remaining_capacity = remaining_capacity / PLUTONIUM_CHARGES +
                                 ( remaining_capacity % PLUTONIUM_CHARGES != 0 );
        }
    }

    bool ammo_by_charges = ammo_obj.is_ammo() || ammo_in_liquid_container;
    int available_ammo = ammo_by_charges ? ammo_obj.charges : ammo_obj.ammo_remaining();
    // constrain by available ammo, target capacity and other external factors (max_qty)
    // @ref max_qty is currently set when reloading ammo belts and limits to available linkages
    qty_ = std::min( { val, available_ammo, remaining_capacity, max_qty } );

    // always expect to reload at least one charge
    qty_ = std::max( qty_, 1 );

}

int item::casings_count() const
{
    int res = 0;

    const_cast<item *>( this )->casings_handle( [&res]( item & ) {
        ++res;
        return false;
    } );

    return res;
}

void item::casings_handle( const std::function<bool( item & )> &func )
{
    if( !is_gun() ) {
        return;
    }

    for( auto it = contents.begin(); it != contents.end(); ) {
        if( it->has_flag( flag_CASING ) ) {
            it->unset_flag( flag_CASING );
            if( func( *it ) ) {
                it = contents.erase( it );
                continue;
            }
            // didn't handle the casing so reset the flag ready for next call
            it->set_flag( flag_CASING );
        }
        ++it;
    }
}

bool item::reload( player &u, item_location loc, int qty )
{
    if( qty <= 0 ) {
        debugmsg( "Tried to reload zero or less charges" );
        return false;
    }
    item *ammo = loc.get_item();
    if( ammo == nullptr || ammo->is_null() ) {
        debugmsg( "Tried to reload using non-existent ammo" );
        return false;
    }

    item *container = nullptr;
    if( ammo->is_ammo_container() || ammo->is_container() ) {
        container = ammo;
        ammo = &ammo->contents.front();
    }

    if( !is_reloadable_with( ammo->typeId() ) ) {
        return false;
    }

    // limit quantity of ammo loaded to remaining capacity
    int limit = is_watertight_container()
                ? get_remaining_capacity_for_liquid( *ammo )
                : ammo_capacity() - ammo_remaining();

    if( ammo->ammo_type() == ammo_plutonium ) {
        limit = limit / PLUTONIUM_CHARGES + ( limit % PLUTONIUM_CHARGES != 0 );
    }

    qty = std::min( qty, limit );

    casings_handle( [&u]( item & e ) {
        return u.i_add_or_drop( e );
    } );

    if( is_magazine() ) {
        qty = std::min( qty, ammo->charges );

        if( is_ammo_belt() && type->magazine->linkage ) {
            if( !u.use_charges_if_avail( *type->magazine->linkage, qty ) ) {
                debugmsg( "insufficient linkages available when reloading ammo belt" );
            }
        }

        item to_reload = *ammo;
        to_reload.charges = qty;
        ammo->charges -= qty;
        bool merged = false;
        for( item &it : contents ) {
            if( it.merge_charges( to_reload ) ) {
                merged = true;
                break;
            }
        }
        if( !merged ) {
            contents.emplace_back( to_reload );
        }
    } else if( is_watertight_container() ) {
        if( !ammo->made_of_from_type( LIQUID ) ) {
            debugmsg( "Tried to reload liquid container with non-liquid." );
            return false;
        }
        if( container ) {
            container->on_contents_changed();
        }
        fill_with( *ammo, qty );
    } else if( !magazine_integral() ) {
        // if we already have a magazine loaded prompt to eject it
        if( magazine_current() ) {
            //~ %1$s: magazine name, %2$s: weapon name
            std::string prompt = string_format( pgettext( "magazine", "Eject %1$s from %2$s?" ),
                                                magazine_current()->tname(), tname() );

            // eject magazine to player inventory and try to dispose of it from there
            item &mag = u.i_add( *magazine_current() );
            if( !u.dispose_item( item_location( u, &mag ), prompt ) ) {
                u.remove_item( mag ); // user canceled so delete the clone
                return false;
            }
            remove_item( *magazine_current() );
        }

        contents.emplace_back( *ammo );
        loc.remove_item();
        return true;

    } else {
        if( ammo->has_flag( flag_SPEEDLOADER ) ) {
            curammo = ammo->contents.front().type;
            qty = std::min( qty, ammo->ammo_remaining() );
            ammo->ammo_consume( qty, tripoint_zero );
            charges += qty;
        } else if( ammo->ammo_type() == "plutonium" ) {
            curammo = ammo->type;
            ammo->charges -= qty;

            // any excess is wasted rather than overfilling the item
            charges += qty * PLUTONIUM_CHARGES;
            charges = std::min( charges, ammo_capacity() );
        } else {
            curammo = ammo->type;
            qty = std::min( qty, ammo->charges );
            ammo->charges -= qty;
            charges += qty;
        }
    }

    if( ammo->charges == 0 && !ammo->has_flag( flag_SPEEDLOADER ) ) {
        if( container != nullptr ) {
            container->contents.erase( container->contents.begin() );
            u.inv.restack( u ); // emptied containers do not stack with non-empty ones
        } else {
            loc.remove_item();
        }
    }
    return true;
}

float item::simulate_burn( fire_data &frd ) const
{
    const std::vector<material_id> &mats = made_of();
    float smoke_added = 0.0f;
    float time_added = 0.0f;
    float burn_added = 0.0f;
    const units::volume vol = base_volume();
    const int effective_intensity = frd.contained ? 3 : frd.fire_intensity;
    for( const material_id &m : mats ) {
        const mat_burn_data &bd = m.obj().burn_data( effective_intensity );
        if( bd.immune ) {
            // Made to protect from fire
            return 0.0f;
        }

        // If fire is contained, burn rate is independent of volume
        if( frd.contained || bd.volume_per_turn == 0_ml ) {
            time_added += bd.fuel;
            smoke_added += bd.smoke;
            burn_added += bd.burn;
        } else {
            double volume_burn_rate = to_liter( bd.volume_per_turn ) / to_liter( vol );
            time_added += bd.fuel * volume_burn_rate;
            smoke_added += bd.smoke * volume_burn_rate;
            burn_added += bd.burn * volume_burn_rate;
        }
    }

    // Liquids that don't burn well smother fire well instead
    if( made_of( LIQUID ) && time_added < 200 ) {
        time_added -= rng( 400.0 * to_liter( vol ), 1200.0 * to_liter( vol ) );
    } else if( mats.size() > 1 ) {
        // Average the materials
        time_added /= mats.size();
        smoke_added /= mats.size();
        burn_added /= mats.size();
    } else if( mats.empty() ) {
        // Non-liquid items with no specified materials will burn at moderate speed
        burn_added = 1;
    }

    if( count_by_charges() ) {
        int stack_burnt = rng( type->stack_size / 2, type->stack_size );
        time_added *= stack_burnt;
        smoke_added *= stack_burnt;
        burn_added *= stack_burnt;
    }

    frd.fuel_produced += time_added;
    frd.smoke_produced += smoke_added;
    return burn_added;
}

bool item::burn( fire_data &frd )
{
    float burn_added = simulate_burn( frd );

    if( burn_added <= 0 ) {
        return false;
    }

    if( count_by_charges() ) {
        if( type->volume == 0_ml ) {
            charges = 0;
        } else {
            charges -= roll_remainder( burn_added * units::legacy_volume_factor * type->stack_size /
                                       ( 3.0 * type->volume ) );
        }

        return charges <= 0;
    }

    if( is_corpse() ) {
        const mtype *mt = get_mtype();
        if( active && mt != nullptr && burnt + burn_added > mt->hp &&
            !mt->burn_into.is_null() && mt->burn_into.is_valid() ) {
            corpse = &get_mtype()->burn_into.obj();
            // Delay rezing
            set_age( 0_turns );
            burnt = 0;
            return false;
        }
    } else if( has_temperature() ) {
        heat_up();
    } else if( is_food_container() ) {
        contents.front().heat_up();
    }

    burnt += roll_remainder( burn_added );

    const int vol = base_volume() / units::legacy_volume_factor;
    return burnt >= vol * 3;
}

bool item::flammable( int threshold ) const
{
    const std::vector<const material_type *> &mats = made_of_types();
    if( mats.empty() ) {
        // Don't know how to burn down something made of nothing.
        return false;
    }

    int flammability = 0;
    units::volume volume_per_turn = 0_ml;
    for( const material_type *m : mats ) {
        const mat_burn_data &bd = m->burn_data( 1 );
        if( bd.immune ) {
            // Made to protect from fire
            return false;
        }

        flammability += bd.fuel;
        volume_per_turn += bd.volume_per_turn;
    }

    if( threshold == 0 || flammability <= 0 ) {
        return flammability > 0;
    }

    volume_per_turn /= mats.size();
    units::volume vol = base_volume();
    if( volume_per_turn > 0_ml && volume_per_turn < vol ) {
        flammability = flammability * volume_per_turn / vol;
    } else {
        // If it burns well, it provides a bonus here
        flammability *= vol / units::legacy_volume_factor;
    }

    return flammability > threshold;
}

itype_id item::typeId() const
{
    return type ? type->get_id() : "null";
}

bool item::getlight( float &luminance, int &width, int &direction ) const
{
    luminance = 0;
    width = 0;
    direction = 0;
    if( light.luminance > 0 ) {
        luminance = static_cast<float>( light.luminance );
        if( light.width > 0 ) {  // width > 0 is a light arc
            width = light.width;
            direction = light.direction;
        }
        return true;
    } else {
        const int lumint = getlight_emit();
        if( lumint > 0 ) {
            luminance = static_cast<float>( lumint );
            return true;
        }
    }
    return false;
}

int item::getlight_emit() const
{
    float lumint = type->light_emission;

    if( lumint == 0 ) {
        return 0;
    }
    if( has_flag( flag_CHARGEDIM ) && is_tool() && !has_flag( flag_USE_UPS ) ) {
        // Falloff starts at 1/5 total charge and scales linearly from there to 0.
        if( ammo_capacity() && ammo_remaining() < ( ammo_capacity() / 5 ) ) {
            lumint *= ammo_remaining() * 5.0 / ammo_capacity();
        }
    }
    return lumint;
}

units::volume item::get_container_capacity() const
{
    if( !is_container() ) {
        return 0_ml;
    }
    return type->container->contains;
}

units::volume item::get_total_capacity() const
{
    units::volume result = get_storage() + get_container_capacity();

    // Consider various iuse_actors which add containing capability
    // Treating these two as special cases for now; if more appear in the
    // future then this probably warrants a new method on use_function to
    // access this information generically.
    if( is_bandolier() ) {
        result += dynamic_cast<const bandolier_actor *>
                  ( type->get_use( "bandolier" )->get_actor_ptr() )->max_stored_volume();
    }

    if( is_holster() ) {
        result += dynamic_cast<const holster_actor *>
                  ( type->get_use( "holster" )->get_actor_ptr() )->max_stored_volume();
    }

    return result;
}

int item::get_remaining_capacity_for_liquid( const item &liquid, bool allow_bucket,
        std::string *err ) const
{
    const auto error = [ &err ]( const std::string & message ) {
        if( err != nullptr ) {
            *err = message;
        }
        return 0;
    };

    int remaining_capacity = 0;

    // TODO: (sm) is_reloadable_with and this function call each other and can recurse for
    // watertight containers.
    if( !is_container() && is_reloadable_with( liquid.typeId() ) ) {
        if( ammo_remaining() != 0 && ammo_current() != liquid.typeId() ) {
            return error( string_format( _( "You can't mix loads in your %s." ), tname() ) );
        }
        remaining_capacity = ammo_capacity() - ammo_remaining();
    } else if( is_container() ) {
        if( !type->container->watertight ) {
            return error( string_format( _( "That %s isn't water-tight." ), tname() ) );
        } else if( !type->container->seals && ( !allow_bucket || !is_bucket() ) ) {
            return error( string_format( is_bucket() ?
                                         _( "That %s must be on the ground or held to hold contents!" )
                                         : _( "You can't seal that %s!" ), tname() ) );
        } else if( !contents.empty() && contents.front().typeId() != liquid.typeId() ) {
            return error( string_format( _( "You can't mix loads in your %s." ), tname() ) );
        }
        remaining_capacity = liquid.charges_per_volume( get_container_capacity() );
        if( !contents.empty() ) {
            remaining_capacity -= contents.front().charges;
        }
    } else {
        return error( string_format( _( "That %1$s won't hold %2$s." ), tname(),
                                     liquid.tname() ) );
    }

    if( remaining_capacity <= 0 ) {
        return error( string_format( _( "Your %1$s can't hold any more %2$s." ), tname(),
                                     liquid.tname() ) );
    }

    return remaining_capacity;
}

int item::get_remaining_capacity_for_liquid( const item &liquid, const Character &p,
        std::string *err ) const
{
    const bool allow_bucket = this == &p.weapon || !p.has_item( *this );
    int res = get_remaining_capacity_for_liquid( liquid, allow_bucket, err );

    if( res > 0 && !type->rigid && p.inv.has_item( *this ) ) {
        const units::volume volume_to_expand = std::max( p.volume_capacity() - p.volume_carried(),
                                               0_ml );

        res = std::min( liquid.charges_per_volume( volume_to_expand ), res );

        if( res == 0 && err != nullptr ) {
            *err = string_format( _( "That %s doesn't have room to expand." ), tname() );
        }
    }

    return res;
}

bool item::use_amount( const itype_id &it, int &quantity, std::list<item> &used,
                       const std::function<bool( const item & )> &filter )
{
    // Remember quantity so that we can unseal self
    int old_quantity = quantity;
    // First, check contents
    for( auto a = contents.begin(); a != contents.end() && quantity > 0; ) {
        if( a->use_amount( it, quantity, used ) ) {
            a = contents.erase( a );
        } else {
            ++a;
        }
    }

    if( quantity != old_quantity ) {
        on_contents_changed();
    }

    // Now check the item itself
    if( typeId() == it && quantity > 0 && filter( *this ) ) {
        used.push_back( *this );
        quantity--;
        return true;
    } else {
        return false;
    }
}

bool item::allow_crafting_component() const
{
    if( is_toolmod() && is_irremovable() ) {
        return false;
    }

    // vehicle batteries are implemented as magazines of charge
    if( is_magazine() && ammo_types().count( ammo_battery ) ) {
        return true;
    }

    // fixes #18886 - turret installation may require items with irremovable mods
    if( is_gun() ) {
        return std::all_of( contents.begin(), contents.end(), [&]( const item & e ) {
            return e.is_magazine() || ( e.is_gunmod() && e.is_irremovable() );
        } );
    }

    return contents.empty();
}

void item::set_item_specific_energy( const float new_specific_energy )
{
    const float specific_heat_liquid = get_specific_heat_liquid(); // J/g K
    const float specific_heat_solid = get_specific_heat_solid(); // J/g K
    const float latent_heat = get_latent_heat(); // J/kg
    const float freezing_temperature = temp_to_kelvin( get_freeze_point() );  // K
    const float completely_frozen_specific_energy = specific_heat_solid *
            freezing_temperature;  // Energy that the item would have if it was completely solid at freezing temperature
    const float completely_liquid_specific_energy = completely_frozen_specific_energy +
            latent_heat; // Energy that the item would have if it was completely liquid at freezing temperature
    float new_item_temperature;
    float freeze_percentage = 1;

    if( new_specific_energy > completely_liquid_specific_energy ) {
        // Item is liquid
        new_item_temperature = freezing_temperature + ( new_specific_energy -
                               completely_liquid_specific_energy ) /
                               ( specific_heat_liquid );
        freeze_percentage = 0;
    } else if( new_specific_energy < completely_frozen_specific_energy ) {
        // Item is solid
        new_item_temperature = new_specific_energy / ( specific_heat_solid );
    } else {
        // Item is partially solid
        new_item_temperature = freezing_temperature;
        freeze_percentage = ( completely_liquid_specific_energy - new_specific_energy ) /
                            ( completely_liquid_specific_energy - completely_frozen_specific_energy );
    }

    // Apply temperature tags tags
    // Hot = over  temperatures::hot
    // Warm = over temperatures::warm
    // Cold = below temperatures::cold
    // Frozen = Over 50% frozen
    if( item_tags.count( "FROZEN" ) ) {
        item_tags.erase( "FROZEN" );
        if( freeze_percentage < 0.5 ) {
            // Item melts and becomes mushy
            current_phase = type->phase;
            apply_freezerburn();
        }
    } else if( item_tags.count( "COLD" ) ) {
        item_tags.erase( "COLD" );
    } else if( item_tags.count( "HOT" ) ) {
        item_tags.erase( "HOT" );
    }
    if( new_item_temperature > temp_to_kelvin( temperatures::hot ) ) {
        item_tags.insert( "HOT" );
    } else if( freeze_percentage > 0.5 ) {
        item_tags.insert( "FROZEN" );
        current_phase = SOLID;
        // If below freezing temp AND the food may have parasites AND food does not have "NO_PARASITES" tag then add the "NO_PARASITES" tag.
        if( is_food() && new_item_temperature < freezing_temperature && get_comestible()->parasites > 0 ) {
            if( !( item_tags.count( "NO_PARASITES" ) ) ) {
                item_tags.insert( "NO_PARASITES" );
            }
        }
    } else if( new_item_temperature < temp_to_kelvin( temperatures::cold ) ) {
        item_tags.insert( "COLD" );
    }
    temperature = lround( 100000 * new_item_temperature );
    specific_energy = lround( 100000 * new_specific_energy );
    reset_temp_check();
}

float item::get_specific_energy_from_temperature( const float new_temperature )
{
    const float specific_heat_liquid = get_specific_heat_liquid(); // J/g K
    const float specific_heat_solid = get_specific_heat_solid(); // J/g K
    const float latent_heat = get_latent_heat(); // J/kg
    const float freezing_temperature = temp_to_kelvin( get_freeze_point() );  // K
    const float completely_frozen_energy = specific_heat_solid *
                                           freezing_temperature;  // Energy that the item would have if it was completely solid at freezing temperature
    const float completely_liquid_energy = completely_frozen_energy +
                                           latent_heat; // Energy that the item would have if it was completely liquid at freezing temperature
    float new_specific_energy;

    if( new_temperature <= freezing_temperature ) {
        new_specific_energy = specific_heat_solid * new_temperature;
    } else {
        new_specific_energy = completely_liquid_energy + specific_heat_liquid *
                              ( new_temperature - freezing_temperature );
    }
    return new_specific_energy;
}

void item::set_item_temperature( float new_temperature )
{
    const float freezing_temperature = temp_to_kelvin( get_freeze_point() );  // K
    const float specific_heat_solid = get_specific_heat_solid(); // J/g K
    const float latent_heat = get_latent_heat(); // J/kg

    float new_specific_energy = get_specific_energy_from_temperature( new_temperature );
    float freeze_percentage = 0;

    temperature = lround( 100000 * new_temperature );
    specific_energy = lround( 100000 * new_specific_energy );

    const float completely_frozen_specific_energy = specific_heat_solid *
            freezing_temperature;  // Energy that the item would have if it was completely solid at freezing temperature
    const float completely_liquid_specific_energy = completely_frozen_specific_energy +
            latent_heat; // Energy that the item would have if it was completely liquid at freezing temperature

    if( new_specific_energy < completely_frozen_specific_energy ) {
        // Item is solid
        freeze_percentage = 1;
    } else {
        // Item is partially solid
        freeze_percentage = ( completely_liquid_specific_energy - new_specific_energy ) /
                            ( completely_liquid_specific_energy - completely_frozen_specific_energy );
    }
    if( item_tags.count( "FROZEN" ) ) {
        item_tags.erase( "FROZEN" );
        if( freeze_percentage < 0.5 ) {
            // Item melts and becomes mushy
            current_phase = type->phase;
            apply_freezerburn();
        }
    } else if( item_tags.count( "COLD" ) ) {
        item_tags.erase( "COLD" );
    } else if( item_tags.count( "HOT" ) ) {
        item_tags.erase( "HOT" );
    }
    if( new_temperature > temp_to_kelvin( temperatures::hot ) ) {
        item_tags.insert( "HOT" );
    } else if( freeze_percentage > 0.5 ) {
        item_tags.insert( "FROZEN" );
        current_phase = SOLID;
        // If below freezing temp AND the food may have parasites AND food does not have "NO_PARASITES" tag then add the "NO_PARASITES" tag.
        if( is_food() && new_temperature < freezing_temperature && get_comestible()->parasites > 0 ) {
            if( !( item_tags.count( "NO_PARASITES" ) ) ) {
                item_tags.insert( "NO_PARASITES" );
            }
        }
    } else if( new_temperature < temp_to_kelvin( temperatures::cold ) ) {
        item_tags.insert( "COLD" );
    }
    reset_temp_check();
}

void item::fill_with( item &liquid, int amount )
{
    amount = std::min( get_remaining_capacity_for_liquid( liquid, true ),
                       std::min( amount, liquid.charges ) );
    if( amount <= 0 ) {
        return;
    }

    if( !is_container() ) {
        if( !is_reloadable_with( liquid.typeId() ) ) {
            debugmsg( "Tried to fill %s which is not a container and can't be reloaded with %s.",
                      tname(), liquid.tname() );
            return;
        }
        ammo_set( liquid.typeId(), ammo_remaining() + amount );
    } else if( is_food_container() ) {
        // if container already has liquid we need to sum the energy
        item &cts = contents.front();
        const float lhs_energy = cts.get_item_thermal_energy();
        const float rhs_energy = liquid.get_item_thermal_energy();
        if( rhs_energy < 0 ) {
            debugmsg( "Poured item has no defined temperature" );
        }
        const float combined_specific_energy = ( lhs_energy + rhs_energy ) / ( to_gram(
                cts.weight() ) + to_gram( liquid.weight() ) );
        cts.set_item_specific_energy( combined_specific_energy );
        //use maximum rot between the two
        cts.set_relative_rot( std::max( cts.get_relative_rot(),
                                        liquid.get_relative_rot() ) );
        cts.mod_charges( amount );
    } else if( !is_container_empty() ) {
        // if container already has liquid we need to set the amount
        item &cts = contents.front();
        cts.mod_charges( amount );
    } else {
        item liquid_copy( liquid );
        liquid_copy.charges = amount;
        put_in( liquid_copy );
    }

    liquid.mod_charges( -amount );
    on_contents_changed();
}

void item::set_countdown( int num_turns )
{
    if( num_turns < 0 ) {
        debugmsg( "Tried to set a negative countdown value %d.", num_turns );
        return;
    }
    if( !ammo_types().empty() ) {
        debugmsg( "Tried to set countdown on an item with ammo." );
        return;
    }
    charges = num_turns;
}

bool item::use_charges( const itype_id &what, int &qty, std::list<item> &used,
                        const tripoint &pos, const std::function<bool( const item & )> &filter )
{
    std::vector<item *> del;

    visit_items( [&what, &qty, &used, &pos, &del, &filter]( item * e, item * parent ) {
        if( qty == 0 ) {
            // found sufficient charges
            return VisitResponse::ABORT;
        }

        if( !filter( *e ) ) {
            return VisitResponse::NEXT;
        }

        if( e->is_tool() ) {
            if( e->typeId() == what ) {
                int n = std::min( e->ammo_remaining(), qty );
                qty -= n;

                used.push_back( item( *e ).ammo_set( e->ammo_current(), n ) );
                e->ammo_consume( n, pos );
            }
            return VisitResponse::SKIP;

        } else if( e->count_by_charges() ) {
            if( e->typeId() == what ) {

                // if can supply excess charges split required off leaving remainder in-situ
                item obj = e->split( qty );
                if( parent ) {
                    parent->on_contents_changed();
                }
                if( !obj.is_null() ) {
                    used.push_back( obj );
                    qty = 0;
                    return VisitResponse::ABORT;
                }

                qty -= e->charges;
                used.push_back( *e );
                del.push_back( e );
            }
            // items counted by charges are not themselves expected to be containers
            return VisitResponse::SKIP;
        }

        // recurse through any nested containers
        return VisitResponse::NEXT;
    } );

    bool destroy = false;
    for( item *e : del ) {
        if( e == this ) {
            destroy = true; // cannot remove ourselves...
        } else {
            remove_item( *e );
        }
    }

    return destroy;
}

void item::set_snippet( const snippet_id &id )
{
    if( is_null() ) {
        return;
    }
    if( !id.is_valid() ) {
        debugmsg( "there's no snippet with id %s", id.str() );
        return;
    }
    snip_id = id;
}

const item_category &item::get_category() const
{
    if( is_container() && !contents.empty() ) {
        return contents.front().get_category();
    }

    static item_category null_category;
    return type->category_force.is_valid() ? type->category_force.obj() : null_category;
}

iteminfo::iteminfo( const std::string &Type, const std::string &Name, const std::string &Fmt,
                    flags Flags, double Value )
{
    sType = Type;
    sName = replace_colors( Name );
    sFmt = replace_colors( Fmt );
    is_int = !( Flags & is_decimal || Flags & is_three_decimal );
    three_decimal = ( Flags & is_three_decimal );
    dValue = Value;
    bShowPlus = static_cast<bool>( Flags & show_plus );
    std::stringstream convert;
    if( bShowPlus ) {
        convert << std::showpos;
    }
    if( is_int ) {
        convert << std::setprecision( 0 );
    } else if( three_decimal ) {
        convert << std::setprecision( 3 );
    } else {
        convert << std::setprecision( 2 );
    }
    convert << std::fixed << Value;
    sValue = convert.str();
    bNewLine = !( Flags & no_newline );
    bLowerIsBetter = static_cast<bool>( Flags & lower_is_better );
    bDrawName = !( Flags & no_name );
}

iteminfo::iteminfo( const std::string &Type, const std::string &Name, double Value )
    : iteminfo( Type, Name, "", no_flags, Value )
{
}

bool item::will_explode_in_fire() const
{
    if( type->explode_in_fire ) {
        return true;
    }

    if( type->ammo && ( type->ammo->special_cookoff || type->ammo->cookoff ) ) {
        return true;
    }

    // Most containers do nothing to protect the contents from fire
    if( !is_magazine() || !type->magazine->protects_contents ) {
        return std::any_of( contents.begin(), contents.end(), []( const item & it ) {
            return it.will_explode_in_fire();
        } );
    }

    return false;
}

bool item::detonate( const tripoint &p, std::vector<item> &drops )
{
    if( type->explosion.power >= 0 ) {
        explosion_handler::explosion( p, type->explosion );
        return true;
    } else if( type->ammo && ( type->ammo->special_cookoff || type->ammo->cookoff ) ) {
        int charges_remaining = charges;
        const int rounds_exploded = rng( 1, charges_remaining );
        // Yank the exploding item off the map for the duration of the explosion
        // so it doesn't blow itself up.
        const islot_ammo &ammo_type = *type->ammo;

        if( ammo_type.special_cookoff ) {
            // If it has a special effect just trigger it.
            apply_ammo_effects( p, ammo_type.ammo_effects );
        }
        charges_remaining -= rounds_exploded;
        if( charges_remaining > 0 ) {
            item temp_item = *this;
            temp_item.charges = charges_remaining;
            drops.push_back( temp_item );
        }

        return true;
    } else if( !contents.empty() && ( !type->magazine || !type->magazine->protects_contents ) ) {
        const auto new_end = std::remove_if( contents.begin(), contents.end(), [ &p, &drops ]( item & it ) {
            return it.detonate( p, drops );
        } );
        if( new_end != contents.end() ) {
            contents.erase( new_end, contents.end() );
            // If any of the contents explodes, so does the container
            return true;
        }
    }

    return false;
}

bool item_ptr_compare_by_charges( const item *left, const item *right )
{
    if( left->contents.empty() ) {
        return false;
    } else if( right->contents.empty() ) {
        return true;
    } else {
        return right->contents.front().charges < left->contents.front().charges;
    }
}

bool item_compare_by_charges( const item &left, const item &right )
{
    return item_ptr_compare_by_charges( &left, &right );
}

static const std::string USED_BY_IDS( "USED_BY_IDS" );
bool item::already_used_by_player( const player &p ) const
{
    const auto it = item_vars.find( USED_BY_IDS );
    if( it == item_vars.end() ) {
        return false;
    }
    // USED_BY_IDS always starts *and* ends with a ';', the search string
    // ';<id>;' matches at most one part of USED_BY_IDS, and only when exactly that
    // id has been added.
    const std::string needle = string_format( ";%d;", p.getID().get_value() );
    return it->second.find( needle ) != std::string::npos;
}

void item::mark_as_used_by_player( const player &p )
{
    std::string &used_by_ids = item_vars[ USED_BY_IDS ];
    if( used_by_ids.empty() ) {
        // *always* start with a ';'
        used_by_ids = ";";
    }
    // and always end with a ';'
    used_by_ids += string_format( "%d;", p.getID().get_value() );
}

bool item::can_holster( const item &obj, bool ignore ) const
{
    if( !type->can_use( "holster" ) ) {
        return false; // item is not a holster
    }

    const holster_actor *ptr = dynamic_cast<const holster_actor *>
                               ( type->get_use( "holster" )->get_actor_ptr() );
    if( !ptr->can_holster( obj ) ) {
        return false; // item is not a suitable holster for obj
    }

    if( !ignore && static_cast<int>( contents.size() ) >= ptr->multi ) {
        return false; // item is already full
    }

    return true;
}

std::string item::components_to_string() const
{
    using t_count_map = std::map<std::string, int>;
    t_count_map counts;
    for( const item &elem : components ) {
        if( !elem.has_flag( flag_BYPRODUCT ) ) {
            const std::string name = elem.display_name();
            counts[name]++;
        }
    }
    return enumerate_as_string( counts.begin(), counts.end(),
    []( const std::pair<std::string, int> &entry ) -> std::string {
        if( entry.second != 1 )
        {
            return string_format( _( "%d x %s" ), entry.second, entry.first );
        } else
        {
            return entry.first;
        }
    }, enumeration_conjunction::none );
}

uint64_t item::make_component_hash() const
{
    // First we need to sort the IDs so that identical ingredients give identical hashes.
    std::multiset<std::string> id_set;
    for( const item &it : components ) {
        id_set.insert( it.typeId() );
    }

    std::string concatenated_ids;
    for( std::string id : id_set ) {
        concatenated_ids += id;
    }

    std::hash<std::string> hasher;
    return hasher( concatenated_ids );
}

bool item::needs_processing() const
{
    return active || has_flag( flag_RADIO_ACTIVATION ) || has_flag( flag_ETHEREAL_ITEM ) ||
           ( is_container() && !contents.empty() && contents.front().needs_processing() ) ||
           is_artifact() || is_food();
}

int item::processing_speed() const
{
    if( is_corpse() || is_food() || is_food_container() ) {
        return to_turns<int>( 10_minutes );
    }
    // Unless otherwise indicated, update every turn.
    return 1;
}

void item::apply_freezerburn()
{
    if( !has_flag( flag_FREEZERBURN ) ) {
        return;
    }
    if( !item_tags.count( "MUSHY" ) ) {
        item_tags.insert( "MUSHY" );
    }
}

void item::process_temperature_rot( float insulation, const tripoint &pos,
                                    player *carrier, const temperature_flag flag )
{
    const time_point now = calendar::turn;

    // if player debug menu'd the time backward it breaks stuff, just reset the
    // last_temp_check and last_rot_check in this case
    if( now - last_temp_check < 0_turns ) {
        reset_temp_check();
        last_rot_check = now;
        return;
    }

    // process temperature and rot at most once every 100_turns (10 min)
    // note we're also gated by item::processing_speed
    time_duration smallest_interval = 10_minutes;
    if( now - last_temp_check < smallest_interval && specific_energy > 0 ) {
        return;
    }

    int temp = g->weather.get_temperature( pos );

    switch( flag ) {
        case TEMP_NORMAL:
            // Just use the temperature normally
            break;
        case TEMP_FRIDGE:
            temp = std::min( temp, temperatures::fridge );
            break;
        case TEMP_FREEZER:
            temp = std::min( temp, temperatures::freezer );
            break;
        case TEMP_HEATER:
            temp = std::max( temp, temperatures::normal );
            break;
        case TEMP_ROOT_CELLAR:
            temp = AVERAGE_ANNUAL_TEMPERATURE;
            break;
        default:
            debugmsg( "Temperature flag enum not valid.  Using current temperature." );
    }

    bool carried = carrier != nullptr && carrier->has_item( *this );
    // body heat increases inventory temperature by 5F and insulation by 50%
    if( carried ) {
        insulation *= 1.5;
        temp += 5;
    }

    time_point time;
    item_internal::scoped_goes_bad_cache _( this );
    if( goes_bad() ) {
        time = std::min( last_rot_check, last_temp_check );
    } else {
        time = last_temp_check;
    }

    if( now - time > 1_hours ) {
        // This code is for items that were left out of reality bubble for long time

        const weather_generator &wgen = g->weather.get_cur_weather_gen();
        const unsigned int seed = g->get_seed();
        const tripoint &local = g->m.getlocal( pos );
        int local_mod = g->new_game ? 0 : g->m.get_temperature( local );

        int enviroment_mod;
        // Toilets and vending machines will try to get the heat radiation and convection during mapgen and segfault.
        if( !g->new_game ) {
            enviroment_mod = get_heat_radiation( pos, false );
            enviroment_mod += get_convection_temperature( pos );
        } else {
            enviroment_mod = 0;
        }

        if( carried ) {
            local_mod += 5; // body heat increases inventory temperature
        }

        // Process the past of this item since the last time it was processed
        while( time < now - 1_hours ) {
            // Get the environment temperature
            time_duration time_delta = std::min( 1_hours, now - 1_hours - time );
            time += time_delta;

            //Use weather if above ground, use map temp if below
            double env_temperature = 0;
            if( pos.z >= 0 ) {
                double weather_temperature = wgen.get_weather_temperature( pos, time, seed );
                env_temperature = weather_temperature + enviroment_mod + local_mod;
            } else {
                env_temperature = AVERAGE_ANNUAL_TEMPERATURE + enviroment_mod + local_mod;
            }

            switch( flag ) {
                case TEMP_NORMAL:
                    // Just use the temperature normally
                    break;
                case TEMP_FRIDGE:
                    env_temperature = std::min( env_temperature, static_cast<double>( temperatures::fridge ) );
                    break;
                case TEMP_FREEZER:
                    env_temperature = std::min( env_temperature, static_cast<double>( temperatures::freezer ) );
                    break;
                case TEMP_HEATER:
                    env_temperature = std::max( env_temperature, static_cast<double>( temperatures::normal ) );
                    break;
                case TEMP_ROOT_CELLAR:
                    env_temperature = AVERAGE_ANNUAL_TEMPERATURE;
                    break;
                default:
                    debugmsg( "Temperature flag enum not valid.  Using normal temperature." );
            }

            // Calculate item temperature from environment temperature
            // If the time was more than 2 d ago just set the item to environment temperature
            if( now - time > 2_days ) {
                // This value shouldn't be there anymore after the loop is done so we don't bother with the set_item_temperature()
                temperature = static_cast<int>( 100000 * temp_to_kelvin( env_temperature ) );
                last_temp_check = time;
            } else if( time - last_temp_check > smallest_interval ) {
                calc_temp( env_temperature, insulation, time );
            }

            // Calculate item rot from item temperature
            if( time - last_rot_check > smallest_interval ) {
                calc_rot( time, env_temperature );

                if( has_rotten_away() || ( is_corpse() && rot > 10_days ) ) {
                    // No need to track item that will be gone
                    return;
                }
            }
        }
    }

    // Remaining <1 h from above
    // and items that are held near the player
    if( now - time > smallest_interval ) {
        calc_temp( temp, insulation, now );
        calc_rot( now, temp );
        return;
    }

    // Just now created items will get here.
    if( specific_energy < 0 ) {
        set_item_temperature( temp_to_kelvin( temp ) );
    }
}

void item::calc_temp( const int temp, const float insulation, const time_point &time )
{
    // Limit calculations to max 4000 C (4273.15 K) to avoid specific energy from overflowing
    const float env_temperature = std::min( temp_to_kelvin( temp ), 4273.15 );
    const float old_temperature = 0.00001 * temperature;
    const float temperature_difference = env_temperature - old_temperature;

    // If no or only small temperature difference then no need to do math.
    if( std::abs( temperature_difference ) < 0.9 ) {
        last_temp_check = time;
        return;
    }
    const float mass = to_gram( weight() ); // g

    // If item has negative energy set to environment temperature (it not been processed ever)
    if( specific_energy < 0 ) {
        set_item_temperature( env_temperature );
        last_temp_check = time;
        return;
    }

    // specific_energy = item thermal energy (10e-5 J/g). Stored in the item
    // temperature = item temperature (10e-5 K). Stored in the item
    const float conductivity_term = 0.0076 * std::pow( to_milliliter( volume() ),
                                    2.0 / 3.0 ) / insulation;
    const float specific_heat_liquid = get_specific_heat_liquid();
    const float specific_heat_solid = get_specific_heat_solid();
    const float latent_heat = get_latent_heat();
    const float freezing_temperature = temp_to_kelvin( get_freeze_point() );  // K
    const float completely_frozen_specific_energy = specific_heat_solid *
            freezing_temperature;  // Energy that the item would have if it was completely solid at freezing temperature
    const float completely_liquid_specific_energy = completely_frozen_specific_energy +
            latent_heat; // Energy that the item would have if it was completely liquid at freezing temperature

    float new_specific_energy;
    float new_item_temperature;
    float freeze_percentage = 0;
    int extra_time;
    const time_duration time_delta = time - last_temp_check;

    // Temperature calculations based on Newton's law of cooling.
    // Calculations are done assuming that the item stays in its phase.
    // This assumption can cause over heating when transitioning from melting to liquid.
    // In other transitions the item may cool/heat too little but that won't be a problem.
    if( 0.00001 * specific_energy < completely_frozen_specific_energy ) {
        // Was solid.
        new_item_temperature = ( - temperature_difference
                                 * exp( - to_turns<int>( time_delta ) * conductivity_term / ( mass * specific_heat_solid ) )
                                 + env_temperature );
        new_specific_energy = new_item_temperature * specific_heat_solid;
        if( new_item_temperature > freezing_temperature + 0.5 ) {
            // Started melting before temp was calculated.
            // 0.5 is here because we don't care if it heats up a bit too high
            // Calculate how long the item was solid
            // and apply rest of the time as melting
            extra_time = to_turns<int>( time_delta )
                         - log( - temperature_difference / ( freezing_temperature - env_temperature ) )
                         * ( mass * specific_heat_solid / conductivity_term );
            new_specific_energy = completely_frozen_specific_energy
                                  + conductivity_term
                                  * ( env_temperature - freezing_temperature ) * extra_time / mass;
            new_item_temperature = freezing_temperature;
            if( new_specific_energy > completely_liquid_specific_energy ) {
                // The item then also finished melting.
                // This may happen rarely with very small items
                // Just set the item to environment temperature
                set_item_temperature( env_temperature );
                last_temp_check = time;
                return;
            }
        }
    } else if( 0.00001 * specific_energy > completely_liquid_specific_energy ) {
        // Was liquid.
        new_item_temperature = ( - temperature_difference
                                 * exp( - to_turns<int>( time_delta ) * conductivity_term / ( mass *
                                         specific_heat_liquid ) )
                                 + env_temperature );
        new_specific_energy = ( new_item_temperature - freezing_temperature ) * specific_heat_liquid +
                              completely_liquid_specific_energy;
        if( new_item_temperature < freezing_temperature - 0.5 ) {
            // Started freezing before temp was calculated.
            // 0.5 is here because we don't care if it cools down a bit too low
            // Calculate how long the item was liquid
            // and apply rest of the time as freezing
            extra_time = to_turns<int>( time_delta )
                         - log( - temperature_difference / ( freezing_temperature - env_temperature ) )
                         * ( mass * specific_heat_liquid / conductivity_term );
            new_specific_energy = completely_liquid_specific_energy
                                  + conductivity_term
                                  * ( env_temperature - freezing_temperature ) * extra_time / mass;
            new_item_temperature = freezing_temperature;
            if( new_specific_energy < completely_frozen_specific_energy ) {
                // The item then also finished freezing.
                // This may happen rarely with very small items
                // Just set the item to environment temperature
                set_item_temperature( env_temperature );
                last_temp_check = time;
                return;
            }
        }
    } else {
        // Was melting or freezing
        new_specific_energy = 0.00001 * specific_energy + conductivity_term *
                              temperature_difference * to_turns<int>( time_delta ) / mass;
        new_item_temperature = freezing_temperature;
        if( new_specific_energy > completely_liquid_specific_energy ) {
            // Item melted before temp was calculated
            // Calculate how long the item was melting
            // and apply rest of the time as liquid
            extra_time = to_turns<int>( time_delta ) - ( mass / ( conductivity_term * temperature_difference ) )
                         *
                         ( completely_liquid_specific_energy - 0.00001 * specific_energy );
            new_item_temperature = ( ( freezing_temperature - env_temperature )
                                     * exp( - extra_time * conductivity_term / ( mass *
                                             specific_heat_liquid ) )
                                     + env_temperature );
            new_specific_energy = ( new_item_temperature - freezing_temperature ) * specific_heat_liquid +
                                  completely_liquid_specific_energy;
        } else if( new_specific_energy < completely_frozen_specific_energy ) {
            // Item froze before temp was calculated
            // Calculate how long the item was freezing
            // and apply rest of the time as solid
            extra_time = to_turns<int>( time_delta ) - ( mass / ( conductivity_term * temperature_difference ) )
                         *
                         ( completely_frozen_specific_energy - 0.00001 * specific_energy );
            new_item_temperature = ( ( freezing_temperature - env_temperature )
                                     * exp( -  extra_time * conductivity_term / ( mass *
                                             specific_heat_solid ) )
                                     + env_temperature );
            new_specific_energy = new_item_temperature * specific_heat_solid;
        }
    }
    // Check freeze status now based on energies.
    if( new_specific_energy > completely_liquid_specific_energy ) {
        freeze_percentage = 0;
    } else if( new_specific_energy < completely_frozen_specific_energy ) {
        // Item is solid
        freeze_percentage = 1;
    } else {
        // Item is partially solid
        freeze_percentage = ( completely_liquid_specific_energy - new_specific_energy ) /
                            ( completely_liquid_specific_energy - completely_frozen_specific_energy );
    }

    // Apply temperature tags tags
    // Hot = over  temperatures::hot
    // Warm = over temperatures::warm
    // Cold = below temperatures::cold
    // Frozen = Over 50% frozen
    if( item_tags.count( "FROZEN" ) ) {
        item_tags.erase( "FROZEN" );
        if( freeze_percentage < 0.5 ) {
            // Item melts and becomes mushy
            current_phase = type->phase;
            apply_freezerburn();
        }
    } else if( item_tags.count( "COLD" ) ) {
        item_tags.erase( "COLD" );
    } else if( item_tags.count( "HOT" ) ) {
        item_tags.erase( "HOT" );
    }
    if( new_item_temperature > temp_to_kelvin( temperatures::hot ) ) {
        item_tags.insert( "HOT" );
    } else if( freeze_percentage > 0.5 ) {
        item_tags.insert( "FROZEN" );
        current_phase = SOLID;
        // If below freezing temp AND the food may have parasites AND food does not have "NO_PARASITES" tag then add the "NO_PARASITES" tag.
        if( is_food() && new_item_temperature < freezing_temperature && get_comestible()->parasites > 0 ) {
            if( !( item_tags.count( "NO_PARASITES" ) ) ) {
                item_tags.insert( "NO_PARASITES" );
            }
        }
    } else if( new_item_temperature < temp_to_kelvin( temperatures::cold ) ) {
        item_tags.insert( "COLD" );
    }
    temperature = lround( 100000 * new_item_temperature );
    specific_energy = lround( 100000 * new_specific_energy );

    last_temp_check = time;
}

float item::get_item_thermal_energy()
{
    const float mass = to_gram( weight() ); // g
    return 0.00001 * specific_energy * mass;
}

void item::heat_up()
{
    item_tags.erase( "COLD" );
    item_tags.erase( "FROZEN" );
    item_tags.insert( "HOT" );
    current_phase = type->phase;
    // Set item temperature to 60 C (333.15 K, 122 F)
    // Also set the energy to match
    temperature = 333.15 * 100000;
    specific_energy = lround( 100000 * get_specific_energy_from_temperature( 333.15 ) );

    reset_temp_check();
}

void item::cold_up()
{
    item_tags.erase( "HOT" );
    item_tags.erase( "FROZEN" );
    item_tags.insert( "COLD" );
    current_phase = type->phase;
    // Set item temperature to 3 C (276.15 K, 37.4 F)
    // Also set the energy to match
    temperature = 276.15 * 100000;
    specific_energy = lround( 100000 * get_specific_energy_from_temperature( 276.15 ) );

    reset_temp_check();
}

void item::reset_temp_check()
{
    last_temp_check = calendar::turn;
}

void item::process_artifact( player *carrier, const tripoint & /*pos*/ )
{
    if( !is_artifact() ) {
        return;
    }
    // Artifacts are currently only useful for the player character, the messages
    // don't consider npcs. Also they are not processed when laying on the ground.
    // TODO: change game::process_artifact to work with npcs,
    // TODO: consider moving game::process_artifact here.
    if( carrier == &g->u ) {
        g->process_artifact( *this, *carrier );
    }
}

void item::process_relic( Character *carrier )
{
    if( !is_relic() ) {
        return;
    }
    std::vector<enchantment> active_enchantments;

    for( const enchantment &ench : get_enchantments() ) {
        if( ench.is_active( *carrier, *this ) ) {
            active_enchantments.emplace_back( ench );
        }
    }

    for( const enchantment &ench : active_enchantments ) {
        ench.activate_passive( *carrier );
    }

    // Recalculate, as it might have changed (by mod_*_bonus above)
    carrier->str_cur = carrier->get_str();
    carrier->int_cur = carrier->get_int();
    carrier->dex_cur = carrier->get_dex();
    carrier->per_cur = carrier->get_per();
}

bool item::process_corpse( player *carrier, const tripoint &pos )
{
    // some corpses rez over time
    if( corpse == nullptr || damage() >= max_damage() ) {
        return false;
    }
    if( !ready_to_revive( pos ) ) {
        return false;
    }
    if( rng( 0, volume() / units::legacy_volume_factor ) > burnt && g->revive_corpse( pos, *this ) ) {
        if( carrier == nullptr ) {
            if( g->u.sees( pos ) ) {
                if( corpse->in_species( ROBOT ) ) {
                    add_msg( m_warning, _( "A nearby robot has repaired itself and stands up!" ) );
                } else {
                    add_msg( m_warning, _( "A nearby corpse rises and moves towards you!" ) );
                }
            }
        } else {
            if( corpse->in_species( ROBOT ) ) {
                carrier->add_msg_if_player( m_warning,
                                            _( "Oh dear god, a robot you're carrying has started moving!" ) );
            } else {
                carrier->add_msg_if_player( m_warning,
                                            _( "Oh dear god, a corpse you're carrying has started moving!" ) );
            }
        }
        // Destroy this corpse item
        return true;
    }

    return false;
}

bool item::process_fake_mill( player * /*carrier*/, const tripoint &pos )
{
    if( g->m.furn( pos ) != furn_str_id( "f_wind_mill_active" ) &&
        g->m.furn( pos ) != furn_str_id( "f_water_mill_active" ) ) {
        item_counter = 0;
        return true; //destroy fake mill
    }
    if( age() >= 6_hours || item_counter == 0 ) {
        iexamine::mill_finalize( g->u, pos, birthday() ); //activate effects when timers goes to zero
        return true; //destroy fake mill item
    }

    return false;
}

bool item::process_fake_smoke( player * /*carrier*/, const tripoint &pos )
{
    if( g->m.furn( pos ) != furn_str_id( "f_smoking_rack_active" ) &&
        g->m.furn( pos ) != furn_str_id( "f_metal_smoking_rack_active" ) ) {
        item_counter = 0;
        return true; //destroy fake smoke
    }

    if( age() >= 6_hours || item_counter == 0 ) {
        iexamine::on_smoke_out( pos, birthday() ); //activate effects when timers goes to zero
        return true; //destroy fake smoke when it 'burns out'
    }

    return false;
}

bool item::process_litcig( player *carrier, const tripoint &pos )
{
    if( !one_in( 10 ) ) {
        return false;
    }
    process_extinguish( carrier, pos );
    // process_extinguish might have extinguished the item already
    if( !active ) {
        return false;
    }
    // if carried by someone:
    if( carrier != nullptr ) {
        time_duration duration = 15_seconds;
        if( carrier->has_trait( trait_TOLERANCE ) ) {
            duration = 7_seconds;
        } else if( carrier->has_trait( trait_LIGHTWEIGHT ) ) {
            duration = 30_seconds;
        }
        carrier->add_msg_if_player( m_neutral, _( "You take a puff of your %s." ), tname() );
        if( has_flag( flag_TOBACCO ) ) {
            carrier->add_effect( effect_cig, duration );
        } else {
            carrier->add_effect( effect_weed_high, duration / 2 );
        }
        carrier->moves -= 15;

        if( ( carrier->has_effect( effect_shakes ) && one_in( 10 ) ) ||
            ( carrier->has_trait( trait_JITTERY ) && one_in( 200 ) ) ) {
            carrier->add_msg_if_player( m_bad, _( "Your shaking hand causes you to drop your %s." ),
                                        tname() );
            g->m.add_item_or_charges( pos + point( rng( -1, 1 ), rng( -1, 1 ) ), *this );
            return true; // removes the item that has just been added to the map
        }

        if( carrier->has_effect( effect_sleep ) ) {
            carrier->add_msg_if_player( m_bad, _( "You fall asleep and drop your %s." ),
                                        tname() );
            g->m.add_item_or_charges( pos + point( rng( -1, 1 ), rng( -1, 1 ) ), *this );
            return true; // removes the item that has just been added to the map
        }
    } else {
        // If not carried by someone, but laying on the ground:
        if( item_counter % 5 == 0 ) {
            // lit cigarette can start fires
            if( g->m.flammable_items_at( pos ) ||
                g->m.has_flag( flag_FLAMMABLE, pos ) ||
                g->m.has_flag( flag_FLAMMABLE_ASH, pos ) ) {
                g->m.add_field( pos, fd_fire, 1 );
            }
        }
    }

    // cig dies out
    if( item_counter == 0 ) {
        if( carrier != nullptr ) {
            carrier->add_msg_if_player( m_neutral, _( "You finish your %s." ), tname() );
        }
        if( typeId() == "cig_lit" ) {
            convert( "cig_butt" );
        } else if( typeId() == "cigar_lit" ) {
            convert( "cigar_butt" );
        } else { // joint
            convert( "joint_roach" );
            if( carrier != nullptr ) {
                carrier->add_effect( effect_weed_high, 1_minutes ); // one last puff
                g->m.add_field( pos + point( rng( -1, 1 ), rng( -1, 1 ) ), fd_weedsmoke, 2 );
                weed_msg( *carrier );
            }
        }
        active = false;
    }
    // Item remains
    return false;
}

bool item::process_extinguish( player *carrier, const tripoint &pos )
{
    // checks for water
    bool extinguish = false;
    bool in_inv = carrier != nullptr && carrier->has_item( *this );
    bool submerged = false;
    bool precipitation = false;
    bool windtoostrong = false;
    w_point weatherPoint = *g->weather.weather_precise;
    int windpower = g->weather.windspeed;
    switch( g->weather.weather ) {
        case WEATHER_LIGHT_DRIZZLE:
            precipitation = one_in( 100 );
            break;
        case WEATHER_DRIZZLE:
        case WEATHER_FLURRIES:
            precipitation = one_in( 50 );
            break;
        case WEATHER_RAINY:
        case WEATHER_SNOW:
            precipitation = one_in( 25 );
            break;
        case WEATHER_THUNDER:
        case WEATHER_LIGHTNING:
        case WEATHER_SNOWSTORM:
            precipitation = one_in( 10 );
            break;
        default:
            break;
    }
    if( in_inv && g->m.has_flag( flag_DEEP_WATER, pos ) ) {
        extinguish = true;
        submerged = true;
    }
    if( ( !in_inv && g->m.has_flag( flag_LIQUID, pos ) ) ||
        ( precipitation && !g->is_sheltered( pos ) ) ) {
        extinguish = true;
    }
    if( in_inv && windpower > 5 && !g->is_sheltered( pos ) &&
        this->has_flag( flag_WIND_EXTINGUISH ) ) {
        windtoostrong = true;
        extinguish = true;
    }
    if( !extinguish ||
        ( in_inv && precipitation && carrier->weapon.has_flag( flag_RAIN_PROTECT ) ) ) {
        return false; //nothing happens
    }
    if( carrier != nullptr ) {
        if( submerged ) {
            carrier->add_msg_if_player( m_neutral, _( "Your %s is quenched by water." ), tname() );
        } else if( precipitation ) {
            carrier->add_msg_if_player( m_neutral, _( "Your %s is quenched by precipitation." ),
                                        tname() );
        } else if( windtoostrong ) {
            carrier->add_msg_if_player( m_neutral, _( "Your %s is blown out by the wind." ),
                                        tname() );
        }
    }

    // cig dies out
    if( has_flag( flag_LITCIG ) ) {
        if( typeId() == "cig_lit" ) {
            convert( "cig_butt" );
        } else if( typeId() == "cigar_lit" ) {
            convert( "cigar_butt" );
        } else { // joint
            convert( "joint_roach" );
        }
    } else { // transform (lit) items
        if( type->tool->revert_to ) {
            convert( *type->tool->revert_to );
        } else {
            type->invoke( carrier != nullptr ? *carrier : g->u, *this, pos, "transform" );
        }

    }
    active = false;
    // Item remains
    return false;
}

cata::optional<tripoint> item::get_cable_target( Character *p, const tripoint &pos ) const
{
    const std::string &state = get_var( "state" );
    if( state != "pay_out_cable" && state != "cable_charger_link" ) {
        return cata::nullopt;
    }
    const optional_vpart_position vp_pos = g->m.veh_at( pos );
    if( vp_pos ) {
        const cata::optional<vpart_reference> seat = vp_pos.part_with_feature( "BOARDABLE", true );
        if( seat && p == seat->vehicle().get_passenger( seat->part_index() ) ) {
            return pos;
        }
    }

    int source_x = get_var( "source_x", 0 );
    int source_y = get_var( "source_y", 0 );
    int source_z = get_var( "source_z", 0 );
    tripoint source( source_x, source_y, source_z );

    return g->m.getlocal( source );
}

bool item::process_cable( player *carrier, const tripoint &pos )
{
    if( carrier == nullptr ) {
        reset_cable( carrier );
        return false;
    }
    std::string state = get_var( "state" );
    if( state == "solar_pack_link" || state == "solar_pack" ) {
        if( !carrier->has_item( *this ) || !( carrier->is_wearing( "solarpack_on" ) ||
                                              carrier->is_wearing( "q_solarpack_on" ) ) ) {
            carrier->add_msg_if_player( m_bad, _( "You notice the cable has come loose!" ) );
            reset_cable( carrier );
            return false;
        }
    }

    static const item_filter used_ups = [&]( const item & itm ) {
        return itm.get_var( "cable" ) == "plugged_in";
    };

    if( state == "UPS" ) {
        if( !carrier->has_item( *this ) || !carrier->has_item_with( used_ups ) ) {
            carrier->add_msg_if_player( m_bad, _( "You notice the cable has come loose!" ) );
            for( item *used : carrier->items_with( used_ups ) ) {
                used->erase_var( "cable" );
            }
            reset_cable( carrier );
            return false;
        }
    }
    const cata::optional<tripoint> source = get_cable_target( carrier, pos );
    if( !source ) {
        return false;
    }

    if( !g->m.veh_at( *source ) || ( source->z != g->get_levz() && !g->m.has_zlevels() ) ) {
        if( carrier->has_item( *this ) ) {
            carrier->add_msg_if_player( m_bad, _( "You notice the cable has come loose!" ) );
        }
        reset_cable( carrier );
        return false;
    }

    int distance = rl_dist( pos, *source );
    int max_charges = type->maximum_charges();
    charges = max_charges - distance;

    if( charges < 1 ) {
        if( carrier->has_item( *this ) ) {
            carrier->add_msg_if_player( m_bad, _( "The over-extended cable breaks loose!" ) );
        }
        reset_cable( carrier );
    }

    return false;
}

void item::reset_cable( player *p )
{
    int max_charges = type->maximum_charges();

    set_var( "state", "attach_first" );
    erase_var( "source_x" );
    erase_var( "source_y" );
    erase_var( "source_z" );
    active = false;
    charges = max_charges;

    if( p != nullptr ) {
        p->add_msg_if_player( m_info, _( "You reel in the cable." ) );
        p->moves -= charges * 10;
    }
}

bool item::process_UPS( player *carrier, const tripoint & /*pos*/ )
{
    if( carrier == nullptr ) {
        erase_var( "cable" );
        active = false;
        return false;
    }
    bool has_connected_cable = carrier->has_item_with( []( const item & it ) {
        return it.active && it.has_flag( flag_CABLE_SPOOL ) && ( it.get_var( "state" ) == "UPS_link" ||
                it.get_var( "state" ) == "UPS" );
    } );
    if( !has_connected_cable ) {
        erase_var( "cable" );
        active = false;
    }
    return false;
}

bool item::process_wet( player * /*carrier*/, const tripoint & /*pos*/ )
{
    if( item_counter == 0 ) {
        if( is_tool() && type->tool->revert_to ) {
            convert( *type->tool->revert_to );
        }
        item_tags.erase( "WET" );
        active = false;
    }
    // Always return true so our caller will bail out instead of processing us as a tool.
    return true;
}

bool item::process_tool( player *carrier, const tripoint &pos )
{
    int energy = 0;
    if( type->tool->turns_per_charge > 0 &&
        to_turn<int>( calendar::turn ) % type->tool->turns_per_charge == 0 ) {
        energy = std::max( ammo_required(), 1 );

    } else if( type->tool->power_draw > 0 ) {
        // power_draw in mW / 1000000 to give kJ (battery unit) per second
        energy = type->tool->power_draw / 1000000;
        // energy_bat remainder results in chance at additional charge/discharge
        energy += x_in_y( type->tool->power_draw % 1000000, 1000000 ) ? 1 : 0;
    }
    energy -= ammo_consume( energy, pos );

    // for items in player possession if insufficient charges within tool try UPS
    if( carrier && has_flag( flag_USE_UPS ) ) {
        if( carrier->use_charges_if_avail( "UPS", energy ) ) {
            energy = 0;
        }
    }

    // if insufficient available charges shutdown the tool
    if( energy > 0 ) {
        if( carrier && has_flag( flag_USE_UPS ) ) {
            carrier->add_msg_if_player( m_info, _( "You need an UPS to run the %s!" ), tname() );
        }

        // invoking the object can convert the item to another type
        const bool had_revert_to = type->tool->revert_to.has_value();
        type->invoke( carrier != nullptr ? *carrier : g->u, *this, pos );
        if( had_revert_to ) {
            deactivate( carrier );
            return false;
        } else {
            return true;
        }
    }

    type->tick( carrier != nullptr ? *carrier : g->u, *this, pos );
    return false;
}

bool item::process_blackpowder_fouling( player *carrier )
{
    if( damage() < max_damage() && one_in( 2000 ) ) {
        inc_damage( DT_ACID );
        if( carrier ) {
            carrier->add_msg_if_player( m_bad, _( "Your %s rusts due to blackpowder fouling." ), tname() );
        }
    }
    return false;
}

bool item::process( player *carrier, const tripoint &pos, bool activate,
                    float insulation, const temperature_flag flag )
{
    const bool preserves = type->container && type->container->preserves;
    for( auto it = contents.begin(); it != contents.end(); ) {
        if( preserves ) {
            // Simulate that the item has already "rotten" up to last_rot_check, but as item::rot
            // is not changed, the item is still fresh.
            it->last_rot_check = calendar::turn;
        }
        if( it->process( carrier, pos, activate, type->insulation_factor * insulation, flag ) ) {
            it = contents.erase( it );
        } else {
            ++it;
        }
    }

    if( has_flag( flag_ETHEREAL_ITEM ) ) {
        if( !has_var( "ethereal" ) ) {
            return true;
        }
        set_var( "ethereal", std::stoi( get_var( "ethereal" ) ) - 1 );
        const bool processed = std::stoi( get_var( "ethereal" ) ) <= 0;
        if( processed && carrier != nullptr ) {
            carrier->add_msg_if_player( _( "Your %s disappears!" ), tname() );
        }
        return processed;
    }

    if( faults.count( fault_gun_blackpowder ) ) {
        return process_blackpowder_fouling( carrier );
    }

    if( activate ) {
        return type->invoke( carrier != nullptr ? *carrier : g->u, *this, pos );
    }
    // How this works: it checks what kind of processing has to be done
    // (e.g. for food, for drying towels, lit cigars), and if that matches,
    // call the processing function. If that function returns true, the item
    // has been destroyed by the processing, so no further processing has to be
    // done.
    // Otherwise processing continues. This allows items that are processed as
    // food and as litcig and as ...

    // Remaining stuff is only done for active items.
    if( !active ) {
        return false;
    }

    if( !is_food() && item_counter > 0 ) {
        item_counter--;
    }

    if( item_counter == 0 && type->countdown_action ) {
        type->countdown_action.call( carrier ? *carrier : g->u, *this, false, pos );
        if( type->countdown_destroy ) {
            return true;
        }
    }

    for( const emit_id &e : type->emits ) {
        g->m.emit_field( pos, e );
    }

    if( has_flag( flag_FAKE_SMOKE ) && process_fake_smoke( carrier, pos ) ) {
        return true;
    }
    if( has_flag( flag_FAKE_MILL ) && process_fake_mill( carrier, pos ) ) {
        return true;
    }
    if( is_corpse() && process_corpse( carrier, pos ) ) {
        return true;
    }
    if( has_flag( flag_WET ) && process_wet( carrier, pos ) ) {
        // Drying items are never destroyed, but we want to exit so they don't get processed as tools.
        return false;
    }
    if( has_flag( flag_LITCIG ) && process_litcig( carrier, pos ) ) {
        return true;
    }
    if( ( has_flag( flag_WATER_EXTINGUISH ) || has_flag( flag_WIND_EXTINGUISH ) ) &&
        process_extinguish( carrier, pos ) ) {
        return false;
    }
    if( has_flag( flag_CABLE_SPOOL ) ) {
        // DO NOT process this as a tool! It really isn't!
        return process_cable( carrier, pos );
    }
    if( has_flag( flag_IS_UPS ) ) {
        // DO NOT process this as a tool! It really isn't!
        return process_UPS( carrier, pos );
    }
    if( is_tool() ) {
        return process_tool( carrier, pos );
    }
    // All foods that go bad have temperature
    if( has_temperature() ) {
        process_temperature_rot( insulation, pos, carrier, flag );
    }

    return false;
}

void item::mod_charges( int mod )
{
    if( has_infinite_charges() ) {
        return;
    }

    if( !count_by_charges() ) {
        debugmsg( "Tried to remove %s by charges, but item is not counted by charges.", tname() );
    } else if( mod < 0 && charges + mod < 0 ) {
        debugmsg( "Tried to remove charges that do not exist, removing maximum available charges instead." );
        charges = 0;
    } else if( mod > 0 && charges >= INFINITE_CHARGES - mod ) {
        charges = INFINITE_CHARGES - 1; // Highly unlikely, but finite charges should not become infinite.
    } else {
        charges += mod;
    }
}

bool item::has_effect_when_wielded( art_effect_passive effect ) const
{
    if( !type->artifact ) {
        return false;
    }
    const std::vector<art_effect_passive> &ew = type->artifact->effects_wielded;
    return std::find( ew.begin(), ew.end(), effect ) != ew.end();
}

bool item::has_effect_when_worn( art_effect_passive effect ) const
{
    if( !type->artifact ) {
        return false;
    }
    const std::vector<art_effect_passive> &ew = type->artifact->effects_worn;
    return std::find( ew.begin(), ew.end(), effect ) != ew.end();
}

bool item::has_effect_when_carried( art_effect_passive effect ) const
{
    if( !type->artifact ) {
        return false;
    }
    const std::vector<art_effect_passive> &ec = type->artifact->effects_carried;
    if( std::find( ec.begin(), ec.end(), effect ) != ec.end() ) {
        return true;
    }
    for( const item &i : contents ) {
        if( i.has_effect_when_carried( effect ) ) {
            return true;
        }
    }
    return false;
}

bool item::is_seed() const
{
    return !!type->seed;
}

time_duration item::get_plant_epoch() const
{
    if( !type->seed ) {
        return 0_turns;
    }
    // Growing times have been based around real world season length rather than
    // the default in-game season length to give
    // more accuracy for longer season lengths
    // Also note that seed->grow is the time it takes from seeding to harvest, this is
    // divided by 3 to get the time it takes from one plant state to the next.
    // TODO: move this into the islot_seed
    return type->seed->grow * calendar::season_ratio() / 3;
}

std::string item::get_plant_name() const
{
    if( !type->seed ) {
        return std::string{};
    }
    return type->seed->plant_name.translated();
}

bool item::is_dangerous() const
{
    if( has_flag( flag_DANGEROUS ) ) {
        return true;
    }

    // Note: Item should be dangerous regardless of what type of a container is it
    // Visitable interface would skip some options
    return std::any_of( contents.begin(), contents.end(), []( const item & it ) {
        return it.is_dangerous();
    } );
}

bool item::is_tainted() const
{
    return corpse && corpse->has_flag( MF_POISON );
}

bool item::is_soft() const
{
    const std::vector<material_id> mats = made_of();
    return std::any_of( mats.begin(), mats.end(), []( const material_id & mid ) {
        return mid.obj().soft();
    } );
}

bool item::is_reloadable() const
{
    if( has_flag( flag_NO_RELOAD ) && !has_flag( flag_VEHICLE ) ) {
        return false; // turrets ignore NO_RELOAD flag

    } else if( is_bandolier() ) {
        return true;

    } else if( is_container() ) {
        return true;

    } else if( !is_gun() && !is_tool() && !is_magazine() ) {
        return false;

    } else if( ammo_types().empty() ) {
        return false;
    }

    return true;
}

std::string item::type_name( unsigned int quantity ) const
{
    const auto iter = item_vars.find( "name" );
    std::string ret_name;
    if( typeId() == "blood" ) {
        if( corpse == nullptr || corpse->id.is_null() ) {
            return npgettext( "item name", "human blood", "human blood", quantity );
        } else {
            return string_format( npgettext( "item name", "%s blood",
                                             "%s blood",  quantity ),
                                  corpse->nname() );
        }
    } else if( iter != item_vars.end() ) {
        return iter->second;
    } else {
        ret_name = type->nname( quantity );
    }

    // Apply conditional names, in order.
    for( const conditional_name &cname : type->conditional_names ) {
        // Lambda for recursively searching for a item ID among all components.
        std::function<bool ( std::list<item> )> component_id_contains =
        [&]( std::list<item> components ) {
            for( const item &component : components ) {
                if( component.typeId().find( cname.condition ) != std::string::npos ||
                    component_id_contains( component.components ) ) {
                    return true;
                }
            }
            return false;
        };
        switch( cname.type ) {
            case condition_type::FLAG:
                if( has_flag( cname.condition ) ) {
                    ret_name = string_format( cname.name.translated( quantity ), ret_name );
                }
                break;
            case condition_type::COMPONENT_ID:
                if( component_id_contains( components ) ) {
                    ret_name = string_format( cname.name.translated( quantity ), ret_name );
                }
                break;
            case condition_type::num_condition_types:
                break;
        }
    }

    // Identify who this corpse belonged to, if applicable.
    if( corpse != nullptr && has_flag( flag_CORPSE ) ) {
        if( corpse_name.empty() ) {
            //~ %1$s: name of corpse with modifiers;  %2$s: species name
            ret_name = string_format( pgettext( "corpse ownership qualifier", "%1$s of a %2$s" ),
                                      ret_name, corpse->nname() );
        } else {
            //~ %1$s: name of corpse with modifiers;  %2$s: proper name;  %3$s: species name
            ret_name = string_format( pgettext( "corpse ownership qualifier", "%1$s of %2$s, %3$s" ),
                                      ret_name, corpse_name, corpse->nname() );
        }
    }

    return ret_name;
}

std::string item::get_corpse_name()
{
    if( corpse_name.empty() ) {
        return std::string();
    }
    return corpse_name;
}

std::string item::nname( const itype_id &id, unsigned int quantity )
{
    const itype *t = find_type( id );
    return t->nname( quantity );
}

bool item::count_by_charges( const itype_id &id )
{
    const itype *t = find_type( id );
    return t->count_by_charges();
}

bool item::type_is_defined( const itype_id &id )
{
    return item_controller->has_template( id );
}

const itype *item::find_type( const itype_id &type )
{
    return item_controller->find_template( type );
}

int item::get_gun_ups_drain() const
{
    int draincount = 0;
    if( type->gun ) {
        int modifier = 0;
        float multiplier = 1.0f;
        for( const item *mod : gunmods() ) {
            modifier += mod->type->gunmod->ups_charges_modifier;
            multiplier *= mod->type->gunmod->ups_charges_multiplier;
        }
        draincount = ( type->gun->ups_charges * multiplier ) + modifier;
    }
    return draincount;
}

bool item::has_label() const
{
    return has_var( "item_label" );
}

std::string item::label( unsigned int quantity ) const
{
    if( has_label() ) {
        return get_var( "item_label" );
    }

    return type_name( quantity );
}

bool item::has_infinite_charges() const
{
    return charges == INFINITE_CHARGES;
}

skill_id item::contextualize_skill( const skill_id &id ) const
{
    if( id->is_contextual_skill() ) {
        if( id == weapon_skill ) {
            if( is_gun() ) {
                return gun_skill();
            } else if( is_melee() ) {
                return melee_skill();
            }
        }
    }

    return id;
}

bool item::is_filthy() const
{
    return has_flag( flag_FILTHY ) && ( get_option<bool>( "FILTHY_MORALE" ) ||
                                        g->u.has_trait( trait_SQUEAMISH ) );
}

bool item::on_drop( const tripoint &pos )
{
    return on_drop( pos, g->m );
}

bool item::on_drop( const tripoint &pos, map &m )
{
    // dropping liquids, even currently frozen ones, on the ground makes them
    // dirty
    if( made_of_from_type( LIQUID ) && !m.has_flag( flag_LIQUIDCONT, pos ) &&
        !item_tags.count( "DIRTY" ) ) {
        item_tags.insert( "DIRTY" );
    }

    g->u.flag_encumbrance();
    return type->drop_action && type->drop_action.call( g->u, *this, false, pos );
}

time_duration item::age() const
{
    return calendar::turn - birthday();
}

void item::set_age( const time_duration &age )
{
    set_birthday( time_point( calendar::turn ) - age );
}

void item::legacy_fast_forward_time()
{
    const time_duration tmp_bday = ( bday - calendar::turn_zero ) * 6;
    bday = calendar::turn_zero + tmp_bday;

    rot *= 6;

    const time_duration tmp_rot = ( last_rot_check - calendar::turn_zero ) * 6;
    last_rot_check = calendar::turn_zero + tmp_rot;
}

time_point item::birthday() const
{
    return bday;
}

void item::set_birthday( const time_point &bday )
{
    this->bday = std::max( calendar::turn_zero, bday );
}

bool item::is_upgrade() const
{
    if( !type->bionic ) {
        return false;
    }
    return type->bionic->is_upgrade;
}

int item::get_min_str() const
{
    if( type->gun ) {
        int min_str = type->min_str;
        for( const item *mod : gunmods() ) {
            min_str += mod->type->gunmod->min_str_required_mod;
        }
        return min_str > 0 ? min_str : 0;
    } else {
        return type->min_str;
    }
}

std::vector<item_comp> item::get_uncraft_components() const
{
    std::vector<item_comp> ret;
    if( components.empty() ) {
        //If item wasn't crafted with specific components use default recipe
        std::vector<std::vector<item_comp>> recipe = recipe_dictionary::get_uncraft(
                                             typeId() ).disassembly_requirements().get_components();
        for( std::vector<item_comp> &component : recipe ) {
            ret.push_back( component.front() );
        }
    } else {
        //Make a new vector of components from the registered components
        for( const item &component : components ) {
            ret.push_back( item_comp( component.typeId(), component.count() ) );
        }
    }
    return ret;
}

void item::set_favorite( const bool favorite )
{
    is_favorite = favorite;
}

const recipe &item::get_making() const
{
    if( !craft_data_ ) {
        debugmsg( "'%s' is not a craft or has a null recipe", tname() );
        static const recipe dummy{};
        return dummy;
    }
    assert( craft_data_->making );
    return *craft_data_->making;
}

void item::set_tools_to_continue( bool value )
{
    assert( craft_data_ );
    craft_data_->tools_to_continue = value;
}

bool item::has_tools_to_continue() const
{
    assert( craft_data_ );
    return craft_data_->tools_to_continue;
}

void item::set_cached_tool_selections( const std::vector<comp_selection<tool_comp>> &selections )
{
    assert( craft_data_ );
    craft_data_->cached_tool_selections = selections;
}

const std::vector<comp_selection<tool_comp>> &item::get_cached_tool_selections() const
{
    assert( craft_data_ );
    return craft_data_->cached_tool_selections;
}

const cata::value_ptr<islot_comestible> &item::get_comestible() const
{
    if( is_craft() ) {
        return find_type( craft_data_->making->result() )->comestible;
    } else {
        return type->comestible;
    }
}

bool item::has_clothing_mod() const
{
    for( const clothing_mod &cm : clothing_mods::get_all() ) {
        if( item_tags.count( cm.flag ) > 0 ) {
            return true;
        }
    }
    return false;
}

float item::get_clothing_mod_val( clothing_mod_type type ) const
{
    const std::string key = CLOTHING_MOD_VAR_PREFIX + clothing_mods::string_from_clothing_mod_type(
                                type );
    return get_var( key, 0.0 );
}

void item::update_clothing_mod_val()
{
    for( const clothing_mod_type &type : clothing_mods::all_clothing_mod_types ) {
        const std::string key = CLOTHING_MOD_VAR_PREFIX + clothing_mods::string_from_clothing_mod_type(
                                    type );
        float tmp = 0.0;
        for( const clothing_mod &cm : clothing_mods::get_all_with( type ) ) {
            if( item_tags.count( cm.flag ) > 0 ) {
                tmp += cm.get_mod_val( type, *this );
            }
        }
        set_var( key, tmp );
    }
}<|MERGE_RESOLUTION|>--- conflicted
+++ resolved
@@ -1041,13 +1041,8 @@
 {
     // owner.is_null() implies faction_id( "no_faction" ) which shouldn't happen, or no owner at all.
     // either way, certain situations this means the thing is available to take.
-<<<<<<< HEAD
     // in other scenarios we actually really want to check for id == id, even for no_faction
-    if( owner.is_null() ) {
-=======
-    // in other scenarios we actaully really want to check for id == id, even for no_faction
     if( get_owner().is_null() ) {
->>>>>>> c3ee8518
         return available_to_take;
     }
     if( !c.get_faction() ) {
