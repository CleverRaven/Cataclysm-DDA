--- conflicted
+++ resolved
@@ -2859,11 +2859,7 @@
 
     const bool is_undersized = fix.has_flag( flag_UNDERSIZE );
     const bool is_oversized = fix.has_flag( flag_OVERSIZE );
-<<<<<<< HEAD
-    const bool resizing_matters = fix.get_sizing( g->u ) != item::sizing::ignore;
-=======
-    const bool resizing_matters = fix.get_encumber( player_character ) != 0;
->>>>>>> c9e1ae07
+    const bool resizing_matters = fix.get_sizing( player_character ) != item::sizing::ignore;
 
     const bool too_big_while_smol = smol && !is_undersized && !is_oversized;
     if( too_big_while_smol && can_be_refitted && resizing_matters ) {
