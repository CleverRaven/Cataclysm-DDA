#include "iuse_actor.h"

#include <cctype>
#include <algorithm>
#include <array>
#include <cmath>
#include <cstddef>
#include <functional>
#include <iterator>
#include <limits>
#include <list>
#include <memory>
#include <numeric>
#include <sstream>
#include <type_traits>

#include "action.h"
#include "activity_actor_definitions.h"
#include "activity_handlers.h"
#include "activity_type.h"
#include "assign.h"
#include "avatar.h" // IWYU pragma: keep
#include "bionics.h"
#include "bodypart.h"
#include "calendar.h"
#include "character.h"
#include "character_id.h"
#include "clothing_mod.h"
#include "clzones.h"
#include "colony.h"
#include "crafting.h"
#include "creature.h"
#include "creature_tracker.h"
#include "damage.h"
#include "debug.h"
#include "effect.h"
#include "effect_on_condition.h"
#include "enum_conversions.h"
#include "enums.h"
#include "explosion.h"
#include "field_type.h"
#include "flag.h"
#include "game.h"
#include "game_constants.h"
#include "game_inventory.h"
#include "generic_factory.h"
#include "inventory.h"
#include "item.h"
#include "item_group.h"
#include "item_location.h"
#include "item_pocket.h"
#include "itype.h"
#include "json.h"
#include "json_loader.h"
#include "line.h"
#include "magic.h"
#include "map.h"
#include "map_iterator.h"
#include "map_selector.h"
#include "mapdata.h"
#include "material.h"
#include "memory_fast.h"
#include "messages.h"
#include "monster.h"
#include "morale_types.h"
#include "mtype.h"
#include "music.h"
#include "mutation.h"
#include "output.h"
#include "overmapbuffer.h"
#include "pimpl.h"
#include "player_activity.h"
#include "point.h"
#include "recipe.h"
#include "recipe_dictionary.h"
#include "requirements.h"
#include "rng.h"
#include "sounds.h"
#include "string_formatter.h"
#include "string_input_popup.h"
#include "talker.h"
#include "translations.h"
#include "trap.h"
#include "ui.h"
#include "units_utility.h"
#include "value_ptr.h"
#include "veh_type.h"
#include "vehicle.h"
#include "vehicle_selector.h"
#include "visitable.h"
#include "vitamin.h"
#include "vpart_position.h"
#include "vpart_range.h"
#include "weather.h"
#include "weather_type.h"

static const activity_id ACT_FIRSTAID( "ACT_FIRSTAID" );
static const activity_id ACT_REPAIR_ITEM( "ACT_REPAIR_ITEM" );
static const activity_id ACT_SPELLCASTING( "ACT_SPELLCASTING" );
static const activity_id ACT_START_FIRE( "ACT_START_FIRE" );
static const activity_id ACT_STUDY_SPELL( "ACT_STUDY_SPELL" );

static const damage_type_id damage_acid( "acid" );
static const damage_type_id damage_bash( "bash" );
static const damage_type_id damage_bullet( "bullet" );
static const damage_type_id damage_cut( "cut" );
static const damage_type_id damage_heat( "heat" );

static const efftype_id effect_asthma( "asthma" );
static const efftype_id effect_bandaged( "bandaged" );
static const efftype_id effect_bite( "bite" );
static const efftype_id effect_bleed( "bleed" );
static const efftype_id effect_disinfected( "disinfected" );
static const efftype_id effect_incorporeal( "incorporeal" );
static const efftype_id effect_infected( "infected" );
static const efftype_id effect_masked_scent( "masked_scent" );
static const efftype_id effect_music( "music" );
static const efftype_id effect_pet( "pet" );
static const efftype_id effect_playing_instrument( "playing_instrument" );
static const efftype_id effect_recover( "recover" );
static const efftype_id effect_sleep( "sleep" );
static const efftype_id effect_stunned( "stunned" );

static const fault_id fault_bionic_salvaged( "fault_bionic_salvaged" );

static const gun_mode_id gun_mode_DEFAULT( "DEFAULT" );

static const itype_id itype_barrel_small( "barrel_small" );
static const itype_id itype_brazier( "brazier" );
static const itype_id itype_char_smoker( "char_smoker" );
static const itype_id itype_fire( "fire" );
static const itype_id itype_stock_none( "stock_none" );
static const itype_id itype_syringe( "syringe" );

static const proficiency_id proficiency_prof_traps( "prof_traps" );
static const proficiency_id proficiency_prof_trapsetting( "prof_trapsetting" );
static const proficiency_id proficiency_prof_wound_care( "prof_wound_care" );
static const proficiency_id proficiency_prof_wound_care_expert( "prof_wound_care_expert" );

static const quality_id qual_DIG( "DIG" );
static const quality_id qual_MOP( "MOP" );

static const skill_id skill_fabrication( "fabrication" );
static const skill_id skill_firstaid( "firstaid" );
static const skill_id skill_survival( "survival" );
static const skill_id skill_traps( "traps" );

static const trait_id trait_DEBUG_BIONICS( "DEBUG_BIONICS" );
static const trait_id trait_ILLITERATE( "ILLITERATE" );
static const trait_id trait_LIGHTWEIGHT( "LIGHTWEIGHT" );
static const trait_id trait_PYROMANIA( "PYROMANIA" );
static const trait_id trait_TOLERANCE( "TOLERANCE" );

static const trap_str_id tr_firewood_source( "tr_firewood_source" );

static const zone_type_id zone_type_SOURCE_FIREWOOD( "SOURCE_FIREWOOD" );

std::unique_ptr<iuse_actor> iuse_transform::clone() const
{
    return std::make_unique<iuse_transform>( *this );
}

void iuse_transform::load( const JsonObject &obj )
{
    obj.read( "target", target, true );

    obj.read( "msg", msg_transform );
    obj.read( "container", container );
    obj.read( "sealed", sealed );
    if( obj.has_member( "target_charges" ) && obj.has_member( "rand_target_charges" ) ) {
        obj.throw_error_at( "target_charges",
                            "Transform actor specified both fixed and random target charges" );
    }
    obj.read( "target_charges", ammo_qty );
    if( obj.has_array( "rand_target_charges" ) ) {
        for( const int charge : obj.get_array( "rand_target_charges" ) ) {
            random_ammo_qty.push_back( charge );
        }
        if( random_ammo_qty.size() < 2 ) {
            obj.throw_error_at( "rand_target_charges",
                                "You must specify two or more values to choose between" );
        }
    }
    obj.read( "target_ammo", ammo_type );

    obj.read( "target_timer", target_timer );

    if( !ammo_type.is_empty() && !container.is_empty() ) {
        obj.throw_error_at( "target_ammo", "Transform actor specified both ammo type and container type" );
    }

    obj.read( "active", active );

    obj.read( "moves", moves );
    if( moves < 0 ) {
        obj.throw_error_at( "moves", "transform actor specified negative moves" );
    }

    obj.read( "need_fire", need_fire );
    need_fire = std::max( need_fire, 0 );
    if( !obj.read( "need_charges_msg", need_charges_msg ) ) {
        need_charges_msg = to_translation( "The %s is empty!" );
    }

    obj.read( "need_charges", need_charges );
    need_charges = std::max( need_charges, 0 );
    if( !obj.read( "need_fire_msg", need_fire_msg ) ) {
        need_fire_msg = to_translation( "You need a source of fire!" );
    }

    obj.read( "need_worn", need_worn );
    obj.read( "need_wielding", need_wielding );

    obj.read( "need_empty", need_empty );

    obj.read( "qualities_needed", qualities_needed );

    obj.read( "menu_text", menu_text );
}

std::optional<int> iuse_transform::use( Character *p, item &it, bool t, const tripoint &pos ) const
{
    int scale = 1;
    auto iter = it.type->ammo_scale.find( type );
    if( iter != it.type->ammo_scale.end() ) {
        scale = iter->second;
    }
    if( t ) {
        return std::nullopt; // invoked from active item processing, do nothing.
    }

    int result = 0;

    const bool possess = p->has_item( it ) ||
                         ( it.has_flag( flag_ALLOWS_REMOTE_USE ) && square_dist( p->pos(), pos ) <= 1 );

    if( possess && need_worn && !p->is_worn( it ) ) {
        p->add_msg_if_player( m_info, _( "You need to wear the %1$s before activating it." ), it.tname() );
        return std::nullopt;
    }
    if( possess && need_wielding && !p->is_wielding( it ) ) {
        p->add_msg_if_player( m_info, _( "You need to wield the %1$s before activating it." ), it.tname() );
        return std::nullopt;
    }
    if( need_empty && !it.empty() ) {
        p->add_msg_if_player( m_info, _( "You need to empty the %1$s before activating it." ), it.tname() );
        return std::nullopt;
    }

    if( p->is_worn( it ) ) {
        item tmp = item( target );
        if( !tmp.has_flag( flag_OVERSIZE ) && !tmp.has_flag( flag_SEMITANGIBLE ) ) {
            for( const trait_id &mut : p->get_mutations() ) {
                const mutation_branch &branch = mut.obj();
                if( branch.conflicts_with_item( tmp ) ) {
                    p->add_msg_if_player( m_info, _( "Your %1$s mutation prevents you from doing that." ),
                                          p->mutation_name( mut ) );
                    return std::nullopt;
                }
            }
        }
    }

    if( need_charges && it.ammo_remaining( p, true ) < need_charges ) {

        if( possess ) {
            p->add_msg_if_player( m_info, need_charges_msg, it.tname() );
        }
        return std::nullopt;
    }

    if( need_fire && possess ) {
        if( !p->use_charges_if_avail( itype_fire, need_fire ) ) {
            p->add_msg_if_player( m_info, need_fire_msg, it.tname() );
            return std::nullopt;
        }
        if( p->cant_do_underwater() ) {
            return std::nullopt;
        }
    }

    if( possess && !msg_transform.empty() ) {
        p->add_msg_if_player( m_neutral, msg_transform, it.tname() );
    }

    if( possess ) {
        p->moves -= moves;
    }

    if( possess && need_fire && p->has_trait( trait_PYROMANIA ) ) {
        if( one_in( 2 ) ) {
            p->add_msg_if_player( m_mixed,
                                  _( "You light a fire, but it isn't enough.  You need to light more." ) );
        } else {
            p->add_msg_if_player( m_good, _( "You happily light a fire." ) );
            p->add_morale( MORALE_PYROMANIA_STARTFIRE, 5, 10, 3_hours, 2_hours );
            p->rem_morale( MORALE_PYROMANIA_NOFIRE );
        }
    }

    if( it.count_by_charges() && it.count() > 1 && !it.type->comestible ) {
        item take_one = it.split( 1 );
        do_transform( p, take_one );
        p->i_add_or_drop( take_one );
    } else {
        do_transform( p, it );
    }

    if( it.is_tool() ) {
        result = scale;
    }
    return result;
}

void iuse_transform::do_transform( Character *p, item &it ) const
{
    item obj_copy( it );
    item *obj;
    // defined here to allow making a new item assigned to the pointer
    item obj_it;
    if( container.is_empty() ) {
        obj = &it.convert( target );
        if( ammo_qty >= 0 || !random_ammo_qty.empty() ) {
            int qty;
            if( !random_ammo_qty.empty() ) {
                const int index = rng( 1, random_ammo_qty.size() - 1 );
                qty = rng( random_ammo_qty[index - 1], random_ammo_qty[index] );
            } else {
                qty = ammo_qty;
            }
            if( !ammo_type.is_empty() ) {
                obj->ammo_set( ammo_type, qty );
            } else if( obj->is_ammo() ) {
                obj->charges = qty;
            } else if( !obj->ammo_current().is_null() ) {
                obj->ammo_set( obj->ammo_current(), qty );
            } else if( obj->has_flag( flag_RADIO_ACTIVATION ) && obj->has_flag( flag_BOMB ) ) {
                obj->set_countdown( 1 );
            } else {
                obj->set_countdown( qty );
            }
        }
    } else {
        it.convert( container );
        obj_it = item( target, calendar::turn, std::max( ammo_qty, 1 ) );
        obj = &obj_it;
        if( !it.put_in( *obj, item_pocket::pocket_type::CONTAINER ).success() ) {
            it.put_in( *obj, item_pocket::pocket_type::MIGRATION );
        }
        if( sealed ) {
            it.seal();
        }
    }

    if( target_timer > 0_seconds ) {
        obj->countdown_point = calendar::turn + target_timer;
    }
    obj->active = active || obj->has_temperature() || target_timer > 0_seconds;
    if( p && p->is_worn( *obj ) ) {
        if( !obj->is_armor() ) {
            item_location il = item_location( *p, obj );
            p->takeoff( il );
        } else {
            p->calc_encumbrance();
            p->update_bodytemp();
            p->on_worn_item_transform( obj_copy, *obj );
        }
    }
}

ret_val<void> iuse_transform::can_use( const Character &p, const item &, bool,
                                       const tripoint & ) const
{
    if( qualities_needed.empty() ) {
        return ret_val<void>::make_success();
    }

    std::map<quality_id, int> unmet_reqs;
    inventory inv;
    inv.form_from_map( p.pos(), 1, &p, true, true );
    for( const auto &quality : qualities_needed ) {
        if( !p.has_quality( quality.first, quality.second ) &&
            !inv.has_quality( quality.first, quality.second ) ) {
            unmet_reqs.insert( quality );
        }
    }
    if( unmet_reqs.empty() ) {
        return ret_val<void>::make_success();
    }
    std::string unmet_reqs_string = enumerate_as_string( unmet_reqs.begin(), unmet_reqs.end(),
    [&]( const std::pair<quality_id, int> &unmet_req ) {
        return string_format( "%s %d", unmet_req.first.obj().name, unmet_req.second );
    } );
    return ret_val<void>::make_failure( n_gettext( "You need a tool with %s.",
                                        "You need tools with %s.",
                                        unmet_reqs.size() ), unmet_reqs_string );
}

std::string iuse_transform::get_name() const
{
    if( !menu_text.empty() ) {
        return menu_text.translated();
    }
    return iuse_actor::get_name();
}

void iuse_transform::finalize( const itype_id & )
{
    if( !item::type_is_defined( target ) ) {
        debugmsg( "Invalid transform target: %s", target.c_str() );
    }

    if( !container.is_empty() ) {
        if( !item::type_is_defined( container ) ) {
            debugmsg( "Invalid transform container: %s", container.c_str() );
        }

        item dummy( target );
        if( ammo_qty > 1 && !dummy.count_by_charges() ) {
            debugmsg( "Transform target with container must be an item with charges, got non-charged: %s",
                      target.c_str() );
        }
    }
}

void iuse_transform::info( const item &it, std::vector<iteminfo> &dump ) const
{
    item dummy( target, calendar::turn, std::max( ammo_qty, 1 ) );
    if( it.has_flag( flag_FIT ) ) {
        dummy.set_flag( flag_FIT );
    }
    dump.emplace_back( "TOOL", string_format( _( "<bold>Turns into</bold>: %s" ),
                       dummy.tname() ) );

    if( target_timer > 0_seconds ) {
        dump.emplace_back( "TOOL", _( "Countdown: " ), to_seconds<int>( target_timer ) );
    }

    const auto *explosion_use = dummy.get_use( "explosion" );
    if( explosion_use != nullptr ) {
        explosion_use->get_actor_ptr()->info( it, dump );
    }
}

std::unique_ptr<iuse_actor> unpack_actor::clone() const
{
    return std::make_unique<unpack_actor>( *this );
}

void unpack_actor::load( const JsonObject &obj )
{
    obj.read( "group", unpack_group );
    obj.read( "items_fit", items_fit );
    assign( obj, "filthy_volume_threshold", filthy_vol_threshold );
}

std::optional<int> unpack_actor::use( Character *p, item &it, bool, const tripoint & ) const
{
    std::vector<item> items = item_group::items_from( unpack_group, calendar::turn );
    item last_armor;

    p->add_msg_if_player( _( "You unpack the %s." ), it.tname() );

    map &here = get_map();
    for( item &content : items ) {
        if( content.is_armor() ) {
            if( items_fit ) {
                content.set_flag( flag_FIT );
            } else if( content.typeId() == last_armor.typeId() ) {
                if( last_armor.has_flag( flag_FIT ) ) {
                    content.set_flag( flag_FIT );
                } else if( !last_armor.has_flag( flag_FIT ) ) {
                    content.unset_flag( flag_FIT );
                }
            }
            last_armor = content;
        }

        if( content.get_total_capacity() >= filthy_vol_threshold &&
            it.has_flag( flag_FILTHY ) ) {
            content.set_flag( flag_FILTHY );
        }

        here.add_item_or_charges( p->pos(), content );
    }

    p->i_rem( &it );

    return 0;
}

void unpack_actor::info( const item &, std::vector<iteminfo> &dump ) const
{
    dump.emplace_back( "DESCRIPTION",
                       _( "This item could be unpacked to receive something." ) );
}

std::unique_ptr<iuse_actor> message_iuse::clone() const
{
    return std::make_unique<message_iuse>( *this );
}

void message_iuse::load( const JsonObject &obj )
{
    obj.read( "name", name );
    obj.read( "message", message );
}

std::optional<int> message_iuse::use( Character *p, item &it, bool t,
                                      const tripoint &pos ) const
{
    if( t || !p ) {
        return std::nullopt;
    }

    if( p->sees( pos ) && !message.empty() ) {
        p->add_msg_if_player( m_info, message.translated(), it.tname() );
    }

    return 0;
}

std::string message_iuse::get_name() const
{
    if( !name.empty() ) {
        return name.translated();
    }
    return iuse_actor::get_name();
}

std::unique_ptr<iuse_actor> explosion_iuse::clone() const
{
    return std::make_unique<explosion_iuse>( *this );
}

// For an explosion (which releases some kind of gas), this function
// calculates the points around that explosion where to create those
// gas fields.
// Those points must have a clear line of sight and a clear path to
// the center of the explosion.
// They must also be passable.
static std::vector<tripoint> points_for_gas_cloud( const tripoint &center, int radius )
{
    map &here = get_map();
    std::vector<tripoint> result;
    for( const tripoint &p : closest_points_first( center, radius ) ) {
        if( here.impassable( p ) ) {
            continue;
        }
        if( p != center ) {
            if( !here.clear_path( center, p, radius, 1, 100 ) ) {
                // Can not splatter gas from center to that point, something is in the way
                continue;
            }
        }
        result.push_back( p );
    }
    return result;
}

void explosion_iuse::load( const JsonObject &obj )
{
    if( obj.has_object( "explosion" ) ) {
        JsonObject expl = obj.get_object( "explosion" );
        explosion = load_explosion_data( expl );
    }

    obj.read( "draw_explosion_radius", draw_explosion_radius );
    if( obj.has_member( "draw_explosion_color" ) ) {
        draw_explosion_color = color_from_string( obj.get_string( "draw_explosion_color" ) );
    }
    obj.read( "do_flashbang", do_flashbang );
    obj.read( "flashbang_player_immune", flashbang_player_immune );
    obj.read( "fields_radius", fields_radius );
    if( obj.has_member( "fields_type" ) || fields_radius > 0 ) {
        fields_type = field_type_id( obj.get_string( "fields_type" ) );
    }
    obj.read( "fields_min_intensity", fields_min_intensity );
    obj.read( "fields_max_intensity", fields_max_intensity );
    if( fields_max_intensity == 0 ) {
        fields_max_intensity = fields_type.obj().get_max_intensity();
    }
    obj.read( "emp_blast_radius", emp_blast_radius );
    obj.read( "scrambler_blast_radius", scrambler_blast_radius );
    obj.read( "sound_volume", sound_volume );
    obj.read( "sound_msg", sound_msg );
    obj.read( "no_deactivate_msg", no_deactivate_msg );
}

std::optional<int> explosion_iuse::use( Character *p, item &it, bool t, const tripoint &pos ) const
{
    if( t ) {
        if( sound_volume >= 0 ) {
            sounds::sound( pos, sound_volume, sounds::sound_t::alarm,
                           sound_msg.empty() ? _( "Tick." ) : sound_msg.translated(), true, "misc", "bomb_ticking" );
        }
        return 0;
    }
    if( it.charges > 0 ) {
        if( p->has_item( it ) ) {
            if( no_deactivate_msg.empty() ) {
                p->add_msg_if_player( m_warning,
                                      _( "You've already set the %s's timer you might want to get away from it." ), it.tname() );
            } else {
                p->add_msg_if_player( m_info, no_deactivate_msg.translated(), it.tname() );
            }
        }
        return std::nullopt;
    }

    if( explosion.power >= 0.0f ) {
        explosion_handler::explosion( p, pos, explosion );
    }

    if( draw_explosion_radius >= 0 ) {
        explosion_handler::draw_explosion( pos, draw_explosion_radius, draw_explosion_color );
    }
    if( do_flashbang ) {
        explosion_handler::flashbang( pos, flashbang_player_immune );
    }
    map &here = get_map();
    if( fields_radius >= 0 && fields_type.id() ) {
        std::vector<tripoint> gas_sources = points_for_gas_cloud( pos, fields_radius );
        for( tripoint &gas_source : gas_sources ) {
            const int field_intensity = rng( fields_min_intensity, fields_max_intensity );
            here.add_field( gas_source, fields_type, field_intensity, 1_turns );
        }
    }
    if( scrambler_blast_radius >= 0 ) {
        for( const tripoint &dest : here.points_in_radius( pos, scrambler_blast_radius ) ) {
            explosion_handler::scrambler_blast( dest );
        }
    }
    if( emp_blast_radius >= 0 ) {
        for( const tripoint &dest : here.points_in_radius( pos, emp_blast_radius ) ) {
            explosion_handler::emp_blast( dest );
        }
    }
    return 1;
}

void explosion_iuse::info( const item &, std::vector<iteminfo> &dump ) const
{
    if( explosion.power <= 0 ) {
        // TODO: List other effects, like EMP and clouds
        return;
    }

    dump.emplace_back( "TOOL", _( "Power at epicenter: " ), explosion.power );
    const shrapnel_data &sd = explosion.shrapnel;
    if( sd.casing_mass > 0 ) {
        dump.emplace_back( "TOOL", _( "Casing mass: " ), sd.casing_mass );
        dump.emplace_back( "TOOL", _( "Fragment mass: " ), string_format( "%.2f",
                           sd.fragment_mass ) );
    }
}

std::unique_ptr<iuse_actor> consume_drug_iuse::clone() const
{
    return std::make_unique<consume_drug_iuse>( *this );
}

static effect_data load_effect_data( const JsonObject &e )
{
    time_duration time;
    if( e.has_string( "duration" ) ) {
        time = read_from_json_string<time_duration>( e.get_member( "duration" ), time_duration::units );
    } else {
        time = time_duration::from_turns( e.get_int( "duration", 0 ) );
    }
    return effect_data( efftype_id( e.get_string( "id" ) ), time,
                        bodypart_id( e.get_string( "bp", "bp_null" ) ), e.get_bool( "permanent", false ) );
}

void consume_drug_iuse::load( const JsonObject &obj )
{
    obj.read( "activation_message", activation_message );
    obj.read( "charges_needed", charges_needed );
    obj.read( "tools_needed", tools_needed );

    if( obj.has_array( "effects" ) ) {
        for( const JsonObject e : obj.get_array( "effects" ) ) {
            effects.push_back( load_effect_data( e ) );
        }
    }
    optional( obj, false, "damage_over_time", damage_over_time );
    obj.read( "stat_adjustments", stat_adjustments );
    obj.read( "fields_produced", fields_produced );
    obj.read( "moves", moves );

    for( JsonArray vit : obj.get_array( "vitamins" ) ) {
        int lo = vit.get_int( 1 );
        int hi = vit.size() >= 3 ? vit.get_int( 2 ) : lo;
        vitamins.emplace( vitamin_id( vit.get_string( 0 ) ), std::make_pair( lo, hi ) );
    }

    used_up_item = obj.get_string( "used_up_item", used_up_item );

}

void consume_drug_iuse::info( const item &, std::vector<iteminfo> &dump ) const
{
    const std::string vits = enumerate_as_string( vitamins.begin(), vitamins.end(),
    []( const decltype( vitamins )::value_type & v ) {
        const time_duration rate = get_player_character().vitamin_rate( v.first );
        if( rate <= 0_turns ) {
            return std::string();
        }

        const int lo = v.second.first;
        const int hi = v.second.second;

        if( v.first->type() == vitamin_type::VITAMIN ) {
            return string_format( lo == hi ? "%s (%i%%)" : "%s (%i-%i%%)", v.first.obj().name(), lo, hi );
        }
        return string_format( lo == hi ? "%s (%i U)" : "%s (%i-%i U)", v.first.obj().name(), lo, hi );
    } );

    if( !vits.empty() ) {
        dump.emplace_back( "TOOL", _( "Vitamins (RDA) and Compounds (U): " ), vits );
    }

    if( tools_needed.count( itype_syringe ) ) {
        dump.emplace_back( "TOOL", _( "You need a <info>syringe</info> to inject this drug." ) );
    }
}

std::optional<int> consume_drug_iuse::use( Character *p, item &it, bool, const tripoint & ) const
{
    auto need_these = tools_needed;

    // Check prerequisites first.
    for( const auto &tool : need_these ) {
        if( !p->has_amount( tool.first, 1 ) ) {
            p->add_msg_player_or_say( _( "You need %1$s to consume %2$s!" ),
                                      _( "I need a %1$s to consume %2$s!" ),
                                      item::nname( tool.first ),
                                      it.type_name( 1 ) );
            return std::nullopt;
        }
    }
    for( const auto &consumable : charges_needed ) {
        // Amount == -1 means need one, but don't consume it.
        if( !p->has_charges( consumable.first, ( consumable.second == -1 ) ?
                             1 : consumable.second ) ) {
            p->add_msg_player_or_say( _( "You need %1$s to consume %2$s!" ),
                                      _( "I need a %1$s to consume %2$s!" ),
                                      item::nname( consumable.first ),
                                      it.type_name( 1 ) );
            return std::nullopt;
        }
    }
    // Apply the various effects.
    for( const effect_data &eff : effects ) {
        time_duration dur = eff.duration;
        if( p->has_trait( trait_TOLERANCE ) ) {
            dur *= .8;
        } else if( p->has_trait( trait_LIGHTWEIGHT ) ) {
            dur *= 1.2;
        }
        p->add_effect( eff.id, dur, eff.bp, eff.permanent );
    }
    //Apply the various damage_over_time
    for( const damage_over_time_data &Dot : damage_over_time ) {
        p->add_damage_over_time( Dot );
    }
    for( const auto &stat_adjustment : stat_adjustments ) {
        p->mod_stat( stat_adjustment.first, stat_adjustment.second );
    }
    map &here = get_map();
    for( const auto &field : fields_produced ) {
        const field_type_id fid = field_type_id( field.first );
        for( int i = 0; i < 3; i++ ) {
            point offset( rng( -2, 2 ), rng( -2, 2 ) );
            here.add_field( p->pos_bub() + offset, fid, field.second );
        }
    }

    for( const auto &v : vitamins ) {
        const int lo = v.first->RDA_to_default( v.second.first );
        const int high = v.first->RDA_to_default( v.second.second );

        // have to update the daily estimate with the vitamins from the drug as well
        p->daily_vitamins[v.first].first += lo;

        p->vitamin_mod( v.first, rng( lo, high ) );
    }

    // Output message.
    p->add_msg_if_player( activation_message.translated(), it.type_name( 1 ) );
    // Consume charges.
    for( const auto &consumable : charges_needed ) {
        if( consumable.second != -1 ) {
            p->use_charges( consumable.first, consumable.second );
        }
    }

    if( !used_up_item.empty() ) {
        item used_up( used_up_item, it.birthday() );
        p->i_add_or_drop( used_up );
    }

    p->moves -= moves;
    return 1;
}

std::unique_ptr<iuse_actor> delayed_transform_iuse::clone() const
{
    return std::make_unique<delayed_transform_iuse>( *this );
}

void delayed_transform_iuse::load( const JsonObject &obj )
{
    iuse_transform::load( obj );
    obj.get_member( "not_ready_msg" ).read( not_ready_msg );
    transform_age = obj.get_int( "transform_age" );
}

int delayed_transform_iuse::time_to_do( const item &it ) const
{
    // TODO: change return type to time_duration
    return transform_age - to_turns<int>( it.age() );
}

std::optional<int> delayed_transform_iuse::use( Character *p, item &it, bool t,
        const tripoint &pos ) const
{
    if( time_to_do( it ) > 0 ) {
        p->add_msg_if_player( m_info, "%s", not_ready_msg );
        return std::nullopt;
    }
    return iuse_transform::use( p, it, t, pos );
}

std::unique_ptr<iuse_actor> place_monster_iuse::clone() const
{
    return std::make_unique<place_monster_iuse>( *this );
}

void place_monster_iuse::load( const JsonObject &obj )
{
    mtypeid = mtype_id( obj.get_string( "monster_id" ) );
    obj.read( "friendly_msg", friendly_msg );
    obj.read( "hostile_msg", hostile_msg );
    obj.read( "difficulty", difficulty );
    obj.read( "moves", moves );
    obj.read( "place_randomly", place_randomly );
    obj.read( "is_pet", is_pet );
    obj.read( "need_charges", need_charges );
    need_charges = std::max( need_charges, 0 );

    if( obj.has_array( "skills" ) ) {
        JsonArray skills_ja = obj.get_array( "skills" );
        for( JsonValue s : skills_ja ) {
            skills.emplace( s.get_string() );
        }
    }
}

std::optional<int> place_monster_iuse::use( Character *p, item &it, bool, const tripoint & ) const
{
    if( it.ammo_remaining() < need_charges ) {
        p->add_msg_if_player( m_info, _( "This requires %d charges to activate." ), need_charges );
        return std::nullopt;
    }

    shared_ptr_fast<monster> newmon_ptr = make_shared_fast<monster>( mtypeid );
    monster &newmon = *newmon_ptr;
    newmon.init_from_item( it );
    if( place_randomly ) {
        // place_critter_around returns the same pointer as its parameter (or null)
        if( !g->place_critter_around( newmon_ptr, p->pos(), 1 ) ) {
            p->add_msg_if_player( m_info, _( "There is no adjacent square to release the %s in!" ),
                                  newmon.name() );
            return std::nullopt;
        }
    } else {
        const std::string query = string_format( _( "Place the %s where?" ), newmon.name() );
        const std::optional<tripoint> pnt_ = choose_adjacent( query );
        if( !pnt_ ) {
            return std::nullopt;
        }
        // place_critter_at returns the same pointer as its parameter (or null)
        if( !g->place_critter_at( newmon_ptr, *pnt_ ) ) {
            p->add_msg_if_player( m_info, _( "You cannot place a %s there." ), newmon.name() );
            return std::nullopt;
        }
    }
    p->moves -= moves;

    newmon.ammo = newmon.type->starting_ammo;
    if( !newmon.has_flag( MF_INTERIOR_AMMO ) ) {
        for( std::pair<const itype_id, int> &amdef : newmon.ammo ) {
            item ammo_item( amdef.first, calendar::turn_zero );
            const int available = p->charges_of( amdef.first );
            if( available == 0 ) {
                amdef.second = 0;
                p->add_msg_if_player( m_info,
                                      _( "If you had standard factory-built %1$s bullets, you could load the %2$s." ),
                                      ammo_item.type_name( 2 ), newmon.name() );
                continue;
            }
            // Don't load more than the default from the monster definition.
            ammo_item.charges = std::min( available, amdef.second );
            p->use_charges( amdef.first, ammo_item.charges );
            //~ First %s is the ammo item (with plural form and count included), second is the monster name
            p->add_msg_if_player( n_gettext( "You load %1$d x %2$s round into the %3$s.",
                                             "You load %1$d x %2$s rounds into the %3$s.", ammo_item.charges ),
                                  ammo_item.charges, ammo_item.type_name( ammo_item.charges ),
                                  newmon.name() );
            amdef.second = ammo_item.charges;
        }
    }

    float skill_offset = 0;
    for( const skill_id &sk : skills ) {
        skill_offset += p->get_skill_level( sk ) / 2.0f;
    }
    /** @EFFECT_INT increases chance of a placed turret being friendly */
    if( rng( 0, p->int_cur / 2 ) + skill_offset < rng( 0, difficulty ) ) {
        if( hostile_msg.empty() ) {
            p->add_msg_if_player( m_bad, _( "You deploy the %s wrong.  It is hostile!" ), newmon.name() );
        } else {
            p->add_msg_if_player( m_bad, "%s", hostile_msg );
        }
    } else {
        if( friendly_msg.empty() ) {
            p->add_msg_if_player( m_warning, _( "You deploy the %s." ), newmon.name() );
        } else {
            p->add_msg_if_player( m_warning, "%s", friendly_msg );
        }
        newmon.friendly = -1;
        if( is_pet ) {
            newmon.add_effect( effect_pet, 1_turns, true );
        }
    }
    return 1;
}

std::unique_ptr<iuse_actor> place_npc_iuse::clone() const
{
    return std::make_unique<place_npc_iuse>( *this );
}

void place_npc_iuse::load( const JsonObject &obj )
{
    npc_class_id = string_id<npc_template>( obj.get_string( "npc_class_id" ) );
    obj.read( "summon_msg", summon_msg );
    obj.read( "moves", moves );
    obj.read( "place_randomly", place_randomly );
}

std::optional<int> place_npc_iuse::use( Character *p, item &, bool, const tripoint & ) const
{
    map &here = get_map();
    const tripoint_range<tripoint> target_range = place_randomly ?
            points_in_radius( p->pos(), radius ) :
            points_in_radius( choose_adjacent( _( "Place npc where?" ) ).value_or( p->pos() ), 0 );

    const std::optional<tripoint> target_pos =
    random_point( target_range, [&here]( const tripoint & t ) {
        return here.passable( t ) && here.has_floor_or_support( t ) &&
               !get_creature_tracker().creature_at( t );
    } );

    if( !target_pos.has_value() ) {
        p->add_msg_if_player( m_info, _( "There is no square to spawn npc in!" ) );
        return std::nullopt;
    }

    here.place_npc( target_pos.value().xy(), npc_class_id );
    p->mod_moves( -moves );
    p->add_msg_if_player( m_info, "%s", summon_msg );
    return 1;
}

std::unique_ptr<iuse_actor> deploy_furn_actor::clone() const
{
    return std::make_unique<deploy_furn_actor>( *this );
}

void deploy_furn_actor::info( const item &, std::vector<iteminfo> &dump ) const
{
    std::vector<std::string> can_function_as;
    const furn_t &the_furn = furn_type.obj();
    const std::string furn_name = the_furn.name();

    if( the_furn.workbench ) {
        can_function_as.emplace_back( _( "a <info>crafting station</info>" ) );
    }
    if( the_furn.has_flag( ter_furn_flag::TFLAG_BUTCHER_EQ ) ) {
        can_function_as.emplace_back(
            _( "a place to hang <info>corpses for butchering</info>" ) );
    }
    if( the_furn.has_flag( ter_furn_flag::TFLAG_FLAT_SURF ) ) {
        can_function_as.emplace_back(
            _( "a flat surface to <info>butcher</info> onto or <info>eat meals</info> from" ) );
    }
    if( the_furn.has_flag( ter_furn_flag::TFLAG_CAN_SIT ) ) {
        can_function_as.emplace_back( _( "a place to <info>sit</info>" ) );
    }
    if( the_furn.has_flag( ter_furn_flag::TFLAG_HIDE_PLACE ) ) {
        can_function_as.emplace_back( _( "a place to <info>hide</info>" ) );
    }
    if( the_furn.has_flag( ter_furn_flag::TFLAG_FIRE_CONTAINER ) ) {
        can_function_as.emplace_back( _( "a safe place to <info>contain a fire</info>" ) );
    }
    if( the_furn.crafting_pseudo_item == itype_char_smoker ) {
        can_function_as.emplace_back( _( "a place to <info>smoke or dry food</info> for preservation" ) );
    }

    if( can_function_as.empty() ) {
        dump.emplace_back( "DESCRIPTION",
                           string_format( _( "Can be <info>activated</info> to deploy as furniture (<stat>%s</stat>)." ),
                                          furn_name ) );
    } else {
        std::string furn_usages = enumerate_as_string( can_function_as, enumeration_conjunction::or_ );
        dump.emplace_back( "DESCRIPTION",
                           string_format(
                               _( "Can be <info>activated</info> to deploy as furniture (<stat>%s</stat>), which can then be used as %s." ),
                               furn_name, furn_usages ) );
    }
}

void deploy_furn_actor::load( const JsonObject &obj )
{
    furn_type = furn_str_id( obj.get_string( "furn_type" ) );
}

std::optional<int> deploy_furn_actor::use( Character *p, item &it, bool,
        const tripoint &pos ) const
{
    if( p->cant_do_mounted() ) {
        return std::nullopt;
    }
    tripoint pnt = pos;
    if( pos == p->pos() ) {
        if( const std::optional<tripoint> pnt_ = choose_adjacent( _( "Deploy where?" ) ) ) {
            pnt = *pnt_;
        } else {
            return std::nullopt;
        }
    }

    if( pnt == p->pos() ) {
        p->add_msg_if_player( m_info,
                              _( "You attempt to become one with the furniture.  It doesn't work." ) );
        return std::nullopt;
    }

    map &here = get_map();
    optional_vpart_position veh_there = here.veh_at( pnt );
    if( veh_there.has_value() ) {
        // TODO: check for protrusion+short furniture, wheels+tiny furniture, NOCOLLIDE flag, etc.
        // and/or integrate furniture deployment with construction (which already seems to perform these checks sometimes?)
        p->add_msg_if_player( m_info, _( "The space under %s is too cramped to deploy a %s in." ),
                              veh_there.value().vehicle().disp_name(), it.tname() );
        return std::nullopt;
    }

    // For example: dirt = 2, long grass = 3
    if( here.move_cost( pnt ) != 2 && here.move_cost( pnt ) != 3 ) {
        p->add_msg_if_player( m_info, _( "You can't deploy a %s there." ), it.tname() );
        return std::nullopt;
    }

    if( here.has_furn( pnt ) ) {
        p->add_msg_if_player( m_info, _( "There is already furniture at that location." ) );
        return std::nullopt;
    }

    if( here.has_items( pnt ) ) {
        // Check that there are no other people's belongings in the place where the furniture is placed.
        // Avoid easy theft of NPC items (e.g. carton theft).
        map &temp = get_map();
        for( item &i : temp.i_at( pnt ) ) {
            if( !i.is_owned_by( *p, true ) ) {
                p->add_msg_if_player( m_info, _( "You can't deploy furniture on other people's belongings!" ) );
                return std::nullopt;
            }
        }

        // Check that there is no liquid on the floor.
        // If there is, it needs to be mopped dry with a mop.
        if( here.terrain_moppable( tripoint_bub_ms( pnt ) ) ) {
            if( get_avatar().crafting_inventory().has_quality( qual_MOP ) ) {
                here.mop_spills( tripoint_bub_ms( pnt ) );
                p->add_msg_if_player( m_info,
                                      _( "You mopped up the spill with a nearby mop when deploying furniture." ) );
                p->moves -= 15;
            } else {
                p->add_msg_if_player( m_info,
                                      _( "You need a mop to clean up liquids before deploying furniture." ) );
                return std::nullopt;
            }
        }
    }

    here.furn_set( pnt, furn_type );
    it.spill_contents( pnt );
    p->mod_moves( -to_moves<int>( 2_seconds ) );
    return 1;
}

std::unique_ptr<iuse_actor> reveal_map_actor::clone() const
{
    return std::make_unique<reveal_map_actor>( *this );
}

void reveal_map_actor::load( const JsonObject &obj )
{
    radius = obj.get_int( "radius" );
    obj.get_member( "message" ).read( message );
    std::string ter;
    ot_match_type ter_match_type;
    for( const JsonValue entry : obj.get_array( "terrain" ) ) {
        if( entry.test_string() ) {
            ter = entry.get_string();
            ter_match_type = ot_match_type::contains;
        } else {
            JsonObject jo = entry.get_object();
            ter = jo.get_string( "om_terrain" );
            ter_match_type = jo.get_enum_value<ot_match_type>( "om_terrain_match_type",
                             ot_match_type::contains );
        }
        omt_types.emplace_back( ter, ter_match_type );
    }
}

void reveal_map_actor::reveal_targets( const tripoint_abs_omt &center,
                                       const std::pair<std::string, ot_match_type> &target,
                                       int reveal_distance ) const
{
    const auto places = overmap_buffer.find_all( center, target.first, radius, false,
                        target.second );
    for( const tripoint_abs_omt &place : places ) {
        overmap_buffer.reveal( place, reveal_distance );
    }
}

std::optional<int> reveal_map_actor::use( Character *p, item &it, bool, const tripoint & ) const
{
    if( it.already_used_by_player( *p ) ) {
        p->add_msg_if_player( _( "There isn't anything new on the %s." ), it.tname() );
        return std::nullopt;
    } else if( p->fine_detail_vision_mod() > 4 ) {
        p->add_msg_if_player( _( "It's too dark to read." ) );
        return std::nullopt;
    }
    const tripoint_abs_omt center( it.get_var( "reveal_map_center_omt",
                                   p->global_omt_location().raw() ) );
    for( const auto &omt : omt_types ) {
        for( int z = -OVERMAP_DEPTH; z <= OVERMAP_HEIGHT; z++ ) {
            reveal_targets( tripoint_abs_omt( center.xy(), z ), omt, 0 );
        }
    }
    if( !message.empty() ) {
        p->add_msg_if_player( m_good, "%s", message );
    }
    it.mark_as_used_by_player( *p );
    return 0;
}

void firestarter_actor::load( const JsonObject &obj )
{
    moves_cost_fast = obj.get_int( "moves", moves_cost_fast );
    moves_cost_slow = obj.get_int( "moves_slow", moves_cost_fast * 10 );
    need_sunlight = obj.get_bool( "need_sunlight", false );
}

std::unique_ptr<iuse_actor> firestarter_actor::clone() const
{
    return std::make_unique<firestarter_actor>( *this );
}

bool firestarter_actor::prep_firestarter_use( const Character &p, tripoint_bub_ms &pos )
{
    // checks for fuel are handled by use and the activity, not here
    if( pos == p.pos_bub() ) {
        if( const std::optional<tripoint> pnt_ = choose_adjacent( _( "Light where?" ) ) ) {
            // TODO: fix point types
            pos = tripoint_bub_ms( *pnt_ );
        } else {
            return false;
        }
    }
    if( pos == p.pos_bub() ) {
        p.add_msg_if_player( m_info, _( "You would set yourself on fire." ) );
        p.add_msg_if_player( _( "But you're already smokin' hot." ) );
        return false;
    }
    map &here = get_map();
    if( here.get_field( pos, fd_fire ) ) {
        // check if there's already a fire
        p.add_msg_if_player( m_info, _( "There is already a fire." ) );
        return false;
    }
    // check if there's a fire fuel source spot
    bool target_is_firewood = false;
    if( here.tr_at( pos ).id == tr_firewood_source ) {
        target_is_firewood = true;
    } else {
        zone_manager &mgr = zone_manager::get_manager();
        auto zones = mgr.get_zones( zone_type_SOURCE_FIREWOOD, here.getglobal( pos ) );
        if( !zones.empty() ) {
            target_is_firewood = true;
        }
    }
    if( target_is_firewood ) {
        if( !query_yn( _( "Do you really want to burn your firewood source?" ) ) ) {
            return false;
        }
    }
    // Check for an adjacent fire container
    for( const tripoint_bub_ms &query : here.points_in_radius( pos, 1 ) ) {
        // Don't ask if we're setting a fire on top of a fireplace
        // TODO: fix point types
        if( here.has_flag_furn( "FIRE_CONTAINER", pos.raw() ) ) {
            break;
        }
        // Skip the position we're trying to light on fire
        if( query == pos ) {
            continue;
        }
        // TODO: fix point types
        if( here.has_flag_furn( "FIRE_CONTAINER", query.raw() ) ) {
            if( !query_yn( _( "Are you sure you want to start fire here?  There's a fireplace adjacent." ) ) ) {
                return false;
            } else {
                // Don't ask multiple times if they say no and there are multiple fireplaces
                break;
            }
        }
    }
    // Check for a brazier.
    bool has_unactivated_brazier = false;
    for( const item &i : here.i_at( pos ) ) {
        if( i.typeId() == itype_brazier ) {
            has_unactivated_brazier = true;
        }
    }
    return !has_unactivated_brazier ||
           query_yn(
               _( "There's a brazier there but you haven't set it up to contain the fire.  Continue?" ) );
}

void firestarter_actor::resolve_firestarter_use( Character *p, const tripoint_bub_ms &pos )
{
    if( get_map().add_field( pos, fd_fire, 1, 10_minutes ) ) {
        if( !p->has_trait( trait_PYROMANIA ) ) {
            p->add_msg_if_player( _( "You successfully light a fire." ) );
        } else {
            if( one_in( 4 ) ) {
                p->add_msg_if_player( m_mixed,
                                      _( "You light a fire, but it isn't enough.  You need to light more." ) );
            } else {
                p->add_msg_if_player( m_good, _( "You happily light a fire." ) );
                p->add_morale( MORALE_PYROMANIA_STARTFIRE, 5, 10, 6_hours, 4_hours );
                p->rem_morale( MORALE_PYROMANIA_NOFIRE );
            }
        }
    }
}

ret_val<void> firestarter_actor::can_use( const Character &p, const item &it, bool,
        const tripoint & ) const
{
    if( p.is_underwater() ) {
        return ret_val<void>::make_failure( _( "You can't do that while underwater." ) );
    }

    if( !it.ammo_sufficient( &p ) ) {
        return ret_val<void>::make_failure( _( "This tool doesn't have enough charges." ) );
    }

    if( need_sunlight && light_mod( p.pos() ) <= 0.0f ) {
        return ret_val<void>::make_failure( _( "You need direct sunlight to light a fire with this." ) );
    }

    return ret_val<void>::make_success();
}

float firestarter_actor::light_mod( const tripoint &pos ) const
{
    if( !need_sunlight ) {
        return 1.0f;
    }
    if( g->is_sheltered( pos ) ) {
        return 0.0f;
    }

    if( incident_sun_irradiance( get_weather().weather_id, calendar::turn ) > irradiance::moderate ) {
        return std::pow( g->natural_light_level( pos.z ) / 80.0f, 8 );
    }

    return 0.0f;
}

int firestarter_actor::moves_cost_by_fuel( const tripoint_bub_ms &pos ) const
{
    map &here = get_map();
    if( here.flammable_items_at( pos, 100 ) ) {
        return moves_cost_fast;
    }

    if( here.flammable_items_at( pos, 10 ) ) {
        return ( moves_cost_slow + moves_cost_fast ) / 2;
    }

    return moves_cost_slow;
}

std::optional<int> firestarter_actor::use( Character *p, item &it, bool t,
        const tripoint &spos ) const
{
    if( t ) {
        return std::nullopt;
    }

    // TODO: fix point types
    tripoint_bub_ms pos( spos );
    float light = light_mod( p->pos() );
    if( !prep_firestarter_use( *p, pos ) ) {
        return std::nullopt;
    }

    double skill_level = p->get_skill_level( skill_survival );
    /** @EFFECT_SURVIVAL speeds up fire starting */
    float moves_modifier = std::pow( 0.8, std::min( 5.0, skill_level ) );
    const int moves_base = moves_cost_by_fuel( pos );
    const double moves_per_turn = to_moves<double>( 1_turns );
    const int min_moves = std::min<int>(
                              moves_base, std::sqrt( 1 + moves_base / moves_per_turn ) * moves_per_turn );
    const int moves = std::max<int>( min_moves, moves_base * moves_modifier ) / light;
    if( moves > to_moves<int>( 1_minutes ) ) {
        // If more than 1 minute, inform the player
        const int minutes = moves / to_moves<int>( 1_minutes );
        p->add_msg_if_player( m_info, need_sunlight ?
                              n_gettext( "If the current weather holds, it will take around %d minute to light a fire.",
                                         "If the current weather holds, it will take around %d minutes to light a fire.", minutes ) :
                              n_gettext( "At your skill level, it will take around %d minute to light a fire.",
                                         "At your skill level, it will take around %d minutes to light a fire.", minutes ),
                              minutes );
    } else if( moves < to_moves<int>( 2_turns ) && get_map().is_flammable( pos ) ) {
        // If less than 2 turns, don't start a long action
        resolve_firestarter_use( p, pos );
        p->mod_moves( -moves );
        return 1;
    }

    // skill gains are handled by the activity, but stored here in the index field
    const int potential_skill_gain = moves_modifier * ( std::min( 10.0, moves_cost_fast / 100.0 ) + 2 );
    p->assign_activity( ACT_START_FIRE, moves, potential_skill_gain,
                        0, it.tname() );
    p->activity.targets.emplace_back( *p, &it );
    p->activity.values.push_back( g->natural_light_level( pos.z() ) );
    p->activity.placement = get_map().getglobal( pos );
    // charges to use are handled by the activity
    return 0;
}

void salvage_actor::load( const JsonObject &obj )
{
    assign( obj, "cost", cost );
    assign( obj, "moves_per_part", moves_per_part );
}

std::unique_ptr<iuse_actor> salvage_actor::clone() const
{
    return std::make_unique<salvage_actor>( *this );
}

std::optional<int> salvage_actor::use( Character *p, item &cutter, bool t, const tripoint & ) const
{
    if( t ) {
        return std::nullopt;
    }

    item_location item_loc = game_menus::inv::salvage( *p, this );
    if( !item_loc ) {
        add_msg( _( "Never mind." ) );
        return std::nullopt;
    }

    return salvage_actor::try_to_cut_up( *p, cutter, item_loc );
}

std::optional<int> salvage_actor::try_to_cut_up
( Character &p, item &cutter, item_location &cut ) const
{
    if( !valid_to_cut_up( &p, *cut.get_item() ) ) {
        // Messages should have already been displayed.
        return std::nullopt;
    }

    if( &cutter == cut.get_item() ) {
        add_msg( m_info, _( "You can not cut the %s with itself." ), cutter.tname() );
        return std::nullopt;
    }

    salvage_actor::cut_up( p, cut );
    // Return used charges from cutter
    return cost >= 0 ? cost : 1;
}

// Helper to visit instances of all the sub-materials of an item.
static void visit_salvage_products( const item &it,
                                    const std::function<void( const item & )> &func )
{
    for( const auto &material : it.made_of() ) {
        if( const std::optional<itype_id> id = material.first->salvaged_into() ) {
            item exemplar( *id );
            func( exemplar );
        }
    }
}

static units::mass proportional_weight( const item &it, int material_portions )
{
    int total_portions = std::max( 1, it.type->mat_portion_total );
    return it.weight() * material_portions / total_portions;
}

// Helper to determine if there's enough of any material to even produce a result when cut up.
static bool can_produce_results( const item &it )
{
    for( const std::pair<const material_id, int> &mat : it.made_of() ) {
        if( const std::optional<itype_id> mat_id = mat.first->salvaged_into() ) {
            item material( *mat_id );
            if( material.count_by_charges() ) {
                material.charges = 1;
            }
            if( material.weight() <= proportional_weight( it, mat.second ) ) {
                return true;
            }
        }
    }
    return false;
}

int salvage_actor::time_to_cut_up( const item &it ) const
{
    units::mass total_material_weight;
    int num_materials = 0;
    visit_salvage_products( it, [&total_material_weight, &num_materials]( const item & exemplar ) {
        total_material_weight += exemplar.weight();
        num_materials += 1;
    } );
    if( num_materials == 0 ) {
        return 0;
    }
    units::mass average_material_weight = total_material_weight / num_materials;
    int count = it.weight() / average_material_weight;
    return moves_per_part * count;
}

// If p is a nullptr, it does not print messages or query for confirmation
// it here is the item that is a candidate for being cut up.
bool salvage_actor::valid_to_cut_up( const Character *const p, const item &it ) const
{
    // There must be some historical significance to these items.
    if( !it.is_salvageable() ) {
        if( p ) {
            add_msg( m_info, _( "Can't salvage anything from %s." ), it.tname() );
        }
        if( it.is_disassemblable() ) {
            if( p ) {
                add_msg( m_info, _( "Try disassembling the %s instead." ), it.tname() );
            }
        }
        return false;
    }

    if( !it.empty() ) {
        if( p ) {
            add_msg( m_info, _( "Please empty the %s before cutting it up." ), it.tname() );
        }
        return false;
    }
    if( !can_produce_results( it ) ) {
        if( p ) {
            add_msg( m_info, _( "The %s is too small to salvage material from." ), it.tname() );
        }
        return false;
    }
    if( p ) {
        // Softer warnings at the end so we don't ask permission and then tell them no.
        if( &it == p->get_wielded_item().get_item() ) {
            return query_yn( _( "You are wielding that, are you sure?" ) );
        } else if( p->is_worn( it ) ) {
            return query_yn( _( "You're wearing that, are you sure?" ) );
        }
    }

    return true;
}

// Find a recipe that can be used to craft item x. Searches craft and uncraft recipes
// Used only by salvage_actor::cut_up
static std::optional<recipe> find_uncraft_recipe( const item &x )
{
    auto is_valid_uncraft = [&x]( const recipe & curr ) -> bool {
        return !( curr.obsolete || curr.result() != x.typeId()
                  || curr.makes_amount() > 1 || curr.is_null() );
    };

    // Check uncraft first, then crafting recipes if none was found
    recipe uncraft = recipe_dictionary::get_uncraft( x.typeId() );
    if( is_valid_uncraft( uncraft ) ) {
        return uncraft;
    }

    auto iter = std::find_if( recipe_dict.begin(), recipe_dict.end(),
    [&]( const std::pair<const recipe_id, recipe> &curr ) {
        return is_valid_uncraft( curr.second );
    } );
    if( iter != recipe_dict.end() ) {
        return iter->second;
    }
    return std::nullopt;
}

void salvage_actor::cut_up( Character &p, item_location &cut ) const
{
    // Map of salvaged items (id, count)
    std::map<itype_id, int> salvage;
    std::map<material_id, units::mass> mat_to_weight;
    std::set<material_id> mat_set;
    for( std::pair<material_id, int> mat : cut.get_item()->made_of() ) {
        mat_set.insert( mat.first );
    }

    // Calculate efficiency losses
    float efficiency = 1.0;
    // Higher fabrication, less chance of entropy, but still a chance.
    /** @EFFECT_FABRICATION reduces chance of losing components when cutting items up */
    int entropy_threshold = std::max( 0,
                                      5 - static_cast<int>( round( p.get_skill_level( skill_fabrication ) ) ) );
    if( rng( 1, 10 ) <= entropy_threshold ) {
        efficiency *= 0.9;
    }

    // Fail dex roll, potentially lose more parts.
    /** @EFFECT_DEX randomly reduces component loss when cutting items up */
    if( dice( 3, 4 ) > p.dex_cur ) {
        efficiency *= 0.95;
    }

    // If the item being cut is damaged, additional losses will be incurred.
    efficiency *= std::pow( 0.8, cut.get_item()->damage_level() );

    auto distribute_uniformly = [&mat_to_weight]( const item & x, float num_adjusted ) -> void {
        for( const auto &type : x.made_of() )
        {
            mat_to_weight[type.first] += proportional_weight( x, type.second ) * num_adjusted;
        }
    };

    // efficiency is decreased every time the ingredients of a recipe have more mass than the output
    // num_adjusted represents the number of items and efficiency in one value
    std::function<void( item, float )> cut_up_component =
        [&salvage, &mat_set, &distribute_uniformly, &cut_up_component]
    ( const item & curr, float num_adjusted ) -> void {

        // If it is one of the basic components, add it into the list
        if( curr.type->is_basic_component() )
        {
            int num_actual = static_cast<int>( num_adjusted );
            salvage[curr.typeId()] += num_actual;
            return;
        }

        // Discard invalid component
        // Non-salvageable items are discarded even if made of appropriate material
        if( !curr.made_of_any( mat_set ) || !curr.is_salvageable() )
        {
            return;
        }

        // Items count by charges are not always smaller than base materials
        // Necessary for e.g. bones -> bone splinters
        if( curr.count_by_charges() )
        {
            distribute_uniformly( curr, num_adjusted );
            return;
        }

        // All intact components are also cut up and destroyed
        if( !curr.components.empty() )
        {
            for( const item_components::type_vector_pair &tvp : curr.components ) {
                for( const item &iter : tvp.second ) {
                    cut_up_component( iter, num_adjusted );
                }
            }
            return;
        }

        // Try to find an available recipe and "restore" its components
        std::optional<recipe> uncraft = find_uncraft_recipe( curr );
        if( uncraft )
        {
            const requirement_data requirements = uncraft->simple_requirements();

            units::mass ingredient_weight = 0_gram;
            for( const auto &altercomps : requirements.get_components() ) {
                if( !altercomps.empty() && altercomps.front().type ) {
                    ingredient_weight += altercomps.front().type->weight * altercomps.front().count;
                }
            }
            // We decrease efficiency so on avg no more mass is salvaged than the original item weighed
            num_adjusted *= std::min( 1.0f, static_cast<float>( curr.weight().value() )
                                      / static_cast<float>( ingredient_weight.value() ) );

            // Find default components set from recipe
            for( const auto &altercomps : requirements.get_components() ) {
                const item_comp &comp = altercomps.front();
                item next = item( comp.type, calendar::turn );
                if( next.count_by_charges() ) {
                    next.charges = 1;
                }
                cut_up_component( next, num_adjusted * comp.count );
            }
        } else
        {
            // No recipe was found so we guess and distribute the weight uniformly.
            // This is imprecise but it can't be exploited as no recipe exists for the item
            distribute_uniformly( curr, num_adjusted );
        }
    };

    // Decompose the item into irreducible parts
    cut_up_component( *cut.get_item(), efficiency );

    // Not much practice, and you won't get very far ripping things up.
    p.practice( skill_fabrication, rng( 0, 5 ), 1 );

    // Add the uniformly distributed mass to the relevant salvage items
    for( const auto &iter : mat_to_weight ) {
        if( const std::optional<itype_id> id = iter.first->salvaged_into() ) {
            salvage[*id] += iter.second / id->obj().weight;
        }
    }

    add_msg( m_info, _( "You try to salvage materials from the %s." ),
             cut.get_item()->tname() );

    const item_location::type cut_type = cut.where();
    const tripoint pos = cut.position();
    const bool filthy = cut.get_item()->is_filthy();

    // Clean up before removing the item.
    remove_ammo( *cut.get_item(), p );
    // Original item has been consumed.
    cut.remove_item();
    // Force an encumbrance update in case they were wearing that item.
    p.calc_encumbrance();

    map &here = get_map();
    for( const auto &salvaged_mat : salvage ) {
        item result( salvaged_mat.first, calendar::turn );
        int amount = salvaged_mat.second;
        if( amount > 0 ) {
            // Time based on number of components.
            p.moves -= moves_per_part;
            if( result.count_by_charges() ) {
                result.charges = amount;
                amount = 1;
            }
            add_msg( m_good, n_gettext( "Salvaged %1$i %2$s.", "Salvaged %1$i %2$s.", amount ),
                     amount, result.display_name( amount ) );
            if( filthy ) {
                result.set_flag( flag_FILTHY );
            }
            if( cut_type == item_location::type::character ) {
                p.i_add_or_drop( result, amount );
            } else {
                for( int i = 0; i < amount; i++ ) {
                    here.add_item_or_charges( pos, result );
                }
            }
        } else {
            add_msg( m_bad, _( "Could not salvage a %s." ), result.display_name() );
        }
    }
}

void inscribe_actor::load( const JsonObject &obj )
{
    assign( obj, "cost", cost );
    assign( obj, "on_items", on_items );
    assign( obj, "on_terrain", on_terrain );
    assign( obj, "material_restricted", material_restricted );

    if( obj.has_array( "material_whitelist" ) ) {
        material_whitelist.clear();
        assign( obj, "material_whitelist", material_whitelist );
    }

    assign( obj, "verb", verb );
    assign( obj, "gerund", gerund );

    if( !on_items && !on_terrain ) {
        obj.throw_error(
            R"(Tried to create an useless inscribe_actor, at least on of "on_items" or "on_terrain" should be true)" );
    }
}

std::unique_ptr<iuse_actor> inscribe_actor::clone() const
{
    return std::make_unique<inscribe_actor>( *this );
}

bool inscribe_actor::item_inscription( item &tool, item &cut ) const
{
    if( !cut.made_of( phase_id::SOLID ) ) {
        add_msg( m_info, _( "You can't inscribe an item that isn't solid!" ) );
        return false;
    }

    if( material_restricted && !cut.made_of_any( material_whitelist ) ) {
        std::wstring lower_verb = utf8_to_wstr( verb.translated() );
        std::transform( lower_verb.begin(), lower_verb.end(), lower_verb.begin(), towlower );
        add_msg( m_info, _( "You can't %1$s %2$s because of the material it is made of." ),
                 wstr_to_utf8( lower_verb ), cut.display_name() );
        return false;
    }

    enum inscription_type {
        INSCRIPTION_LABEL,
        INSCRIPTION_NOTE,
    };

    uilist menu;
    menu.text = string_format( _( "%s meaning?" ), verb );
    menu.addentry( INSCRIPTION_LABEL, true, -1, _( "It's a label" ) );
    menu.addentry( INSCRIPTION_NOTE, true, -1, _( "It's a note" ) );
    menu.query();

    std::string carving;
    std::string carving_tool;
    switch( menu.ret ) {
        case INSCRIPTION_LABEL:
            carving = "item_label";
            carving_tool = "item_label_tool";
            break;
        case INSCRIPTION_NOTE:
            carving = "item_note";
            carving_tool = "item_note_tool";
            break;
        default:
            return false;
    }

    const bool hasnote = cut.has_var( carving );
    std::string messageprefix = ( hasnote ? _( "(To delete, clear the text and confirm)\n" ) : "" ) +
                                //~ %1$s: gerund (e.g. carved), %2$s: item name
                                string_format( pgettext( "carving", "%1$s on the %2$s is: " ),
                                        gerund, cut.type_name() );

    string_input_popup popup;
    popup.title( string_format( _( "%s what?" ), verb ) )
    .width( 64 )
    .text( hasnote ? cut.get_var( carving ) : std::string() )
    .description( messageprefix )
    .identifier( "inscribe_item" )
    .max_length( 128 )
    .query();
    if( popup.canceled() ) {
        return false;
    }
    const std::string message = popup.text();
    if( message.empty() ) {
        cut.erase_var( carving );
        cut.erase_var( carving_tool );
    } else {
        cut.set_var( carving, message );
        cut.set_var( carving_tool, tool.typeId().str() );
    }

    return true;
}

std::optional<int> inscribe_actor::use( Character *p, item &it, bool t, const tripoint & ) const
{
    if( t ) {
        return std::nullopt;
    }

    int choice = INT_MAX;
    if( on_terrain && on_items ) {
        uilist imenu;
        imenu.text = string_format( _( "%s on what?" ), verb );
        imenu.addentry( 0, true, MENU_AUTOASSIGN, _( "The terrain" ) );
        imenu.addentry( 1, true, MENU_AUTOASSIGN, _( "An item" ) );
        imenu.query();
        choice = imenu.ret;
    } else if( on_terrain ) {
        choice = 0;
    } else {
        choice = 1;
    }

    if( choice < 0 || choice > 1 ) {
        return std::nullopt;
    }

    if( choice == 0 ) {
        const std::optional<tripoint> dest_ = choose_adjacent( _( "Write where?" ) );
        if( !dest_ ) {
            return std::nullopt;
        }
        return iuse::handle_ground_graffiti( *p, &it, string_format( _( "%s what?" ), verb ),
                                             dest_.value() );
    }

    item_location loc = game_menus::inv::titled_menu( get_avatar(), _( "Inscribe which item?" ) );
    if( !loc ) {
        p->add_msg_if_player( m_info, _( "Never mind." ) );
        return std::nullopt;
    }
    item &cut = *loc;
    if( &cut == &it ) {
        p->add_msg_if_player( _( "You try to bend your %s, but fail." ), it.tname() );
        return 0;
    }
    // inscribe_item returns false if the action fails or is canceled somehow.

    if( item_inscription( it, cut ) ) {
        return cost >= 0 ? cost : 1;
    }

    return std::nullopt;
}

void fireweapon_off_actor::load( const JsonObject &obj )
{
    obj.read( "target_id", target_id, true );
    obj.read( "success_message", success_message );
    obj.get_member( "lacks_fuel_message" ).read( lacks_fuel_message );
    obj.read( "failure_message", failure_message );
    noise               = obj.get_int( "noise", 0 );
    moves               = obj.get_int( "moves", 0 );
    success_chance      = obj.get_int( "success_chance", INT_MIN );
}

std::unique_ptr<iuse_actor> fireweapon_off_actor::clone() const
{
    return std::make_unique<fireweapon_off_actor>( *this );
}

std::optional<int> fireweapon_off_actor::use( Character *p, item &it, bool t,
        const tripoint & ) const
{
    if( t ) {
        return std::nullopt;
    }

    if( it.charges <= 0 ) {
        p->add_msg_if_player( "%s", lacks_fuel_message );
        return std::nullopt;
    }

    p->moves -= moves;
    if( rng( 0, 10 ) - it.damage_level() > success_chance && !p->is_underwater() ) {
        if( noise > 0 ) {
            sounds::sound( p->pos(), noise, sounds::sound_t::combat, success_message );
        } else {
            p->add_msg_if_player( "%s", success_message );
        }

        it.convert( target_id );
        it.active = true;
    } else if( !failure_message.empty() ) {
        p->add_msg_if_player( m_bad, "%s", failure_message );
    }

    return 1;
}

ret_val<void> fireweapon_off_actor::can_use( const Character &p, const item &it, bool,
        const tripoint & ) const
{
    if( it.ammo_sufficient( &p ) ) {
        return ret_val<void>::make_failure( _( "This tool doesn't have enough charges." ) );
    }

    if( p.is_underwater() ) {
        return ret_val<void>::make_failure( _( "You can't do that while underwater." ) );
    }

    return ret_val<void>::make_success();
}

void fireweapon_on_actor::load( const JsonObject &obj )
{
    obj.read( "noise_message", noise_message );
    obj.get_member( "voluntary_extinguish_message" ).read( voluntary_extinguish_message );
    obj.get_member( "charges_extinguish_message" ).read( charges_extinguish_message );
    obj.get_member( "water_extinguish_message" ).read( water_extinguish_message );
    noise                           = obj.get_int( "noise", 0 );
    noise_chance                    = obj.get_int( "noise_chance", 1 );
    auto_extinguish_chance          = obj.get_int( "auto_extinguish_chance", 0 );
    if( auto_extinguish_chance > 0 ) {
        obj.get_member( "auto_extinguish_message" ).read( auto_extinguish_message );
    }
}

std::unique_ptr<iuse_actor> fireweapon_on_actor::clone() const
{
    return std::make_unique<fireweapon_on_actor>( *this );
}

std::optional<int> fireweapon_on_actor::use( Character *p, item &it, bool t,
        const tripoint & ) const
{
    bool extinguish = true;
    if( it.charges == 0 ) {
        p->add_msg_if_player( m_bad, "%s", charges_extinguish_message );
    } else if( p->is_underwater() ) {
        p->add_msg_if_player( m_bad, "%s", water_extinguish_message );
    } else if( auto_extinguish_chance > 0 && one_in( auto_extinguish_chance ) ) {
        p->add_msg_if_player( m_bad, "%s", auto_extinguish_message );
    } else if( !t ) {
        p->add_msg_if_player( "%s", voluntary_extinguish_message );
    } else {
        extinguish = false;
    }

    if( extinguish ) {
        it.deactivate( p, false );

    } else if( one_in( noise_chance ) ) {
        if( noise > 0 ) {
            sounds::sound( p->pos(), noise, sounds::sound_t::combat, noise_message );
        } else {
            p->add_msg_if_player( "%s", noise_message );
        }
    }

    return 1;
}

void manualnoise_actor::load( const JsonObject &obj )
{
    obj.get_member( "no_charges_message" ).read( no_charges_message );
    obj.get_member( "use_message" ).read( use_message );
    obj.read( "noise_message", noise_message );
    noise_id            = obj.get_string( "noise_id", "misc" );
    noise_variant       = obj.get_string( "noise_variant", "default" );
    noise               = obj.get_int( "noise", 0 );
    moves               = obj.get_int( "moves", 0 );
}

std::unique_ptr<iuse_actor> manualnoise_actor::clone() const
{
    return std::make_unique<manualnoise_actor>( *this );
}

std::optional<int> manualnoise_actor::use( Character *p, item &it, bool t, const tripoint & ) const
{
    if( t ) {
        return std::nullopt;
    }
    if( !it.ammo_sufficient( p ) ) {
        p->add_msg_if_player( "%s", no_charges_message );
        return std::nullopt;
    }
    {
        p->moves -= moves;
        if( noise > 0 ) {
            sounds::sound( p->pos(), noise, sounds::sound_t::activity,
                           noise_message.empty() ? _( "Hsss" ) : noise_message.translated(), true, noise_id, noise_variant );
        }
        p->add_msg_if_player( "%s", use_message );
    }
    return 1;
}

ret_val<void> manualnoise_actor::can_use( const Character &p, const item &it, bool,
        const tripoint & ) const
{
    if( !it.ammo_sufficient( &p ) ) {
        return ret_val<void>::make_failure( _( "This tool doesn't have enough charges." ) );
    }

    return ret_val<void>::make_success();
}

std::unique_ptr<iuse_actor> musical_instrument_actor::clone() const
{
    return std::make_unique<musical_instrument_actor>( *this );
}

void musical_instrument_actor::load( const JsonObject &obj )
{
    speed_penalty = obj.get_int( "speed_penalty", 10 );
    volume = obj.get_int( "volume" );
    fun = obj.get_int( "fun" );
    fun_bonus = obj.get_int( "fun_bonus", 0 );
    description_frequency = time_duration::from_turns( obj.get_int( "description_frequency", 0 ) );
    if( !obj.read( "description_frequency", description_frequency ) ) {
        obj.throw_error( "missing member \"description_frequency\"" );
    }
    obj.read( "player_descriptions", player_descriptions );
    obj.read( "npc_descriptions", npc_descriptions );
}

std::optional<int> musical_instrument_actor::use( Character *p, item &it, bool t,
        const tripoint & ) const
{
    if( !p->is_npc() && music::is_active_music_id( music::music_id::instrument ) ) {
        music::deactivate_music_id( music::music_id::instrument );
        // Because musical instrument creates musical sound too
        if( music::is_active_music_id( music::music_id::sound ) ) {
            music::deactivate_music_id( music::music_id::sound );
        }
    }

    if( p->is_mounted() ) {
        p->add_msg_player_or_npc( m_bad, _( "You can't play music while mounted." ),
                                  _( "<npcname> can't play music while mounted." ) );
        it.active = false;
        return std::nullopt;
    }
    if( p->is_underwater() ) {
        p->add_msg_player_or_npc( m_bad,
                                  _( "You can't play music underwater." ),
                                  _( "<npcname> can't play music underwater." ) );
        it.active = false;
        return std::nullopt;
    }

    // Stop playing a wind instrument when winded or even eventually become winded while playing it?
    // It's impossible to distinguish instruments for now anyways.
    if( p->has_effect( effect_sleep ) || p->has_effect( effect_stunned ) ||
        p->has_effect( effect_asthma ) ) {
        p->add_msg_player_or_npc( m_bad,
                                  _( "You stop playing your %s." ),
                                  _( "<npcname> stops playing their %s." ),
                                  it.display_name() );
        it.active = false;
        return std::nullopt;
    }

    if( !t && it.active ) {
        p->add_msg_player_or_npc( _( "You stop playing your %s." ),
                                  _( "<npcname> stops playing their %s." ),
                                  it.display_name() );
        it.active = false;
        return std::nullopt;
    }

    // Check for worn or wielded - no "floating"/bionic instruments for now
    // TODO: Distinguish instruments played with hands and with mouth, consider encumbrance
    const int inv_pos = p->get_item_position( &it );
    if( inv_pos >= 0 || inv_pos == INT_MIN ) {
        p->add_msg_player_or_npc( m_bad,
                                  _( "You need to hold or wear %s to play it." ),
                                  _( "<npcname> needs to hold or wear %s to play it." ),
                                  it.display_name() );
        it.active = false;
        return std::nullopt;
    }

    // At speed this low you can't coordinate your actions well enough to play the instrument
    if( p->get_speed() <= 25 + speed_penalty ) {
        p->add_msg_player_or_npc( m_bad,
                                  _( "You feel too weak to play your %s." ),
                                  _( "<npcname> feels too weak to play their %s." ),
                                  it.display_name() );
        it.active = false;
        return std::nullopt;
    }

    // We can play the music now
    if( !p->is_npc() ) {
        music::activate_music_id( music::music_id::instrument );
    }

    if( !it.active ) {
        p->add_msg_player_or_npc( m_good,
                                  _( "You start playing your %s." ),
                                  _( "<npcname> starts playing their %s." ),
                                  it.display_name() );
        it.active = true;
    }

    if( p->get_effect_int( effect_playing_instrument ) <= speed_penalty ) {
        // Only re-apply the effect if it wouldn't lower the intensity
        p->add_effect( effect_playing_instrument, 2_turns, false, speed_penalty );
    }

    std::string desc = "music";
    /** @EFFECT_PER increases morale bonus when playing an instrument */
    const int morale_effect = fun + fun_bonus * p->per_cur;
    if( morale_effect >= 0 && calendar::once_every( description_frequency ) ) {
        if( !player_descriptions.empty() && p->is_avatar() ) {
            desc = random_entry( player_descriptions ).translated();
        } else if( !npc_descriptions.empty() && p->is_npc() ) {
            //~ %1$s: npc name, %2$s: npc action description
            desc = string_format( pgettext( "play music", "%1$s %2$s" ), p->disp_name( false ),
                                  random_entry( npc_descriptions ) );
        }
    } else if( morale_effect < 0 && calendar::once_every( 1_minutes ) ) {
        // No musical skills = possible morale penalty
        if( p->is_avatar() ) {
            desc = _( "You produce an annoying sound." );
        } else {
            desc = string_format( _( "%s produces an annoying sound." ), p->disp_name( false ) );
        }
    }

    if( morale_effect >= 0 ) {
        sounds::sound( p->pos(), volume, sounds::sound_t::music, desc, true, "musical_instrument",
                       it.typeId().str() );
    } else {
        sounds::sound( p->pos(), volume, sounds::sound_t::music, desc, true, "musical_instrument_bad",
                       it.typeId().str() );
    }

    if( !p->has_effect( effect_music ) && p->can_hear( p->pos(), volume ) ) {
        // Sound code doesn't describe noises at the player position
        if( p->is_avatar() && desc != "music" ) {
            add_msg( m_info, desc );
        }
        p->add_effect( effect_music, 1_turns );
        const int sign = morale_effect > 0 ? 1 : -1;
        p->add_morale( MORALE_MUSIC, sign, morale_effect, 5_minutes, 2_minutes, true );
    }

    return 0;
}

ret_val<void> musical_instrument_actor::can_use( const Character &p, const item &, bool,
        const tripoint & ) const
{
    // TODO: (maybe): Mouth encumbrance? Smoke? Lack of arms? Hand encumbrance?
    if( p.is_underwater() ) {
        return ret_val<void>::make_failure( _( "You can't do that while underwater." ) );
    }
    if( p.is_mounted() ) {
        return ret_val<void>::make_failure( _( "You can't do that while mounted." ) );
    }

    return ret_val<void>::make_success();
}

std::unique_ptr<iuse_actor> learn_spell_actor::clone() const
{
    return std::make_unique<learn_spell_actor>( *this );
}

void learn_spell_actor::load( const JsonObject &obj )
{
    spells = obj.get_string_array( "spells" );
}

void learn_spell_actor::info( const item &, std::vector<iteminfo> &dump ) const
{
    std::string message;
    if( spells.size() == 1 ) {
        message = _( "This can teach you a spell." );
    } else {
        message = _( "This can teach you a number of spells." );
    }
    dump.emplace_back( "DESCRIPTION", message );
    dump.emplace_back( "DESCRIPTION", _( "Spells Contained:" ) );
    avatar &pc = get_avatar();
    for( const std::string &sp_id_str : spells ) {
        const spell_id sp_id( sp_id_str );
        std::string spell_text = sp_id->name.translated();
        if( sp_id->spell_class.is_valid() ) {
            spell_text = string_format( pgettext( "spell name, spell class", "%s, %s" ),
                                        spell_text, sp_id->spell_class->name() );
        }
        if( pc.has_trait( trait_ILLITERATE ) ) {
            dump.emplace_back( "SPELL", spell_text );
        } else {
            if( pc.magic->knows_spell( sp_id ) ) {
                const spell sp = pc.magic->get_spell( sp_id );
                spell_text += ": " + string_format( _( "Level %u" ), sp.get_level() );
                if( sp.is_max_level( pc ) ) {
                    spell_text = string_format( _( "<color_light_green>%1$s (Max)</color>" ), spell_text );
                } else {
                    spell_text = string_format( "<color_yellow>%s</color>", spell_text );
                }
            } else {
                if( pc.magic->can_learn_spell( pc, sp_id ) ) {
                    spell_text = string_format( "<color_light_blue>%s</color>", spell_text );
                }
            }
            dump.emplace_back( "SPELL", spell_text );
        }
    }
}

std::optional<int> learn_spell_actor::use( Character *p, item &, bool, const tripoint & ) const
{
    if( p->fine_detail_vision_mod() > 4 ) {
        p->add_msg_if_player( _( "It's too dark to read." ) );
        return std::nullopt;
    }
    if( p->has_trait( trait_ILLITERATE ) ) {
        p->add_msg_if_player( _( "You can't read." ) );
        return std::nullopt;
    }
    std::vector<uilist_entry> uilist_initializer;
    uilist spellbook_uilist;
    spellbook_callback sp_cb;
    bool know_it_all = true;
    for( const std::string &sp_id_str : spells ) {
        const spell_id sp_id( sp_id_str );
        sp_cb.add_spell( sp_id );
        uilist_entry entry( sp_id.obj().name.translated() );
        if( p->magic->knows_spell( sp_id ) ) {
            const spell sp = p->magic->get_spell( sp_id );
            entry.ctxt = string_format( _( "Level %u" ), sp.get_level() );
            if( sp.is_max_level( *p ) ) {
                entry.ctxt += _( " (Max)" );
                entry.enabled = false;
            } else {
                know_it_all = false;
            }
        } else {
            if( p->magic->can_learn_spell( *p, sp_id ) ) {
                entry.ctxt = _( "Study to Learn" );
                know_it_all = false;
            } else {
                entry.ctxt = _( "Can't learn!" );
                entry.enabled = false;
            }
        }
        uilist_initializer.emplace_back( entry );
    }

    if( know_it_all ) {
        add_msg( m_info, _( "You already know everything this could teach you." ) );
        return std::nullopt;
    }

    spellbook_uilist.entries = uilist_initializer;
    spellbook_uilist.w_height_setup = 24;
    spellbook_uilist.w_width_setup = 80;
    spellbook_uilist.callback = &sp_cb;
    spellbook_uilist.title = _( "Study a spell:" );
    spellbook_uilist.pad_left_setup = 38;
    spellbook_uilist.query();
    const int action = spellbook_uilist.ret;
    if( action < 0 ) {
        return std::nullopt;
    }
    const bool knows_spell = p->magic->knows_spell( spells[action] );
    player_activity study_spell( ACT_STUDY_SPELL,
                                 p->magic->time_to_learn_spell( *p, spells[action] ) );
    study_spell.str_values = {
        "", // reserved for "until you gain a spell level" option [0]
        "learn"
    }; // [1]
    study_spell.values = { 0, 0, 0 };
    if( knows_spell ) {
        study_spell.str_values[1] = "study";
        const int study_time = uilist( _( "Spend how long studying?" ), {
            { to_moves<int>( 30_minutes ), true, -1, _( "30 minutes" ) },
            { to_moves<int>( 1_hours ), true, -1, _( "1 hour" ) },
            { to_moves<int>( 2_hours ), true, -1, _( "2 hours" ) },
            { to_moves<int>( 4_hours ), true, -1, _( "4 hours" ) },
            { to_moves<int>( 8_hours ), true, -1, _( "8 hours" ) },
            { 10100, true, -1, _( "Until you gain a spell level" ) }
        } );
        if( study_time <= 0 ) {
            return std::nullopt;
        }
        study_spell.moves_total = study_time;
        spell &studying = p->magic->get_spell( spell_id( spells[action] ) );
        if( studying.get_difficulty( *p ) < static_cast<int>( p->get_skill_level( studying.skill() ) ) ) {
            p->handle_skill_warning( studying.skill(),
                                     true ); // show the skill warning on start reading, since we don't show it during
        }
    }
    study_spell.moves_left = study_spell.moves_total;
    if( study_spell.moves_total == 10100 ) {
        study_spell.str_values[0] = "gain_level";
        study_spell.values[0] = 0; // reserved for xp
        study_spell.values[1] = p->magic->get_spell( spell_id( spells[action] ) ).get_level() + 1;
    }
    study_spell.name = spells[action];
    p->assign_activity( study_spell );
    return 0;
}

std::unique_ptr<iuse_actor> cast_spell_actor::clone() const
{
    return std::make_unique<cast_spell_actor>( *this );
}

void cast_spell_actor::load( const JsonObject &obj )
{
    no_fail = obj.get_bool( "no_fail" );
    item_spell = spell_id( obj.get_string( "spell_id" ) );
    spell_level = obj.get_int( "level" );
    need_worn = obj.get_bool( "need_worn", false );
    need_wielding = obj.get_bool( "need_wielding", false );
    mundane = obj.get_bool( "mundane", false );
}

void cast_spell_actor::info( const item &, std::vector<iteminfo> &dump ) const
{
    if( mundane ) {
        const std::string message = string_format( _( "This item when activated: %1$s" ),
                                    item_spell->description );
        dump.emplace_back( "DESCRIPTION", message );
    } else {
        //~ %1$s: spell name, %2$i: spell level
        const std::string message = string_format( _( "This item casts %1$s at level %2$i." ),
                                    item_spell->name, spell_level );
        dump.emplace_back( "DESCRIPTION", message );
        if( no_fail ) {
            dump.emplace_back( "DESCRIPTION", _( "This item never fails." ) );
        }
    }
}

std::string cast_spell_actor::get_name() const
{
    return mundane ? _( "Activate" ) : _( "Cast spell" );
}

std::optional<int> cast_spell_actor::use( Character *p, item &it, bool, const tripoint & ) const
{
    if( need_worn && !p->is_worn( it ) ) {
        p->add_msg_if_player( m_info, _( "You need to wear the %1$s before activating it." ), it.tname() );
        return std::nullopt;
    }
    if( need_wielding && !p->is_wielding( it ) ) {
        p->add_msg_if_player( m_info, _( "You need to wield the %1$s before activating it." ), it.tname() );
        return std::nullopt;
    }

    spell casting = spell( spell_id( item_spell ) );

    player_activity cast_spell( ACT_SPELLCASTING, casting.casting_time( *p ) );
    // [0] this is used as a spell level override for items casting spells
    cast_spell.values.emplace_back( spell_level );
    if( no_fail ) {
        // [1] if this value is 1, the spell never fails
        cast_spell.values.emplace_back( 1 );
    } else {
        // [1]
        cast_spell.values.emplace_back( 0 );
    }
    cast_spell.name = casting.id().c_str();
    if( it.has_flag( flag_USE_PLAYER_ENERGY ) ) {
        // [2] this value overrides the mana cost if set to 0
        cast_spell.values.emplace_back( 1 );
    } else {
        // [2]
        cast_spell.values.emplace_back( 0 );
    }
    p->assign_activity( cast_spell );
    p->activity.targets.emplace_back( *p, &it );
    // Actual handling of charges_to_use is in activity_handlers::spellcasting_finish
    return 0;
}

std::unique_ptr<iuse_actor> holster_actor::clone() const
{
    return std::make_unique<holster_actor>( *this );
}

void holster_actor::load( const JsonObject &obj )
{
    obj.read( "holster_prompt", holster_prompt );
    obj.read( "holster_msg", holster_msg );
}

bool holster_actor::can_holster( const item &holster, const item &obj ) const
{
    if( !holster.can_contain( obj ).success() ) {
        return false;
    }
    if( obj.active ) {
        return false;
    }
    return holster.can_contain( obj ).success();
}

bool holster_actor::store( Character &you, item &holster, item &obj ) const
{
    if( obj.is_null() || holster.is_null() ) {
        debugmsg( "Null item was passed to holster_actor" );
        return false;
    }

    const ret_val<void> contain = holster.can_contain( obj );
    if( !contain.success() ) {
        you.add_msg_if_player( m_bad, contain.str(), holster.tname(), obj.tname() );
    }
    if( obj.active ) {
        you.add_msg_if_player( m_info, _( "You don't think putting your %1$s in your %2$s is a good idea" ),
                               obj.tname(), holster.tname() );
        return false;
    }
    you.add_msg_if_player( holster_msg.empty() ? _( "You holster your %s" ) : holster_msg.translated(),
                           obj.tname(), holster.tname() );

    // holsters ignore penalty effects (e.g. GRABBED) when determining number of moves to consume
    you.as_character()->store( holster, obj, false, holster.obtain_cost( obj ),
                               item_pocket::pocket_type::CONTAINER, true );
    return true;
}

template<typename T>
static item_location form_loc_recursive( T &loc, item &it )
{
    item *parent = loc.find_parent( it );
    if( parent != nullptr ) {
        return item_location( form_loc_recursive( loc, *parent ), &it );
    }

    return item_location( loc, &it );
}

static item_location form_loc( Character &you, const tripoint &p, item &it )
{
    if( you.has_item( it ) ) {
        return form_loc_recursive( you, it );
    }
    map_cursor mc( p );
    if( mc.has_item( it ) ) {
        return form_loc_recursive( mc, it );
    }
    map &here = get_map();
    const optional_vpart_position vp = here.veh_at( p );
    if( vp ) {
        vehicle_cursor vc( vp->vehicle(), vp->part_index() );
        if( vc.has_item( it ) ) {
            return form_loc_recursive( vc, it );
        }
    }

    debugmsg( "Couldn't find item %s to form item_location, forming dummy location to ensure minimum functionality",
              it.display_name() );
    return item_location( you, &it );
}

std::optional<int> holster_actor::use( Character *you, item &it, bool, const tripoint &p ) const
{
    if( you->is_wielding( it ) ) {
        you->add_msg_if_player( _( "You need to unwield your %s before using it." ), it.tname() );
        return std::nullopt;
    }

    int pos = 0;
    std::vector<std::string> opts;

    std::string prompt = holster_prompt.empty() ? _( "Holster item" ) : holster_prompt.translated();
    opts.push_back( prompt );
    pos = -1;
    std::list<item *> all_items = it.all_items_top(
                                      item_pocket::pocket_type::CONTAINER );
    std::transform( all_items.begin(), all_items.end(), std::back_inserter( opts ),
    []( const item * elem ) {
        return string_format( _( "Draw %s" ), elem->display_name() );
    } );

    item *internal_item = nullptr;
    if( opts.size() > 1 ) {
        int ret = uilist( string_format( _( "Use %s" ), it.tname() ), opts );
        if( ret < 0 ) {
            pos = -2;
        } else {
            pos += ret;
            if( opts.size() != it.num_item_stacks() ) {
                ret--;
            }
            auto iter = std::next( all_items.begin(), ret );
            internal_item = *iter;
        }
    } else {
        if( !all_items.empty() ) {
            internal_item = all_items.front();
        }
    }

    if( pos < -1 ) {
        you->add_msg_if_player( _( "Never mind." ) );
        return std::nullopt;
    }

    if( pos >= 0 ) {
        item_location weapon =  you->get_wielded_item();
        if( weapon && weapon.get_item()->has_flag( flag_NO_UNWIELD ) ) {
            you->add_msg_if_player( m_bad, _( "You can't unwield your %s." ), weapon.get_item()->tname() );
            return std::nullopt;
        }

        // worn holsters ignore penalty effects (e.g. GRABBED) when determining number of moves to consume
        if( you->is_worn( it ) ) {
            you->wield_contents( it, internal_item, false, it.obtain_cost( *internal_item ) );
        } else {
            you->wield_contents( it, internal_item );
        }

    } else {
        if( you->as_avatar() == nullptr ) {
            return std::nullopt;
        }

        // iuse_actor really needs to work with item_location
        item_location item_loc = form_loc( *you, p, it );
        game_menus::inv::insert_items( *you->as_avatar(), item_loc );
    }

    return 0;
}

void holster_actor::info( const item &, std::vector<iteminfo> &dump ) const
{
    std::string message = _( "Can be activated to store suitable items." );
    dump.emplace_back( "DESCRIPTION", message );
}

std::unique_ptr<iuse_actor> ammobelt_actor::clone() const
{
    return std::make_unique<ammobelt_actor>( *this );
}

void ammobelt_actor::load( const JsonObject &obj )
{
    belt = itype_id( obj.get_string( "belt" ) );
}

void ammobelt_actor::info( const item &, std::vector<iteminfo> &dump ) const
{
    dump.emplace_back( "AMMO", string_format( _( "Can be used to assemble: %s" ),
                       item::nname( belt ) ) );
}

std::optional<int> ammobelt_actor::use( Character *p, item &, bool, const tripoint & ) const
{
    item mag( belt );
    mag.ammo_unset();

    if( p->rate_action_reload( mag ) != hint_rating::good ) {
        p->add_msg_if_player( _( "Insufficient ammunition to assemble %s" ), mag.tname() );
        return std::nullopt;
    }

    item_location loc = p->i_add( mag );
    item::reload_option opt = p->select_ammo( loc, true );
    if( opt ) {
        p->assign_activity( reload_activity_actor( std::move( opt ) ) );
    } else {
        loc.remove_item();
    }

    return 0;
}

void repair_item_actor::load( const JsonObject &obj )
{
    // Mandatory:
    for( const std::string line : obj.get_array( "materials" ) ) {
        materials.emplace( line );
    }

    // TODO: Make skill non-mandatory while still erroring on invalid skill
    const std::string skill_string = obj.get_string( "skill" );
    used_skill = skill_id( skill_string );
    if( !used_skill.is_valid() ) {
        obj.throw_error_at( "skill", "Invalid skill" );
    }

    cost_scaling = obj.get_float( "cost_scaling" );

    // Optional
    tool_quality = obj.get_int( "tool_quality", 0 );
    move_cost    = obj.get_int( "move_cost", 500 );
    trains_skill_to = obj.get_int( "trains_skill_to", 5 ) - 1;
}

bool repair_item_actor::can_use_tool( const Character &p, const item &tool, bool print_msg ) const
{
    if( p.has_effect( effect_incorporeal ) ) {
        if( print_msg ) {
            p.add_msg_player_or_npc( m_bad, _( "You can't do that while incorporeal." ),
                                     _( "<npcname> can't do that while incorporeal." ) );
        }
        return false;
    }
    if( p.cant_do_underwater( print_msg ) ) {
        return false;
    }
    if( p.cant_do_mounted( print_msg ) ) {
        return false;
    }
    if( p.fine_detail_vision_mod() > 4 ) {
        if( print_msg ) {
            p.add_msg_if_player( m_info, _( "You can't see to do that!" ) );
        }
        return false;
    }
    if( !tool.ammo_sufficient( &p ) ) {
        if( print_msg ) {
            p.add_msg_if_player( m_info, _( "Your tool does not have enough charges to do that." ) );
        }
        return false;
    }

    return true;
}

static item_location get_item_location( Character &p, item &it, const tripoint &pos )
{
    // Item on a character
    if( p.has_item( it ) ) {
        return item_location( p, &it );
    }

    // Item in a vehicle
    if( const optional_vpart_position &vp = get_map().veh_at( pos ) ) {
        vehicle_cursor vc( vp->vehicle(), vp->part_index() );
        bool found_in_vehicle = false;
        vc.visit_items( [&]( const item * e, item * ) {
            if( e == &it ) {
                found_in_vehicle = true;
                return VisitResponse::ABORT;
            }
            return VisitResponse::NEXT;
        } );
        if( found_in_vehicle ) {
            return item_location( vc, &it );
        }
    }

    // Item on the map
    return item_location( map_cursor( pos ), &it );
}

std::optional<int> repair_item_actor::use( Character *p, item &it, bool,
        const tripoint &position ) const
{
    if( !can_use_tool( *p, it, true ) ) {
        return std::nullopt;
    }

    p->assign_activity( ACT_REPAIR_ITEM, 0, p->get_item_position( &it ), INT_MIN );
    // We also need to store the repair actor subtype in the activity
    p->activity.str_values.push_back( type );
    // storing of item_location to support repairs by tools on the ground
    p->activity.targets.emplace_back( get_item_location( *p, it, position ) );
    // All repairs are done in the activity, including charge cost and target item selection
    return 0;
}

std::unique_ptr<iuse_actor> repair_item_actor::clone() const
{
    return std::make_unique<repair_item_actor>( *this );
}

std::set<itype_id> repair_item_actor::get_valid_repair_materials( const item &fix ) const
{
    std::set<itype_id> valid_entries;
    for( const auto &mat : materials ) {
        if( fix.can_repair_with( mat ) ) {
            const itype_id &component_id = mat.obj().repaired_with();
            // Certain (different!) materials are repaired with the same components (steel, iron, hard steel use scrap metal).
            // This checks avoids adding the same component twice, which is annoying to the user.
            if( valid_entries.find( component_id ) != valid_entries.end() ) {
                continue;
            }
            valid_entries.insert( component_id );
        }
    }
    return valid_entries;
}

bool repair_item_actor::handle_components( Character &pl, const item &fix,
        bool print_msg, bool just_check, bool check_consumed_available ) const
{
    // Entries valid for repaired items
    std::set<itype_id> valid_entries = get_valid_repair_materials( fix );

    if( valid_entries.empty() ) {
        if( print_msg ) {
            pl.add_msg_if_player( m_info, _( "Your %s is not made of any of:" ),
                                  fix.tname() );
            for( const auto &mat_name : materials ) {
                const material_type &mat = mat_name.obj();
                pl.add_msg_if_player( m_info, _( "%s (repaired using %s)" ), mat.name(),
                                      item::nname( mat.repaired_with(), 2 ) );
            }
        }

        return false;
    }

    const inventory &crafting_inv = pl.crafting_inventory();

    // Repairing or modifying items requires at least 1 repair item,
    //  otherwise number is related to size of item
    // Round up if checking, but roll if actually consuming
    // TODO: should 250_ml be part of the cost_scaling?
    const int items_needed = std::max<int>( 1, just_check ?
                                            std::ceil( fix.base_volume() / 250_ml * cost_scaling ) :
                                            roll_remainder( fix.base_volume() / 250_ml * cost_scaling ) );

    std::function<bool( const item & )> filter;
    if( fix.is_filthy() ) {
        filter = []( const item & component ) {
            return component.allow_crafting_component();
        };
    } else {
        filter = is_crafting_component;
    }

    // Go through all discovered repair items and see if we have any of them available
    std::vector<item_comp> comps;
    for( const itype_id &component_id : valid_entries ) {
        if( item::count_by_charges( component_id ) ) {
            if( crafting_inv.has_charges( component_id, items_needed ) ) {
                comps.emplace_back( component_id, items_needed );
            }
        } else if( crafting_inv.has_amount( component_id, items_needed, false, filter ) ) {
            comps.emplace_back( component_id, items_needed );
        }
    }

    if( check_consumed_available && comps.empty() ) {
        if( print_msg ) {
            for( const itype_id &mat_comp : valid_entries ) {
                pl.add_msg_if_player( m_info,
                                      _( "You don't have enough %s to do that.  Have: %d, need: %d" ),
                                      item::nname( mat_comp, 2 ),
                                      item::find_type( mat_comp )->count_by_charges() ?
                                      crafting_inv.charges_of( mat_comp, items_needed ) :
                                      crafting_inv.amount_of( mat_comp, false ),
                                      items_needed );
            }
        }

        return false;
    }

    if( !just_check ) {
        if( comps.empty() ) {
            // This shouldn't happen - the check in can_repair_target should prevent it
            // But report it, just in case
            debugmsg( "Attempted repair with no components" );
        }

        pl.consume_items( comps, 1, filter );
    }

    return true;
}

// Find the difficulty of the recipe for the item type.
// Base difficulty is the repair difficulty of the hardest thing to repair it is made of.
// if the training variable is true, then we're just repairing the easiest part of the thing.
// so instead take the easiest thing to repair it is made of.
static std::pair<int, bool> find_repair_difficulty( const itype &it )
{
    int difficulty = -1;
    bool difficulty_defined = false;

    if( !it.materials.empty() ) {
        for( const auto &mats : it.materials ) {
            if( mats.first->repair_difficulty() && difficulty < mats.first->repair_difficulty() ) {
                difficulty = mats.first->repair_difficulty();
                difficulty_defined = true;
            }
        }
    }

    return { difficulty, difficulty_defined };
}

// Returns the level of the most difficult material to repair in the item
// Or if it has a repairs_like, the lowest level recipe that results in that.
// If none exist the difficulty is 10
int repair_item_actor::repair_recipe_difficulty( const item &fix ) const
{
    std::pair<int, bool> ret;
    ret = find_repair_difficulty( *fix.type );
    int diff = ret.first;
    bool defined = ret.second;

    // See if there's a repairs_like that has a defined difficulty
    if( !defined && !fix.type->repairs_like.is_empty() ) {
        ret = find_repair_difficulty( fix.type->repairs_like.obj() );
        if( ret.second ) {
            diff = ret.first;
            defined = true;
        }
    }

    // If we still don't find a difficulty, difficulty is 10
    if( !defined ) {
        diff = 10;
    }

    return diff;
}

bool repair_item_actor::can_repair_target( Character &pl, const item &fix, bool print_msg,
        bool check_consumed_available ) const
{
    // In some rare cases (indices getting scrambled after inventory overflow)
    //  our `fix` can be a different item.
    if( fix.is_null() ) {
        if( print_msg ) {
            pl.add_msg_if_player( m_info, _( "You do not have that item!" ) );
        }
        return false;
    }
    if( fix.is_firearm() ) {
        if( print_msg ) {
            pl.add_msg_if_player( m_info, _( "That requires gunsmithing tools." ) );
        }
        return false;
    }
    if( fix.count_by_charges() || fix.has_flag( flag_NO_REPAIR ) ) {
        if( print_msg ) {
            pl.add_msg_if_player( m_info, _( "You cannot repair this type of item." ) );
        }
        return false;
    }

    if( any_of( materials.begin(), materials.end(), [&fix]( const material_id & mat ) {
    return mat.obj()
               .repaired_with() == fix.typeId();
    } ) ) {
        if( print_msg ) {
            pl.add_msg_if_player( m_info, _( "This can be used to repair other items, not itself." ) );
        }
        return false;
    }

    if( !handle_components( pl, fix, print_msg, true, check_consumed_available ) ) {
        return false;
    }

    const bool can_be_refitted = fix.has_flag( flag_VARSIZE );
    if( can_be_refitted && !fix.has_flag( flag_FIT ) ) {
        return true;
    }

    const bool resizing_matters = fix.get_sizing( pl ) != item::sizing::ignore;
    const bool small = pl.get_size() == creature_size::tiny;
    const bool can_resize = small != fix.has_flag( flag_UNDERSIZE );
    if( can_be_refitted && resizing_matters && can_resize ) {
        return true;
    }

    if( fix.damage() > fix.degradation() ) {
        return true;
    }

    if( print_msg ) {
        pl.add_msg_if_player( m_info, _( "You cannot improve your %s any more this way." ), fix.tname() );
    }
    return false;
}

std::pair<float, float> repair_item_actor::repair_chance(
    const Character &pl, const item &fix, repair_item_actor::repair_type action_type ) const
{
    /** @EFFECT_TAILOR randomly improves clothing repair efforts */
    /** @EFFECT_MECHANICS randomly improves metal repair efforts */
    const float skill = pl.get_skill_level( used_skill );
    const int material_difficulty = repair_recipe_difficulty( fix );
    int action_difficulty = 0;
    switch( action_type ) {
        case RT_NOTHING: /* fallthrough */
        case RT_DOWNSIZING: /* fallthrough */
        case RT_UPSIZING:
            break;
        case RT_REPAIR:
            action_difficulty = fix.damage_level();
            break;
        case RT_REFIT:
            // Let's make refitting as hard as recovering an almost-wrecked item
            action_difficulty = fix.max_damage() / itype::damage_scale;
            break;
        case RT_PRACTICE:
            // Skill gain scales with recipe difficulty, so practice difficulty should too
            action_difficulty = material_difficulty;
            break;
        default:
            // 5 is obsoleted reinforcing, remove after 0.H
            action_difficulty = 1'000'000; // ensure failure
            break;
    }

    const int difficulty = material_difficulty + action_difficulty;
    // Sample numbers - cotton and wool have diff 1, plastic diff 3 and kevlar diff 4:
    // This assumes that training is false, and under almost all circumstances that should be the case
    // Item     | Damage | Skill | Dex | Success | Failure
    // Hoodie   |   1    |   0   |  8  |  4.0%   |  1.4%
    // Hoodie   | Refit  |   0   |  8  |  2.0%   |  2.4%
    // Hoodie   | Refit  |   2   |  8  |  6.0%   |  0.4%
    // Hoodie   | Refit  |   2   |  12 |  6.0%   |  0.0%
    // Hoodie   | Refit  |   4   |  8  |  10.0%  |  0.0%
    // Socks    |   3    |   0   |  8  |  2.0%   |  2.4%
    // Boots    |   1    |   0   |  8  |  0.0%   |  3.4%
    // Raincoat | Refit  |   2   |  8  |  2.0%   |  2.4%
    // Raincoat | Refit  |   2   |  12 |  2.0%   |  1.6%
    // Ski mask | Refit  |   2   |  8  |  4.0%   |  1.4%
    // Raincoat | Refit  |   2   |  8  |  4.0%   |  1.4%
    // Turnout  | Refit  |   2   |  8  |  0.0%   |  4.4%
    // Turnout  | Refit  |   4   |  8  |  2.0%   |  2.4%

    float success_chance = ( 10 + 2 * skill - 2 * difficulty + tool_quality / 5.0f ) / 100.0f;
    /** @EFFECT_DEX reduces the chances of damaging an item when repairing */
    float damage_chance = ( difficulty - skill - ( tool_quality + pl.dex_cur ) / 5.0f ) / 100.0f;

    damage_chance = std::max( 0.0f, std::min( 1.0f, damage_chance ) );
    success_chance = std::max( 0.0f, std::min( 1.0f - damage_chance, success_chance ) );

    return std::make_pair( success_chance, damage_chance );
}

repair_item_actor::repair_type repair_item_actor::default_action( const item &fix,
        int current_skill_level ) const
{
    if( fix.damage() > fix.degradation() ) {
        return RT_REPAIR;
    }

    const bool can_be_refitted = fix.has_flag( flag_VARSIZE );
    const bool doesnt_fit = !fix.has_flag( flag_FIT );
    if( doesnt_fit && can_be_refitted ) {
        return RT_REFIT;
    }

    Character &player_character = get_player_character();
    const bool smol = player_character.get_size() == creature_size::tiny;

    const bool is_undersized = fix.has_flag( flag_UNDERSIZE );
    const bool is_oversized = fix.has_flag( flag_OVERSIZE );
    const bool resizing_matters = fix.get_sizing( player_character ) != item::sizing::ignore;

    const bool too_big_while_smol = smol && !is_undersized && !is_oversized;
    if( too_big_while_smol && can_be_refitted && resizing_matters ) {
        return RT_DOWNSIZING;
    }

    const bool too_small_while_big = !smol && is_undersized && !is_oversized;
    if( too_small_while_big && can_be_refitted && resizing_matters ) {
        return RT_UPSIZING;
    }

    if( current_skill_level <= trains_skill_to ) {
        return RT_PRACTICE;
    }

    return RT_NOTHING;
}

static bool damage_item( Character &pl, item_location &fix )
{
    const std::string startdurability = fix->durability_indicator( true );
    const bool destroyed = fix->inc_damage();
    const std::string resultdurability = fix->durability_indicator( true );
    pl.add_msg_if_player( m_bad, _( "You damage your %s!  ( %s-> %s)" ), fix->tname( 1, false ),
                          startdurability, resultdurability );
    if( destroyed ) {
        pl.add_msg_if_player( m_bad, _( "You destroy it!" ) );
        if( fix.where() == item_location::type::character ) {
            pl.i_rem_keep_contents( fix.get_item() );
        } else {
            for( const item *it : fix->all_items_top() ) {
                if( it->has_flag( flag_NO_DROP ) ) {
                    continue;
                }
                put_into_vehicle_or_drop( pl, item_drop_reason::tumbling, { *it }, fix.pos_bub() );
            }
            fix.remove_item();
        }

        pl.calc_encumbrance();
        pl.calc_discomfort();

        return true;
    }

    return false;
}

repair_item_actor::attempt_hint repair_item_actor::repair( Character &pl, item &tool,
        item_location &fix, bool refit_only ) const
{
    if( !can_use_tool( pl, tool, true ) ) {
        return AS_CANT_USE_TOOL;
    }
    if( !can_repair_target( pl, *fix, true, true ) ) {
        return AS_CANT;
    }

    const int current_skill_level = pl.get_skill_level( used_skill );
    repair_item_actor::repair_type action;
    if( refit_only ) {
        if( fix->has_flag( flag_FIT ) ) {
            pl.add_msg_if_player( m_warning, _( "The %s already fits!" ), fix->tname() );
            return AS_CANT;
        } else if( !fix->has_flag( flag_VARSIZE ) ) {
            pl.add_msg_if_player( m_bad, _( "This %s cannot be refitted!" ), fix->tname() );
            return AS_CANT;
        } else {
            action = RT_REFIT;
        }
    } else {
        action = default_action( *fix, current_skill_level );
    }
    const auto chance = repair_chance( pl, *fix, action );
    int practice_amount = repair_recipe_difficulty( *fix ) / 2 + 1;
    float roll_value = rng_float( 0.0, 1.0 );
    enum roll_result {
        SUCCESS,
        FAILURE,
        NEUTRAL
    } roll;

    if( roll_value > 1.0f - chance.second ) {
        roll = FAILURE;
    } else if( roll_value < chance.first ) {
        roll = SUCCESS;
    } else {
        roll = NEUTRAL;
    }

    if( action == RT_NOTHING ) {
        pl.add_msg_if_player( m_bad, _( "You won't learn anything more by doing that." ) );
        return AS_CANT;
    }

    // If not for this if, it would spam a lot
    if( current_skill_level > trains_skill_to ) {
        practice_amount = 0;
    }
    pl.practice( used_skill, practice_amount, trains_skill_to );

    if( roll == FAILURE ) {
        if( chance.first <= 0.0f ) {
            pl.add_msg_if_player( m_bad,
                                  _( "It seems working on your %s is just beyond your current level of expertise." ),
                                  fix->tname() );
        }
        return damage_item( pl, fix ) ? AS_DESTROYED : AS_FAILURE;
    }

    if( action == RT_PRACTICE ) {
        return AS_RETRY;
    }

    if( action == RT_REPAIR ) {
        if( roll == SUCCESS ) {
            const std::string startdurability = fix->durability_indicator( true );
            handle_components( pl, *fix, false, false, true );

            fix->mod_damage( -itype::damage_scale );

            const std::string resultdurability = fix->durability_indicator( true );
            if( fix->repairable_levels() ) {
                pl.add_msg_if_player( m_good, _( "You repair your %s!  ( %s-> %s)" ),
                                      fix->tname( 1, false ), startdurability, resultdurability );
            } else {
                pl.add_msg_if_player( m_good, _( "You repair your %s completely!  ( %s-> %s)" ),
                                      fix->tname( 1, false ), startdurability, resultdurability );
            }
            return AS_SUCCESS;
        }

        return AS_RETRY;
    }

    if( action == RT_REFIT ) {
        if( roll == SUCCESS ) {
            if( !fix->has_flag( flag_FIT ) ) {
                pl.add_msg_if_player( m_good, _( "You take your %s in, improving the fit." ),
                                      fix->tname() );
                fix->set_flag( flag_FIT );

                pl.calc_encumbrance();
            }
            handle_components( pl, *fix, false, false, true );
            return AS_SUCCESS;
        }

        return AS_RETRY;
    }

    if( action == RT_DOWNSIZING ) {
        //We don't need to check for smallness or undersize because DOWNSIZING already guarantees that
        if( roll == SUCCESS ) {
            pl.add_msg_if_player( m_good, _( "You resize the %s to accommodate your tiny build." ),
                                  fix->tname().c_str() );
            fix->set_flag( flag_UNDERSIZE );
            pl.calc_encumbrance();
            handle_components( pl, *fix, false, false, true );
            return AS_SUCCESS;
        }
        return AS_RETRY;
    }

    if( action == RT_UPSIZING ) {
        //We don't need to check for smallness or undersize because UPSIZING already guarantees that
        if( roll == SUCCESS ) {
            pl.add_msg_if_player( m_good, _( "You adjust the %s back to its normal size." ),
                                  fix->tname().c_str() );
            fix->unset_flag( flag_UNDERSIZE );
            pl.calc_encumbrance();
            handle_components( pl, *fix, false, false, true );
            return AS_SUCCESS;
        }
        return AS_RETRY;
    }

    pl.add_msg_if_player( m_info, _( "You cannot improve your %s any more this way." ), fix->tname() );
    return AS_CANT;
}

std::string repair_item_actor::action_description( repair_item_actor::repair_type rt )
{
    static const std::array<std::string, NUM_REPAIR_TYPES> arr = {{
            translate_marker( "Nothing" ),
            translate_marker( "Repairing" ),
            translate_marker( "Refitting" ),
            translate_marker( "Downsizing" ),
            translate_marker( "Upsizing" ),
            "Obsolete",
            translate_marker( "Practicing" )
        }
    };

    return _( arr[rt] );
}

std::string repair_item_actor::get_name() const
{
    return _( "Repair" );
}

std::string repair_item_actor::get_description() const
{
    const std::string mats = enumerate_as_string( materials.begin(), materials.end(),
    []( const material_id & mid ) {
        return mid->name();
    } );
    return string_format( _( "Repair %s" ), mats );
}

void heal_actor::load( const JsonObject &obj )
{
    // Mandatory
    move_cost = obj.get_int( "move_cost" );
    limb_power = obj.get_float( "limb_power", 0 );

    // Optional
    bandages_power = obj.get_float( "bandages_power", 0 );
    bandages_scaling = obj.get_float( "bandages_scaling", 0.25f * bandages_power );
    disinfectant_power = obj.get_float( "disinfectant_power", 0 );
    disinfectant_scaling = obj.get_float( "disinfectant_scaling", 0.25f * disinfectant_power );

    head_power = obj.get_float( "head_power", 0.8f * limb_power );
    torso_power = obj.get_float( "torso_power", 1.5f * limb_power );

    limb_scaling = obj.get_float( "limb_scaling", 0.25f * limb_power );
    double scaling_ratio = limb_power < 0.0001f ? 0.0 :
                           static_cast<double>( limb_scaling / limb_power );
    head_scaling = obj.get_float( "head_scaling", scaling_ratio * head_power );
    torso_scaling = obj.get_float( "torso_scaling", scaling_ratio * torso_power );

    bleed = obj.get_int( "bleed", 0 );
    bite = obj.get_float( "bite", 0.0f );
    infect = obj.get_float( "infect", 0.0f );

    if( obj.has_array( "effects" ) ) {
        for( const JsonObject e : obj.get_array( "effects" ) ) {
            effects.push_back( load_effect_data( e ) );
        }
    }

    if( obj.has_string( "used_up_item" ) ) {
        obj.read( "used_up_item", used_up_item_id, true );
    } else if( obj.has_object( "used_up_item" ) ) {
        JsonObject u = obj.get_object( "used_up_item" );
        u.read( "id", used_up_item_id, true );
        used_up_item_quantity = u.get_int( "quantity", used_up_item_quantity );
        used_up_item_charges = u.get_int( "charges", used_up_item_charges );
        used_up_item_flags = u.get_tags<flag_id>( "flags" );
    }
}

static Character &get_patient( Character &healer, const tripoint &pos )
{
    if( healer.pos() == pos ) {
        return healer;
    }

    Character *const person = get_creature_tracker().creature_at<Character>( pos );
    if( !person ) {
        // Default to heal self on failure not to break old functionality
        add_msg_debug( debugmode::DF_IUSE, "No heal target at position %d,%d,%d", pos.x, pos.y, pos.z );
        return healer;
    }

    return *person;
}

std::optional<int> heal_actor::use( Character *p, item &it, bool, const tripoint &pos ) const
{
    if( p->cant_do_underwater() ) {
        return std::nullopt;
    }
    if( p->cant_do_mounted() ) {
        return std::nullopt;
    }
    if( it.is_filthy() ) {
        p->add_msg_if_player( m_info, _( "You can't use filthy items for healing." ) );
        return std::nullopt;
    }

    Character &patient = get_patient( *p, pos );
    const bodypart_str_id hpp = use_healing_item( *p, patient, it, false ).id();
    if( hpp == bodypart_str_id::NULL_ID() ) {
        return std::nullopt;
    }

    // each tier of proficiency cuts required time by half
    int cost = move_cost;
    cost = p->has_proficiency( proficiency_prof_wound_care_expert ) ? cost / 2 : cost;
    cost = p->has_proficiency( proficiency_prof_wound_care ) ? cost / 2 : cost;

    p->assign_activity( firstaid_activity_actor( cost, it.tname(), patient.getID() ) );

    // Player: Only time this item_location gets used in firstaid::finish() is when activating the item's
    // container from the inventory window, so an item_on_person impl is all that is needed.
    // Otherwise the proper item_location provided by menu selection supercedes it in consume::finish().
    // NPC: Will only use its inventory for first aid items.
    p->activity.targets.emplace_back( *p, &it );
    p->activity.str_values.emplace_back( hpp.c_str() );
    p->moves = 0;
    return 0;
}

std::unique_ptr<iuse_actor> heal_actor::clone() const
{
    return std::make_unique<heal_actor>( *this );
}

int heal_actor::get_heal_value( const Character &healer, bodypart_id healed ) const
{
    int heal_base;
    float bonus_mult;
    if( healed == bodypart_id( "head" ) ) {
        heal_base = head_power;
        bonus_mult = head_scaling;
    } else if( healed == bodypart_id( "torso" ) ) {
        heal_base = torso_power;
        bonus_mult = torso_scaling;
    } else {
        heal_base = limb_power;
        bonus_mult = limb_scaling;
    }

    if( heal_base > 0 ) {
        /** @EFFECT_FIRSTAID increases healing item effects */
        return round( heal_base + bonus_mult * healer.get_skill_level( skill_firstaid ) );
    }

    return heal_base;
}

int heal_actor::get_bandaged_level( const Character &healer ) const
{
    if( bandages_power > 0 ) {
        float prof_bonus = healer.get_skill_level( skill_firstaid );
        prof_bonus = healer.has_proficiency( proficiency_prof_wound_care ) ?
                     prof_bonus + 1 : prof_bonus;
        prof_bonus = healer.has_proficiency( proficiency_prof_wound_care_expert ) ?
                     prof_bonus + 2 : prof_bonus;
        /** @EFFECT_FIRSTAID increases healing item effects */
        return round( bandages_power + bandages_scaling * prof_bonus );
    }

    return bandages_power;
}

int heal_actor::get_disinfected_level( const Character &healer ) const
{
    if( disinfectant_power > 0 ) {
        /** @EFFECT_FIRSTAID increases healing item effects */
        float prof_bonus = healer.get_skill_level( skill_firstaid );
        prof_bonus = healer.has_proficiency( proficiency_prof_wound_care ) ?
                     prof_bonus + 1 : prof_bonus;
        prof_bonus = healer.has_proficiency( proficiency_prof_wound_care_expert ) ?
                     prof_bonus + 2 : prof_bonus;
        return round( disinfectant_power + disinfectant_scaling * prof_bonus );
    }

    return disinfectant_power;
}

int heal_actor::get_stopbleed_level( const Character &healer ) const
{
    if( bleed > 0 ) {
        /** @EFFECT_FIRSTAID increases healing item effects */
        float prof_bonus = healer.get_skill_level( skill_firstaid ) / 2;
        prof_bonus = healer.has_proficiency( proficiency_prof_wound_care ) ?
                     prof_bonus + 1 : prof_bonus;
        prof_bonus = healer.has_proficiency( proficiency_prof_wound_care_expert ) ?
                     prof_bonus + 2 : prof_bonus;
        return round( bleed + prof_bonus );
    }

    return bleed;
}

int heal_actor::finish_using( Character &healer, Character &patient, item &it,
                              bodypart_id healed ) const
{
    float practice_amount = limb_power * 3.0f;
    const int dam = get_heal_value( healer, healed );
    const int cur_hp = patient.get_part_hp_cur( healed );

    if( ( cur_hp >= 1 ) && ( dam > 0 ) ) { // Prevent first-aid from mending limbs
        patient.heal( healed, dam );
    } else if( ( cur_hp >= 1 ) && ( dam < 0 ) ) {
        patient.apply_damage( nullptr, healed, -dam ); //hurt takes + damage
    }

    Character &player_character = get_player_character();
    const bool u_see = healer.is_avatar() || patient.is_avatar() ||
                       player_character.sees( healer ) || player_character.sees( patient );
    const bool player_healing_player = healer.is_avatar() && patient.is_avatar();
    // Need a helper here - messages are from healer's point of view
    // but it would be cool if NPCs could use this function too
    const auto heal_msg = [&]( game_message_type msg_type,
    const char *player_player_msg, const char *other_msg ) {
        if( !u_see ) {
            return;
        }

        if( player_healing_player ) {
            add_msg( msg_type, player_player_msg );
        } else {
            add_msg( msg_type, other_msg );
        }
    };

    if( patient.has_effect( effect_bleed, healed ) ) {
        // small band-aids won't stop big arterial bleeding, but with tourniquet they just might
        int pwr = 3 * get_stopbleed_level( healer );
        if( patient.worn_with_flag( flag_TOURNIQUET,  healed ) ) {
            pwr *= 2;
        }
        if( pwr > patient.get_effect_int( effect_bleed, healed ) ) {
            effect &wound = patient.get_effect( effect_bleed, healed );
            time_duration dur = wound.get_duration() - ( get_stopbleed_level( healer ) *
                                wound.get_int_dur_factor() );
            wound.set_duration( std::max( 0_turns, dur ) );
            if( wound.get_duration() == 0_turns ) {
                heal_msg( m_good, _( "You stop the bleeding." ), _( "The bleeding is stopped." ) );
            } else {
                heal_msg( m_good, _( "You reduce the bleeding, but it's not stopped yet." ),
                          _( "The bleeding is reduced, but not stopped." ) );
            }
        } else {
            heal_msg( m_warning,
                      _( "Your dressing is too ineffective for a bleeding of this extent, and you fail to stop it." ),
                      _( "The wound still bleeds." ) );
        }
        practice_amount += bleed / 3.0f;
    }
    if( patient.has_effect( effect_bite, healed ) ) {
        if( x_in_y( bite, 1.0f ) ) {
            patient.remove_effect( effect_bite, healed );
            heal_msg( m_good, _( "You clean the wound." ), _( "The wound is cleaned." ) );
        } else {
            heal_msg( m_warning, _( "Your wound still aches." ), _( "The wound still looks bad." ) );
        }

        practice_amount += bite * 3.0f;
    }
    if( patient.has_effect( effect_infected, healed ) ) {
        if( x_in_y( infect, 1.0f ) ) {
            const time_duration infected_dur = patient.get_effect_dur( effect_infected, healed );
            patient.remove_effect( effect_infected, healed );
            patient.add_effect( effect_recover, infected_dur );
            heal_msg( m_good, _( "You disinfect the wound." ), _( "The wound is disinfected." ) );
        } else {
            heal_msg( m_warning, _( "Your wound still hurts." ), _( "The wound still looks nasty." ) );
        }

        practice_amount += infect * 10.0f;
    }

    healer.add_msg_if_player( _( "You finish using the %s." ), it.tname() );

    if( u_see && !healer.is_avatar() ) {
        //~ Healing complete message. %1$s is healer name, %2$s is item name.
        add_msg( _( "%1$s finishes using the %2$s." ), healer.disp_name(), it.tname() );
    }

    for( const effect_data &eff : effects ) {
        patient.add_effect( eff.id, eff.duration, eff.bp, eff.permanent );
    }

    if( !used_up_item_id.is_empty() ) {
        // If the item is a tool, `make` it the new form
        // Otherwise it probably was consumed, so create a new one
        if( it.is_tool() ) {
            it.convert( used_up_item_id );
            for( const auto &flag : used_up_item_flags ) {
                it.set_flag( flag );
            }
        } else {
            item used_up( used_up_item_id, it.birthday() );
            used_up.charges = used_up_item_charges;
            for( const auto &flag : used_up_item_flags ) {
                used_up.set_flag( flag );
            }
            healer.i_add_or_drop( used_up, used_up_item_quantity );
        }
    }

    // apply healing over time effects
    if( bandages_power > 0 ) {
        int bandages_intensity = get_bandaged_level( healer );
        patient.add_effect( effect_bandaged, 1_turns, healed );
        effect &e = patient.get_effect( effect_bandaged, healed );
        e.set_duration( e.get_int_dur_factor() * bandages_intensity );
        patient.set_part_damage_bandaged( healed,
                                          patient.get_part_hp_max( healed ) - patient.get_part_hp_cur( healed ) );
        practice_amount += 2 * bandages_intensity;
    }
    if( disinfectant_power > 0 ) {
        int disinfectant_intensity = get_disinfected_level( healer );
        patient.add_effect( effect_disinfected, 1_turns, healed );
        effect &e = patient.get_effect( effect_disinfected, healed );
        e.set_duration( e.get_int_dur_factor() * disinfectant_intensity );
        patient.set_part_damage_disinfected( healed,
                                             patient.get_part_hp_max( healed ) - patient.get_part_hp_cur( healed ) );
        practice_amount += 2 * disinfectant_intensity;
    }
    practice_amount = std::max( 9.0f, practice_amount );

    healer.practice( skill_firstaid, static_cast<int>( practice_amount ) );
    healer.practice_proficiency( proficiency_prof_wound_care,
                                 time_duration::from_turns( practice_amount ) );
    healer.practice_proficiency( proficiency_prof_wound_care_expert,
                                 time_duration::from_turns( practice_amount ) );
    return 1;
}

static bodypart_id pick_part_to_heal(
    const Character &healer, const Character &patient,
    const std::string &menu_header,
    int limb_power, int head_bonus, int torso_bonus,
    int bleed_stop, float bite_chance, float infect_chance,
    bool force, float bandage_power, float disinfectant_power )
{
    const bool bleed = bleed_stop > 0;
    const bool bite = bite_chance > 0.0f;
    const bool infect = infect_chance > 0.0f;
    const bool precise = &healer == &patient ? false :
                         /** @EFFECT_PER slightly increases precision when using first aid on someone else */
                         /** @EFFECT_FIRSTAID increases precision when using first aid on someone else */
                         ( ( healer.get_skill_level( skill_firstaid ) +
                             ( healer.has_proficiency( proficiency_prof_wound_care ) ? 0 : 1 ) +
                             ( healer.has_proficiency( proficiency_prof_wound_care ) ? 0 : 2 ) ) * 4 +
                           healer.per_cur >= 20 );
    while( true ) {
        bodypart_id healed_part = patient.body_window( menu_header, force, precise,
                                  limb_power, head_bonus, torso_bonus,
                                  bleed_stop, bite_chance, infect_chance, bandage_power, disinfectant_power );
        if( healed_part == bodypart_id( "bp_null" ) ) {
            return bodypart_id( "bp_null" );
        }

        if( ( infect && patient.has_effect( effect_infected, healed_part ) ) ||
            ( bite && patient.has_effect( effect_bite, healed_part ) ) ||
            ( bleed && patient.has_effect( effect_bleed, healed_part ) ) ) {
            return healed_part;
        }

        if( patient.is_limb_broken( healed_part ) ) {
            if( healed_part == bodypart_id( "arm_l" ) || healed_part == bodypart_id( "arm_r" ) ) {
                add_msg( m_info, _( "That arm is broken.  It needs surgical attention or a splint." ) );
            } else if( healed_part == bodypart_id( "leg_l" ) || healed_part == bodypart_id( "leg_r" ) ) {
                add_msg( m_info, _( "That leg is broken.  It needs surgical attention or a splint." ) );
            } else {
                debugmsg( "That body part is bugged.  It needs developer's attention." );
            }

            continue;
        }

        if( force || patient.get_part_hp_cur( healed_part ) < patient.get_part_hp_max( healed_part ) ) {
            return healed_part;
        }
    }
}

bodypart_id heal_actor::use_healing_item( Character &healer, Character &patient, item &it,
        bool force ) const
{
    bodypart_id healed = bodypart_id( "bp_null" );
    const int head_bonus = get_heal_value( healer, bodypart_id( "head" ) );
    const int limb_power = get_heal_value( healer, bodypart_id( "arm_l" ) );
    const int torso_bonus = get_heal_value( healer, bodypart_id( "torso" ) );

    if( !patient.can_use_heal_item( it ) ) {
        patient.add_msg_player_or_npc( m_bad,
                                       _( "Your biology is not compatible with that item." ),
                                       _( "<npcname>'s biology is not compatible with that item." ) );
        return bodypart_id( "bp_null" ); // canceled
    }

    if( healer.is_npc() ) {
        // NPCs heal whatever has sustained the most damage that they can heal but don't
        // rebandage parts unless they are bleeding significantly
        int highest_damage = 0;
        for( bodypart_id part_id : patient.get_all_body_parts( get_body_part_flags::only_main ) ) {
            int damage = 0;
            if( ( !patient.has_effect( effect_bandaged, part_id ) && bandages_power > 0 ) ||
                ( !patient.has_effect( effect_disinfected, part_id ) && disinfectant_power > 0 ) ) {
                damage += patient.get_part_hp_max( part_id ) - patient.get_part_hp_cur( part_id );
                damage += infect * patient.get_effect_dur( effect_infected, part_id ) / 10_minutes;
            }
            if( patient.get_effect_int( effect_bleed, part_id ) > 5 && bleed > 0 ) {
                damage += bleed * patient.get_effect_dur( effect_bleed, part_id ) / 5_minutes;
            }
            if( patient.has_effect( effect_bite, part_id ) && disinfectant_power > 0 ) {
                damage += bite * patient.get_effect_dur( effect_bite, part_id ) / 1_minutes;
            }
            if( damage > highest_damage ) {
                highest_damage = damage;
                healed = part_id;
            }
        }
    } else if( patient.is_avatar() ) {
        // Player healing self - let player select
        if( healer.activity.id() != ACT_FIRSTAID ) {
            const std::string menu_header = _( "Select a body part for: " ) + it.tname();
            healed = pick_part_to_heal( healer, patient, menu_header, limb_power, head_bonus, torso_bonus,
                                        get_stopbleed_level( healer ), bite, infect, force, get_bandaged_level( healer ),
                                        get_disinfected_level( healer ) );
            if( healed == bodypart_id( "bp_null" ) ) {
                add_msg( m_info, _( "Never mind." ) );
                return bodypart_id( "bp_null" ); // canceled
            }
            return healed;
        } else {
            // Completed activity, extract body part from it.
            healed =  bodypart_id( healer.activity.str_values[0] );
        }
    } else {
        // Player healing NPC
        // TODO: Remove this hack, allow using activities on NPCs
        const std::string menu_header = string_format( pgettext( "healing",
                                        //~ %1$s: patient name, %2$s: healing item name
                                        "Select a body part of %1$s for %2$s:" ),
                                        patient.disp_name(), it.tname() );
        healed = pick_part_to_heal( healer, patient, menu_header, limb_power, head_bonus, torso_bonus,
                                    get_stopbleed_level( healer ), bite, infect, force, get_bandaged_level( healer ),
                                    get_disinfected_level( healer ) );
    }

    return healed;
}

void heal_actor::info( const item &, std::vector<iteminfo> &dump ) const
{
    if( head_power > 0 || torso_power > 0 || limb_power > 0 || bandages_power > 0 ||
        disinfectant_power > 0 || bleed > 0 || bite > 0.0f || infect > 0.0f ) {
        dump.emplace_back( "HEAL", _( "<bold>Healing effects</bold> " ) );
    }

    Character &player_character = get_player_character();
    if( head_power > 0 || torso_power > 0 || limb_power > 0 ) {
        dump.emplace_back( "HEAL", _( "Base healing: " ) );
        dump.emplace_back( "HEAL_BASE", _( "Head: " ), "", iteminfo::no_newline, head_power );
        dump.emplace_back( "HEAL_BASE", _( "  Torso: " ), "", iteminfo::no_newline, torso_power );
        dump.emplace_back( "HEAL_BASE", _( "  Limbs: " ), limb_power );
        if( g != nullptr ) {
            dump.emplace_back( "HEAL", _( "Actual healing: " ) );
            dump.emplace_back( "HEAL_ACT", _( "Head: " ), "", iteminfo::no_newline,
                               get_heal_value( player_character, bodypart_id( "head" ) ) );
            dump.emplace_back( "HEAL_ACT", _( "  Torso: " ), "", iteminfo::no_newline,
                               get_heal_value( player_character, bodypart_id( "torso" ) ) );
            dump.emplace_back( "HEAL_ACT", _( "  Limbs: " ), get_heal_value( player_character,
                               bodypart_id( "arm_l" ) ) );
        }
    }

    if( bandages_power > 0 ) {
        dump.emplace_back( "HEAL", _( "Base bandaging quality: " ),
                           texitify_base_healing_power( static_cast<int>( bandages_power ) ) );
        if( g != nullptr ) {
            dump.emplace_back( "HEAL", _( "Actual bandaging quality: " ),
                               texitify_healing_power( get_bandaged_level( player_character ) ) );
        }
    }

    if( disinfectant_power > 0 ) {
        dump.emplace_back( "HEAL", _( "Base disinfecting quality: " ),
                           texitify_base_healing_power( static_cast<int>( disinfectant_power ) ) );
        if( g != nullptr ) {
            dump.emplace_back( "HEAL", _( "Actual disinfecting quality: " ),
                               texitify_healing_power( get_disinfected_level( player_character ) ) );
        }
    }
    if( bleed > 0 ) {
        dump.emplace_back( "HEAL", _( "Effect on bleeding: " ), texitify_bandage_power( bleed ) );
        if( g != nullptr ) {
            dump.emplace_back( "HEAL", _( "Actual effect on bleeding: " ),
                               texitify_healing_power( get_stopbleed_level( get_player_character() ) ) );
        }
    }
    if( bite > 0.0f || infect > 0.0f ) {
        dump.emplace_back( "HEAL", _( "Chance to heal (percent): " ) );
        if( bite > 0.0f ) {
            dump.emplace_back( "HEAL", _( "* Bite: " ),
                               static_cast<int>( bite * 100 ) );
        }
        if( infect > 0.0f ) {
            dump.emplace_back( "HEAL", _( "* Infection: " ),
                               static_cast<int>( infect * 100 ) );
        }
    }
    dump.emplace_back( "HEAL", _( "Moves to use: " ), move_cost );
}

place_trap_actor::place_trap_actor( const std::string &type ) :
    iuse_actor( type ), needs_neighbor_terrain( ter_str_id::NULL_ID() ),
    outer_layer_trap( trap_str_id::NULL_ID() ) {}

place_trap_actor::data::data() : trap( trap_str_id::NULL_ID() ) {}

void place_trap_actor::data::load( const JsonObject &obj )
{
    assign( obj, "trap", trap );
    assign( obj, "done_message", done_message );
    assign( obj, "practice", practice );
    assign( obj, "moves", moves );
}

void place_trap_actor::load( const JsonObject &obj )
{
    assign( obj, "allow_underwater", allow_underwater );
    assign( obj, "allow_under_player", allow_under_player );
    assign( obj, "needs_solid_neighbor", needs_solid_neighbor );
    assign( obj, "needs_neighbor_terrain", needs_neighbor_terrain );
    assign( obj, "bury_question", bury_question );
    if( !bury_question.empty() ) {
        JsonObject buried_json = obj.get_object( "bury" );
        buried_data.load( buried_json );
    }
    unburied_data.load( obj );
    assign( obj, "outer_layer_trap", outer_layer_trap );
}

std::unique_ptr<iuse_actor> place_trap_actor::clone() const
{
    return std::make_unique<place_trap_actor>( *this );
}

static bool is_solid_neighbor( const tripoint &pos, const point &offset )
{
    map &here = get_map();
    const tripoint a = pos + tripoint( offset, 0 );
    const tripoint b = pos - tripoint( offset, 0 );
    return here.move_cost( a ) != 2 && here.move_cost( b ) != 2;
}

static bool has_neighbor( const tripoint &pos, const ter_id &terrain_id )
{
    map &here = get_map();
    for( const tripoint &t : here.points_in_radius( pos, 1, 0 ) ) {
        if( here.ter( t ) == terrain_id ) {
            return true;
        }
    }
    return false;
}

bool place_trap_actor::is_allowed( Character &p, const tripoint &pos,
                                   const std::string &name ) const
{
    if( !allow_under_player && pos == p.pos() ) {
        p.add_msg_if_player( m_info, _( "Yeah.  Place the %s at your feet.  Real damn smart move." ),
                             name );
        return false;
    }
    map &here = get_map();
    if( here.move_cost( pos ) != 2 ) {
        p.add_msg_if_player( m_info, _( "You can't place a %s there." ), name );
        return false;
    }
    if( needs_solid_neighbor ) {
        if( !is_solid_neighbor( pos, point_east ) && !is_solid_neighbor( pos, point_south ) &&
            !is_solid_neighbor( pos, point_south_east ) && !is_solid_neighbor( pos, point_north_east ) ) {
            p.add_msg_if_player( m_info, _( "You must place the %s between two solid tiles." ), name );
            return false;
        }
    }
    if( needs_neighbor_terrain && !has_neighbor( pos, needs_neighbor_terrain ) ) {
        p.add_msg_if_player( m_info, _( "The %s needs a %s adjacent to it." ), name,
                             needs_neighbor_terrain.obj().name() );
        return false;
    }
    const trap &existing_trap = here.tr_at( pos );
    if( !existing_trap.is_null() ) {
        if( existing_trap.can_see( pos, p ) ) {
            p.add_msg_if_player( m_info,
                                 existing_trap.is_benign()
                                 ? _( "You can't place a %s there.  It contains a deployed object already." )
                                 : _( "You can't place a %s there.  It contains a trap already." ),
                                 name );
        } else {
            p.add_msg_if_player( m_bad, _( "You trigger a %s!" ), existing_trap.name() );
            existing_trap.trigger( pos, p );
        }
        return false;
    }
    return true;
}

static void place_and_add_as_known( Character &p, const tripoint &pos, const trap_str_id &id )
{
    map &here = get_map();
    here.trap_set( pos, id );
    const trap &tr = here.tr_at( pos );
    if( !tr.can_see( pos, p ) ) {
        p.add_known_trap( pos, tr );
    }
}

std::optional<int> place_trap_actor::use( Character *p, item &it, bool, const tripoint & ) const
{
    const bool could_bury = !bury_question.empty();
    if( !allow_underwater && p->cant_do_underwater() ) {
        return std::nullopt;
    }
    if( p->cant_do_mounted() ) {
        return std::nullopt;
    }
    const std::optional<tripoint> pos_ = choose_adjacent( string_format( _( "Place %s where?" ),
                                         it.tname() ) );
    if( !pos_ ) {
        return std::nullopt;
    }
    tripoint pos = *pos_;

    if( !is_allowed( *p, pos, it.tname() ) ) {
        return std::nullopt;
    }

    map &here = get_map();
    int distance_to_trap_center = unburied_data.trap.obj().get_trap_radius() +
                                  outer_layer_trap.obj().get_trap_radius() + 1;
    if( unburied_data.trap.obj().get_trap_radius() > 0 ) {
        // Math correction for multi-tile traps
        pos.x = ( pos.x - p->posx() ) * distance_to_trap_center + p->posx();
        pos.y = ( pos.y - p->posy() ) * distance_to_trap_center + p->posy();
        for( const tripoint &t : here.points_in_radius( pos, outer_layer_trap.obj().get_trap_radius(),
                0 ) ) {
            if( !is_allowed( *p, t, it.tname() ) ) {
                p->add_msg_if_player( m_info,
                                      _( "That trap needs a space in %d tiles radius to be clear, centered %d tiles from you." ),
                                      outer_layer_trap.obj().get_trap_radius(), distance_to_trap_center );
                return std::nullopt;
            }
        }
    }

    const bool has_shovel = p->has_quality( qual_DIG, 3 );
    const bool is_diggable = here.has_flag( ter_furn_flag::TFLAG_DIGGABLE, pos );
    bool bury = false;
    if( could_bury && has_shovel && is_diggable ) {
        bury = query_yn( "%s", bury_question );
    }
    const place_trap_actor::data &data = bury ? buried_data : unburied_data;

    p->add_msg_if_player( m_info, data.done_message.translated(), here.tername( pos ) );
    p->practice( skill_traps, data.practice );
    p->practice_proficiency( proficiency_prof_traps,
                             time_duration::from_seconds( data.practice * 30 ) );
    p->practice_proficiency( proficiency_prof_trapsetting,
                             time_duration::from_seconds( data.practice * 30 ) );

    //Total time to set the trap will be determined by player's skills and proficiencies
    int move_cost_final = std::round( ( data.moves * std::min( 1,
                                        ( data.practice ^ 2 ) ) ) / ( p->get_skill_level( skill_traps ) <= 1 ? 1 : p->get_skill_level(
                                                skill_traps ) ) );
    if( !p->has_proficiency( proficiency_prof_trapsetting ) ) {
        move_cost_final = move_cost_final * 2;
    }
    if( !p->has_proficiency( proficiency_prof_traps ) ) {
        move_cost_final = move_cost_final * 4;
    }

    //This probably needs to be done via assign_activity
    p->mod_moves( -move_cost_final );

    place_and_add_as_known( *p, pos, data.trap );
    for( const tripoint &t : here.points_in_radius( pos, data.trap.obj().get_trap_radius(), 0 ) ) {
        if( t != pos ) {
            place_and_add_as_known( *p, t, outer_layer_trap );
        }
    }
    return 1;
}

void emit_actor::load( const JsonObject &obj )
{
    assign( obj, "emits", emits );
    assign( obj, "scale_qty", scale_qty );
}

std::optional<int> emit_actor::use( Character *, item &it, bool, const tripoint &pos ) const
{
    map &here = get_map();
    const float scaling = scale_qty ? it.charges : 1.0f;
    for( const auto &e : emits ) {
        here.emit_field( pos, e, scaling );
    }

    return 1;
}

std::unique_ptr<iuse_actor> emit_actor::clone() const
{
    return std::make_unique<emit_actor>( *this );
}

void emit_actor::finalize( const itype_id &my_item_type )
{
    /*
    // TODO: This must be called after all finalization
    for( const auto& e : emits ) {
        if( !e.is_valid() ) {
            debugmsg( "Item %s has unknown emit source %s", my_item_type.c_str(), e.c_str() );
        }
    }
    */

    if( scale_qty && !item::count_by_charges( my_item_type ) ) {
        debugmsg( "Item %s has emit_actor with scale_qty, but is not counted by charges",
                  my_item_type.c_str() );
        scale_qty = false;
    }
}

void saw_barrel_actor::load( const JsonObject &jo )
{
    assign( jo, "cost", cost );
}

//Todo: Make this consume charges if performed with a tool that uses charges.
std::optional<int> saw_barrel_actor::use( Character *p, item &it, bool t, const tripoint & ) const
{
    if( t ) {
        return std::nullopt;
    }

    item_location loc = game_menus::inv::saw_barrel( *p, it );

    if( !loc ) {
        p->add_msg_if_player( _( "Never mind." ) );
        return std::nullopt;
    }

    item &obj = *loc.obtain( *p );
    p->add_msg_if_player( _( "You saw down the barrel of your %s." ), obj.tname() );
    obj.put_in( item( "barrel_small", calendar::turn ), item_pocket::pocket_type::MOD );

    return 0;
}

ret_val<void> saw_barrel_actor::can_use_on( const Character &, const item &,
        const item &target ) const
{
    if( !target.is_gun() ) {
        return ret_val<void>::make_failure( _( "It's not a gun." ) );
    }

    if( target.type->gun->barrel_volume <= 0_ml ) {
        return ret_val<void>::make_failure( _( "The barrel is too small." ) );
    }

    if( target.gunmod_find( itype_barrel_small ) ) {
        return ret_val<void>::make_failure( _( "The barrel is already sawn-off." ) );
    }

    const auto gunmods = target.gunmods();
    const bool modified_barrel = std::any_of( gunmods.begin(), gunmods.end(),
    []( const item * mod ) {
        return mod->type->gunmod->location == gunmod_location( "barrel" );
    } );

    if( modified_barrel ) {
        return ret_val<void>::make_failure( _( "Can't saw off modified barrels." ) );
    }

    return ret_val<void>::make_success();
}

std::unique_ptr<iuse_actor> saw_barrel_actor::clone() const
{
    return std::make_unique<saw_barrel_actor>( *this );
}

void saw_stock_actor::load( const JsonObject &jo )
{
    assign( jo, "cost", cost );
}

//Todo: Make this consume charges if performed with a tool that uses charges.
std::optional<int> saw_stock_actor::use( Character *p, item &it, bool t, const tripoint & ) const
{
    if( t ) {
        return std::nullopt;
    }

    item_location loc = game_menus::inv::saw_stock( *p, it );

    if( !loc ) {
        p->add_msg_if_player( _( "Never mind." ) );
        return std::nullopt;
    }

    item &obj = *loc.obtain( *p );
    p->add_msg_if_player( _( "You saw down the stock of your %s." ), obj.tname() );
    obj.put_in( item( "stock_none", calendar::turn ), item_pocket::pocket_type::MOD );

    return 0;
}

ret_val<void> saw_stock_actor::can_use_on( const Character &, const item &,
        const item &target ) const
{
    if( !target.is_gun() ) {
        return ret_val<void>::make_failure( _( "It's not a gun." ) );
    }

    if( target.gunmod_find( itype_stock_none ) ) {
        return ret_val<void>::make_failure( _( "The stock is already sawn-off." ) );
    }

    if( target.gun_type() == gun_type_type( "pistol" ) ) {
        return ret_val<void>::make_failure( _( "This gun doesn't have a stock." ) );
    }

    const auto gunmods = target.gunmods();
    const bool modified_stock = std::any_of( gunmods.begin(), gunmods.end(),
    []( const item * mod ) {
        return mod->type->gunmod->location == gunmod_location( "stock" );
    } );

    const bool accessorized_stock = std::any_of( gunmods.begin(), gunmods.end(),
    []( const item * mod ) {
        return mod->type->gunmod->location == gunmod_location( "stock accessory" );
    } );

    if( target.get_free_mod_locations( gunmod_location( "stock mount" ) ) < 1 ) {
        return ret_val<void>::make_failure(
                   _( "Can't cut off modern composite stocks (must have an empty stock mount)." ) );
    }

    if( modified_stock ) {
        return ret_val<void>::make_failure( _( "Can't cut off modified stocks." ) );
    }

    if( accessorized_stock ) {
        return ret_val<void>::make_failure( _( "Can't cut off accessorized stocks." ) );
    }

    return ret_val<void>::make_success();
}

std::unique_ptr<iuse_actor> saw_stock_actor::clone() const
{
    return std::make_unique<saw_stock_actor>( *this );
}

void molle_attach_actor::load( const JsonObject &jo )
{
    assign( jo, "size", size );
    assign( jo, "moves", moves );
}

std::optional<int> molle_attach_actor::use( Character *p, item &it, bool t,
        const tripoint & ) const
{
    if( t ) {
        return std::nullopt;
    }

    item_location loc = game_menus::inv::molle_attach( *p, it );

    if( !loc ) {
        p->add_msg_if_player( _( "Never mind." ) );
        return std::nullopt;
    }

    item &obj = *loc.get_item();
    p->add_msg_if_player( _( "You attach %s to your MOLLE webbing." ), obj.tname() );

    it.get_contents().add_pocket( obj );

    // the item has been added to the vest it should no longer exist in the world
    loc.remove_item();

    return 0;
}

std::unique_ptr<iuse_actor> molle_attach_actor::clone() const
{
    return std::make_unique<molle_attach_actor>( *this );
}

std::optional<int> molle_detach_actor::use( Character *p, item &it, bool,
        const tripoint & ) const
{

    std::vector<const item *> items_attached = it.get_contents().get_added_pockets();
    uilist prompt;
    prompt.text = _( "Remove which accessory?" );

    for( size_t i = 0; i != items_attached.size(); ++i ) {
        prompt.addentry( i, true, -1, items_attached[i]->tname() );
    }

    prompt.query();

    if( prompt.ret >= 0 ) {
        p->i_add( it.get_contents().remove_pocket( prompt.ret ) );
        p->add_msg_if_player( _( "You remove the item from your %s." ), it.tname() );
        return 0;
    }

    p->add_msg_if_player( _( "Never mind." ) );
    return std::nullopt;
}

std::unique_ptr<iuse_actor> molle_detach_actor::clone() const
{
    return std::make_unique<molle_detach_actor>( *this );
}

void molle_detach_actor::load( const JsonObject &jo )
{
    assign( jo, "moves", moves );
}

std::optional<int> install_bionic_actor::use( Character *p, item &it, bool,
        const tripoint & ) const
{
    if( p->can_install_bionics( *it.type, *p, false ) ) {
        if( !p->has_trait( trait_DEBUG_BIONICS ) ) {
            p->consume_installation_requirement( it.type->bionic->id );
            p->consume_anesth_requirement( *it.type, *p );
        }
        if( p->install_bionics( *it.type, *p, false ) ) {
            return 1;
        }
    }
    return std::nullopt;
}

ret_val<void> install_bionic_actor::can_use( const Character &p, const item &it, bool,
        const tripoint & ) const
{
    if( !it.is_bionic() ) {
        return ret_val<void>::make_failure();
    }
    const bionic_id &bid = it.type->bionic->id;
    if( p.is_mounted() ) {
        return ret_val<void>::make_failure( _( "You can't install bionics while mounted." ) );
    }
    if( !p.has_trait( trait_DEBUG_BIONICS ) ) {
        if( bid->installation_requirement.is_empty() ) {
            return ret_val<void>::make_failure( _( "You can't self-install this CBM." ) );
        } else  if( it.has_flag( flag_FILTHY ) ) {
            return ret_val<void>::make_failure( _( "You can't install a filthy CBM!" ) );
        } else if( it.has_flag( flag_NO_STERILE ) ) {
            return ret_val<void>::make_failure( _( "This CBM is not sterile, you can't install it." ) );
        } else if( it.has_fault( fault_bionic_salvaged ) ) {
            return ret_val<void>::make_failure(
                       _( "This CBM is already deployed.  You need to reset it to factory state." ) );
        } else if( units::energy( std::numeric_limits<int>::max(), units::energy::unit_type{} ) -
                   p.get_max_power_level() < bid->capacity ) {
            return ret_val<void>::make_failure( _( "Max power capacity already reached" ) );
        }
    }

    if( p.has_bionic( bid ) && !bid->dupes_allowed ) {
        return ret_val<void>::make_failure( _( "You have already installed this bionic." ) );
    } else if( bid->upgraded_bionic && !p.has_bionic( bid->upgraded_bionic ) ) {
        return ret_val<void>::make_failure( _( "There is nothing to upgrade." ) );
    } else {
        const bool downgrade =
            std::any_of( bid->available_upgrades.begin(), bid->available_upgrades.end(),
        [&p]( const bionic_id & b ) {
            return p.has_bionic( b );
        } );

        if( downgrade ) {
            return ret_val<void>::make_failure( _( "You have a superior version installed." ) );
        }
    }

    return ret_val<void>::make_success();
}

std::unique_ptr<iuse_actor> install_bionic_actor::clone() const
{
    return std::make_unique<install_bionic_actor>( *this );
}

void install_bionic_actor::finalize( const itype_id &my_item_type )
{
    if( !item::find_type( my_item_type )->bionic ) {
        debugmsg( "Item %s has install_bionic actor, but it's not a bionic.", my_item_type.c_str() );
    }
}

std::optional<int> detach_gunmods_actor::use( Character *p, item &it, bool,
        const tripoint & ) const
{
    auto filter_irremovable = []( std::vector<item *> &gunmods ) {
        gunmods.erase(
            std::remove_if(
        gunmods.begin(), gunmods.end(), []( const item * i ) {
            return i->is_irremovable();
        } ),
        gunmods.end() );
    };

    item gun_copy = item( it );
    std::vector<item *> mods = it.gunmods();
    std::vector<item *> mods_copy = gun_copy.gunmods();

    filter_irremovable( mods );
    filter_irremovable( mods_copy );

    uilist prompt;
    prompt.text = _( "Remove which modification?" );

    for( size_t i = 0; i != mods.size(); ++i ) {
        prompt.addentry( i, true, -1, mods[ i ]->tname() );
    }

    prompt.query();

    if( prompt.ret >= 0 ) {
        gun_copy.remove_item( *mods_copy[prompt.ret] );

        if( p->meets_requirements( *mods[prompt.ret], gun_copy ) ||
            query_yn( _( "Are you sure?  You may be lacking the skills needed to reattach this modification." ) ) ) {

            if( game_menus::inv::compare_items( it, gun_copy, _( "Remove modification?" ) ) ) {
                p->gunmod_remove( it, *mods[prompt.ret] );
                return 0;
            }
        }
    }

    p->add_msg_if_player( _( "Never mind." ) );
    return std::nullopt;
}

ret_val<void> detach_gunmods_actor::can_use( const Character &p, const item &it, bool,
        const tripoint & ) const
{
    const std::vector<const item *> mods = it.gunmods();

    if( mods.empty() ) {
        return ret_val<void>::make_failure( _( "Doesn't appear to be modded." ) );
    }

    const bool no_removables =
        std::all_of( mods.begin(), mods.end(),
    []( const item * mod ) {
        return mod->is_irremovable();
    } );

    if( no_removables ) {
        return ret_val<void>::make_failure( _( "None of the mods can be removed." ) );
    }

    if( p.is_worn(
            it ) ) { // Prevent removal of shoulder straps and thereby making the gun un-wearable again.
        return ret_val<void>::make_failure( _( "Has to be taken off first." ) );
    }

    return ret_val<void>::make_success();
}

std::unique_ptr<iuse_actor> detach_gunmods_actor::detach_gunmods_actor::clone() const
{
    return std::make_unique<detach_gunmods_actor>( *this );
}

void detach_gunmods_actor::finalize( const itype_id &my_item_type )
{
    if( !item::find_type( my_item_type )->gun ) {
        debugmsg( "Item %s has detach_gunmods_actor actor, but it's a gun.", my_item_type.c_str() );
    }
}

std::optional<int> modify_gunmods_actor::use( Character *p, item &it, bool,
        const tripoint &pnt ) const
{

    std::vector<item *> mods;
    for( item *mod : it.gunmods() ) {
        if( mod->is_transformable() ) {
            mods.push_back( mod );
        }
    }

    uilist prompt;
    prompt.text = _( "Modify which part" );

    for( size_t i = 0; i != mods.size(); ++i ) {
        prompt.addentry( i, true, -1, string_format( "%s: %s", mods[i]->tname(),
                         mods[i]->get_use( "transform" )->get_name() ) );
    }

    prompt.query();

    if( prompt.ret >= 0 ) {
        // set gun to default in case this changes anything
        it.gun_set_mode( gun_mode_DEFAULT );
        p->invoke_item( mods[prompt.ret], "transform", pnt );
        it.on_contents_changed();
        return 0;
    }

    p->add_msg_if_player( _( "Never mind." ) );
    return std::nullopt;
}

ret_val<void> modify_gunmods_actor::can_use( const Character &p, const item &it, bool,
        const tripoint & ) const
{
    if( !p.is_wielding( it ) ) {
        return ret_val<void>::make_failure( _( "Need to be wielding." ) );
    }
    const std::vector<const item *> mods = it.gunmods();

    if( mods.empty() ) {
        return ret_val<void>::make_failure( _( "Doesn't appear to be modded." ) );
    }

    const bool modifiables = std::any_of( mods.begin(), mods.end(),
    []( const item * mod ) {
        return mod->is_transformable();
    } );

    if( !modifiables ) {
        return ret_val<void>::make_failure( _( "None of the mods can be modified." ) );
    }

    if( p.is_worn(
            it ) ) { // I don't know if modifying really needs this but its for future proofing.
        return ret_val<void>::make_failure( _( "Has to be taken off first." ) );
    }

    return ret_val<void>::make_success();
}

std::unique_ptr<iuse_actor> modify_gunmods_actor::modify_gunmods_actor::clone() const
{
    return std::make_unique<modify_gunmods_actor>( *this );
}

void modify_gunmods_actor::finalize( const itype_id &my_item_type )
{
    if( !item::find_type( my_item_type )->gun ) {
        debugmsg( "Item %s has modify_gunmods_actor actor, but it's a gun.", my_item_type.c_str() );
    }
}

std::unique_ptr<iuse_actor> link_up_actor::clone() const
{
    return std::make_unique<link_up_actor>( *this );
}

void link_up_actor::load( const JsonObject &jo )
{
    jo.read( "is_cable_item", is_cable_item );
    jo.read( "cable_type", type );
    jo.read( "cable_length", cable_length );
    jo.read( "charge_rate", charge_rate );
    jo.read( "efficiency", charge_efficiency );
    jo.read( "menu_text", menu_text );
    jo.read( "targets", targets );
}

void link_up_actor::info( const item &, std::vector<iteminfo> &dump ) const
{
    std::vector<std::string> targets_strings;
    bool appliance = false;
    if( targets.count( link_state::vehicle_port ) > 0 ) {
        targets_strings.emplace_back( _( "vehicle controls" ) );
        appliance = true;
    }
    if( targets.count( link_state::vehicle_battery ) > 0 ) {
        targets_strings.emplace_back( _( "vehicle battery" ) );
        appliance = true;
    }
    if( appliance ) {
        targets_strings.emplace_back( _( "appliance" ) );
    }
    if( targets.count( link_state::bio_cable ) > 0 ) {
        targets_strings.emplace_back( _( "bionic" ) );
    }
    if( targets.count( link_state::ups ) > 0 ) {
        targets_strings.emplace_back( _( "UPS" ) );
    }
    if( targets.count( link_state::solarpack ) > 0 ) {
        targets_strings.emplace_back( _( "solar pack" ) );
    }

    if( !targets_strings.empty() ) {
        std::string targets_string = enumerate_as_string( targets_strings, enumeration_conjunction::or_ );
        dump.emplace_back( "TOOL",
                           string_format( _( "<bold>Can be plugged into</bold>: %s." ), targets_string ) );
    }
    if( targets.count( link_state::vehicle_tow ) > 0 ) {
        dump.emplace_back( "TOOL", _( "<bold>Can tow a vehicle</bold>." ) );
    }

    dump.emplace_back( "TOOL", _( "Cable length: " ), cable_length );
    if( charge_rate != 0_W ) {
        std::string wattage = string_format( _( "%+4.1f W" ), units::to_milliwatt( charge_rate ) / 1000.f );
        if( charge_rate > 0_W ) {
            dump.emplace_back( "TOOL", _( "Charge rate: " ), wattage );
        } else {
            dump.emplace_back( "TOOL", _( "Discharge rate: " ), wattage );
        }
    }
}

std::string link_up_actor::get_name() const
{
    if( !menu_text.empty() ) {
        return menu_text.translated();
    }
    return iuse_actor::get_name();
}

std::optional<int> link_up_actor::use( Character *p, item &it, bool t, const tripoint & ) const
{
    if( t ) {
        return std::nullopt;
    }

    if( !is_cable_item && !it.has_pocket_type( item_pocket::pocket_type::CABLE ) ) {
        debugmsg( "Called a link_up action on an item (%s) without a CABLE pocket or \"is_cable_item: true\" set!",
                  it.tname() );
        return std::nullopt;
    }

    // If the item is the cable, we can assign some variables now.
    // Otherwise, wait until after target selection to create the cable and assign this pointer.
    item *cable = nullptr;
    const int respool_length = 5;
    const int respool_time_per_square = 200;
    bool is_respool_length = false;
    if( is_cable_item ) {
        cable = &it;
    } else {
        if( !it.get_contents().cables().empty() ) {
            cable = it.get_contents().cables().front();
        }
    }
    if( cable != nullptr ) {
        if( !cable->link ) {
            cable->link = cata::make_value<item::link_data>();
        }
        is_respool_length = cable->link->max_length - cable->charges > respool_length;
        if( cable->link->s_state == link_state::needs_reeling ) {
            if( query_yn( is_cable_item ? string_format( _( "Reel in the %s?" ), it.label( 1 ) ) :
                          string_format( _( "Reel in the %s's cable?" ), it.label( 1 ) ) ) ) {
                p->assign_activity( player_activity( reel_cable_activity_actor( ( cable->link->max_length -
                                                     cable->charges - respool_length ) * respool_time_per_square, item_location{*p, cable},
                                                     is_cable_item ? item_location::nowhere : item_location{*p, &it} ) ) );
            }
            return 0;
        }
    }

    if( it.contents_linked || ( cable != nullptr && !cable->link->has_state( link_state::no_link ) ) ) {
        // Cables without any free ends can only be disconnected.
        if( targets.count( link_state::no_link ) > 0 ) {
            if( is_cable_item ) {
                if( query_yn( string_format( _( "Detach and re-spool the %s?" ), it.label( 1 ) ) ) ) {
                    it.reset_cable( p );
                    if( cable->link && cable->link->s_state == link_state::needs_reeling ) {
                        p->assign_activity( player_activity( reel_cable_activity_actor( ( cable->link->max_length -
                                                             cable->charges - respool_length ) * respool_time_per_square, item_location{*p, cable},
                                                             is_cable_item ? item_location::nowhere : item_location{*p, &it} ) ) );
                    } else {
                        p->add_msg_if_player( m_info, string_format( _( "You detach the %s." ), it.label( 1 ) ) );
                    }
                    return 0;
                }
            } else {
                if( query_yn( string_format( _( "Detach and re-spool the %s's cable?" ), it.label( 1 ) ) ) ) {
                    it.reset_cables( p );
                    if( cable->link && cable->link->s_state == link_state::needs_reeling ) {
                        p->assign_activity( player_activity( reel_cable_activity_actor( ( cable->link->max_length -
                                                             cable->charges - respool_length ) * respool_time_per_square, item_location{*p, cable},
                                                             is_cable_item ? item_location::nowhere : item_location{*p, &it} ) ) );
                    } else {
                        p->add_msg_if_player( m_info, string_format( _( "You gather the cable up with the %s." ),
                                              it.label( 1 ) ) );
                    }
                    return 0;
                }
            }
        }
        return std::nullopt;
    }

    if( targets.empty() ) {
        debugmsg( "Link up action for %s doesn't have any targets!", it.tname() );
        return std::nullopt;
    }

    uilist link_menu;
    if( cable == nullptr || cable->link->has_no_links() ) {
        // Cable doesn't have any connections, or is a device cable:

        link_menu.text = is_cable_item ? string_format( _( "Attaching the %s:" ), it.label( 1 ) ) :
                         string_format( _( "Attaching the %s's cable:" ), it.label( 1 ) );
        if( targets.count( link_state::vehicle_port ) > 0 ) {
            link_menu.addentry( 0, true, -1, _( "Attach to vehicle controls or appliance" ) );
        }
        if( targets.count( link_state::vehicle_battery ) > 0 ) {
            link_menu.addentry( 1, true, -1, _( "Attach to vehicle battery or appliance" ) );
        }
        if( targets.count( link_state::vehicle_tow ) > 0 ) {
            link_menu.addentry( 10, true, -1, _( "Attach tow cable to towing vehicle" ) );
            link_menu.addentry( 11, true, -1, _( "Attach tow cable to towed vehicle" ) );
        }
        if( targets.count( link_state::bio_cable ) > 0 ) {
            if( !p->get_remote_fueled_bionic().is_empty() ) {
                link_menu.addentry( 20, true, -1, _( "Attach to Cable Charger System CBM" ) );
            }
        }
        if( targets.count( link_state::ups ) > 0 ) {
            if( !( p->all_items_with_flag( flag_IS_UPS ) ).empty() ) {
                link_menu.addentry( 21, true, -1, _( "Attach to UPS" ) );
            }
        }
        if( targets.count( link_state::solarpack ) > 0 ) {
            const bool has_solar_pack_on = p->worn_with_flag( flag_SOLARPACK_ON );
            if( has_solar_pack_on || p->worn_with_flag( flag_SOLARPACK ) ) {
                link_menu.addentry( 22, has_solar_pack_on, -1, _( "Attach to solar pack" ) );
            }
        }
        if( targets.count( link_state::no_link ) > 0 ) {
            link_menu.addentry( 999, false, -1,
                                is_respool_length ? _( "Detach and re-spool" ) : _( "Detach" ) );
        }

    } else if( cable != nullptr && cable->link->has_state( link_state::vehicle_tow ) ) {
        // Cables that started a tow can finish one or detach, nothing else.

        link_menu.addentry( 10, cable->link->t_state == link_state::vehicle_tow, -1,
                            _( "Attach loose end to towing vehicle" ) );
        link_menu.addentry( 11, cable->link->s_state == link_state::vehicle_tow, -1,
                            _( "Attach loose end to towed vehicle" ) );
        if( targets.count( link_state::no_link ) > 0 ) {
            link_menu.addentry( 999, true, -1,
                                is_respool_length ? _( "Detach and re-spool" ) : _( "Detach" ) );
        }

    } else if( is_cable_item ) {
        // Cable has one connection already:

        link_menu.text = string_format( _( "Attaching the %s's loose end:" ), it.label( 1 ) );

        // TODO: Allow plugging UPSes and Solar Packs into more than just bionics.
        // There is already code to support setting up a link, but none for actual functionality.
        if( targets.count( link_state::vehicle_port ) > 0 ) {
            link_menu.addentry( 0, !cable->link->has_state( link_state::ups ) &&
                                !cable->link->has_state( link_state::solarpack ),
                                -1, _( "Attach loose end to vehicle controls or appliance" ) );
        }
        if( targets.count( link_state::vehicle_battery ) > 0 ) {
            link_menu.addentry( 1, !cable->link->has_state( link_state::ups ) &&
                                !cable->link->has_state( link_state::solarpack ),
                                -1, _( "Attach loose end to vehicle battery or appliance" ) );
        }
        if( targets.count( link_state::bio_cable ) > 0 && !p->get_remote_fueled_bionic().is_empty() ) {
            link_menu.addentry( 20, !cable->link->has_state( link_state::bio_cable ),
                                -1, _( "Attach loose end to Cable Charger System CBM" ) );
        }
        if( targets.count( link_state::ups ) > 0 && !( p->all_items_with_flag( flag_IS_UPS ) ).empty() ) {
            link_menu.addentry( 21, cable->link->has_state( link_state::bio_cable ),
                                -1, _( "Attach loose end to UPS" ) );
        }
        if( targets.count( link_state::solarpack ) > 0 ) {
            const bool has_solar_pack_on = p->worn_with_flag( flag_SOLARPACK_ON );
            if( has_solar_pack_on || p->worn_with_flag( flag_SOLARPACK ) ) {
                link_menu.addentry( 22, has_solar_pack_on && cable->link->has_state( link_state::bio_cable ),
                                    -1, _( "Attach loose end to solar pack" ) );
            }
        }
        if( targets.count( link_state::no_link ) > 0 ) {
            link_menu.addentry( 999, true, -1,
                                is_respool_length ? _( "Detach and re-spool" ) : _( "Detach" ) );
        }
    } else {
        debugmsg( "An already connected device (%s) tried to link up again!", it.tname() );
        return std::nullopt;
    }
    int choice = -1;
    if( targets.size() == 1 ) {
        choice = link_menu.entries.begin()->retval;
    } else {
        link_menu.query();
        choice = link_menu.ret;
    }

    if( choice < 0 ) { // Cancelled selection.

        p->add_msg_if_player( _( "Never mind" ) );
        return std::nullopt;

    } else if( choice == 999 ) { // Selection: Unconnect & respool.

        if( is_cable_item ) {
            it.reset_cable( p );
        } else {
            it.reset_cables( p );
        }
        if( cable->link && cable->link->s_state == link_state::needs_reeling ) {
            // Cables that are too long need to be manually rewound before reuse.
            // 2 seconds per square
            p->assign_activity( player_activity( reel_cable_activity_actor( ( cable->link->max_length -
                                                 cable->charges - respool_length ) * respool_time_per_square, item_location{*p, cable},
                                                 is_cable_item ? item_location::nowhere : item_location{*p, &it} ) ) );
            return 0;
        } else {
            p->add_msg_if_player( m_info, is_cable_item ? string_format( _( "You detach the %s." ),
                                  it.label( 1 ) ) : string_format( _( "You gather the cable up with the %s." ), it.label( 1 ) ) );
        }
        return 0;
    }

    map &here = get_map();
    const int move_cost = 5;
    // Lambda that assigns an address to the cable pointer, creating the cable if needed. Returns false if it failed.
    const auto set_cable_pointer = [this, &it, &cable]() {
        if( cable == nullptr ) {
            item new_cable( type );
            if( !it.put_in( new_cable, item_pocket::pocket_type::CABLE ).success() ) {
                debugmsg( "Failed to add the %s inside the %s!", new_cable.tname(), it.tname() );
                return false;
            }
            cable = it.get_contents().cables().front();
            cable->link = cata::make_value<item::link_data>();
        }
        return true;
    };

    if( choice == 0 || choice == 1 ) {
        // Selection: Attach electrical cable to vehicle ports / appliances, OR vehicle batteries.

        // You used to be able to plug cables in anywhere on a vehicle, so there's extra effort here
        // to inform players that they can only plug them into dashboards or electrical controls now.
        const auto can_link = [&here, &choice]( const tripoint & point ) {
            const optional_vpart_position ovp = here.veh_at( point );
            if( !ovp ) {
                return false;
            }
            if( choice == 0 ) {
                return ovp.avail_part_with_feature( "CABLE_PORTS" ) || ovp.avail_part_with_feature( "APPLIANCE" );
            } else if( choice == 1 ) {
                if( ovp.avail_part_with_feature( "APPLIANCE" ) ) {
                    return true;
                }
                const vehicle &veh = ovp->vehicle();
                for( const int p : veh.parts_at_relative( ovp->mount(), /* use_cache = */ false ) ) {
                    const vehicle_part &vp_here = veh.part( p );
                    if( vp_here.is_battery() && !vp_here.is_broken() ) {
                        return true;
                    }
                }
            }
            return false;
        };
        const std::optional<tripoint> pnt_ = choose_adjacent_highlight( _( "Attach the cable where?" ),
                                             "", can_link, false, false );
        if( !pnt_ ) {
            return std::nullopt;
        }
        const tripoint &pnt = *pnt_;

        const optional_vpart_position t_vp = here.veh_at( pnt );
        if( !can_link( pnt ) ) {
            if( choice == 0 && t_vp && t_vp->vehicle().has_part( "CABLE_PORTS" ) ) {
                p->add_msg_if_player( m_info,
                                      _( "You can't attach it there; try the dashboard or electronics controls." ) );
            } else if( choice == 1 && t_vp && t_vp->vehicle().batteries.empty() ) {
                p->add_msg_if_player( m_info,
                                      _( "You can't attach it there; try the battery." ) );
            } else {
                p->add_msg_if_player( m_info, _( "You can't attach it there." ) );
            }
            return std::nullopt;
        }

        if( !set_cable_pointer() ) {
            return std::nullopt;
        }

        if( !cable->link->has_state( link_state::vehicle_port ) &&
            !cable->link->has_state( link_state::vehicle_battery ) ) {
            // Starting a new connection to a vehicle or connecting a cable CBM to a vehicle.

            if( cable->link->has_no_links() ) {
                p->add_msg_if_player( _( "You connect the %1$s to the %2$s." ), it.label( 1 ),
                                      t_vp->vehicle().name );
            } else if( cable->link->has_state( link_state::bio_cable ) ) {
                p->add_msg_if_player( m_good, _( "You are now plugged into the %s." ), t_vp->vehicle().name );
                cable->link->s_state = link_state::bio_cable;
            } else {
                debugmsg( "Failed to connect the %s, it tried to make an invalid connection!", cable->tname() );
                return std::nullopt;
            }
            cable->link->t_state = choice == 0 ? link_state::vehicle_port : link_state::vehicle_battery;
            cable->link->t_abs_pos = here.getglobal( pnt );
            cable->link->t_mount = t_vp->mount();
            cable->link->max_length = cable_length != -1 ? cable_length : type->maximum_charges();
            cable->link->charge_efficiency = charge_efficiency;
            cable->link->charge_rate = charge_rate.value();
            // Convert wattage to how long it takes to charge 1 kW, the unit batteries use.
            // -1 means batteries won't be charged, but it can still provide epower to devices.
            cable->link->charge_interval = charge_rate == 0_W ? -1 :
                                           std::max( 1, static_cast<int>( std::floor( 1000000.0 / abs( charge_rate.value() ) + 0.5 ) ) );
            cable->link->last_processed = calendar::turn;
            cable->active = true;
            it.contents_linked = !is_cable_item;
            p->moves -= move_cost;
            it.process( here, p, p->pos() );

        } else {
            // Connecting one vehicle/appliance to another.

            if( !cable->link->t_veh_safe ) {
                debugmsg( "Failed to connect the %s, it lost its vehicle pointer!", cable->tname() );
                return std::nullopt;
            }
            vehicle *const target_veh = &t_vp->vehicle();
            vehicle *const prev_veh = cable->link->t_veh_safe.get();
            if( prev_veh == target_veh ) {
                p->add_msg_if_player( m_warning, _( "You cannot connect the %s to itself." ), prev_veh->name );
                return std::nullopt;
            }
            const std::pair<tripoint, tripoint> prev_target = std::make_pair(
                        here.getabs( prev_veh->mount_to_tripoint( cable->link->t_mount ) ),
                        prev_veh->global_square_location().raw() );
            for( const vpart_reference &vpr : target_veh->get_any_parts( "POWER_TRANSFER" ) ) {
                if( vpr.part().target.first == prev_target.first &&
                    vpr.part().target.second == prev_target.second ) {
                    p->add_msg_if_player( m_warning, _( "The %1$s and %2$s are already connected." ),
                                          target_veh->name, prev_veh->name );
                    return std::nullopt;
                }
            }

            const itype_id item_id = it.typeId();
            bool vpid_found = false;
            for( const vpart_info &vpi : vehicles::parts::get_all() ) {
                if( vpi.base_item == item_id ) {
                    vpid_found = true;
                    break;
                }
            }

            if( !vpid_found ) {
                debugmsg( "item %s is not base item of any vehicle part!  Using jumper_cable", item_id.c_str() );
            }
            const vpart_id vpid( vpid_found ? item_id.str() : "jumper_cable" );

            point vcoords = cable->link->t_mount;
            vehicle_part source_part( vpid, vpid_found ? item( it ) : item( "jumper_cable" ) );
            source_part.target.first = here.getabs( pnt );
            source_part.target.second = target_veh->global_square_location().raw();
            prev_veh->install_part( vcoords, std::move( source_part ) );

            vcoords = t_vp->mount();
            vehicle_part target_part( vpid, vpid_found ? item( it ) : item( "jumper_cable" ) );
            target_part.target.first = prev_target.first;
            target_part.target.second = prev_target.second;
            target_veh->install_part( vcoords, std::move( target_part ) );

            p->add_msg_if_player( m_good, _( "You link up the %1$s and the %2$s." ),
                                  prev_veh->name, target_veh->name );

            return 1; // Let the cable be destroyed.
        }

    } else if( choice == 10 || choice == 11 ) { // Selection: Attach tow cable to towing/towed vehicle.

        if( !set_cable_pointer() ) {
            return std::nullopt;
        }

        const auto can_link = [&here]( const tripoint & point ) {
            const optional_vpart_position ovp = here.veh_at( point );
            return ovp && ovp->vehicle().is_external_part( point );
        };

        const std::optional<tripoint> pnt_ = choose_adjacent_highlight(
                choice == 10 ? _( "Attach cable to the vehicle that will do the towing." ) :
                _( "Attach cable to the vehicle that will be towed." ), "", can_link, false, false );
        if( !pnt_ ) {
            return std::nullopt;
        }
        const tripoint &pnt = *pnt_;
        const optional_vpart_position t_vp = here.veh_at( pnt );
        if( !t_vp ) {
            p->add_msg_if_player( _( "There's no vehicle there." ) );
            return std::nullopt;
        }

        vehicle *const target_veh = &t_vp->vehicle();
        if( target_veh->has_tow_attached() || target_veh->is_towed() ||
            target_veh->is_towing() ) {
            p->add_msg_if_player( _( "That vehicle already has a tow-line attached." ) );
            return std::nullopt;
        }
        if( !target_veh->is_external_part( pnt ) ) {
            p->add_msg_if_player( _( "You can't attach the tow-line to an internal part." ) );
            return std::nullopt;
        }
        if( !target_veh->part( t_vp->part_index() ).carried_stack.empty() ) {
            p->add_msg_if_player( _( "You can't attach the tow-line to a racked part." ) );
            return std::nullopt;
        }

        if( cable->link->has_no_links() ) {
            // Starting a new tow cable connection.

            p->add_msg_if_player( _( "You connect the %1$s to the %2$s." ), it.label( 1 ),
                                  t_vp->vehicle().name );
            if( choice == 10 ) {
                cable->link->s_state = link_state::vehicle_tow; // Assign towing vehicle.
            } else {
                cable->link->t_state = link_state::vehicle_tow; // Assign towed vehicle.
            }
            //cable->link->t_state = link_state::vehicle_tow;
            cable->link->t_abs_pos = here.getglobal( pnt );
            cable->link->t_mount = t_vp->mount();
            cable->link->max_length = cable_length != -1 ? cable_length : type->maximum_charges();
            cable->link->last_processed = calendar::turn;
            cable->active = true;
            it.contents_linked = !is_cable_item;
            p->moves -= move_cost;
            it.process( here, p, p->pos() );

        } else {
            // Connecting two vehicles with tow cable.

            if( !cable->link->t_veh_safe ) {
                debugmsg( "Failed to connect the %s, it lost its vehicle pointer!", cable->tname() );
                return std::nullopt;
            }
            vehicle *const prev_veh = cable->link->t_veh_safe.get();
            if( prev_veh == target_veh ) {
                if( p->has_item( it ) ) {
                    p->add_msg_if_player( m_warning, _( "The %s cannot tow itself!" ), prev_veh->name );
                }
                return std::nullopt;
            };

            const itype_id item_id = it.typeId();
            vpart_id vpid = vpart_id::NULL_ID();
            for( const vpart_info &e : vehicles::parts::get_all() ) {
                if( e.base_item == item_id ) {
                    vpid = e.id;
                    break;
                }
            }

            if( vpid.is_null() ) {
                debugmsg( "item %s is not base item of any vehicle part!", item_id.c_str() );
                return std::nullopt;
            }

            const point vcoords1 = cable->link->t_mount;
            const point vcoords2 = t_vp->mount();

            const ret_val<void> can_mount1 = target_veh->can_mount( vcoords1, *vpid );
            if( !can_mount1.success() ) {
                //~ %1$s - tow cable name, %2$s - the reason why it failed
                p.add_msg_if_player( m_bad, _( "You can't attach the %1$s: %2$s" ),
                                     it.type_name(), can_mount1.str() );
                return std::nullopt;
            }

            const ret_val<void> can_mount2 = prev_veh->can_mount( vcoords2, *vpid );
            if( !can_mount2.success() ) {
                //~ %1$s - tow cable name, %2$s - the reason why it failed
                p.add_msg_if_player( m_bad, _( "You can't attach the %s: %s" ),
                                     it.type_name(), can_mount2.str() );
                return std::nullopt;
            }

            vehicle_part prev_part( vpid, item( it ) );
            prev_part.target.first = here.getabs( pnt );
            prev_part.target.second = target_veh->global_square_location().raw();
            prev_veh->install_part( vcoords1, std::move( prev_part ) );

            vehicle_part target_part( vpid, item( it ) );
            target_part.target.first = here.getabs( prev_veh->mount_to_tripoint( cable->link->t_mount ) );
            target_part.target.second = prev_veh->global_square_location().raw();
            target_veh->install_part( vcoords2, std::move( target_part ) );

<<<<<<< HEAD
            if( p->has_item( it ) ) {
                p->add_msg_if_player( m_good, _( "You link up the %1$s and the %2$s." ),
                                      prev_veh->name, target_veh->name );
=======
            if( p.has_item( it ) ) {
                //~ %1$s - tow cable name, %2$s - first vehicle name, %3$s - second vehicle name
                p.add_msg_if_player( m_good, _( "You attach %1$s to %2$s and %3$s." ),
                                     it.type_name(), prev_veh->disp_name(), target_veh->disp_name() );
>>>>>>> 1b983260
            }
            if( choice == 10 ) {
                target_veh->tow_data.set_towing( target_veh, prev_veh );
            } else {
                prev_veh->tow_data.set_towing( prev_veh, target_veh );
            }

            return 1; // Let the cable be destroyed.
        }

    } else if( choice == 20 ) { // Selection: Attach electrical cable to Cable Charger System CBM.

        if( !set_cable_pointer() ) {
            return std::nullopt;
        }
        if( cable->link->has_no_links() ) {
            cable->link->t_state = link_state::bio_cable;
            p->add_msg_if_player( m_info, _( "You attach the cable to your Cable Charger System." ) );
        } else if( cable->link->s_state == link_state::ups ) {
            cable->link->t_state = link_state::bio_cable;
            p->add_msg_if_player( m_good, _( "You are now plugged into the UPS." ) );
        } else if( cable->link->s_state == link_state::solarpack ) {
            cable->link->t_state = link_state::bio_cable;
            p->add_msg_if_player( m_good, _( "You are now plugged into the solar backpack." ) );
        } else if( cable->link->t_state == link_state::vehicle_port ||
                   cable->link->t_state == link_state::vehicle_battery ) {
            cable->link->s_state = link_state::bio_cable;
            p->add_msg_if_player( m_good, _( "You are now plugged into the vehicle." ) );
        }
        cable->active = true;
        it.contents_linked = !is_cable_item;
        p->moves -= move_cost;
        it.process( here, p, p->pos() );
        return 0;

    } else if( choice == 21 ) { // Selection: Attach electrical cable to ups.

        item_location loc;
        avatar *you = p->as_avatar();
        const std::string choose_ups = _( "Choose UPS:" );
        const std::string dont_have_ups = _( "You don't have any UPS." );
        auto ups_filter = [&]( const item & itm ) {
            return itm.has_flag( flag_IS_UPS );
        };

        if( you != nullptr ) {
            loc = game_menus::inv::titled_filter_menu( ups_filter, *you, choose_ups, -1, dont_have_ups );
        }
        if( !loc ) {
            p->add_msg_if_player( _( "Never mind" ) );
            return std::nullopt;
        }

        if( !set_cable_pointer() ) {
            return std::nullopt;
        }
        if( cable->link->has_no_links() ) {
            p->add_msg_if_player( m_info, _( "You attach the cable to the UPS." ) );
        } else if( cable->link->t_state == link_state::bio_cable ) {
            p->add_msg_if_player( m_good, _( "You are now plugged into the UPS." ) );
        } else if( cable->link->s_state == link_state::solarpack ) {
            p->add_msg_if_player( m_good, _( "You link up the UPS and the solar backpack." ) );
        } else if( cable->link->t_state == link_state::vehicle_port ||
                   cable->link->t_state == link_state::vehicle_battery ) {
            p->add_msg_if_player( m_good, _( "You link up the UPS and the vehicle." ) );
        }
        cable->link->s_state = link_state::ups;
        loc->set_var( "cable", "plugged_in" );
        loc->activate();
        cable->active = true;
        it.contents_linked = !is_cable_item;
        p->moves -= move_cost;
        it.process( here, p, p->pos() );
        return 0;

    } else if( choice == 22 ) { // Selection: Attach electrical cable to solar pack.

        item_location loc;
        avatar *you = p->as_avatar();
        const std::string choose_solar = _( "Choose solar pack:" );
        const std::string dont_have_solar = _( "You need an unfolded solar pack." );
        auto solar_filter = [&]( const item & itm ) {
            return itm.has_flag( flag_SOLARPACK_ON );
        };

        if( you != nullptr ) {
            loc = game_menus::inv::titled_filter_menu( solar_filter, *you, choose_solar, -1, dont_have_solar );
        }
        if( !loc ) {
            p->add_msg_if_player( _( "Never mind" ) );
            return std::nullopt;
        }

        if( !set_cable_pointer() ) {
            return std::nullopt;
        }
        if( cable->link->has_no_links() ) {
            p->add_msg_if_player( m_info, _( "You attach the cable to the solar pack." ) );
        } else if( cable->link->t_state == link_state::bio_cable ) {
            p->add_msg_if_player( m_good, _( "You are now plugged into the solar pack." ) );
        } else if( cable->link->s_state == link_state::ups ) {
            p->add_msg_if_player( m_good, _( "You link up the solar pack and the UPS." ) );
        } else if( cable->link->t_state == link_state::vehicle_port ||
                   cable->link->t_state == link_state::vehicle_battery ) {
            p->add_msg_if_player( m_good, _( "You link up the solar pack and the vehicle." ) );
        }
        cable->link->s_state = link_state::solarpack;
        loc->set_var( "cable", "plugged_in" );
        loc->activate();
        cable->active = true;
        cable->process( here, p, p->pos() );
        it.contents_linked = !is_cable_item;
        p->moves -= move_cost;
        it.process( here, p, p->pos() );
        return 0;
    }

    return 0;
}

std::unique_ptr<iuse_actor> deploy_tent_actor::clone() const
{
    return std::make_unique<deploy_tent_actor>( *this );
}

void deploy_tent_actor::load( const JsonObject &obj )
{
    assign( obj, "radius", radius );
    assign( obj, "wall", wall );
    assign( obj, "floor", floor );
    assign( obj, "floor_center", floor_center );
    assign( obj, "door_opened", door_opened );
    assign( obj, "door_closed", door_closed );
    assign( obj, "broken_type", broken_type );
}

std::optional<int> deploy_tent_actor::use( Character *p, item &it, bool, const tripoint & ) const
{
    int diam = 2 * radius + 1;
    if( p->cant_do_mounted() ) {
        return std::nullopt;
    }
    const std::optional<tripoint> dir = choose_direction( string_format(
                                            _( "Put up the %s where (%dx%d clear area)?" ), it.tname(), diam, diam ) );
    if( !dir ) {
        return std::nullopt;
    }
    const tripoint direction = *dir;

    map &here = get_map();
    // We place the center of the structure (radius + 1)
    // spaces away from the player.
    // First check there's enough room.
    const tripoint center = p->pos() + tripoint( ( radius + 1 ) * direction.x,
                            ( radius + 1 ) * direction.y, 0 );
    creature_tracker &creatures = get_creature_tracker();
    for( const tripoint &dest : here.points_in_radius( center, radius ) ) {
        if( const optional_vpart_position vp = here.veh_at( dest ) ) {
            add_msg( m_info, _( "The %s is in the way." ), vp->vehicle().name );
            return std::nullopt;
        }
        if( const Creature *const c = creatures.creature_at( dest ) ) {
            add_msg( m_info, _( "The %s is in the way." ), c->disp_name() );
            return std::nullopt;
        }
        if( here.impassable( dest ) || !here.has_flag( ter_furn_flag::TFLAG_FLAT, dest ) ) {
            add_msg( m_info, _( "The %s in that direction isn't suitable for placing the %s." ),
                     here.name( dest ), it.tname() );
            return std::nullopt;
        }
        if( here.has_furn( dest ) ) {
            add_msg( m_info, _( "There is already furniture (%s) there." ), here.furnname( dest ) );
            return std::nullopt;
        }
    }

    //checks done start activity:
    tent_placement_activity_actor actor( to_moves<int>( 20_minutes ), direction, radius, it, wall,
                                         floor, floor_center, door_closed );
    get_player_character().assign_activity( actor );
    p->i_rem( &it );
    return 0;
}

bool deploy_tent_actor::check_intact( const tripoint &center ) const
{
    map &here = get_map();
    for( const tripoint &dest : here.points_in_radius( center, radius ) ) {
        const furn_id fid = here.furn( dest );
        if( dest == center && floor_center ) {
            if( fid != *floor_center ) {
                return false;
            }
        } else if( square_dist( dest, center ) < radius ) {
            // So we are inside the tent
            if( fid != floor ) {
                return false;
            }
        } else {
            // We are on the border of the tent
            if( fid != wall && fid != door_opened && fid != door_closed ) {
                return false;
            }
        }
    }
    return true;
}

void weigh_self_actor::info( const item &, std::vector<iteminfo> &dump ) const
{
    dump.emplace_back( "DESCRIPTION",
                       _( "Use this item to weigh yourself.  Includes everything you are wearing." ) );
}

std::optional<int> weigh_self_actor::use( Character *p, item &, bool, const tripoint & ) const
{
    if( p->is_mounted() ) {
        p->add_msg_if_player( m_info, _( "You cannot weigh yourself while mounted." ) );
        return std::nullopt;
    }
    // this is a weight, either in kgs or in lbs.
    double weight = convert_weight( p->get_weight() );
    if( weight > convert_weight( max_weight ) ) {
        popup( _( "ERROR: Max weight of %.0f %s exceeded" ), convert_weight( max_weight ), weight_units() );
    } else {
        popup( "%.0f %s", weight, weight_units() );
    }
    return 0;
}

void weigh_self_actor::load( const JsonObject &jo )
{
    assign( jo, "max_weight", max_weight );
}

std::unique_ptr<iuse_actor> weigh_self_actor::clone() const
{
    return std::make_unique<weigh_self_actor>( *this );
}

void sew_advanced_actor::load( const JsonObject &obj )
{
    // Mandatory:
    for( const std::string line : obj.get_array( "materials" ) ) {
        materials.emplace( line );
    }
    for( const std::string line : obj.get_array( "clothing_mods" ) ) {
        clothing_mods.emplace_back( line );
    }

    // TODO: Make skill non-mandatory while still erroring on invalid skill
    const std::string skill_string = obj.get_string( "skill" );
    used_skill = skill_id( skill_string );
    if( !used_skill.is_valid() ) {
        obj.throw_error_at( "skill", "Invalid skill" );
    }
}

std::optional<int> sew_advanced_actor::use( Character *p, item &it, bool, const tripoint & ) const
{
    if( p->is_npc() ) {
        return std::nullopt;
    }
    if( p->cant_do_mounted() ) {
        return std::nullopt;
    }
    if( p->cant_do_underwater() ) {
        return std::nullopt;
    }

    if( p->fine_detail_vision_mod() > 4 ) {
        add_msg( m_info, _( "You can't see to sew!" ) );
        return std::nullopt;
    }

    auto filter = [this]( const item & itm ) {
        return itm.is_armor() && !itm.is_firearm() && !itm.is_power_armor() && !itm.is_gunmod() &&
               itm.made_of_any( materials ) && !itm.has_flag( flag_INTEGRATED );
    };
    // note: if !p.is_npc() then p is avatar.
    item_location loc = game_menus::inv::titled_filter_menu(
                            filter, *p->as_avatar(), _( "Enhance which clothing?" ) );
    if( !loc ) {
        p->add_msg_if_player( m_info, _( "You do not have that item!" ) );
        return std::nullopt;
    }
    item &mod = *loc;
    if( &mod == &it ) {
        p->add_msg_if_player( m_info,
                              _( "This can be used to repair or modify other items, not itself." ) );
        return std::nullopt;
    }

    // Gives us an item with the mod added or removed (toggled)
    const auto modded_copy = []( const item & proto, const flag_id & mod_type ) {
        item mcopy = proto;
        if( mcopy.has_own_flag( mod_type ) == 0 ) {
            mcopy.set_flag( mod_type );
        } else {
            mcopy.unset_flag( mod_type );
        }

        return mcopy;
    };

    // Cache available materials
    std::map< itype_id, bool > has_enough;
    const int items_needed = mod.base_volume() / 750_ml + 1;
    const inventory &crafting_inv = p->crafting_inventory();
    const std::function<bool( const item & )> is_filthy_filter = is_crafting_component;

    // Go through all discovered repair items and see if we have any of them available
    for( const clothing_mod &cm : clothing_mods::get_all() ) {
        has_enough[cm.item_string] = crafting_inv.has_amount( cm.item_string, items_needed, false,
                                     is_filthy_filter );
    }

    int mod_count = 0;
    for( const clothing_mod &cm : clothing_mods::get_all() ) {
        mod_count += mod.has_own_flag( cm.flag );
    }

    // We need extra thread to lose it on bad rolls
    const int thread_needed = mod.base_volume() / 125_ml + 10;

    const auto valid_mods = mod.find_armor_data()->valid_mods;

    const auto get_compare_color = [&]( const float before, const float after,
    const bool higher_is_better ) {
        return before == after ? c_unset : ( ( after > before ) == higher_is_better ? c_light_green :
                                             c_red );
    };

    uilist tmenu;
    tmenu.text = _( "How do you want to modify it?" );

    int index = 0;
    for( const clothing_mod_id &cm : clothing_mods ) {
        clothing_mod obj = cm.obj();
        item temp_item = modded_copy( mod, obj.flag );
        temp_item.update_clothing_mod_val();

        bool enab = false;
        std::string prompt;
        if( !mod.has_own_flag( obj.flag ) ) {
            // Mod not already present, check if modification is possible
            if( obj.restricted &&
                std::find( valid_mods.begin(), valid_mods.end(), obj.flag.str() ) == valid_mods.end() ) {
                //~ %1$s: modification desc, %2$s: mod name
                prompt = string_format( _( "Can't %1$s (incompatible with %2$s)" ),
                                        lowercase_first_letter( obj.implement_prompt.translated() ),
                                        mod.tname( 1, false ) );
            } else if( !it.ammo_sufficient( p, thread_needed ) ) {
                //~ %1$s: modification desc, %2$d: number of thread needed
                prompt = string_format( _( "Can't %1$s (need %2$d thread loaded)" ),
                                        lowercase_first_letter( obj.implement_prompt.translated() ), thread_needed );
            } else if( !has_enough[obj.item_string] ) {
                //~ %1$s: modification desc, %2$d: number of items needed, %3$s: items needed
                prompt = string_format( _( "Can't %1$s (need %2$d %3$s)" ),
                                        lowercase_first_letter( obj.implement_prompt.translated() ),
                                        items_needed, item::nname( obj.item_string, items_needed ) );
            } else {
                // Modification is possible
                enab = true;
                //~ %1$s: modification desc, %2$d: number of items needed, %3$s: items needed, %4$s: number of thread needed
                prompt = string_format( _( "%1$s (%2$d %3$s and %4$d thread)" ),
                                        lowercase_first_letter( obj.implement_prompt.translated() ),
                                        items_needed, item::nname( obj.item_string, items_needed ), thread_needed );
            }

        } else {
            // Mod already present, give option to destroy
            enab = true;
            prompt = obj.destroy_prompt.translated();
        }
        std::string desc;
        // FIXME: Remove sew_advanced_actor, no longer used since before 0.G
        desc += colorize( string_format( "%s: %.2f->%.2f\n", _( "Bash" ), mod.resist( damage_bash ),
                                         temp_item.resist( damage_bash ) ), get_compare_color( mod.resist( damage_bash ),
                                                 temp_item.resist( damage_bash ), true ) );
        desc += colorize( string_format( "%s: %.2f->%.2f\n", _( "Cut" ), mod.resist( damage_cut ),
                                         temp_item.resist( damage_cut ) ), get_compare_color( mod.resist( damage_cut ),
                                                 temp_item.resist( damage_cut ), true ) );
        desc += colorize( string_format( "%s: %.2f->%.2f\n", _( "Ballistic" ),
                                         mod.resist( damage_bullet ),
                                         temp_item.resist( damage_bullet ) ), get_compare_color( mod.resist( damage_bullet ),
                                                 temp_item.resist( damage_bullet ),
                                                 true ) );
        desc += colorize( string_format( "%s: %.2f->%.2f\n", _( "Acid" ), mod.resist( damage_acid ),
                                         temp_item.resist( damage_acid ) ), get_compare_color( mod.resist( damage_acid ),
                                                 temp_item.resist( damage_acid ), true ) );
        desc += colorize( string_format( "%s: %.2f->%.2f\n", _( "Fire" ), mod.resist( damage_heat ),
                                         temp_item.resist( damage_heat ) ), get_compare_color( mod.resist( damage_heat ),
                                                 temp_item.resist( damage_heat ), true ) );
        desc += colorize( string_format( "%s: %d->%d\n", _( "Warmth" ), mod.get_warmth(),
                                         temp_item.get_warmth() ), get_compare_color( mod.get_warmth(), temp_item.get_warmth(), true ) );
        desc += colorize( string_format( "%s: %d->%d\n", _( "Encumbrance" ), mod.get_avg_encumber( *p ),
                                         temp_item.get_avg_encumber( *p ) ), get_compare_color( mod.get_avg_encumber( *p ),
                                                 temp_item.get_avg_encumber( *p ), false ) );

        tmenu.addentry_desc( index++, enab, MENU_AUTOASSIGN, prompt, desc );
    }
    tmenu.textwidth = 80;
    tmenu.desc_enabled = true;
    tmenu.query();
    const int choice = tmenu.ret;

    if( choice < 0 || choice >= static_cast<int>( clothing_mods.size() ) ) {
        return std::nullopt;
    }

    // The mod player picked
    const flag_id &the_mod = clothing_mods[choice].obj().flag;

    // If the picked mod already exists, player wants to destroy it
    if( mod.has_own_flag( the_mod ) ) {
        if( query_yn( _( "Are you sure?  You will not gain any materials back." ) ) ) {
            mod.unset_flag( the_mod );
        }
        mod.update_clothing_mod_val();

        return 0;
    }

    // Get the id of the material used
    const itype_id &repair_item = clothing_mods[choice].obj().item_string;

    std::vector<item_comp> comps;
    comps.emplace_back( repair_item, items_needed );
    p->moves -= to_moves<int>( 30_seconds * p->fine_detail_vision_mod() );
    p->practice( used_skill, items_needed * 3 + 3 );
    /** @EFFECT_TAILOR randomly improves clothing modification efforts */
    int rn = dice( 3, 2 + round( p->get_skill_level( used_skill ) ) ); // Skill
    /** @EFFECT_DEX randomly improves clothing modification efforts */
    rn += rng( 0, p->dex_cur / 2 );                    // Dexterity
    /** @EFFECT_PER randomly improves clothing modification efforts */
    rn += rng( 0, p->per_cur / 2 );                    // Perception
    rn -= mod_count * 10;                              // Other mods

    if( rn <= 8 ) {
        const std::string startdurability = mod.durability_indicator( true );
        const bool destroyed = mod.inc_damage();
        const std::string resultdurability = mod.durability_indicator( true );
        p->add_msg_if_player( m_bad, _( "You damage your %s trying to modify it!  ( %s-> %s)" ),
                              mod.tname( 1, false ), startdurability, resultdurability );
        if( destroyed ) {
            p->add_msg_if_player( m_bad, _( "You destroy it!" ) );
            p->i_rem_keep_contents( &mod );
            p->calc_encumbrance();
            p->calc_discomfort();
        }
        return thread_needed / 2;
    } else if( rn <= 10 ) {
        p->add_msg_if_player( m_bad,
                              _( "You fail to modify the clothing, and you waste thread and materials." ) );
        p->consume_items( comps, 1, is_crafting_component );
        return thread_needed;
    } else if( rn <= 14 ) {
        p->add_msg_if_player( m_mixed, _( "You modify your %s, but waste a lot of thread." ),
                              mod.tname() );
        p->consume_items( comps, 1, is_crafting_component );
        mod.set_flag( the_mod );
        mod.update_clothing_mod_val();
        p->calc_encumbrance();
        p->calc_discomfort();
        return thread_needed;
    }

    p->add_msg_if_player( m_good, _( "You modify your %s!" ), mod.tname() );
    mod.set_flag( the_mod );
    mod.update_clothing_mod_val();
    p->consume_items( comps, 1, is_crafting_component );
    p->calc_encumbrance();
    p->calc_discomfort();
    return thread_needed / 2;
}

std::unique_ptr<iuse_actor> sew_advanced_actor::clone() const
{
    return std::make_unique<sew_advanced_actor>( *this );
}

void change_scent_iuse::load( const JsonObject &obj )
{
    scenttypeid = scenttype_id( obj.get_string( "scent_typeid" ) );
    if( !scenttypeid.is_valid() ) {
        obj.throw_error_at( "scent_typeid", "Invalid scent type id." );
    }
    if( obj.has_array( "effects" ) ) {
        for( JsonObject e : obj.get_array( "effects" ) ) {
            effects.push_back( load_effect_data( e ) );
        }
    }
    assign( obj, "moves", moves );
    assign( obj, "charges_to_use", charges_to_use );
    assign( obj, "scent_mod", scent_mod );
    assign( obj, "duration", duration );
    assign( obj, "waterproof", waterproof );
}

std::optional<int> change_scent_iuse::use( Character *p, item &it, bool, const tripoint & ) const
{
    p->set_value( "prev_scent", p->get_type_of_scent().c_str() );
    if( waterproof ) {
        p->set_value( "waterproof_scent", "true" );
    }
    p->add_effect( effect_masked_scent, duration, false, scent_mod );
    p->set_type_of_scent( scenttypeid );
    p->mod_moves( -moves );
    add_msg( m_info, _( "You use the %s to mask your scent" ), it.tname() );

    // Apply the various effects.
    for( const effect_data &eff : effects ) {
        p->add_effect( eff.id, eff.duration, eff.bp, eff.permanent );
    }
    return charges_to_use;
}

std::unique_ptr<iuse_actor> change_scent_iuse::clone() const
{
    return std::make_unique<change_scent_iuse>( *this );
}

std::unique_ptr<iuse_actor> effect_on_conditons_actor::clone() const
{
    return std::make_unique<effect_on_conditons_actor>( *this );
}

void effect_on_conditons_actor::load( const JsonObject &obj )
{
    description = obj.get_string( "description" );
    obj.read( "menu_text", menu_text );
    for( JsonValue jv : obj.get_array( "effect_on_conditions" ) ) {
        eocs.emplace_back( effect_on_conditions::load_inline_eoc( jv, "" ) );
    }
}

std::string effect_on_conditons_actor::get_name() const
{
    if( !menu_text.empty() ) {
        return menu_text.translated();
    }
    return iuse_actor::get_name();
}

void effect_on_conditons_actor::info( const item &, std::vector<iteminfo> &dump ) const
{
    dump.emplace_back( "DESCRIPTION", description );
}

std::optional<int> effect_on_conditons_actor::use( Character *p, item &it, bool t,
        const tripoint & ) const
{
    if( t ) {
        return std::nullopt;
    }

    Character *char_ptr = nullptr;
    if( avatar *u = p->as_avatar() ) {
        char_ptr = u;
    } else if( npc *n = p->as_npc() ) {
        char_ptr = n;
    }

    item_location loc( *p->as_character(), &it );
    dialogue d( get_talker_for( char_ptr ), get_talker_for( loc ) );
    for( const effect_on_condition_id &eoc : eocs ) {
        if( eoc->type == eoc_type::ACTIVATION ) {
            eoc->activate( d );
        } else {
            debugmsg( "Must use an activation eoc for activation.  If you don't want the effect_on_condition to happen on its own (without the item's involvement), remove the recurrence min and max.  Otherwise, create a non-recurring effect_on_condition for this item with its condition and effects, then have a recurring one queue it." );
        }
    }
    return 1;
}<|MERGE_RESOLUTION|>--- conflicted
+++ resolved
@@ -4830,16 +4830,10 @@
             target_part.target.second = prev_veh->global_square_location().raw();
             target_veh->install_part( vcoords2, std::move( target_part ) );
 
-<<<<<<< HEAD
             if( p->has_item( it ) ) {
-                p->add_msg_if_player( m_good, _( "You link up the %1$s and the %2$s." ),
-                                      prev_veh->name, target_veh->name );
-=======
-            if( p.has_item( it ) ) {
                 //~ %1$s - tow cable name, %2$s - first vehicle name, %3$s - second vehicle name
-                p.add_msg_if_player( m_good, _( "You attach %1$s to %2$s and %3$s." ),
+                p->add_msg_if_player( m_good, _( "You attach %1$s to %2$s and %3$s." ),
                                      it.type_name(), prev_veh->disp_name(), target_veh->disp_name() );
->>>>>>> 1b983260
             }
             if( choice == 10 ) {
                 target_veh->tow_data.set_towing( target_veh, prev_veh );
