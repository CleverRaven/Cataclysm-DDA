#include "iuse_actor.h"

#include <algorithm>
#include <array>
#include <cctype>
#include <cmath>
#include <cstddef>
#include <functional>
#include <iterator>
#include <list>
#include <memory>
#include <sstream>

#include "action.h"
#include "activity_handlers.h"
#include "ammo.h"
#include "assign.h"
#include "avatar.h"
#include "bionics.h"
#include "bodypart.h"
#include "calendar.h"
#include "cata_utility.h"
#include "character.h"
#include "character_id.h"
#include "clothing_mod.h"
#include "crafting.h"
#include "creature.h"
#include "debug.h"
#include "effect.h"
#include "enum_conversions.h"
#include "enums.h"
#include "explosion.h"
<<<<<<< HEAD
#include "field.h"
#include "flag.h"
=======
#include "field_type.h"
#include "flat_set.h"
>>>>>>> 486efb1a
#include "game.h"
#include "game_inventory.h"
#include "int_id.h"
#include "inventory.h"
#include "item.h"
#include "item_contents.h"
#include "item_factory.h"
#include "item_group.h"
#include "item_location.h"
#include "itype.h"
#include "json.h"
#include "line.h"
#include "magic.h"
#include "map.h"
#include "map_iterator.h"
#include "map_selector.h"
#include "mapdata.h"
#include "material.h"
#include "memory_fast.h"
#include "messages.h"
#include "monster.h"
#include "morale_types.h"
#include "mtype.h"
#include "mutation.h"
#include "options.h"
#include "output.h"
#include "overmapbuffer.h"
#include "player.h"
#include "player_activity.h"
#include "pldata.h"
#include "point.h"
#include "recipe.h"
#include "recipe_dictionary.h"
#include "requirements.h"
#include "rng.h"
#include "skill.h"
#include "sounds.h"
#include "string_formatter.h"
#include "string_input_popup.h"
#include "timed_event.h"
#include "translations.h"
#include "trap.h"
#include "ui.h"
#include "value_ptr.h"
#include "vehicle.h"
#include "vehicle_selector.h"
#include "visitable.h"
#include "vitamin.h"
#include "vpart_position.h"
#include "weather.h"

static const activity_id ACT_FIRSTAID( "ACT_FIRSTAID" );
static const activity_id ACT_MAKE_ZLAVE( "ACT_MAKE_ZLAVE" );
static const activity_id ACT_RELOAD( "ACT_RELOAD" );
static const activity_id ACT_REPAIR_ITEM( "ACT_REPAIR_ITEM" );
static const activity_id ACT_SPELLCASTING( "ACT_SPELLCASTING" );
static const activity_id ACT_STUDY_SPELL( "ACT_STUDY_SPELL" );
static const activity_id ACT_START_FIRE( "ACT_START_FIRE" );

static const efftype_id effect_asthma( "asthma" );
static const efftype_id effect_bandaged( "bandaged" );
static const efftype_id effect_bite( "bite" );
static const efftype_id effect_bleed( "bleed" );
static const efftype_id effect_disinfected( "disinfected" );
static const efftype_id effect_downed( "downed" );
static const efftype_id effect_infected( "infected" );
static const efftype_id effect_music( "music" );
static const efftype_id effect_playing_instrument( "playing_instrument" );
static const efftype_id effect_recover( "recover" );
static const efftype_id effect_sleep( "sleep" );
static const efftype_id effect_stunned( "stunned" );

static const fault_id fault_bionic_salvaged( "fault_bionic_salvaged" );

static const bionic_id bio_syringe( "bio_syringe" );

static const skill_id skill_fabrication( "fabrication" );
static const skill_id skill_firstaid( "firstaid" );
static const skill_id skill_mechanics( "mechanics" );
static const skill_id skill_survival( "survival" );

static const species_id HUMAN( "HUMAN" );
static const species_id ZOMBIE( "ZOMBIE" );

static const trait_id trait_CENOBITE( "CENOBITE" );
static const trait_id trait_DEBUG_BIONICS( "DEBUG_BIONICS" );
static const trait_id trait_TOLERANCE( "TOLERANCE" );
static const trait_id trait_LIGHTWEIGHT( "LIGHTWEIGHT" );
static const trait_id trait_PACIFIST( "PACIFIST" );
static const trait_id trait_PSYCHOPATH( "PSYCHOPATH" );
static const trait_id trait_PYROMANIA( "PYROMANIA" );
static const trait_id trait_NOPAIN( "NOPAIN" );
static const trait_id trait_MASOCHIST( "MASOCHIST" );
static const trait_id trait_MASOCHIST_MED( "MASOCHIST_MED" );
static const trait_id trait_MUT_JUNKIE( "MUT_JUNKIE" );
static const trait_id trait_SAPIOVORE( "SAPIOVORE" );
static const trait_id trait_SELFAWARE( "SELFAWARE" );
static const trait_id trait_SMALL_OK( "SMALL_OK" );
static const trait_id trait_SMALL2( "SMALL2" );

static const std::string flag_FIT( "FIT" );
static const std::string flag_OVERSIZE( "OVERSIZE" );
static const std::string flag_UNDERSIZE( "UNDERSIZE" );
static const std::string flag_VARSIZE( "VARSIZE" );

class npc;

std::unique_ptr<iuse_actor> iuse_transform::clone() const
{
    return std::make_unique<iuse_transform>( *this );
}

void iuse_transform::load( const JsonObject &obj )
{
    target = obj.get_string( "target" ); // required

    obj.read( "msg", msg_transform );
    obj.read( "container", container );
    if( obj.has_member( "target_charges" ) && obj.has_member( "rand_target_charges" ) ) {
        obj.throw_error( "Transform actor specified both fixed and random target charges",
                         "target_charges" );
    }
    obj.read( "target_charges", ammo_qty );
    if( obj.has_array( "rand_target_charges" ) ) {
        for( const int charge : obj.get_array( "rand_target_charges" ) ) {
            random_ammo_qty.push_back( charge );
        }
        if( random_ammo_qty.size() < 2 ) {
            obj.throw_error( "You must specify two or more values to choose between", "rand_target_charges" );
        }
    }
    obj.read( "target_ammo", ammo_type );

    obj.read( "countdown", countdown );

    if( !ammo_type.empty() && !container.empty() ) {
        obj.throw_error( "Transform actor specified both ammo type and container type", "target_ammo" );
    }

    obj.read( "active", active );

    obj.read( "moves", moves );
    if( moves < 0 ) {
        obj.throw_error( "transform actor specified negative moves", "moves" );
    }

    obj.read( "need_fire", need_fire );
    need_fire = std::max( need_fire, 0 );
    if( !obj.read( "need_charges_msg", need_charges_msg ) ) {
        need_charges_msg = to_translation( "The %s is empty!" );
    }

    obj.read( "need_charges", need_charges );
    need_charges = std::max( need_charges, 0 );
    if( !obj.read( "need_fire_msg", need_fire_msg ) ) {
        need_fire_msg = to_translation( "You need a source of fire!" );
    }

    obj.read( "need_worn", need_worn );
    obj.read( "need_wielding", need_wielding );

    obj.read( "qualities_needed", qualities_needed );

    obj.read( "menu_text", menu_text );
}

int iuse_transform::use( player &p, item &it, bool t, const tripoint &pos ) const
{
    if( t ) {
        return 0; // invoked from active item processing, do nothing.
    }

    const bool possess = p.has_item( it ) ||
                         ( it.has_flag( "ALLOWS_REMOTE_USE" ) && square_dist( p.pos(), pos ) == 1 );

    if( possess && need_worn && !p.is_worn( it ) ) {
        p.add_msg_if_player( m_info, _( "You need to wear the %1$s before activating it." ), it.tname() );
        return 0;
    }
    if( possess && need_wielding && !p.is_wielding( it ) ) {
        p.add_msg_if_player( m_info, _( "You need to wield the %1$s before activating it." ), it.tname() );
        return 0;
    }
    if( need_charges && it.units_remaining( p ) < need_charges ) {
        if( possess ) {
            p.add_msg_if_player( m_info, need_charges_msg, it.tname() );
        }
        return 0;
    }

    if( need_fire && possess ) {
        if( !p.use_charges_if_avail( "fire", need_fire ) ) {
            p.add_msg_if_player( m_info, need_fire_msg, it.tname() );
            return 0;
        }
        if( p.is_underwater() ) {
            p.add_msg_if_player( m_info, _( "You can't do that while underwater" ) );
            return 0;
        }
    }

    if( possess && !msg_transform.empty() ) {
        p.add_msg_if_player( m_neutral, msg_transform, it.tname() );
    }

    if( possess ) {
        p.moves -= moves;
    }

    item obj_copy( it );
    item *obj;
    // defined here to allow making a new item assigned to the pointer
    item obj_it;
    if( container.empty() ) {
        obj = &it.convert( target );
        if( ammo_qty >= 0 || !random_ammo_qty.empty() ) {
            int qty;
            if( !random_ammo_qty.empty() ) {
                const auto index = rng( 1, random_ammo_qty.size() - 1 );
                qty = rng( random_ammo_qty[index - 1], random_ammo_qty[index] );
            } else {
                qty = ammo_qty;
            }
            if( !ammo_type.empty() ) {
                obj->ammo_set( ammo_type, qty );
            } else if( obj->ammo_current() != "null" ) {
                obj->ammo_set( obj->ammo_current(), qty );
            } else {
                obj->set_countdown( qty );
            }
        }
    } else {
        it.convert( container );
        obj_it = item( target, calendar::turn, std::max( ammo_qty, 1 ) );
        obj = &obj_it;
        it.put_in( *obj );
    }
    if( p.is_worn( *obj ) ) {
        p.reset_encumbrance();
        p.update_bodytemp();
        p.on_worn_item_transform( obj_copy, *obj );
    }
    obj->item_counter = countdown > 0 ? countdown : obj->type->countdown_interval;
    obj->active = active || obj->item_counter;

    return 0;
}

ret_val<bool> iuse_transform::can_use( const Character &p, const item &, bool,
                                       const tripoint & ) const
{
    std::map<quality_id, int> unmet_reqs;
    inventory inv;
    inv.form_from_map( p.pos(), 1, &p, true, true );
    for( const auto &quality : qualities_needed ) {
        if( !p.has_quality( quality.first, quality.second ) &&
            !inv.has_quality( quality.first, quality.second ) ) {
            unmet_reqs.insert( quality );
        }
    }
    if( unmet_reqs.empty() ) {
        return ret_val<bool>::make_success();
    }
    std::string unmet_reqs_string = enumerate_as_string( unmet_reqs.begin(), unmet_reqs.end(),
    [&]( const std::pair<quality_id, int> &unmet_req ) {
        return string_format( "%s %d", unmet_req.first.obj().name, unmet_req.second );
    } );
    return ret_val<bool>::make_failure( ngettext( "You need a tool with %s.", "You need tools with %s.",
                                        unmet_reqs.size() ), unmet_reqs_string );
}

std::string iuse_transform::get_name() const
{
    if( !menu_text.empty() ) {
        return menu_text.translated();
    }
    return iuse_actor::get_name();
}

void iuse_transform::finalize( const itype_id & )
{
    if( !item::type_is_defined( target ) ) {
        debugmsg( "Invalid transform target: %s", target.c_str() );
    }

    if( !container.empty() ) {
        if( !item::type_is_defined( container ) ) {
            debugmsg( "Invalid transform container: %s", container.c_str() );
        }

        item dummy( target );
        if( ammo_qty > 1 && !dummy.count_by_charges() ) {
            debugmsg( "Transform target with container must be an item with charges, got non-charged: %s",
                      target.c_str() );
        }
    }
}

void iuse_transform::info( const item &it, std::vector<iteminfo> &dump ) const
{
    item dummy( target, calendar::turn, std::max( ammo_qty, 1 ) );
    if( it.has_flag( "FIT" ) ) {
        dummy.item_tags.insert( "FIT" );
    }
    dump.emplace_back( "TOOL", string_format( _( "<bold>Turns into</bold>: %s" ),
                       dummy.tname() ) );
    if( countdown > 0 ) {
        dump.emplace_back( "TOOL", _( "Countdown: " ), countdown );
    }

    const auto *explosion_use = dummy.get_use( "explosion" );
    if( explosion_use != nullptr ) {
        explosion_use->get_actor_ptr()->info( it, dump );
    }
}

std::unique_ptr<iuse_actor> unpack_actor::clone() const
{
    return std::make_unique<unpack_actor>( *this );
}

void unpack_actor::load( const JsonObject &obj )
{
    obj.read( "group", unpack_group );
    obj.read( "items_fit", items_fit );
    assign( obj, "filthy_volume_threshold", filthy_vol_threshold );
}

int unpack_actor::use( player &p, item &it, bool, const tripoint & ) const
{
    std::vector<item> items = item_group::items_from( unpack_group, calendar::turn );
    item last_armor;

    p.add_msg_if_player( _( "You unpack the %s." ), it.tname() );

    for( item &content : items ) {
        if( content.is_armor() ) {
            if( items_fit ) {
                content.set_flag( "FIT" );
            } else if( content.typeId() == last_armor.typeId() ) {
                if( last_armor.has_flag( "FIT" ) ) {
                    content.set_flag( "FIT" );
                } else if( !last_armor.has_flag( "FIT" ) ) {
                    content.unset_flag( "FIT" );
                }
            }
            last_armor = content;
        }

        if( content.get_storage() >= filthy_vol_threshold && it.has_flag( "FILTHY" ) ) {
            content.set_flag( "FILTHY" );
        }

        g->m.add_item_or_charges( p.pos(), content );
    }

    p.i_rem( &it );

    return 0;
}

void unpack_actor::info( const item &, std::vector<iteminfo> &dump ) const
{
    dump.emplace_back( "DESCRIPTION",
                       _( "This item could be unpacked to receive something." ) );
}

std::unique_ptr<iuse_actor> countdown_actor::clone() const
{
    return std::make_unique<countdown_actor>( *this );
}

void countdown_actor::load( const JsonObject &obj )
{
    obj.read( "name", name );
    obj.read( "interval", interval );
    obj.read( "message", message );
}

int countdown_actor::use( player &p, item &it, bool t, const tripoint &pos ) const
{
    if( t ) {
        return 0;
    }

    if( it.active ) {
        return 0;
    }

    if( p.sees( pos ) && !message.empty() ) {
        p.add_msg_if_player( m_neutral, _( message ), it.tname() );
    }

    it.item_counter = interval > 0 ? interval : it.type->countdown_interval;
    it.active = true;
    return 0;
}

ret_val<bool> countdown_actor::can_use( const Character &, const item &it, bool,
                                        const tripoint & ) const
{
    if( it.active ) {
        return ret_val<bool>::make_failure( _( "It's already been triggered." ) );
    }

    return ret_val<bool>::make_success();
}

std::string countdown_actor::get_name() const
{
    if( !name.empty() ) {
        return name;
    }
    return iuse_actor::get_name();
}

void countdown_actor::info( const item &it, std::vector<iteminfo> &dump ) const
{
    dump.emplace_back( "TOOL", _( "Countdown: " ),
                       interval > 0 ? interval : it.type->countdown_interval );
    const auto countdown_actor = it.type->countdown_action.get_actor_ptr();
    if( countdown_actor != nullptr ) {
        countdown_actor->info( it, dump );
    }
}

std::unique_ptr<iuse_actor> explosion_iuse::clone() const
{
    return std::make_unique<explosion_iuse>( *this );
}

// For an explosion (which releases some kind of gas), this function
// calculates the points around that explosion where to create those
// gas fields.
// Those points must have a clear line of sight and a clear path to
// the center of the explosion.
// They must also be passable.
static std::vector<tripoint> points_for_gas_cloud( const tripoint &center, int radius )
{
    std::vector<tripoint> result;
    for( const auto &p : closest_tripoints_first( center, radius ) ) {
        if( g->m.impassable( p ) ) {
            continue;
        }
        if( p != center ) {
            if( !g->m.clear_path( center, p, radius, 1, 100 ) ) {
                // Can not splatter gas from center to that point, something is in the way
                continue;
            }
        }
        result.push_back( p );
    }
    return result;
}

void explosion_iuse::load( const JsonObject &obj )
{
    if( obj.has_object( "explosion" ) ) {
        auto expl = obj.get_object( "explosion" );
        explosion = load_explosion_data( expl );
    }

    obj.read( "draw_explosion_radius", draw_explosion_radius );
    if( obj.has_member( "draw_explosion_color" ) ) {
        draw_explosion_color = color_from_string( obj.get_string( "draw_explosion_color" ) );
    }
    obj.read( "do_flashbang", do_flashbang );
    obj.read( "flashbang_player_immune", flashbang_player_immune );
    obj.read( "fields_radius", fields_radius );
    if( obj.has_member( "fields_type" ) || fields_radius > 0 ) {
        fields_type = field_type_id( obj.get_string( "fields_type" ) );
    }
    obj.read( "fields_min_intensity", fields_min_intensity );
    obj.read( "fields_max_intensity", fields_max_intensity );
    if( fields_max_intensity == 0 ) {
        fields_max_intensity = fields_type.obj().get_max_intensity();
    }
    obj.read( "emp_blast_radius", emp_blast_radius );
    obj.read( "scrambler_blast_radius", scrambler_blast_radius );
    obj.read( "sound_volume", sound_volume );
    obj.read( "sound_msg", sound_msg );
    obj.read( "no_deactivate_msg", no_deactivate_msg );
}

int explosion_iuse::use( player &p, item &it, bool t, const tripoint &pos ) const
{
    if( t ) {
        if( sound_volume >= 0 ) {
            sounds::sound( pos, sound_volume, sounds::sound_t::alarm,
                           sound_msg.empty() ? _( "Tick." ) : _( sound_msg ), true, "misc", "bomb_ticking" );
        }
        return 0;
    }
    if( it.charges > 0 ) {
        if( p.has_item( it ) ) {
            if( no_deactivate_msg.empty() ) {
                p.add_msg_if_player( m_warning,
                                     _( "You've already set the %s's timer you might want to get away from it." ), it.tname() );
            } else {
                p.add_msg_if_player( m_info, _( no_deactivate_msg ), it.tname() );
            }
        }
        return 0;
    }

    if( explosion.power >= 0.0f ) {
        explosion_handler::explosion( pos, explosion );
    }

    if( draw_explosion_radius >= 0 ) {
        explosion_handler::draw_explosion( pos, draw_explosion_radius, draw_explosion_color );
    }
    if( do_flashbang ) {
        explosion_handler::flashbang( pos, flashbang_player_immune );
    }
    if( fields_radius >= 0 && fields_type.id() ) {
        std::vector<tripoint> gas_sources = points_for_gas_cloud( pos, fields_radius );
        for( auto &gas_source : gas_sources ) {
            const int field_intensity = rng( fields_min_intensity, fields_max_intensity );
            g->m.add_field( gas_source, fields_type, field_intensity, 1_turns );
        }
    }
    if( scrambler_blast_radius >= 0 ) {
        for( const tripoint &dest : g->m.points_in_radius( pos, scrambler_blast_radius ) ) {
            explosion_handler::scrambler_blast( dest );
        }
    }
    if( emp_blast_radius >= 0 ) {
        for( const tripoint &dest : g->m.points_in_radius( pos, emp_blast_radius ) ) {
            explosion_handler::emp_blast( dest );
        }
    }
    return 1;
}

void explosion_iuse::info( const item &, std::vector<iteminfo> &dump ) const
{
    if( explosion.power <= 0 ) {
        // TODO: List other effects, like EMP and clouds
        return;
    }

    dump.emplace_back( "TOOL", _( "Power at epicenter: " ), explosion.power );
    const auto &sd = explosion.shrapnel;
    if( sd.casing_mass > 0 ) {
        dump.emplace_back( "TOOL", _( "Casing mass: " ), sd.casing_mass );
        dump.emplace_back( "TOOL", _( "Fragment mass: " ), string_format( "%.2f",
                           sd.fragment_mass ) );
    }
}

std::unique_ptr<iuse_actor> unfold_vehicle_iuse::clone() const
{
    return std::make_unique<unfold_vehicle_iuse>( *this );
}

void unfold_vehicle_iuse::load( const JsonObject &obj )
{
    vehicle_id = vproto_id( obj.get_string( "vehicle_name" ) );
    obj.read( "unfold_msg", unfold_msg );
    obj.read( "moves", moves );
    obj.read( "tools_needed", tools_needed );
}

int unfold_vehicle_iuse::use( player &p, item &it, bool, const tripoint & ) const
{
    if( p.is_underwater() ) {
        p.add_msg_if_player( m_info, _( "You can't do that while underwater." ) );
        return 0;
    }
    if( p.is_mounted() ) {
        p.add_msg_if_player( m_info, _( "You cannot do that while mounted." ) );
        return 0;
    }
    for( const auto &tool : tools_needed ) {
        // Amount == -1 means need one, but don't consume it.
        if( !p.has_amount( tool.first, 1 ) ) {
            p.add_msg_if_player( _( "You need %s to do it!" ),
                                 item::nname( tool.first ) );
            return 0;
        }
    }

    vehicle *veh = g->m.add_vehicle( vehicle_id, p.pos(), 0, 0, 0, false );
    if( veh == nullptr ) {
        p.add_msg_if_player( m_info, _( "There's no room to unfold the %s." ), it.tname() );
        return 0;
    }
    veh->set_owner( p );

    // Mark the vehicle as foldable.
    veh->tags.insert( "convertible" );
    // Store the id of the item the vehicle is made of.
    veh->tags.insert( std::string( "convertible:" ) + it.typeId() );
    if( !unfold_msg.empty() ) {
        p.add_msg_if_player( _( unfold_msg ), it.tname() );
    }
    p.moves -= moves;
    // Restore HP of parts if we stashed them previously.
    if( it.has_var( "folding_bicycle_parts" ) ) {
        // Brand new, no HP stored
        return 1;
    }
    std::istringstream veh_data;
    const auto data = it.get_var( "folding_bicycle_parts" );
    veh_data.str( data );
    if( !data.empty() && data[0] >= '0' && data[0] <= '9' ) {
        // starts with a digit -> old format
        for( auto &elem : veh->parts ) {
            int tmp;
            veh_data >> tmp;
            veh->set_hp( elem, tmp );
        }
    } else {
        try {
            JsonIn json( veh_data );
            // Load parts into a temporary vector to not override
            // cached values (like precalc, passenger_id, ...)
            std::vector<vehicle_part> parts;
            json.read( parts );
            for( size_t i = 0; i < parts.size() && i < veh->parts.size(); i++ ) {
                const vehicle_part &src = parts[i];
                vehicle_part &dst = veh->parts[i];
                // and now only copy values, that are
                // expected to be consistent.
                veh->set_hp( dst, src.hp() );
                dst.blood = src.blood;
                // door state/amount of fuel/direction of headlight
                dst.ammo_set( src.ammo_current(), src.ammo_remaining() );
                dst.flags = src.flags;
            }
        } catch( const JsonError &e ) {
            debugmsg( "Error restoring vehicle: %s", e.c_str() );
        }
    }
    return 1;
}

std::unique_ptr<iuse_actor> consume_drug_iuse::clone() const
{
    return std::make_unique<consume_drug_iuse>( *this );
}

static effect_data load_effect_data( const JsonObject &e )
{
    time_duration time;
    if( e.has_string( "duration" ) ) {
        time = read_from_json_string<time_duration>( *e.get_raw( "duration" ), time_duration::units );
    } else {
        time = time_duration::from_turns( e.get_int( "duration", 0 ) );
    }
    return effect_data( efftype_id( e.get_string( "id" ) ), time,
                        get_body_part_token( e.get_string( "bp", "NUM_BP" ) ), e.get_bool( "permanent", false ) );
}

void consume_drug_iuse::load( const JsonObject &obj )
{
    obj.read( "activation_message", activation_message );
    obj.read( "charges_needed", charges_needed );
    obj.read( "tools_needed", tools_needed );

    if( obj.has_array( "effects" ) ) {
        for( const JsonObject e : obj.get_array( "effects" ) ) {
            effects.push_back( load_effect_data( e ) );
        }
    }
    obj.read( "stat_adjustments", stat_adjustments );
    obj.read( "fields_produced", fields_produced );
    obj.read( "moves", moves );

    for( JsonArray vit : obj.get_array( "vitamins" ) ) {
        auto lo = vit.get_int( 1 );
        auto hi = vit.size() >= 3 ? vit.get_int( 2 ) : lo;
        vitamins.emplace( vitamin_id( vit.get_string( 0 ) ), std::make_pair( lo, hi ) );
    }

    used_up_item = obj.get_string( "used_up_item", used_up_item );

}

void consume_drug_iuse::info( const item &, std::vector<iteminfo> &dump ) const
{
    const std::string vits = enumerate_as_string( vitamins.begin(), vitamins.end(),
    []( const decltype( vitamins )::value_type & v ) {
        const time_duration rate = g->u.vitamin_rate( v.first );
        if( rate <= 0_turns ) {
            return std::string();
        }
        const int lo = static_cast<int>( v.second.first  * rate / 1_days * 100 );
        const int hi = static_cast<int>( v.second.second * rate / 1_days * 100 );

        return string_format( lo == hi ? "%s (%i%%)" : "%s (%i-%i%%)", v.first.obj().name(), lo,
                              hi );
    } );

    if( !vits.empty() ) {
        dump.emplace_back( "TOOL", _( "Vitamins (RDA): " ), vits );
    }

    if( tools_needed.count( "syringe" ) ) {
        dump.emplace_back( "TOOL", _( "You need a <info>syringe</info> to inject this drug." ) );
    }
}

int consume_drug_iuse::use( player &p, item &it, bool, const tripoint & ) const
{
    auto need_these = tools_needed;
    if( need_these.count( "syringe" ) && p.has_bionic( bio_syringe ) ) {
        need_these.erase( "syringe" ); // no need for a syringe with bionics like these!
    }
    // Check prerequisites first.
    for( const auto &tool : need_these ) {
        // Amount == -1 means need one, but don't consume it.
        if( !p.has_amount( tool.first, 1 ) ) {
            p.add_msg_player_or_say( _( "You need %1$s to consume %2$s!" ),
                                     _( "I need a %1$s to consume %2$s!" ),
                                     item::nname( tool.first ),
                                     it.type_name( 1 ) );
            return -1;
        }
    }
    for( const auto &consumable : charges_needed ) {
        // Amount == -1 means need one, but don't consume it.
        if( !p.has_charges( consumable.first, ( consumable.second == -1 ) ?
                            1 : consumable.second ) ) {
            p.add_msg_player_or_say( _( "You need %1$s to consume %2$s!" ),
                                     _( "I need a %1$s to consume %2$s!" ),
                                     item::nname( consumable.first ),
                                     it.type_name( 1 ) );
            return -1;
        }
    }
    // Apply the various effects.
    for( const auto &eff : effects ) {
        time_duration dur = eff.duration;
        if( p.has_trait( trait_TOLERANCE ) ) {
            dur *= .8;
        } else if( p.has_trait( trait_LIGHTWEIGHT ) ) {
            dur *= 1.2;
        }
        p.add_effect( eff.id, dur, eff.bp, eff.permanent );
    }
    for( const auto &stat_adjustment : stat_adjustments ) {
        p.mod_stat( stat_adjustment.first, stat_adjustment.second );
    }
    for( const auto &field : fields_produced ) {
        const field_type_id fid = field_type_id( field.first );
        for( int i = 0; i < 3; i++ ) {
            g->m.add_field( {p.posx() + static_cast<int>( rng( -2, 2 ) ), p.posy() + static_cast<int>( rng( -2, 2 ) ), p.posz()},
                            fid,
                            field.second );
        }
    }

    // for vitamins that accumulate (max > 0) multivitamins risk causing hypervitaminosis
    for( const auto &v : vitamins ) {
        // players with mutations that remove the requirement for a vitamin cannot suffer accumulation of it
        p.vitamin_mod( v.first, rng( v.second.first, v.second.second ),
                       p.vitamin_rate( v.first ) <= 0_turns );
    }

    // Output message.
    p.add_msg_if_player( _( activation_message ), it.type_name( 1 ) );
    // Consume charges.
    for( const auto &consumable : charges_needed ) {
        if( consumable.second != -1 ) {
            p.use_charges( consumable.first, consumable.second );
        }
    }

    if( !used_up_item.empty() ) {
        item used_up( used_up_item, it.birthday() );
        p.i_add_or_drop( used_up );
    }

    p.moves -= moves;
    return it.type->charges_to_use();
}

std::unique_ptr<iuse_actor> delayed_transform_iuse::clone() const
{
    return std::make_unique<delayed_transform_iuse>( *this );
}

void delayed_transform_iuse::load( const JsonObject &obj )
{
    iuse_transform::load( obj );
    not_ready_msg = obj.get_string( "not_ready_msg" );
    transform_age = obj.get_int( "transform_age" );
}

int delayed_transform_iuse::time_to_do( const item &it ) const
{
    // TODO: change return type to time_duration
    return transform_age - to_turns<int>( it.age() );
}

int delayed_transform_iuse::use( player &p, item &it, bool t, const tripoint &pos ) const
{
    if( time_to_do( it ) > 0 ) {
        p.add_msg_if_player( m_info, _( not_ready_msg ) );
        return 0;
    }
    return iuse_transform::use( p, it, t, pos );
}

std::unique_ptr<iuse_actor> place_monster_iuse::clone() const
{
    return std::make_unique<place_monster_iuse>( *this );
}

void place_monster_iuse::load( const JsonObject &obj )
{
    mtypeid = mtype_id( obj.get_string( "monster_id" ) );
    obj.read( "friendly_msg", friendly_msg );
    obj.read( "hostile_msg", hostile_msg );
    obj.read( "difficulty", difficulty );
    obj.read( "moves", moves );
    obj.read( "place_randomly", place_randomly );
    skill1 = skill_id( obj.get_string( "skill1", skill1.str() ) );
    skill2 = skill_id( obj.get_string( "skill2", skill2.str() ) );
}

int place_monster_iuse::use( player &p, item &it, bool, const tripoint & ) const
{
    shared_ptr_fast<monster> newmon_ptr = make_shared_fast<monster>( mtypeid );
    monster &newmon = *newmon_ptr;
    newmon.init_from_item( it );
    if( place_randomly ) {
        // place_critter_around returns the same pointer as its parameter (or null)
        if( !g->place_critter_around( newmon_ptr, p.pos(), 1 ) ) {
            p.add_msg_if_player( m_info, _( "There is no adjacent square to release the %s in!" ),
                                 newmon.name() );
            return 0;
        }
    } else {
        const std::string query = string_format( _( "Place the %s where?" ), newmon.name() );
        const cata::optional<tripoint> pnt_ = choose_adjacent( query );
        if( !pnt_ ) {
            return 0;
        }
        // place_critter_at returns the same pointer as its parameter (or null)
        if( !g->place_critter_at( newmon_ptr, *pnt_ ) ) {
            p.add_msg_if_player( m_info, _( "You cannot place a %s there." ), newmon.name() );
            return 0;
        }
    }
    p.moves -= moves;
    if( !newmon.has_flag( MF_INTERIOR_AMMO ) ) {
        for( auto &amdef : newmon.ammo ) {
            item ammo_item( amdef.first, 0 );
            const int available = p.charges_of( amdef.first );
            if( available == 0 ) {
                amdef.second = 0;
                p.add_msg_if_player( m_info,
                                     _( "If you had standard factory-built %1$s bullets, you could load the %2$s." ),
                                     ammo_item.type_name( 2 ), newmon.name() );
                continue;
            }
            // Don't load more than the default from the monster definition.
            ammo_item.charges = std::min( available, amdef.second );
            p.use_charges( amdef.first, ammo_item.charges );
            //~ First %s is the ammo item (with plural form and count included), second is the monster name
            p.add_msg_if_player( ngettext( "You load %1$d x %2$s round into the %3$s.",
                                           "You load %1$d x %2$s rounds into the %3$s.", ammo_item.charges ),
                                 ammo_item.charges, ammo_item.type_name( ammo_item.charges ),
                                 newmon.name() );
            amdef.second = ammo_item.charges;
        }
    }
    int skill_offset = 0;
    if( skill1 ) {
        skill_offset += p.get_skill_level( skill1 ) / 2;
    }
    if( skill2 ) {
        skill_offset += p.get_skill_level( skill2 );
    }
    /** @EFFECT_INT increases chance of a placed turret being friendly */
    if( rng( 0, p.int_cur / 2 ) + skill_offset < rng( 0, difficulty ) ) {
        if( hostile_msg.empty() ) {
            p.add_msg_if_player( m_bad, _( "The %s scans you and makes angry beeping noises!" ),
                                 newmon.name() );
        } else {
            p.add_msg_if_player( m_bad, "%s", _( hostile_msg ) );
        }
    } else {
        if( friendly_msg.empty() ) {
            p.add_msg_if_player( m_warning, _( "The %s emits an IFF beep as it scans you." ),
                                 newmon.name() );
        } else {
            p.add_msg_if_player( m_warning, "%s", _( friendly_msg ) );
        }
        newmon.friendly = -1;
    }
    // TODO: add a flag instead of monster id or something?
    if( newmon.type->id == mtype_id( "mon_laserturret" ) && !g->is_in_sunlight( newmon.pos() ) ) {
        p.add_msg_if_player( _( "A flashing LED on the laser turret appears to indicate low light." ) );
    }
    return 1;
}

std::unique_ptr<iuse_actor> ups_based_armor_actor::clone() const
{
    return std::make_unique<ups_based_armor_actor>( *this );
}

std::unique_ptr<iuse_actor> place_npc_iuse::clone() const
{
    return std::make_unique<place_npc_iuse>( *this );
}

void place_npc_iuse::load( const JsonObject &obj )
{
    npc_class_id = string_id<npc_template>( obj.get_string( "npc_class_id" ) );
    obj.read( "summon_msg", summon_msg );
    obj.read( "moves", moves );
    obj.read( "place_randomly", place_randomly );
}

int place_npc_iuse::use( player &p, item &, bool, const tripoint & ) const
{
    cata::optional<tripoint> target_pos;
    if( place_randomly ) {
        const tripoint_range target_range = points_in_radius( p.pos(), 1 );
        target_pos = random_point( target_range, []( const tripoint & t ) {
            return !g->m.passable( t );
        } );
    } else {
        const std::string query = _( "Place npc where?" );
        target_pos = choose_adjacent( _( "Place npc where?" ) );
    }
    if( !target_pos ) {
        return 0;
    }
    if( !g->m.passable( target_pos.value() ) ) {
        p.add_msg_if_player( m_info, _( "There is no square to spawn npc in!" ) );
        return 0;
    }

    g->m.place_npc( target_pos.value().xy(), npc_class_id );
    p.mod_moves( -moves );
    p.add_msg_if_player( m_info, "%s", _( summon_msg ) );
    return 1;
}

void ups_based_armor_actor::load( const JsonObject &obj )
{
    obj.read( "activate_msg", activate_msg );
    obj.read( "deactive_msg", deactive_msg );
    obj.read( "out_of_power_msg", out_of_power_msg );
}

static bool has_powersource( const item &i, const player &p )
{
    if( i.is_power_armor() && p.can_interface_armor() && p.has_power() ) {
        return true;
    }
    return p.has_charges( "UPS", 1 );
}

int ups_based_armor_actor::use( player &p, item &it, bool t, const tripoint & ) const
{
    if( t ) {
        // Normal, continuous usage, do nothing. The item is *not* charge-based.
        return 0;
    }
    if( p.get_item_position( &it ) >= -1 ) {
        p.add_msg_if_player( m_info, _( "You should wear the %s before activating it." ),
                             it.tname() );
        return 0;
    }
    if( !it.active && !has_powersource( it, p ) ) {
        p.add_msg_if_player( m_info,
                             _( "You need some source of power for your %s (a simple UPS will do)." ), it.tname() );
        if( it.is_power_armor() ) {
            p.add_msg_if_player( m_info,
                                 _( "There is also a certain bionic that helps with this kind of armor." ) );
        }
        return 0;
    }
    it.active = !it.active;
    p.reset_encumbrance();
    if( it.active ) {
        if( activate_msg.empty() ) {
            p.add_msg_if_player( m_info, _( "You activate your %s." ), it.tname() );
        } else {
            p.add_msg_if_player( m_info, _( activate_msg ), it.tname() );
        }
    } else {
        if( deactive_msg.empty() ) {
            p.add_msg_if_player( m_info, _( "You deactivate your %s." ), it.tname() );
        } else {
            p.add_msg_if_player( m_info, _( deactive_msg ), it.tname() );
        }
    }
    return 0;
}

std::unique_ptr<iuse_actor> pick_lock_actor::clone() const
{
    return std::make_unique<pick_lock_actor>( *this );
}

void pick_lock_actor::load( const JsonObject &obj )
{
    pick_quality = obj.get_int( "pick_quality" );
}

int pick_lock_actor::use( player &p, item &it, bool, const tripoint & ) const
{
    if( p.is_npc() ) {
        return 0;
    }

    if( p.is_mounted() ) {
        p.add_msg_if_player( m_info, _( "You cannot do that while mounted." ) );
        return 0;
    }

    const std::set<ter_id> allowed_ter_id {
        t_chaingate_l,
        t_door_locked,
        t_door_locked_alarm,
        t_door_locked_interior,
        t_door_locked_peep,
        t_door_metal_pickable,
        t_door_bar_locked
    };
    const std::function<bool( const tripoint & )> f = [&allowed_ter_id]( const tripoint & pnt ) {
        if( pnt == g->u.pos() ) {
            return false;
        }
        const ter_id type = g->m.ter( pnt );
        const bool is_allowed_terrain = allowed_ter_id.find( type ) != allowed_ter_id.end();
        return is_allowed_terrain;
    };

    const cata::optional<tripoint> pnt_ = choose_adjacent_highlight(
            _( "Use your lockpick where?" ), _( "There is nothing to lockpick nearby." ), f, false );
    if( !pnt_ ) {
        return 0;
    }
    const tripoint &pnt = *pnt_;
    const ter_id type = g->m.ter( pnt );
    if( !f( pnt ) ) {
        if( pnt == p.pos() ) {
            p.add_msg_if_player( m_info, _( "You pick your nose and your sinuses swing open." ) );
        } else if( g->critter_at<npc>( pnt ) ) {
            p.add_msg_if_player( m_info,
                                 _( "You can pick your friends, and you can\npick your nose, but you can't pick\nyour friend's nose" ) );
        } else if( type == t_door_c ) {
            p.add_msg_if_player( m_info, _( "That door isn't locked." ) );
        } else {
            p.add_msg_if_player( m_info, _( "That cannot be picked." ) );
        }
        return 0;
    }

    ter_id new_type;
    std::string open_message;
    if( type == t_chaingate_l ) {
        new_type = t_chaingate_c;
        open_message = _( "With a satisfying click, the chain-link gate opens." );
    } else if( type == t_door_locked || type == t_door_locked_alarm ||
               type == t_door_locked_interior ) {
        new_type = t_door_c;
        open_message = _( "With a satisfying click, the lock on the door opens." );
    } else if( type == t_door_locked_peep ) {
        new_type = t_door_c_peep;
        open_message = _( "With a satisfying click, the lock on the door opens." );
    } else if( type == t_door_metal_pickable ) {
        new_type = t_door_metal_c;
        open_message = _( "With a satisfying click, the lock on the door opens." );
    } else if( type == t_door_bar_locked ) {
        new_type = t_door_bar_o;
        //Bar doors auto-open (and lock if closed again) so show a different message)
        open_message = _( "The door swings open…" );
    } else {
        return 0;
    }
    p.practice( skill_mechanics, 1 );

    /** @EFFECT_DEX speeds up door lock picking */
    /** @EFFECT_MECHANICS speeds up door lock picking */
    p.moves -= std::max( 0, to_turns<int>( 10_minutes - time_duration::from_minutes( pick_quality ) )
                         - ( p.dex_cur + p.get_skill_level( skill_mechanics ) ) * 5 );

    bool destroy = false;

    /** @EFFECT_DEX improves chances of successfully picking door lock, reduces chances of bad outcomes */
    /** @EFFECT_MECHANICS improves chances of successfully picking door lock, reduces chances of bad outcomes */
    int pick_roll = ( dice( 2, p.get_skill_level( skill_mechanics ) ) + dice( 2,
                      p.dex_cur ) - it.damage_level( 4 ) / 2 ) * pick_quality;
    int door_roll = dice( 4, 30 );
    if( pick_roll >= door_roll ) {
        p.practice( skill_mechanics, 1 );
        p.add_msg_if_player( m_good, open_message );
        g->m.ter_set( pnt, new_type );
    } else if( door_roll > ( 1.5 * pick_roll ) ) {
        if( it.inc_damage() ) {
            p.add_msg_if_player( m_bad,
                                 _( "The lock stumps your efforts to pick it, and you destroy your tool." ) );
            destroy = true;
        } else {
            p.add_msg_if_player( m_bad,
                                 _( "The lock stumps your efforts to pick it, and you damage your tool." ) );
        }
    } else {
        p.add_msg_if_player( m_bad, _( "The lock stumps your efforts to pick it." ) );
    }
    if( type == t_door_locked_alarm && ( door_roll + dice( 1, 30 ) ) > pick_roll ) {
        sounds::sound( p.pos(), 40, sounds::sound_t::alarm, _( "an alarm sound!" ), true, "environment",
                       "alarm" );
        if( !g->timed_events.queued( TIMED_EVENT_WANTED ) ) {
            g->timed_events.add( TIMED_EVENT_WANTED, calendar::turn + 30_minutes, 0,
                                 p.global_sm_location() );
        }
    }
    if( destroy ) {
        p.i_rem( &it );
        return 0;
    }
    return it.type->charges_to_use();
}

std::unique_ptr<iuse_actor> deploy_furn_actor::clone() const
{
    return std::make_unique<deploy_furn_actor>( *this );
}

void deploy_furn_actor::info( const item &, std::vector<iteminfo> &dump ) const
{
    std::vector<std::string> can_function_as;
    const furn_t &the_furn = furn_type.obj();
    const std::string furn_name = the_furn.name();

    if( the_furn.workbench ) {
        can_function_as.emplace_back( _( "a <info>crafting station</info>" ) );
    }
    if( the_furn.has_flag( "BUTCHER_EQ" ) ) {
        can_function_as.emplace_back(
            _( "a place to hang <info>corpses for butchering</info>" ) );
    }
    if( the_furn.has_flag( "FLAT_SURF" ) ) {
        can_function_as.emplace_back(
            _( "a flat surface to <info>butcher</info> onto or <info>eat meals</info> from" ) );
    }
    if( the_furn.has_flag( "CAN_SIT" ) ) {
        can_function_as.emplace_back( _( "a place to <info>sit</info>" ) );
    }
    if( the_furn.has_flag( "HIDE_PLACE" ) ) {
        can_function_as.emplace_back( _( "a place to <info>hide</info>" ) );
    }
    if( the_furn.has_flag( "FIRE_CONTAINER" ) ) {
        can_function_as.emplace_back( _( "a safe place to <info>contain a fire</info>" ) );
    }
    if( the_furn.crafting_pseudo_item == "char_smoker" ) {
        can_function_as.emplace_back( _( "a place to <info>smoke or dry food</info> for preservation" ) );
    }

    if( can_function_as.empty() ) {
        dump.emplace_back( "DESCRIPTION",
                           string_format( _( "Can be <info>activated</info> to deploy as furniture (<stat>%s</stat>)." ),
                                          furn_name ) );
    } else {
        std::string furn_usages = enumerate_as_string( can_function_as, enumeration_conjunction::or_ );
        dump.emplace_back( "DESCRIPTION",
                           string_format(
                               _( "Can be <info>activated</info> to deploy as furniture (<stat>%s</stat>), which can then be used as %s." ),
                               furn_name, furn_usages ) );
    }
}

void deploy_furn_actor::load( const JsonObject &obj )
{
    furn_type = furn_str_id( obj.get_string( "furn_type" ) );
}

int deploy_furn_actor::use( player &p, item &it, bool, const tripoint &pos ) const
{
    if( p.is_mounted() ) {
        p.add_msg_if_player( m_info, _( "You cannot do that while mounted." ) );
        return 0;
    }
    tripoint pnt = pos;
    if( pos == p.pos() ) {
        if( const cata::optional<tripoint> pnt_ = choose_adjacent( _( "Deploy where?" ) ) ) {
            pnt = *pnt_;
        } else {
            return 0;
        }
    }

    if( pnt == p.pos() ) {
        p.add_msg_if_player( m_info,
                             _( "You attempt to become one with the furniture.  It doesn't work." ) );
        return 0;
    }

    optional_vpart_position veh_there = g->m.veh_at( pnt );
    if( veh_there.has_value() ) {
        // TODO: check for protrusion+short furniture, wheels+tiny furniture, NOCOLLIDE flag, etc.
        // and/or integrate furniture deployment with construction (which already seems to perform these checks sometimes?)
        p.add_msg_if_player( m_info, _( "The space under %s is too cramped to deploy a %s in." ),
                             veh_there.value().vehicle().disp_name(), it.tname() );
        return 0;
    }

    // For example: dirt = 2, long grass = 3
    if( g->m.move_cost( pnt ) != 2 && g->m.move_cost( pnt ) != 3 ) {
        p.add_msg_if_player( m_info, _( "You can't deploy a %s there." ), it.tname() );
        return 0;
    }

    if( g->m.has_furn( pnt ) ) {
        p.add_msg_if_player( m_info, _( "There is already furniture at that location." ) );
        return 0;
    }

    g->m.furn_set( pnt, furn_type );
    p.mod_moves( to_turns<int>( 2_seconds ) );
    return 1;
}

std::unique_ptr<iuse_actor> reveal_map_actor::clone() const
{
    return std::make_unique<reveal_map_actor>( *this );
}

void reveal_map_actor::load( const JsonObject &obj )
{
    radius = obj.get_int( "radius" );
    message = obj.get_string( "message" );
    std::string ter;
    ot_match_type ter_match_type;
    for( const JsonValue entry : obj.get_array( "terrain" ) ) {
        if( entry.test_string() ) {
            ter = entry.get_string();
            ter_match_type = ot_match_type::contains;
        } else {
            JsonObject jo = entry.get_object();
            ter = jo.get_string( "om_terrain" );
            ter_match_type = jo.get_enum_value<ot_match_type>( "om_terrain_match_type",
                             ot_match_type::contains );
        }
        omt_types.push_back( std::make_pair( ter, ter_match_type ) );
    }
}

void reveal_map_actor::reveal_targets( const tripoint &center,
                                       const std::pair<std::string, ot_match_type> &target,
                                       int reveal_distance ) const
{
    const auto places = overmap_buffer.find_all( center, target.first, radius, false,
                        target.second );
    for( auto &place : places ) {
        overmap_buffer.reveal( place, reveal_distance );
    }
}

int reveal_map_actor::use( player &p, item &it, bool, const tripoint & ) const
{
    if( it.already_used_by_player( p ) ) {
        p.add_msg_if_player( _( "There isn't anything new on the %s." ), it.tname() );
        return 0;
    } else if( g->get_levz() < 0 ) {
        p.add_msg_if_player( _( "You should read your %s when you get to the surface." ),
                             it.tname() );
        return 0;
    } else if( p.fine_detail_vision_mod() > 4 ) {
        p.add_msg_if_player( _( "It's too dark to read." ) );
        return 0;
    }
    const tripoint &center = it.get_var( "reveal_map_center_omt",
                                         p.global_omt_location() );
    for( auto &omt : omt_types ) {
        for( int z = -OVERMAP_DEPTH; z <= OVERMAP_HEIGHT; z++ ) {
            reveal_targets( tripoint( center.xy(), z ), omt, 0 );
        }
    }
    if( !message.empty() ) {
        p.add_msg_if_player( m_good, "%s", _( message ) );
    }
    it.mark_as_used_by_player( p );
    return 0;
}

void firestarter_actor::load( const JsonObject &obj )
{
    moves_cost_fast = obj.get_int( "moves", moves_cost_fast );
    moves_cost_slow = obj.get_int( "moves_slow", moves_cost_fast * 10 );
    need_sunlight = obj.get_bool( "need_sunlight", false );
}

std::unique_ptr<iuse_actor> firestarter_actor::clone() const
{
    return std::make_unique<firestarter_actor>( *this );
}

bool firestarter_actor::prep_firestarter_use( const player &p, tripoint &pos )
{
    // checks for fuel are handled by use and the activity, not here
    if( pos == p.pos() ) {
        if( const cata::optional<tripoint> pnt_ = choose_adjacent( _( "Light where?" ) ) ) {
            pos = *pnt_;
        } else {
            g->refresh_all();
            return false;
        }
    }
    if( pos == p.pos() ) {
        p.add_msg_if_player( m_info, _( "You would set yourself on fire." ) );
        p.add_msg_if_player( _( "But you're already smokin' hot." ) );
        return false;
    }
    if( g->m.get_field( pos, fd_fire ) ) {
        // check if there's already a fire
        p.add_msg_if_player( m_info, _( "There is already a fire." ) );
        return false;
    }
    // Check for a brazier.
    bool has_unactivated_brazier = false;
    for( const auto &i : g->m.i_at( pos ) ) {
        if( i.typeId() == "brazier" ) {
            has_unactivated_brazier = true;
        }
    }
    return !has_unactivated_brazier ||
           query_yn(
               _( "There's a brazier there but you haven't set it up to contain the fire.  Continue?" ) );
}

void firestarter_actor::resolve_firestarter_use( player &p, const tripoint &pos )
{
    if( g->m.add_field( pos, fd_fire, 1, 10_minutes ) ) {
        if( !p.has_trait( trait_PYROMANIA ) ) {
            p.add_msg_if_player( _( "You successfully light a fire." ) );
        } else {
            if( one_in( 4 ) ) {
                p.add_msg_if_player( m_mixed,
                                     _( "You light a fire, but it isn't enough.  You need to light more." ) );
            } else {
                p.add_msg_if_player( m_good, _( "You happily light a fire." ) );
                p.add_morale( MORALE_PYROMANIA_STARTFIRE, 5, 10, 6_hours, 4_hours );
                p.rem_morale( MORALE_PYROMANIA_NOFIRE );
            }
        }
    }
}

ret_val<bool> firestarter_actor::can_use( const Character &p, const item &it, bool,
        const tripoint & ) const
{
    if( p.is_underwater() ) {
        return ret_val<bool>::make_failure( _( "You can't do that while underwater." ) );
    }

    if( it.ammo_remaining() < it.ammo_required() ) {
        return ret_val<bool>::make_failure( _( "This tool doesn't have enough charges." ) );
    }

    if( need_sunlight && light_mod( p.pos() ) <= 0.0f ) {
        return ret_val<bool>::make_failure( _( "You need direct sunlight to light a fire with this." ) );
    }

    return ret_val<bool>::make_success();
}

float firestarter_actor::light_mod( const tripoint &pos ) const
{
    if( !need_sunlight ) {
        return 1.0f;
    }

    const float light_level = g->natural_light_level( pos.z );
    if( ( g->weather.weather == WEATHER_CLEAR || g->weather.weather == WEATHER_SUNNY ) &&
        light_level >= 60.0f && !g->m.has_flag( TFLAG_INDOORS, pos ) ) {
        return std::pow( light_level / 80.0f, 8 );
    }

    return 0.0f;
}

int firestarter_actor::moves_cost_by_fuel( const tripoint &pos ) const
{
    if( g->m.flammable_items_at( pos, 100 ) ) {
        return moves_cost_fast;
    }

    if( g->m.flammable_items_at( pos, 10 ) ) {
        return ( moves_cost_slow + moves_cost_fast ) / 2;
    }

    return moves_cost_slow;
}

int firestarter_actor::use( player &p, item &it, bool t, const tripoint &spos ) const
{
    if( t ) {
        return 0;
    }

    tripoint pos = spos;
    float light = light_mod( p.pos() );
    if( !prep_firestarter_use( p, pos ) ) {
        return 0;
    }

    double skill_level = p.get_skill_level( skill_survival );
    /** @EFFECT_SURVIVAL speeds up fire starting */
    float moves_modifier = std::pow( 0.8, std::min( 5.0, skill_level ) );
    const int moves_base = moves_cost_by_fuel( pos );
    const double moves_per_turn = to_moves<double>( 1_turns );
    const int min_moves = std::min<int>(
                              moves_base, sqrt( 1 + moves_base / moves_per_turn ) * moves_per_turn );
    const int moves = std::max<int>( min_moves, moves_base * moves_modifier ) / light;
    if( moves > to_moves<int>( 1_minutes ) ) {
        // If more than 1 minute, inform the player
        p.add_msg_if_player( m_info, need_sunlight ?
                             _( "If the current weather holds, it will take around %d minutes to light a fire." ) :
                             _( "At your skill level, it will take around %d minutes to light a fire." ),
                             moves / to_moves<int>( 1_minutes ) );
    } else if( moves < to_moves<int>( 2_turns ) && g->m.is_flammable( pos ) ) {
        // If less than 2 turns, don't start a long action
        resolve_firestarter_use( p, pos );
        p.mod_moves( -moves );
        return it.type->charges_to_use();
    }

    // skill gains are handled by the activity, but stored here in the index field
    const int potential_skill_gain =
        moves_modifier + moves_cost_fast / 100.0 + 2;
    p.assign_activity( ACT_START_FIRE, moves, potential_skill_gain,
                       0, it.tname() );
    p.activity.targets.push_back( item_location( p, &it ) );
    p.activity.values.push_back( g->natural_light_level( pos.z ) );
    p.activity.placement = pos;
    // charges to use are handled by the activity
    return 0;
}

void salvage_actor::load( const JsonObject &obj )
{
    assign( obj, "cost", cost );
    assign( obj, "moves_per_part", moves_per_part );

    if( obj.has_array( "material_whitelist" ) ) {
        material_whitelist.clear();
        assign( obj, "material_whitelist", material_whitelist );
    }
}

std::unique_ptr<iuse_actor> salvage_actor::clone() const
{
    return std::make_unique<salvage_actor>( *this );
}

int salvage_actor::use( player &p, item &it, bool t, const tripoint & ) const
{
    if( t ) {
        return 0;
    }

    auto item_loc = game_menus::inv::salvage( p, this );
    if( !item_loc ) {
        add_msg( _( "Never mind." ) );
        return 0;
    }

    if( !try_to_cut_up( p, *item_loc.get_item() ) ) {
        // Messages should have already been displayed.
        return 0;
    }

    return cut_up( p, it, item_loc );
}

static const units::volume minimal_volume_to_cut = 250_ml;

int salvage_actor::time_to_cut_up( const item &it ) const
{
    int count = it.volume() / minimal_volume_to_cut;
    return moves_per_part * count;
}

bool salvage_actor::valid_to_cut_up( const item &it ) const
{
    if( it.is_null() ) {
        return false;
    }
    // There must be some historical significance to these items.
    if( !it.is_salvageable() ) {
        return false;
    }
    if( !it.only_made_of( material_whitelist ) ) {
        return false;
    }
    if( !it.contents.empty() ) {
        return false;
    }
    if( it.volume() < minimal_volume_to_cut ) {
        return false;
    }

    return true;
}

// it here is the item that is a candidate for being chopped up.
// This is the former valid_to_cut_up with all the messages and queries
bool salvage_actor::try_to_cut_up( player &p, item &it ) const
{
    int pos = p.get_item_position( &it );

    if( it.is_null() ) {
        add_msg( m_info, _( "You do not have that item." ) );
        return false;
    }
    // There must be some historical significance to these items.
    if( !it.is_salvageable() ) {
        add_msg( m_info, _( "Can't salvage anything from %s." ), it.tname() );
        if( p.rate_action_disassemble( it ) != HINT_CANT ) {
            add_msg( m_info, _( "Try disassembling the %s instead." ), it.tname() );
        }
        return false;
    }

    if( !it.only_made_of( material_whitelist ) ) {
        add_msg( m_info, _( "The %s is made of material that cannot be cut up." ), it.tname() );
        return false;
    }
    if( !it.contents.empty() ) {
        add_msg( m_info, _( "Please empty the %s before cutting it up." ), it.tname() );
        return false;
    }
    if( it.volume() < minimal_volume_to_cut ) {
        add_msg( m_info, _( "The %s is too small to salvage material from." ), it.tname() );
        return false;
    }
    // Softer warnings at the end so we don't ask permission and then tell them no.
    if( &it == &p.weapon ) {
        if( !query_yn( _( "You are wielding that, are you sure?" ) ) ) {
            return false;
        }
    } else if( pos == INT_MIN ) {
        // Not in inventory
        return true;
    } else if( pos < -1 ) {
        if( !query_yn( _( "You're wearing that, are you sure?" ) ) ) {
            return false;
        }
    }

    return true;
}

// function returns charges from it during the cutting process of the *cut.
// it cuts
// cut gets cut
int salvage_actor::cut_up( player &p, item &it, item_location &cut ) const
{
    const bool filthy = cut.get_item()->is_filthy();
    // total number of raw components == total volume of item.
    // This can go awry if there is a volume / recipe mismatch.
    int count = cut.get_item()->volume() / minimal_volume_to_cut;
    // Chance of us losing a material component to entropy.
    /** @EFFECT_FABRICATION reduces chance of losing components when cutting items up */
    int entropy_threshold = std::max( 5, 10 - p.get_skill_level( skill_fabrication ) );
    // What material components can we get back?
    std::vector<material_id> cut_material_components = cut.get_item()->made_of();
    // What materials do we salvage (ids and counts).
    std::map<std::string, int> materials_salvaged;

    // Final just in case check (that perhaps was not done elsewhere);
    if( cut.get_item() == &it ) {
        add_msg( m_info, _( "You can not cut the %s with itself." ), it.tname() );
        return 0;
    }
    if( !cut.get_item()->contents.empty() ) {
        // Should have been ensured by try_to_cut_up
        debugmsg( "tried to cut a non-empty item %s", cut.get_item()->tname() );
        return 0;
    }

    // Time based on number of components.
    p.moves -= moves_per_part * count;
    // Not much practice, and you won't get very far ripping things up.
    p.practice( skill_fabrication, rng( 0, 5 ), 1 );

    // Higher fabrication, less chance of entropy, but still a chance.
    if( rng( 1, 10 ) <= entropy_threshold ) {
        count -= 1;
    }
    // Fail dex roll, potentially lose more parts.
    /** @EFFECT_DEX randomly reduces component loss when cutting items up */
    if( dice( 3, 4 ) > p.dex_cur ) {
        count -= rng( 0, 2 );
    }
    // If more than 1 material component can still be salvaged,
    // chance of losing more components if the item is damaged.
    // If the item being cut is not damaged, no additional losses will be incurred.
    if( count > 0 && cut.get_item()->damage() > 0 ) {
        float component_success_chance = std::min( std::pow( 0.8, cut.get_item()->damage_level( 4 ) ),
                                         1.0 );
        for( int i = count; i > 0; i-- ) {
            if( component_success_chance < rng_float( 0, 1 ) ) {
                count--;
            }
        }
    }

    // Decided to split components evenly. Since salvage will likely change
    // soon after I write this, I'll go with the one that is cleaner.
    for( const material_id &material : cut_material_components ) {
        if( const auto id = material->salvaged_into() ) {
            materials_salvaged[*id] = std::max( 0, count / static_cast<int>( cut_material_components.size() ) );
        }
    }

    add_msg( m_info, _( "You try to salvage materials from the %s." ),
             cut.get_item()->tname() );

    item_location::type cut_type = cut.where();
    tripoint pos = cut.position();

    // Clean up before removing the item.
    remove_ammo( *cut.get_item(), p );
    // Original item has been consumed.
    cut.remove_item();
    // Force an encumbrance update in case they were wearing that item.
    p.reset_encumbrance();

    for( const auto &salvaged : materials_salvaged ) {
        std::string mat_name = salvaged.first;
        int amount = salvaged.second;
        item result( mat_name, calendar::turn );
        if( amount > 0 ) {
            add_msg( m_good, ngettext( "Salvaged %1$i %2$s.", "Salvaged %1$i %2$s.", amount ),
                     amount, result.display_name( amount ) );
            if( filthy ) {
                result.item_tags.insert( "FILTHY" );
            }
            if( cut_type == item_location::type::character ) {
                p.i_add_or_drop( result, amount );
            } else {
                for( int i = 0; i < amount; i++ ) {
                    g->m.spawn_an_item( pos.xy(), result, amount, 0 );
                }
            }
        } else {
            add_msg( m_bad, _( "Could not salvage a %s." ), result.display_name() );
        }
    }
    // No matter what, cutting has been done by the time we get here.
    return cost >= 0 ? cost : it.ammo_required();
}

void inscribe_actor::load( const JsonObject &obj )
{
    assign( obj, "cost", cost );
    assign( obj, "on_items", on_items );
    assign( obj, "on_terrain", on_terrain );
    assign( obj, "material_restricted", material_restricted );

    if( obj.has_array( "material_whitelist" ) ) {
        material_whitelist.clear();
        assign( obj, "material_whitelist", material_whitelist );
    }

    assign( obj, "verb", verb );
    assign( obj, "gerund", gerund );

    if( !on_items && !on_terrain ) {
        obj.throw_error(
            R"(Tried to create an useless inscribe_actor, at least on of "on_items" or "on_terrain" should be true)" );
    }
}

std::unique_ptr<iuse_actor> inscribe_actor::clone() const
{
    return std::make_unique<inscribe_actor>( *this );
}

bool inscribe_actor::item_inscription( item &tool, item &cut ) const
{
    if( !cut.made_of( SOLID ) ) {
        add_msg( m_info, _( "You can't inscribe an item that isn't solid!" ) );
        return false;
    }

    if( material_restricted && !cut.made_of_any( material_whitelist ) ) {
        std::string lower_verb = verb.translated();
        std::transform( lower_verb.begin(), lower_verb.end(), lower_verb.begin(), ::tolower );
        add_msg( m_info, _( "You can't %1$s %2$s because of the material it is made of." ),
                 lower_verb, cut.display_name() );
        return false;
    }

    enum inscription_type {
        INSCRIPTION_LABEL,
        INSCRIPTION_NOTE,
    };

    uilist menu;
    menu.text = string_format( _( "%s meaning?" ), verb );
    menu.addentry( INSCRIPTION_LABEL, true, -1, _( "It's a label" ) );
    menu.addentry( INSCRIPTION_NOTE, true, -1, _( "It's a note" ) );
    menu.query();

    std::string carving;
    std::string carving_tool;
    switch( menu.ret ) {
        case INSCRIPTION_LABEL:
            carving = "item_label";
            carving_tool = "item_label_tool";
            break;
        case INSCRIPTION_NOTE:
            carving = "item_note";
            carving_tool = "item_note_tool";
            break;
        default:
            return false;
    }

    const bool hasnote = cut.has_var( carving );
    std::string messageprefix = ( hasnote ? _( "(To delete, clear the text and confirm)\n" ) : "" ) +
                                //~ %1$s: gerund (e.g. carved), %2$s: item name
                                string_format( pgettext( "carving", "%1$s on the %2$s is: " ),
                                        gerund, cut.type_name() );

    string_input_popup popup;
    popup.title( string_format( _( "%s what?" ), verb ) )
    .width( 64 )
    .text( hasnote ? cut.get_var( carving ) : std::string() )
    .description( messageprefix )
    .identifier( "inscribe_item" )
    .max_length( 128 )
    .query();
    if( popup.canceled() ) {
        return false;
    }
    const std::string message = popup.text();
    if( message.empty() ) {
        cut.erase_var( carving );
        cut.erase_var( carving_tool );
    } else {
        cut.set_var( carving, message );
        cut.set_var( carving_tool, tool.typeId() );
    }

    return true;
}

int inscribe_actor::use( player &p, item &it, bool t, const tripoint & ) const
{
    if( t ) {
        return 0;
    }

    int choice = INT_MAX;
    if( on_terrain && on_items ) {
        uilist imenu;
        imenu.text = string_format( _( "%s on what?" ), verb );
        imenu.addentry( 0, true, MENU_AUTOASSIGN, _( "The terrain" ) );
        imenu.addentry( 1, true, MENU_AUTOASSIGN, _( "An item" ) );
        imenu.query();
        choice = imenu.ret;
    } else if( on_terrain ) {
        choice = 0;
    } else {
        choice = 1;
    }

    if( choice < 0 || choice > 1 ) {
        return 0;
    }

    if( choice == 0 ) {
        const cata::optional<tripoint> dest_ = choose_adjacent( _( "Write where?" ) );
        if( !dest_ ) {
            return 0;
        }
        return iuse::handle_ground_graffiti( p, &it, string_format( _( "%s what?" ), verb ),
                                             dest_.value() );
    }

    item_location loc = game_menus::inv::titled_menu( g->u, _( "Inscribe which item?" ) );
    if( !loc ) {
        p.add_msg_if_player( m_info, _( "Never mind." ) );
        return 0;
    }
    item &cut = *loc;
    if( &cut == &it ) {
        p.add_msg_if_player( _( "You try to bend your %s, but fail." ), it.tname() );
        return 0;
    }
    // inscribe_item returns false if the action fails or is canceled somehow.

    if( item_inscription( it, cut ) ) {
        return cost >= 0 ? cost : it.ammo_required();
    }

    return 0;
}

void cauterize_actor::load( const JsonObject &obj )
{
    assign( obj, "cost", cost );
    assign( obj, "flame", flame );
}

std::unique_ptr<iuse_actor> cauterize_actor::clone() const
{
    return std::make_unique<cauterize_actor>( *this );
}

static heal_actor prepare_dummy()
{
    heal_actor dummy;
    dummy.limb_power = -2;
    dummy.head_power = -2;
    dummy.torso_power = -2;
    dummy.bleed = 1.0f;
    dummy.bite = 0.5f;
    dummy.move_cost = 100;
    return dummy;
}

bool cauterize_actor::cauterize_effect( player &p, item &it, bool force )
{
    // TODO: Make this less hacky
    static const heal_actor dummy = prepare_dummy();
    hp_part hpart = dummy.use_healing_item( p, p, it, force );
    if( hpart != num_hp_parts ) {
        p.add_msg_if_player( m_neutral, _( "You cauterize yourself." ) );
        if( !( p.has_trait( trait_NOPAIN ) ) ) {
            p.mod_pain( 15 );
            p.add_msg_if_player( m_bad, _( "It hurts like hell!" ) );
        } else {
            p.add_msg_if_player( m_neutral, _( "It itches a little." ) );
        }
        const body_part bp = player::hp_to_bp( hpart );
        if( p.has_effect( effect_bite, bp ) ) {
            p.add_effect( effect_bite, 260_minutes, bp, true );
        }

        p.moves = 0;
        return true;
    }

    return false;
}

int cauterize_actor::use( player &p, item &it, bool t, const tripoint & ) const
{
    if( t ) {
        return 0;
    }
    if( p.is_mounted() ) {
        p.add_msg_if_player( m_info, _( "You cannot do that while mounted." ) );
        return 0;
    }
    bool has_disease = p.has_effect( effect_bite ) || p.has_effect( effect_bleed );
    bool did_cauterize = false;

    if( has_disease ) {
        did_cauterize = cauterize_effect( p, it, false );
    } else {
        const bool can_have_fun = p.has_trait( trait_MASOCHIST ) || p.has_trait( trait_MASOCHIST_MED ) ||
                                  p.has_trait( trait_CENOBITE );

        if( can_have_fun && query_yn( _( "Cauterize yourself for fun?" ) ) ) {
            did_cauterize = cauterize_effect( p, it, true );
        }
    }

    if( !did_cauterize ) {
        return 0;
    }

    if( flame ) {
        p.use_charges( "fire", 4 );
        return 0;

    } else {
        return cost >= 0 ? cost : it.ammo_required();
    }
}

ret_val<bool> cauterize_actor::can_use( const Character &p, const item &it, bool,
                                        const tripoint & ) const
{
    if( !p.has_effect( effect_bite ) &&
        !p.has_effect( effect_bleed ) &&
        !p.has_trait( trait_MASOCHIST ) &&
        !p.has_trait( trait_MASOCHIST_MED ) &&
        !p.has_trait( trait_CENOBITE ) ) {

        return ret_val<bool>::make_failure(
                   _( "You are not bleeding or bitten, there is no need to cauterize yourself." ) );
    }
    if( p.is_mounted() ) {
        return ret_val<bool>::make_failure( _( "You cannot cauterize while mounted." ) );
    }

    if( flame ) {
        if( !p.has_charges( "fire", 4 ) ) {
            return ret_val<bool>::make_failure(
                       _( "You need a source of flame (4 charges worth) before you can cauterize yourself." ) );
        }
    } else {
        if( !it.units_sufficient( p ) ) {
            return ret_val<bool>::make_failure( _( "You need at least %d charges to cauterize wounds." ),
                                                it.ammo_required() );
        }
    }

    if( p.is_underwater() ) {
        return ret_val<bool>::make_failure( _( "You can't do that while underwater." ) );
    }

    return ret_val<bool>::make_success();
}

void enzlave_actor::load( const JsonObject &obj )
{
    assign( obj, "cost", cost );
}

std::unique_ptr<iuse_actor> enzlave_actor::clone() const
{
    return std::make_unique<enzlave_actor>( *this );
}

int enzlave_actor::use( player &p, item &it, bool t, const tripoint & ) const
{
    if( t ) {
        return 0;
    }
    if( p.is_mounted() ) {
        p.add_msg_if_player( m_info, _( "You cannot do that while mounted." ) );
        return 0;
    }
    map_stack items = g->m.i_at( point( p.posx(), p.posy() ) );
    std::vector<const item *> corpses;

    for( item &corpse_candidate : items ) {
        const mtype *mt = corpse_candidate.get_mtype();
        if( corpse_candidate.is_corpse() && mt->in_species( ZOMBIE ) &&
            mt->made_of( material_id( "flesh" ) ) &&
            mt->in_species( HUMAN ) && corpse_candidate.active && !corpse_candidate.has_var( "zlave" ) ) {
            corpses.push_back( &corpse_candidate );
        }
    }

    if( corpses.empty() ) {
        p.add_msg_if_player( _( "No suitable corpses" ) );
        return 0;
    }

    int tolerance_level = 9;
    if( p.has_trait( trait_PSYCHOPATH ) || p.has_trait( trait_SAPIOVORE ) ) {
        tolerance_level = 0;
    } else if( p.has_trait_flag( "PRED4" ) ) {
        tolerance_level = 5;
    } else if( p.has_trait_flag( "PRED3" ) ) {
        tolerance_level = 7;
    }

    // Survival skill increases your willingness to get things done,
    // but it doesn't make you feel any less bad about it.
    /** @EFFECT_SURVIVAL increases tolerance for enzlavement */
    if( p.get_morale_level() <= ( 15 * ( tolerance_level - p.get_skill_level(
            skill_survival ) ) ) - 150 ) {
        add_msg( m_neutral,
                 _( "The prospect of cutting up the corpse and letting it rise again as a slave is too much for you to deal with right now." ) );
        return 0;
    }

    uilist amenu;

    amenu.text = _( "Selectively butcher the downed zombie into a zombie slave?" );
    for( size_t i = 0; i < corpses.size(); i++ ) {
        amenu.addentry( i, true, -1, corpses[i]->display_name() );
    }

    amenu.query();

    if( amenu.ret < 0 ) {
        p.add_msg_if_player( _( "Make love, not zlave." ) );
        return 0;
    }

    if( tolerance_level == 0 ) {
        // You just don't care, no message.
    } else if( tolerance_level <= 5 ) {
        add_msg( m_neutral, _( "Well, it's more constructive than just chopping 'em into gooey meat…" ) );
    } else {
        add_msg( m_bad, _( "You feel horrible for mutilating and enslaving someone's corpse." ) );

        /** @EFFECT_SURVIVAL decreases moral penalty and duration for enzlavement */
        int moraleMalus = -50 * ( 5.0 / p.get_skill_level( skill_survival ) );
        int maxMalus = -250 * ( 5.0 / p.get_skill_level( skill_survival ) );
        time_duration duration = 30_minutes * ( 5.0 / p.get_skill_level( skill_survival ) );
        time_duration decayDelay = 3_minutes * ( 5.0 / p.get_skill_level( skill_survival ) );

        if( p.has_trait( trait_PACIFIST ) ) {
            moraleMalus *= 5;
            maxMalus *= 3;
        } else if( p.has_trait_flag( "PRED1" ) ) {
            moraleMalus /= 4;
        } else if( p.has_trait_flag( "PRED2" ) ) {
            moraleMalus /= 5;
        }

        p.add_morale( MORALE_MUTILATE_CORPSE, moraleMalus, maxMalus, duration, decayDelay );
    }

    const int selected_corpse = amenu.ret;

    const item *body = corpses[selected_corpse];
    const mtype *mt = body->get_mtype();

    // HP range for zombies is roughly 36 to 120, with the really big ones having 180 and 480 hp.
    // Speed range is 20 - 120 (for humanoids, dogs get way faster)
    // This gives us a difficulty ranging roughly from 10 - 40, with up to +25 for corpse damage.
    // An average zombie with an undamaged corpse is 0 + 8 + 14 = 22.
    int difficulty = ( body->damage_level( 4 ) * 5 ) + ( mt->hp / 10 ) + ( mt->speed / 5 );
    // 0 - 30
    /** @EFFECT_DEX increases chance of success for enzlavement */

    /** @EFFECT_SURVIVAL increases chance of success for enzlavement */

    /** @EFFECT_FIRSTAID increases chance of success for enzlavement */
    int skills = p.get_skill_level( skill_survival ) + p.get_skill_level( skill_firstaid ) +
                 ( p.dex_cur / 2 );
    skills *= 2;

    int success = rng( 0, skills ) - rng( 0, difficulty );

    /** @EFFECT_FIRSTAID speeds up enzlavement */
    const int moves = difficulty * to_moves<int>( 12_seconds ) / p.get_skill_level( skill_firstaid );

    p.assign_activity( ACT_MAKE_ZLAVE, moves );
    p.activity.values.push_back( success );
    p.activity.str_values.push_back( corpses[selected_corpse]->display_name() );

    return cost >= 0 ? cost : it.ammo_required();
}

ret_val<bool> enzlave_actor::can_use( const Character &p, const item &, bool,
                                      const tripoint & ) const
{
    /** @EFFECT_SURVIVAL >=1 allows enzlavement */

    /** @EFFECT_FIRSTAID >=1 allows enzlavement */

    // TODO: Extract such checks into some kind of 'stat_requirements' class.
    if( p.get_skill_level( skill_survival ) < 1 ) {
        //~ %s - name of the required skill.
        return ret_val<bool>::make_failure( _( "You need at least %s 1." ),
                                            skill_survival->name() );
    }
    if( p.is_mounted() ) {
        return ret_val<bool>::make_failure( _( "You cannot do that while mounted." ) );
    }
    if( p.get_skill_level( skill_firstaid ) < 1 ) {
        //~ %s - name of the required skill.
        return ret_val<bool>::make_failure( _( "You need at least %s 1." ),
                                            skill_firstaid->name() );
    }

    return ret_val<bool>::make_success();
}

void fireweapon_off_actor::load( const JsonObject &obj )
{
    target_id           = obj.get_string( "target_id" );
    success_message     = obj.get_string( "success_message", "hsss" );
    lacks_fuel_message  = obj.get_string( "lacks_fuel_message" );
    failure_message     = obj.get_string( "failure_message", "hsss" );
    noise               = obj.get_int( "noise", 0 );
    moves               = obj.get_int( "moves", 0 );
    success_chance      = obj.get_int( "success_chance", INT_MIN );
}

std::unique_ptr<iuse_actor> fireweapon_off_actor::clone() const
{
    return std::make_unique<fireweapon_off_actor>( *this );
}

int fireweapon_off_actor::use( player &p, item &it, bool t, const tripoint & ) const
{
    if( t ) {
        return 0;
    }

    if( it.charges <= 0 ) {
        p.add_msg_if_player( _( lacks_fuel_message ) );
        return 0;
    }

    p.moves -= moves;
    if( rng( 0, 10 ) - it.damage_level( 4 ) > success_chance && !p.is_underwater() ) {
        if( noise > 0 ) {
            sounds::sound( p.pos(), noise, sounds::sound_t::combat, _( success_message ) );
        } else {
            p.add_msg_if_player( _( success_message ) );
        }

        it.convert( target_id );
        it.active = true;
    } else if( !failure_message.empty() ) {
        p.add_msg_if_player( m_bad, _( failure_message ) );
    }

    return it.type->charges_to_use();
}

ret_val<bool> fireweapon_off_actor::can_use( const Character &p, const item &it, bool,
        const tripoint & ) const
{
    if( it.charges < it.type->charges_to_use() ) {
        return ret_val<bool>::make_failure( _( "This tool doesn't have enough charges." ) );
    }

    if( p.is_underwater() ) {
        return ret_val<bool>::make_failure( _( "You can't do that while underwater." ) );
    }

    return ret_val<bool>::make_success();
}

void fireweapon_on_actor::load( const JsonObject &obj )
{
    noise_message                   = obj.get_string( "noise_message", "hsss" );
    voluntary_extinguish_message    = obj.get_string( "voluntary_extinguish_message" );
    charges_extinguish_message      = obj.get_string( "charges_extinguish_message" );
    water_extinguish_message        = obj.get_string( "water_extinguish_message" );
    noise                           = obj.get_int( "noise", 0 );
    noise_chance                    = obj.get_int( "noise_chance", 1 );
    auto_extinguish_chance          = obj.get_int( "auto_extinguish_chance", 0 );
    if( auto_extinguish_chance > 0 ) {
        auto_extinguish_message         = obj.get_string( "auto_extinguish_message" );
    }
}

std::unique_ptr<iuse_actor> fireweapon_on_actor::clone() const
{
    return std::make_unique<fireweapon_on_actor>( *this );
}

int fireweapon_on_actor::use( player &p, item &it, bool t, const tripoint & ) const
{
    bool extinguish = true;
    if( it.charges == 0 ) {
        p.add_msg_if_player( m_bad, _( charges_extinguish_message ) );
    } else if( p.is_underwater() ) {
        p.add_msg_if_player( m_bad, _( water_extinguish_message ) );
    } else if( auto_extinguish_chance > 0 && one_in( auto_extinguish_chance ) ) {
        p.add_msg_if_player( m_bad, _( auto_extinguish_message ) );
    } else if( !t ) {
        p.add_msg_if_player( _( voluntary_extinguish_message ) );
    } else {
        extinguish = false;
    }

    if( extinguish ) {
        it.deactivate( &p, false );

    } else if( one_in( noise_chance ) ) {
        if( noise > 0 ) {
            sounds::sound( p.pos(), noise, sounds::sound_t::combat, _( noise_message ) );
        } else {
            p.add_msg_if_player( _( noise_message ) );
        }
    }

    return it.type->charges_to_use();
}

void manualnoise_actor::load( const JsonObject &obj )
{
    no_charges_message  = obj.get_string( "no_charges_message" );
    use_message         = obj.get_string( "use_message" );
    noise_message       = obj.get_string( "noise_message", "hsss" );
    noise_id            = obj.get_string( "noise_id", "misc" );
    noise_variant       = obj.get_string( "noise_variant", "default" );
    noise               = obj.get_int( "noise", 0 );
    moves               = obj.get_int( "moves", 0 );
}

std::unique_ptr<iuse_actor> manualnoise_actor::clone() const
{
    return std::make_unique<manualnoise_actor>( *this );
}

int manualnoise_actor::use( player &p, item &it, bool t, const tripoint & ) const
{
    if( t ) {
        return 0;
    }
    if( it.type->charges_to_use() != 0 && it.charges < it.type->charges_to_use() ) {
        p.add_msg_if_player( _( no_charges_message ) );
        return 0;
    }
    {
        p.moves -= moves;
        if( noise > 0 ) {
            sounds::sound( p.pos(), noise, sounds::sound_t::activity,
                           noise_message.empty() ? _( "Hsss" ) : _( noise_message ), true, noise_id, noise_variant );
        }
        p.add_msg_if_player( _( use_message ) );
    }
    return it.type->charges_to_use();
}

ret_val<bool> manualnoise_actor::can_use( const Character &, const item &it, bool,
        const tripoint & ) const
{
    if( it.charges < it.type->charges_to_use() ) {
        return ret_val<bool>::make_failure( _( "This tool doesn't have enough charges." ) );
    }

    return ret_val<bool>::make_success();
}

std::unique_ptr<iuse_actor> musical_instrument_actor::clone() const
{
    return std::make_unique<musical_instrument_actor>( *this );
}

void musical_instrument_actor::load( const JsonObject &obj )
{
    speed_penalty = obj.get_int( "speed_penalty", 10 );
    volume = obj.get_int( "volume" );
    fun = obj.get_int( "fun" );
    fun_bonus = obj.get_int( "fun_bonus", 0 );
    if( !obj.read( "description_frequency", description_frequency ) ) {
        obj.throw_error( "missing member \"description_frequency\"" );
    }
    player_descriptions = obj.get_string_array( "player_descriptions" );
    npc_descriptions = obj.get_string_array( "npc_descriptions" );
}

int musical_instrument_actor::use( player &p, item &it, bool t, const tripoint & ) const
{
    if( p.is_mounted() ) {
        p.add_msg_player_or_npc( m_bad, _( "You can't play music while mounted." ),
                                 _( "<npcname> can't play music while mounted." ) );
        it.active = false;
        return 0;
    }
    if( p.is_underwater() ) {
        p.add_msg_player_or_npc( m_bad,
                                 _( "You can't play music underwater" ),
                                 _( "<npcname> can't play music underwater" ) );
        it.active = false;
        return 0;
    }

    // Stop playing a wind instrument when winded or even eventually become winded while playing it?
    // It's impossible to distinguish instruments for now anyways.
    if( p.has_effect( effect_sleep ) || p.has_effect( effect_stunned ) ||
        p.has_effect( effect_asthma ) ) {
        p.add_msg_player_or_npc( m_bad,
                                 _( "You stop playing your %s" ),
                                 _( "<npcname> stops playing their %s" ),
                                 it.display_name() );
        it.active = false;
        return 0;
    }

    if( !t && it.active ) {
        p.add_msg_player_or_npc( _( "You stop playing your %s" ),
                                 _( "<npcname> stops playing their %s" ),
                                 it.display_name() );
        it.active = false;
        return 0;
    }

    // Check for worn or wielded - no "floating"/bionic instruments for now
    // TODO: Distinguish instruments played with hands and with mouth, consider encumbrance
    const int inv_pos = p.get_item_position( &it );
    if( inv_pos >= 0 || inv_pos == INT_MIN ) {
        p.add_msg_player_or_npc( m_bad,
                                 _( "You need to hold or wear %s to play it" ),
                                 _( "<npcname> needs to hold or wear %s to play it" ),
                                 it.display_name() );
        it.active = false;
        return 0;
    }

    // At speed this low you can't coordinate your actions well enough to play the instrument
    if( p.get_speed() <= 25 + speed_penalty ) {
        p.add_msg_player_or_npc( m_bad,
                                 _( "You feel too weak to play your %s" ),
                                 _( "<npcname> feels too weak to play their %s" ),
                                 it.display_name() );
        it.active = false;
        return 0;
    }

    // We can play the music now
    if( !it.active ) {
        p.add_msg_player_or_npc( m_good,
                                 _( "You start playing your %s" ),
                                 _( "<npcname> starts playing their %s" ),
                                 it.display_name() );
        it.active = true;
    }

    if( p.get_effect_int( effect_playing_instrument ) <= speed_penalty ) {
        // Only re-apply the effect if it wouldn't lower the intensity
        p.add_effect( effect_playing_instrument, 2_turns, num_bp, false, speed_penalty );
    }

    std::string desc = "music";
    /** @EFFECT_PER increases morale bonus when playing an instrument */
    const int morale_effect = fun + fun_bonus * p.per_cur;
    if( morale_effect >= 0 && calendar::once_every( description_frequency ) ) {
        if( !player_descriptions.empty() && p.is_player() ) {
            desc = _( random_entry( player_descriptions ) );
        } else if( !npc_descriptions.empty() && p.is_npc() ) {
            desc = string_format( _( "%1$s %2$s" ), p.disp_name( false ),
                                  random_entry( npc_descriptions ) );
        }
    } else if( morale_effect < 0 && calendar::once_every( 1_minutes ) ) {
        // No musical skills = possible morale penalty
        if( p.is_player() ) {
            desc = _( "You produce an annoying sound" );
        } else {
            desc = string_format( _( "%s produces an annoying sound" ), p.disp_name( false ) );
        }
    }

    if( morale_effect >= 0 ) {
        sounds::sound( p.pos(), volume, sounds::sound_t::music, desc, true, "musical_instrument",
                       it.typeId() );
    } else {
        sounds::sound( p.pos(), volume, sounds::sound_t::music, desc, true, "musical_instrument_bad",
                       it.typeId() );
    }

    if( !p.has_effect( effect_music ) && p.can_hear( p.pos(), volume ) ) {
        // Sound code doesn't describe noises at the player position
        if( p.is_player() && desc != "music" ) {
            add_msg( m_info, desc );
        }
        p.add_effect( effect_music, 1_turns );
        const int sign = morale_effect > 0 ? 1 : -1;
        p.add_morale( MORALE_MUSIC, sign, morale_effect, 5_minutes, 2_minutes, true );
    }

    return 0;
}

ret_val<bool> musical_instrument_actor::can_use( const Character &p, const item &, bool,
        const tripoint & ) const
{
    // TODO: (maybe): Mouth encumbrance? Smoke? Lack of arms? Hand encumbrance?
    if( p.is_underwater() ) {
        return ret_val<bool>::make_failure( _( "You can't do that while underwater." ) );
    }
    if( p.is_mounted() ) {
        return ret_val<bool>::make_failure( _( "You can't do that while mounted." ) );
    }

    return ret_val<bool>::make_success();
}

std::unique_ptr<iuse_actor> learn_spell_actor::clone() const
{
    return std::make_unique<learn_spell_actor>( *this );
}

void learn_spell_actor::load( const JsonObject &obj )
{
    spells = obj.get_string_array( "spells" );
}

void learn_spell_actor::info( const item &, std::vector<iteminfo> &dump ) const
{
    std::string message;
    if( spells.size() == 1 ) {
        message = _( "This can teach you a spell." );
    } else {
        message = _( "This can teach you a number of spells." );
    }
    dump.emplace_back( "DESCRIPTION", message );
    dump.emplace_back( "DESCRIPTION", _( "Spells Contained:" ) );
    for( const std::string &sp : spells ) {
        dump.emplace_back( "SPELL", spell_id( sp ).obj().name.translated() );
    }
}

int learn_spell_actor::use( player &p, item &, bool, const tripoint & ) const
{
    if( p.fine_detail_vision_mod() > 4 ) {
        p.add_msg_if_player( _( "It's too dark to read." ) );
        return 0;
    }
    std::vector<uilist_entry> uilist_initializer;
    uilist spellbook_uilist;
    spellbook_callback sp_cb;
    bool know_it_all = true;
    for( const std::string &sp_id_str : spells ) {
        const spell_id sp_id( sp_id_str );
        sp_cb.add_spell( sp_id );
        uilist_entry entry( sp_id.obj().name.translated() );
        if( p.magic.knows_spell( sp_id ) ) {
            const spell sp = p.magic.get_spell( sp_id );
            entry.ctxt = string_format( _( "Level %u" ), sp.get_level() );
            if( sp.is_max_level() ) {
                entry.ctxt += _( " (Max)" );
                entry.enabled = false;
            } else {
                know_it_all = false;
            }
        } else {
            if( p.magic.can_learn_spell( p, sp_id ) ) {
                entry.ctxt = _( "Study to Learn" );
                know_it_all = false;
            } else {
                entry.ctxt = _( "Can't learn!" );
                entry.enabled = false;
            }
        }
        uilist_initializer.emplace_back( entry );
    }

    if( know_it_all ) {
        add_msg( m_info, _( "You already know everything this could teach you." ) );
        return 0;
    }

    spellbook_uilist.entries = uilist_initializer;
    spellbook_uilist.w_height = 24;
    spellbook_uilist.w_width = 80;
    spellbook_uilist.w_x = ( TERMX - spellbook_uilist.w_width ) / 2;
    spellbook_uilist.w_y = ( TERMY - spellbook_uilist.w_height ) / 2;
    spellbook_uilist.callback = &sp_cb;
    spellbook_uilist.title = _( "Study a spell:" );
    spellbook_uilist.pad_left = 38;
    spellbook_uilist.query();
    const int action = spellbook_uilist.ret;
    if( action < 0 ) {
        return 0;
    }
    const bool knows_spell = p.magic.knows_spell( spells[action] );
    player_activity study_spell( ACT_STUDY_SPELL,
                                 p.magic.time_to_learn_spell( p, spells[action] ) );
    study_spell.str_values = {
        "", // reserved for "until you gain a spell level" option [0]
        "learn"
    }; // [1]
    study_spell.values = { 0, 0, 0 };
    if( knows_spell ) {
        study_spell.str_values[1] = "study";
        const int study_time = uilist( _( "Spend how long studying?" ), {
            { to_moves<int>( 30_minutes ), true, -1, _( "30 minutes" ) },
            { to_moves<int>( 1_hours ), true, -1, _( "1 hour" ) },
            { to_moves<int>( 2_hours ), true, -1, _( "2 hours" ) },
            { to_moves<int>( 4_hours ), true, -1, _( "4 hours" ) },
            { to_moves<int>( 8_hours ), true, -1, _( "8 hours" ) },
            { 10100, true, -1, _( "Until you gain a spell level" ) }
        } );
        if( study_time <= 0 ) {
            return 0;
        }
        study_spell.moves_total = study_time;
    }
    study_spell.moves_left = study_spell.moves_total;
    if( study_spell.moves_total == 10100 ) {
        study_spell.str_values[0] = "gain_level";
        study_spell.values[0] = 0; // reserved for xp
        study_spell.values[1] = p.magic.get_spell( spell_id( spells[action] ) ).get_level() + 1;
    }
    study_spell.name = spells[action];
    p.assign_activity( study_spell, false );
    return 0;
}

std::unique_ptr<iuse_actor> cast_spell_actor::clone() const
{
    return std::make_unique<cast_spell_actor>( *this );
}

void cast_spell_actor::load( const JsonObject &obj )
{
    no_fail = obj.get_bool( "no_fail" );
    item_spell = spell_id( obj.get_string( "spell_id" ) );
    spell_level = obj.get_int( "level" );
    need_worn = obj.get_bool( "need_worn", false );
    need_wielding = obj.get_bool( "need_wielding", false );
}

void cast_spell_actor::info( const item &, std::vector<iteminfo> &dump ) const
{
    //~ %1$s: spell name, %2$i: spell level
    const std::string message = string_format( _( "This item casts %1$s at level %2$i." ),
                                item_spell->name, spell_level );
    dump.emplace_back( "DESCRIPTION", message );
    if( no_fail ) {
        dump.emplace_back( "DESCRIPTION", _( "This item never fails." ) );
    }
}

int cast_spell_actor::use( player &p, item &it, bool, const tripoint & ) const
{
    if( need_worn && !p.is_worn( it ) ) {
        p.add_msg_if_player( m_info, _( "You need to wear the %1$s before activating it." ), it.tname() );
        return 0;
    }
    if( need_wielding && !p.is_wielding( it ) ) {
        p.add_msg_if_player( m_info, _( "You need to wield the %1$s before activating it." ), it.tname() );
        return 0;
    }

    spell casting = spell( spell_id( item_spell ) );
    int charges = it.type->charges_to_use();

    player_activity cast_spell( ACT_SPELLCASTING, casting.casting_time( p ) );
    // [0] this is used as a spell level override for items casting spells
    cast_spell.values.emplace_back( spell_level );
    if( no_fail ) {
        // [1] if this value is 1, the spell never fails
        cast_spell.values.emplace_back( 1 );
    } else {
        // [1]
        cast_spell.values.emplace_back( 0 );
    }
    cast_spell.name = casting.id().c_str();
    if( it.has_flag( "USE_PLAYER_ENERGY" ) ) {
        // [2] this value overrides the mana cost if set to 0
        cast_spell.values.emplace_back( 1 );
        charges = 0;
    } else {
        // [2]
        cast_spell.values.emplace_back( 0 );
    }
    p.assign_activity( cast_spell, false );
    return charges;
}

std::unique_ptr<iuse_actor> holster_actor::clone() const
{
    return std::make_unique<holster_actor>( *this );
}

void holster_actor::load( const JsonObject &obj )
{
    holster_prompt = obj.get_string( "holster_prompt", "" );
    holster_msg = obj.get_string( "holster_msg", "" );
    assign( obj, "max_volume", max_volume );
    if( !assign( obj, "min_volume", min_volume ) ) {
        min_volume = max_volume / 3;
    }

    assign( obj, "max_weight", max_weight );
    multi      = obj.get_int( "multi",      multi );
    draw_cost  = obj.get_int( "draw_cost",  draw_cost );

    auto tmp = obj.get_string_array( "skills" );
    std::transform( tmp.begin(), tmp.end(), std::back_inserter( skills ),
    []( const std::string & elem ) {
        return skill_id( elem );
    } );

    flags = obj.get_string_array( "flags" );
}

bool holster_actor::can_holster( const item &obj ) const
{
    if( obj.volume() > max_volume || obj.volume() < min_volume ) {
        return false;
    }
    if( max_weight > 0_gram && obj.weight() > max_weight ) {
        return false;
    }
    if( obj.active ) {
        return false;
    }
    return std::any_of( flags.begin(), flags.end(), [&]( const std::string & f ) {
        return obj.has_flag( f );
    } ) ||
    std::find( skills.begin(), skills.end(), obj.gun_skill() ) != skills.end();
}

bool holster_actor::store( player &p, item &holster, item &obj ) const
{
    if( obj.is_null() || holster.is_null() ) {
        debugmsg( "Null item was passed to holster_actor" );
        return false;
    }

    // if selected item is unsuitable inform the player why not
    if( obj.volume() > max_volume ) {
        p.add_msg_if_player( m_info, _( "Your %1$s is too big to fit in your %2$s" ),
                             obj.tname(), holster.tname() );
        return false;
    }

    if( obj.volume() < min_volume ) {
        p.add_msg_if_player( m_info, _( "Your %1$s is too small to fit in your %2$s" ),
                             obj.tname(), holster.tname() );
        return false;
    }

    if( max_weight > 0_gram && obj.weight() > max_weight ) {
        p.add_msg_if_player( m_info, _( "Your %1$s is too heavy to fit in your %2$s" ),
                             obj.tname(), holster.tname() );
        return false;
    }

    if( obj.active ) {
        p.add_msg_if_player( m_info, _( "You don't think putting your %1$s in your %2$s is a good idea" ),
                             obj.tname(), holster.tname() );
        return false;
    }

    if( std::none_of( flags.begin(), flags.end(), [&]( const std::string & f ) {
    return obj.has_flag( f );
    } ) &&
    std::find( skills.begin(), skills.end(), obj.gun_skill() ) == skills.end() ) {
        p.add_msg_if_player( m_info, _( "You can't put your %1$s in your %2$s" ),
                             obj.tname(), holster.tname() );
        return false;
    }

    p.add_msg_if_player( holster_msg.empty() ? _( "You holster your %s" ) : _( holster_msg ),
                         obj.tname(), holster.tname() );

    // holsters ignore penalty effects (e.g. GRABBED) when determining number of moves to consume
    p.store( holster, obj, false, draw_cost );
    return true;
}

int holster_actor::use( player &p, item &it, bool, const tripoint & ) const
{
    if( p.is_wielding( it ) ) {
        p.add_msg_if_player( _( "You need to unwield your %s before using it." ), it.tname() );
        return 0;
    }

    int pos = 0;
    std::vector<std::string> opts;

    if( static_cast<int>( it.contents.num_item_stacks() ) < multi ) {
        std::string prompt = holster_prompt.empty() ? _( "Holster item" ) : _( holster_prompt );
        opts.push_back( prompt );
        pos = -1;
    }

    std::list<item *> top_contents{ it.contents.all_items_top() };
    std::transform( top_contents.begin(), top_contents.end(), std::back_inserter( opts ),
    []( const item * elem ) {
        return string_format( _( "Draw %s" ), elem->display_name() );
    } );

    item *internal_item = nullptr;
    if( opts.size() > 1 ) {
        int ret = uilist( string_format( _( "Use %s" ), it.tname() ), opts );
        if( ret < 0 ) {
            pos = -2;
        } else {
            pos += ret;
            if( opts.size() != it.contents.num_item_stacks() ) {
                ret--;
            }
            auto iter = std::next( top_contents.begin(), ret );
            internal_item = *iter;
        }
    } else {
        internal_item = &it.contents.front();
    }

    if( pos < -1 ) {
        p.add_msg_if_player( _( "Never mind." ) );
        return 0;
    }

    if( pos >= 0 ) {
        // worn holsters ignore penalty effects (e.g. GRABBED) when determining number of moves to consume
        if( p.is_worn( it ) ) {
            p.wield_contents( it, internal_item, false, draw_cost );
        } else {
            p.wield_contents( it, internal_item );
        }

    } else {
        item_location loc = game_menus::inv::holster( p, it );

        if( !loc ) {
            p.add_msg_if_player( _( "Never mind." ) );
            return 0;
        }

        store( p, it, *loc.obtain( p ) );
    }

    return 0;
}

void holster_actor::info( const item &, std::vector<iteminfo> &dump ) const
{
    std::string message = ngettext( "Can be activated to store a suitable item.",
                                    "Can be activated to store suitable items.", multi );
    dump.emplace_back( "DESCRIPTION", message );
    dump.emplace_back( "TOOL", _( "Num items: " ), "<num>", iteminfo::no_flags, multi );
    dump.emplace_back( "TOOL", _( "Item volume: Min: " ),
                       string_format( "<num> %s", volume_units_abbr() ),
                       iteminfo::is_decimal | iteminfo::no_newline | iteminfo::lower_is_better,
                       convert_volume( min_volume.value() ) );
    dump.emplace_back( "TOOL", _( "  Max: " ),
                       string_format( "<num> %s", volume_units_abbr() ),
                       iteminfo::is_decimal,
                       convert_volume( max_volume.value() ) );

    if( max_weight > 0_gram ) {
        dump.emplace_back( "TOOL", _( "Max item weight: " ),
                           string_format( _( "<num> %s" ), weight_units() ),
                           iteminfo::is_decimal,
                           convert_weight( max_weight ) );
    }
}

units::volume holster_actor::max_stored_volume() const
{
    return max_volume * multi;
}

std::unique_ptr<iuse_actor> bandolier_actor::clone() const
{
    return std::make_unique<bandolier_actor>( *this );
}

void bandolier_actor::load( const JsonObject &obj )
{
    capacity = obj.get_int( "capacity", capacity );
    ammo.clear();
    for( auto &e : obj.get_tags( "ammo" ) ) {
        ammo.insert( ammotype( e ) );
    }

    draw_cost = obj.get_int( "draw_cost", draw_cost );
}

void bandolier_actor::info( const item &, std::vector<iteminfo> &dump ) const
{
    if( !ammo.empty() ) {
        auto str = enumerate_as_string( ammo.begin(), ammo.end(),
        [&]( const ammotype & a ) {
            return string_format( "<stat>%s</stat>", a->name() );
        }, enumeration_conjunction::or_ );

        dump.emplace_back( "TOOL", string_format(
                               ngettext( "Can be activated to store a single round of ",
                                         "Can be activated to store up to <stat>%i</stat> rounds of ", capacity ),
                               capacity ),
                           str );
    }
}

bool bandolier_actor::is_valid_ammo_type( const itype &t ) const
{
    if( !t.ammo ) {
        return false;
    }
    return ammo.count( t.ammo->type );
}

bool bandolier_actor::can_store( const item &bandolier, const item &obj ) const
{
    if( !bandolier.contents.empty() && ( bandolier.contents.front().typeId() != obj.typeId() ||
                                         bandolier.contents.front().charges >= capacity ) ) {
        return false;
    }

    return is_valid_ammo_type( *obj.type );
}

bool bandolier_actor::reload( player &p, item &obj ) const
{
    if( !obj.is_bandolier() ) {
        debugmsg( "Invalid item passed to bandolier_actor" );
        return false;
    }

    // find all nearby compatible ammo (matching type currently contained if appropriate)
    auto found = p.nearby( [&]( const item * e, const item * parent ) {
        return parent != &obj && can_store( obj, *e );
    } );

    if( found.empty() ) {
        p.add_msg_if_player( m_bad, _( "No matching ammo for the %1$s" ), obj.type_name() );
        return false;
    }

    // convert these into reload options and display the selection prompt
    std::vector<item::reload_option> opts;
    std::transform( std::make_move_iterator( found.begin() ), std::make_move_iterator( found.end() ),
    std::back_inserter( opts ), [&]( item_location && e ) {
        return item::reload_option( &p, &obj, &obj, e );
    } );

    item::reload_option sel = p.select_ammo( obj, std::move( opts ) );
    if( !sel ) {
        return false; // canceled menu
    }

    p.mod_moves( -sel.moves() );

    // add or stack the ammo dependent upon existing contents
    if( obj.contents.empty() ) {
        item put = sel.ammo->split( sel.qty() );
        if( !put.is_null() ) {
            obj.put_in( put );
        } else {
            obj.put_in( *sel.ammo );
            sel.ammo.remove_item();
        }
    } else {
        obj.contents.front().charges += sel.qty();
        if( sel.ammo->charges > sel.qty() ) {
            sel.ammo->charges -= sel.qty();
        } else {
            sel.ammo.remove_item();
        }
    }

    p.add_msg_if_player( _( "You store the %1$s in your %2$s" ),
                         obj.contents.front().tname( sel.qty() ),
                         obj.type_name() );

    return true;
}

int bandolier_actor::use( player &p, item &it, bool, const tripoint & ) const
{
    if( p.is_wielding( it ) ) {
        p.add_msg_if_player( _( "You need to unwield your %s before using it." ),
                             it.type_name() );
        return 0;
    }

    uilist menu;
    menu.text = _( "Store ammo" );

    std::vector<std::function<void()>> actions;

    menu.addentry( -1, it.contents.empty() || it.contents.front().charges < capacity,
                   'r', _( "Store ammo in %s" ), it.type_name() );

    actions.emplace_back( [&] { reload( p, it ); } );

    menu.addentry( -1, !it.contents.empty(), 'u', _( "Unload %s" ), it.type_name() );

    actions.emplace_back( [&] {
        if( p.i_add_or_drop( it.contents.front() ) )
        {
            it.remove_item( it.contents.front() );
        } else
        {
            p.add_msg_if_player( _( "Never mind." ) );
        }
    } );

    menu.query();
    if( menu.ret >= 0 ) {
        actions[ menu.ret ]();
    }

    return 0;
}

units::volume bandolier_actor::max_stored_volume() const
{
    // This is relevant only for bandoliers with the non-rigid flag

    // Find all valid ammo
    auto ammo_types = Item_factory::find( [&]( const itype & t ) {
        return is_valid_ammo_type( t );
    } );
    // Figure out which has the greatest volume and calculate on that basis
    units::volume max_ammo_volume{};
    for( const auto *ammo_type : ammo_types ) {
        max_ammo_volume = std::max( max_ammo_volume, ammo_type->volume / ammo_type->stack_size );
    }
    return max_ammo_volume * capacity;
}

std::unique_ptr<iuse_actor> ammobelt_actor::clone() const
{
    return std::make_unique<ammobelt_actor>( *this );
}

void ammobelt_actor::load( const JsonObject &obj )
{
    belt = obj.get_string( "belt" );
}

void ammobelt_actor::info( const item &, std::vector<iteminfo> &dump ) const
{
    dump.emplace_back( "AMMO", string_format( _( "Can be used to assemble: %s" ),
                       item::nname( belt ) ) );
}

int ammobelt_actor::use( player &p, item &, bool, const tripoint & ) const
{
    item mag( belt );
    mag.ammo_unset();

    if( p.rate_action_reload( mag ) != HINT_GOOD ) {
        p.add_msg_if_player( _( "Insufficient ammunition to assemble %s" ), mag.tname() );
        return 0;
    }

    item::reload_option opt = p.select_ammo( mag, true );
    if( opt ) {
        p.assign_activity( ACT_RELOAD, opt.moves(), opt.qty() );
        p.activity.targets.emplace_back( p, &p.i_add( mag ) );
        p.activity.targets.push_back( std::move( opt.ammo ) );
    }

    return 0;
}

void repair_item_actor::load( const JsonObject &obj )
{
    // Mandatory:
    for( const std::string line : obj.get_array( "materials" ) ) {
        materials.emplace( line );
    }

    // TODO: Make skill non-mandatory while still erroring on invalid skill
    const std::string skill_string = obj.get_string( "skill" );
    used_skill = skill_id( skill_string );
    if( !used_skill.is_valid() ) {
        obj.throw_error( "Invalid skill", "skill" );
    }

    cost_scaling = obj.get_float( "cost_scaling" );

    // Optional
    tool_quality = obj.get_int( "tool_quality", 0 );
    move_cost    = obj.get_int( "move_cost", 500 );
    trains_skill_to = obj.get_int( "trains_skill_to", 5 ) - 1;
}

bool repair_item_actor::can_use_tool( const player &p, const item &tool, bool print_msg ) const
{
    if( p.is_underwater() ) {
        if( print_msg ) {
            p.add_msg_if_player( m_info, _( "You can't do that while underwater." ) );
        }
        return false;
    }
    if( p.is_mounted() ) {
        if( print_msg ) {
            p.add_msg_player_or_npc( m_bad, _( "You can't do that while mounted." ),
                                     _( "<npcname> can't do that while mounted." ) );
        }
        return false;
    }
    if( p.fine_detail_vision_mod() > 4 ) {
        if( print_msg ) {
            p.add_msg_if_player( m_info, _( "You can't see to do that!" ) );
        }
        return false;
    }
    if( !tool.units_sufficient( p ) ) {
        if( print_msg ) {
            p.add_msg_if_player( m_info, _( "Your tool does not have enough charges to do that." ) );
        }
        return false;
    }

    return true;
}

static item_location get_item_location( player &p, item &it, const tripoint &pos )
{
    // Item on a character
    if( p.has_item( it ) ) {
        return item_location( p, &it );
    }

    // Item in a vehicle
    if( const optional_vpart_position &vp = g->m.veh_at( pos ) ) {
        vehicle_cursor vc( vp->vehicle(), vp->part_index() );
        bool found_in_vehicle = false;
        vc.visit_items( [&]( const item * e ) {
            if( e == &it ) {
                found_in_vehicle = true;
                return VisitResponse::ABORT;
            }
            return VisitResponse::NEXT;
        } );
        if( found_in_vehicle ) {
            return item_location( vc, &it );
        }
    }

    // Item on the map
    return item_location( pos, &it );
}

int repair_item_actor::use( player &p, item &it, bool, const tripoint &position ) const
{
    if( !can_use_tool( p, it, true ) ) {
        return 0;
    }

    p.assign_activity( ACT_REPAIR_ITEM, 0, p.get_item_position( &it ), INT_MIN );
    // We also need to store the repair actor subtype in the activity
    p.activity.str_values.push_back( type );
    // storing of item_location to support repairs by tools on the ground
    p.activity.targets.emplace_back( get_item_location( p, it, position ) );
    // All repairs are done in the activity, including charge cost and target item selection
    return 0;
}

std::unique_ptr<iuse_actor> repair_item_actor::clone() const
{
    return std::make_unique<repair_item_actor>( *this );
}

bool repair_item_actor::handle_components( player &pl, const item &fix,
        bool print_msg, bool just_check ) const
{
    // Entries valid for repaired items
    std::set<material_id> valid_entries;
    for( const auto &mat : materials ) {
        if( fix.made_of( mat ) ) {
            valid_entries.insert( mat );
        }
    }

    if( valid_entries.empty() ) {
        if( print_msg ) {
            pl.add_msg_if_player( m_info, _( "Your %s is not made of any of:" ),
                                  fix.tname() );
            for( const auto &mat_name : materials ) {
                const auto &mat = mat_name.obj();
                pl.add_msg_if_player( m_info, _( "%s (repaired using %s)" ), mat.name(),
                                      item::nname( mat.repaired_with(), 2 ) );
            }
        }

        return false;
    }

    const inventory &crafting_inv = pl.crafting_inventory();

    // Repairing or modifying items requires at least 1 repair item,
    //  otherwise number is related to size of item
    // Round up if checking, but roll if actually consuming
    // TODO: should 250_ml be part of the cost_scaling?
    const int items_needed = std::max<int>( 1, just_check ?
                                            std::ceil( fix.volume() / 250_ml * cost_scaling ) :
                                            roll_remainder( fix.volume() / 250_ml * cost_scaling ) );

    std::function<bool( const item & )> filter;
    if( fix.is_filthy() ) {
        filter = []( const item & component ) {
            return component.allow_crafting_component();
        };
    } else {
        filter = is_crafting_component;
    }

    // Go through all discovered repair items and see if we have any of them available
    std::vector<item_comp> comps;
    for( const auto &entry : valid_entries ) {
        const itype_id &component_id = entry.obj().repaired_with();
        // Certain (different!) materials are repaired with the same components (steel, iron, hard steel use scrap metal).
        // This checks avoids adding the same component twice, which is annoying to the user.
        if( std::find_if( comps.begin(), comps.end(), [&]( const item_comp & ic ) {
        return ic.type == component_id;
    } ) != comps.end() ) {
            continue;
        }
        if( item::count_by_charges( component_id ) ) {
            if( crafting_inv.has_charges( component_id, items_needed ) ) {
                comps.emplace_back( component_id, items_needed );
            }
        } else if( crafting_inv.has_amount( component_id, items_needed, false, filter ) ) {
            comps.emplace_back( component_id, items_needed );
        }
    }

    if( comps.empty() ) {
        if( print_msg ) {
            for( const auto &entry : valid_entries ) {
                const auto &mat_comp = entry.obj().repaired_with();
                pl.add_msg_if_player( m_info,
                                      _( "You don't have enough %s to do that.  Have: %d, need: %d" ),
                                      item::nname( mat_comp, 2 ),
                                      item::find_type( mat_comp )->count_by_charges() ?
                                      crafting_inv.amount_of( mat_comp, false ) :
                                      crafting_inv.charges_of( mat_comp, items_needed ),
                                      items_needed );
            }
        }

        return false;
    }

    if( !just_check ) {
        if( comps.empty() ) {
            // This shouldn't happen - the check in can_repair_target should prevent it
            // But report it, just in case
            debugmsg( "Attempted repair with no components" );
        }

        pl.consume_items( comps, 1, filter );
    }

    return true;
}

// Find the difficulty of the recipes that result in id
// If the recipe is not known by the player, +1 to difficulty
// If player doesn't meet the requirements of the recipe, +1 to difficulty
// Returns -1 if no recipe is found
static int find_repair_difficulty( const player &pl, const itype_id &id, bool training )
{
    // If the recipe is not found, this will remain unchanged
    int min = -1;
    for( const auto &e : recipe_dict ) {
        const auto r = e.second;
        if( id != r.result() ) {
            continue;
        }
        // If this is the first time we found a recipe
        if( min == -1 ) {
            min = 5;
        }

        int cur_difficulty = r.difficulty;
        if( !training && !pl.knows_recipe( &r ) ) {
            cur_difficulty++;
        }

        if( !training && !pl.has_recipe_requirements( r ) ) {
            cur_difficulty++;
        }

        min = std::min( cur_difficulty, min );
    }

    return min;
}

// Returns the level of the lowest level recipe that results in item of `fix`'s type
// Or if it has a repairs_like, the lowest level recipe that results in that.
// If the recipe doesn't exist, difficulty is 10
int repair_item_actor::repair_recipe_difficulty( const player &pl,
        const item &fix, bool training ) const
{
    int diff = find_repair_difficulty( pl, fix.typeId(), training );

    // If we don't find a recipe, see if there's a repairs_like that has a recipe
    if( diff == -1 && !fix.type->repairs_like.empty() ) {
        diff = find_repair_difficulty( pl, fix.type->repairs_like, training );
    }

    // If we still don't find a recipe, difficulty is 10
    if( diff == -1 ) {
        diff = 10;
    }

    return diff;
}

bool repair_item_actor::can_repair_target( player &pl, const item &fix,
        bool print_msg ) const
{
    // In some rare cases (indices getting scrambled after inventory overflow)
    //  our `fix` can be a different item.
    if( fix.is_null() ) {
        if( print_msg ) {
            pl.add_msg_if_player( m_info, _( "You do not have that item!" ) );
        }
        return false;
    }
    if( fix.is_firearm() ) {
        if( print_msg ) {
            pl.add_msg_if_player( m_info, _( "That requires gunsmithing tools." ) );
        }
        return false;
    }
    if( fix.count_by_charges() || fix.has_flag( "NO_REPAIR" ) ) {
        if( print_msg ) {
            pl.add_msg_if_player( m_info, _( "You cannot repair this type of item." ) );
        }
        return false;
    }

    if( any_of( materials.begin(), materials.end(), [&fix]( const material_id & mat ) {
    return mat.obj()
               .repaired_with() == fix.typeId();
    } ) ) {
        if( print_msg ) {
            pl.add_msg_if_player( m_info, _( "This can be used to repair other items, not itself." ) );
        }
        return false;
    }

    if( !handle_components( pl, fix, print_msg, true ) ) {
        return false;
    }

    const bool can_be_refitted = fix.has_flag( "VARSIZE" );
    if( can_be_refitted && !fix.has_flag( "FIT" ) ) {
        return true;
    }

    const bool resizing_matters = fix.get_encumber( pl ) != 0;
    const bool small = pl.has_trait( trait_SMALL2 ) || pl.has_trait( trait_SMALL_OK );
    const bool can_resize = small != fix.has_flag( "UNDERSIZE" );
    if( can_be_refitted && resizing_matters && can_resize ) {
        return true;
    }

    if( fix.damage() > 0 ) {
        return true;
    }

    if( fix.damage() <= fix.min_damage() ) {
        if( print_msg ) {
            pl.add_msg_if_player( m_info, _( "Your %s is already enhanced to its maximum potential." ),
                                  fix.tname() );
        }
        return false;
    }

    if( fix.has_flag( "PRIMITIVE_RANGED_WEAPON" ) || !fix.reinforceable() ) {
        if( print_msg ) {
            pl.add_msg_if_player( m_info, _( "You cannot improve your %s any more this way." ),
                                  fix.tname() );
        }
        return false;
    }

    return true;
}

std::pair<float, float> repair_item_actor::repair_chance(
    const player &pl, const item &fix, repair_item_actor::repair_type action_type ) const
{
    /** @EFFECT_TAILOR randomly improves clothing repair efforts */
    /** @EFFECT_MECHANICS randomly improves metal repair efforts */
    const int skill = pl.get_skill_level( used_skill );
    const int recipe_difficulty = repair_recipe_difficulty( pl, fix );
    int action_difficulty = 0;
    switch( action_type ) {
        case RT_REPAIR:
            action_difficulty = fix.damage_level( 4 );
            break;
        case RT_REFIT:
            // Let's make refitting as hard as recovering an almost-wrecked item
            action_difficulty = fix.max_damage() / itype::damage_scale;
            break;
        case RT_REINFORCE:
            // Reinforcing is at least as hard as refitting
            action_difficulty = std::max( fix.max_damage() / itype::damage_scale, recipe_difficulty );
            break;
        case RT_PRACTICE:
            // Skill gain scales with recipe difficulty, so practice difficulty should too
            action_difficulty = recipe_difficulty;
        default:
            ;
    }

    const int difficulty = recipe_difficulty + action_difficulty;
    // Sample numbers:
    // Item   | Damage | Skill | Dex | Success | Failure
    // Hoodie |    2   |   3   |  10 |   6%    |   0%
    // Hazmat |    1   |   10  |  10 |   8%    |   0%
    // Hazmat |    1   |   5   |  20 |   0%    |   2%
    // t-shirt|    4   |   1   |  5  |   2%    |   3%
    // Duster |    2   |   5   |  5  |   10%   |   0%
    // Duster |    2   |   2   |  10 |   4%    |   1%
    // Duster | Refit  |   2   |  10 |   0%    |   N/A
    float success_chance = ( 10 + 2 * skill - 2 * difficulty + tool_quality / 5.0f ) / 100.0f;
    /** @EFFECT_DEX reduces the chances of damaging an item when repairing */
    float damage_chance = ( difficulty - skill - ( tool_quality + pl.dex_cur ) / 5.0f ) / 100.0f;

    damage_chance = std::max( 0.0f, std::min( 1.0f, damage_chance ) );
    success_chance = std::max( 0.0f, std::min( 1.0f - damage_chance, success_chance ) );

    return std::make_pair( success_chance, damage_chance );
}

repair_item_actor::repair_type repair_item_actor::default_action( const item &fix,
        int current_skill_level ) const
{
    if( fix.damage() > 0 ) {
        return RT_REPAIR;
    }

    const bool can_be_refitted = fix.has_flag( flag_VARSIZE );
    const bool doesnt_fit = !fix.has_flag( flag_FIT );
    if( doesnt_fit && can_be_refitted ) {
        return RT_REFIT;
    }

    const bool smol = g->u.has_trait( trait_SMALL2 ) ||
                      g->u.has_trait( trait_SMALL_OK );

    const bool is_undersized = fix.has_flag( flag_UNDERSIZE );
    const bool is_oversized = fix.has_flag( flag_OVERSIZE );
    const bool resizing_matters = fix.get_encumber( g->u ) != 0;

    const bool too_big_while_smol = smol && !is_undersized && !is_oversized;
    if( too_big_while_smol && can_be_refitted && resizing_matters ) {
        return RT_DOWNSIZING;
    }

    const bool too_small_while_big = !smol && is_undersized && !is_oversized;
    if( too_small_while_big && can_be_refitted && resizing_matters ) {
        return RT_UPSIZING;
    }

    if( fix.damage() > fix.min_damage() ) {
        return RT_REINFORCE;
    }

    if( current_skill_level <= trains_skill_to ) {
        return RT_PRACTICE;
    }

    return RT_NOTHING;
}

static bool damage_item( player &pl, item_location &fix )
{
    const std::string startdurability = fix->durability_indicator( true );
    const auto destroyed = fix->inc_damage();
    const std::string resultdurability = fix->durability_indicator( true );
    pl.add_msg_if_player( m_bad, _( "You damage your %s!  ( %s-> %s)" ), fix->tname( 1, false ),
                          startdurability, resultdurability );
    if( destroyed ) {
        pl.add_msg_if_player( m_bad, _( "You destroy it!" ) );
        if( fix.where() == item_location::type::character ) {
            pl.i_rem_keep_contents( pl.get_item_position( fix.get_item() ) );
        } else {
            for( const item *it : fix->contents.all_items_top() ) {
                put_into_vehicle_or_drop( pl, item_drop_reason::deliberate, { *it }, fix.position() );
            }
            fix.remove_item();
        }

        return true;
    }

    return false;
}

repair_item_actor::attempt_hint repair_item_actor::repair( player &pl, item &tool,
        item_location &fix ) const
{
    if( !can_use_tool( pl, tool, true ) ) {
        return AS_CANT_USE_TOOL;
    }
    if( !can_repair_target( pl, *fix, true ) ) {
        return AS_CANT;
    }

    const int current_skill_level = pl.get_skill_level( used_skill );
    const auto action = default_action( *fix, current_skill_level );
    const auto chance = repair_chance( pl, *fix, action );
    int practice_amount = repair_recipe_difficulty( pl, *fix, true ) / 2 + 1;
    float roll_value = rng_float( 0.0, 1.0 );
    enum roll_result {
        SUCCESS,
        FAILURE,
        NEUTRAL
    } roll;

    if( roll_value > 1.0f - chance.second ) {
        roll = FAILURE;
    } else if( roll_value < chance.first ) {
        roll = SUCCESS;
    } else {
        roll = NEUTRAL;
    }

    if( action == RT_NOTHING ) {
        pl.add_msg_if_player( m_bad, _( "You won't learn anything more by doing that." ) );
        return AS_CANT;
    }

    // If not for this if, it would spam a lot
    if( current_skill_level > trains_skill_to ) {
        practice_amount = 0;
    }
    pl.practice( used_skill, practice_amount, trains_skill_to );

    if( roll == FAILURE ) {
        return damage_item( pl, fix ) ? AS_DESTROYED : AS_FAILURE;
    }

    if( action == RT_PRACTICE ) {
        return AS_RETRY;
    }

    if( action == RT_REPAIR ) {
        if( roll == SUCCESS ) {
            const std::string startdurability = fix->durability_indicator( true );
            const auto damage = fix->damage();
            handle_components( pl, *fix, false, false );
            fix->set_damage( std::max( damage - itype::damage_scale, 0 ) );
            const std::string resultdurability = fix->durability_indicator( true );
            if( damage > itype::damage_scale ) {
                pl.add_msg_if_player( m_good, _( "You repair your %s!  ( %s-> %s)" ), fix->tname( 1, false ),
                                      startdurability, resultdurability );
            } else {
                pl.add_msg_if_player( m_good, _( "You repair your %s completely!  ( %s-> %s)" ), fix->tname( 1,
                                      false ), startdurability, resultdurability );
            }
            return AS_SUCCESS;
        }

        return AS_RETRY;
    }

    if( action == RT_REFIT ) {
        if( roll == SUCCESS ) {
            if( !fix->has_flag( "FIT" ) ) {
                pl.add_msg_if_player( m_good, _( "You take your %s in, improving the fit." ),
                                      fix->tname() );
                fix->item_tags.insert( "FIT" );
            }
            handle_components( pl, *fix, false, false );
            return AS_SUCCESS;
        }

        return AS_RETRY;
    }

    if( action == RT_DOWNSIZING ) {
        //We don't need to check for smallness or undersize because DOWNSIZING already guarantees that
        if( roll == SUCCESS ) {
            pl.add_msg_if_player( m_good, _( "You resize the %s to accommodate your tiny build." ),
                                  fix->tname().c_str() );
            fix->item_tags.insert( "UNDERSIZE" );
            handle_components( pl, *fix, false, false );
            return AS_SUCCESS;
        }
        return AS_RETRY;
    }

    if( action == RT_UPSIZING ) {
        //We don't need to check for smallness or undersize because UPSIZING already guarantees that
        if( roll == SUCCESS ) {
            pl.add_msg_if_player( m_good, _( "You adjust the %s back to its normal size." ),
                                  fix->tname().c_str() );
            fix->item_tags.erase( "UNDERSIZE" );
            handle_components( pl, *fix, false, false );
            return AS_SUCCESS;
        }
        return AS_RETRY;
    }

    if( action == RT_REINFORCE ) {
        if( fix->has_flag( "PRIMITIVE_RANGED_WEAPON" ) || !fix->reinforceable() ) {
            pl.add_msg_if_player( m_info, _( "You cannot improve your %s any more this way." ),
                                  fix->tname() );
            return AS_CANT;
        }

        if( roll == SUCCESS ) {
            pl.add_msg_if_player( m_good, _( "You make your %s extra sturdy." ), fix->tname() );
            fix->mod_damage( -itype::damage_scale );
            handle_components( pl, *fix, false, false );
            return AS_SUCCESS;
        }

        return AS_RETRY;
    }

    pl.add_msg_if_player( m_info, _( "Your %s is already enhanced." ), fix->tname() );
    return AS_CANT;
}

std::string repair_item_actor::action_description( repair_item_actor::repair_type rt )
{
    static const std::array<std::string, NUM_REPAIR_TYPES> arr = {{
            translate_marker( "Nothing" ),
            translate_marker( "Repairing" ),
            translate_marker( "Refitting" ),
            translate_marker( "Downsizing" ),
            translate_marker( "Upsizing" ),
            translate_marker( "Reinforcing" ),
            translate_marker( "Practicing" )
        }
    };

    return _( arr[rt] );
}

std::string repair_item_actor::get_name() const
{
    const std::string mats = enumerate_as_string( materials.begin(), materials.end(),
    []( const material_id & mid ) {
        return _( mid->name() );
    } );
    return string_format( _( "Repair %s" ), mats );
}

void heal_actor::load( const JsonObject &obj )
{
    // Mandatory
    move_cost = obj.get_int( "move_cost" );
    limb_power = obj.get_float( "limb_power", 0 );

    // Optional
    bandages_power = obj.get_float( "bandages_power", 0 );
    bandages_scaling = obj.get_float( "bandages_scaling", 0.25f * bandages_power );
    disinfectant_power = obj.get_float( "disinfectant_power", 0 );
    disinfectant_scaling = obj.get_float( "disinfectant_scaling", 0.25f * disinfectant_power );

    head_power = obj.get_float( "head_power", 0.8f * limb_power );
    torso_power = obj.get_float( "torso_power", 1.5f * limb_power );

    limb_scaling = obj.get_float( "limb_scaling", 0.25f * limb_power );
    double scaling_ratio = limb_power < 0.0001f ? 0.0 :
                           static_cast<double>( limb_scaling / limb_power );
    head_scaling = obj.get_float( "head_scaling", scaling_ratio * head_power );
    torso_scaling = obj.get_float( "torso_scaling", scaling_ratio * torso_power );

    bleed = obj.get_float( "bleed", 0.0f );
    bite = obj.get_float( "bite", 0.0f );
    infect = obj.get_float( "infect", 0.0f );

    long_action = obj.get_bool( "long_action", false );

    if( obj.has_array( "effects" ) ) {
        for( const JsonObject e : obj.get_array( "effects" ) ) {
            effects.push_back( load_effect_data( e ) );
        }
    }

    if( obj.has_string( "used_up_item" ) ) {
        used_up_item_id = obj.get_string( "used_up_item", used_up_item_id );
    } else if( obj.has_object( "used_up_item" ) ) {
        JsonObject u = obj.get_object( "used_up_item" );
        used_up_item_id = u.get_string( "id", used_up_item_id );
        used_up_item_quantity = u.get_int( "quantity", used_up_item_quantity );
        used_up_item_charges = u.get_int( "charges", used_up_item_charges );
        used_up_item_flags = u.get_tags( "flags" );
    }
}

static player &get_patient( player &healer, const tripoint &pos )
{
    if( healer.pos() == pos ) {
        return healer;
    }

    player *const person = g->critter_at<player>( pos );
    if( !person ) {
        // Default to heal self on failure not to break old functionality
        add_msg( m_debug, "No heal target at position %d,%d,%d", pos.x, pos.y, pos.z );
        return healer;
    }

    return *person;
}

int heal_actor::use( player &p, item &it, bool, const tripoint &pos ) const
{
    if( p.is_underwater() ) {
        p.add_msg_if_player( m_info, _( "You can't do that while underwater." ) );
        return 0;
    }
    if( p.is_mounted() ) {
        p.add_msg_if_player( m_info, _( "You can't do that while mounted." ) );
        return 0;
    }
    if( get_option<bool>( "FILTHY_WOUNDS" ) && it.is_filthy() ) {
        p.add_msg_if_player( m_info, _( "You can't use filthy items for healing." ) );
        return 0;
    }

    player &patient = get_patient( p, pos );
    const hp_part hpp = use_healing_item( p, patient, it, false );
    if( hpp == num_hp_parts ) {
        return 0;
    }

    int cost = move_cost;
    if( long_action ) {
        // A hack: long action healing on NPCs isn't done yet.
        // So just heal at start and paralyze the player for 5 minutes.
        cost /= std::min( 10, p.get_skill_level( skill_firstaid ) + 1 );
    }

    // NPCs can use first aid now, but they can't perform long actions
    if( long_action && &patient == &p && !p.is_npc() ) {
        // Assign first aid long action.
        /** @EFFECT_FIRSTAID speeds up firstaid activity */
        p.assign_activity( ACT_FIRSTAID, cost, 0, 0, it.tname() );
        p.activity.targets.push_back( item_location( p, &it ) );
        p.activity.values.push_back( hpp );
        p.moves = 0;
        return 0;
    }

    p.moves -= cost;
    p.add_msg_if_player( m_good, _( "You use your %s." ), it.tname() );
    return it.type->charges_to_use();
}

std::unique_ptr<iuse_actor> heal_actor::clone() const
{
    return std::make_unique<heal_actor>( *this );
}

int heal_actor::get_heal_value( const player &healer, hp_part healed ) const
{
    int heal_base;
    float bonus_mult;
    if( healed == hp_head ) {
        heal_base = head_power;
        bonus_mult = head_scaling;
    } else if( healed == hp_torso ) {
        heal_base = torso_power;
        bonus_mult = torso_scaling;
    } else {
        heal_base = limb_power;
        bonus_mult = limb_scaling;
    }

    if( heal_base > 0 ) {
        /** @EFFECT_FIRSTAID increases healing item effects */
        return heal_base + bonus_mult * healer.get_skill_level( skill_firstaid );
    }

    return heal_base;
}

int heal_actor::get_bandaged_level( const player &healer ) const
{
    if( bandages_power > 0 ) {
        /** @EFFECT_FIRSTAID increases healing item effects */
        return bandages_power + bandages_scaling * healer.get_skill_level( skill_firstaid );
    }

    return bandages_power;
}

int heal_actor::get_disinfected_level( const player &healer ) const
{
    if( disinfectant_power > 0 ) {
        /** @EFFECT_FIRSTAID increases healing item effects */
        return disinfectant_power + disinfectant_scaling * healer.get_skill_level( skill_firstaid );
    }

    return disinfectant_power;
}

int heal_actor::finish_using( player &healer, player &patient, item &it, hp_part healed ) const
{
    float practice_amount = limb_power * 3.0f;
    const int dam = get_heal_value( healer, healed );

    if( ( patient.hp_cur[healed] >= 1 ) && ( dam > 0 ) ) { // Prevent first-aid from mending limbs
        patient.heal( healed, dam );
    } else if( ( patient.hp_cur[healed] >= 1 ) && ( dam < 0 ) ) {
        const body_part bp = player::hp_to_bp( healed );
        patient.apply_damage( nullptr, bp, -dam ); //hurt takes + damage
    }

    const body_part bp_healed = player::hp_to_bp( healed );

    const bool u_see = healer.is_player() || patient.is_player() ||
                       g->u.sees( healer ) || g->u.sees( patient );
    const bool player_healing_player = healer.is_player() && patient.is_player();
    // Need a helper here - messages are from healer's point of view
    // but it would be cool if NPCs could use this function too
    const auto heal_msg = [&]( game_message_type msg_type,
    const char *player_player_msg, const char *other_msg ) {
        if( !u_see ) {
            return;
        }

        if( player_healing_player ) {
            add_msg( msg_type, player_player_msg );
        } else {
            add_msg( msg_type, other_msg );
        }
    };

    if( patient.has_effect( effect_bleed, bp_healed ) ) {
        if( x_in_y( bleed, 1.0f ) ) {
            patient.remove_effect( effect_bleed, bp_healed );
            heal_msg( m_good, _( "You stop the bleeding." ), _( "The bleeding is stopped." ) );
        } else {
            heal_msg( m_warning, _( "You fail to stop the bleeding." ), _( "The wound still bleeds." ) );
        }

        practice_amount += bleed * 3.0f;
    }
    if( patient.has_effect( effect_bite, bp_healed ) ) {
        if( x_in_y( bite, 1.0f ) ) {
            patient.remove_effect( effect_bite, bp_healed );
            heal_msg( m_good, _( "You clean the wound." ), _( "The wound is cleaned." ) );
        } else {
            heal_msg( m_warning, _( "Your wound still aches." ), _( "The wound still looks bad." ) );
        }

        practice_amount += bite * 3.0f;
    }
    if( patient.has_effect( effect_infected, bp_healed ) ) {
        if( x_in_y( infect, 1.0f ) ) {
            const time_duration infected_dur = patient.get_effect_dur( effect_infected, bp_healed );
            patient.remove_effect( effect_infected, bp_healed );
            patient.add_effect( effect_recover, infected_dur );
            heal_msg( m_good, _( "You disinfect the wound." ), _( "The wound is disinfected." ) );
        } else {
            heal_msg( m_warning, _( "Your wound still hurts." ), _( "The wound still looks nasty." ) );
        }

        practice_amount += infect * 10.0f;
    }

    if( long_action ) {
        healer.add_msg_if_player( _( "You finish using the %s." ), it.tname() );
    }

    for( const auto &eff : effects ) {
        patient.add_effect( eff.id, eff.duration, eff.bp, eff.permanent );
    }

    if( !used_up_item_id.empty() ) {
        // If the item is a tool, `make` it the new form
        // Otherwise it probably was consumed, so create a new one
        if( it.is_tool() ) {
            it.convert( used_up_item_id );
            for( const auto &flag : used_up_item_flags ) {
                it.set_flag( flag );
            }
        } else {
            item used_up( used_up_item_id, it.birthday() );
            used_up.charges = used_up_item_charges;
            for( const auto &flag : used_up_item_flags ) {
                used_up.set_flag( flag );
            }
            healer.i_add_or_drop( used_up, used_up_item_quantity );
        }
    }

    // apply healing over time effects
    if( bandages_power > 0 ) {
        int bandages_intensity = get_bandaged_level( healer );
        patient.add_effect( effect_bandaged, 1_turns, bp_healed );
        effect &e = patient.get_effect( effect_bandaged, bp_healed );
        e.set_duration( e.get_int_dur_factor() * bandages_intensity );
        patient.damage_bandaged[healed] = patient.hp_max[healed] - patient.hp_cur[healed];
        practice_amount += 2 * bandages_intensity;
    }
    if( disinfectant_power > 0 ) {
        int disinfectant_intensity = get_disinfected_level( healer );
        patient.add_effect( effect_disinfected, 1_turns, bp_healed );
        effect &e = patient.get_effect( effect_disinfected, bp_healed );
        e.set_duration( e.get_int_dur_factor() * disinfectant_intensity );
        patient.damage_disinfected[healed] = patient.hp_max[healed] - patient.hp_cur[healed];
        practice_amount += 2 * disinfectant_intensity;
    }
    practice_amount = std::max( 9.0f, practice_amount );

    healer.practice( skill_firstaid, static_cast<int>( practice_amount ) );
    return it.type->charges_to_use();
}

static hp_part pick_part_to_heal(
    const player &healer, const player &patient,
    const std::string &menu_header,
    int limb_power, int head_bonus, int torso_bonus,
    float bleed_chance, float bite_chance, float infect_chance,
    bool force, float bandage_power, float disinfectant_power )
{
    const bool bleed = bleed_chance > 0.0f;
    const bool bite = bite_chance > 0.0f;
    const bool infect = infect_chance > 0.0f;
    const bool precise = &healer == &patient ?
                         patient.has_trait( trait_SELFAWARE ) :
                         /** @EFFECT_PER slightly increases precision when using first aid on someone else */

                         /** @EFFECT_FIRSTAID increases precision when using first aid on someone else */
                         ( healer.get_skill_level( skill_firstaid ) * 4 + healer.per_cur >= 20 );
    while( true ) {
        hp_part healed_part = patient.body_window( menu_header, force, precise,
                              limb_power, head_bonus, torso_bonus,
                              bleed_chance, bite_chance, infect_chance, bandage_power, disinfectant_power );
        if( healed_part == num_hp_parts ) {
            return num_hp_parts;
        }

        body_part bp = player::hp_to_bp( healed_part );
        if( ( infect && patient.has_effect( effect_infected, bp ) ) ||
            ( bite && patient.has_effect( effect_bite, bp ) ) ||
            ( bleed && patient.has_effect( effect_bleed, bp ) ) ) {
            return healed_part;
        }

        if( patient.is_limb_broken( healed_part ) ) {
            if( healed_part == hp_arm_l || healed_part == hp_arm_r ) {
                add_msg( m_info, _( "That arm is broken.  It needs surgical attention or a splint." ) );
            } else if( healed_part == hp_leg_l || healed_part == hp_leg_r ) {
                add_msg( m_info, _( "That leg is broken.  It needs surgical attention or a splint." ) );
            } else {
                add_msg( m_info, "That body part is bugged.  It needs developer's attention." );
            }

            continue;
        }

        if( force || patient.hp_cur[healed_part] < patient.hp_max[healed_part] ) {
            return healed_part;
        }
    }
}

hp_part heal_actor::use_healing_item( player &healer, player &patient, item &it, bool force ) const
{
    hp_part healed = num_hp_parts;
    const int head_bonus = get_heal_value( healer, hp_head );
    const int limb_power = get_heal_value( healer, hp_arm_l );
    const int torso_bonus = get_heal_value( healer, hp_torso );

    if( !patient.can_use_heal_item( it ) ) {
        patient.add_msg_player_or_npc( m_bad,
                                       _( "Your biology is not compatible with that item." ),
                                       _( "<npcname>'s biology is not compatible with that item." ) );
        return num_hp_parts; // canceled
    }

    if( healer.is_npc() ) {
        // NPCs heal whatever has sustained the most damaged that they can heal but never
        // rebandage parts
        int highest_damage = 0;
        for( int i = 0; i < num_hp_parts; i++ ) {
            int damage = 0;
            const body_part i_bp = player::hp_to_bp( static_cast<hp_part>( i ) );
            if( ( !patient.has_effect( effect_bandaged, i_bp ) && bandages_power > 0 ) ||
                ( !patient.has_effect( effect_disinfected, i_bp ) && disinfectant_power > 0 ) ) {
                damage += patient.hp_max[i] - patient.hp_cur[i];
                damage += bleed * patient.get_effect_dur( effect_bleed, i_bp ) / 5_minutes;
                damage += bite * patient.get_effect_dur( effect_bite, i_bp ) / 10_minutes;
                damage += infect * patient.get_effect_dur( effect_infected, i_bp ) / 10_minutes;
            }
            if( damage > highest_damage ) {
                highest_damage = damage;
                healed = static_cast<hp_part>( i );
            }
        }
    } else if( patient.is_player() ) {
        // Player healing self - let player select
        if( healer.activity.id() != ACT_FIRSTAID ) {
            const std::string menu_header = _( "Select a body part for: " ) + it.tname();
            healed = pick_part_to_heal( healer, patient, menu_header,
                                        limb_power, head_bonus, torso_bonus,
                                        bleed, bite, infect, force,
                                        get_bandaged_level( healer ),
                                        get_disinfected_level( healer ) );
            if( healed == num_hp_parts ) {
                add_msg( m_info, _( "Never mind." ) );
                return num_hp_parts; // canceled
            }
        }
        // Brick healing if using a first aid kit for the first time.
        if( long_action && healer.activity.id() != ACT_FIRSTAID ) {
            // Cancel and wait for activity completion.
            return healed;
        } else if( healer.activity.id() == ACT_FIRSTAID ) {
            // Completed activity, extract body part from it.
            healed = static_cast<hp_part>( healer.activity.values[0] );
        }
    } else {
        // Player healing NPC
        // TODO: Remove this hack, allow using activities on NPCs
        const std::string menu_header = string_format( pgettext( "healing",
                                        //~ %1$s: patient name, %2$s: healing item name
                                        "Select a body part of %1$s for %2$s:" ),
                                        patient.disp_name(), it.tname() );
        healed = pick_part_to_heal( healer, patient, menu_header,
                                    limb_power, head_bonus, torso_bonus,
                                    bleed, bite, infect, force,
                                    get_bandaged_level( healer ),
                                    get_disinfected_level( healer ) );
    }

    if( healed != num_hp_parts ) {
        finish_using( healer, patient, it, healed );
    }

    return healed;
}

void heal_actor::info( const item &, std::vector<iteminfo> &dump ) const
{
    if( head_power > 0 || torso_power > 0 || limb_power > 0 || bandages_power > 0 ||
        disinfectant_power > 0 || bleed > 0.0f || bite > 0.0f || infect > 0.0f ) {
        dump.emplace_back( "HEAL", _( "<bold>Healing effects</bold> " ) );
    }

    if( head_power > 0 || torso_power > 0 || limb_power > 0 ) {
        dump.emplace_back( "HEAL", _( "Base healing: " ) );
        dump.emplace_back( "HEAL_BASE", _( "Head: " ), "", iteminfo::no_newline, head_power );
        dump.emplace_back( "HEAL_BASE", _( "  Torso: " ), "", iteminfo::no_newline, torso_power );
        dump.emplace_back( "HEAL_BASE", _( "  Limbs: " ), limb_power );
        if( g != nullptr ) {
            dump.emplace_back( "HEAL", _( "Actual healing: " ) );
            dump.emplace_back( "HEAL_ACT", _( "Head: " ), "", iteminfo::no_newline,
                               get_heal_value( g->u, hp_head ) );
            dump.emplace_back( "HEAL_ACT", _( "  Torso: " ), "", iteminfo::no_newline,
                               get_heal_value( g->u, hp_torso ) );
            dump.emplace_back( "HEAL_ACT", _( "  Limbs: " ), get_heal_value( g->u, hp_arm_l ) );
        }
    }

    if( bandages_power > 0 ) {
        dump.emplace_back( "HEAL", _( "Base bandaging quality: " ),
                           texitify_base_healing_power( static_cast<int>( bandages_power ) ) );
        if( g != nullptr ) {
            dump.emplace_back( "HEAL", _( "Actual bandaging quality: " ),
                               texitify_healing_power( get_bandaged_level( g->u ) ) );
        }
    }

    if( disinfectant_power > 0 ) {
        dump.emplace_back( "HEAL", _( "Base disinfecting quality: " ),
                           texitify_base_healing_power( static_cast<int>( disinfectant_power ) ) );
        if( g != nullptr ) {
            dump.emplace_back( "HEAL", _( "Actual disinfecting quality: " ),
                               texitify_healing_power( get_disinfected_level( g->u ) ) );
        }
    }

    if( bleed > 0.0f || bite > 0.0f || infect > 0.0f ) {
        dump.emplace_back( "HEAL", _( "Chance to heal (percent): " ) );
        if( bleed > 0.0f ) {
            dump.emplace_back( "HEAL", _( "* Bleeding: " ),
                               static_cast<int>( bleed * 100 ) );
        }
        if( bite > 0.0f ) {
            dump.emplace_back( "HEAL", _( "* Bite: " ),
                               static_cast<int>( bite * 100 ) );
        }
        if( infect > 0.0f ) {
            dump.emplace_back( "HEAL", _( "* Infection: " ),
                               static_cast<int>( infect * 100 ) );
        }
    }

    dump.emplace_back( "HEAL", _( "Moves to use: " ), move_cost );
}

place_trap_actor::place_trap_actor( const std::string &type ) :
    iuse_actor( type ), needs_neighbor_terrain( ter_str_id::NULL_ID() ),
    outer_layer_trap( trap_str_id::NULL_ID() ) {}

place_trap_actor::data::data() : trap( trap_str_id::NULL_ID() ) {}

void place_trap_actor::data::load( const JsonObject &obj )
{
    assign( obj, "trap", trap );
    assign( obj, "done_message", done_message );
    assign( obj, "practice", practice );
    assign( obj, "moves", moves );
}

void place_trap_actor::load( const JsonObject &obj )
{
    assign( obj, "allow_underwater", allow_underwater );
    assign( obj, "allow_under_player", allow_under_player );
    assign( obj, "needs_solid_neighbor", needs_solid_neighbor );
    assign( obj, "needs_neighbor_terrain", needs_neighbor_terrain );
    assign( obj, "bury_question", bury_question );
    if( !bury_question.empty() ) {
        JsonObject buried_json = obj.get_object( "bury" );
        buried_data.load( buried_json );
    }
    unburied_data.load( obj );
    assign( obj, "outer_layer_trap", outer_layer_trap );
}

std::unique_ptr<iuse_actor> place_trap_actor::clone() const
{
    return std::make_unique<place_trap_actor>( *this );
}

static bool is_solid_neighbor( const tripoint &pos, const int offset_x, const int offset_y )
{
    const tripoint a = pos + tripoint( offset_x, offset_y, 0 );
    const tripoint b = pos - tripoint( offset_x, offset_y, 0 );
    return g->m.move_cost( a ) != 2 && g->m.move_cost( b ) != 2;
}

static bool has_neighbor( const tripoint &pos, const ter_id &terrain_id )
{
    for( const tripoint &t : g->m.points_in_radius( pos, 1, 0 ) ) {
        if( g->m.ter( t ) == terrain_id ) {
            return true;
        }
    }
    return false;
}

bool place_trap_actor::is_allowed( player &p, const tripoint &pos, const std::string &name ) const
{
    if( !allow_under_player && pos == p.pos() ) {
        p.add_msg_if_player( m_info, _( "Yeah.  Place the %s at your feet.  Real damn smart move." ),
                             name );
        return false;
    }
    if( g->m.move_cost( pos ) != 2 ) {
        p.add_msg_if_player( m_info, _( "You can't place a %s there." ), name );
        return false;
    }
    if( needs_solid_neighbor ) {
        if( !is_solid_neighbor( pos, 1, 0 ) && !is_solid_neighbor( pos, 0, 1 ) &&
            !is_solid_neighbor( pos, 1, 1 ) && !is_solid_neighbor( pos, 1, -1 ) ) {
            p.add_msg_if_player( m_info, _( "You must place the %s between two solid tiles." ), name );
            return false;
        }
    }
    if( needs_neighbor_terrain && !has_neighbor( pos, needs_neighbor_terrain ) ) {
        p.add_msg_if_player( m_info, _( "The %s needs a %s adjacent to it." ), name,
                             needs_neighbor_terrain.obj().name() );
        return false;
    }
    const trap &existing_trap = g->m.tr_at( pos );
    if( !existing_trap.is_null() ) {
        if( existing_trap.can_see( pos, p ) ) {
            p.add_msg_if_player( m_info, _( "You can't place a %s there.  It contains a trap already." ),
                                 name );
        } else {
            p.add_msg_if_player( m_bad, _( "You trigger a %s!" ), existing_trap.name() );
            existing_trap.trigger( pos, &p );
        }
        return false;
    }
    return true;
}

static void place_and_add_as_known( player &p, const tripoint &pos, const trap_str_id &id )
{
    g->m.trap_set( pos, id );
    const trap &tr = g->m.tr_at( pos );
    if( !tr.can_see( pos, p ) ) {
        p.add_known_trap( pos, tr );
    }
}

int place_trap_actor::use( player &p, item &it, bool, const tripoint & ) const
{
    const bool could_bury = !bury_question.empty();
    if( !allow_underwater && p.is_underwater() ) {
        p.add_msg_if_player( m_info, _( "You can't do that while underwater." ) );
        return 0;
    }
    if( p.is_mounted() ) {
        p.add_msg_if_player( m_info, _( "You can't do that while mounted." ) );
        return 0;
    }
    const cata::optional<tripoint> pos_ = choose_adjacent( string_format( _( "Place %s where?" ),
                                          it.tname() ) );
    if( !pos_ ) {
        return 0;
    }
    tripoint pos = *pos_;

    if( !is_allowed( p, pos, it.tname() ) ) {
        return 0;
    }

    int distance_to_trap_center = unburied_data.trap.obj().get_trap_radius() +
                                  outer_layer_trap.obj().get_trap_radius() + 1;
    if( unburied_data.trap.obj().get_trap_radius() > 0 ) {
        // Math correction for multi-tile traps
        pos.x = ( pos.x - p.posx() ) * distance_to_trap_center + p.posx();
        pos.y = ( pos.y - p.posy() ) * distance_to_trap_center + p.posy();
        for( const tripoint &t : g->m.points_in_radius( pos, outer_layer_trap.obj().get_trap_radius(),
                0 ) ) {
            if( !is_allowed( p, t, it.tname() ) ) {
                p.add_msg_if_player( m_info,
                                     _( "That trap needs a space in %d tiles radius to be clear, centered %d tiles from you." ),
                                     outer_layer_trap.obj().get_trap_radius(), distance_to_trap_center );
                return 0;
            }
        }
    }

    const bool has_shovel = p.has_quality( quality_id( "DIG" ), 3 );
    const bool is_diggable = g->m.has_flag( "DIGGABLE", pos );
    bool bury = false;
    if( could_bury && has_shovel && is_diggable ) {
        bury = query_yn( _( bury_question ) );
    }
    const auto &data = bury ? buried_data : unburied_data;

    p.add_msg_if_player( m_info, _( data.done_message ), distance_to_trap_center );
    p.practice( skill_id( "traps" ), data.practice );
    p.mod_moves( -data.moves );

    place_and_add_as_known( p, pos, data.trap );
    for( const tripoint &t : g->m.points_in_radius( pos, data.trap.obj().get_trap_radius(), 0 ) ) {
        if( t != pos ) {
            place_and_add_as_known( p, t, outer_layer_trap );
        }
    }
    return 1;
}

void emit_actor::load( const JsonObject &obj )
{
    assign( obj, "emits", emits );
    assign( obj, "scale_qty", scale_qty );
}

int emit_actor::use( player &, item &it, bool, const tripoint &pos ) const
{
    const float scaling = scale_qty ? it.charges : 1;
    for( const auto &e : emits ) {
        g->m.emit_field( pos, e, scaling );
    }

    return 1;
}

std::unique_ptr<iuse_actor> emit_actor::clone() const
{
    return std::make_unique<emit_actor>( *this );
}

void emit_actor::finalize( const itype_id &my_item_type )
{
    /*
    // TODO: This must be called after all finalization
    for( const auto& e : emits ) {
        if( !e.is_valid() ) {
            debugmsg( "Item %s has unknown emit source %s", my_item_type.c_str(), e.c_str() );
        }
    }
    */

    if( scale_qty && !item::count_by_charges( my_item_type ) ) {
        debugmsg( "Item %s has emit_actor with scale_qty, but is not counted by charges",
                  my_item_type.c_str() );
        scale_qty = false;
    }
}

void saw_barrel_actor::load( const JsonObject &jo )
{
    assign( jo, "cost", cost );
}

int saw_barrel_actor::use( player &p, item &it, bool t, const tripoint & ) const
{
    if( t ) {
        return 0;
    }

    auto loc = game_menus::inv::saw_barrel( p, it );

    if( !loc ) {
        p.add_msg_if_player( _( "Never mind." ) );
        return 0;
    }

    item &obj = *loc.obtain( p );
    p.add_msg_if_player( _( "You saw down the barrel of your %s." ), obj.tname() );
    obj.put_in( item( "barrel_small", calendar::turn ) );

    return 0;
}

ret_val<bool> saw_barrel_actor::can_use_on( const player &, const item &, const item &target ) const
{
    if( !target.is_gun() ) {
        return ret_val<bool>::make_failure( _( "It's not a gun." ) );
    }

    if( target.type->gun->barrel_length <= 0_ml ) {
        return ret_val<bool>::make_failure( _( "The barrel is too short." ) );
    }

    if( target.gunmod_find( "barrel_small" ) ) {
        return ret_val<bool>::make_failure( _( "The barrel is already sawn-off." ) );
    }

    const auto gunmods = target.gunmods();
    const bool modified_barrel = std::any_of( gunmods.begin(), gunmods.end(),
    []( const item * mod ) {
        return mod->type->gunmod->location == gunmod_location( "barrel" );
    } );

    if( modified_barrel ) {
        return ret_val<bool>::make_failure( _( "Can't saw off modified barrels." ) );
    }

    return ret_val<bool>::make_success();
}

std::unique_ptr<iuse_actor> saw_barrel_actor::clone() const
{
    return std::make_unique<saw_barrel_actor>( *this );
}

int install_bionic_actor::use( player &p, item &it, bool, const tripoint & ) const
{
    if( p.can_install_bionics( *it.type, p, false ) ) {
        return p.install_bionics( *it.type, p, false ) ? it.type->charges_to_use() : 0;
    } else {
        return 0;
    }
}

ret_val<bool> install_bionic_actor::can_use( const Character &p, const item &it, bool,
        const tripoint & ) const
{
    if( !it.is_bionic() ) {
        return ret_val<bool>::make_failure();
    }
    const bionic_id &bid = it.type->bionic->id;
    if( p.is_mounted() ) {
        return ret_val<bool>::make_failure( _( "You can't install bionics while mounted." ) );
    }
    if( !get_option<bool>( "MANUAL_BIONIC_INSTALLATION" ) &&
        !p.has_trait( trait_DEBUG_BIONICS ) ) {
        return ret_val<bool>::make_failure( _( "You can't self-install bionics." ) );
    } else if( !p.has_trait( trait_DEBUG_BIONICS ) ) {
        if( it.has_flag( "FILTHY" ) ) {
            return ret_val<bool>::make_failure( _( "You can't install a filthy CBM!" ) );
        } else if( it.has_flag( "NO_STERILE" ) ) {
            return ret_val<bool>::make_failure( _( "This CBM is not sterile, you can't install it." ) );
        } else if( it.has_fault( fault_bionic_salvaged ) ) {
            return ret_val<bool>::make_failure(
                       _( "This CBM is already deployed.  You need to reset it to factory state." ) );
        } else if( units::energy_max - p.get_max_power_level() < bid->capacity ) {
            return ret_val<bool>::make_failure( _( "Max power capacity already reached" ) );
        }
    }

    if( p.has_bionic( bid ) ) {
        return ret_val<bool>::make_failure( _( "You have already installed this bionic." ) );
    } else if( bid->upgraded_bionic && !p.has_bionic( bid->upgraded_bionic ) ) {
        return ret_val<bool>::make_failure( _( "There is nothing to upgrade." ) );
    } else {
        const bool downgrade = std::any_of( bid->available_upgrades.begin(), bid->available_upgrades.end(),
                                            std::bind( &player::has_bionic, &p, std::placeholders::_1 ) );

        if( downgrade ) {
            return ret_val<bool>::make_failure( _( "You have a superior version installed." ) );
        }
    }

    return ret_val<bool>::make_success();
}

std::unique_ptr<iuse_actor> install_bionic_actor::clone() const
{
    return std::make_unique<install_bionic_actor>( *this );
}

void install_bionic_actor::finalize( const itype_id &my_item_type )
{
    if( !item::find_type( my_item_type )->bionic ) {
        debugmsg( "Item %s has install_bionic actor, but it's not a bionic.", my_item_type.c_str() );
    }
}

int detach_gunmods_actor::use( player &p, item &it, bool, const tripoint & ) const
{
    auto mods = it.gunmods();

    mods.erase( std::remove_if( mods.begin(), mods.end(), std::bind( &item::is_irremovable,
                                std::placeholders::_1 ) ), mods.end() );

    uilist prompt;
    prompt.text = _( "Remove which modification?" );

    for( size_t i = 0; i != mods.size(); ++i ) {
        prompt.addentry( i, true, -1, mods[ i ]->tname() );
    }

    prompt.query();

    if( prompt.ret >= 0 ) {
        item *gm = mods[ prompt.ret ];
        p.gunmod_remove( it, *gm );
    } else {
        p.add_msg_if_player( _( "Never mind." ) );
    }

    return 0;
}

ret_val<bool> detach_gunmods_actor::can_use( const Character &p, const item &it, bool,
        const tripoint & ) const
{
    const auto mods = it.gunmods();

    if( mods.empty() ) {
        return ret_val<bool>::make_failure( _( "Doesn't appear to be modded." ) );
    }

    const bool no_removables = std::all_of( mods.begin(), mods.end(), std::bind( &item::is_irremovable,
                                            std::placeholders::_1 ) );

    if( no_removables ) {
        return ret_val<bool>::make_failure( _( "None of the mods can be removed." ) );
    }

    if( p.is_worn(
            it ) ) { // Prevent removal of shoulder straps and thereby making the gun un-wearable again.
        return ret_val<bool>::make_failure( _( "Has to be taken off first." ) );
    }

    return ret_val<bool>::make_success();
}

std::unique_ptr<iuse_actor> detach_gunmods_actor::detach_gunmods_actor::clone() const
{
    return std::make_unique<detach_gunmods_actor>( *this );
}

void detach_gunmods_actor::finalize( const itype_id &my_item_type )
{
    if( !item::find_type( my_item_type )->gun ) {
        debugmsg( "Item %s has detach_gunmods_actor actor, but it's a gun.", my_item_type.c_str() );
    }
}

std::unique_ptr<iuse_actor> mutagen_actor::clone() const
{
    return std::make_unique<mutagen_actor>( *this );
}

void mutagen_actor::load( const JsonObject &obj )
{
    mutation_category = obj.get_string( "mutation_category", "ANY" );
    is_weak = obj.get_bool( "is_weak", false );
    is_strong = obj.get_bool( "is_strong", false );
}

int mutagen_actor::use( player &p, item &it, bool, const tripoint & ) const
{
    mutagen_attempt checks =
        mutagen_common_checks( p, it, false, mutagen_technique::consumed_mutagen );

    if( !checks.allowed ) {
        return checks.charges_used;
    }

    if( is_weak && !one_in( 3 ) ) {
        // Nothing! Mutagenic flesh often just fails to work.
        return it.type->charges_to_use();
    }

    const mutation_category_trait &m_category = mutation_category_trait::get_category(
                mutation_category );

    if( p.has_trait( trait_MUT_JUNKIE ) ) {
        p.add_msg_if_player( m_good, _( "You quiver with anticipation…" ) );
        p.add_morale( MORALE_MUTAGEN, 5, 50 );
    }

    p.add_msg_if_player( m_category.mutagen_message() );

    if( one_in( 6 ) ) {
        p.add_msg_player_or_npc( m_bad,
                                 _( "You suddenly feel dizzy, and collapse to the ground." ),
                                 _( "<npcname> suddenly collapses to the ground!" ) );
        p.add_effect( effect_downed, 1_turns, num_bp, false, 0, true );
    }

    int mut_count = 1 + ( is_strong ? one_in( 3 ) : 0 );

    for( int i = 0; i < mut_count; i++ ) {
        p.mutate_category( m_category.id );
        p.mod_pain( m_category.mutagen_pain * rng( 1, 5 ) );
    }
    // burn calories directly
    p.mod_stored_nutr( m_category.mutagen_hunger * mut_count );
    p.mod_thirst( m_category.mutagen_thirst * mut_count );
    p.mod_fatigue( m_category.mutagen_fatigue * mut_count );

    return it.type->charges_to_use();
}

std::unique_ptr<iuse_actor> mutagen_iv_actor::clone() const
{
    return std::make_unique<mutagen_iv_actor>( *this );
}

void mutagen_iv_actor::load( const JsonObject &obj )
{
    mutation_category = obj.get_string( "mutation_category", "ANY" );
}

int mutagen_iv_actor::use( player &p, item &it, bool, const tripoint & ) const
{
    mutagen_attempt checks =
        mutagen_common_checks( p, it, false, mutagen_technique::injected_mutagen );

    if( !checks.allowed ) {
        return checks.charges_used;
    }

    const mutation_category_trait &m_category = mutation_category_trait::get_category(
                mutation_category );

    if( p.has_trait( trait_MUT_JUNKIE ) ) {
        p.add_msg_if_player( m_category.junkie_message() );
    } else {
        p.add_msg_if_player( m_category.iv_message() );
    }

    // try to cross the threshold to be able to get post-threshold mutations this iv.
    test_crossing_threshold( p, m_category );

    // TODO: Remove the "is_player" part, implement NPC screams
    if( p.is_player() && !( p.has_trait( trait_NOPAIN ) ) && m_category.iv_sound ) {
        p.mod_pain( m_category.iv_pain );
        /** @EFFECT_STR increases volume of painful shouting when using IV mutagen */
        sounds::sound( p.pos(), m_category.iv_noise + p.str_cur, sounds::sound_t::alert,
                       m_category.iv_sound_message(), true, m_category.iv_sound_id(), m_category.iv_sound_variant() );
    }

    int mut_count = m_category.iv_min_mutations;
    for( int i = 0; i < m_category.iv_additional_mutations; ++i ) {
        if( !one_in( m_category.iv_additional_mutations_chance ) ) {
            ++mut_count;
        }
    }

    for( int i = 0; i < mut_count; i++ ) {
        p.mutate_category( m_category.id );
        p.mod_pain( m_category.iv_pain  * rng( 1, 5 ) );
    }

    p.mod_hunger( m_category.iv_hunger * mut_count );
    p.mod_thirst( m_category.iv_thirst * mut_count );
    p.mod_fatigue( m_category.iv_fatigue * mut_count );

    if( m_category.id == "CHIMERA" ) {
        p.add_morale( MORALE_MUTAGEN_CHIMERA, m_category.iv_morale, m_category.iv_morale_max );
    } else if( m_category.id == "ELFA" ) {
        p.add_morale( MORALE_MUTAGEN_ELF, m_category.iv_morale, m_category.iv_morale_max );
    } else if( m_category.iv_morale > 0 ) {
        p.add_morale( MORALE_MUTAGEN_MUTATION, m_category.iv_morale, m_category.iv_morale_max );
    }

    if( m_category.iv_sleep && !one_in( 3 ) ) {
        p.add_msg_if_player( m_bad, m_category.iv_sleep_message() );
        /** @EFFECT_INT reduces sleep duration when using IV mutagen */
        p.fall_asleep( time_duration::from_turns( m_category.iv_sleep_dur - p.int_cur * 5 ) );
    }

    // try crossing again after getting new in-category mutations.
    test_crossing_threshold( p, m_category );

    return it.type->charges_to_use();
}

std::unique_ptr<iuse_actor> deploy_tent_actor::clone() const
{
    return std::make_unique<deploy_tent_actor>( *this );
}

void deploy_tent_actor::load( const JsonObject &obj )
{
    assign( obj, "radius", radius );
    assign( obj, "wall", wall );
    assign( obj, "floor", floor );
    assign( obj, "floor_center", floor_center );
    assign( obj, "door_opened", door_opened );
    assign( obj, "door_closed", door_closed );
    assign( obj, "broken_type", broken_type );
}

int deploy_tent_actor::use( player &p, item &it, bool, const tripoint & ) const
{
    int diam = 2 * radius + 1;
    if( p.is_mounted() ) {
        p.add_msg_if_player( _( "You cannot do that while mounted." ) );
        return 0;
    }
    const cata::optional<tripoint> dir = choose_direction( string_format(
            _( "Put up the %s where (%dx%d clear area)?" ), it.tname(), diam, diam ) );
    if( !dir ) {
        return 0;
    }
    const tripoint direction = *dir;

    // We place the center of the structure (radius + 1)
    // spaces away from the player.
    // First check there's enough room.
    const tripoint center = p.pos() + tripoint( ( radius + 1 ) * direction.x,
                            ( radius + 1 ) * direction.y, 0 );
    for( const tripoint &dest : g->m.points_in_radius( center, radius ) ) {
        if( const auto vp = g->m.veh_at( dest ) ) {
            add_msg( m_info, _( "The %s is in the way." ), vp->vehicle().name );
            return 0;
        }
        if( const Creature *const c = g->critter_at( dest ) ) {
            add_msg( m_info, _( "The %s is in the way." ), c->disp_name() );
            return 0;
        }
        if( g->m.impassable( dest ) || !g->m.has_flag( "FLAT", dest ) ) {
            add_msg( m_info, _( "The %s in that direction isn't suitable for placing the %s." ),
                     g->m.name( dest ), it.tname() );
            return 0;
        }
        if( g->m.has_furn( dest ) ) {
            add_msg( m_info, _( "There is already furniture (%s) there." ), g->m.furnname( dest ) );
            return 0;
        }
    }
    // Make a square of floor surrounded by wall.
    for( const tripoint &dest : g->m.points_in_radius( center, radius ) ) {
        g->m.furn_set( dest, wall );
    }
    for( const tripoint &dest : g->m.points_in_radius( center, radius - 1 ) ) {
        g->m.furn_set( dest, floor );
    }
    // Place the center floor and the door.
    if( floor_center ) {
        g->m.furn_set( center, *floor_center );
    }
    g->m.furn_set( p.pos() + direction, door_closed );
    add_msg( m_info, _( "You set up the %s on the ground." ), it.tname() );
    add_msg( m_info, _( "Examine the center square to pack it up again." ) );
    return 1;
}

bool deploy_tent_actor::check_intact( const tripoint &center ) const
{
    for( const tripoint &dest : g->m.points_in_radius( center, radius ) ) {
        const furn_id fid = g->m.furn( dest );
        if( dest == center && floor_center ) {
            if( fid != *floor_center ) {
                return false;
            }
        } else if( square_dist( dest, center ) < radius ) {
            // So we are inside the tent
            if( fid != floor ) {
                return false;
            }
        } else {
            // We are on the border of the tent
            if( fid != wall && fid != door_opened && fid != door_closed ) {
                return false;
            }
        }
    }
    return true;
}

void weigh_self_actor::info( const item &, std::vector<iteminfo> &dump ) const
{
    dump.emplace_back( "DESCRIPTION",
                       _( "Use this item to weigh yourself.  Includes everything you are wearing." ) );
}

int weigh_self_actor::use( player &p, item &, bool, const tripoint & ) const
{
    if( p.is_mounted() ) {
        p.add_msg_if_player( m_info, _( "You cannot weigh yourself while mounted." ) );
        return 0;
    }
    // this is a weight, either in kgs or in lbs.
    double weight = convert_weight( p.get_weight() );
    if( weight > convert_weight( max_weight ) ) {
        popup( _( "ERROR: Max weight of %.0f %s exceeded" ), convert_weight( max_weight ), weight_units() );
    } else {
        popup( "%.0f %s", weight, weight_units() );
    }
    return 0;
}

void weigh_self_actor::load( const JsonObject &jo )
{
    assign( jo, "max_weight", max_weight );
}

std::unique_ptr<iuse_actor> weigh_self_actor::clone() const
{
    return std::make_unique<weigh_self_actor>( *this );
}

void sew_advanced_actor::load( const JsonObject &obj )
{
    // Mandatory:
    for( const std::string line : obj.get_array( "materials" ) ) {
        materials.emplace( line );
    }
    for( const std::string line : obj.get_array( "clothing_mods" ) ) {
        clothing_mods.push_back( clothing_mod_id( line ) );
    }

    // TODO: Make skill non-mandatory while still erroring on invalid skill
    const std::string skill_string = obj.get_string( "skill" );
    used_skill = skill_id( skill_string );
    if( !used_skill.is_valid() ) {
        obj.throw_error( "Invalid skill", "skill" );
    }
}

int sew_advanced_actor::use( player &p, item &it, bool, const tripoint & ) const
{
    if( p.is_npc() ) {
        return 0;
    }
    if( p.is_mounted() ) {
        p.add_msg_if_player( m_info, _( "You cannot do that while mounted." ) );
        return 0;
    }
    if( p.is_underwater() ) {
        p.add_msg_if_player( m_info, _( "You can't do that while underwater." ) );
        return 0;
    }
    if( p.fine_detail_vision_mod() > 4 ) {
        add_msg( m_info, _( "You can't see to sew!" ) );
        return 0;
    }

    auto filter = [this]( const item & itm ) {
        return itm.is_armor() && !itm.is_firearm() && !itm.is_power_armor() &&
               itm.made_of_any( materials );
    };
    // note: if !p.is_npc() then p is avatar.
    item_location loc = game_menus::inv::titled_filter_menu(
                            filter, *p.as_avatar(), _( "Enhance which clothing?" ) );
    if( !loc ) {
        p.add_msg_if_player( m_info, _( "You do not have that item!" ) );
        return 0;
    }
    item &mod = *loc;
    if( &mod == &it ) {
        p.add_msg_if_player( m_info,
                             _( "This can be used to repair or modify other items, not itself." ) );
        return 0;
    }

    // Gives us an item with the mod added or removed (toggled)
    const auto modded_copy = []( const item & proto, const std::string & mod_type ) {
        item mcopy = proto;
        if( mcopy.item_tags.count( mod_type ) == 0 ) {
            mcopy.item_tags.insert( mod_type );
        } else {
            mcopy.item_tags.erase( mod_type );
        }

        return mcopy;
    };

    const auto calc_items_needed = []( const item it, const clothing_mod cm ) {
        if( cm.item_quantity == 0 ) {
            return 0;
        }
        return cm.no_material_scaling ? 1 : ( it.volume() / 750_ml + 1 ) * cm.item_quantity;
    };

    // Cache available materials
    std::map< itype_id, bool > has_enough;
    const inventory &crafting_inv = p.crafting_inventory();
    // Go through all discovered repair items and see if we have any of them available
    for( auto &cm : clothing_mods::get_all() ) {
        has_enough[cm.item_string] = crafting_inv.has_amount( cm.item_string, calc_items_needed( mod,
                                     cm ) );
    }

    int mod_count = 0;
    for( auto &cm : clothing_mods::get_all() ) {
        mod_count += mod.item_tags.count( cm.flag );
    }

    // We need extra thread to lose it on bad rolls
    const int thread_needed = mod.volume() / 125_ml + 10;

    const auto get_compare_color = [&]( const int before, const int after,
    const bool higher_is_better ) {
        return before == after ? c_unset : ( ( after > before ) == higher_is_better ? c_light_green :
                                             c_red );
    };
    const auto get_volume_compare_color = [&]( const units::volume & before,
                                          const units::volume & after,
    const bool higher_is_better ) {
        return before == after ? c_unset : ( ( after > before ) == higher_is_better ? c_light_green :
                                             c_red );
    };
    const auto format_desc_string = [&]( const std::string & label, const int before, const int after,
    const bool higher_is_better ) {
        return colorize( string_format( "%s: %d->%d\n", label, before, after ), get_compare_color( before,
                         after, higher_is_better ) );
    };

    uilist tmenu;
    tmenu.text = _( "How do you want to modify it?" );

    int index = 0;
    int compat_count = 0;

    for( auto cm : clothing_mods ) {
        clothing_mod obj = cm.obj();
        int items_needed = calc_items_needed( mod, obj );
        if( !mod.has_flag( obj.flag ) && !obj.is_compatible( mod ) ) {
            // hide incompatible mods, hopefully there will be a lot of them someday and there's no need to show the ones that don't work
            index++;
            continue;
        }
        compat_count++;
        item temp_item = modded_copy( mod, obj.flag );
        temp_item.update_clothing_mod_val();

        bool enab = false;
        std::string prompt;

        // TODO: Fix for UTF-8 strings
        // TODO: find other places where this is used and make a global function for all
        static const auto tolower = []( std::string t ) {
            if( !t.empty() ) {
                t.front() = std::tolower( t.front() );
            }
            return t;
        };

        // TODO replace "thread" everywhere below with the charge item used by the tool
        if( mod.item_tags.count( obj.flag ) == 0 ) {
            // Mod not already present, check if modification is possible
            if( it.charges < thread_needed ) {
                //~ %1$s: modification desc, %2$d: number of thread needed
                prompt = string_format( _( "Can't %1$s (need %2$d thread loaded)" ),
                                        tolower( obj.implement_prompt ), thread_needed );
            } else if( !has_enough[obj.item_string] ) {
                //~ %1$s: modification desc, %2$d: number of items needed, %3$s: items needed
                prompt = string_format( _( "Can't %1$s (need %2$d %3$s)" ), tolower( obj.implement_prompt ),
                                        items_needed, item::nname( obj.item_string, items_needed ) );
            } else if( obj.applies_flags() && p.is_worn( mod ) ) {
                // some flags cause errors when applied to worn items (e.g. FANCY throws from a morale consistency check)
                // rather than deal with the implications lets just ask the player to remove the item first
                //~ %1$s: modification desc, %2$s: item name
                prompt = string_format( _( "Can't %1$s (take the %2$s off first)" ),
                                        tolower( obj.implement_prompt ),
                                        mod.tname( 1, false ) );
            } else {
                // Modification is possible
                enab = true;
                if( items_needed > 0 ) {
                    //~ %1$s: modification desc, %2$d: number of items needed, %3$s: items needed, %4$s: number of thread needed
                    prompt = string_format( _( "%1$s (%2$d %3$s and %4$d thread)" ), tolower( obj.implement_prompt ),
                                            items_needed, item::nname( obj.item_string, items_needed ), thread_needed );
                } else {
                    //~ %1$s: modification desc, %2$d: number of items needed, %3$s: items needed, %4$s: number of thread needed
                    prompt = string_format( _( "%1$s (%2$d thread)" ), tolower( obj.implement_prompt ), thread_needed );
                }
            }

        } else {
            // removing a mod that changes flags causes bugs (see note in above check for applying mods)
            if( ( obj.applies_flags() || obj.suppresses_flags() ) && p.is_worn( mod ) ) {
                //~ %1$s: modification desc, %2$s: item name
                prompt = string_format( _( "Can't %1$s (take the %2$s off first)" ),
                                        tolower( obj.destroy_prompt ),
                                        mod.tname( 1, false ) );
            } else {
                // Mod already present, give option to destroy
                enab = true;
                prompt = _( obj.destroy_prompt );
            }
        }

        std::string desc;
        if( mod.bash_resist() != temp_item.bash_resist() ) {
            desc += format_desc_string( _( "Bash" ), mod.bash_resist(), temp_item.bash_resist(), true );
        }
        if( mod.bash_resist() != temp_item.bash_resist() ) {
            desc += format_desc_string( _( "Cut" ), mod.cut_resist(), temp_item.cut_resist(), true );
        }
        if( mod.acid_resist() != temp_item.acid_resist() ) {
            desc += format_desc_string( _( "Acid" ), mod.acid_resist(), temp_item.acid_resist(), true );
        }
        if( mod.fire_resist() != temp_item.fire_resist() ) {
            desc += format_desc_string( _( "Fire" ), mod.fire_resist(), temp_item.fire_resist(), true );
        }
        if( mod.get_warmth() != temp_item.get_warmth() ) {
            desc += format_desc_string( _( "Warmth" ), mod.get_warmth(), temp_item.get_warmth(), true );
        }
        if( mod.get_encumber( p ) != temp_item.get_encumber( p ) ) {
            desc += format_desc_string( _( "Encumbrance" ), mod.get_encumber( p ), temp_item.get_encumber( p ),
                                        false );
        }
        if( mod.get_coverage() != temp_item.get_coverage() ) {
            desc += format_desc_string( _( "Coverage" ), mod.get_coverage(), temp_item.get_coverage(),
                                        true );
        }
        auto before = mod.get_storage();
        auto after = temp_item.get_storage();
        if( before != after ) {
            desc += colorize( string_format( "%s: %s %s->%s %s\n", _( "Storage" ),
                                             format_volume( before ), volume_units_abbr(), format_volume( after ),
                                             volume_units_abbr() ), get_volume_compare_color( before, after, true ) );
        }
        bool will_remove = mod.item_tags.count( obj.flag );

        static const auto format_flag = []( const std::string & e ) {
            const json_flag &f = json_flag::get( e );
            if( !f.info().empty() ) {
                return replace_colors( string_format( "* %s\n", f.info() ) );
            }
            return std::string();
        };

        if( obj.applies_flags() ) {
            if( will_remove ) {
                desc += replace_colors( "\n<bad>Properties lost:</bad>\n" );
            } else {
                desc += replace_colors( "\n<good>Properties gained:</good>\n" );
            }
            for( const std::string &e : obj.apply_flags ) {
                desc += format_flag( e );
            }
        }
        if( obj.suppresses_flags() ) {
            std::string tmp_string;
            if( will_remove ) {
                for( const std::string &e : obj.suppress_flags ) {
                    if( temp_item.has_flag( e ) ) {
                        tmp_string += format_flag( e );
                    }
                }
                if( !tmp_string.empty() ) {
                    desc += replace_colors( "\n<good>Properties gained:</good>\n" );
                    desc += tmp_string;
                }
            } else {
                for( const std::string &e : obj.suppress_flags ) {
                    if( mod.has_flag( e ) ) {
                        tmp_string += format_flag( e );
                    }
                }
                if( !tmp_string.empty() ) {
                    desc += replace_colors( "\n<bad>Properties lost:</bad>\n" );
                    desc += tmp_string;
                }
            }
        }
        if( !will_remove ) {
            // TODO estimate difficulty, and generally bring this dialog in-line with gun and tool mods
            desc += string_format( "\nIt will take about %s to complete.\n",
                                   to_string( obj.time_base * p.fine_detail_vision_mod() ) );
        }

        tmenu.addentry_desc( index++, enab, MENU_AUTOASSIGN, prompt, desc );
    }

    if( compat_count == 0 ) {
        std::string prompt =
            string_format( "You can't think of any ways to modify this item using your %s.",
                           it.tname( 1, false ) );
        tmenu.addentry_desc( 0, false, MENU_AUTOASSIGN, prompt, "" );
    }

    tmenu.textwidth = 80;
    tmenu.desc_enabled = true;
    tmenu.query();
    const int choice = tmenu.ret;

    if( choice < 0 || choice >= static_cast<int>( clothing_mods.size() ) ) {
        return 0;
    }

    // The mod the player picked
    const clothing_mod &the_mod = clothing_mods[choice].obj();

    // If the picked mod already exists, player wants to destroy it
    if( mod.item_tags.count( the_mod.flag ) ) {
        if( query_yn( _( "Are you sure?  You will not gain any materials back." ) ) ) {
            mod.item_tags.erase( the_mod.flag );
        }
        mod.update_clothing_mod_val();

        return 0;
    }

    // Get the id of the material used
    const auto &repair_item = the_mod.item_string;

    const int items_needed = calc_items_needed( mod, the_mod );

    // TODO bring this more in line with difficulty for repairs & weapon mods
    // it's easier to do easy mods first, then hard mods; it would be nicer
    // if the complexity of preexisting mods factored into the difficulty roll
    std::vector<item_comp> comps;
    const int skill_level = p.get_skill_level( used_skill );
    if( items_needed > 0 ) {
        comps.push_back( item_comp( repair_item, items_needed ) );
    }
    p.moves -= to_moves<int>( the_mod.time_base * p.fine_detail_vision_mod() );
    // concerned that spamming really hard mods on trash items might be
    // a way to quickly practice tailoring, but the material costs should
    // be high for higher difficulty mods so maybe that's ok
    p.practice( used_skill, items_needed * ( 2 + the_mod.difficulty ) + 3 );
    /** @EFFECT_TAILOR randomly improves clothing modification efforts */
    int rn = dice( 3, 2 + skill_level ); // Skill
    /** @EFFECT_DEX randomly improves clothing modification efforts */
    rn += rng( 0, p.dex_cur / 2 );                    // Dexterity
    /** @EFFECT_PER randomly improves clothing modification efforts */
    rn += rng( 0, p.per_cur / 2 );                    // Perception
    // Other mods - adding mods to an already modified item is harder,
    // but tailoring skill reduces the overall multiple mods difficulty
    rn -= mod_count * ( 1 + the_mod.difficulty ) * ( 5 - ( skill_level / 5 ) );

    // TODO replace below with a player_activity
    if( rn <= 8 ) {
        const std::string startdurability = mod.durability_indicator( true );
        const auto destroyed = mod.inc_damage();
        const std::string resultdurability = mod.durability_indicator( true );
        p.add_msg_if_player( m_bad, _( "You damage your %s trying to modify it!  ( %s-> %s)" ),
                             mod.tname( 1, false ), startdurability, resultdurability );
        if( destroyed ) {
            p.add_msg_if_player( m_bad, _( "You destroy it!" ) );
            p.i_rem_keep_contents( p.get_item_position( &mod ) );
        }
        return thread_needed / 2;
    } else if( rn <= 10 ) {
        p.add_msg_if_player( m_bad,
                             _( "You fail to modify the clothing, and you waste thread and materials." ) );
        if( items_needed > 0 ) {
            p.consume_items( comps, 1, is_crafting_component );
        }
        return thread_needed;
    } else if( rn <= 14 ) {
        p.add_msg_if_player( m_mixed, _( "You modify your %s, but waste a lot of thread." ),
                             mod.tname() );
        if( items_needed > 0 ) {
            p.consume_items( comps, 1, is_crafting_component );
        }
        mod.item_tags.insert( the_mod.flag );
        mod.update_clothing_mod_val();
        return thread_needed;
    }

    p.add_msg_if_player( m_good, _( "You modify your %s!" ), mod.tname() );
    mod.item_tags.insert( the_mod.flag );
    mod.update_clothing_mod_val();
    if( items_needed > 0 ) {
        p.consume_items( comps, 1, is_crafting_component );
    }
    return thread_needed / 2;
}

std::unique_ptr<iuse_actor> sew_advanced_actor::clone() const
{
    return std::make_unique<sew_advanced_actor>( *this );
}

void change_scent_iuse::load( const JsonObject &obj )
{
    scenttypeid = scenttype_id( obj.get_string( "scent_typeid" ) );
    if( !scenttypeid.is_valid() ) {
        obj.throw_error( "Invalid scent type id.", "scent_typeid" );
    }
    if( obj.has_array( "effects" ) ) {
        for( JsonObject e : obj.get_array( "effects" ) ) {
            effects.push_back( load_effect_data( e ) );
        }
    }
    assign( obj, "moves", moves );
    assign( obj, "charges_to_use", charges_to_use );
    assign( obj, "scent_mod", scent_mod );
    assign( obj, "duration", duration );
    assign( obj, "waterproof", waterproof );
}

int change_scent_iuse::use( player &p, item &it, bool, const tripoint & ) const
{
    p.set_value( "prev_scent", p.get_type_of_scent().c_str() );
    if( waterproof ) {
        p.set_value( "waterproof_scent", "true" );
    }
    p.add_effect( efftype_id( "masked_scent" ), duration, num_bp, false, scent_mod );
    p.set_type_of_scent( scenttypeid );
    p.mod_moves( -moves );
    add_msg( m_info, _( "You use the %s to mask your scent" ), it.tname() );

    // Apply the various effects.
    for( const auto &eff : effects ) {
        p.add_effect( eff.id, eff.duration, eff.bp, eff.permanent );
    }
    return charges_to_use;
}

std::unique_ptr<iuse_actor> change_scent_iuse::clone() const
{
    return std::make_unique<change_scent_iuse>( *this );
}<|MERGE_RESOLUTION|>--- conflicted
+++ resolved
@@ -30,13 +30,9 @@
 #include "enum_conversions.h"
 #include "enums.h"
 #include "explosion.h"
-<<<<<<< HEAD
-#include "field.h"
+#include "field_type.h"
 #include "flag.h"
-=======
-#include "field_type.h"
 #include "flat_set.h"
->>>>>>> 486efb1a
 #include "game.h"
 #include "game_inventory.h"
 #include "int_id.h"
@@ -4666,6 +4662,7 @@
         p.add_msg_if_player( m_info, _( "You can't do that while underwater." ) );
         return 0;
     }
+
     if( p.fine_detail_vision_mod() > 4 ) {
         add_msg( m_info, _( "You can't see to sew!" ) );
         return 0;
