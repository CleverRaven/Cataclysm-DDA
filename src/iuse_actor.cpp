--- conflicted
+++ resolved
@@ -1525,10 +1525,9 @@
         }
         return false;
     }
-<<<<<<< HEAD
     if( p ) {
         // Softer warnings at the end so we don't ask permission and then tell them no.
-        if( &it == &p->get_wielded_item() ) {
+        if( &it == p->get_wielded_item() ) {
             if( !query_yn( _( "You are wielding that, are you sure?" ) ) ) {
                 return false;
             }
@@ -1536,16 +1535,6 @@
             if( !query_yn( _( "You're wearing that, are you sure?" ) ) ) {
                 return false;
             }
-=======
-    // Softer warnings at the end so we don't ask permission and then tell them no.
-    if( &it == &*p.get_wielded_item() ) {
-        if( !query_yn( _( "You are wielding that, are you sure?" ) ) ) {
-            return false;
-        }
-    } else if( isWearing ) {
-        if( !query_yn( _( "You're wearing that, are you sure?" ) ) ) {
-            return false;
->>>>>>> 20872a7e
         }
     }
 
