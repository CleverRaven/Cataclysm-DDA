--- conflicted
+++ resolved
@@ -1765,18 +1765,11 @@
         } else {
             p.add_msg_if_player( m_neutral, _( "It itches a little." ) );
         }
-<<<<<<< HEAD
-        const body_part bp = player::hp_to_bp( hpart );
-        if( p.has_effect( effect_bleed, bp ) ) {
+        if( p.has_effect( effect_bleed, hpart->token ) ) {
             p.add_msg_if_player( m_bad, _( "Bleeding has not stopped completely!" ) );
         }
-        if( p.has_effect( effect_bite, bp ) ) {
-            p.add_effect( effect_bite, 260_minutes, bp, true );
-=======
-
         if( p.has_effect( effect_bite, hpart->token ) ) {
             p.add_effect( effect_bite, 260_minutes, hpart->token, true );
->>>>>>> 49296495
         }
 
         p.moves = 0;
@@ -3219,8 +3212,7 @@
     return disinfectant_power;
 }
 
-<<<<<<< HEAD
-int heal_actor::get_stopbleed_level( const player &healer ) const
+int heal_actor::get_stopbleed_level( const Character &healer ) const
 {
     if( bleed > 0 ) {
         /** @EFFECT_FIRSTAID increases healing item effects */
@@ -3230,10 +3222,7 @@
     return bleed;
 }
 
-int heal_actor::finish_using( player &healer, player &patient, item &it, hp_part healed ) const
-=======
 int heal_actor::finish_using( player &healer, player &patient, item &it, bodypart_id healed ) const
->>>>>>> 49296495
 {
     float practice_amount = limb_power * 3.0f;
     const int dam = get_heal_value( healer, healed );
@@ -3264,15 +3253,14 @@
         }
     };
 
-<<<<<<< HEAD
-    if( patient.has_effect( effect_bleed, bp_healed ) ) {
+    if( patient.has_effect( effect_bleed, healed->token ) ) {
         // small band-aids won't stop big arterial bleeding, but with tourniquet they just might
         int pwr = 3 * get_stopbleed_level( healer );
-        if( patient.worn_with_flag( "TOURNIQUET", convert_bp( bp_healed ) ) ) {
+        if( patient.worn_with_flag( "TOURNIQUET", convert_bp( healed->token ) ) ) {
             pwr *= 2;
         }
-        if( pwr > patient.get_effect_int( effect_bleed, bp_healed ) ) {
-            effect &wound = patient.get_effect( effect_bleed, bp_healed );
+        if( pwr > patient.get_effect_int( effect_bleed, healed->token ) ) {
+            effect &wound = patient.get_effect( effect_bleed, healed->token );
             time_duration dur = wound.get_duration() - ( get_stopbleed_level( healer ) *
                                 wound.get_int_dur_factor() );
             wound.set_duration( std::max( 0_turns, dur ) );
@@ -3282,12 +3270,6 @@
                 heal_msg( m_good, _( "You reduce the bleeding, but it's not stopped yet." ),
                           _( "The bleeding is reduced, but not stopped." ) );
             }
-=======
-    if( patient.has_effect( effect_bleed, healed->token ) ) {
-        if( x_in_y( bleed, 1.0f ) ) {
-            patient.remove_effect( effect_bleed, healed->token );
-            heal_msg( m_good, _( "You stop the bleeding." ), _( "The bleeding is stopped." ) );
->>>>>>> 49296495
         } else {
             heal_msg( m_warning,
                       _( "Your dressing is too ineffective for a bleeding of this extent, and you fail to stop it." ),
@@ -3386,19 +3368,11 @@
                          /** @EFFECT_FIRSTAID increases precision when using first aid on someone else */
                          ( healer.get_skill_level( skill_firstaid ) * 4 + healer.per_cur >= 20 );
     while( true ) {
-<<<<<<< HEAD
-        hp_part healed_part = patient.body_window( menu_header, force, precise,
-                              limb_power, head_bonus, torso_bonus,
-                              bleed_stop, bite_chance, infect_chance, bandage_power, disinfectant_power );
-        if( healed_part == num_hp_parts ) {
-            return num_hp_parts;
-=======
         bodypart_id healed_part = patient.body_window( menu_header, force, precise,
                                   limb_power, head_bonus, torso_bonus,
-                                  bleed_chance, bite_chance, infect_chance, bandage_power, disinfectant_power );
+                                  bleed_stop, bite_chance, infect_chance, bandage_power, disinfectant_power );
         if( healed_part == bodypart_id( "num_bp" ) ) {
             return bodypart_id( "num_bp" );
->>>>>>> 49296495
         }
 
         if( ( infect && patient.has_effect( effect_infected, healed_part->token ) ) ||
@@ -3465,17 +3439,9 @@
         // Player healing self - let player select
         if( healer.activity.id() != ACT_FIRSTAID ) {
             const std::string menu_header = _( "Select a body part for: " ) + it.tname();
-<<<<<<< HEAD
-            healed = convert_bp( Character::hp_to_bp( pick_part_to_heal( healer, patient, menu_header,
-                                 limb_power, head_bonus, torso_bonus,
-                                 get_stopbleed_level( healer ),
-                                 bite, infect, force,
-                                 get_bandaged_level( healer ),
-                                 get_disinfected_level( healer ) ) ) ).id();
-=======
             healed = pick_part_to_heal( healer, patient, menu_header, limb_power, head_bonus, torso_bonus,
-                                        bleed, bite, infect, force, get_bandaged_level( healer ), get_disinfected_level( healer ) );
->>>>>>> 49296495
+                                        get_stopbleed_level( healer ), bite, infect, force, get_bandaged_level( healer ),
+                                        get_disinfected_level( healer ) );
             if( healed == bodypart_id( "num_bp" ) ) {
                 add_msg( m_info, _( "Never mind." ) );
                 return bodypart_id( "num_bp" ); // canceled
@@ -3496,17 +3462,9 @@
                                         //~ %1$s: patient name, %2$s: healing item name
                                         "Select a body part of %1$s for %2$s:" ),
                                         patient.disp_name(), it.tname() );
-<<<<<<< HEAD
-        healed = convert_bp( Character::hp_to_bp( pick_part_to_heal( healer, patient, menu_header,
-                             limb_power, head_bonus, torso_bonus,
-                             get_stopbleed_level( healer ),
-                             bite, infect, force,
-                             get_bandaged_level( healer ),
-                             get_disinfected_level( healer ) ) ) ).id();
-=======
         healed = pick_part_to_heal( healer, patient, menu_header, limb_power, head_bonus, torso_bonus,
-                                    bleed, bite, infect, force, get_bandaged_level( healer ), get_disinfected_level( healer ) );
->>>>>>> 49296495
+                                    get_stopbleed_level( healer ), bite, infect, force, get_bandaged_level( healer ),
+                                    get_disinfected_level( healer ) );
     }
 
     if( healed != bodypart_id( "num_bp" ) ) {
