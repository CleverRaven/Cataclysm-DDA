--- conflicted
+++ resolved
@@ -1636,14 +1636,9 @@
 
     tripoint_bub_ms pos = spos;
 
-<<<<<<< HEAD
-    float light = light_mod( here, p->pos_bub( here ) );
+    float light = light_mod( here, p->pos_bub( *here ) );
     start_type st = prep_firestarter_use( *p, here, pos );
     if( st == start_type::NONE ) {
-=======
-    float light = light_mod( here, p->pos_bub( *here ) );
-    if( !prep_firestarter_use( *p, here, pos ) ) {
->>>>>>> a8b8c372
         return std::nullopt;
     }
 
