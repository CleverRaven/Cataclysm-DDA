--- conflicted
+++ resolved
@@ -4802,13 +4802,8 @@
             const ret_val<void> can_mount2 = target_veh->can_mount( vcoords2, *vpid );
             if( !can_mount2.success() ) {
                 //~ %1$s - tow cable name, %2$s - the reason why it failed
-<<<<<<< HEAD
-                p->add_msg_if_player( m_bad, _( "You can't attach the %s: %s" ),
-                                      it.type_name(), can_mount2.str() );
-=======
-                p.add_msg_if_player( m_bad, _( "You can't attach the %1$s: %2$s" ),
+                p->add_msg_if_player( m_bad, _( "You can't attach the %1$s: %2$s" ),
                                      it.type_name(), can_mount2.str() );
->>>>>>> 3fb846e5
                 return std::nullopt;
             }
 
