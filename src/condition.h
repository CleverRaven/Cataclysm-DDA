#pragma once
#ifndef CATA_SRC_CONDITION_H
#define CATA_SRC_CONDITION_H

#include <functional>
#include <iosfwd>
#include <string>
#include <unordered_set>

#include "dialogue.h"
#include "mission.h"

class JsonObject;
namespace dialogue_data
{
// when updating this, please also update `dynamic_line_string_keys` in
// `lang/extract_json_string.py` so the lines are properly extracted for translation
const std::unordered_set<std::string> simple_string_conds = { {
        "u_male", "u_female", "npc_male", "npc_female",
        "has_no_assigned_mission", "has_assigned_mission", "has_many_assigned_missions",
        "has_no_available_mission", "has_available_mission", "has_many_available_missions",
        "mission_complete", "mission_incomplete", "mission_has_generic_rewards",
        "npc_available", "npc_following", "npc_friend", "npc_hostile",
        "npc_train_skills", "npc_train_styles", "npc_train_spells",
        "at_safe_space", "is_day", "npc_has_activity", "is_outside", "u_is_outside", "npc_is_outside", "u_has_camp",
        "u_can_stow_weapon", "npc_can_stow_weapon", "u_has_weapon", "npc_has_weapon",
        "u_driving", "npc_driving",
        "has_pickup_list", "is_by_radio", "has_reason"
    }
};
const std::unordered_set<std::string> complex_conds = { {
        "u_has_any_trait", "npc_has_any_trait", "u_has_trait", "npc_has_trait",
        "u_has_flag", "npc_has_flag", "npc_has_class", "u_has_mission",
        "u_has_strength", "npc_has_strength", "u_has_dexterity", "npc_has_dexterity",
        "u_has_intelligence", "npc_has_intelligence", "u_has_perception", "npc_has_perception",
        "u_is_wearing", "npc_is_wearing", "u_has_item", "npc_has_item",
        "u_has_items", "npc_has_items", "u_has_item_category", "npc_has_item_category",
        "u_has_bionics", "npc_has_bionics", "u_has_effect", "npc_has_effect", "u_need", "npc_need",
<<<<<<< HEAD
        "u_at_om_location", "u_near_om_location", "npc_at_om_location", "npc_role_nearby", "npc_allies", "npc_service",
        "u_has_cash", "u_are_owed", "u_query", "npc_query",
        "npc_aim_rule", "npc_engagement_rule", "npc_rule", "npc_override",
=======
        "u_at_om_location", "npc_at_om_location", "npc_role_nearby", "npc_allies", "npc_service",
        "u_has_cash", "u_are_owed", "u_query", "npc_query", "u_has_item_with_flag", "npc_has_item_with_flag",
        "npc_aim_rule", "npc_engagement_rule", "npc_rule", "npc_override", "u_has_hp", "npc_has_hp",
>>>>>>> f6541245
        "npc_cbm_reserve_rule", "npc_cbm_recharge_rule", "u_has_faction_trust",
        "days_since_cataclysm", "is_season", "mission_goal", "u_has_var", "npc_has_var",
        "u_has_skill", "npc_has_skill", "u_know_recipe", "u_compare_var", "npc_compare_var",
        "u_compare_time_since_var", "npc_compare_time_since_var", "is_weather", "one_in_chance", "x_in_y_chance",
        "is_temperature", "is_windpower", "is_humidity", "is_pressure", "u_is_height", "npc_is_height",
        "u_has_worn_with_flag", "npc_has_worn_with_flag", "u_has_wielded_with_flag", "npc_has_wielded_with_flag",
        "u_has_pain", "npc_has_pain", "u_has_power", "npc_has_power", "u_has_focus", "npc_has_focus", "u_has_morale",
        "npc_has_morale", "u_is_on_terrain", "npc_is_on_terrain", "u_is_in_field", "npc_is_in_field", "compare_int"
    }
};
} // namespace dialogue_data
int_or_var get_int_or_var( const JsonObject &jo, std::string member, bool required = true,
                           int default_val = 0 );
duration_or_var get_duration_or_var( const JsonObject &jo, std::string member, bool required,
                                     time_duration default_val = 0_seconds );
tripoint get_tripoint_from_var( talker *target, cata::optional<std::string> target_var,
                                var_type type, talker *var_source );
var_info read_var_info( JsonObject jo, bool require_default );
std::string get_talk_varname( const JsonObject &jo, const std::string &member,
                              bool check_value = false );
std::string get_talk_varname( const JsonObject &jo, const std::string &member,
                              bool check_value, int_or_var &default_val );
// the truly awful declaration for the conditional_t loading helper_function
template<class T>
void read_condition( const JsonObject &jo, const std::string &member_name,
                     std::function<bool( const T & )> &condition, bool default_val );

/**
 * A condition for a response spoken by the player.
 * This struct only adds the constructors which will load the data from json
 * into a lambda, stored in the std::function object.
 * Invoking the function operator with a dialog reference (so the function can access the NPC)
 * returns whether the response is allowed.
 */
template<class T>
struct conditional_t {
    private:
        std::function<bool( const T & )> condition;

    public:
        conditional_t() = default;
        explicit conditional_t( const std::string &type );
        explicit conditional_t( const JsonObject &jo );

        void set_has_any_trait( const JsonObject &jo, const std::string &member, bool is_npc = false );
        void set_has_trait( const JsonObject &jo, const std::string &member, bool is_npc = false );
        void set_has_flag( const JsonObject &jo, const std::string &member, bool is_npc = false );
        void set_has_var( const JsonObject &jo, const std::string &member, bool is_npc = false );
        void set_compare_var( const JsonObject &jo, const std::string &member, bool is_npc = false );
        void set_compare_time_since_var( const JsonObject &jo, const std::string &member,
                                         bool is_npc = false );
        void set_has_activity( bool is_npc = false );
        void set_is_riding( bool is_npc = false );
        void set_npc_has_class( const JsonObject &jo, bool is_npc );
        void set_u_has_mission( const JsonObject &jo );
        void set_has_strength( const JsonObject &jo, const std::string &member, bool is_npc = false );
        void set_has_dexterity( const JsonObject &jo, const std::string &member, bool is_npc = false );
        void set_has_intelligence( const JsonObject &jo, const std::string &member, bool is_npc = false );
        void set_has_perception( const JsonObject &jo, const std::string &member, bool is_npc = false );
        void set_has_hp( const JsonObject &jo, const std::string &member, bool is_npc = false );
        void set_is_deaf( bool is_npc = false );
        void set_is_on_terrain( const JsonObject &jo, const std::string &member, bool is_npc = false );
        void set_is_in_field( const JsonObject &jo, const std::string &member, bool is_npc = false );
        void set_one_in_chance( const JsonObject &jo, const std::string &member );
        void set_query( const JsonObject &jo, const std::string &member, bool is_npc = false );
        void set_x_in_y_chance( const JsonObject &jo, const std::string &member );
        void set_has_worn_with_flag( const JsonObject &jo, const std::string &member, bool is_npc = false );
        void set_has_wielded_with_flag( const JsonObject &jo, const std::string &member,
                                        bool is_npc = false );
        void set_is_wearing( const JsonObject &jo, const std::string &member, bool is_npc = false );
        void set_has_item( const JsonObject &jo, const std::string &member, bool is_npc = false );
        void set_has_items( const JsonObject &jo, const std::string &member, bool is_npc = false );
        void set_has_item_with_flag( const JsonObject &jo, const std::string &member, bool is_npc = false );
        void set_has_item_category( const JsonObject &jo, const std::string &member, bool is_npc = false );
        void set_has_bionics( const JsonObject &jo, const std::string &member, bool is_npc = false );
        void set_has_effect( const JsonObject &jo, const std::string &member, bool is_npc = false );
        void set_need( const JsonObject &jo, const std::string &member, bool is_npc = false );
        void set_at_om_location( const JsonObject &jo, const std::string &member, bool is_npc = false );
        void set_near_om_location( const JsonObject &jo, const std::string &member, bool is_npc = false );
        void set_npc_role_nearby( const JsonObject &jo );
        void set_npc_allies( const JsonObject &jo );
        void set_u_has_cash( const JsonObject &jo );
        void set_u_are_owed( const JsonObject &jo );
        void set_npc_aim_rule( const JsonObject &jo, bool is_npc );
        void set_npc_engagement_rule( const JsonObject &jo, bool is_npc );
        void set_npc_cbm_reserve_rule( const JsonObject &jo, bool is_npc );
        void set_npc_cbm_recharge_rule( const JsonObject &jo, bool is_npc );
        void set_npc_rule( const JsonObject &jo, bool is_npc );
        void set_npc_override( const JsonObject &jo, bool is_npc );
        void set_days_since( const JsonObject &jo );
        void set_is_season( const JsonObject &jo );
        void set_is_weather( const JsonObject &jo );
        void set_mission_goal( const JsonObject &jo, bool is_npc );
        void set_has_faction_trust( const JsonObject &jo, const std::string &member );
        void set_no_assigned_mission();
        void set_has_assigned_mission();
        void set_has_many_assigned_missions();
        void set_no_available_mission( bool is_npc );
        void set_has_available_mission( bool is_npc );
        void set_has_many_available_missions( bool is_npc );
        void set_mission_complete( bool is_npc );
        void set_mission_incomplete( bool is_npc );
        void set_npc_available( bool is_npc );
        void set_npc_following( bool is_npc );
        void set_npc_friend( bool is_npc );
        void set_npc_hostile( bool is_npc );
        void set_npc_train_skills( bool is_npc );
        void set_npc_train_styles( bool is_npc );
        void set_npc_train_spells( bool is_npc );
        void set_at_safe_space( bool is_npc );
        void set_can_stow_weapon( bool is_npc = false );
        void set_has_weapon( bool is_npc = false );
        void set_is_driving( bool is_npc = false );
        void set_is_day();
        void set_has_stolen_item( bool is_npc = false );
        void set_is_outside( bool is_npc = false );
        void set_is_underwater( bool is_npc = false );
        void set_is_by_radio();
        void set_u_has_camp();
        void set_has_pickup_list( bool is_npc );
        void set_has_reason();
        void set_is_gender( bool is_male, bool is_npc = false );
        void set_has_skill( const JsonObject &jo, const std::string &member, bool is_npc = false );
        void set_u_know_recipe( const JsonObject &jo, const std::string &member );
        void set_mission_has_generic_rewards();
        void set_can_see( bool is_npc = false );
        void set_compare_int( const JsonObject &jo, const std::string &member );
        static std::function<int( const T & )> get_get_int( const JsonObject &jo );
        static std::function<int( const T & )> get_get_int( std::string value, const JsonObject &jo );
        bool operator()( const T &d ) const {
            if( !condition ) {
                return false;
            }
            return condition( d );
        }
};

#if !defined(MACOSX)
extern template struct conditional_t<dialogue>;
extern template void read_condition<dialogue>( const JsonObject &jo, const std::string &member_name,
        std::function<bool( const dialogue & )> &condition, bool default_val );
extern template struct conditional_t<mission_goal_condition_context>;
extern template void read_condition<mission_goal_condition_context>( const JsonObject &jo,
        const std::string &member_name,
        std::function<bool( const mission_goal_condition_context & )> &condition, bool default_val );
#endif

#endif // CATA_SRC_CONDITION_H<|MERGE_RESOLUTION|>--- conflicted
+++ resolved
@@ -36,15 +36,9 @@
         "u_is_wearing", "npc_is_wearing", "u_has_item", "npc_has_item",
         "u_has_items", "npc_has_items", "u_has_item_category", "npc_has_item_category",
         "u_has_bionics", "npc_has_bionics", "u_has_effect", "npc_has_effect", "u_need", "npc_need",
-<<<<<<< HEAD
         "u_at_om_location", "u_near_om_location", "npc_at_om_location", "npc_role_nearby", "npc_allies", "npc_service",
-        "u_has_cash", "u_are_owed", "u_query", "npc_query",
-        "npc_aim_rule", "npc_engagement_rule", "npc_rule", "npc_override",
-=======
-        "u_at_om_location", "npc_at_om_location", "npc_role_nearby", "npc_allies", "npc_service",
         "u_has_cash", "u_are_owed", "u_query", "npc_query", "u_has_item_with_flag", "npc_has_item_with_flag",
         "npc_aim_rule", "npc_engagement_rule", "npc_rule", "npc_override", "u_has_hp", "npc_has_hp",
->>>>>>> f6541245
         "npc_cbm_reserve_rule", "npc_cbm_recharge_rule", "u_has_faction_trust",
         "days_since_cataclysm", "is_season", "mission_goal", "u_has_var", "npc_has_var",
         "u_has_skill", "npc_has_skill", "u_know_recipe", "u_compare_var", "npc_compare_var",
