#pragma once
#ifndef GAME_CONSTANTS_H
#define GAME_CONSTANTS_H

#ifndef M_PI
#define M_PI 3.14159265358979323846
#endif

// Fixed window sizes
#define HP_HEIGHT 14
#define HP_WIDTH 7
#define MINIMAP_HEIGHT 7
#define MINIMAP_WIDTH 7
#define MONINFO_HEIGHT 12
#define MONINFO_WIDTH 48
#define MESSAGES_HEIGHT 8
#define MESSAGES_WIDTH 48
#define LOCATION_HEIGHT 1
#define LOCATION_WIDTH 48
#define STATUS_HEIGHT 4
#define STATUS_WIDTH 55

#define BLINK_SPEED 300
#define EXPLOSION_MULTIPLIER 7

// Really just a sanity check for functions not tested beyond this. in theory 4096 works (`InvletInvlet)
#define MAX_ITEM_IN_SQUARE 4096
// no reason to differ
#define MAX_ITEM_IN_VEHICLE_STORAGE MAX_ITEM_IN_SQUARE
// only can wear a maximum of two of any type of clothing
#define MAX_WORN_PER_TYPE 2

#define MAPSIZE 11

// SEEX/SEEY define the size of a nonant, or grid.
// All map segments will need to be at least this wide.
#define SEEX 12
#define SEEY SEEX

#define MAX_VIEW_DISTANCE ( SEEX * int( MAPSIZE / 2 ) )

// Size of the overmap. This is the number of overmap terrain tiles per dimension in one overmap,
// it's just like SEEX/SEEY for submaps.
#define OMAPX 180
#define OMAPY 180

// Items on the map with at most this distance to the player are considered available for crafting,
// see inventory::form_from_map
#define PICKUP_RANGE 6

/** Number of z-levels below 0 (not including 0). */
#define OVERMAP_DEPTH 10
/** Number of z-levels above 0 (not including 0). */
#define OVERMAP_HEIGHT 10
/** Total number of z-levels */
#define OVERMAP_LAYERS (1 + OVERMAP_DEPTH + OVERMAP_HEIGHT)

/** Maximum move cost when handling an item */
#define MAX_HANDLING_COST 400
/** Move cost of accessing an item in inventory. */
#define INVENTORY_HANDLING_PENALTY 100
/** Move cost of accessing an item lying on the map. @todo: Less if player is crouching */
#define MAP_HANDLING_PENALTY 80
/** Move cost of accessing an item lying on a vehicle. */
#define VEHICLE_HANDLING_PENALTY 80

/** Amount by which to charge an item for each unit of plutonium cell */
#define PLUTONIUM_CHARGES 500

<<<<<<< HEAD
=======
///\EFFECT_STR allows lifting of heavier objects */
#define STR_LIFT_FACTOR 50_kilogram // 50kg/STR @todo: revert to 10kg/STR

>>>>>>> 3f04a891
/** Weight per level of LIFT/JACK tool quality */
#define TOOL_LIFT_FACTOR 500_kilogram // 500kg/level

/** Cap JACK requirements to support arbitrarily large vehicles */
#define JACK_LIMIT 8500_kilogram // 8500kg ( 8.5 metric tonnes )

/** Maximum density of a map field */
#define MAX_FIELD_DENSITY 3

/** Slowest speed at which a gun can be aimed */
#define MAX_AIM_COST 10

/** Maximum (effective) level for a skill */
#define MAX_SKILL 10

/** Maximum (effective) level for a stat */
#define MAX_STAT 20

/** Maximum range at which ranged attacks can be executed */
#define RANGE_HARD_CAP 60

/** Accuracy levels which a shots tangent must be below */
constexpr double accuracy_headshot = 0.1;
constexpr double accuracy_critical = 0.2;
constexpr double accuracy_goodhit  = 0.5;
constexpr double accuracy_standard = 0.8;
constexpr double accuracy_grazing  = 1.0;

/** Minimum item damage output of relevant type to allow using with relevant weapon skill */
#define MELEE_STAT 5

/** Effective lower bound to combat skill levels when CQB bionic is active */
#define BIO_CQB_LEVEL 5

#endif<|MERGE_RESOLUTION|>--- conflicted
+++ resolved
@@ -67,12 +67,6 @@
 /** Amount by which to charge an item for each unit of plutonium cell */
 #define PLUTONIUM_CHARGES 500
 
-<<<<<<< HEAD
-=======
-///\EFFECT_STR allows lifting of heavier objects */
-#define STR_LIFT_FACTOR 50_kilogram // 50kg/STR @todo: revert to 10kg/STR
-
->>>>>>> 3f04a891
 /** Weight per level of LIFT/JACK tool quality */
 #define TOOL_LIFT_FACTOR 500_kilogram // 500kg/level
 
