#include "sounds.h"

#include <algorithm>
#include <chrono>
#include <cmath>
#include <cstdlib>
#include <memory>
#include <type_traits>
#include <unordered_map>

#include "activity_type.h"
#include "cached_options.h" // IWYU pragma: keep
#include "calendar.h"
#include "character.h"
#include "coordinate_conversions.h"
#include "coordinates.h"
#include "debug.h"
#include "effect.h"
#include "enums.h"
#include "game.h"
#include "game_constants.h"
#include "itype.h" // IWYU pragma: keep
#include "line.h"
#include "make_static.h"
#include "map.h"
#include "map_iterator.h"
#include "messages.h"
#include "monster.h"
#include "npc.h"
#include "overmapbuffer.h"
#include "player_activity.h"
#include "point.h"
#include "rng.h"
#include "safemode_ui.h"
#include "string_formatter.h"
#include "translations.h"
#include "type_id.h"
#include "units.h"
#include "veh_type.h" // IWYU pragma: keep
#include "vehicle.h"
#include "vpart_position.h"
#include "weather.h"
#include "weather_type.h"

#if defined(SDL_SOUND)
#   if defined(_MSC_VER) && defined(USE_VCPKG)
#      include <SDL2/SDL_mixer.h>
#   else
#      include <SDL_mixer.h>
#   endif
#   include <thread>
#   if defined(_WIN32) && !defined(_MSC_VER)
#       include "mingw.thread.h"
#   endif

#   define dbg(x) DebugLog((x),D_SDL) << __FILE__ << ":" << __LINE__ << ": "

static int prev_hostiles = 0;
static int previous_speed = 0;
static int previous_gear = 0;
static bool audio_muted = false;
#endif

static weather_type_id previous_weather;
static float g_sfx_volume_multiplier = 1.0f;
static auto start_sfx_timestamp = std::chrono::high_resolution_clock::now();
static auto end_sfx_timestamp = std::chrono::high_resolution_clock::now();
static auto sfx_time = end_sfx_timestamp - start_sfx_timestamp;
static activity_id act;
static std::pair<std::string, std::string> engine_external_id_and_variant;

static const efftype_id effect_alarm_clock( "alarm_clock" );
static const efftype_id effect_deaf( "deaf" );
static const efftype_id effect_narcosis( "narcosis" );
static const efftype_id effect_sleep( "sleep" );
static const efftype_id effect_slept_through_alarm( "slept_through_alarm" );

static const trait_id trait_HEAVYSLEEPER2( "HEAVYSLEEPER2" );
static const trait_id trait_HEAVYSLEEPER( "HEAVYSLEEPER" );

static const itype_id fuel_type_muscle( "muscle" );
static const itype_id fuel_type_wind( "wind" );
static const itype_id fuel_type_battery( "battery" );

static const itype_id itype_weapon_fire_suppressed( "weapon_fire_suppressed" );

struct monster_sound_event {
    int volume;
    bool provocative;
};

struct sound_event {
    int volume;
    sounds::sound_t category;
    std::string description;
    bool ambient;
    bool footstep;
    std::string id;
    std::string variant;
};

struct centroid {
    // Values have to be floats to prevent rounding errors.
    float x;
    float y;
    float z;
    float volume;
    float weight;
    bool provocative;
};

namespace io
{
// *INDENT-OFF*
template<>
std::string enum_to_string<sounds::sound_t>( sounds::sound_t data )
{
    switch ( data ) {
    case sounds::sound_t::background: return "background";
    case sounds::sound_t::weather: return "weather";
    case sounds::sound_t::music: return "music";
    case sounds::sound_t::movement: return "movement";
    case sounds::sound_t::speech: return "speech";
    case sounds::sound_t::electronic_speech: return "electronic_speech";
    case sounds::sound_t::activity: return "activity";
    case sounds::sound_t::destructive_activity: return "destructive_activity";
    case sounds::sound_t::alarm: return "alarm";
    case sounds::sound_t::combat: return "combat";
    case sounds::sound_t::alert: return "alert";
    case sounds::sound_t::order: return "order";
    case sounds::sound_t::_LAST: break;
    }
    debugmsg( "Invalid valid_target" );
    abort();
}
// *INDENT-ON*
} // namespace io

// Static globals tracking sounds events of various kinds.
// The sound events since the last monster turn.
static std::vector<std::pair<tripoint, monster_sound_event>> recent_sounds;
// The sound events since the last interactive player turn. (doesn't count sleep etc)
static std::vector<std::pair<tripoint, sound_event>> sounds_since_last_turn;
// The sound events currently displayed to the player.
static std::unordered_map<tripoint, sound_event> sound_markers;

// This is an attempt to handle attenuation of sound for underground areas.
// The main issue it adresses is that you can hear activity
// relatively deep underground while on the surface.
// My research indicates that attenuation through soil-like materials is as
// high as 100x the attenuation through air, plus vertical distances are
// roughly five times as large as horizontal ones.
static int sound_distance( const tripoint &source, const tripoint &sink )
{
    const int lower_z = std::min( source.z, sink.z );
    const int upper_z = std::max( source.z, sink.z );
    const int vertical_displacement = upper_z - lower_z;
    int vertical_attenuation = vertical_displacement;
    if( lower_z < 0 && vertical_displacement > 0 ) {
        // Apply a moderate bonus attenuation (5x) for the first level of vertical displacement.
        vertical_attenuation += 4;
        // At displacements greater than one, apply a large additional attenuation (100x) per level.
        const int underground_displacement = std::min( -lower_z, vertical_displacement );
        vertical_attenuation += ( underground_displacement - 1 ) * 20;
    }
    // Regardless of underground effects, scale the vertical distance by 5x.
    vertical_attenuation *= 5;
    return rl_dist( source.xy(), sink.xy() ) + vertical_attenuation;
}

static bool is_provocative( sounds::sound_t category )
{
    switch( category ) {
        case sounds::sound_t::background:
        case sounds::sound_t::weather:
        case sounds::sound_t::music:
        case sounds::sound_t::activity:
        case sounds::sound_t::destructive_activity:
        case sounds::sound_t::alarm:
        case sounds::sound_t::combat:
            return false;
        case sounds::sound_t::movement:
        case sounds::sound_t::speech:
        case sounds::sound_t::electronic_speech:
        case sounds::sound_t::alert:
        case sounds::sound_t::order:
            return true;
        case sounds::sound_t::_LAST:
            break;
    }
    debugmsg( "Invalid sound_t category" );
    abort();
}

void sounds::ambient_sound( const tripoint &p, int vol, sound_t category,
                            const std::string &description )
{
    sound( p, vol, category, description, true );
}

void sounds::sound( const tripoint &p, int vol, sound_t category, const std::string &description,
                    bool ambient, const std::string &id, const std::string &variant )
{
    if( vol < 0 ) {
        // Bail out if no volume.
        debugmsg( "negative sound volume %d", vol );
        return;
    }
    // Description is not an optional parameter
    if( description.empty() ) {
        debugmsg( "Sound at %d:%d has no description!", p.x, p.y );
    }
    recent_sounds.emplace_back( std::make_pair( p, monster_sound_event{ vol, is_provocative( category ) } ) );
    sounds_since_last_turn.emplace_back( std::make_pair( p,
                                         sound_event {vol, category, description, ambient,
                                                 false, id, variant} ) );
}

void sounds::sound( const tripoint &p, int vol, sound_t category, const translation &description,
                    bool ambient, const std::string &id, const std::string &variant )
{
    sounds::sound( p, vol, category, description.translated(), ambient, id, variant );
}

void sounds::add_footstep( const tripoint &p, int volume, int, monster *,
                           const std::string &footstep )
{
    sounds_since_last_turn.emplace_back( std::make_pair( p, sound_event { volume,
                                         sound_t::movement, footstep, false, true, "", ""} ) );
}

template <typename C>
static void vector_quick_remove( std::vector<C> &source, int index )
{
    if( source.size() != 1 ) {
        // Swap the target and the last element of the vector.
        // This scrambles the vector, but makes removal O(1).
        std::iter_swap( source.begin() + index, source.end() - 1 );
    }
    source.pop_back();
}

static std::vector<centroid> cluster_sounds( std::vector<std::pair<tripoint, monster_sound_event>>
        input_sounds )
{
    // If there are too many monsters and too many noise sources (which can be monsters, go figure),
    // applying sound events to monsters can dominate processing time for the whole game,
    // so we cluster sounds and apply the centroids of the sounds to the monster AI
    // to fight the combinatorial explosion.
    std::vector<centroid> sound_clusters;
    if( input_sounds.empty() ) {
        return sound_clusters;
    }
    const int num_seed_clusters =
        std::max( std::min( input_sounds.size(), static_cast<size_t>( 10 ) ),
                  static_cast<size_t>( std::log( input_sounds.size() ) ) );
    const size_t stopping_point = input_sounds.size() - num_seed_clusters;
    const size_t max_map_distance = sound_distance( tripoint( point_zero, OVERMAP_DEPTH ),
                                    tripoint( MAPSIZE_X, MAPSIZE_Y, OVERMAP_HEIGHT ) );
    // Randomly choose cluster seeds.
    for( size_t i = input_sounds.size(); i > stopping_point; i-- ) {
        size_t index = rng( 0, i - 1 );
        // The volume and cluster weight are the same for the first element.
        sound_clusters.push_back(
            // Assure the compiler that these int->float conversions are safe.
        {
            static_cast<float>( input_sounds[index].first.x ), static_cast<float>( input_sounds[index].first.y ),
            static_cast<float>( input_sounds[index].first.z ),
            static_cast<float>( input_sounds[index].second.volume ), static_cast<float>( input_sounds[index].second.volume ),
            input_sounds[index].second.provocative
        } );
        vector_quick_remove( input_sounds, index );
    }
    for( const auto &sound_event_pair : input_sounds ) {
        auto found_centroid = sound_clusters.begin();
        float dist_factor = max_map_distance;
        const auto cluster_end = sound_clusters.end();
        for( auto centroid_iter = sound_clusters.begin(); centroid_iter != cluster_end;
             ++centroid_iter ) {
            // Scale the distance between the two by the max possible distance.
            tripoint centroid_pos { static_cast<int>( centroid_iter->x ), static_cast<int>( centroid_iter->y ), static_cast<int>( centroid_iter->z ) };
            const int dist = sound_distance( sound_event_pair.first, centroid_pos );
            if( dist * dist < dist_factor ) {
                found_centroid = centroid_iter;
                dist_factor = dist * dist;
            }
        }
        const float volume_sum = static_cast<float>( sound_event_pair.second.volume ) +
                                 found_centroid->weight;
        // Set the centroid location to the average of the two locations, weighted by volume.
        found_centroid->x = static_cast<float>( ( sound_event_pair.first.x *
                                                sound_event_pair.second.volume ) +
                                                ( found_centroid->x * found_centroid->weight ) ) / volume_sum;
        found_centroid->y = static_cast<float>( ( sound_event_pair.first.y *
                                                sound_event_pair.second.volume ) +
                                                ( found_centroid->y * found_centroid->weight ) ) / volume_sum;
        found_centroid->z = static_cast<float>( ( sound_event_pair.first.z *
                                                sound_event_pair.second.volume ) +
                                                ( found_centroid->z * found_centroid->weight ) ) / volume_sum;
        // Set the centroid volume to the larger of the volumes.
        found_centroid->volume = std::max( found_centroid->volume,
                                           static_cast<float>( sound_event_pair.second.volume ) );
        // Set the centroid weight to the sum of the weights.
        found_centroid->weight = volume_sum;
        // Set and keep provocative if any sound in the centroid is provocative
        found_centroid->provocative |= sound_event_pair.second.provocative;
    }
    return sound_clusters;
}

static int get_signal_for_hordes( const centroid &centr )
{
    //Volume in  tiles. Signal for hordes in submaps
    //modify vol using weather vol.Weather can reduce monster hearing
    const int vol = centr.volume - get_weather().weather_id->sound_attn;
    const int min_vol_cap = 60; //Hordes can't hear volume lower than this
    const int underground_div = 2; //Coefficient for volume reduction underground
    const int hordes_sig_div = SEEX; //Divider coefficient for hordes
    const int min_sig_cap = 8; //Signal for hordes can't be lower that this if it pass min_vol_cap
    const int max_sig_cap = 26; //Signal for hordes can't be higher that this
    //Lower the level - lower the sound
    int vol_hordes = ( ( centr.z < 0 ) ? vol / ( underground_div * std::abs( centr.z ) ) : vol );
    if( vol_hordes > min_vol_cap ) {
        //Calculating horde hearing signal
        int sig_power = std::ceil( static_cast<float>( vol_hordes ) / hordes_sig_div );
        //Capping minimum horde hearing signal
        sig_power = std::max( sig_power, min_sig_cap );
        //Capping extremely high signal to hordes
        sig_power = std::min( sig_power, max_sig_cap );
        add_msg_debug( debugmode::DF_SOUND, "vol %d  vol_hordes %d sig_power %d ", vol, vol_hordes,
                       sig_power );
        return sig_power;
    }
    return 0;
}

void sounds::process_sounds()
{
    std::vector<centroid> sound_clusters = cluster_sounds( recent_sounds );
    const int weather_vol = get_weather().weather_id->sound_attn;
    for( const auto &this_centroid : sound_clusters ) {
        // Since monsters don't go deaf ATM we can just use the weather modified volume
        // If they later get physical effects from loud noises we'll have to change this
        // to use the unmodified volume for those effects.
        const int vol = this_centroid.volume - weather_vol;
        const tripoint source = tripoint( this_centroid.x, this_centroid.y, this_centroid.z );
        // --- Monster sound handling here ---
        // Alert all hordes
        int sig_power = get_signal_for_hordes( this_centroid );
        if( sig_power > 0 ) {

            const point abs_ms = get_map().getabs( source.xy() );
            // TODO: fix point types
            const point_abs_sm abs_sm( ms_to_sm_copy( abs_ms ) );
            const tripoint_abs_sm target( abs_sm, source.z );
            overmap_buffer.signal_hordes( target, sig_power );
        }
        // Alert all monsters (that can hear) to the sound.
        for( monster &critter : g->all_monsters() ) {
            // TODO: Generalize this to Creature::hear_sound
            const int dist = sound_distance( source, critter.pos() );
            if( vol * 2 > dist ) {
                // Exclude monsters that certainly won't hear the sound
                critter.hear_sound( source, vol, dist, this_centroid.provocative );
            }
        }
    }
    recent_sounds.clear();
}

// skip some sounds to avoid message spam
static bool describe_sound( sounds::sound_t category, bool from_player_position )
{
    if( from_player_position ) {
        switch( category ) {
            case sounds::sound_t::_LAST:
                debugmsg( "ERROR: Incorrect sound category" );
                return false;
            case sounds::sound_t::background:
            case sounds::sound_t::weather:
            case sounds::sound_t::music:
            // detailed music descriptions are printed in iuse::play_music
            case sounds::sound_t::movement:
            case sounds::sound_t::activity:
            case sounds::sound_t::destructive_activity:
            case sounds::sound_t::combat:
            case sounds::sound_t::alert:
            case sounds::sound_t::order:
            case sounds::sound_t::speech:
                return false;
            case sounds::sound_t::electronic_speech:
            case sounds::sound_t::alarm:
                return true;
        }
    } else {
        switch( category ) {
            case sounds::sound_t::background:
            case sounds::sound_t::weather:
            case sounds::sound_t::music:
            case sounds::sound_t::movement:
            case sounds::sound_t::activity:
            case sounds::sound_t::destructive_activity:
                return one_in( 100 );
            case sounds::sound_t::speech:
            case sounds::sound_t::electronic_speech:
            case sounds::sound_t::alarm:
            case sounds::sound_t::combat:
            case sounds::sound_t::alert:
            case sounds::sound_t::order:
                return true;
            case sounds::sound_t::_LAST:
                debugmsg( "ERROR: Incorrect sound category" );
                return false;
        }
    }
    return true;
}

void sounds::process_sound_markers( Character *you )
{
    bool is_deaf = you->is_deaf();
    const float volume_multiplier = you->hearing_ability();
    const int weather_vol = get_weather().weather_id->sound_attn;
    // NOLINTNEXTLINE(modernize-loop-convert)
    for( std::size_t i = 0; i < sounds_since_last_turn.size(); i++ ) {
        // copy values instead of making references here to fix use-after-free error
        // sounds_since_last_turn may be inserted with new elements inside the loop
        // so the references may become invalid after the vector enlarged its internal buffer
        const tripoint pos = sounds_since_last_turn[i].first;
        const sound_event sound = sounds_since_last_turn[i].second;
        const int distance_to_sound = sound_distance( you->pos(), pos );
        const int raw_volume = sound.volume;

        // The felt volume of a sound is not affected by negative multipliers, such as already
        // deafened players or players with sub-par hearing to begin with.
        const int felt_volume = static_cast<int>( raw_volume * std::min( 1.0f,
                                volume_multiplier ) ) - distance_to_sound;

        // Deafening is based on the felt volume, as a player may be too deaf to
        // hear the deafening sound but still suffer additional hearing loss.
        const bool is_sound_deafening = rng( felt_volume / 2, felt_volume ) >= 150;

        // Deaf players hear no sound, but still are at risk of additional hearing loss.
        if( is_deaf ) {
            if( is_sound_deafening && !you->is_immune_effect( effect_deaf ) ) {
                you->add_effect( effect_deaf, std::min( 4_minutes,
                                                        time_duration::from_turns( felt_volume - 130 ) / 8 ) );
                if( !you->has_trait( trait_id( "NOPAIN" ) ) ) {
                    you->add_msg_if_player( m_bad, _( "Your eardrums suddenly ache!" ) );
                    if( you->get_pain() < 10 ) {
                        you->mod_pain( rng( 0, 2 ) );
                    }
                }
            }
            continue;
        }

        if( is_sound_deafening && !you->is_immune_effect( effect_deaf ) ) {
            const time_duration deafness_duration = time_duration::from_turns( felt_volume - 130 ) / 4;
            you->add_effect( effect_deaf, deafness_duration );
            if( you->is_deaf() && !is_deaf ) {
                is_deaf = true;
                continue;
            }
        }

        // The heard volume of a sound is the player heard volume, regardless of true volume level.
        const int heard_volume = static_cast<int>( ( raw_volume - weather_vol ) *
                                 volume_multiplier ) - distance_to_sound;

        if( heard_volume <= 0 && pos != you->pos() ) {
            continue;
        }

        // Player volume meter includes all sounds from their tile and adjacent tiles
        if( distance_to_sound <= 1 ) {
            you->volume = std::max( you->volume, heard_volume );
        }

        // Noises from vehicle player is in.
        if( you->controlling_vehicle ) {
            vehicle *veh = veh_pointer_or_null( get_map().veh_at( you->pos() ) );
            const int noise = veh ? static_cast<int>( veh->vehicle_noise ) : 0;

            you->volume = std::max( you->volume, noise );
        }

        // Secure the flag before wake_up() clears the effect
        bool slept_through = you->has_effect( effect_slept_through_alarm );
        // See if we need to wake someone up
        if( you->has_effect( effect_sleep ) ) {
            if( ( ( !( you->has_trait( trait_HEAVYSLEEPER ) ||
                       you->has_trait( trait_HEAVYSLEEPER2 ) ) && dice( 2, 15 ) < heard_volume ) ||
                  ( you->has_trait( trait_HEAVYSLEEPER ) && dice( 3, 15 ) < heard_volume ) ||
                  ( you->has_trait( trait_HEAVYSLEEPER2 ) && dice( 6, 15 ) < heard_volume ) ) &&
                !you->has_effect( effect_narcosis ) ) {
                //Not kidding about sleep-through-firefight
                you->wake_up();
                add_msg( m_warning, _( "Something is making noise." ) );
            } else {
                continue;
            }
        }
        const std::string &description = sound.description.empty() ? _( "a noise" ) : sound.description;
        if( you->is_npc() ) {
            if( !sound.ambient ) {
                npc *guy = dynamic_cast<npc *>( you );
                guy->handle_sound( sound.category, description, heard_volume, pos );
            }
            continue;
        }

        // don't print our own noise or things without descriptions
        if( !sound.ambient && ( pos != you->pos() ) && !get_map().pl_sees( pos, distance_to_sound ) ) {
            if( !you->activity.is_distraction_ignored( distraction_type::noise ) &&
                !get_safemode().is_sound_safe( sound.description, distance_to_sound ) ) {
                const std::string query = string_format( _( "Heard %s!" ), description );
                g->cancel_activity_or_ignore_query( distraction_type::noise, query );
            }
        }

        // skip some sounds to avoid message spam
        if( describe_sound( sound.category, pos == you->pos() ) ) {
            game_message_type severity = m_info;
            if( sound.category == sound_t::combat || sound.category == sound_t::alarm ) {
                severity = m_warning;
            }
            // if we can see it, don't print a direction
            if( pos == you->pos() ) {
                add_msg( severity, _( "From your position you hear %1$s" ), description );
            } else if( you->sees( pos ) ) {
                add_msg( severity, _( "You hear %1$s" ), description );
            } else {
                std::string direction = direction_name( direction_from( you->pos(), pos ) );
                add_msg( severity, _( "From the %1$s you hear %2$s" ), direction, description );
            }
        }

        if( !you->has_effect( effect_sleep ) && you->has_effect( effect_alarm_clock ) &&
            !you->has_flag( STATIC( json_character_flag( "ALARMCLOCK" ) ) ) ) {
            // if we don't have effect_sleep but we're in_sleep_state, either
            // we were trying to fall asleep for so long our alarm is now going
            // off or something disturbed us while trying to sleep
            const bool trying_to_sleep = you->in_sleep_state();
            if( you->get_effect( effect_alarm_clock ).get_duration() == 1_turns ) {
                if( slept_through ) {
                    add_msg( _( "Your alarm clock finally wakes you up." ) );
                } else if( !trying_to_sleep ) {
                    add_msg( _( "Your alarm clock wakes you up." ) );
                } else {
                    add_msg( _( "Your alarm clock goes off and you haven't slept a wink." ) );
                    you->activity.set_to_null();
                }
                add_msg( _( "You turn off your alarm-clock." ) );
                you->get_effect( effect_alarm_clock ).set_duration( 0_turns );
            }
        }

        const std::string &sfx_id = sound.id;
        const std::string &sfx_variant = sound.variant;
        if( !sfx_id.empty() ) {
            sfx::play_variant_sound( sfx_id, sfx_variant, sfx::get_heard_volume( pos ) );
        }

        // Place footstep markers.
        if( pos == you->pos() || you->sees( pos ) ) {
            // If we are or can see the source, don't draw a marker.
            continue;
        }

        int err_offset;
        if( ( heard_volume + distance_to_sound ) / distance_to_sound < 2 ) {
            err_offset = 3;
        } else if( ( heard_volume + distance_to_sound ) / distance_to_sound < 3 ) {
            err_offset = 2;
        } else {
            err_offset = 1;
        }

        // If Z-coordinate is different, draw even when you can see the source
        const bool diff_z = pos.z != you->posz();

        // Enumerate the valid points the player *cannot* see.
        // Unless the source is on a different z-level, then any point is fine
        std::vector<tripoint> unseen_points;
        for( const tripoint &newp : get_map().points_in_radius( pos, err_offset ) ) {
            if( diff_z || !you->sees( newp ) ) {
                unseen_points.emplace_back( newp );
            }
        }

        // Then place the sound marker in a random one.
        if( !unseen_points.empty() ) {
            sound_markers.emplace( random_entry( unseen_points ), sound );
        }
    }
    if( you->is_avatar() ) {
        sounds_since_last_turn.clear();
    }
}

void sounds::reset_sounds()
{
    recent_sounds.clear();
    sounds_since_last_turn.clear();
    sound_markers.clear();
}

void sounds::reset_markers()
{
    sound_markers.clear();
}

std::vector<tripoint> sounds::get_footstep_markers()
{
    // Optimization, make this static and clear it in reset_markers?
    std::vector<tripoint> footsteps;
    footsteps.reserve( sound_markers.size() );
    for( const auto &mark : sound_markers ) {
        footsteps.push_back( mark.first );
    }
    return footsteps;
}

std::pair<std::vector<tripoint>, std::vector<tripoint>> sounds::get_monster_sounds()
{
    auto sound_clusters = cluster_sounds( recent_sounds );
    std::vector<tripoint> sound_locations;
    sound_locations.reserve( recent_sounds.size() );
    for( const auto &sound : recent_sounds ) {
        sound_locations.push_back( sound.first );
    }
    std::vector<tripoint> cluster_centroids;
    cluster_centroids.reserve( sound_clusters.size() );
    for( const auto &sound : sound_clusters ) {
        cluster_centroids.emplace_back( static_cast<int>( sound.x ), static_cast<int>( sound.y ),
                                        static_cast<int>( sound.z ) );
    }
    return { sound_locations, cluster_centroids };
}

std::string sounds::sound_at( const tripoint &location )
{
    auto this_sound = sound_markers.find( location );
    if( this_sound == sound_markers.end() ) {
        return std::string();
    }
    if( !this_sound->second.description.empty() ) {
        return this_sound->second.description;
    }
    return _( "a sound" );
}

#if defined(SDL_SOUND)
void sfx::fade_audio_group( group group, int duration )
{
    if( test_mode ) {
        return;
    }
    Mix_FadeOutGroup( static_cast<int>( group ), duration );
}

void sfx::fade_audio_channel( channel channel, int duration )
{
    if( test_mode ) {
        return;
    }
    Mix_FadeOutChannel( static_cast<int>( channel ), duration );
}

bool sfx::is_channel_playing( channel channel )
{
    if( test_mode ) {
        return false;
    }
    return Mix_Playing( static_cast<int>( channel ) ) != 0;
}

void sfx::stop_sound_effect_fade( channel channel, int duration )
{
    if( test_mode ) {
        return;
    }
    if( Mix_FadeOutChannel( static_cast<int>( channel ), duration ) == -1 ) {
        dbg( D_ERROR ) << "Failed to stop sound effect: " << Mix_GetError();
    }
}

void sfx::stop_sound_effect_timed( channel channel, int time )
{
    if( test_mode ) {
        return;
    }
    Mix_ExpireChannel( static_cast<int>( channel ), time );
}

int sfx::set_channel_volume( channel channel, int volume )
{
    if( test_mode ) {
        return 0;
    }
    int ch = static_cast<int>( channel );
    if( !Mix_Playing( ch ) ) {
        return -1;
    }
    if( Mix_FadingChannel( ch ) != MIX_NO_FADING ) {
        return -1;
    }
    return Mix_Volume( ch, volume );
}

void sfx::do_vehicle_engine_sfx()
{
    if( test_mode ) {
        return;
    }

    static const channel ch = channel::interior_engine_sound;
    const Character &player_character = get_player_character();
    if( !player_character.in_vehicle ) {
        fade_audio_channel( ch, 300 );
        add_msg_debug( debugmode::DF_SOUND, "STOP interior_engine_sound, OUT OF CAR" );
        return;
    }
    if( player_character.in_sleep_state() && !audio_muted ) {
        fade_audio_channel( channel::any, 300 );
        audio_muted = true;
        return;
    } else if( player_character.in_sleep_state() && audio_muted ) {
        return;
    }
    optional_vpart_position vpart_opt = get_map().veh_at( player_character.pos() );
    vehicle *veh;
    if( vpart_opt.has_value() ) {
        veh = &vpart_opt->vehicle();
    } else {
        return;
    }
    if( !veh->engine_on ) {
        fade_audio_channel( ch, 100 );
        add_msg_debug( debugmode::DF_SOUND, "STOP interior_engine_sound" );
        return;
    }

    std::pair<std::string, std::string> id_and_variant;

    for( size_t e = 0; e < veh->engines.size(); ++e ) {
        if( veh->is_engine_on( e ) ) {
            if( sfx::has_variant_sound( "engine_working_internal",
                                        veh->part_info( veh->engines[ e ] ).get_id().str() ) ) {
                id_and_variant = std::make_pair( "engine_working_internal",
                                                 veh->part_info( veh->engines[ e ] ).get_id().str() );
            } else if( veh->is_engine_type( e, fuel_type_muscle ) ) {
                id_and_variant = std::make_pair( "engine_working_internal", "muscle" );
            } else if( veh->is_engine_type( e, fuel_type_wind ) ) {
                id_and_variant = std::make_pair( "engine_working_internal", "wind" );
            } else if( veh->is_engine_type( e, fuel_type_battery ) ) {
                id_and_variant = std::make_pair( "engine_working_internal", "electric" );
            } else {
                id_and_variant = std::make_pair( "engine_working_internal", "combustion" );
            }
        }
    }

    if( !is_channel_playing( ch ) ) {
        play_ambient_variant_sound( id_and_variant.first, id_and_variant.second,
                                    sfx::get_heard_volume( player_character.pos() ), ch, 1000 );
        add_msg_debug( debugmode::DF_SOUND, "START %s %s", id_and_variant.first, id_and_variant.second );
    } else {
        add_msg_debug( debugmode::DF_SOUND, "PLAYING" );
    }
    int current_speed = veh->velocity;
    bool in_reverse = false;
    if( current_speed <= -1 ) {
        current_speed = current_speed * -1;
        in_reverse = true;
    }
    double pitch = 1.0;
    int safe_speed = veh->safe_velocity();
    int current_gear;
    if( in_reverse ) {
        current_gear = -1;
    } else if( current_speed == 0 ) {
        current_gear = 0;
    } else if( current_speed > 0 && current_speed <= safe_speed / 12 ) {
        current_gear = 1;
    } else if( current_speed > safe_speed / 12 && current_speed <= safe_speed / 5 ) {
        current_gear = 2;
    } else if( current_speed > safe_speed / 5 && current_speed <= safe_speed / 4 ) {
        current_gear = 3;
    } else if( current_speed > safe_speed / 4 && current_speed <= safe_speed / 3 ) {
        current_gear = 4;
    } else if( current_speed > safe_speed / 3 && current_speed <= safe_speed / 2 ) {
        current_gear = 5;
    } else {
        current_gear = 6;
    }
    if( veh->has_engine_type( fuel_type_muscle, true ) ||
        veh->has_engine_type( fuel_type_wind, true ) ) {
        current_gear = previous_gear;
    }

    if( current_gear > previous_gear ) {
        play_variant_sound( "vehicle", "gear_shift", get_heard_volume( player_character.pos() ),
                            0_degrees, 0.8, 0.8 );
        add_msg_debug( debugmode::DF_SOUND, "GEAR UP" );
    } else if( current_gear < previous_gear ) {
        play_variant_sound( "vehicle", "gear_shift", get_heard_volume( player_character.pos() ),
                            0_degrees, 1.2, 1.2 );
        add_msg_debug( debugmode::DF_SOUND, "GEAR DOWN" );
    }
    if( ( safe_speed != 0 ) ) {
        if( current_gear == 0 ) {
            pitch = 1.0;
        } else if( current_gear == -1 ) {
            pitch = 1.2;
        } else {
            pitch = 1.0 - static_cast<double>( current_speed ) / static_cast<double>( safe_speed );
        }
    }
    if( pitch <= 0.5 ) {
        pitch = 0.5;
    }

    if( current_speed != previous_speed ) {
        Mix_HaltChannel( static_cast<int>( ch ) );
        add_msg_debug( debugmode::DF_SOUND, "STOP speed %d =/= %d", current_speed, previous_speed );
        play_ambient_variant_sound( id_and_variant.first, id_and_variant.second,
                                    sfx::get_heard_volume( player_character.pos() ), ch, 1000, pitch );
        add_msg_debug( debugmode::DF_SOUND, "PITCH %f", pitch );
    }
    previous_speed = current_speed;
    previous_gear = current_gear;
}

void sfx::do_vehicle_exterior_engine_sfx()
{
    if( test_mode ) {
        return;
    }

    static const channel ch = channel::exterior_engine_sound;
    static const int ch_int = static_cast<int>( ch );
    const Character &player_character = get_player_character();
    // early bail-outs for efficiency
    if( player_character.in_vehicle ) {
        fade_audio_channel( ch, 300 );
        add_msg_debug( debugmode::DF_SOUND, "STOP exterior_engine_sound, IN CAR" );
        return;
    }
    if( player_character.in_sleep_state() && !audio_muted ) {
        fade_audio_channel( channel::any, 300 );
        audio_muted = true;
        return;
    } else if( player_character.in_sleep_state() && audio_muted ) {
        return;
    }

    VehicleList vehs = get_map().get_vehicles();
    unsigned char noise_factor = 0;
    unsigned char vol = 0;
    vehicle *veh = nullptr;

    for( wrapped_vehicle vehicle : vehs ) {
        if( vehicle.v->vehicle_noise > 0 &&
            vehicle.v->vehicle_noise -
            sound_distance( player_character.pos(), vehicle.v->global_pos3() ) > noise_factor ) {

            noise_factor = vehicle.v->vehicle_noise - sound_distance( player_character.pos(),
                           vehicle.v->global_pos3() );
            veh = vehicle.v;
        }
    }
    if( !noise_factor || !veh ) {
        fade_audio_channel( ch, 300 );
        add_msg_debug( debugmode::DF_SOUND, "STOP exterior_engine_sound, NO NOISE" );
        return;
    }

    vol = MIX_MAX_VOLUME * noise_factor / veh->vehicle_noise;
    std::pair<std::string, std::string> id_and_variant;

    for( size_t e = 0; e < veh->engines.size(); ++e ) {
        if( veh->is_engine_on( e ) ) {
            if( sfx::has_variant_sound( "engine_working_external",
                                        veh->part_info( veh->engines[ e ] ).get_id().str() ) ) {
                id_and_variant = std::make_pair( "engine_working_external",
                                                 veh->part_info( veh->engines[ e ] ).get_id().str() );
            } else if( veh->is_engine_type( e, fuel_type_muscle ) ) {
                id_and_variant = std::make_pair( "engine_working_external", "muscle" );
            } else if( veh->is_engine_type( e, fuel_type_wind ) ) {
                id_and_variant = std::make_pair( "engine_working_external", "wind" );
            } else if( veh->is_engine_type( e, fuel_type_battery ) ) {
                id_and_variant = std::make_pair( "engine_working_external", "electric" );
            } else {
                id_and_variant = std::make_pair( "engine_working_external", "combustion" );
            }
        }
    }

    if( is_channel_playing( ch ) ) {
        if( engine_external_id_and_variant == id_and_variant ) {
            Mix_SetPosition( ch_int, to_degrees( get_heard_angle( veh->global_pos3() ) ), 0 );
            set_channel_volume( ch, vol );
            add_msg_debug( debugmode::DF_SOUND, "PLAYING exterior_engine_sound, vol: ex:%d true:%d", vol,
                           Mix_Volume( ch_int,
                                       -1 ) );
        } else {
            engine_external_id_and_variant = id_and_variant;
            Mix_HaltChannel( ch_int );
            add_msg_debug( debugmode::DF_SOUND, "STOP exterior_engine_sound, change id/var" );
            play_ambient_variant_sound( id_and_variant.first, id_and_variant.second, 128, ch, 0 );
            Mix_SetPosition( ch_int, to_degrees( get_heard_angle( veh->global_pos3() ) ), 0 );
            set_channel_volume( ch, vol );
            add_msg_debug( debugmode::DF_SOUND, "START exterior_engine_sound %s %s vol: %d",
                           id_and_variant.first,
                           id_and_variant.second,
                           Mix_Volume( ch_int, -1 ) );
        }
    } else {
        play_ambient_variant_sound( id_and_variant.first, id_and_variant.second, 128, ch, 0 );
        add_msg_debug( debugmode::DF_SOUND, "Vol: %d %d", vol, Mix_Volume( ch_int, -1 ) );
        Mix_SetPosition( ch_int, to_degrees( get_heard_angle( veh->global_pos3() ) ), 0 );
        add_msg_debug( debugmode::DF_SOUND, "Vol: %d %d", vol, Mix_Volume( ch_int, -1 ) );
        set_channel_volume( ch, vol );
        add_msg_debug( debugmode::DF_SOUND, "START exterior_engine_sound NEW %s %s vol: ex:%d true:%d",
                       id_and_variant.first,
                       id_and_variant.second, vol, Mix_Volume( ch_int, -1 ) );
    }
}

void sfx::do_ambient()
{
    if( test_mode ) {
        return;
    }

    const Character &player_character = get_player_character();
    if( player_character.in_sleep_state() && !audio_muted ) {
        fade_audio_channel( channel::any, 300 );
        audio_muted = true;
        return;
    } else if( player_character.in_sleep_state() && audio_muted ) {
        return;
    }
    audio_muted = false;
    const bool is_deaf = player_character.is_deaf();
    const int heard_volume = get_heard_volume( player_character.pos() );
    const bool is_underground = player_character.pos().z < 0;
    const bool is_sheltered = g->is_sheltered( player_character.pos() );
    const bool weather_changed = get_weather().weather_id != previous_weather;
    // Step in at night time / we are not indoors
    if( is_night( calendar::turn ) && !is_sheltered &&
        !is_channel_playing( channel::nighttime_outdoors_env ) && !is_deaf ) {
        fade_audio_group( group::time_of_day, 1000 );
        play_ambient_variant_sound( "environment", "nighttime", heard_volume,
                                    channel::nighttime_outdoors_env, 1000 );
        // Step in at day time / we are not indoors
    } else if( !is_night( calendar::turn ) && !is_channel_playing( channel::daytime_outdoors_env ) &&
               !is_sheltered && !is_deaf ) {
        fade_audio_group( group::time_of_day, 1000 );
        play_ambient_variant_sound( "environment", "daytime", heard_volume, channel::daytime_outdoors_env,
                                    1000 );
    }
    // We are underground
    if( ( is_underground && !is_channel_playing( channel::underground_env ) &&
          !is_deaf ) || ( is_underground &&
                          weather_changed && !is_deaf ) ) {
        fade_audio_group( group::weather, 1000 );
        fade_audio_group( group::time_of_day, 1000 );
        play_ambient_variant_sound( "environment", "underground", heard_volume, channel::underground_env,
                                    1000 );
        // We are indoors
    } else if( ( is_sheltered && !is_underground &&
                 !is_channel_playing( channel::indoors_env ) && !is_deaf ) ||
               ( is_sheltered && !is_underground &&
                 weather_changed && !is_deaf ) ) {
        fade_audio_group( group::weather, 1000 );
        fade_audio_group( group::time_of_day, 1000 );
        play_ambient_variant_sound( "environment", "indoors", heard_volume, channel::indoors_env, 1000 );
    }

    // We are indoors and it is also raining
    if( get_weather().weather_id->rains &&
        get_weather().weather_id->precip != precip_class::very_light &&
        !is_underground && is_sheltered && !is_channel_playing( channel::indoors_rain_env ) ) {
        play_ambient_variant_sound( "environment", "indoors_rain", heard_volume, channel::indoors_rain_env,
                                    1000 );
    }
    if( ( !is_sheltered &&
          get_weather().weather_id->sound_category != weather_sound_category::silent && !is_deaf &&
          !is_channel_playing( channel::outdoors_snow_env ) &&
          !is_channel_playing( channel::outdoors_flurry_env ) &&
          !is_channel_playing( channel::outdoors_thunderstorm_env ) &&
          !is_channel_playing( channel::outdoors_rain_env ) &&
          !is_channel_playing( channel::outdoors_drizzle_env ) &&
          !is_channel_playing( channel::outdoor_blizzard ) )
        || ( !is_sheltered &&
             weather_changed  && !is_deaf ) ) {
        fade_audio_group( group::weather, 1000 );
        // We are outside and there is precipitation
        switch( get_weather().weather_id->sound_category ) {
            case weather_sound_category::drizzle:
                play_ambient_variant_sound( "environment", "WEATHER_DRIZZLE", heard_volume,
                                            channel::outdoors_drizzle_env,
                                            1000 );
                break;
            case weather_sound_category::rainy:
                play_ambient_variant_sound( "environment", "WEATHER_RAINY", heard_volume,
                                            channel::outdoors_rain_env,
                                            1000 );
                break;
            case weather_sound_category::thunder:
                play_ambient_variant_sound( "environment", "WEATHER_THUNDER", heard_volume,
                                            channel::outdoors_thunderstorm_env,
                                            1000 );
                break;
            case weather_sound_category::flurries:
                play_ambient_variant_sound( "environment", "WEATHER_FLURRIES", heard_volume,
                                            channel::outdoors_flurry_env,
                                            1000 );
                break;
            case weather_sound_category::snowstorm:
                play_ambient_variant_sound( "environment", "WEATHER_SNOWSTORM", heard_volume,
                                            channel::outdoor_blizzard,
                                            1000 );
                break;
            case weather_sound_category::snow:
                play_ambient_variant_sound( "environment", "WEATHER_SNOW", heard_volume, channel::outdoors_snow_env,
                                            1000 );
                break;
            case weather_sound_category::silent:
                break;
            case weather_sound_category::last:
                debugmsg( "Invalid weather sound category." );
                break;
        }
    }
    // Keep track of weather to compare for next iteration
    previous_weather = get_weather().weather_id;
}

// firing is the item that is fired. It may be the wielded gun, but it can also be an attached
// gunmod. p is the character that is firing, this may be a pseudo-character (used by monattack/
// vehicle turrets) or a NPC.
void sfx::generate_gun_sound( const Character &source_arg, const item &firing )
{
    if( test_mode ) {
        return;
    }

    end_sfx_timestamp = std::chrono::high_resolution_clock::now();
    sfx_time = end_sfx_timestamp - start_sfx_timestamp;
    if( std::chrono::duration_cast<std::chrono::milliseconds> ( sfx_time ).count() < 80 ) {
        return;
    }
    const tripoint source = source_arg.pos();
    int heard_volume = get_heard_volume( source );
    if( heard_volume <= 30 ) {
        heard_volume = 30;
    }

    itype_id weapon_id = firing.typeId();
    units::angle angle = 0_degrees;
    int distance = 0;
    std::string selected_sound;
    const Character &player_character = get_player_character();
    // this does not mean p == avatar (it could be a vehicle turret)
    if( player_character.pos() == source ) {
        selected_sound = "fire_gun";

        const auto mods = firing.gunmods();
        if( std::any_of( mods.begin(), mods.end(),
        []( const item * e ) {
        return e->type->gunmod->loudness < 0;
    } ) ) {
            weapon_id = itype_weapon_fire_suppressed;
        }

    } else {
        angle = get_heard_angle( source );
        distance = sound_distance( player_character.pos(), source );
        if( distance <= 17 ) {
            selected_sound = "fire_gun";
        } else {
            selected_sound = "fire_gun_distant";
        }
    }

    play_variant_sound( selected_sound, weapon_id.str(), heard_volume, angle, 0.8, 1.2 );
    start_sfx_timestamp = std::chrono::high_resolution_clock::now();
}

namespace sfx
{
struct sound_thread {
    sound_thread( const tripoint &source, const tripoint &target, bool hit, bool targ_mon,
                  const std::string &material );

    bool hit;
    bool targ_mon;
    std::string material;

    skill_id weapon_skill;
    int weapon_volume;
    // volume and angle for calls to play_variant_sound
    units::angle ang_src;
    int vol_src;
    int vol_targ;
    units::angle ang_targ;

    // Operator overload required for thread API.
    void operator()() const;
};
} // namespace sfx

void sfx::generate_melee_sound( const tripoint &source, const tripoint &target, bool hit,
                                bool targ_mon,
                                const std::string &material )
{
    if( test_mode ) {
        return;
    }
    // If creating a new thread for each invocation is to much, we have to consider a thread
    // pool or maybe a single thread that works continuously, but that requires a queue or similar
    // to coordinate its work.
    try {
        std::thread the_thread( sound_thread( source, target, hit, targ_mon, material ) );
        try {
            if( the_thread.joinable() ) {
                the_thread.detach();
            }
        } catch( std::system_error &err ) {
            dbg( D_ERROR ) << "Failed to detach melee sound thread: std::system_error: " << err.what();
        }
    } catch( std::system_error &err ) {
        // not a big deal, just skip playing the sound.
        dbg( D_ERROR ) << "Failed to create melee sound thread: std::system_error: " << err.what();
    }
}

sfx::sound_thread::sound_thread( const tripoint &source, const tripoint &target, const bool hit,
                                 const bool targ_mon, const std::string &material )
    : hit( hit )
    , targ_mon( targ_mon )
    , material( material )
{
    // This is function is run in the main thread.
    const int heard_volume = get_heard_volume( source );
    npc *np = g->critter_at<npc>( source );
    const Character &you = np ? static_cast<Character &>( *np ) :
                           dynamic_cast<Character &>( get_player_character() );
    if( !you.is_npc() ) {
        // sound comes from the same place as the player is, calculation of angle wouldn't work
        ang_src = 0_degrees;
        vol_src = heard_volume;
        vol_targ = heard_volume;
    } else {
        ang_src = get_heard_angle( source );
        vol_src = std::max( heard_volume - 30, 0 );
        vol_targ = std::max( heard_volume - 20, 0 );
    }
    const item weapon = p.get_wielded_item();
    ang_targ = get_heard_angle( target );
<<<<<<< HEAD
    weapon_skill = weapon.melee_skill();
    weapon_volume = weapon.volume() / units::legacy_volume_factor;
=======
    weapon_skill = you.weapon.melee_skill();
    weapon_volume = you.weapon.volume() / units::legacy_volume_factor;
>>>>>>> bf3398f2
}

// Operator overload required for thread API.
void sfx::sound_thread::operator()() const
{
    // This is function is run in a separate thread. One must be careful and not access game data
    // that might change (e.g. g->u.weapon, the character could switch weapons while this thread
    // runs).
    std::this_thread::sleep_for( std::chrono::milliseconds( rng( 1, 2 ) ) );
    std::string variant_used;

    static const skill_id skill_bashing( "bashing" );
    static const skill_id skill_cutting( "cutting" );
    static const skill_id skill_stabbing( "stabbing" );

    if( weapon_skill == skill_bashing && weapon_volume <= 8 ) {
        variant_used = "small_bash";
        play_variant_sound( "melee_swing", "small_bash", vol_src, ang_src, 0.8, 1.2 );
    } else if( weapon_skill == skill_bashing && weapon_volume >= 9 ) {
        variant_used = "big_bash";
        play_variant_sound( "melee_swing", "big_bash", vol_src, ang_src, 0.8, 1.2 );
    } else if( ( weapon_skill == skill_cutting || weapon_skill == skill_stabbing ) &&
               weapon_volume <= 6 ) {
        variant_used = "small_cutting";
        play_variant_sound( "melee_swing", "small_cutting", vol_src, ang_src, 0.8, 1.2 );
    } else if( ( weapon_skill == skill_cutting || weapon_skill == skill_stabbing ) &&
               weapon_volume >= 7 ) {
        variant_used = "big_cutting";
        play_variant_sound( "melee_swing", "big_cutting", vol_src, ang_src, 0.8, 1.2 );
    } else {
        variant_used = "default";
        play_variant_sound( "melee_swing", "default", vol_src, ang_src, 0.8, 1.2 );
    }
    if( hit ) {
        if( targ_mon ) {
            if( material == "steel" ) {
                std::this_thread::sleep_for( std::chrono::milliseconds( rng( weapon_volume * 12,
                                             weapon_volume * 16 ) ) );
                play_variant_sound( "melee_hit_metal", variant_used, vol_targ, ang_targ, 0.8, 1.2 );
            } else {
                std::this_thread::sleep_for( std::chrono::milliseconds( rng( weapon_volume * 12,
                                             weapon_volume * 16 ) ) );
                play_variant_sound( "melee_hit_flesh", variant_used, vol_targ, ang_targ, 0.8, 1.2 );
            }
        } else {
            std::this_thread::sleep_for( std::chrono::milliseconds( rng( weapon_volume * 9,
                                         weapon_volume * 12 ) ) );
            play_variant_sound( "melee_hit_flesh", variant_used, vol_targ, ang_targ, 0.8, 1.2 );
        }
    }
}

void sfx::do_projectile_hit( const Creature &target )
{
    if( test_mode ) {
        return;
    }

    const int heard_volume = sfx::get_heard_volume( target.pos() );
    const units::angle angle = get_heard_angle( target.pos() );
    if( target.is_monster() ) {
        const monster &mon = dynamic_cast<const monster &>( target );
        static const std::set<material_id> fleshy = {
            material_id( "flesh" ),
            material_id( "hflesh" ),
            material_id( "iflesh" ),
            material_id( "veggy" ),
            material_id( "bone" ),
        };
        const bool is_fleshy = std::any_of( fleshy.begin(), fleshy.end(), [&mon]( const material_id & m ) {
            return mon.made_of( m );
        } );

        if( !is_fleshy && mon.made_of( material_id( "stone" ) ) ) {
            play_variant_sound( "bullet_hit", "hit_wall", heard_volume, angle, 0.8, 1.2 );
            return;
        } else if( !is_fleshy && mon.made_of( material_id( "steel" ) ) ) {
            play_variant_sound( "bullet_hit", "hit_metal", heard_volume, angle, 0.8, 1.2 );
            return;
        } else {
            play_variant_sound( "bullet_hit", "hit_flesh", heard_volume, angle, 0.8, 1.2 );
            return;
        }
    }
    play_variant_sound( "bullet_hit", "hit_flesh", heard_volume, angle, 0.8, 1.2 );
}

void sfx::do_player_death_hurt( const Character &target, bool death )
{
    if( test_mode ) {
        return;
    }

    int heard_volume = get_heard_volume( target.pos() );
    const bool male = target.male;
    if( !male && !death ) {
        play_variant_sound( "deal_damage", "hurt_f", heard_volume );
    } else if( male && !death ) {
        play_variant_sound( "deal_damage", "hurt_m", heard_volume );
    } else if( !male && death ) {
        play_variant_sound( "clean_up_at_end", "death_f", heard_volume );
    } else if( male && death ) {
        play_variant_sound( "clean_up_at_end", "death_m", heard_volume );
    }
}

void sfx::do_danger_music()
{
    if( test_mode ) {
        return;
    }

    Character &player_character = get_player_character();
    if( player_character.in_sleep_state() && !audio_muted ) {
        fade_audio_channel( channel::any, 100 );
        audio_muted = true;
        return;
    } else if( ( player_character.in_sleep_state() && audio_muted ) ||
               is_channel_playing( channel::chainsaw_theme ) ) {
        fade_audio_group( group::context_themes, 1000 );
        return;
    }
    audio_muted = false;
    int hostiles = 0;
    for( auto &critter : player_character.get_visible_creatures( 40 ) ) {
        if( player_character.attitude_to( *critter ) == Creature::Attitude::HOSTILE ) {
            hostiles++;
        }
    }
    if( hostiles == prev_hostiles ) {
        return;
    }
    if( hostiles <= 4 ) {
        fade_audio_group( group::context_themes, 1000 );
        prev_hostiles = hostiles;
        return;
    } else if( hostiles >= 5 && hostiles <= 9 && !is_channel_playing( channel::danger_low_theme ) ) {
        fade_audio_group( group::context_themes, 1000 );
        play_ambient_variant_sound( "danger_low", "default", 100, channel::danger_low_theme, 1000 );
        prev_hostiles = hostiles;
        return;
    } else if( hostiles >= 10 && hostiles <= 14 &&
               !is_channel_playing( channel::danger_medium_theme ) ) {
        fade_audio_group( group::context_themes, 1000 );
        play_ambient_variant_sound( "danger_medium", "default", 100, channel::danger_medium_theme, 1000 );
        prev_hostiles = hostiles;
        return;
    } else if( hostiles >= 15 && hostiles <= 19 && !is_channel_playing( channel::danger_high_theme ) ) {
        fade_audio_group( group::context_themes, 1000 );
        play_ambient_variant_sound( "danger_high", "default", 100, channel::danger_high_theme, 1000 );
        prev_hostiles = hostiles;
        return;
    } else if( hostiles >= 20 && !is_channel_playing( channel::danger_extreme_theme ) ) {
        fade_audio_group( group::context_themes, 1000 );
        play_ambient_variant_sound( "danger_extreme", "default", 100, channel::danger_extreme_theme, 1000 );
        prev_hostiles = hostiles;
        return;
    }
    prev_hostiles = hostiles;
}

void sfx::do_fatigue()
{
    if( test_mode ) {
        return;
    }

    Character &player_character = get_player_character();
    /*15: Stamina 75%
    16: Stamina 50%
    17: Stamina 25%*/
    if( player_character.get_stamina() >= player_character.get_stamina_max() * .75 ) {
        fade_audio_group( group::fatigue, 2000 );
        return;
    } else if( player_character.get_stamina() <= player_character.get_stamina_max() * .74 &&
               player_character.get_stamina() >= player_character.get_stamina_max() * .5 &&
               player_character.male && !is_channel_playing( channel::stamina_75 ) ) {
        fade_audio_group( group::fatigue, 1000 );
        play_ambient_variant_sound( "plmove", "fatigue_m_low", 100, channel::stamina_75, 1000 );
        return;
    } else if( player_character.get_stamina() <= player_character.get_stamina_max() * .49 &&
               player_character.get_stamina() >= player_character.get_stamina_max() * .25 &&
               player_character.male && !is_channel_playing( channel::stamina_50 ) ) {
        fade_audio_group( group::fatigue, 1000 );
        play_ambient_variant_sound( "plmove", "fatigue_m_med", 100, channel::stamina_50, 1000 );
        return;
    } else if( player_character.get_stamina() <= player_character.get_stamina_max() * .24 &&
               player_character.get_stamina() >= 0 && player_character.male &&
               !is_channel_playing( channel::stamina_35 ) ) {
        fade_audio_group( group::fatigue, 1000 );
        play_ambient_variant_sound( "plmove", "fatigue_m_high", 100, channel::stamina_35, 1000 );
        return;
    } else if( player_character.get_stamina() <= player_character.get_stamina_max() * .74 &&
               player_character.get_stamina() >= player_character.get_stamina_max() * .5 &&
               !player_character.male && !is_channel_playing( channel::stamina_75 ) ) {
        fade_audio_group( group::fatigue, 1000 );
        play_ambient_variant_sound( "plmove", "fatigue_f_low", 100, channel::stamina_75, 1000 );
        return;
    } else if( player_character.get_stamina() <= player_character.get_stamina_max() * .49 &&
               player_character.get_stamina() >= player_character.get_stamina_max() * .25 &&
               !player_character.male && !is_channel_playing( channel::stamina_50 ) ) {
        fade_audio_group( group::fatigue, 1000 );
        play_ambient_variant_sound( "plmove", "fatigue_f_med", 100, channel::stamina_50, 1000 );
        return;
    } else if( player_character.get_stamina() <= player_character.get_stamina_max() * .24 &&
               player_character.get_stamina() >= 0 && !player_character.male &&
               !is_channel_playing( channel::stamina_35 ) ) {
        fade_audio_group( group::fatigue, 1000 );
        play_ambient_variant_sound( "plmove", "fatigue_f_high", 100, channel::stamina_35, 1000 );
        return;
    }
}

void sfx::do_hearing_loss( int turns )
{
    if( test_mode ) {
        return;
    }

    g_sfx_volume_multiplier = .1;
    fade_audio_group( group::weather, 50 );
    fade_audio_group( group::time_of_day, 50 );
    // Negative duration is just insuring we stay in sync with player condition,
    // don't play any of the sound effects for going deaf.
    if( turns == -1 ) {
        return;
    }
    play_variant_sound( "environment", "deafness_shock", 100 );
    play_variant_sound( "environment", "deafness_tone_start", 100 );
    if( turns <= 35 ) {
        play_ambient_variant_sound( "environment", "deafness_tone_light", 90, channel::deafness_tone, 100 );
    } else if( turns <= 90 ) {
        play_ambient_variant_sound( "environment", "deafness_tone_medium", 90, channel::deafness_tone,
                                    100 );
    } else if( turns >= 91 ) {
        play_ambient_variant_sound( "environment", "deafness_tone_heavy", 90, channel::deafness_tone, 100 );
    }
}

void sfx::remove_hearing_loss()
{
    if( test_mode ) {
        return;
    }
    stop_sound_effect_fade( channel::deafness_tone, 300 );
    g_sfx_volume_multiplier = 1;
    do_ambient();
}

void sfx::do_footstep()
{
    if( test_mode ) {
        return;
    }

    end_sfx_timestamp = std::chrono::high_resolution_clock::now();
    sfx_time = end_sfx_timestamp - start_sfx_timestamp;
    if( std::chrono::duration_cast<std::chrono::milliseconds> ( sfx_time ).count() > 400 ) {
        const Character &player_character = get_player_character();
        int heard_volume = sfx::get_heard_volume( player_character.pos() );
        const auto terrain = get_map().ter( player_character.pos() ).id();
        static const std::set<ter_str_id> grass = {
            ter_str_id( "t_grass" ),
            ter_str_id( "t_shrub" ),
            ter_str_id( "t_shrub_peanut" ),
            ter_str_id( "t_shrub_peanut_harvested" ),
            ter_str_id( "t_shrub_blueberry" ),
            ter_str_id( "t_shrub_blueberry_harvested" ),
            ter_str_id( "t_shrub_strawberry" ),
            ter_str_id( "t_shrub_strawberry_harvested" ),
            ter_str_id( "t_shrub_blackberry" ),
            ter_str_id( "t_shrub_blackberry_harvested" ),
            ter_str_id( "t_shrub_huckleberry" ),
            ter_str_id( "t_shrub_huckleberry_harvested" ),
            ter_str_id( "t_shrub_raspberry" ),
            ter_str_id( "t_shrub_raspberry_harvested" ),
            ter_str_id( "t_shrub_grape" ),
            ter_str_id( "t_shrub_grape_harvested" ),
            ter_str_id( "t_shrub_rose" ),
            ter_str_id( "t_shrub_rose_harvested" ),
            ter_str_id( "t_shrub_hydrangea" ),
            ter_str_id( "t_shrub_hydrangea_harvested" ),
            ter_str_id( "t_shrub_lilac" ),
            ter_str_id( "t_shrub_lilac_harvested" ),
            ter_str_id( "t_underbrush" ),
            ter_str_id( "t_underbrush_harvested_spring" ),
            ter_str_id( "t_underbrush_harvested_summer" ),
            ter_str_id( "t_underbrush_harvested_autumn" ),
            ter_str_id( "t_underbrush_harvested_winter" ),
            ter_str_id( "t_moss" ),
            ter_str_id( "t_grass_white" ),
            ter_str_id( "t_grass_long" ),
            ter_str_id( "t_grass_tall" ),
            ter_str_id( "t_grass_dead" ),
            ter_str_id( "t_grass_golf" ),
            ter_str_id( "t_golf_hole" ),
            ter_str_id( "t_trunk" ),
            ter_str_id( "t_stump" ),
        };
        static const std::set<ter_str_id> dirt = {
            ter_str_id( "t_dirt" ),
            ter_str_id( "t_dirtmound" ),
            ter_str_id( "t_dirtmoundfloor" ),
            ter_str_id( "t_sand" ),
            ter_str_id( "t_clay" ),
            ter_str_id( "t_dirtfloor" ),
            ter_str_id( "t_palisade_gate_o" ),
            ter_str_id( "t_sandbox" ),
            ter_str_id( "t_claymound" ),
            ter_str_id( "t_sandmound" ),
            ter_str_id( "t_rootcellar" ),
            ter_str_id( "t_railroad_rubble" ),
            ter_str_id( "t_railroad_track" ),
            ter_str_id( "t_railroad_track_h" ),
            ter_str_id( "t_railroad_track_v" ),
            ter_str_id( "t_railroad_track_d" ),
            ter_str_id( "t_railroad_track_d1" ),
            ter_str_id( "t_railroad_track_d2" ),
            ter_str_id( "t_railroad_tie" ),
            ter_str_id( "t_railroad_tie_d" ),
            ter_str_id( "t_railroad_tie_d" ),
            ter_str_id( "t_railroad_tie_h" ),
            ter_str_id( "t_railroad_tie_v" ),
            ter_str_id( "t_railroad_tie_d" ),
            ter_str_id( "t_railroad_track_on_tie" ),
            ter_str_id( "t_railroad_track_h_on_tie" ),
            ter_str_id( "t_railroad_track_v_on_tie" ),
            ter_str_id( "t_railroad_track_d_on_tie" ),
            ter_str_id( "t_railroad_tie" ),
            ter_str_id( "t_railroad_tie_h" ),
            ter_str_id( "t_railroad_tie_v" ),
            ter_str_id( "t_railroad_tie_d1" ),
            ter_str_id( "t_railroad_tie_d2" ),
        };
        static const std::set<ter_str_id> metal = {
            ter_str_id( "t_ov_smreb_cage" ),
            ter_str_id( "t_metal_floor" ),
            ter_str_id( "t_grate" ),
            ter_str_id( "t_bridge" ),
            ter_str_id( "t_elevator" ),
            ter_str_id( "t_guardrail_bg_dp" ),
            ter_str_id( "t_slide" ),
            ter_str_id( "t_conveyor" ),
            ter_str_id( "t_machinery_light" ),
            ter_str_id( "t_machinery_heavy" ),
            ter_str_id( "t_machinery_old" ),
            ter_str_id( "t_machinery_electronic" ),
        };
        static const std::set<ter_str_id> chain_fence = {
            ter_str_id( "t_chainfence" ),
        };

        const auto play_plmove_sound_variant = [&]( const std::string & variant ) {
            play_variant_sound( "plmove", variant, heard_volume, 0_degrees, 0.8, 1.2 );
            start_sfx_timestamp = std::chrono::high_resolution_clock::now();
        };

        auto veh_displayed_part = get_map().veh_at( player_character.pos() ).part_displayed();

        if( !veh_displayed_part && ( terrain->has_flag( TFLAG_DEEP_WATER ) ||
                                     terrain->has_flag( TFLAG_SHALLOW_WATER ) ) ) {
            play_plmove_sound_variant( "walk_water" );
            return;
        }
        if( !player_character.wearing_something_on( bodypart_id( "foot_l" ) ) ) {
            play_plmove_sound_variant( "walk_barefoot" );
            return;
        }
        if( veh_displayed_part ) {
            const std::string &part_id = veh_displayed_part->part().info().get_id().str();
            if( has_variant_sound( "plmove", part_id ) ) {
                play_plmove_sound_variant( part_id );
            } else if( veh_displayed_part->has_feature( VPFLAG_AISLE ) ) {
                play_plmove_sound_variant( "walk_tarmac" );
            } else {
                play_plmove_sound_variant( "clear_obstacle" );
            }
            return;
        }
        if( sfx::has_variant_sound( "plmove", terrain.str() ) ) {
            play_plmove_sound_variant( terrain.str() );
            return;
        }
        if( grass.count( terrain ) > 0 ) {
            play_plmove_sound_variant( "walk_grass" );
            return;
        }
        if( dirt.count( terrain ) > 0 ) {
            play_plmove_sound_variant( "walk_dirt" );
            return;
        }
        if( metal.count( terrain ) > 0 ) {
            play_plmove_sound_variant( "walk_metal" );
            return;
        }
        if( chain_fence.count( terrain ) > 0 ) {
            play_plmove_sound_variant( "clear_obstacle" );
            return;
        }

        play_plmove_sound_variant( "walk_tarmac" );
    }
}

void sfx::do_obstacle( const std::string &obst )
{
    if( test_mode ) {
        return;
    }

    int heard_volume = sfx::get_heard_volume( get_player_character().pos() );
    if( sfx::has_variant_sound( "plmove", obst ) ) {
        play_variant_sound( "plmove", obst, heard_volume, 0_degrees, 0.8, 1.2 );
    } else if( ter_str_id( obst ).is_valid() &&
               ( ter_id( obst )->has_flag( TFLAG_SHALLOW_WATER ) ||
                 ter_id( obst )->has_flag( TFLAG_DEEP_WATER ) ) ) {
        play_variant_sound( "plmove", "walk_water", heard_volume, 0_degrees, 0.8, 1.2 );
    } else {
        play_variant_sound( "plmove", "clear_obstacle", heard_volume, 0_degrees, 0.8, 1.2 );
    }
    // prevent footsteps from triggering
    start_sfx_timestamp = std::chrono::high_resolution_clock::now();
}

void sfx::play_activity_sound( const std::string &id, const std::string &variant, int volume )
{
    if( test_mode ) {
        return;
    }
    Character &player_character = get_player_character();
    if( act != player_character.activity.id() ) {
        act = player_character.activity.id();
        play_ambient_variant_sound( id, variant, volume, channel::player_activities, 0 );
    }
}

void sfx::end_activity_sounds()
{
    if( test_mode ) {
        return;
    }
    act = activity_id::NULL_ID();
    fade_audio_channel( channel::player_activities, 2000 );
}

#else // if defined(SDL_SOUND)

/** Dummy implementations for builds without sound */
/*@{*/
void sfx::load_sound_effects( const JsonObject & ) { }
void sfx::load_sound_effect_preload( const JsonObject & ) { }
void sfx::load_playlist( const JsonObject & ) { }
void sfx::play_variant_sound( const std::string &, const std::string &, int, units::angle, double,
                              double ) { }
void sfx::play_variant_sound( const std::string &, const std::string &, int ) { }
void sfx::play_ambient_variant_sound( const std::string &, const std::string &, int, channel, int,
                                      double, int ) { }
void sfx::play_activity_sound( const std::string &, const std::string &, int ) { }
void sfx::end_activity_sounds() { }
void sfx::generate_gun_sound( const Character &, const item & ) { }
void sfx::generate_melee_sound( const tripoint &, const tripoint &, bool, bool,
                                const std::string & ) { }
void sfx::do_hearing_loss( int ) { }
void sfx::remove_hearing_loss() { }
void sfx::do_projectile_hit( const Creature & ) { }
void sfx::do_footstep() { }
void sfx::do_danger_music() { }
void sfx::do_vehicle_engine_sfx() { }
void sfx::do_vehicle_exterior_engine_sfx() { }
void sfx::do_ambient() { }
void sfx::fade_audio_group( group, int ) { }
void sfx::fade_audio_channel( channel, int ) { }
bool sfx::is_channel_playing( channel )
{
    return false;
}
int sfx::set_channel_volume( channel, int )
{
    return 0;
}
bool sfx::has_variant_sound( const std::string &, const std::string & )
{
    return false;
}
void sfx::stop_sound_effect_fade( channel, int ) { }
void sfx::stop_sound_effect_timed( channel, int ) {}
void sfx::do_player_death_hurt( const Character &, bool ) { }
void sfx::do_fatigue() { }
void sfx::do_obstacle( const std::string & ) { }
/*@}*/

#endif // if defined(SDL_SOUND)

/** Functions from sfx that do not use the SDL_mixer API at all. They can be used in builds
  * without sound support. */
/*@{*/
int sfx::get_heard_volume( const tripoint &source )
{
    int distance = sound_distance( get_player_character().pos(), source );
    // fract = -100 / 24
    const float fract = -4.166666f;
    int heard_volume = fract * distance - 1 + 100;
    if( heard_volume <= 0 ) {
        heard_volume = 0;
    }
    heard_volume *= g_sfx_volume_multiplier;
    return ( heard_volume );
}

units::angle sfx::get_heard_angle( const tripoint &source )
{
    units::angle angle = coord_to_angle( get_player_character().pos(), source ) + 90_degrees;
    //add_msg(m_warning, "angle: %i", angle);
    return angle;
}
/*@}*/<|MERGE_RESOLUTION|>--- conflicted
+++ resolved
@@ -1162,13 +1162,8 @@
     }
     const item weapon = p.get_wielded_item();
     ang_targ = get_heard_angle( target );
-<<<<<<< HEAD
     weapon_skill = weapon.melee_skill();
     weapon_volume = weapon.volume() / units::legacy_volume_factor;
-=======
-    weapon_skill = you.weapon.melee_skill();
-    weapon_volume = you.weapon.volume() / units::legacy_volume_factor;
->>>>>>> bf3398f2
 }
 
 // Operator overload required for thread API.
