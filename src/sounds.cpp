--- conflicted
+++ resolved
@@ -37,15 +37,12 @@
 #include "player_activity.h"
 #include "rng.h"
 #include "units.h"
-<<<<<<< HEAD
 #include "material.h"
 #include "pldata.h"
 #include "vehicle.h"
 #include "vpart_position.h"
 #include "veh_type.h"
-=======
 #include "type_id.h"
->>>>>>> 2fa8f99c
 
 #if defined(SDL_SOUND)
 #   if defined(_MSC_VER) && defined(USE_VCPKG)
