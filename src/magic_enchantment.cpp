--- conflicted
+++ resolved
@@ -325,13 +325,9 @@
             pair_values.first == enchant_vals::mod::ARMOR_HEAT ||
             pair_values.first == enchant_vals::mod::ARMOR_STAB ||
             pair_values.first == enchant_vals::mod::REGEN_HP ||
-<<<<<<< HEAD
             pair_values.first == enchant_vals::mod::VISION_RANGE ||
-            pair_values.first == enchant_vals::mod::SPEED ) {
-=======
             pair_values.first == enchant_vals::mod::SPEED ||
             pair_values.first == enchant_vals::mod::LUMINATION ) {
->>>>>>> 1b5a2606
             return true;
         }
     }
@@ -350,13 +346,9 @@
             pair_values.first == enchant_vals::mod::ARMOR_HEAT ||
             pair_values.first == enchant_vals::mod::ARMOR_STAB ||
             pair_values.first == enchant_vals::mod::REGEN_HP ||
-<<<<<<< HEAD
             pair_values.first == enchant_vals::mod::VISION_RANGE ||
-            pair_values.first == enchant_vals::mod::SPEED ) {
-=======
             pair_values.first == enchant_vals::mod::SPEED ||
             pair_values.first == enchant_vals::mod::LUMINATION ) {
->>>>>>> 1b5a2606
             return true;
         }
     }
