--- conflicted
+++ resolved
@@ -68,11 +68,8 @@
             case enchant_vals::mod::BIONIC_POWER: return "BIONIC_POWER";
             case enchant_vals::mod::MAX_STAMINA: return "MAX_STAMINA";
             case enchant_vals::mod::REGEN_STAMINA: return "REGEN_STAMINA";
-<<<<<<< HEAD
             case enchant_vals::mod::FAT_TO_MAX_HP: return "FAT_TO_MAX_HP";
-=======
             case enchant_vals::mod::CARDIO_MULTIPLIER: return "CARDIO_MULTIPLIER";
->>>>>>> 1c2c14e1
             case enchant_vals::mod::MAX_HP: return "MAX_HP";
             case enchant_vals::mod::REGEN_HP: return "REGEN_HP";
             case enchant_vals::mod::HUNGER: return "HUNGER";
