#include <algorithm>
#include <cmath>
#include <cstdlib>
#include <numeric>
#include <set>
#include <string>
#include <utility>

#include "action.h"
#include "addiction.h"
#include "avatar_action.h"
#include "creature.h"
#include "character.h"
#include "character_modifier.h"
#include "display.h"
#include "effect.h"
#include "flag.h"
#include "game.h"
#include "output.h"
#include "ui_manager.h"
#include "vitamin.h"
#include "weather.h"

static const efftype_id effect_bite( "bite" );
static const efftype_id effect_bleed( "bleed" );
static const efftype_id effect_infected( "infected" );
static const efftype_id effect_mending( "mending" );

static const json_character_flag json_flag_ECTOTHERM( "ECTOTHERM" );

static const trait_id trait_NOPAIN( "NOPAIN" );
static const trait_id trait_SUNLIGHT_DEPENDENT( "SUNLIGHT_DEPENDENT" );
static const trait_id trait_TROGLO( "TROGLO" );
static const trait_id trait_TROGLO2( "TROGLO2" );
static const trait_id trait_TROGLO3( "TROGLO3" );

enum class medical_tab_mode {
    TAB_SUMMARY
};

class selection_line
{
    public:
        selection_line() = default;
        selection_line( const std::string &text, const std::string &desc_str, const int max_width )
            : desc_str( desc_str ) {
            std::vector<std::string> textformatted = foldstring( text, max_width,
                    ']' );
            row_count = textformatted.size();
            if( row_count > 1 ) {
                //If there are too many tags, display them neatly on a new line.
                std::string print_line = string_format( "%s\n", textformatted[0] );
                for( int i = 1; i < row_count; i++ ) {
                    if( i != row_count ) {
                        print_line += string_format( "->%s\n", textformatted[i] );
                    } else {
                        print_line += string_format( "->%s", textformatted[i] );
                    }
                }
                header_str = print_line;
            } else {
                header_str = text;
            }
        }

        std::string print() {
            if( highlight_line ) {
                header_str = colorize( ">", h_white ) + header_str;
            }
            return header_str;
        }

        std::string description() {
            return desc_str;
        }

        void set_detail( const std::string &header, const std::string &detail ) {
            detail_str = std::pair<std::string, std::string>( header, detail );
        }

        std::pair<std::string, std::string> get_detail() {
            return detail_str;
        }

        int get_row_count() const {
            return row_count;
        }

        void set_highlight() {
            highlight_line = true;
        }

        bool highlighted() const {
            return highlight_line;
        }

    private:
        std::string header_str;
        std::string desc_str;
        std::pair<std::string, std::string> detail_str;
        int row_count;
        bool highlight_line = false;
};

class medical_column
{
    public:
        medical_column() = default;
        medical_column( const int column_id, const point COLUMN_START,
                        const std::pair<int, int> COLUMN_BOUNDS )
            : column_id( column_id ), COLUMN_BOUNDS( COLUMN_BOUNDS ), COLUMN_START( COLUMN_START ) {}

        void draw_column( const catacurses::window &window, const int BORDER_START,
                          const int BORDER_END ) const {
            mvwvline( window, point( COLUMN_START.x, BORDER_START ), LINE_XOXO,
                      BORDER_END - 4 ); // |
            mvwputch( window, point( COLUMN_START.x, BORDER_END - 1 ), BORDER_COLOR,
                      LINE_XXOX ); // _|_
        }

        void print_column( const catacurses::window &window, const int LINE_START, const int MAX_HEIGHT ) {
            int linerow = 0;
            int selectionrow = 0;

            for( selection_line &line : column_lines ) {
                const point row_start(
                    line.highlighted() ?
                    COLUMN_START.x + left_padding - 1 :
                    COLUMN_START.x + left_padding,
                    COLUMN_START.y + linerow
                );

                if( row_start.y - LINE_START >= MAX_HEIGHT ) {
                    break;
                }

                if( linerow >= LINE_START ) {
                    fold_and_print( window, row_start - point( 0, LINE_START ), max_width(),
                                    c_light_gray, line.print() );
                    linerow += line.get_row_count();
                } else {
                    linerow++;
                }
                ++selectionrow;
            }
            COLUMN_ROWS = { selectionrow, linerow };
        }

        void add_column_line( const selection_line &line ) {
            column_lines.emplace_back( line );
            COLUMN_ROWS.second += line.get_row_count();
        }

        selection_line set_highlight( int y ) {
            int offset = y % column_lines.size();
            column_lines[offset].set_highlight();
            return column_lines[offset];
        }

        int selection_count() const {
            return COLUMN_ROWS.first;
        }

        int row_count() const {
            return COLUMN_ROWS.second;
        }

        int max_width() const {
            return COLUMN_BOUNDS.first - COLUMN_START.x - left_padding;
        }

        bool empty() {
            return column_lines.empty();
        }

        bool current_column( const int selected_id ) const {
            return column_id == selected_id;
        }

        std::pair<std::string, std::string> detail_str( int y ) {
            std::pair<std::string, std::string> ret;
            if( y < static_cast<int>( column_lines.size() ) ) {
                int offset = y % column_lines.size();
                ret = column_lines[offset].get_detail();
            }
            return ret;
        }

    private:
        int column_id;
        const int left_padding = 2;
        std::pair<int, int> COLUMN_ROWS = { 0, 0 }; // Selection Lines - Print Lines
        std::pair<int, int> COLUMN_BOUNDS; // Left Bound - Right Bound
        point COLUMN_START;
        std::vector<selection_line>column_lines;
        std::string column_title;
};

static std::string coloured_stat_display( int statCur, int statMax )
{
    nc_color cstatus;
    if( statCur <= 0 ) {
        cstatus = c_dark_gray;
    } else if( statCur < statMax / 2 ) {
        cstatus = c_red;
    } else if( statCur < statMax ) {
        cstatus = c_light_red;
    } else if( statCur == statMax ) {
        cstatus = c_white;
    } else if( statCur < statMax * 1.5 ) {
        cstatus = c_light_green;
    } else {
        cstatus = c_green;
    }
    std::string cur = colorize( string_format( _( "%2d" ), statCur ), cstatus );
    return string_format( _( "%s (%s)" ), cur, statMax );
}

static void draw_medical_titlebar( const catacurses::window &window, avatar *player,
                                   const int WIDTH )
{
    input_context ctxt( "MEDICAL", keyboard_mode::keychar );
    const Character &you = *player->as_character();

    werase( window );
    draw_border( window, BORDER_COLOR, _( " MEDICAL " ) );

    // Tabs
    const std::vector<std::pair<medical_tab_mode, std::string>> tabs = {
        { medical_tab_mode::TAB_SUMMARY, string_format( _( "SUMMARY" ) ) }
    };
    draw_tabs( window, tabs, medical_tab_mode::TAB_SUMMARY );

    const int TAB_WIDTH = 12;

    // Draw symbols to connect additional lines to border

    int width = getmaxx( window );
    int height = getmaxy( window );
    for( int i = 1; i < height - 1; ++i ) {
        // |
        mvwputch( window, point( 0, i ), BORDER_COLOR, LINE_XOXO );
        // |
        mvwputch( window, point( width - 1, i ), BORDER_COLOR, LINE_XOXO );
    }
    // |-
    mvwputch( window, point( 0, height - 1 ), BORDER_COLOR, LINE_XXXO );
    // -|
    mvwputch( window, point( width - 1, height - 1 ), BORDER_COLOR, LINE_XOXX );

    int right_indent = 2;
    int cur_str_pos = 0;

    // Pain Indicator
    auto pain_descriptor = display::pain_text_color( *player );
    if( !pain_descriptor.first.empty() ) {
        const std::string pain_str = string_format( _( "In %s" ), pain_descriptor.first );

        cur_str_pos = right_print( window, 1, right_indent, pain_descriptor.second, pain_str );

        // Borders
        for( int i = 1; i < getmaxy( window ) - 1; i++ ) {
            mvwputch( window, point( cur_str_pos - 2, i ), BORDER_COLOR, LINE_XOXO ); // |
        }
        mvwputch( window, point( cur_str_pos - 2, 0 ), BORDER_COLOR, LINE_OXXX ); // ^|^
        mvwputch( window, point( cur_str_pos - 2, 2 ), BORDER_COLOR, LINE_XXOX ); // _|_
        right_indent += utf8_width( remove_color_tags( pain_str ) ) + 3;
    }

    const std::pair<std::string, nc_color> hunger_pair = display::hunger_text_color( you );
    const std::pair<std::string, nc_color> thirst_pair = display::thirst_text_color( you );
    const std::pair<std::string, nc_color> fatigue_pair = display::fatigue_text_color( you );

    // Hunger
    if( !hunger_pair.first.empty() ) {
        cur_str_pos = right_print( window, 1, right_indent, hunger_pair.second, hunger_pair.first );

        // Borders
        for( int i = 1; i < getmaxy( window ) - 1; i++ ) {
            mvwputch( window, point( cur_str_pos - 2, i ), BORDER_COLOR, LINE_XOXO ); // |
        }
        mvwputch( window, point( cur_str_pos - 2, 0 ), BORDER_COLOR, LINE_OXXX ); // ^|^
        mvwputch( window, point( cur_str_pos - 2, 2 ), BORDER_COLOR, LINE_XXOX ); // _|_

        right_indent += utf8_width( hunger_pair.first ) + 3;
    }

    // Thirst
    if( !thirst_pair.first.empty() ) {
        cur_str_pos = right_print( window, 1, right_indent, thirst_pair.second, thirst_pair.first );

        // Borders
        for( int i = 1; i < getmaxy( window ) - 1; i++ ) {
            mvwputch( window, point( cur_str_pos - 2, i ), BORDER_COLOR, LINE_XOXO ); // |
        }
        mvwputch( window, point( cur_str_pos - 2, 0 ), BORDER_COLOR, LINE_OXXX ); // ^|^
        mvwputch( window, point( cur_str_pos - 2, 2 ), BORDER_COLOR, LINE_XXOX ); // _|_

        right_indent += utf8_width( thirst_pair.first ) + 3;
    }

    // Fatigue
    if( !fatigue_pair.first.empty() ) {
        cur_str_pos = right_print( window, 1, right_indent, fatigue_pair.second, fatigue_pair.first );

        // Borders
        for( int i = 1; i < getmaxy( window ) - 1; i++ ) {
            mvwputch( window, point( cur_str_pos - 2, i ), BORDER_COLOR, LINE_XOXO ); // |
        }
        mvwputch( window, point( cur_str_pos - 2, 0 ), BORDER_COLOR, LINE_OXXX ); // ^|^
        mvwputch( window, point( cur_str_pos - 2, 2 ), BORDER_COLOR, LINE_XXOX ); // _|_

        right_indent += utf8_width( fatigue_pair.first ) + 3;
    }

    // Hotkey Helper
    std::string desc;
    desc = string_format( _(
                              "[<color_yellow>%s/%s</color>] Scroll info [<color_yellow>%s</color>] Use item [<color_yellow>%s</color>] Keybindings" ),
                          ctxt.get_desc( "SCROLL_INFOBOX_UP" ), ctxt.get_desc( "SCROLL_INFOBOX_DOWN" ),
                          ctxt.get_desc( "APPLY" ), ctxt.get_desc( "HELP_KEYBINDINGS" ) );

    const int details_width = utf8_width( remove_color_tags( desc ) ) + 3;
    const int max_width = right_indent + TAB_WIDTH;
    if( WIDTH - max_width > details_width ) {
        // If the window runs out of room, we won't print keybindings.
        right_print( window, 1, right_indent, c_white, desc );
    }

    const std::string TITLE_STR = "Medical";

    // Window Title
    if( WIDTH - ( details_width + utf8_width( TITLE_STR ) > WIDTH / 2 ) ) {
        center_print( window, 0, c_blue, _( TITLE_STR ) );
    }
}

// Displays a summary of each bodypart's health, including a display for a few 'statuses'
static medical_column draw_health_summary( const int column_count, avatar *player,
        const point COLUMN_START,
        const std::pair<int, int> COLUMN_BOUNDS )
{
    medical_column health_column = medical_column( column_count, COLUMN_START, COLUMN_BOUNDS );
    const int max_width = health_column.max_width();

    for( const bodypart_id &part : player->get_all_body_parts( get_body_part_flags::sorted ) ) {
        std::string header; // Bodypart Title
        std::string hp_str; // Bodypart HP
        std::string detail;
        std::string description;

        const int bleed_intensity = player->get_effect_int( effect_bleed, part );
        const bool bleeding = bleed_intensity > 0;
        const bool bitten = player->has_effect( effect_bite, part.id() );
        const bool infected = player->has_effect( effect_infected, part.id() );
        const bool no_feeling = player->has_trait( trait_NOPAIN );
        const int maximal_hp = player->get_part_hp_max( part );
        const int current_hp = player->get_part_hp_cur( part );
        const bool limb_is_broken = player->is_limb_broken( part );
        const bool limb_is_mending = player->worn_with_flag( flag_SPLINT, part );

        if( limb_is_mending ) {
            detail += string_format( _( "[ %s ]" ), colorize( _( "SPLINTED" ), c_yellow ) );
            if( no_feeling ) {
                hp_str = colorize( "==%==", c_blue );
            } else {
                const effect &eff = player->get_effect( effect_mending, part );
                const int mend_perc = eff.is_null() ? 0.0 : 100 * eff.get_duration() / eff.get_max_duration();

                const int num = mend_perc / 20;
                hp_str = colorize( std::string( num, '#' ) + std::string( 5 - num, '=' ), c_blue );
            }
        } else if( limb_is_broken ) {
            detail += string_format( _( "[ %s ]" ), colorize( _( "BROKEN" ), c_red ) );
            hp_str = "==%==";
        } else if( no_feeling ) {
            if( current_hp < maximal_hp * 0.25 ) {
                hp_str = colorize( _( "Very Bad" ), c_red );
            } else if( current_hp < maximal_hp * 0.5 ) {
                hp_str = colorize( _( "Bad" ), c_light_red );
            } else if( current_hp < maximal_hp * 0.75 ) {
                hp_str = colorize( _( "Okay" ), c_light_green );
            } else {
                hp_str = colorize( _( "Good" ), c_green );
            }
        } else {
            std::pair<std::string, nc_color> h_bar = get_hp_bar( current_hp, maximal_hp, false );
            hp_str = colorize( h_bar.first, h_bar.second ) +
                     colorize( std::string( 5 - utf8_width( h_bar.first ), '.' ), c_white );
        }
        const std::string bp_name = uppercase_first_letter( body_part_name( part, 1 ) );
        header += colorize( bp_name,
                            display::limb_color( *player,
                                    part, true, true, true ) ) + " " + hp_str;

        // BLEEDING block
        if( bleeding ) {
            const effect bleed_effect = player->get_effect( effect_bleed, part );
            const nc_color bleeding_color = colorize_bleeding_intensity( bleed_intensity );
            detail += string_format( _( "[ %s ]" ), colorize( _( "BLEEDING" ), bleeding_color ) );
            description += string_format( "[ %s ] - %s\n",
                                          colorize( bleed_effect.get_speed_name(),  bleeding_color ),
                                          bleed_effect.disp_short_desc() );
        }

        // BITTEN block
        if( bitten ) {
            const effect bite_effect = player->get_effect( effect_bite, part );
            detail += string_format( _( "[ %s ]" ), colorize( _( "BITTEN" ), c_yellow ) );
            description += string_format( "[ %s ] - %s\n",
                                          colorize( bite_effect.get_speed_name(), c_yellow ),
                                          bite_effect.disp_short_desc() );
        }

        // INFECTED block
        if( infected ) {
            const effect infected_effect = player->get_effect( effect_infected, part );
            detail += string_format( _( "[ %s ]" ), colorize( _( "INFECTED" ), c_pink ) );
            description += string_format( "[ %s ] - %s\n",
                                          colorize( infected_effect.get_speed_name(), c_pink ),
                                          infected_effect.disp_short_desc() );
        }

        selection_line line;
        if( !detail.empty() ) {
            line = selection_line( string_format( "[%s] - %s", header, detail ), description, max_width );
        } else {
            line = selection_line( string_format( "[%s]", header ), description, max_width );
        }

        const bodypart *bp = player->get_part( part );
        std::string detail_str;
        for( const limb_score &sc : limb_score::get_all() ) {
            if( !part->has_limb_score( sc.getId() ) ) {
                continue;
            }

            float injury_score = bp->get_limb_score( sc.getId(), 0, 0, 1 );
            float max_score = part->get_limb_score( sc.getId() );

            if( injury_score < max_score ) {
                const float injury_modifier = 100 * ( max_score - injury_score ) / max_score;
                std::pair<std::string, nc_color> score_c;
                if( injury_score < max_score * 0.4f ) {
                    score_c.first = string_format( _( "Crippled (-%.f%%)" ), injury_modifier );
                    score_c.second = c_red;
                } else if( injury_score < max_score * 0.6f ) {
                    score_c.first = string_format( _( "Impaired (-%.f%%)" ), injury_modifier );
                    score_c.second = c_light_red;
                } else if( injury_score < max_score * 0.75f ) {
                    score_c.first = string_format( _( "Weakened (-%.f%%)" ), injury_modifier );
                    score_c.second = c_yellow;
                } else if( injury_score < max_score * 0.9f ) {
                    score_c.first = string_format( _( "Weakened (-%.f%%)" ), injury_modifier );
                    score_c.second = c_dark_gray;
                } else {
                    score_c.first = string_format( _( "OK (-%.f%%)" ), injury_modifier );
                    score_c.second = c_dark_gray;
                }
                detail_str += string_format( _( "%s: %s\n" ), sc.name().translated(), colorize( score_c.first,
                                             score_c.second ) );
            } else {
                detail_str += string_format( _( "%s: %s\n" ), sc.name().translated(), colorize( "OK", c_green ) );
            }
        }

        for( const character_modifier &mod : character_modifier::get_all() ) {
            for( const auto &sc : mod.use_limb_scores() ) {
                if( sc.first.is_null() || !part->has_limb_score( sc.first ) ) {
                    continue;
                }
                std::string desc = mod.description().translated();
                float injury_score = bp->get_limb_score( sc.first, 0, 0, 1 );
                float max_score = part->get_limb_score( sc.first );
                nc_color score_c;

                if( injury_score < max_score * 0.4f ) {
                    score_c = c_red;
                } else if( injury_score < max_score * 0.6f ) {
                    score_c = c_light_red;
                } else if( injury_score < max_score * 0.75f ) {
                    score_c = c_yellow;
                } else {
                    score_c = c_white;
                }

                std::string valstr = colorize( string_format( "%.2f", mod.modifier( *player->as_character() ) ),
                                               score_c );
                detail_str += string_format( "%s: %s%s\n", desc, mod.mod_type_str(), valstr );
            }
        }

        line.set_detail( string_format( _( "%s STATS" ), to_upper_case( bp_name ) ), detail_str );
        health_column.add_column_line( line );
    }
    return health_column;
}

// Displays a summary list of all visible effects.
static medical_column draw_effects_summary( const int column_count, avatar *player,
        const point COLUMN_START,
        const std::pair<int, int> COLUMN_BOUNDS )
{
    medical_column effects_column = medical_column( column_count, COLUMN_START, COLUMN_BOUNDS );
    const int max_width = effects_column.max_width();

    for( const effect &eff : player->get_effects() ) {
        const std::string name = eff.disp_name();
        if( name.empty() ) {
            continue;
        }
        effects_column.add_column_line( selection_line( name, eff.disp_desc(), max_width ) );
    }

    const float bmi = player->get_bmi();

    if( bmi < character_weight_category::underweight ) {
        std::string starvation_name;
        std::string starvation_text;

        if( bmi < character_weight_category::emaciated ) {
            starvation_name = _( "Severely Malnourished" );
            starvation_text =
                _( "Your body is severely weakened by starvation.  You might die if you don't start eating regular meals!\n\n" );
        } else {
            starvation_name = _( "Malnourished" );
            starvation_text =
                _( "Your body is weakened by starvation.  Only time and regular meals will help you recover.\n\n" );
        }

        if( bmi < character_weight_category::underweight ) {
            const float str_penalty = 1.0f - ( ( bmi - 13.0f ) / 3.0f );
            starvation_text += std::string( _( "Strength" ) ) + " -" + string_format( "%2.0f%%\n",
                               str_penalty * 100.0f );
            starvation_text += std::string( _( "Dexterity" ) ) + " -" + string_format( "%2.0f%%\n",
                               str_penalty * 50.0f );
            starvation_text += std::string( _( "Intelligence" ) ) + " -" + string_format( "%2.0f%%",
                               str_penalty * 50.0f );
        }

        effects_column.add_column_line( selection_line( starvation_name, starvation_text, max_width ) );
    }

    if( player->has_trait( trait_TROGLO ) && g->is_in_sunlight( player->pos() ) &&
        get_weather().weather_id->sun_intensity >= sun_intensity_type::high ) {
        effects_column.add_column_line( selection_line( "In Sunlight", "The sunlight irritates you.\n",
                                        max_width ) );
    } else if( player->has_trait( trait_TROGLO2 ) && g->is_in_sunlight( player->pos() ) ) {
        effects_column.add_column_line( selection_line( "In Sunlight",
                                        "The sunlight irritates you badly.\n", max_width ) );
    } else if( player->has_trait( trait_TROGLO3 ) && g->is_in_sunlight( player->pos() ) ) {
        effects_column.add_column_line( selection_line( "In Sunlight",
                                        "The sunlight irritates you terribly.\n", max_width ) );
    }

    for( addiction &elem : player->addictions ) {
        if( elem.sated < 0_turns && elem.intensity >= MIN_ADDICTION_LEVEL ) {
            effects_column.add_column_line( selection_line( elem.type->get_name().translated(),
                                            elem.type->get_description().translated(), max_width ) );
        }
    }

    if( effects_column.empty() ) {
        effects_column.add_column_line( selection_line( colorize( "None", c_dark_gray ), "", max_width ) );
    }

    return effects_column;
}

// Displays a summary list of the player's statistics.
static medical_column draw_stats_summary( const int column_count, avatar *player,
        const point COLUMN_START,
        const std::pair<int, int> COLUMN_BOUNDS )
{
    medical_column stats_column = medical_column( column_count, COLUMN_START, COLUMN_BOUNDS );
    const int max_width = stats_column.max_width();

    std::string speed_detail_str;
    int runcost = player->run_cost( 100 );
    int newmoves = player->get_speed();

    std::string coloured_str = colorize( string_format( _( "%d" ), runcost ),
                                         ( runcost <= 100 ? c_green : c_red ) );
    selection_line runcost_line = selection_line( string_format( _( "Base Move Cost: %s" ),
                                  coloured_str ),
                                  colorize( _( "Base move cost is the final modified movement cost taken to traverse flat ground." ),
                                            c_light_blue ),
                                  max_width );

    coloured_str = colorize( string_format( _( "%d" ), newmoves ),
                             ( newmoves >= 100 ? c_green : c_red ) );
    selection_line movecost_line = selection_line( string_format( _( "Current Speed: %s" ),
                                   coloured_str ),
                                   colorize( _( "Speed determines the amount of actions or movement points you can perform in a turn." ),
                                           c_light_blue ),
                                   max_width );

    const int speed_modifier = player->get_enchantment_speed_bonus();

    std::string pge_str;
    if( speed_modifier != 0 ) {
        pge_str = pgettext( "speed bonus", "Bio/Mut/Effects " );
        speed_detail_str += colorize( string_format( _( "%s    -%2d%%\n" ), pge_str, speed_modifier ),
                                      c_green );
    }

    int pen = 0;

    if( player->weight_carried() > player->weight_capacity() ) {
        pen = 25 * ( player->weight_carried() - player->weight_capacity() ) / player->weight_capacity();
        pge_str = pgettext( "speed penalty", "Overburdened " );
        speed_detail_str += colorize( string_format( _( "%s    -%2d%%\n" ), pge_str, pen ), c_red );
    }

    pen = player->get_pain_penalty().speed;
    if( pen >= 1 ) {
        pge_str = pgettext( "speed penalty", "Pain " );
        speed_detail_str += colorize( string_format( _( "%s    -%2d%%\n" ), pge_str, pen ), c_red );
    }
    if( player->get_thirst() > 40 ) {
        pen = std::abs( Character::thirst_speed_penalty( player->get_thirst() ) );
        pge_str = pgettext( "speed penalty", "Thirst " );
        speed_detail_str += colorize( string_format( _( "%s    -%2d%%\n" ), pge_str, pen ), c_red );
    }
    if( player->kcal_speed_penalty() < 0 ) {
        pen = std::abs( player->kcal_speed_penalty() );
        pge_str = pgettext( "speed penalty", player->get_bmi() < character_weight_category::underweight ?
                            "Starving" : "Underfed" );
        speed_detail_str += colorize( string_format( _( "%s    -%2d%%\n" ), pge_str, pen ), c_red );
    }
    if( player->has_trait( trait_SUNLIGHT_DEPENDENT ) && !g->is_in_sunlight( player->pos() ) ) {
        pen = ( g->light_level( player->posz() ) >= 12 ? 5 : 10 );
        pge_str = pgettext( "speed penalty", "Out of Sunlight " );
        speed_detail_str += colorize( string_format( _( "%s     -%2d%%\n" ), pge_str, pen ), c_red );
    }

    const float temperature_speed_modifier = player->mutation_value( "temperature_speed_modifier" );
    if( temperature_speed_modifier != 0 ) {
        nc_color pen_color;
        std::string pen_sign;
<<<<<<< HEAD
        const int player_local_temp = get_weather().get_temperature( player->pos() );
        if( player->has_flag( json_flag_ECTOTHERM ) && player_local_temp > 65 ) {
=======
        const units::temperature player_local_temp = get_weather().get_temperature( player->pos() );
        if( player->has_trait( trait_COLDBLOOD4 ) && player_local_temp > units::from_fahrenheit( 65 ) ) {
>>>>>>> 915ef221
            pen_color = c_green;
            pen_sign = "+";
        } else if( player_local_temp < units::from_fahrenheit( 65 ) ) {
            pen_color = c_red;
            pen_sign = "-";
        }
        if( !pen_sign.empty() ) {
            pen = ( units::to_fahrenheit( player_local_temp ) - 65 ) * temperature_speed_modifier;
            pge_str = pgettext( "speed modifier", "Cold-Blooded " );
            speed_detail_str += colorize( string_format( _( "%s     %s%2d%%\n" ), pge_str, pen_sign,
                                          std::abs( pen ) ), pen_color );
        }
    }

    std::map<std::string, int> speed_effects;
    for( effect &elem : player->get_effects() ) {
        bool reduced = player->resists_effect( elem );
        int move_adjust = elem.get_mod( "SPEED", reduced );
        if( move_adjust != 0 ) {
            const std::string dis_text = elem.get_speed_name();
            speed_effects[dis_text] += move_adjust;
        }
    }

    for( const std::pair<const std::string, int> &speed_effect : speed_effects ) {
        nc_color col = ( speed_effect.second > 0 ? c_green : c_red );
        speed_detail_str += colorize( string_format( _( "%s    %s%d%%\n" ), speed_effect.first,
                                      ( speed_effect.second > 0 ? "+" : "-" ),
                                      std::abs( speed_effect.second ) ), col );
    }

    runcost_line.set_detail( _( "SPEED" ), speed_detail_str );
    movecost_line.set_detail( _( "SPEED" ), speed_detail_str );

    stats_column.add_column_line( runcost_line );
    stats_column.add_column_line( movecost_line );

    std::string strength_str = coloured_stat_display( player->get_str(), player->get_str_base() );
    stats_column.add_column_line(
        selection_line( string_format( _( "Strength: %s" ), strength_str ),
                        _( "Strength affects your melee damage, the amount of weight you can carry, your total HP, "
                           "your resistance to many diseases, and the effectiveness of actions which require brute force." ),
                        max_width ) );

    std::string dexterity_str = coloured_stat_display( player->get_dex(), player->get_dex_base() );
    stats_column.add_column_line(
        selection_line( string_format( _( "Dexterity: %s" ), dexterity_str ),
                        _( "Dexterity affects your chance to hit in melee combat, helps you steady your "
                           "gun for ranged combat, and enhances many actions that require finesse." ),
                        max_width ) );

    std::string intelligence_str = coloured_stat_display( player->get_int(), player->get_int_base() );
    stats_column.add_column_line(
        selection_line( string_format( _( "Intelligence: %s" ), intelligence_str ),
                        _( "Intelligence is less important in most situations, but it is vital for more complex tasks like "
                           "electronics crafting.  It also affects how much skill you can pick up from reading a book." ),
                        max_width ) );

    std::string perception_str = coloured_stat_display( player->get_per(), player->get_per_base() );
    stats_column.add_column_line(
        selection_line( string_format( _( "Perception: %s" ), perception_str ),
                        _( "Perception is the most important stat for ranged combat.  It's also used for "
                           "detecting traps and other things of interest." ),
                        max_width ) );

    return stats_column;
}

void avatar::disp_medical()
{
    // Windows
    catacurses::window w_title; // Title Bar - Tabs, Pain Indicator & Blood Indicator
    catacurses::window wMedical; // Primary Window
    catacurses::window w_description; // Bottom Detail Bar

    // Window Definitions
    const int TITLE_W_HEIGHT = 3;
    const int DESC_W_HEIGHT = 6; // Consistent with Player Info (@) Menu
    const int HEADER_Y = TITLE_W_HEIGHT;
    const int TEXT_START_Y = HEADER_Y + 2;
    const int INFO_START_Y = HEADER_Y + 8;
    int DESC_W_BEGIN;
    int HEIGHT;
    int WIDTH;

    // Column Definitions
    int second_column_x = 0;
    int third_column_x = 0;

    // Scrolling
    int SCROLL_POINT; // The number of printed rows at which to enable scrolling
    int scroll_position = 0;
    int INFO_SCROLL_POINT;
    int info_scroll_position = 0;

    int info_lines = 0;

    // Cursor
    int cursor_bounds[3]; // Number of selectable rows in each column
    point cursor;

    ui_adaptor ui;
    ui.on_screen_resize( [&]( ui_adaptor & ui ) {
        const int WIDTH_OFFSET = ( TERMX - FULL_SCREEN_WIDTH ) / 4;
        HEIGHT = std::min( TERMY, FULL_SCREEN_HEIGHT );
        WIDTH = FULL_SCREEN_WIDTH + WIDTH_OFFSET;

        const point win( ( TERMX - WIDTH ) / 2, ( TERMY - HEIGHT ) / 2 );

        wMedical = catacurses::newwin( HEIGHT, WIDTH, win );

        w_title = catacurses::newwin( TITLE_W_HEIGHT, WIDTH, win );

        DESC_W_BEGIN = HEIGHT - DESC_W_HEIGHT - 1;
        w_description = catacurses::newwin( DESC_W_HEIGHT, WIDTH - 2,
                                            win + point( 1, DESC_W_BEGIN ) );

        //40% - 30% - 30%
        second_column_x = WIDTH / 2.5f;
        third_column_x = second_column_x + WIDTH / 3.3f;

        ui.position_from_window( wMedical );
    } );

    ui.mark_resize();

    ui.on_redraw( [&]( const ui_adaptor & ) {
        werase( wMedical );

        draw_border( wMedical, BORDER_COLOR, _( " MEDICAL " ) );
        mvwputch( wMedical, point( getmaxx( wMedical ) - 1, 2 ), BORDER_COLOR, LINE_XOXX ); // -|

        wnoutrefresh( wMedical );

        draw_medical_titlebar( w_title, this, WIDTH );
        mvwputch( w_title, point( second_column_x, HEADER_Y - 1 ), BORDER_COLOR, LINE_OXXX ); // ^|^
        mvwputch( w_title, point( third_column_x, HEADER_Y - 1 ), BORDER_COLOR, LINE_OXXX ); // ^|^
        wnoutrefresh( w_title );

        SCROLL_POINT = HEIGHT - TEXT_START_Y - DESC_W_HEIGHT - 3;

        // Columns

        int column_id = 0;

        // Health Summary
        fold_and_print( wMedical, point( 2, HEADER_Y ), WIDTH - 2, c_light_blue, _( "HEALTH" ) );
        medical_column health_column = draw_health_summary( column_id++, this, point( 0, TEXT_START_Y ),
                                       std::pair<int, int>( second_column_x, HEIGHT ) );

        // Effects Summary
        mvwprintz( wMedical, point( second_column_x + 2, HEADER_Y ), c_light_blue, _( "EFFECTS" ) );
        medical_column effects_column = draw_effects_summary( column_id++, this, point( second_column_x,
                                        TEXT_START_Y ), std::pair<int, int>( third_column_x, HEIGHT ) );

        // Stats Summary
        mvwprintz( wMedical, point( third_column_x + 2, HEADER_Y ), c_light_blue, _( "STATS" ) );
        medical_column stats_column = draw_stats_summary( column_id++, this, point( third_column_x,
                                      TEXT_START_Y ), std::pair<int, int>( WIDTH - 2, 5 ) );

        // Description Text
        std::string desc_str;
        std::pair<std::string, std::string> detail_str;
        switch( cursor.x ) {
            case 0:
                desc_str = health_column.set_highlight( cursor.y ).description();
                detail_str = health_column.detail_str( cursor.y );
                break;
            case 1:
                desc_str = effects_column.set_highlight( cursor.y ).description();
                detail_str = effects_column.detail_str( cursor.y );
                break;
            case 2:
                desc_str = stats_column.set_highlight( cursor.y ).description();
                detail_str = stats_column.detail_str( cursor.y );
                break;
            default:
                break;
        }

        // Description Bar
        werase( w_description );

        int DESCRIPTION_WIN_OFFSET; // Y Position of the start of the description bar (wMedical)

        if( !desc_str.empty() ) {
            // Number of display rows required by the highlighted line.
            std::vector<std::string> textformatted = foldstring( desc_str, WIDTH - 2, ' ' );

            // Beginning row of description text [0-6] (w_description)
            const int DESCRIPTION_TEXT_Y = DESC_W_HEIGHT - std::min( DESC_W_HEIGHT,
                                           static_cast<int>( textformatted.size() ) );

            DESCRIPTION_WIN_OFFSET = DESC_W_BEGIN + DESCRIPTION_TEXT_Y;
            mvwputch( wMedical, point( 0, DESCRIPTION_WIN_OFFSET - 1 ), BORDER_COLOR, LINE_XXXO );
            mvwhline( wMedical, point( 1, DESCRIPTION_WIN_OFFSET - 1 ), LINE_OXOX, getmaxx( wMedical ) - 2 );
            mvwputch( wMedical, point( getmaxx( wMedical ) - 1, DESCRIPTION_WIN_OFFSET - 1 ), BORDER_COLOR,
                      LINE_XOXX );
            fold_and_print( w_description, point( 1, DESCRIPTION_TEXT_Y ), WIDTH - 2, c_light_gray,
                            desc_str );
        } else {
            DESCRIPTION_WIN_OFFSET = getmaxy( wMedical );
        }

        wnoutrefresh( w_description );

        // Info Menu

        INFO_SCROLL_POINT = HEIGHT - INFO_START_Y - DESC_W_HEIGHT - 3;
        const int INFO_CUTOFF = DESCRIPTION_WIN_OFFSET - 1 - ( INFO_START_Y + 3 );

        if( !detail_str.first.empty() ) {
            mvwprintz( wMedical, point( third_column_x + 2, INFO_START_Y + 1 ), c_light_blue,
                       detail_str.first );

            mvwputch( wMedical, point( third_column_x, INFO_START_Y ), BORDER_COLOR, LINE_XXXO ); // |-
            mvwhline( wMedical, point( third_column_x + 1, INFO_START_Y ), LINE_OXOX,
                      getmaxx( wMedical ) - 2 ); // -
            mvwputch( wMedical, point( getmaxx( wMedical ) - 1, INFO_START_Y ), BORDER_COLOR, // -|
                      LINE_XOXX );

            const int info_width = WIDTH - third_column_x - 3;
            std::vector<std::string> textformatted = foldstring( detail_str.second, info_width,
                    ' ' );
            info_lines = textformatted.size();
            int i = 0;
            for( std::string &line : textformatted ) {
                if( i - info_scroll_position >= INFO_CUTOFF ) {
                    break;
                }
                if( i++ >= info_scroll_position ) {
                    trim_and_print( wMedical, point( third_column_x + 2, INFO_START_Y + 2 + i - info_scroll_position ),
                                    info_width, c_light_gray, line );
                }
            }
        } else {
            info_lines = 0;
        }

        // Draw Selection Lines For Each Column

        const int MAX_COLUMN_HEIGHT = DESCRIPTION_WIN_OFFSET - 1;

        health_column.print_column( wMedical,
                                    health_column.current_column( cursor.x ) ? scroll_position : 0, MAX_COLUMN_HEIGHT );
        effects_column.print_column( wMedical,
                                     effects_column.current_column( cursor.x ) ? scroll_position : 0, MAX_COLUMN_HEIGHT );
        stats_column.print_column( wMedical, stats_column.current_column( cursor.x ) ? scroll_position : 0,
                                   MAX_COLUMN_HEIGHT );

        // Update Cursor Boundaries to number of selectable rows

        cursor_bounds[0] = health_column.selection_count();
        cursor_bounds[1] = effects_column.selection_count();
        cursor_bounds[2] = stats_column.selection_count();

        // Draw Column Borders

        effects_column.draw_column( wMedical, HEADER_Y, DESCRIPTION_WIN_OFFSET );
        stats_column.draw_column( wMedical, HEADER_Y, DESCRIPTION_WIN_OFFSET );

        // Draw Scrollbars

        const int content_size = ( cursor_bounds[cursor.x] - 1 ) * 2;

        scrollbar()
        .offset_x( 0 )
        .offset_y( HEADER_Y )
        .content_size( content_size )
        .viewport_pos( cursor.y * 2 )
        .viewport_size( DESC_W_BEGIN - 3 )
        .scroll_to_last( true )
        .apply( wMedical );

        scrollbar()
        .offset_x( third_column_x )
        .offset_y( INFO_START_Y + 1 )
        .content_size( info_lines + INFO_SCROLL_POINT )
        .viewport_pos( info_scroll_position )
        .viewport_size( INFO_SCROLL_POINT + 1 )
        .scroll_to_last( true )
        .apply( wMedical );

        wnoutrefresh( wMedical );
    } );

    input_context ctxt( "MEDICAL" );
    ctxt.register_action( "UP" );
    ctxt.register_action( "DOWN" );
    ctxt.register_action( "LEFT" );
    ctxt.register_action( "RIGHT" );
    ctxt.register_action( "APPLY" );
    ctxt.register_action( "HELP_KEYBINDINGS" );
    ctxt.register_action( "SCROLL_INFOBOX_UP", to_translation( "Scroll up" ) );
    ctxt.register_action( "SCROLL_INFOBOX_DOWN", to_translation( "Scroll down" ) );
    ctxt.register_action( "QUIT" );

    for( ;; ) {
        ui_manager::redraw();
        const std::string action = ctxt.handle_input();

        if( action == "DOWN" || action == "UP" ) {
            const int step = cursor.y + ( action == "DOWN" ? 1 : -1 );
            const int limit = cursor_bounds[cursor.x] - 1;

            if( step == -1 ) {
                cursor.y = limit;
            } else if( step > limit ) {
                cursor.y = 0;
            } else {
                cursor.y = step;
            }

            const int scroll_overflow = limit - SCROLL_POINT;
            if( scroll_overflow > 0 ) {
                const int half_list = SCROLL_POINT / 2;
                scroll_position = std::max( 0, std::min( scroll_overflow, cursor.y - half_list ) );
            }
            info_scroll_position = 0;
        } else if( action == "RIGHT" || action == "LEFT" ) {
            const int step = cursor.x + ( action == "RIGHT" ? 1 : -1 );
            const int limit = 2;
            if( step == -1 ) {
                cursor.x = limit;
            } else if( step > limit ) {
                cursor.x = 0;
            } else {
                cursor.x = step;
            }

            // Match the cursor to the nearest row on the next column.
            const int y_limit = cursor_bounds[cursor.x] - 1;
            cursor.y = std::min( cursor.y - scroll_position, y_limit );

            const int scroll_overflow = y_limit - SCROLL_POINT;
            if( scroll_overflow > 0 ) {
                const int half_list = SCROLL_POINT / 2;
                scroll_position = std::max( 0, std::min( scroll_overflow, cursor.y - half_list ) );
            } else {
                scroll_position = 0;
            }
            info_scroll_position = 0;
        } else if( action == "APPLY" ) {
            avatar_action::use_item( *this );
        } else if( action == "SCROLL_INFOBOX_UP" || action == "SCROLL_INFOBOX_DOWN" ) {
            const int scroll_overflow = info_lines - INFO_SCROLL_POINT - 1;
            if( scroll_overflow > 0 ) {
                const int step = info_scroll_position + ( action == "SCROLL_INFOBOX_DOWN" ? 1 : -1 );

                if( step == -1 ) {
                    info_scroll_position = scroll_overflow;
                } else if( step > scroll_overflow ) {
                    info_scroll_position = 0;
                } else {
                    info_scroll_position = step;
                }
            } else {
                info_scroll_position = 0;
            }
        } else if( action == "QUIT" ) {
            break;
        }
    }
}<|MERGE_RESOLUTION|>--- conflicted
+++ resolved
@@ -638,13 +638,8 @@
     if( temperature_speed_modifier != 0 ) {
         nc_color pen_color;
         std::string pen_sign;
-<<<<<<< HEAD
-        const int player_local_temp = get_weather().get_temperature( player->pos() );
-        if( player->has_flag( json_flag_ECTOTHERM ) && player_local_temp > 65 ) {
-=======
         const units::temperature player_local_temp = get_weather().get_temperature( player->pos() );
-        if( player->has_trait( trait_COLDBLOOD4 ) && player_local_temp > units::from_fahrenheit( 65 ) ) {
->>>>>>> 915ef221
+        if( player->has_flag( json_flag_ECTOTHERM ) && player_local_temp > units::from_fahrenheit( 65 ) ) {
             pen_color = c_green;
             pen_sign = "+";
         } else if( player_local_temp < units::from_fahrenheit( 65 ) ) {
