#include "name.h"

#include <cstddef>
<<<<<<< HEAD
=======
#include <map>
#include <string>
>>>>>>> ad1332f1
#include <utility>

#include "cata_utility.h"
#include "json.h"
#include "rng.h"
#include "string_formatter.h"
#include "translations.h"
#include "path_info.h"

/*
 * Nullptr, because instance will be initialized on demand.
 */
RandomName* RandomName::instance = nullptr;

RandomName::RandomName( )
{
    loadNames("");
}

RandomName::RandomName( std::string pathToFile )
{
    loadNames( pathToFile );
}

void RandomName::loadNames( std::string pathToFile )
{
    std::string pathToFileJSON = pathToFile;

    if (pathToFileJSON.empty())
    {
        Path *path = Path::getInstance();

        pathToFileJSON = path->getPathForValueKey("NAMES_FILE");
    }

    std::ifstream fileJSON;

    fileJSON.open(pathToFileJSON, std::ifstream::in);

    JsonIn *inputJSON = new JsonIn(fileJSON);

    inputJSON->start_array();

    while(!inputJSON->end_array())
    {
        JsonObject objectJSON = inputJSON->get_object();

        if (objectJSON.get_string("usage") == "nick")
        {
            namesNick.push_back(objectJSON.get_string("name"));
        }
        else if (objectJSON.get_string("usage") == "backer")
        {
            if (objectJSON.get_string("gender") == "male")
            {
                namesMale.push_back(objectJSON.get_string("name"));
            }
            else if (objectJSON.get_string("gender") == "female")
            {
                namesFemale.push_back(objectJSON.get_string("name"));
            }
            else
            {
                namesUnisex.push_back(objectJSON.get_string("name"));
            }
        }
        else if (objectJSON.get_string("usage") == "city")
        {
            namesTown.push_back(objectJSON.get_string("name"));
        }
        else if (objectJSON.get_string("usage") == "family")
        {
            namesFamily.push_back(objectJSON.get_string("name"));
        }
        else if (objectJSON.get_string("usage") == "given")
        {
            if (objectJSON.get_string("gender") == "male")
            {
                namesGivenMale.push_back(objectJSON.get_string("name"));
            }
            else
            {
                namesGivenFemale.push_back(objectJSON.get_string("name"));
            }
        }
        else if (objectJSON.get_string("usage") == "world")
        {
            namesWorld.push_back(objectJSON.get_string("name"));
        }
    }

    fileJSON.close();
}

RandomName* RandomName::getInstance( )
{
    if (instance == nullptr)
    {
        instance = new RandomName();
    }

    return instance;
}

RandomName* RandomName::getInstance( std::string pathToFile )
{
    if (instance == nullptr)
    {
        instance = new RandomName(pathToFile);
    }

    return instance;
}

std::string RandomName::getRandomName( NameFlags flag )
{
    //TODO: Generate Number Random

    if (flag == NAME_IS_MALE_NAME)
    {
        short choice = rng(0, namesMale.size() - 1);
        return namesMale[choice];
    }
    else if (flag == NAME_IS_FEMALE_NAME)
    {
        short choice = rng(0, namesFemale.size() - 1);
        return namesFemale[choice];
    }
    else if (flag == NAME_IS_UNISEX_NAME)
    {
        short choice = rng(0, namesUnisex.size() - 1);
        return namesUnisex[choice];
    }
    else if (flag == NAME_IS_GIVEN_NAME)
    {
        short choiceGiven = rng(0, 1);

        if (choiceGiven == 1)
        {
            short choice = rng(0, namesGivenMale.size() - 1);
            return namesGivenMale[choice];
        }
        else
        {
            short choice = rng(0, namesGivenFemale.size() - 1);
            return namesGivenFemale[choice];
        }

    }
    else if (flag == NAME_IS_FAMILY_NAME)
    {
        short choice = rng(0, namesFamily.size() - 1);
        return namesFamily[choice];
    }
    else if (flag == NAME_IS_NICK_NAME)
    {
        short choice = rng(0, namesNick.size() - 1);
        return namesNick[choice];
    }
    else if (flag == NAME_IS_TOWN_NAME)
    {
        short choice = rng(0, namesTown.size() - 1);
        return namesTown[choice];
    }
    else if (flag == NAME_IS_WORLD_NAME)
    {
        short choice = rng(0, namesWorld.size() - 1);
        return namesWorld[choice];
    }
}

void RandomName::toString( )
{
    std::cout << std::endl << namesMale.size() << std::endl;
    std::cout << std::endl << namesFemale.size() << std::endl;
    std::cout << std::endl << namesUnisex.size() << std::endl;
    std::cout << std::endl << namesGivenMale.size() << std::endl;
    std::cout << std::endl << namesGivenFemale.size() << std::endl;
    std::cout << std::endl << namesFamily.size() << std::endl;
    std::cout << std::endl << namesNick.size() << std::endl;
    std::cout << std::endl << namesWorld.size() << std::endl;
}<|MERGE_RESOLUTION|>--- conflicted
+++ resolved
@@ -1,11 +1,6 @@
 #include "name.h"
 
 #include <cstddef>
-<<<<<<< HEAD
-=======
-#include <map>
-#include <string>
->>>>>>> ad1332f1
 #include <utility>
 
 #include "cata_utility.h"
@@ -175,6 +170,12 @@
         short choice = rng(0, namesWorld.size() - 1);
         return namesWorld[choice];
     }
+    else
+    {
+        // If <flag> does not match any if/else block
+        // we return a special value {Comodin}.
+        return "Comodin";
+    }
 }
 
 void RandomName::toString( )
