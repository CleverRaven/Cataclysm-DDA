--- conflicted
+++ resolved
@@ -5370,22 +5370,12 @@
         }
     }
 
-<<<<<<< HEAD
     const float spawn_rate = get_option<float>( "ITEM_SPAWNRATE" );
-    for( const auto &spawn : type.obj().item_spawns ) {
-=======
     for( const vehicle_item_spawn &spawn : type.obj().item_spawns ) {
-        if( rng( 1, 100 ) <= spawn.chance ) {
-            int part = part_with_feature( spawn.pos, "CARGO", false );
-            if( part < 0 ) {
-                debugmsg( "No CARGO parts at (%d, %d) of %s!", spawn.pos.x, spawn.pos.y, name );
->>>>>>> a5b97a80
-
         int part = part_with_feature( spawn.pos, "CARGO", false );
         if( part < 0 ) {
             debugmsg( "No CARGO parts at (%d, %d) of %s!", spawn.pos.x, spawn.pos.y, name );
         } else {
-
             bool broken = parts[ part ].is_broken();
 
             std::vector<item> created;
