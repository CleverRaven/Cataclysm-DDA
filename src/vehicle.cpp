#include "vehicle.h" // IWYU pragma: associated
#include "vpart_position.h" // IWYU pragma: associated
#include "vpart_range.h" // IWYU pragma: associated
#include "vpart_reference.h" // IWYU pragma: associated

#include <algorithm>
#include <array>
#include <cassert>
#include <complex>
#include <cmath>
#include <cstdlib>
#include <numeric>
#include <queue>
#include <set>
#include <sstream>
#include <unordered_map>

#include "ammo.h"
#include "cata_utility.h"
#include "coordinate_conversions.h"
#include "debug.h"
#include "game.h"
#include "item.h"
#include "item_group.h"
#include "itype.h"
#include "json.h"
#include "map.h"
#include "map_iterator.h"
#include "mapbuffer.h"
#include "mapdata.h"
#include "messages.h"
#include "output.h"
#include "overmap.h"
#include "overmapbuffer.h"
#include "sounds.h"
#include "string_formatter.h"
#include "submap.h"
#include "translations.h"
#include "veh_interact.h"
#include "veh_type.h"
#include "vehicle_selector.h"
#include "weather.h"

/*
 * Speed up all those if ( blarg == "structure" ) statements that are used everywhere;
 *   assemble "structure" once here instead of repeatedly later.
 */
static const itype_id fuel_type_battery( "battery" );
static const itype_id fuel_type_muscle( "muscle" );
static const itype_id fuel_type_wind( "wind" );
static const itype_id fuel_type_plutonium_cell( "plut_cell" );
static const std::string part_location_structure( "structure" );
static const std::string part_location_center( "center" );
static const std::string part_location_onroof( "on_roof" );

static const fault_id fault_belt( "fault_engine_belt_drive" );
static const fault_id fault_immobiliser( "fault_engine_immobiliser" );
static const fault_id fault_filter_air( "fault_engine_filter_air" );
static const fault_id fault_filter_fuel( "fault_engine_filter_fuel" );

const skill_id skill_mechanics( "mechanics" );

// 1 kJ per battery charge
const int bat_energy_j = 1000;

inline int modulo( int v, int m );
//
// Point dxs for the adjacent cardinal tiles.
point vehicles::cardinal_d[5] = { point( -1, 0 ), point( 1, 0 ), point( 0, -1 ), point( 0, 1 ), point_zero };

// Vehicle stack methods.
std::list<item>::iterator vehicle_stack::erase( std::list<item>::iterator it )
{
    return myorigin->remove_item( part_num, it );
}

void vehicle_stack::push_back( const item &newitem )
{
    myorigin->add_item( part_num, newitem );
}

void vehicle_stack::insert_at( std::list<item>::iterator index,
                               const item &newitem )
{
    myorigin->add_item_at( part_num, index, newitem );
}

units::volume vehicle_stack::max_volume() const
{
    if( myorigin->part_flag( part_num, "CARGO" ) && myorigin->parts[part_num].is_available() ) {
        // Set max volume for vehicle cargo to prevent integer overflow
        return std::min( myorigin->parts[part_num].info().size, 10000000_ml );
    }
    return 0_ml;
}

// Vehicle class methods.

vehicle::vehicle( const vproto_id &type_id, int init_veh_fuel,
                  int init_veh_status ): type( type_id )
{
    turn_dir = 0;
    face.init( 0 );
    move.init( 0 );
    of_turn_carry = 0;

    if( !type.str().empty() && type.is_valid() ) {
        const vehicle_prototype &proto = type.obj();
        // Copy the already made vehicle. The blueprint is created when the json data is loaded
        // and is guaranteed to be valid (has valid parts etc.).
        *this = *proto.blueprint;
        init_state( init_veh_fuel, init_veh_status );
    }
    precalc_mounts( 0, pivot_rotation[0], pivot_anchor[0] );
    refresh();
}

vehicle::vehicle() : vehicle( vproto_id() )
{
    smx = 0;
    smy = 0;
    smz = 0;
}

vehicle::~vehicle() = default;

bool vehicle::player_in_control( const player &p ) const
{
    // Debug switch to prevent vehicles from skidding
    // without having to place the player in them.
    if( tags.count( "IN_CONTROL_OVERRIDE" ) ) {
        return true;
    }

    const optional_vpart_position vp = g->m.veh_at( p.pos() );
    if( vp && &vp->vehicle() == this &&
        part_with_feature( vp->part_index(), VPFLAG_CONTROLS, false ) >= 0 && p.controlling_vehicle ) {
        return true;
    }

    return remote_controlled( p );
}

bool vehicle::remote_controlled( const player &p ) const
{
    vehicle *veh = g->remoteveh();
    if( veh != this ) {
        return false;
    }

    for( const vpart_reference &vp : get_avail_parts( "REMOTE_CONTROLS" ) ) {
        if( rl_dist( p.pos(), vp.pos() ) <= 40 ) {
            return true;
        }
    }

    add_msg( m_bad, _( "Lost connection with the vehicle due to distance!" ) );
    g->setremoteveh( nullptr );
    return false;
}

/** Checks all parts to see if frames are missing (as they might be when
 * loading from a game saved before the vehicle construction rules overhaul). */
void vehicle::add_missing_frames()
{
    static const vpart_id frame_id( "frame_vertical" );
    //No need to check the same spot more than once
    std::set<point> locations_checked;
    for( auto &i : parts ) {
        if( locations_checked.count( i.mount ) != 0 ) {
            continue;
        }
        locations_checked.insert( i.mount );

        bool found = false;
        for( auto &elem : parts_at_relative( i.mount, false ) ) {
            if( part_info( elem ).location == part_location_structure ) {
                found = true;
                break;
            }
        }
        if( !found ) {
            // Install missing frame
            parts.emplace_back( frame_id, i.mount, item( frame_id->item ) );
        }
    }
}

// Called when loading a vehicle that predates steerable wheels.
// Tries to convert some wheels to steerable versions on the front axle.
void vehicle::add_steerable_wheels()
{
    int axle = INT_MIN;
    std::vector< std::pair<int, vpart_id> > wheels;

    // Find wheels that have steerable versions.
    // Convert the wheel(s) with the largest x value.
    for( const vpart_reference &vp : get_all_parts() ) {
        if( vp.has_feature( "STEERABLE" ) || vp.has_feature( "TRACKED" ) ) {
            // Has a wheel that is inherently steerable
            // (e.g. unicycle, casters), this vehicle doesn't
            // need conversion.
            return;
        }

        if( vp.mount().x < axle ) {
            // there is another axle in front of this
            continue;
        }

        if( vp.has_feature( VPFLAG_WHEEL ) ) {
            vpart_id steerable_id( vp.info().get_id().str() + "_steerable" );
            if( steerable_id.is_valid() ) {
                // We can convert this.
                if( vp.mount().x != axle ) {
                    // Found a new axle further forward than the
                    // existing one.
                    wheels.clear();
                    axle = vp.mount().x;
                }

                wheels.push_back( std::make_pair( static_cast<int>( vp.part_index() ), steerable_id ) );
            }
        }
    }

    // Now convert the wheels to their new types.
    for( auto &wheel : wheels ) {
        parts[ wheel.first ].id = wheel.second;
    }
}

void vehicle::init_state( int init_veh_fuel, int init_veh_status )
{
    // vehicle parts excluding engines are by default turned off
    for( auto &pt : parts ) {
        pt.enabled = pt.base.is_engine();
    }

    bool destroySeats = false;
    bool destroyControls = false;
    bool destroyTank = false;
    bool destroyEngine = false;
    bool destroyTires = false;
    bool blood_covered = false;
    bool blood_inside = false;
    bool has_no_key = false;
    bool destroyAlarm = false;

    // More realistically it should be -5 days old
    last_update = 0;

    // veh_fuel_multiplier is percentage of fuel
    // 0 is empty, 100 is full tank, -1 is random 7% to 35%
    int veh_fuel_mult = init_veh_fuel;
    if( init_veh_fuel == - 1 ) {
        veh_fuel_mult = rng( 1, 7 );
    }
    if( init_veh_fuel > 100 ) {
        veh_fuel_mult = 100;
    }

    // veh_status is initial vehicle damage
    // -1 = light damage (DEFAULT)
    //  0 = undamaged
    //  1 = disabled, destroyed tires OR engine
    int veh_status = -1;
    if( init_veh_status == 0 ) {
        veh_status = 0;
    }
    if( init_veh_status == 1 ) {
        int rand = rng( 1, 100 );
        veh_status = 1;

        if( rand <= 5 ) {          //  seats are destroyed 5%
            destroySeats = true;
        } else if( rand <= 15 ) {  // controls are destroyed 10%
            destroyControls = true;
            veh_fuel_mult += rng( 0, 7 );   // add 0-7% more fuel if controls are destroyed
        } else if( rand <= 23 ) {  // battery, minireactor or gasoline tank are destroyed 8%
            destroyTank = true;
        } else if( rand <= 29 ) {  // engine are destroyed 6%
            destroyEngine = true;
            veh_fuel_mult += rng( 3, 12 );  // add 3-12% more fuel if engine is destroyed
        } else if( rand <= 66 ) {  // tires are destroyed 37%
            destroyTires = true;
            veh_fuel_mult += rng( 0, 18 );  // add 0-18% more fuel if tires are destroyed
        } else {                   // vehicle locked 34%
            has_no_key = true;
        }
    }
    // if locked, 16% chance something damaged
    if( one_in( 6 ) && has_no_key ) {
        if( one_in( 3 ) ) {
            destroyTank = true;
        } else if( one_in( 2 ) ) {
            destroyEngine = true;
        } else {
            destroyTires = true;
        }
    } else if( !one_in( 3 ) ) {
        //most cars should have a destroyed alarm
        destroyAlarm = true;
    }

    //Provide some variety to non-mint vehicles
    if( veh_status != 0 ) {
        //Leave engine running in some vehicles, if the engine has not been destroyed
        if( veh_fuel_mult > 0 && !empty( get_avail_parts( "ENGINE" ) ) &&
            one_in( 8 ) && !destroyEngine && !has_no_key && has_engine_type_not( fuel_type_muscle, true ) ) {
            engine_on = true;
        }

        auto light_head  = one_in( 20 );
        auto light_whead  = one_in( 20 ); // wide-angle headlight
        auto light_dome  = one_in( 16 );
        auto light_aisle = one_in( 8 );
        auto light_hoverh = one_in( 4 ); // half circle overhead light
        auto light_overh = one_in( 4 );
        auto light_atom  = one_in( 2 );
        for( auto &pt : parts ) {
            if( pt.has_flag( VPFLAG_CONE_LIGHT ) ) {
                pt.enabled = light_head;
            } else if( pt.has_flag( VPFLAG_WIDE_CONE_LIGHT ) ) {
                pt.enabled = light_whead;
            } else if( pt.has_flag( VPFLAG_DOME_LIGHT ) ) {
                pt.enabled = light_dome;
            } else if( pt.has_flag( VPFLAG_AISLE_LIGHT ) ) {
                pt.enabled = light_aisle;
            } else if( pt.has_flag( VPFLAG_HALF_CIRCLE_LIGHT ) ) {
                pt.enabled = light_hoverh;
            } else if( pt.has_flag( VPFLAG_CIRCLE_LIGHT ) ) {
                pt.enabled = light_overh;
            } else if( pt.has_flag( VPFLAG_ATOMIC_LIGHT ) ) {
                pt.enabled = light_atom;
            }
        }

        if( one_in( 10 ) ) {
            blood_covered = true;
        }

        if( one_in( 8 ) ) {
            blood_inside = true;
        }

        for( const vpart_reference &vp : get_parts_including_carried( "FRIDGE" ) ) {
            vp.part().enabled = true;
        }

        for( const vpart_reference &vp : get_parts_including_carried( "FREEZER" ) ) {
            vp.part().enabled = true;
        }

        for( const vpart_reference &vp : get_parts_including_carried( "WATER_PURIFIER" ) ) {
            vp.part().enabled = true;
        }
    }

    cata::optional<point> blood_inside_pos;
    for( const vpart_reference &vp : get_all_parts() ) {
        const size_t p = vp.part_index();
        vehicle_part &pt = vp.part();

        if( vp.has_feature( VPFLAG_REACTOR ) ) {
            // De-hardcoded reactors. Should always start active
            pt.enabled = true;
        }

        if( pt.is_battery() ) {
            if( veh_fuel_mult == 100 ) { // Mint condition vehicle
                pt.ammo_set( "battery", pt.ammo_capacity() );
            } else if( one_in( 2 ) && veh_fuel_mult > 0 ) { // Randomize battery ammo a bit
                pt.ammo_set( "battery", pt.ammo_capacity() * ( veh_fuel_mult + rng( 0, 10 ) ) / 100 );
            } else if( one_in( 2 ) && veh_fuel_mult > 0 ) {
                pt.ammo_set( "battery", pt.ammo_capacity() * ( veh_fuel_mult - rng( 0, 10 ) ) / 100 );
            } else {
                pt.ammo_set( "battery", pt.ammo_capacity() * veh_fuel_mult / 100 );
            }
        }

        if( pt.is_tank() && type->parts[p].fuel != "null" ) {
            int qty = pt.ammo_capacity() * veh_fuel_mult / 100;
            qty *= std::max( item::find_type( type->parts[p].fuel )->stack_size, 1 );
            qty /= to_milliliter( units::legacy_volume_factor );
            pt.ammo_set( type->parts[ p ].fuel, qty );
        } else if( pt.is_fuel_store() && type->parts[p].fuel != "null" ) {
            int qty = pt.ammo_capacity() * veh_fuel_mult / 100;
            pt.ammo_set( type->parts[ p ].fuel, qty );
        }

        if( vp.has_feature( "OPENABLE" ) ) { // doors are closed
            if( !pt.open && one_in( 4 ) ) {
                open( p );
            }
        }
        if( vp.has_feature( "BOARDABLE" ) ) {   // no passengers
            pt.remove_flag( vehicle_part::passenger_flag );
        }

        // initial vehicle damage
        if( veh_status == 0 ) {
            // Completely mint condition vehicle
            set_hp( pt, vp.info().durability );
        } else {
            //a bit of initial damage :)
            //clamp 4d8 to the range of [8,20]. 8=broken, 20=undamaged.
            int broken = 8;
            int unhurt = 20;
            int roll = dice( 4, 8 );
            if( roll < unhurt ) {
                if( roll <= broken ) {
                    set_hp( pt, 0 );
                    pt.ammo_unset(); //empty broken batteries and fuel tanks
                } else {
                    set_hp( pt, ( roll - broken ) / static_cast<double>( unhurt - broken ) * vp.info().durability );
                }
            } else {
                set_hp( pt, vp.info().durability );
            }

            if( vp.has_feature( VPFLAG_ENGINE ) ) {
                // If possible set an engine fault rather than destroying the engine outright
                if( destroyEngine && pt.faults_potential().empty() ) {
                    set_hp( pt, 0 );
                } else if( destroyEngine || one_in( 3 ) ) {
                    do {
                        pt.fault_set( random_entry( pt.faults_potential() ) );
                    } while( one_in( 3 ) );
                }

            } else if( ( destroySeats && ( vp.has_feature( "SEAT" ) || vp.has_feature( "SEATBELT" ) ) ) ||
                       ( destroyControls && ( vp.has_feature( "CONTROLS" ) || vp.has_feature( "SECURITY" ) ) ) ||
                       ( destroyAlarm && vp.has_feature( "SECURITY" ) ) ) {
                set_hp( pt, 0 );
            }

            // Fuel tanks should be emptied as well
            if( destroyTank && pt.is_fuel_store() ) {
                set_hp( pt, 0 );
                pt.ammo_unset();
            }

            //Solar panels have 25% of being destroyed
            if( vp.has_feature( "SOLAR_PANEL" ) && one_in( 4 ) ) {
                set_hp( pt, 0 );
            }

            /* Bloodsplatter the front-end parts. Assume anything with x > 0 is
            * the "front" of the vehicle (since the driver's seat is at (0, 0).
            * We'll be generous with the blood, since some may disappear before
            * the player gets a chance to see the vehicle. */
            if( blood_covered && vp.mount().x > 0 ) {
                if( one_in( 3 ) ) {
                    //Loads of blood. (200 = completely red vehicle part)
                    pt.blood = rng( 200, 600 );
                } else {
                    //Some blood
                    pt.blood = rng( 50, 200 );
                }
            }

            if( blood_inside ) {
                // blood is splattered around (blood_inside_pos),
                // coordinates relative to mount point; the center is always a seat
                if( blood_inside_pos ) {
                    const int distSq = std::pow( blood_inside_pos->x - vp.mount().x, 2 ) +
                                       std::pow( blood_inside_pos->y - vp.mount().y, 2 );
                    if( distSq <= 1 ) {
                        pt.blood = rng( 200, 400 ) - distSq * 100;
                    }
                } else if( vp.has_feature( "SEAT" ) ) {
                    // Set the center of the bloody mess inside
                    blood_inside_pos.emplace( vp.mount() );
                }
            }
        }
        //sets the vehicle to locked, if there is no key and an alarm part exists
        if( vp.has_feature( "SECURITY" ) && has_no_key && pt.is_available() ) {
            is_locked = true;

            if( one_in( 2 ) ) {
                // if vehicle has immobilizer 50% chance to add additional fault
                pt.fault_set( fault_immobiliser );
            }
        }
    }
    // destroy tires until the vehicle is not drivable
    if( destroyTires && !wheelcache.empty() ) {
        int tries = 0;
        while( valid_wheel_config() && tries < 100 ) {
            // wheel config is still valid, destroy the tire.
            set_hp( parts[random_entry( wheelcache )], 0 );
            tries++;
        }
    }

    invalidate_mass();
}

/**
 * Smashes up a vehicle that has already been placed; used for generating
 * very damaged vehicles. Additionally, any spot where two vehicles overlapped
 * (ie, any spot with multiple frames) will be completely destroyed, as that
 * was the collision point.
 */
void vehicle::smash( float hp_percent_loss_min, float hp_percent_loss_max,
                     float percent_of_parts_to_affect, point damage_origin, float damage_size )
{
    for( auto &part : parts ) {
        //Skip any parts already mashed up or removed.
        if( part.is_broken() || part.removed ) {
            continue;
        }

        std::vector<int> parts_in_square = parts_at_relative( part.mount, true );
        int structures_found = 0;
        for( auto &square_part_index : parts_in_square ) {
            if( part_info( square_part_index ).location == part_location_structure ) {
                structures_found++;
            }
        }

        if( structures_found > 1 ) {
            //Destroy everything in the square
            for( int idx : parts_in_square ) {
                mod_hp( parts[ idx ], 0 - parts[ idx ].hp(), DT_BASH );
                parts[ idx ].ammo_unset();
            }
            continue;
        }

        int roll = dice( 1, 1000 );
        int pct_af = ( percent_of_parts_to_affect * 1000.0f );
        if( roll < pct_af ) {
            float dist = 1.0f - trig_dist( damage_origin.x, damage_origin.y, part.precalc[0].x,
                                           part.precalc[0].y ) / damage_size;
            dist = clamp( dist, 0.0f, 1.0f );
            if( damage_size == 0 ) {
                dist = 1.0f;
            }
            //Everywhere else, drop by 10-120% of max HP (anything over 100 = broken)
            if( mod_hp( part, 0 - ( rng_float( hp_percent_loss_min * dist,
                                               hp_percent_loss_max * dist ) * part.info().durability ), DT_BASH ) ) {
                part.ammo_unset();
            }
        }
    }
    // clear out any duplicated locations
    for( int p = static_cast<int>( parts.size() ) - 1; p >= 0; p-- ) {
        vehicle_part &part = parts[ p ];
        if( part.removed ) {
            continue;
        }
        std::vector<int> parts_here = parts_at_relative( part.mount, true );
        for( int other_i = static_cast<int>( parts_here.size() ) - 1; other_i >= 0; other_i -- ) {
            int other_p = parts_here[ other_i ];
            if( p == other_p ) {
                continue;
            }
            if( ( part_info( p ).location.empty() &&
                  part_info( p ).get_id() == part_info( other_p ).get_id() ) ||
                ( part_info( p ).location == part_info( other_p ).location ) ) {
                remove_part( other_p );
            }
        }
    }
}

int vehicle::lift_strength() const
{
    units::mass mass = total_mass();
    return std::max( mass / 10000_gram, 1 );
}

void vehicle::toggle_specific_engine( int e, bool on )
{
    toggle_specific_part( engines[e], on );
}
void vehicle::toggle_specific_part( int p, bool on )
{
    parts[p].enabled = on;
}
bool vehicle::is_engine_type_on( int e, const itype_id &ft ) const
{
    return is_engine_on( e ) && is_engine_type( e, ft );
}

bool vehicle::has_engine_type( const itype_id &ft, const bool enabled ) const
{
    for( size_t e = 0; e < engines.size(); ++e ) {
        if( is_engine_type( e, ft ) && ( !enabled || is_engine_on( e ) ) ) {
            return true;
        }
    }
    return false;
}
bool vehicle::has_engine_type_not( const itype_id &ft, const bool enabled ) const
{
    for( size_t e = 0; e < engines.size(); ++e ) {
        if( !is_engine_type( e, ft ) && ( !enabled || is_engine_on( e ) ) ) {
            return true;
        }
    }
    return false;
}

bool vehicle::has_engine_conflict( const vpart_info *possible_conflict,
                                   std::string &conflict_type ) const
{
    std::vector<std::string> new_excludes = possible_conflict->engine_excludes();
    // skip expensive string comparisons if there are no exclusions
    if( new_excludes.empty() ) {
        return false;
    }

    bool has_conflict = false;

    for( int engine : engines ) {
        std::vector<std::string> install_excludes = part_info( engine ).engine_excludes();
        std::vector<std::string> conflicts;
        std::set_intersection( new_excludes.begin(), new_excludes.end(), install_excludes.begin(),
                               install_excludes.end(), back_inserter( conflicts ) );
        if( !conflicts.empty() ) {
            has_conflict = true;
            conflict_type = conflicts.front();
            break;
        }
    }
    return has_conflict;
}

bool vehicle::is_engine_type( const int e, const itype_id  &ft ) const
{
    return parts[engines[e]].ammo_current() == "null" ? parts[engines[e]].fuel_current() == ft :
           parts[engines[e]].ammo_current() == ft;
}

bool vehicle::is_perpetual_type( const int e ) const
{
    const itype_id  &ft = part_info( engines[e] ).fuel_type;
    return item( ft ).has_flag( "PERPETUAL" );
}

bool vehicle::is_engine_on( const int e ) const
{
    return parts[ engines[ e ] ].is_available() && is_part_on( engines[ e ] );
}

bool vehicle::is_part_on( const int p ) const
{
    return parts[p].enabled;
}

bool vehicle::is_alternator_on( const int a ) const
{
    auto alt = parts[ alternators [ a ] ];
    if( alt.is_unavailable() ) {
        return false;
    }

    return std::any_of( engines.begin(), engines.end(), [this, &alt]( int idx ) {
        auto &eng = parts [ idx ];
        return eng.enabled && eng.is_available() && eng.mount == alt.mount &&
               !eng.faults().count( fault_belt );
    } );
}

bool vehicle::has_security_working() const
{
    bool found_security = false;
    for( int s : speciality ) {
        if( part_flag( s, "SECURITY" ) && parts[ s ].is_available() ) {
            found_security = true;
            break;
        }
    }
    return found_security;
}

void vehicle::backfire( const int e ) const
{
    const int power = part_vpower_w( engines[e], true );
    const tripoint pos = global_part_pos3( engines[e] );
    //~ backfire sound
    sounds::ambient_sound( pos, 40 + power / 10000, sounds::sound_t::movement,
                           string_format( _( "a loud BANG! from the %s" ),
                                          parts[ engines[ e ] ].name() ) );
}

const vpart_info &vehicle::part_info( int index, bool include_removed ) const
{
    if( index < static_cast<int>( parts.size() ) ) {
        if( !parts[index].removed || include_removed ) {
            return parts[index].info();
        }
    }
    return vpart_id::NULL_ID().obj();
}

// engines & alternators all have power.
// engines provide, whilst alternators consume.
int vehicle::part_vpower_w( const int index, const bool at_full_hp ) const
{
    const vehicle_part &vp = parts[ index ];
    int pwr = vp.info().power;
    if( part_flag( index, VPFLAG_ENGINE ) ) {
        if( pwr == 0 ) {
            pwr = vhp_to_watts( vp.base.engine_displacement() );
        }
        ///\EFFECT_STR increases power produced for MUSCLE_* vehicles
        pwr += ( g->u.str_cur - 8 ) * part_info( index ).engine_muscle_power_factor();
        /// wind-powered vehicles have differing power depending on wind direction
        if( vp.info().fuel_type == fuel_type_wind ) {
            int windpower = g->windspeed;
            rl_vec2d windvec;
            double raddir = ( ( g->winddirection + 180 ) % 360 ) * ( M_PI / 180 );
            windvec = windvec.normalized();
            windvec.y = -cos( raddir );
            windvec.x = sin( raddir );
            rl_vec2d fv = face_vec();
            double dot = windvec.dot_product( fv );
            if( dot <= 0 ) {
                dot = std::min( -0.1, dot );
            } else {
                dot = std::max( 0.1, dot );
            }
            int windeffectint = static_cast<int>( ( windpower * dot ) * 200 );
            pwr = std::max( 1, pwr + windeffectint );
        }
    }

    if( pwr < 0 ) {
        return pwr; // Consumers always draw full power, even if broken
    }
    if( at_full_hp ) {
        return pwr; // Assume full hp
    }
    // Damaged engines give less power, but some engines handle it better
    double health = parts[index].health_percent();
    // dpf is 0 for engines that scale power linearly with damage and
    // provides a floor otherwise
    float dpf = part_info( index ).engine_damaged_power_factor();
    double effective_percent = dpf + ( ( 1 - dpf ) * health );
    return static_cast<int>( pwr * effective_percent );
}

// alternators, solar panels, reactors, and accessories all have epower.
// alternators, solar panels, and reactors provide, whilst accessories consume.
// for motor consumption see @ref vpart_info::energy_consumption instead
int vehicle::part_epower_w( const int index ) const
{
    int e = part_info( index ).epower;
    if( e < 0 ) {
        return e; // Consumers always draw full power, even if broken
    }
    return e * parts[ index ].health_percent();
}

int vehicle::power_to_energy_bat( const int power_w, const int t_seconds ) const
{
    // Integrate constant epower (watts) over time to get units of battery energy
    int energy_j = power_w * t_seconds;
    int energy_bat = energy_j / bat_energy_j;
    int sign = power_w >= 0 ? 1 : -1;
    // energy_bat remainder results in chance at additional charge/discharge
    energy_bat += x_in_y( abs( energy_j % bat_energy_j ), bat_energy_j ) ? sign : 0;
    return energy_bat;
}

int vehicle::vhp_to_watts( const int power_vhp )
{
    // Convert vhp units (0.5 HP ) to watts
    // Used primarily for calculating battery charge/discharge
    // TODO: convert batteries to use energy units based on watts (watt-ticks?)
    constexpr int conversion_factor = 373; // 373 watts == 1 power_vhp == 0.5 HP
    return power_vhp * conversion_factor;
}

bool vehicle::has_structural_part( const point &dp ) const
{
    for( const int elem : parts_at_relative( dp, false ) ) {
        if( part_info( elem ).location == part_location_structure &&
            !part_info( elem ).has_flag( "PROTRUSION" ) ) {
            return true;
        }
    }
    return false;
}

/**
 * Returns whether or not the vehicle has a structural part queued for removal,
 * @return true if a structural is queue for removal, false if not.
 * */
bool vehicle::is_structural_part_removed() const
{
    for( const vpart_reference &vp : get_all_parts() ) {
        if( vp.part().removed && vp.info().location == part_location_structure ) {
            return true;
        }
    }
    return false;
}

/**
 * Returns whether or not the vehicle part with the given id can be mounted in
 * the specified square.
 * @param dp The local coordinate to mount in.
 * @param id The id of the part to install.
 * @return true if the part can be mounted, false if not.
 */
bool vehicle::can_mount( const point &dp, const vpart_id &id ) const
{
    //The part has to actually exist.
    if( !id.is_valid() ) {
        return false;
    }

    //It also has to be a real part, not the null part
    const vpart_info &part = id.obj();
    if( part.has_flag( "NOINSTALL" ) ) {
        return false;
    }

    const std::vector<int> parts_in_square = parts_at_relative( dp, false );

    //First part in an empty square MUST be a structural part
    if( parts_in_square.empty() && part.location != part_location_structure ) {
        return false;
    }

    //No other part can be placed on a protrusion
    if( !parts_in_square.empty() && part_info( parts_in_square[0] ).has_flag( "PROTRUSION" ) ) {
        return false;
    }

    //No part type can stack with itself, or any other part in the same slot
    for( const auto &elem : parts_in_square ) {
        const vpart_info &other_part = parts[elem].info();

        //Parts with no location can stack with each other (but not themselves)
        if( part.get_id() == other_part.get_id() ||
            ( !part.location.empty() && part.location == other_part.location ) ) {
            return false;
        }
        // Until we have an interface for handling multiple components with CARGO space,
        // exclude them from being mounted in the same tile.
        if( part.has_flag( "CARGO" ) && other_part.has_flag( "CARGO" ) ) {
            return false;
        }

    }

    // All parts after the first must be installed on or next to an existing part
    // the exception is when a single tile only structural object is being repaired
    if( !parts.empty() ) {
        if( !is_structural_part_removed() &&
            !has_structural_part( dp ) &&
            !has_structural_part( dp + point( +1,  0 ) ) &&
            !has_structural_part( dp + point( 0, +1 ) ) &&
            !has_structural_part( dp + point( -1,  0 ) ) &&
            !has_structural_part( dp + point( 0, -1 ) ) ) {
            return false;
        }
    }

    // only one exclusive engine allowed
    std::string empty;
    if( has_engine_conflict( &part, empty ) ) {
        return false;
    }

    // Alternators must be installed on a gas engine
    if( part.has_flag( VPFLAG_ALTERNATOR ) ) {
        bool anchor_found = false;
        for( const auto &elem : parts_in_square ) {
            if( part_info( elem ).has_flag( "E_ALTERNATOR" ) ) {
                anchor_found = true;
            }
        }
        if( !anchor_found ) {
            return false;
        }
    }

    //Seatbelts must be installed on a seat
    if( part.has_flag( "SEATBELT" ) ) {
        bool anchor_found = false;
        for( const auto &elem : parts_in_square ) {
            if( part_info( elem ).has_flag( "BELTABLE" ) ) {
                anchor_found = true;
            }
        }
        if( !anchor_found ) {
            return false;
        }
    }

    //Internal must be installed into a cargo area.
    if( part.has_flag( "INTERNAL" ) ) {
        bool anchor_found = false;
        for( const auto &elem : parts_in_square ) {
            if( part_info( elem ).has_flag( "CARGO" ) ) {
                anchor_found = true;
            }
        }
        if( !anchor_found ) {
            return false;
        }
    }

    // curtains must be installed on (reinforced)windshields
    // TODO: do this automatically using "location":"on_mountpoint"
    if( part.has_flag( "WINDOW_CURTAIN" ) ) {
        bool anchor_found = false;
        for( const auto &elem : parts_in_square ) {
            if( part_info( elem ).has_flag( "WINDOW" ) ) {
                anchor_found = true;
            }
        }
        if( !anchor_found ) {
            return false;
        }
    }

    // Security system must be installed on controls
    if( part.has_flag( "ON_CONTROLS" ) ) {
        bool anchor_found = false;
        for( auto it : parts_in_square ) {
            if( part_info( it ).has_flag( "CONTROLS" ) ) {
                anchor_found = true;
            }
        }
        if( !anchor_found ) {
            return false;
        }
    }

    // Cargo locks must go on lockable cargo containers
    // TODO: do this automatically using "location":"on_mountpoint"
    if( part.has_flag( "CARGO_LOCKING" ) ) {
        bool anchor_found = false;
        for( auto it : parts_in_square ) {
            if( part_info( it ).has_flag( "LOCKABLE_CARGO" ) ) {
                anchor_found = true;
            }
        }
        if( !anchor_found ) {
            return false;
        }
    }

    //Swappable storage battery must be installed on a BATTERY_MOUNT
    if( part.has_flag( "NEEDS_BATTERY_MOUNT" ) ) {
        bool anchor_found = false;
        for( const auto &elem : parts_in_square ) {
            if( part_info( elem ).has_flag( "BATTERY_MOUNT" ) ) {
                anchor_found = true;
            }
        }
        if( !anchor_found ) {
            return false;
        }
    }

    //Door motors need OPENABLE
    if( part.has_flag( "DOOR_MOTOR" ) ) {
        bool anchor_found = false;
        for( const auto &elem : parts_in_square ) {
            if( part_info( elem ).has_flag( "OPENABLE" ) ) {
                anchor_found = true;
            }
        }
        if( !anchor_found ) {
            return false;
        }
    }

    //Mirrors cannot be mounted on OPAQUE parts
    if( part.has_flag( "VISION" ) && !part.has_flag( "CAMERA" ) ) {
        for( const auto &elem : parts_in_square ) {
            if( part_info( elem ).has_flag( "OPAQUE" ) ) {
                return false;
            }
        }
    }
    //and vice versa
    if( part.has_flag( "OPAQUE" ) ) {
        for( const auto &elem : parts_in_square ) {
            if( part_info( elem ).has_flag( "VISION" ) &&
                !part_info( elem ).has_flag( "CAMERA" ) ) {
                return false;
            }
        }
    }

    //Turrets must be installed on a turret mount
    if( part.has_flag( "TURRET" ) ) {
        bool anchor_found = false;
        for( const auto &elem : parts_in_square ) {
            if( part_info( elem ).has_flag( "TURRET_MOUNT" ) ) {
                anchor_found = true;
                break;
            }
        }
        if( !anchor_found ) {
            return false;
        }
    }

    //Turret mounts must NOT be installed on other (moded) turret mounts
    if( part.has_flag( "TURRET_MOUNT" ) ) {
        for( const auto &elem : parts_in_square ) {
            if( part_info( elem ).has_flag( "TURRET_MOUNT" ) ) {
                return false;
            }
        }
    }

    //Anything not explicitly denied is permitted
    return true;
}

bool vehicle::can_unmount( const int p ) const
{
    std::string no_reason;
    return can_unmount( p, no_reason );
}

bool vehicle::can_unmount( const int p, std::string &reason ) const
{
    if( p < 0 || p > static_cast<int>( parts.size() ) ) {
        return false;
    }

    // Can't remove an engine if there's still an alternator there
    if( part_flag( p, VPFLAG_ENGINE ) && part_with_feature( p, VPFLAG_ALTERNATOR, true ) >= 0 ) {
        reason = _( "Remove attached alternator first." );
        return false;
    }

    //Can't remove a seat if there's still a seatbelt there
    if( part_flag( p, "BELTABLE" ) && part_with_feature( p, "SEATBELT", true ) >= 0 ) {
        reason = _( "Remove attached seatbelt first." );
        return false;
    }

    // Can't remove a window with curtains still on it
    if( part_flag( p, "WINDOW" ) && part_with_feature( p, "CURTAIN", true ) >= 0 ) {
        reason = _( "Remove attached curtains first." );
        return false;
    }

    //Can't remove controls if there's something attached
    if( part_flag( p, "CONTROLS" ) && part_with_feature( p, "ON_CONTROLS", true ) >= 0 ) {
        reason = _( "Remove attached part first." );
        return false;
    }

    //Can't remove a battery mount if there's still a battery there
    if( part_flag( p, "BATTERY_MOUNT" ) && part_with_feature( p, "NEEDS_BATTERY_MOUNT", true ) >= 0 ) {
        reason = _( "Remove battery from mount first." );
        return false;
    }

    //Can't remove a turret mount if there's still a turret there
    if( part_flag( p, "TURRET_MOUNT" ) && part_with_feature( p, "TURRET", true ) >= 0 ) {
        reason = _( "Remove attached mounted weapon first." );
        return false;
    }

    //Can't remove an animal part if the animal is still contained
    if( parts[p].has_flag( vehicle_part::animal_flag ) ) {
        reason = _( "Remove carried animal first." );
        return false;
    }

    //Structural parts have extra requirements
    if( part_info( p ).location == part_location_structure ) {

        std::vector<int> parts_in_square = parts_at_relative( parts[p].mount, false );
        /* To remove a structural part, there can be only structural parts left
         * in that square (might be more than one in the case of wreckage) */
        for( auto &elem : parts_in_square ) {
            if( part_info( elem ).location != part_location_structure ) {
                reason = _( "Remove all other attached parts first." );
                return false;
            }
        }

        //If it's the last part in the square...
        if( parts_in_square.size() == 1 ) {

            /* This is the tricky part: We can't remove a part that would cause
             * the vehicle to 'break into two' (like removing the middle section
             * of a quad bike, for instance). This basically requires doing some
             * breadth-first searches to ensure previously connected parts are
             * still connected. */

            //First, find all the squares connected to the one we're removing
            std::vector<vehicle_part> connected_parts;

            for( int i = 0; i < 4; i++ ) {
                const point next = parts[p].mount + point( i < 2 ? ( i == 0 ? -1 : 1 ) : 0,
                                   i < 2 ? 0 : ( i == 2 ? -1 : 1 ) );
                std::vector<int> parts_over_there = parts_at_relative( next, false );
                //Ignore empty squares
                if( !parts_over_there.empty() ) {
                    //Just need one part from the square to track the x/y
                    connected_parts.push_back( parts[parts_over_there[0]] );
                }
            }

            /* If size = 0, it's the last part of the whole vehicle, so we're OK
             * If size = 1, it's one protruding part (ie, bicycle wheel), so OK
             * Otherwise, it gets complicated... */
            if( connected_parts.size() > 1 ) {

                /* We'll take connected_parts[0] to be the target part.
                 * Every other part must have some path (that doesn't involve
                 * the part about to be removed) to the target part, in order
                 * for the part to be legally removable. */
                for( const auto &next_part : connected_parts ) {
                    if( !is_connected( connected_parts[0], next_part, parts[p] ) ) {
                        //Removing that part would break the vehicle in two
                        reason = _( "Removing this part would split the vehicle." );
                        return false;
                    }
                }

            }

        }
    }
    //Anything not explicitly denied is permitted
    return true;
}

/**
 * Performs a breadth-first search from one part to another, to see if a path
 * exists between the two without going through the excluded part. Used to see
 * if a part can be legally removed.
 * @param to The part to reach.
 * @param from The part to start the search from.
 * @param excluded_part The part that is being removed and, therefore, should not
 *        be included in the path.
 * @return true if a path exists without the excluded part, false otherwise.
 */
bool vehicle::is_connected( const vehicle_part &to, const vehicle_part &from,
                            const vehicle_part &excluded_part ) const
{
    const auto target = to.mount;
    const auto excluded = excluded_part.mount;

    //Breadth-first-search components
    std::list<vehicle_part> discovered;
    std::list<vehicle_part> searched;

    //We begin with just the start point
    discovered.push_back( from );

    while( !discovered.empty() ) {
        vehicle_part current_part = discovered.front();
        discovered.pop_front();
        auto current = current_part.mount;

        for( int i = 0; i < 4; i++ ) {
            point next = current + vehicles::cardinal_d[i];

            if( next == target ) {
                //Success!
                return true;
            } else if( next == excluded ) {
                //There might be a path, but we're not allowed to go that way
                continue;
            }

            std::vector<int> parts_there = parts_at_relative( next, true );

            if( !parts_there.empty() && !parts[ parts_there[ 0 ] ].removed &&
                part_info( parts_there[ 0 ] ).location == "structure" &&
                !part_info( parts_there[ 0 ] ).has_flag( "PROTRUSION" ) ) {
                //Only add the part if we haven't been here before
                bool found = false;
                for( auto &elem : discovered ) {
                    if( elem.mount == next ) {
                        found = true;
                        break;
                    }
                }
                if( !found ) {
                    for( auto &elem : searched ) {
                        if( elem.mount == next ) {
                            found = true;
                            break;
                        }
                    }
                }
                if( !found ) {
                    vehicle_part next_part = parts[parts_there[0]];
                    discovered.push_back( next_part );
                }
            }
        }
        //Now that that's done, we've finished exploring here
        searched.push_back( current_part );
    }
    //If we completely exhaust the discovered list, there's no path
    return false;
}

/**
 * Installs a part into this vehicle.
 * @param dp The coordinate of where to install the part.
 * @param id The string ID of the part to install. (see vehicle_parts.json)
 * @param force Skip check of whether we can mount the part here.
 * @return false if the part could not be installed, true otherwise.
 */
int vehicle::install_part( const point &dp, const vpart_id &id, bool force )
{
    if( !( force || can_mount( dp, id ) ) ) {
        return -1;
    }
    return install_part( dp, vehicle_part( id, dp, item( id.obj().item ) ) );
}

int vehicle::install_part( const point &dp, const vpart_id &id, item &&obj, bool force )
{
    if( !( force || can_mount( dp, id ) ) ) {
        return -1;
    }
    return install_part( dp, vehicle_part( id, dp, std::move( obj ) ) );
}

int vehicle::install_part( const point &dp, const vehicle_part &new_part )
{
    // Should be checked before installing the part
    bool enable = false;
    if( new_part.is_engine() ) {
        enable = true;
    } else {
        // TODO: read toggle groups from JSON
        static const std::vector<std::string> enable_like = {{
                "CONE_LIGHT",
                "CIRCLE_LIGHT",
                "AISLE_LIGHT",
                "DOME_LIGHT",
                "ATOMIC_LIGHT",
                "STEREO",
                "CHIMES",
                "FRIDGE",
                "FREEZER",
                "RECHARGE",
                "PLOW",
                "REAPER",
                "PLANTER",
                "SCOOP",
                "SPACE_HEATER"
                "WATER_PURIFIER",
                "ROCKWHEEL"
            }
        };

        for( const std::string &flag : enable_like ) {
            if( new_part.info().has_flag( flag ) ) {
                enable = has_part( flag, true );
                break;
            }
        }
    }

    parts.push_back( new_part );
    auto &pt = parts.back();

    pt.enabled = enable;

    pt.mount = dp;

    refresh();
    coeff_air_changed = true;
    return parts.size() - 1;
}

bool vehicle::try_to_rack_nearby_vehicle( const std::vector<std::vector<int>> &list_of_racks )
{
    for( const auto &this_bike_rack : list_of_racks ) {
        std::vector<vehicle *> carry_vehs;
        carry_vehs.assign( 4, nullptr );
        vehicle *test_veh = nullptr;
        std::set<tripoint> veh_partial_match;
        std::vector<std::set<tripoint>> partial_matches;
        partial_matches.assign( 4, veh_partial_match );
        for( auto rack_part : this_bike_rack ) {
            tripoint rack_pos = global_part_pos3( rack_part );
            for( int i = 0; i < 4; i++ ) {
                tripoint search_pos( rack_pos + vehicles::cardinal_d[ i ] );
                test_veh = veh_pointer_or_null( g->m.veh_at( search_pos ) );
                if( test_veh == nullptr || test_veh == this ) {
                    continue;
                } else if( test_veh != carry_vehs[ i ] ) {
                    carry_vehs[ i ] = test_veh;
                    partial_matches[ i ].clear();
                }
                partial_matches[ i ].insert( search_pos );
                if( partial_matches[ i ] == test_veh->get_points() ) {
                    return merge_rackable_vehicle( test_veh, this_bike_rack );
                }
            }
        }
    }
    return false;
}

bool vehicle::merge_rackable_vehicle( vehicle *carry_veh, const std::vector<int> &rack_parts )
{
    // Mapping between the old vehicle and new vehicle mounting points
    struct mapping {
        // All the parts attached to this mounting point
        std::vector<int> carry_parts_here;

        // the index where the racking part is on the vehicle with the rack
        int rack_part;

        // the mount point we are going to add to the vehicle with the rack
        point carry_mount;

        // the mount point on the old vehicle (carry_veh) that will be destroyed
        point old_mount;
    };

    // By structs, we mean all the parts of the carry vehicle that are at the structure location
    // of the vehicle (i.e. frames)
    std::vector<int> carry_veh_structs = carry_veh->all_parts_at_location( part_location_structure );
    std::vector<mapping> carry_data;
    carry_data.reserve( carry_veh_structs.size() );

    //X is forward/backward, Y is left/right
    std::string axis;
    if( carry_veh_structs.size() == 1 ) {
        axis = "X";
    } else {
        for( auto carry_part : carry_veh_structs ) {
            if( carry_veh->parts[ carry_part ].mount.x || carry_veh->parts[ carry_part ].mount.y ) {
                axis = carry_veh->parts[ carry_part ].mount.x ? "X" : "Y";
            }
        }
    }

    int relative_dir = modulo( carry_veh->face.dir() - face.dir(), 360 );
    int relative_180 = modulo( relative_dir, 180 );
    int face_dir_180 = modulo( face.dir(), 180 );

    // if the carrier is skewed N/S and the carried vehicle isn't aligned with
    // the carrier, force the carried vehicle to be at a right angle
    if( face_dir_180 >= 45 && face_dir_180 <= 135 ) {
        if( relative_180 >= 45 && relative_180 <= 135 ) {
            if( relative_dir < 180 ) {
                relative_dir = 90;
            } else {
                relative_dir = 270;
            }
        }
    }

    // We look at each of the structure parts (mount points, i.e. frames) for the
    // carry vehicle and then find a rack part adjacent to it. If we dont find a rack part,
    // then we cant merge.
    bool found_all_parts = true;
    for( auto carry_part : carry_veh_structs ) {

        // The current position on the original vehicle for this part
        tripoint carry_pos = carry_veh->global_part_pos3( carry_part );

        bool merged_part = false;
        for( int rack_part : rack_parts ) {
            size_t j = 0;
            // There's no mathematical transform from global pos3 to vehicle mount, so search for the
            // carry part in global pos3 after translating
            point carry_mount;
            for( j = 0; j < 4; j++ ) {
                carry_mount = parts[ rack_part ].mount + vehicles::cardinal_d[ j ];
                tripoint possible_pos = mount_to_tripoint( carry_mount );
                if( possible_pos == carry_pos ) {
                    break;
                }
            }

            // We checked the adjacent points from the mounting rack and managed
            // to find the current structure part were looking for nearby. If the part was not
            // near this particular rack, we would look at each in the list of rack_parts
            const bool carry_part_next_to_this_rack = j < 4;
            if( carry_part_next_to_this_rack ) {
                mapping carry_map;
                point old_mount = carry_veh->parts[ carry_part ].mount;
                carry_map.carry_parts_here = carry_veh->parts_at_relative( old_mount, true );
                carry_map.rack_part = rack_part;
                carry_map.carry_mount = carry_mount;
                carry_map.old_mount = old_mount;
                carry_data.push_back( carry_map );
                merged_part = true;
                break;
            }
        }

        // We checked all the racks and could not find a place for this structure part.
        if( !merged_part ) {
            found_all_parts = false;
            break;
        }
    }

    // Now that we have mapped all the parts of the carry vehicle to the vehicle with the rack
    // we can go ahead and merge
    const point mount_zero = point_zero;
    if( found_all_parts ) {
        decltype( loot_zones ) new_zones;
        for( auto carry_map : carry_data ) {
            std::string offset = string_format( "%s%3d", carry_map.old_mount == mount_zero ? axis : " ",
                                                axis == "X" ? carry_map.old_mount.x : carry_map.old_mount.y );
            std::string unique_id = string_format( "%s%3d%s", offset, relative_dir, carry_veh->name );
            for( auto carry_part : carry_map.carry_parts_here ) {
                parts.push_back( carry_veh->parts[ carry_part ] );
                vehicle_part &carried_part = parts.back();
                carried_part.mount = carry_map.carry_mount;
                carried_part.carry_names.push( unique_id );
                carried_part.enabled = false;
                carried_part.set_flag( vehicle_part::carried_flag );
                parts[ carry_map.rack_part ].set_flag( vehicle_part::carrying_flag );
            }

            const std::pair<std::unordered_multimap<point, zone_data>::iterator, std::unordered_multimap<point, zone_data>::iterator>
            zones_on_point = carry_veh->loot_zones.equal_range( carry_map.old_mount );
            for( std::unordered_multimap<point, zone_data>::const_iterator it = zones_on_point.first;
                 it != zones_on_point.second; ++it ) {
                new_zones.emplace( carry_map.carry_mount, it->second );
            }
        }

        for( std::unordered_multimap<point, zone_data>::iterator it = new_zones.begin();
             it != new_zones.end(); ++it ) {
            zone_manager::get_manager().create_vehicle_loot_zone( *this, it->first, it->second );
        }

        // Now that we've added zones to this vehicle, we need to make sure their positions
        // update when we next interact with them
        zones_dirty = true;

        //~ %1$s is the vehicle being loaded onto the bicycle rack
        add_msg( _( "You load the %1$s on the rack" ), carry_veh->name );
        g->m.destroy_vehicle( carry_veh );
        g->m.dirty_vehicle_list.insert( this );
        g->m.set_transparency_cache_dirty( smz );
        refresh();
    } else {
        //~ %1$s is the vehicle being loaded onto the bicycle rack
        add_msg( m_bad, _( "You can't get the %1$s on the rack" ), carry_veh->name );
    }
    return found_all_parts;
}

/**
 * Mark a part as removed from the vehicle.
 * @return bool true if the vehicle's 0,0 point shifted.
 */
bool vehicle::remove_part( int p )
{
    if( p >= static_cast<int>( parts.size() ) ) {
        debugmsg( "Tried to remove part %d but only %d parts!", p, parts.size() );
        return false;
    }
    if( parts[p].removed ) {
        /* This happens only when we had to remove part, because it was depending on
         * other part (using recursive remove_part() call) - currently curtain
         * depending on presence of window and seatbelt depending on presence of seat.
         */
        return false;
    }

    const tripoint part_loc = global_part_pos3( p );

    // If `p` has flag `parent_flag`, remove child with flag `child_flag`
    // Returns true if removal occurs
    const auto remove_dependent_part = [&]( const std::string & parent_flag,
    const std::string & child_flag ) {
        if( part_flag( p, parent_flag ) ) {
            int dep = part_with_feature( p, child_flag, false );
            if( dep >= 0 ) {
                item it = parts[dep].properties_to_item();
                g->m.add_item_or_charges( part_loc, it );
                remove_part( dep );
                return true;
            }
        }
        return false;
    };

    // if a windshield is removed (usually destroyed) also remove curtains
    // attached to it.
    if( remove_dependent_part( "WINDOW", "CURTAIN" ) || part_flag( p, VPFLAG_OPAQUE ) ) {
        g->m.set_transparency_cache_dirty( smz );
    }

    remove_dependent_part( "SEAT", "SEATBELT" );
    remove_dependent_part( "BATTERY_MOUNT", "NEEDS_BATTERY_MOUNT" );

    // Unboard any entities standing on removed boardable parts
    if( part_flag( p, "BOARDABLE" ) ) {
        std::vector<int> bp = boarded_parts();
        for( auto &elem : bp ) {
            if( elem == p ) {
                g->m.unboard_vehicle( part_loc );
            }
        }
    }

    // Release any animal held by the part
    if( parts[p].has_flag( vehicle_part::animal_flag ) ) {
        tripoint target = part_loc;
        bool spawn = true;
        if( !g->is_empty( target ) ) {
            std::vector<tripoint> valid;
            for( const tripoint &dest : g->m.points_in_radius( target, 1 ) ) {
                if( g->is_empty( dest ) ) {
                    valid.push_back( dest );
                }
            }
            if( valid.empty() ) {
                spawn = false;
            } else {
                target = random_entry( valid );
            }
        }
        item base = item( parts[p].get_base() );
        base.release_monster( target, spawn );
        parts[p].set_base( base );
        parts[p].remove_flag( vehicle_part::animal_flag );
    }

    // Update current engine configuration if needed
    if( part_flag( p, "ENGINE" ) && engines.size() > 1 ) {
        bool any_engine_on = false;

        for( auto &e : engines ) {
            if( e != p && is_part_on( e ) ) {
                any_engine_on = true;
                break;
            }
        }

        if( !any_engine_on ) {
            engine_on = false;
            for( auto &e : engines ) {
                toggle_specific_part( e, true );
            }
        }
    }

    //Remove loot zone if Cargo was removed.
    const auto lz_iter = loot_zones.find( parts[p].mount );
    const bool no_zone = lz_iter != loot_zones.end();

    if( no_zone && part_flag( p, "CARGO" ) ) {
        // Using the key here (instead of the iterator) will remove all zones on
        // this mount points regardless of how many there are
        loot_zones.erase( parts[p].mount );
        zones_dirty = true;
    }

    parts[p].removed = true;
    removed_part_count++;

    // If the player is currently working on the removed part, stop them as it's futile now.
    const player_activity &act = g->u.activity;
    if( act.id() == activity_id( "ACT_VEHICLE" ) && act.moves_left > 0 && act.values.size() > 6 ) {
        if( veh_pointer_or_null( g->m.veh_at( tripoint( act.values[0], act.values[1],
                                              g->u.posz() ) ) ) == this ) {
            if( act.values[6] >= p ) {
                g->u.cancel_activity();
                add_msg( m_info, _( "The vehicle part you were working on has gone!" ) );
            }
        }
    }

    const point &vp_mount = parts[p].mount;
    const auto iter = labels.find( label( vp_mount ) );
    const bool no_label = iter != labels.end();
    const bool grab_found = g->u.get_grab_type() == OBJECT_VEHICLE && g->u.grab_point == part_loc;
    // Checking these twice to avoid calling the relatively expensive parts_at_relative() unnecessarily.
    if( no_label || grab_found ) {
        if( parts_at_relative( vp_mount, false ).empty() ) {
            if( no_label ) {
                labels.erase( iter );
            }
            if( grab_found ) {
                add_msg( m_info, _( "The vehicle part you were holding has been destroyed!" ) );
                g->u.grab( OBJECT_NONE );
            }
        }
    }

    for( auto &i : get_items( p ) ) {
        // Note: this can spawn items on the other side of the wall!
        tripoint dest( part_loc.x + rng( -3, 3 ), part_loc.y + rng( -3, 3 ), part_loc.z );
        g->m.add_item_or_charges( dest, i );
    }
    g->m.dirty_vehicle_list.insert( this );
    refresh();
    coeff_air_changed = true;
    return shift_if_needed();
}

void vehicle::part_removal_cleanup()
{
    bool changed = false;
    for( std::vector<vehicle_part>::iterator it = parts.begin(); it != parts.end(); /* noop */ ) {
        if( it->removed ) {
            auto items = get_items( std::distance( parts.begin(), it ) );
            while( !items.empty() ) {
                items.erase( items.begin() );
            }
            it = parts.erase( it );
            changed = true;
        } else {
            ++it;
        }
    }
    removed_part_count = 0;
    if( changed || parts.empty() ) {
        refresh();
        if( parts.empty() ) {
            g->m.destroy_vehicle( this );
            return;
        } else {
            g->m.update_vehicle_cache( this, smz );
        }
    }
    shift_if_needed();
    refresh(); // Rebuild cached indices
    coeff_air_dirty = coeff_air_changed;
    coeff_air_changed = false;
}

void vehicle::remove_carried_flag()
{
    for( vehicle_part &part : parts ) {
        if( part.carry_names.empty() ) {
            // note: we get here if the part was added while the vehicle was carried / mounted. This is not expected.
            // still try to remove the carried flag, if any.
            part.remove_flag( vehicle_part::carried_flag );
        } else {
            part.carry_names.pop();
            if( part.carry_names.empty() ) {
                part.remove_flag( vehicle_part::carried_flag );
            }
        }
    }
}

bool vehicle::remove_carried_vehicle( const std::vector<int> &carried_parts )
{
    if( carried_parts.empty() ) {
        return false;
    }
    std::string veh_record;
    tripoint new_pos3;
    bool x_aligned = false;
    for( int carried_part : carried_parts ) {
        std::string id_string = parts[ carried_part ].carry_names.top().substr( 0, 1 );
        if( id_string == "X" || id_string == "Y" ) {
            veh_record = parts[ carried_part ].carry_names.top();
            new_pos3 = global_part_pos3( carried_part );
            x_aligned = id_string == "X";
            break;
        }
    }
    if( veh_record.empty() ) {
        return false;
    }
    int new_dir = modulo( std::stoi( veh_record.substr( 4, 3 ) ) + face.dir(), 360 );
    int host_dir = modulo( face.dir(), 180 );
    // if the host is skewed N/S, and the carried vehicle is going to come at an angle,
    // force it to east/west instead
    if( host_dir >= 45 && host_dir <= 135 ) {
        if( new_dir <= 45 || new_dir >= 315 ) {
            new_dir = 0;
        } else if( new_dir >= 135 && new_dir <= 225 ) {
            new_dir = 180;
        }
    }
    vehicle *new_vehicle = g->m.add_vehicle( vproto_id( "none" ), new_pos3, new_dir );
    if( new_vehicle == nullptr ) {
        add_msg( m_debug, "Unable to unload bike rack, host face %d, new_dir %d!", face.dir(), new_dir );
        return false;
    }

    std::vector<point> new_mounts;
    new_vehicle->name = veh_record.substr( vehicle_part::name_offset );
    for( auto carried_part : carried_parts ) {
        point new_mount;
        std::string mount_str;
        if( !parts[carried_part].carry_names.empty() ) {
            // the mount string should be something like "X 0 0" for ex. We get the first number out of it.
            mount_str = parts[carried_part].carry_names.top().substr( 1, 3 );
        } else {
            // FIX #28712; if we get here it means that a part was added to the bike while the latter was a carried vehicle.
            // This part didn't get a carry_names because those are assigned when the carried vehicle is loaded.
            // We can't be sure to which vehicle it really belongs to, so it will be detached from the vehicle.
            // We can at least inform the player that there's something wrong.
            add_msg( m_warning,
                     _( "A part of the vehicle ('%s') has no containing vehicle's name. It will be detached from the %s vehicle." ),
                     parts[carried_part].name(),  new_vehicle->name );

            // check if any other parts at the same location have a valid carry name so we can still have a valid mount location.
            for( auto &local_part : parts_at_relative( parts[carried_part].mount, true ) ) {
                if( !parts[local_part].carry_names.empty() ) {
                    mount_str = parts[local_part].carry_names.top().substr( 1, 3 );
                    break;
                }
            }
        }
        if( mount_str.empty() ) {
            add_msg( m_bad,
                     _( "There's not viable mount location on this vehicle: %s. It can't be unloaded from the rack." ),
                     new_vehicle->name );
            return false;
        }
        if( x_aligned ) {
            new_mount.x = std::stoi( mount_str );
        } else {
            new_mount.y = std::stoi( mount_str );
        }
        new_mounts.push_back( new_mount );
    }

    std::vector<vehicle *> new_vehicles;
    new_vehicles.push_back( new_vehicle );
    std::vector<std::vector<int>> carried_vehicles;
    carried_vehicles.push_back( carried_parts );
    std::vector<std::vector<point>> carried_mounts;
    carried_mounts.push_back( new_mounts );
    const bool success = split_vehicles( carried_vehicles, new_vehicles, carried_mounts );
    if( success ) {
        //~ %s is the vehicle being loaded onto the bicycle rack
        add_msg( _( "You unload the %s from the bike rack." ), new_vehicle->name );
        new_vehicle->remove_carried_flag();
        g->m.dirty_vehicle_list.insert( this );
        part_removal_cleanup();
    } else {
        //~ %s is the vehicle being loaded onto the bicycle rack
        add_msg( m_bad, _( "You can't unload the %s from the bike rack." ), new_vehicle->name );
    }
    return success;
}

// split the current vehicle into up to 3 new vehicles that do not connect to each other
bool vehicle::find_and_split_vehicles( int exclude )
{
    std::vector<int> valid_parts = all_parts_at_location( part_location_structure );
    std::set<int> checked_parts;
    checked_parts.insert( exclude );

    std::vector<std::vector <int>> all_vehicles;

    for( size_t cnt = 0 ; cnt < 4 ; cnt++ ) {
        int test_part = -1;
        for( auto p : valid_parts ) {
            if( parts[ p ].removed ) {
                continue;
            }
            if( checked_parts.find( p ) == checked_parts.end() ) {
                test_part = p;
                break;
            }
        }
        if( test_part == -1 || static_cast<size_t>( test_part ) > parts.size() ) {
            break;
        }

        std::queue<std::pair<int, std::vector<int>>> search_queue;

        const auto push_neighbor = [&]( int p, std::vector<int> with_p ) {
            std::pair<int, std::vector<int>> data( p, with_p );
            search_queue.push( data );
        };
        auto pop_neighbor = [&]() {
            std::pair<int, std::vector<int>> result = search_queue.front();
            search_queue.pop();
            return result;
        };

        std::vector<int> veh_parts;
        push_neighbor( test_part, parts_at_relative( parts[ test_part ].mount, true ) );
        while( !search_queue.empty() ) {
            std::pair<int, std::vector<int>> test_set = pop_neighbor();
            test_part = test_set.first;
            if( checked_parts.find( test_part ) != checked_parts.end() ) {
                continue;
            }
            for( auto p : test_set.second ) {
                veh_parts.push_back( p );
            }
            checked_parts.insert( test_part );
            for( size_t i = 0; i < 4; i++ ) {
                const point dp = parts[test_part].mount + vehicles::cardinal_d[ i ];
                std::vector<int> all_neighbor_parts = parts_at_relative( dp, true );
                int neighbor_struct_part = -1;
                for( int p : all_neighbor_parts ) {
                    if( parts[ p ].removed ) {
                        continue;
                    }
                    if( part_info( p ).location == part_location_structure ) {
                        neighbor_struct_part = p;
                        break;
                    }
                }
                if( neighbor_struct_part != -1 ) {
                    push_neighbor( neighbor_struct_part, all_neighbor_parts );
                }
            }
        }
        // don't include the first vehicle's worth of parts
        if( cnt > 0 ) {
            all_vehicles.push_back( veh_parts );
        }
    }

    if( !all_vehicles.empty() ) {
        bool success = split_vehicles( all_vehicles );
        if( success ) {
            // update the active cache
            shift_parts( point_zero );
            return true;
        }
    }
    return false;
}

void vehicle::relocate_passengers( const std::vector<player *> &passengers )
{
    const auto boardables = get_avail_parts( "BOARDABLE" );
    for( player *passenger : passengers ) {
        for( const vpart_reference &vp : boardables ) {
            if( vp.part().passenger_id == passenger->getID() ) {
                passenger->setpos( vp.pos() );
            }
        }
    }
}

// Split a vehicle into an old vehicle and one or more new vehicles by moving vehicle_parts
// from one the old vehicle to the new vehicles.
// some of the logic borrowed from remove_part
// skipped the grab, curtain, player activity, and engine checks because they deal
// with pos, not a vehicle pointer
// @param new_vehs vector of vectors of part indexes to move to new vehicles
// @param new_vehicles vector of vehicle pointers containing the new vehicles; if empty, new
// vehicles will be created
// @param new_mounts vector of vector of mount points. must have one vector for every vehicle*
// in new_vehicles, and forces the part indices in new_vehs to be mounted on the new vehicle
// at those mount points
bool vehicle::split_vehicles( const std::vector<std::vector <int>> &new_vehs,
                              const std::vector<vehicle *> &new_vehicles,
                              const std::vector<std::vector <point>> &new_mounts )
{
    bool did_split = false;
    size_t i = 0;
    for( i = 0; i < new_vehs.size(); i ++ ) {
        std::vector<int> split_parts = new_vehs[ i ];
        if( split_parts.empty() ) {
            continue;
        }
        std::vector<point> split_mounts = new_mounts[ i ];
        did_split = true;

        vehicle *new_vehicle = nullptr;
        if( i < new_vehicles.size() ) {
            new_vehicle = new_vehicles[ i ];
        }
        int split_part0 = split_parts.front();
        tripoint new_v_pos3;
        point mnt_offset;

        decltype( labels ) new_labels;
        decltype( loot_zones ) new_zones;
        if( new_vehicle == nullptr ) {
            // make sure the split_part0 is a legal 0,0 part
            if( split_parts.size() > 1 ) {
                for( size_t sp = 0; sp < split_parts.size(); sp++ ) {
                    int p = split_parts[ sp ];
                    if( part_info( p ).location == part_location_structure &&
                        !part_info( p ).has_flag( "PROTRUSION" ) ) {
                        split_part0 = sp;
                        break;
                    }
                }
            }
            new_v_pos3 = global_part_pos3( parts[ split_part0 ] );
            mnt_offset = parts[ split_part0 ].mount;
            new_vehicle = g->m.add_vehicle( vproto_id( "none" ), new_v_pos3, face.dir() );
            new_vehicle->name = name;
            new_vehicle->move = move;
            new_vehicle->turn_dir = turn_dir;
            new_vehicle->velocity = velocity;
            new_vehicle->vertical_velocity = vertical_velocity;
            new_vehicle->cruise_velocity = cruise_velocity;
            new_vehicle->cruise_on = cruise_on;
            new_vehicle->engine_on = engine_on;
            new_vehicle->tracking_on = tracking_on;
            new_vehicle->camera_on = camera_on;
        }
        new_vehicle->last_fluid_check = last_fluid_check;

        std::vector<player *> passengers;
        for( size_t new_part = 0; new_part < split_parts.size(); new_part++ ) {
            int mov_part = split_parts[ new_part ];
            point cur_mount = parts[ mov_part ].mount;
            point new_mount = cur_mount;
            if( !split_mounts.empty() ) {
                new_mount = split_mounts[ new_part ];
            } else {
                new_mount -= mnt_offset;
            }

            player *passenger = nullptr;
            // Unboard any entities standing on any transferred part
            if( part_flag( mov_part, "BOARDABLE" ) ) {
                passenger = get_passenger( mov_part );
                if( passenger ) {
                    passengers.push_back( passenger );
                }
            }
            // transfer the vehicle_part to the new vehicle
            new_vehicle->parts.emplace_back( parts[ mov_part ] );
            new_vehicle->parts.back().mount = new_mount;

            // remove labels associated with the mov_part
            const auto iter = labels.find( label( cur_mount ) );
            if( iter != labels.end() ) {
                std::string label_str = iter->text;
                labels.erase( iter );
                new_labels.insert( label( new_mount, label_str ) );
            }
            // Prepare the zones to be moved to the new vehicle
            const std::pair<std::unordered_multimap<point, zone_data>::iterator, std::unordered_multimap<point, zone_data>::iterator>
            zones_on_point = loot_zones.equal_range( cur_mount );
            for( std::unordered_multimap<point, zone_data>::const_iterator lz_iter = zones_on_point.first;
                 lz_iter != zones_on_point.second; ++lz_iter ) {
                new_zones.emplace( new_mount, lz_iter->second );
            }

            // Erasing on the key removes all the zones from the point at once
            loot_zones.erase( cur_mount );

            // The zone manager will be updated when we next interact with it through get_vehicle_zones
            zones_dirty = true;

            // remove the passenger from the old vehicle
            if( passenger ) {
                parts[ mov_part ].remove_flag( vehicle_part::passenger_flag );
                parts[ mov_part ].passenger_id = 0;
            }
            // indicate the part needs to be removed from the old vehicle
            parts[ mov_part].removed = true;
            removed_part_count++;
        }

        // We want to create the vehicle zones after we've setup the parts
        // because we need only to move the zone once per mount, not per part. If we move per
        // part, we will end up with duplicates of the zone per part on the same mount
        for( std::pair<point, zone_data> zone : new_zones ) {
            zone_manager::get_manager().create_vehicle_loot_zone( *new_vehicle, zone.first, zone.second );
        }

        // create_vehicle_loot_zone marks the vehicle as not dirty but since we got these zones
        // in an unknown state from the previous vehicle, we need to let the cache rebuild next
        // time we interact with them
        new_vehicle->zones_dirty = true;

        g->m.dirty_vehicle_list.insert( new_vehicle );
        g->m.set_transparency_cache_dirty( smz );
        if( !new_labels.empty() ) {
            new_vehicle->labels = new_labels;
        }

        if( split_mounts.empty() ) {
            new_vehicle->refresh();
        } else {
            // include refresh
            new_vehicle->shift_parts( point_zero - mnt_offset );
        }

        // update the precalc points
        new_vehicle->precalc_mounts( 1, new_vehicle->skidding ?
                                     new_vehicle->turn_dir : new_vehicle->face.dir(),
                                     new_vehicle->pivot_point() );
        if( !passengers.empty() ) {
            new_vehicle->relocate_passengers( passengers );
        }
    }
    return did_split;
}

bool vehicle::split_vehicles( const std::vector<std::vector <int>> &new_vehs )
{
    std::vector<vehicle *> null_vehicles;
    std::vector<std::vector <point>> null_mounts;
    std::vector<point> nothing;
    null_vehicles.assign( new_vehs.size(), nullptr );
    null_mounts.assign( new_vehs.size(), nothing );
    return split_vehicles( new_vehs, null_vehicles, null_mounts );
}

item_location vehicle::part_base( int p )
{
    return item_location( vehicle_cursor( *this, p ), &parts[ p ].base );
}

int vehicle::find_part( const item &it ) const
{
    auto idx = std::find_if( parts.begin(), parts.end(), [&it]( const vehicle_part & e ) {
        return &e.base == &it;
    } );
    return idx != parts.end() ? std::distance( parts.begin(), idx ) : INT_MIN;
}

item_group::ItemList vehicle_part::pieces_for_broken_part() const
{
    const std::string &group = info().breaks_into_group;
    // TODO: make it optional? Or use id of empty item group?
    if( group.empty() ) {
        return {};
    }

    return item_group::items_from( group, calendar::turn );
}

std::vector<int> vehicle::parts_at_relative( const point &dp,
        const bool use_cache ) const
{
    if( !use_cache ) {
        std::vector<int> res;
        for( const vpart_reference &vp : get_all_parts() ) {
            if( vp.mount() == dp && !vp.part().removed ) {
                res.push_back( static_cast<int>( vp.part_index() ) );
            }
        }
        return res;
    } else {
        const auto &iter = relative_parts.find( dp );
        if( iter != relative_parts.end() ) {
            return iter->second;
        } else {
            std::vector<int> res;
            return res;
        }
    }
}

cata::optional<vpart_reference> vpart_position::obstacle_at_part() const
{
    const cata::optional<vpart_reference> part = part_with_feature( VPFLAG_OBSTACLE, true );
    if( !part ) {
        return cata::nullopt; // No obstacle here
    }

    if( part->has_feature( VPFLAG_OPENABLE ) && part->part().open ) {
        return cata::nullopt; // Open door here
    }

    return part;
}

cata::optional<vpart_reference> vpart_position::part_displayed() const
{
    int part_id = vehicle().part_displayed_at( mount() );
    if( part_id == -1 ) {
        return cata::nullopt;
    }
    return vpart_reference( vehicle(), part_id );
}

cata::optional<vpart_reference> vpart_position::part_with_feature( const std::string &f,
        const bool unbroken ) const
{
    const int i = vehicle().part_with_feature( part_index(), f, unbroken );
    if( i < 0 ) {
        return cata::nullopt;
    }
    return vpart_reference( vehicle(), i );
}

cata::optional<vpart_reference> vpart_position::part_with_feature( const vpart_bitflags f,
        const bool unbroken ) const
{
    const int i = vehicle().part_with_feature( part_index(), f, unbroken );
    if( i < 0 ) {
        return cata::nullopt;
    }
    return vpart_reference( vehicle(), i );
}

cata::optional<vpart_reference> optional_vpart_position::part_with_feature( const std::string &f,
        const bool unbroken ) const
{
    return has_value() ? value().part_with_feature( f, unbroken ) : cata::nullopt;
}

cata::optional<vpart_reference> optional_vpart_position::part_with_feature( const vpart_bitflags f,
        const bool unbroken ) const
{
    return has_value() ? value().part_with_feature( f, unbroken ) : cata::nullopt;
}

cata::optional<vpart_reference> optional_vpart_position::obstacle_at_part() const
{
    return has_value() ? value().obstacle_at_part() : cata::nullopt;
}

cata::optional<vpart_reference> optional_vpart_position::part_displayed() const
{
    return has_value() ? value().part_displayed() : cata::nullopt;
}

int vehicle::part_with_feature( int part, vpart_bitflags const flag, bool unbroken ) const
{
    if( part_flag( part, flag ) && ( !unbroken || !parts[part].is_broken() ) ) {
        return part;
    }
    const auto it = relative_parts.find( parts[part].mount );
    if( it != relative_parts.end() ) {
        const std::vector<int> &parts_here = it->second;
        for( auto &i : parts_here ) {
            if( part_flag( i, flag ) && ( !unbroken || !parts[i].is_broken() ) ) {
                return i;
            }
        }
    }
    return -1;
}

int vehicle::part_with_feature( int part, const std::string &flag, bool unbroken ) const
{
    return part_with_feature( parts[part].mount, flag, unbroken );
}

int vehicle::part_with_feature( const point &pt, const std::string &flag, bool unbroken ) const
{
    std::vector<int> parts_here = parts_at_relative( pt, false );
    for( auto &elem : parts_here ) {
        if( part_flag( elem, flag ) && ( !unbroken || !parts[ elem ].is_broken() ) ) {
            return elem;
        }
    }
    return -1;
}

int vehicle::avail_part_with_feature( int part, vpart_bitflags const flag, bool unbroken ) const
{
    int part_a = part_with_feature( part, flag, unbroken );
    if( ( part_a >= 0 ) && parts[ part_a ].is_available() ) {
        return part_a;
    }
    return -1;
}

int vehicle::avail_part_with_feature( int part, const std::string &flag, bool unbroken ) const
{
    return avail_part_with_feature( parts[ part ].mount, flag, unbroken );
}

int vehicle::avail_part_with_feature( const point &pt, const std::string &flag,
                                      bool unbroken ) const
{
    int part_a = part_with_feature( pt, flag, unbroken );
    if( ( part_a >= 0 ) && parts[ part_a ].is_available() ) {
        return part_a;
    }
    return -1;
}

bool vehicle::has_part( const std::string &flag, bool enabled ) const
{
    return std::any_of( parts.begin(), parts.end(), [&flag, &enabled]( const vehicle_part & e ) {
        return !e.removed && ( !enabled || e.enabled ) && !e.is_broken() && e.info().has_flag( flag );
    } );
}

bool vehicle::has_part( const tripoint &pos, const std::string &flag, bool enabled ) const
{
    const tripoint relative_pos = pos - global_pos3();

    for( const auto &e : parts ) {
        if( e.precalc[0].x != relative_pos.x || e.precalc[0].y != relative_pos.y ) {
            continue;
        }
        if( !e.removed && ( !enabled || e.enabled ) && !e.is_broken() && e.info().has_flag( flag ) ) {
            return true;
        }
    }
    return false;
}

std::vector<vehicle_part *> vehicle::get_parts_at( const tripoint &pos, const std::string &flag,
        const part_status_flag condition )
{
    const tripoint relative_pos = pos - global_pos3();
    std::vector<vehicle_part *> res;
    for( auto &e : parts ) {
        if( e.precalc[ 0 ].x != relative_pos.x || e.precalc[ 0 ].y != relative_pos.y ) {
            continue;
        }
        if( !e.removed &&
            ( flag.empty() || e.info().has_flag( flag ) ) &&
            ( !( condition & part_status_flag::enabled ) || e.enabled ) &&
            ( !( condition & part_status_flag::working ) || !e.is_broken() ) ) {
            res.push_back( &e );
        }
    }
    return res;
}

std::vector<const vehicle_part *> vehicle::get_parts_at( const tripoint &pos,
        const std::string &flag,
        const part_status_flag condition ) const
{
    const tripoint relative_pos = pos - global_pos3();
    std::vector<const vehicle_part *> res;
    for( const auto &e : parts ) {
        if( e.precalc[ 0 ].x != relative_pos.x || e.precalc[ 0 ].y != relative_pos.y ) {
            continue;
        }
        if( !e.removed &&
            ( flag.empty() || e.info().has_flag( flag ) ) &&
            ( !( condition & part_status_flag::enabled ) || e.enabled ) &&
            ( !( condition & part_status_flag::working ) || !e.is_broken() ) ) {
            res.push_back( &e );
        }
    }
    return res;
}

cata::optional<std::string> vpart_position::get_label() const
{
    const auto it = vehicle().labels.find( label( mount() ) );
    if( it == vehicle().labels.end() ) {
        return cata::nullopt;
    }
    if( it->text.empty() ) {
        // legacy support TODO: change labels into a map and keep track of deleted labels
        return cata::nullopt;
    }
    return it->text;
}

void vpart_position::set_label( const std::string &text ) const
{
    auto &labels = vehicle().labels;
    const auto it = labels.find( label( mount() ) );
    // TODO: empty text should remove the label instead of just storing an empty string, see get_label
    if( it == labels.end() ) {
        labels.insert( label( mount(), text ) );
    } else {
        // labels should really be a map
        labels.insert( labels.erase( it ), label( mount(), text ) );
    }
}

int vehicle::next_part_to_close( int p, bool outside ) const
{
    std::vector<int> parts_here = parts_at_relative( parts[p].mount, true );

    // We want reverse, since we close the outermost thing first (curtains), and then the innermost thing (door)
    for( std::vector<int>::reverse_iterator part_it = parts_here.rbegin();
         part_it != parts_here.rend();
         ++part_it ) {

        if( part_flag( *part_it, VPFLAG_OPENABLE )
            && parts[ *part_it ].is_available()
            && parts[*part_it].open == 1
            && ( !outside || !part_flag( *part_it, "OPENCLOSE_INSIDE" ) ) ) {
            return *part_it;
        }
    }
    return -1;
}

int vehicle::next_part_to_open( int p, bool outside ) const
{
    std::vector<int> parts_here = parts_at_relative( parts[p].mount, true );

    // We want forwards, since we open the innermost thing first (curtains), and then the innermost thing (door)
    for( auto &elem : parts_here ) {
        if( part_flag( elem, VPFLAG_OPENABLE ) && parts[ elem ].is_available() && parts[elem].open == 0 &&
            ( !outside || !part_flag( elem, "OPENCLOSE_INSIDE" ) ) ) {
            return elem;
        }
    }
    return -1;
}

vehicle_part_with_feature_range<std::string> vehicle::get_avail_parts( std::string feature ) const
{
    return vehicle_part_with_feature_range<std::string>( const_cast<vehicle &>( *this ),
            std::move( feature ),
            static_cast<part_status_flag>( part_status_flag::working |
                                           part_status_flag::available ) );
}

vehicle_part_with_feature_range<vpart_bitflags> vehicle::get_avail_parts(
    const vpart_bitflags feature ) const
{
    return vehicle_part_with_feature_range<vpart_bitflags>( const_cast<vehicle &>( *this ), feature,
            static_cast<part_status_flag>( part_status_flag::working |
                                           part_status_flag::available ) );
}

vehicle_part_with_feature_range<std::string> vehicle::get_parts_including_carried(
    std::string feature ) const
{
    return vehicle_part_with_feature_range<std::string>( const_cast<vehicle &>( *this ),
            std::move( feature ), part_status_flag::working );
}

vehicle_part_with_feature_range<vpart_bitflags> vehicle::get_parts_including_carried(
    const vpart_bitflags feature ) const
{
    return vehicle_part_with_feature_range<vpart_bitflags>( const_cast<vehicle &>( *this ), feature,
            part_status_flag::working );
}

vehicle_part_with_feature_range<std::string> vehicle::get_any_parts( std::string feature ) const
{
    return vehicle_part_with_feature_range<std::string>( const_cast<vehicle &>( *this ),
            std::move( feature ), part_status_flag::any );
}

vehicle_part_with_feature_range<vpart_bitflags> vehicle::get_any_parts(
    const vpart_bitflags feature ) const
{
    return vehicle_part_with_feature_range<vpart_bitflags>( const_cast<vehicle &>( *this ), feature,
            part_status_flag::any );
}

vehicle_part_with_feature_range<std::string> vehicle::get_enabled_parts( std::string feature ) const
{
    return vehicle_part_with_feature_range<std::string>( const_cast<vehicle &>( *this ),
            std::move( feature ),
            static_cast<part_status_flag>( part_status_flag::enabled |
                                           part_status_flag::working |
                                           part_status_flag::available ) );
}

vehicle_part_with_feature_range<vpart_bitflags> vehicle::get_enabled_parts(
    const vpart_bitflags feature ) const
{
    return vehicle_part_with_feature_range<vpart_bitflags>( const_cast<vehicle &>( *this ), feature,
            static_cast<part_status_flag>( part_status_flag::enabled |
                                           part_status_flag::working |
                                           part_status_flag::available ) );
}

/**
 * Returns all parts in the vehicle that exist in the given location slot. If
 * the empty string is passed in, returns all parts with no slot.
 * @param location The location slot to get parts for.
 * @return A list of indices to all parts with the specified location.
 */
std::vector<int> vehicle::all_parts_at_location( const std::string &location ) const
{
    std::vector<int> parts_found;
    for( size_t part_index = 0; part_index < parts.size(); ++part_index ) {
        if( part_info( part_index ).location == location && !parts[part_index].removed ) {
            parts_found.push_back( part_index );
        }
    }
    return parts_found;
}

/**
 * Returns all parts in the vehicle that have the specified flag in their vpinfo and
 * are on the same X-axis or Y-axis as the input part and are contiguous with each other.
 * @param part The part to find adjacent parts to
 * @param flag The flag to match
 * @return A list of lists of indices of all parts sharing the flag and contiguous with the part
 * on the X or Y axis. Returns 0, 1, or 2 lists of indices.
 */
std::vector<std::vector<int>> vehicle::find_lines_of_parts( int part, const std::string &flag )
{
    const auto possible_parts = get_avail_parts( flag );
    std::vector<std::vector<int>> ret_parts;
    if( empty( possible_parts ) ) {
        return ret_parts;
    }

    std::vector<int> x_parts;
    std::vector<int> y_parts;
    vpart_id part_id = part_info( part ).get_id();
    // create vectors of parts on the same X or Y axis
    point target = parts[ part ].mount;
    for( const vpart_reference &vp : possible_parts ) {
        if( vp.part().is_unavailable() ||
            !vp.has_feature( "MULTISQUARE" ) ||
            vp.info().get_id() != part_id )  {
            continue;
        }
        if( vp.mount().x == target.x ) {
            x_parts.push_back( vp.part_index() );
        }
        if( vp.mount().y == target.y ) {
            y_parts.push_back( vp.part_index() );
        }
    }

    if( x_parts.size() > 1 ) {
        std::vector<int> x_ret;
        // sort by Y-axis, since they're all on the same X-axis
        const auto x_sorter = [&]( const int lhs, const int rhs ) {
            return( parts[lhs].mount.y > parts[rhs].mount.y );
        };
        std::sort( x_parts.begin(), x_parts.end(), x_sorter );
        int first_part = 0;
        int prev_y = parts[ x_parts[ 0 ] ].mount.y;
        int i;
        bool found_part = x_parts[ 0 ] == part;
        for( i = 1; static_cast<size_t>( i ) < x_parts.size(); i++ ) {
            // if the Y difference is > 1, there's a break in the run
            if( std::abs( parts[ x_parts[ i ] ].mount.y - prev_y )  > 1 ) {
                // if we found the part, this is the run we wanted
                if( found_part ) {
                    break;
                }
                first_part = i;
            }
            found_part |= x_parts[ i ] == part;
            prev_y = parts[ x_parts[ i ] ].mount.y;
        }
        for( size_t j = first_part; j < static_cast<size_t>( i ); j++ ) {
            x_ret.push_back( x_parts[ j ] );
        }
        ret_parts.push_back( x_ret );
    }
    if( y_parts.size() > 1 ) {
        std::vector<int> y_ret;
        const auto y_sorter = [&]( const int lhs, const int rhs ) {
            return( parts[lhs].mount.x > parts[rhs].mount.x );
        };
        std::sort( y_parts.begin(), y_parts.end(), y_sorter );
        int first_part = 0;
        int prev_x = parts[ y_parts[ 0 ] ].mount.x;
        int i;
        bool found_part = y_parts[ 0 ] == part;
        for( i = 1; static_cast<size_t>( i ) < y_parts.size(); i++ ) {
            if( std::abs( parts[ y_parts[ i ] ].mount.x - prev_x )  > 1 ) {
                if( found_part ) {
                    break;
                }
                first_part = i;
            }
            found_part |= y_parts[ i ] == part;
            prev_x = parts[ y_parts[ i ] ].mount.x;
        }
        for( size_t j = first_part; j < static_cast<size_t>( i ); j++ ) {
            y_ret.push_back( y_parts[ j ] );
        }
        ret_parts.push_back( y_ret );
    }
    if( y_parts.size() == 1 && x_parts.size() == 1 ) {
        ret_parts.push_back( x_parts );
    }
    return ret_parts;
}

bool vehicle::part_flag( int part, const std::string &flag ) const
{
    if( part < 0 || part >= static_cast<int>( parts.size() ) || parts[part].removed ) {
        return false;
    } else {
        return part_info( part ).has_flag( flag );
    }
}

bool vehicle::part_flag( int part, const vpart_bitflags flag ) const
{
    if( part < 0 || part >= static_cast<int>( parts.size() ) || parts[part].removed ) {
        return false;
    } else {
        return part_info( part ).has_flag( flag );
    }
}

int vehicle::part_at( const point &dp ) const
{
    for( const vpart_reference &vp : get_all_parts() ) {
        if( vp.part().precalc[0] == dp && !vp.part().removed ) {
            return static_cast<int>( vp.part_index() );
        }
    }
    return -1;
}

/**
 * Given a vehicle part which is inside of this vehicle, returns the index of
 * that part. This exists solely because activities relating to vehicle editing
 * require the index of the vehicle part to be passed around.
 * @param part The part to find.
 * @param check_removed Check whether this part can be removed
 * @return The part index, -1 if it is not part of this vehicle.
 */
int vehicle::index_of_part( const vehicle_part *const part, const bool check_removed ) const
{
    if( part != nullptr ) {
        for( const vpart_reference &vp : get_all_parts() ) {
            const vehicle_part &next_part = vp.part();
            if( !check_removed && next_part.removed ) {
                continue;
            }
            if( part->id == next_part.id && part->mount == vp.mount() ) {
                return vp.part_index();
            }
        }
    }
    return -1;
}

/**
 * Returns which part (as an index into the parts list) is the one that will be
 * displayed for the given square. Returns -1 if there are no parts in that
 * square.
 * @param dp The local coordinate.
 * @return The index of the part that will be displayed.
 */
int vehicle::part_displayed_at( const point &dp ) const
{
    // Z-order is implicitly defined in game::load_vehiclepart, but as
    // numbers directly set on parts rather than constants that can be
    // used elsewhere. A future refactor might be nice but this way
    // it's clear where the magic number comes from.
    const int ON_ROOF_Z = 9;

    std::vector<int> parts_in_square = parts_at_relative( dp, true );

    if( parts_in_square.empty() ) {
        return -1;
    }

    bool in_vehicle = g->u.in_vehicle;
    if( in_vehicle ) {
        // They're in a vehicle, but are they in /this/ vehicle?
        std::vector<int> psg_parts = boarded_parts();
        in_vehicle = false;
        for( auto &psg_part : psg_parts ) {
            if( get_passenger( psg_part ) == &( g->u ) ) {
                in_vehicle = true;
                break;
            }
        }
    }

    int hide_z_at_or_above = ( in_vehicle ) ? ( ON_ROOF_Z ) : INT_MAX;

    int top_part = 0;
    for( size_t index = 1; index < parts_in_square.size(); index++ ) {
        if( ( part_info( parts_in_square[top_part] ).z_order <
              part_info( parts_in_square[index] ).z_order ) &&
            ( part_info( parts_in_square[index] ).z_order <
              hide_z_at_or_above ) ) {
            top_part = index;
        }
    }

    return parts_in_square[top_part];
}

int vehicle::roof_at_part( const int part ) const
{
    std::vector<int> parts_in_square = parts_at_relative( parts[part].mount, true );
    for( const int p : parts_in_square ) {
        if( part_info( p ).location == "on_roof" || part_flag( p, "ROOF" ) ) {
            return p;
        }
    }

    return -1;
}

point vehicle::coord_translate( const point &p ) const
{
    point q;
    coord_translate( pivot_rotation[0], pivot_anchor[0], p, q );
    return q;
}

void vehicle::coord_translate( int dir, const point &pivot, const point &p, point &q ) const
{
    tileray tdir( dir );
    tdir.advance( p.x - pivot.x );
    q.x = tdir.dx() + tdir.ortho_dx( p.y - pivot.y );
    q.y = tdir.dy() + tdir.ortho_dy( p.y - pivot.y );
}

void vehicle::coord_translate( tileray tdir, const point &pivot, const point &p, point &q ) const
{
    tdir.clear_advance();
    tdir.advance( p.x - pivot.x );
    q.x = tdir.dx() + tdir.ortho_dx( p.y - pivot.y );
    q.y = tdir.dy() + tdir.ortho_dy( p.y - pivot.y );
}

point vehicle::rotate_mount( int old_dir, int new_dir, const point &pivot, const point &p ) const
{
    point q;
    coord_translate( new_dir - old_dir, pivot, p, q );
    return q;
}

tripoint vehicle::mount_to_tripoint( const point &mount ) const
{
    point offset_zero( 0, 0 );
    return mount_to_tripoint( mount, offset_zero );
}

tripoint vehicle::mount_to_tripoint( const point &mount, const point &offset ) const
{
    point mnt_translated;
    coord_translate( pivot_rotation[0], pivot_anchor[ 0 ], mount + offset, mnt_translated );
    return global_pos3() + mnt_translated;
}

void vehicle::precalc_mounts( int idir, int dir, const point &pivot )
{
    if( idir < 0 || idir > 1 ) {
        idir = 0;
    }
    tileray tdir( dir );
    std::unordered_map<point, point> mount_to_precalc;
    for( auto &p : parts ) {
        if( p.removed ) {
            continue;
        }
        auto q = mount_to_precalc.find( p.mount );
        if( q == mount_to_precalc.end() ) {
            coord_translate( tdir, pivot, p.mount, p.precalc[idir] );
            mount_to_precalc.insert( { p.mount, p.precalc[idir] } );
        } else {
            p.precalc[idir] = q->second;
        }
    }
    pivot_anchor[idir] = pivot;
    pivot_rotation[idir] = dir;
}

std::vector<int> vehicle::boarded_parts() const
{
    std::vector<int> res;
    for( const vpart_reference &vp : get_avail_parts( VPFLAG_BOARDABLE ) ) {
        if( vp.part().has_flag( vehicle_part::passenger_flag ) ) {
            res.push_back( static_cast<int>( vp.part_index() ) );
        }
    }
    return res;
}

player *vehicle::get_passenger( int p ) const
{
    p = part_with_feature( p, VPFLAG_BOARDABLE, false );
    if( p >= 0 && parts[p].has_flag( vehicle_part::passenger_flag ) ) {
        return g->critter_by_id<player>( parts[p].passenger_id );
    }
    return nullptr;
}

tripoint vehicle::global_pos3() const
{
    return tripoint( smx * SEEX + posx, smy * SEEY + posy, smz );
}

tripoint vehicle::global_part_pos3( const int &index ) const
{
    return global_part_pos3( parts[ index ] );
}

tripoint vehicle::global_part_pos3( const vehicle_part &pt ) const
{
    return global_pos3() + pt.precalc[ 0 ];
}

void vehicle::set_submap_moved( int x, int y )
{
    const point old_msp = g->m.getabs( global_pos3().x, global_pos3().y );
    smx = x;
    smy = y;
    if( !tracking_on ) {
        return;
    }
    overmap_buffer.move_vehicle( this, old_msp );
}

units::mass vehicle::total_mass() const
{
    if( mass_dirty ) {
        refresh_mass();
    }

    return mass_cache;
}

units::volume vehicle::total_folded_volume() const
{
    units::volume m = 0_ml;
    for( const vpart_reference &vp : get_all_parts() ) {
        if( vp.part().removed ) {
            continue;
        }
        m += vp.info().folded_volume;
    }
    return m;
}

const point &vehicle::rotated_center_of_mass() const
{
    // TODO: Bring back caching of this point
    calc_mass_center( true );

    return mass_center_precalc;
}

const point &vehicle::local_center_of_mass() const
{
    if( mass_center_no_precalc_dirty ) {
        calc_mass_center( false );
    }

    return mass_center_no_precalc;
}

point vehicle::pivot_displacement() const
{
    // precalc_mounts always produces a result that puts the pivot point at (0,0).
    // If the pivot point changes, this artificially moves the vehicle, as the position
    // of the old pivot point will appear to move from (posx+0, posy+0) to some other point
    // (posx+dx,posy+dy) even if there is no change in vehicle position or rotation.
    // This method finds that movement so it can be canceled out when actually moving
    // the vehicle.

    // rotate the old pivot point around the new pivot point with the old rotation angle
    point dp;
    coord_translate( pivot_rotation[0], pivot_anchor[1], pivot_anchor[0], dp );
    return dp;
}

int vehicle::fuel_left( const itype_id &ftype, bool recurse ) const
{
    int fl = std::accumulate( parts.begin(), parts.end(), 0, [&ftype]( const int &lhs,
    const vehicle_part & rhs ) {
        // don't count frozen liquid
        if( rhs.is_tank() && rhs.base.contents_made_of( SOLID ) ) {
            return static_cast<long>( lhs );
        }
        return lhs + ( rhs.ammo_current() == ftype ? rhs.ammo_remaining() : 0 );
    } );

    if( recurse && ftype == fuel_type_battery ) {
        auto fuel_counting_visitor = [&]( vehicle const * veh, int amount, int ) {
            return amount + veh->fuel_left( ftype, false );
        };

        // HAX: add 1 to the initial amount so traversal doesn't immediately stop just
        // 'cause we have 0 fuel left in the current vehicle. Subtract the 1 immediately
        // after traversal.
        fl = traverse_vehicle_graph( this, fl + 1, fuel_counting_visitor ) - 1;
    }

    //muscle engines have infinite fuel
    if( ftype == fuel_type_muscle ) {
        // TODO: Allow NPCs to power those
        const optional_vpart_position vp = g->m.veh_at( g->u.pos() );
        bool player_controlling = player_in_control( g->u );

        //if the engine in the player tile is a muscle engine, and player is controlling vehicle
        if( vp && &vp->vehicle() == this && player_controlling ) {
            const int p = avail_part_with_feature( vp->part_index(), VPFLAG_ENGINE, true );
            if( p >= 0 && is_part_on( p ) && part_info( p ).fuel_type == fuel_type_muscle ) {
                //Broken limbs prevent muscle engines from working
                if( ( part_info( p ).has_flag( "MUSCLE_LEGS" ) && g->u.hp_cur[hp_leg_l] > 0 &&
                      g->u.hp_cur[hp_leg_r] > 0 ) || ( part_info( p ).has_flag( "MUSCLE_ARMS" ) &&
                                                       g->u.hp_cur[hp_arm_l] > 0 &&
                                                       g->u.hp_cur[hp_arm_r] > 0 ) ) {
                    fl += 10;
                }
            }
        }
        // As do any other engine flagged as perpetual
    } else if( item( ftype ).has_flag( "PERPETUAL" ) ) {
        fl += 10;
    }

    return fl;
}
int vehicle::fuel_left( const int p, bool recurse ) const
{
    return fuel_left( parts[ p ].fuel_current(), recurse );
}

int vehicle::engine_fuel_left( const int e, bool recurse ) const
{
    if( static_cast<size_t>( e ) < engines.size() ) {
        return fuel_left( parts[ engines[ e ] ].fuel_current(), recurse );
    }
    return 0;
}

int vehicle::fuel_capacity( const itype_id &ftype ) const
{
    return std::accumulate( parts.begin(), parts.end(), 0, [&ftype]( const int &lhs,
    const vehicle_part & rhs ) {
        return lhs + ( rhs.ammo_current() == ftype ? rhs.ammo_capacity() : 0 );
    } );
}

int vehicle::drain( const itype_id &ftype, int amount )
{
    if( ftype == fuel_type_battery ) {
        // Batteries get special handling to take advantage of jumper
        // cables -- discharge_battery knows how to recurse properly
        // (including taking cable power loss into account).
        int remnant = discharge_battery( amount, true );

        // discharge_battery returns amount of charges that were not
        // found anywhere in the power network, whereas this function
        // returns amount of charges consumed; simple subtraction.
        return amount - remnant;
    }

    int drained = 0;
    for( auto &p : parts ) {
        if( amount <= 0 ) {
            break;
        }
        if( p.ammo_current() == ftype ) {
            int qty = p.ammo_consume( amount, global_part_pos3( p ) );
            drained += qty;
            amount -= qty;
        }
    }

    invalidate_mass();
    return drained;
}

int vehicle::drain( const int index, int amount )
{
    if( index < 0 || index >= static_cast<int>( parts.size() ) ) {
        debugmsg( "Tried to drain an invalid part index: %d", index );
        return 0;
    }
    vehicle_part &pt = parts[index];
    if( pt.ammo_current() == fuel_type_battery ) {
        return drain( fuel_type_battery, amount );
    }
    if( !pt.is_tank() || !pt.ammo_remaining() ) {
        debugmsg( "Tried to drain something without any liquid: %s amount: %d ammo: %d",
                  pt.name(), amount, pt.ammo_remaining() );
        return 0;
    }

    const int drained = pt.ammo_consume( amount, global_part_pos3( pt ) );
    invalidate_mass();
    return drained;
}

int vehicle::basic_consumption( const itype_id &ftype ) const
{
    int fcon = 0;
    for( size_t e = 0; e < engines.size(); ++e ) {
        if( is_engine_type_on( e, ftype ) ) {
            if( parts[ engines[e] ].ammo_current() == fuel_type_battery &&
                part_epower_w( engines[e] ) >= 0 ) {
                // Electric engine - use epower instead
                fcon -= part_epower_w( engines[e] );

            } else if( !is_perpetual_type( e ) ) {
                fcon += part_vpower_w( engines[e] );
                if( parts[ e ].faults().count( fault_filter_air ) ) {
                    fcon *= 2;
                }
            }
        }
    }
    return fcon;
}

int vehicle::consumption_per_hour( const itype_id &ftype, int fuel_rate_w ) const
{
    item fuel = item( ftype );
    if( fuel_rate_w == 0 || fuel.has_flag( "PERPETUAL" ) || !engine_on ) {
        return 0;
    }
    // consume this fuel type's share of alternator load for 3600 seconds
    int amount_pct = 3600 * alternator_load / 1000;

    // calculate fuel consumption for the lower of safe speed or 70 mph
    // or 0 if the vehicle is idling
    if( is_moving() ) {
        int target_v = std::min( safe_velocity(), 70 * 100 );
        int vslowdown = slowdown( target_v );
        // add 3600 seconds worth of fuel consumption for the engine
        // HACK - engines consume 1 second worth of fuel per turn, even though a turn is 6 seconds
        if( vslowdown > 0 ) {
            amount_pct += 600 * vslowdown / acceleration( true, target_v );
        }
    }
    int energy_j_per_mL = fuel.fuel_energy() * 1000;
    return -amount_pct * fuel_rate_w / energy_j_per_mL;
}

int vehicle::total_power_w( const bool fueled, const bool safe ) const
{
    int pwr = 0;
    int cnt = 0;

    for( size_t e = 0; e < engines.size(); e++ ) {
        int p = engines[e];
        if( is_engine_on( e ) && ( !fueled || engine_fuel_left( e ) ) ) {
            int m2c = safe ? part_info( engines[e] ).engine_m2c() : 100;
            if( parts[ engines[e] ].faults().count( fault_filter_fuel ) ) {
                m2c *= 0.6;
            }
            pwr += part_vpower_w( p ) * m2c / 100;
            cnt++;
        }
    }

    for( size_t a = 0; a < alternators.size(); a++ ) {
        int p = alternators[a];
        if( is_alternator_on( a ) ) {
            pwr += part_vpower_w( p ); // alternators have negative power
        }
    }
    pwr = std::max( 0, pwr );

    if( cnt > 1 ) {
        pwr = pwr * 4 / ( 4 + cnt - 1 );
    }
    return pwr;
}

bool vehicle::is_moving() const
{
    return velocity != 0;
}

int vehicle::ground_acceleration( const bool fueled, int at_vel_in_vmi ) const
{
    if( !( engine_on || skidding ) ) {
        return 0;
    }
    int target_vmiph = std::max( at_vel_in_vmi, std::max( 1000, max_velocity( fueled ) / 4 ) );
    int cmps = vmiph_to_cmps( target_vmiph );
    int engine_power_ratio = total_power_w( fueled ) / to_kilogram( total_mass() );
    int accel_at_vel = 100 * 100 * engine_power_ratio / cmps;
    add_msg( m_debug, "%s: accel at %d vimph is %d", name, target_vmiph,
             cmps_to_vmiph( accel_at_vel ) );
    return cmps_to_vmiph( accel_at_vel );
}

int vehicle::water_acceleration( const bool fueled, int at_vel_in_vmi ) const
{
    if( !( engine_on || skidding ) ) {
        return 0;
    }
    int target_vmiph = std::max( at_vel_in_vmi, std::max( 1000,
                                 max_water_velocity( fueled ) / 4 ) );
    int cmps = vmiph_to_cmps( target_vmiph );
    int engine_power_ratio = total_power_w( fueled ) / to_kilogram( total_mass() );
    int accel_at_vel = 100 * 100 * engine_power_ratio / cmps;
    add_msg( m_debug, "%s: water accel at %d vimph is %d", name, target_vmiph,
             cmps_to_vmiph( accel_at_vel ) );
    return cmps_to_vmiph( accel_at_vel );
}

// cubic equation solution
// don't use complex numbers unless necessary and it's usually not
// see https://math.vanderbilt.edu/schectex/courses/cubic/ for the gory details
double simple_cubic_solution( double a, double b, double c, double d )
{
    double p = -b / ( 3 * a );
    double q = p * p * p + ( b * c - 3 * a * d ) / ( 6 * a * a );
    double r = c / ( 3 * a );
    double t = r - p * p;
    double tricky_bit = q * q + t * t * t;
    if( tricky_bit < 0 ) {
        double cr = 1.0 / 3.0; // approximate the cube root of a complex number
        std::complex<double> q_complex( q );
        std::complex<double> tricky_complex( std::sqrt( std::complex<double>( tricky_bit ) ) );
        std::complex<double> term1( std::pow( q_complex + tricky_complex, cr ) );
        std::complex<double> term2( std::pow( q_complex - tricky_complex, cr ) );
        std::complex<double> term_sum( term1 + term2 );

        if( imag( term_sum ) < 2 ) {
            return p + real( term_sum ) ;
        } else {
            debugmsg( "cubic solution returned imaginary values" );
            return 0;
        }
    } else {
        double tricky_final = std::sqrt( tricky_bit );
        double term1_part = q + tricky_final;
        double term2_part = q - tricky_final;
        double term1 = std::cbrt( term1_part );
        double term2 = std::cbrt( term2_part );
        return p + term1 + term2;
    }
}

int vehicle::acceleration( const bool fueled, int at_vel_in_vmi ) const
{
    if( is_floating ) {
        return water_acceleration( fueled, at_vel_in_vmi );
    }
    return ground_acceleration( fueled, at_vel_in_vmi );
}

int vehicle::current_acceleration( const bool fueled ) const
{
    return acceleration( fueled, std::abs( velocity ) );
}

// Ugly physics below:
// maximum speed occurs when all available thrust is used to overcome air/rolling resistance
// sigma F = 0 as we were taught in Engineering Mechanics 301
// engine power is torque * rotation rate (in rads for simplicity)
// torque / wheel radius = drive force at where the wheel meets the road
// velocity is wheel radius * rotation rate (in rads for simplicity)
// air resistance is -1/2 * air density * drag coeff * cross area * v^2
//        and c_air_drag is -1/2 * air density * drag coeff * cross area
// rolling resistance is mass * accel_g * rolling coeff * 0.000225 * ( 33.3 + v )
//        and c_rolling_drag is mass * accel_g * rolling coeff * 0.000225
//        and rolling_constant_to_variable is 33.3
// or by formula:
// max velocity occurs when F_drag = F_wheel
// F_wheel = engine_power / rotation_rate / wheel_radius
// velocity = rotation_rate * wheel_radius
// F_wheel * velocity = engine_power * rotation_rate * wheel_radius / rotation_rate / wheel_radius
// F_wheel * velocity = engine_power
// F_wheel = engine_power / velocity
// F_drag = F_air_drag + F_rolling_drag
// F_air_drag = c_air_drag * velocity^2
// F_rolling_drag = c_rolling_drag * velocity + rolling_constant_to_variable * c_rolling_drag
// engine_power / v = c_air_drag * v^2 + c_rolling_drag * v + 33 * c_rolling_drag
// c_air_drag * v^3 + c_rolling_drag * v^2 + c_rolling_drag * 33.3 * v - engine power = 0
// solve for v with the simplified cubic equation solver
// got it? quiz on Wednesday.
int vehicle::max_ground_velocity( const bool fueled ) const
{
    int total_engine_w = total_power_w( fueled );
    double c_rolling_drag = coeff_rolling_drag();
    double max_in_mps = simple_cubic_solution( coeff_air_drag(), c_rolling_drag,
                        c_rolling_drag * vehicles::rolling_constant_to_variable,
                        -total_engine_w );
    add_msg( m_debug, "%s: power %d, c_air %3.2f, c_rolling %3.2f, max_in_mps %3.2f",
             name, total_engine_w, coeff_air_drag(), c_rolling_drag, max_in_mps );
    return mps_to_vmiph( max_in_mps );
}

// the same physics as ground velocity, but there's no rolling resistance so the math is easy
// F_drag = F_water_drag + F_air_drag
// F_drag = c_water_drag * velocity^2 + c_air_drag * velocity^2
// F_drag = ( c_water_drag + c_air_drag ) * velocity^2
// F_prop = engine_power / velocity
// F_prop = F_drag
// engine_power / velocity = ( c_water_drag + c_air_drag ) * velocity^2
// engine_power = ( c_water_drag + c_air_drag ) * velocity^3
// velocity^3 = engine_power / ( c_water_drag + c_air_drag )
// velocity = cube root( engine_power / ( c_water_drag + c_air_drag ) )
int vehicle::max_water_velocity( const bool fueled ) const
{
    int total_engine_w = total_power_w( fueled );
    double total_drag = coeff_water_drag() + coeff_air_drag();
    double max_in_mps = std::cbrt( total_engine_w / total_drag );
    add_msg( m_debug, "%s: power %d, c_air %3.2f, c_water %3.2f, water max_in_mps %3.2f",
             name, total_engine_w, coeff_air_drag(), coeff_water_drag(), max_in_mps );
    return mps_to_vmiph( max_in_mps );
}

int vehicle::max_velocity( const bool fueled ) const
{
    return is_floating ? max_water_velocity( fueled ) : max_ground_velocity( fueled );
}

// the same physics as max_ground_velocity, but with a smaller engine power
int vehicle::safe_ground_velocity( const bool fueled ) const
{
    int effective_engine_w = total_power_w( fueled, true );
    double c_rolling_drag = coeff_rolling_drag();
    double safe_in_mps = simple_cubic_solution( coeff_air_drag(), c_rolling_drag,
                         c_rolling_drag * vehicles::rolling_constant_to_variable,
                         -effective_engine_w );
    return mps_to_vmiph( safe_in_mps );
}

// the same physics as max_water_velocity, but with a smaller engine power
int vehicle::safe_water_velocity( const bool fueled ) const
{
    int total_engine_w = total_power_w( fueled, true );
    double total_drag = coeff_water_drag() + coeff_air_drag();
    double safe_in_mps = std::cbrt( total_engine_w / total_drag );
    return mps_to_vmiph( safe_in_mps );
}

int vehicle::safe_velocity( const bool fueled ) const
{
    return is_floating ? safe_water_velocity( fueled ) : safe_ground_velocity( fueled );
}

bool vehicle::do_environmental_effects()
{
    bool needed = false;
    // check for smoking parts
    for( const vpart_reference &vp : get_all_parts() ) {
        /* Only lower blood level if:
         * - The part is outside.
         * - The weather is any effect that would cause the player to be wet. */
        if( vp.part().blood > 0 && g->m.is_outside( vp.pos() ) ) {
            needed = true;
            if( g->weather >= WEATHER_DRIZZLE && g->weather <= WEATHER_ACID_RAIN ) {
                vp.part().blood--;
            }
        }
    }
    return needed;
}

void vehicle::spew_smoke( double joules, int part, int density )
{
    if( rng( 1, 10000 ) > joules ) {
        return;
    }
    point p = parts[part].mount;
    density = std::max( joules / 10000, static_cast<double>( density ) );
    // Move back from engine/muffler until we find an open space
    while( relative_parts.find( p ) != relative_parts.end() ) {
        p.x += ( velocity < 0 ? 1 : -1 );
    }
    point q = coord_translate( p );
    const tripoint dest = global_pos3() + tripoint( q.x, q.y, 0 );
    g->m.adjust_field_strength( dest, fd_smoke, density );
}

/**
 * Generate noise or smoke from a vehicle with engines turned on
 * load = how hard the engines are working, from 0.0 until 1.0
 * time = how many seconds to generated smoke for
 */
void vehicle::noise_and_smoke( int load, time_duration time )
{
    const std::array<int, 8> sound_levels = {{ 0, 15, 30, 60, 100, 140, 180, INT_MAX }};
    const std::array<std::string, 8> sound_msgs = {{
            _( "hmm" ), _( "hummm!" ), _( "whirrr!" ), _( "vroom!" ), _( "roarrr!" ),
            _( "ROARRR!" ), _( "BRRROARRR!" ), _( "BRUMBRUMBRUMBRUM!" )
        }
    };
    double noise = 0.0;
    double mufflesmoke = 0.0;
    double muffle = 1.0;
    double m = 0.0;
    int exhaust_part = -1;
    for( const vpart_reference &vp : get_avail_parts( "MUFFLER" ) ) {
        m = 1.0 - ( 1.0 - vp.info().bonus / 100.0 ) * vp.part().health_percent();
        if( m < muffle ) {
            muffle = m;
            exhaust_part = static_cast<int>( vp.part_index() );
        }
    }

    bool bad_filter = false;

    for( size_t e = 0; e < engines.size(); e++ ) {
        int p = engines[e];
        if( is_engine_on( e ) &&  engine_fuel_left( e ) ) {
            // convert current engine load to units of watts/40K
            // then spew more smoke and make more noise as the engine load increases
            int part_watts = part_vpower_w( p, true );
            double max_stress = static_cast<double>( part_watts / 40000.0 );
            double cur_stress = load / 1000.0 * max_stress;
            double part_noise = cur_stress * part_info( p ).engine_noise_factor();

            if( part_info( p ).has_flag( "E_COMBUSTION" ) ) {
                double health = parts[p].health_percent();
                if( parts[ p ].base.faults.count( fault_filter_fuel ) ) {
                    health = 0.0;
                }
                if( health < part_info( p ).engine_backfire_threshold() && one_in( 50 + 150 * health ) ) {
                    backfire( e );
                }
                double j = cur_stress * 6 * to_turns<int>( time ) * muffle * 1000;

                if( parts[ p ].base.faults.count( fault_filter_air ) ) {
                    bad_filter = true;
                    j *= j;
                }

                if( ( exhaust_part == -1 ) && engine_on ) {
                    spew_smoke( j, p, bad_filter ? MAX_FIELD_DENSITY : 1 );
                } else {
                    mufflesmoke += j;
                }
                part_noise = ( part_noise + max_stress * 3 + 5 ) * muffle;
            }
            noise = std::max( noise, part_noise ); // Only the loudest engine counts.
        }
    }

    if( ( exhaust_part != -1 ) && engine_on &&
        has_engine_type_not( fuel_type_muscle, true ) ) { // No engine, no smoke
        spew_smoke( mufflesmoke, exhaust_part, bad_filter ? MAX_FIELD_DENSITY : 1 );
    }
    // Cap engine noise to avoid deafening.
    noise = std::min( noise, 100.0 );
    // Even a vehicle with engines off will make noise traveling at high speeds
    noise = std::max( noise, static_cast<double>( fabs( velocity / 500.0 ) ) );
    int lvl = 0;
    if( one_in( 4 ) && rng( 0, 30 ) < noise && has_engine_type_not( fuel_type_muscle, true ) ) {
        while( noise > sound_levels[lvl] ) {
            lvl++;
        }
    }
    sounds::ambient_sound( global_pos3(), noise, sounds::sound_t::movement, sound_msgs[lvl] );
}

int vehicle::wheel_area() const
{
    int total_area = 0;
    for( const int &wheel_index : wheelcache ) {
        total_area += parts[ wheel_index ].wheel_area();
    }

    return total_area;
}

float vehicle::average_or_rating() const
{
    if( wheelcache.empty() ) {
        return 0.0f;
    }
    float total_rating = 0;
    for( const int &wheel_index : wheelcache ) {
        total_rating += part_info( wheel_index ).wheel_or_rating();
    }
    return total_rating / wheelcache.size();
}

static double tile_to_width( int tiles )
{
    if( tiles < 1 ) {
        return 0.1;
    } else if( tiles < 6 ) {
        return 0.5 + 0.4 * tiles;
    } else {
        return 2.5 + 0.15 * ( tiles - 5 );
    }
}

static constexpr int minrow = -122;
static constexpr int maxrow = 122;
struct drag_column {
    int pro = minrow;
    int hboard = minrow;
    int fboard = minrow;
    int aisle = minrow;
    int seat = minrow;
    int exposed = minrow;
    int roof = minrow;
    int shield = minrow;
    int turret = minrow;
    int panel = minrow;
    int windmill = minrow;
    int sail = minrow;
    int last = maxrow;
};

double vehicle::coeff_air_drag() const
{
    if( !coeff_air_dirty ) {
        return coefficient_air_resistance;
    }
    constexpr double c_air_base = 0.25;
    constexpr double c_air_mod = 0.1;
    constexpr double base_height = 1.4;
    constexpr double aisle_height = 0.6;
    constexpr double fullboard_height = 0.5;
    constexpr double roof_height = 0.1;
    constexpr double windmill_height = 0.7;
    constexpr double sail_height = 0.8;

    std::vector<int> structure_indices = all_parts_at_location( part_location_structure );
    int width = mount_max.y - mount_min.y + 1;

    // a mess of lambdas to make the next bit slightly easier to read
    const auto d_exposed = [&]( const vehicle_part & p ) {
        // if it's not inside, it's a center location, and it doesn't need a roof, it's exposed
        if( p.info().location != part_location_center ) {
            return false;
        }
        return !( p.inside || p.info().has_flag( "NO_ROOF_NEEDED" ) ||
                  p.info().has_flag( "WINDSHIELD" ) ||
                  p.info().has_flag( "OPENABLE" ) );
    };

    const auto d_protrusion = [&]( std::vector<int> parts_at ) {
        if( parts_at.size() > 1 ) {
            return false;
        } else {
            return parts[ parts_at.front() ].info().has_flag( "PROTRUSION" );
        }
    };
    const auto d_check_min = [&]( int &value, const vehicle_part & p, bool test ) {
        value = std::min( value, test ? p.mount.x - mount_min.x : maxrow );
    };
    const auto d_check_max = [&]( int &value, const vehicle_part & p, bool test ) {
        value = std::max( value, test ? p.mount.x - mount_min.x : minrow );
    };

    // raycast down each column. the least drag vehicle has halfboard, windshield, seat with roof,
    // windshield, halfboard and is twice as long as it is wide.
    // find the first instance of each item and compare against the ideal configuration.
    std::vector<drag_column> drag( width );
    for( int p : structure_indices ) {
        if( parts[ p ].removed ) {
            continue;
        }
        int col = parts[ p ].mount.y - mount_min.y;
        std::vector<int> parts_at = parts_at_relative( parts[ p ].mount, true );
        d_check_min( drag[ col ].pro, parts[ p ], d_protrusion( parts_at ) );
        for( int pa_index : parts_at ) {
            const vehicle_part &pa = parts[ pa_index ];
            d_check_max( drag[ col ].hboard, pa, pa.info().has_flag( "HALF_BOARD" ) );
            d_check_max( drag[ col ].fboard, pa, pa.info().has_flag( "FULL_BOARD" ) );
            d_check_max( drag[ col ].aisle, pa, pa.info().has_flag( "AISLE" ) );
            d_check_max( drag[ col ].shield, pa, pa.info().has_flag( "WINDSHIELD" ) &&
                         pa.is_available() );
            d_check_max( drag[ col ].seat, pa, pa.info().has_flag( "SEAT" ) ||
                         pa.info().has_flag( "BED" ) );
            d_check_max( drag[ col ].turret, pa, pa.info().location == part_location_onroof &&
                         !pa.info().has_flag( "SOLAR_PANEL" ) );
            d_check_max( drag[ col ].roof, pa, pa.info().has_flag( "ROOF" ) );
            d_check_max( drag[ col ].panel, pa, pa.info().has_flag( "SOLAR_PANEL" ) );
            d_check_max( drag[ col ].windmill, pa, pa.info().has_flag( "WIND_TURBINE" ) );
            d_check_max( drag[ col ].sail, pa, pa.info().has_flag( "WIND_POWERED" ) );
            d_check_max( drag[ col ].exposed, pa, d_exposed( pa ) );
            d_check_min( drag[ col ].last, pa, pa.info().has_flag( "LOW_FINAL_AIR_DRAG" ) ||
                         pa.info().has_flag( "HALF_BOARD" ) );
        }
    }
    double height = 0;
    double c_air_drag = 0;
    // tally the results of each row and prorate them relative to vehicle width
    for( drag_column &dc : drag ) {
        // even as m_debug you rarely want to see this
        // add_msg( m_debug, "veh %: pro %d, hboard %d, fboard %d, shield %d, seat %d, roof %d, aisle %d, turret %d, panel %d, exposed %d, last %d\n", name, dc.pro, dc.hboard, dc.fboard, dc.shield, dc.seat, dc.roof, dc.aisle, dc.turret, dc.panel, dc.exposed, dc.last );

        double c_air_drag_c = c_air_base;
        // rams in front of the vehicle mildly worsens air drag
        c_air_drag_c += ( dc.pro > dc.hboard ) ? c_air_mod : 0;
        // not having halfboards in front of any windshields or fullboards moderately worsens
        // air drag
        c_air_drag_c += ( std::max( std::max( dc.hboard, dc.fboard ),
                                    dc.shield ) != dc.hboard ) ? 2 * c_air_mod : 0;
        // not having windshields in front of seats severely worsens air drag
        c_air_drag_c += ( dc.shield < dc.seat ) ? 3 * c_air_mod : 0;
        // missing roofs and open doors severely worsen air drag
        c_air_drag_c += ( dc.exposed > minrow ) ? 3 * c_air_mod : 0;
        // being twice as long as wide mildly reduces air drag
        c_air_drag_c -= ( 2 * ( mount_max.x - mount_min.x ) > width ) ? c_air_mod : 0;
        // trunk doors and halfboards at the tail mildly reduce air drag
        c_air_drag_c -= ( dc.last == mount_min.x ) ? c_air_mod : 0;
        // turrets severely worsen air drag
        c_air_drag_c += ( dc.turret > minrow ) ? 3 * c_air_mod : 0;
        // having a windmill is terrible for your drag
        c_air_drag_c += ( dc.windmill > minrow ) ? 5 * c_air_mod : 0;
        // having a sail is terrible for your drag
        c_air_drag_c += ( dc.sail > minrow ) ? 7 * c_air_mod : 0;
        c_air_drag += c_air_drag_c;
        // vehicles are 1.4m tall
        double c_height = base_height;
        // plus a bit for a roof
        c_height += ( dc.roof > minrow ) ? roof_height : 0;
        // plus a lot for an aisle
        c_height += ( dc.aisle > minrow ) ?  aisle_height : 0;
        // or fullboards
        c_height += ( dc.fboard > minrow ) ? fullboard_height : 0;
        // and a little for anything on the roof
        c_height += ( dc.turret > minrow ) ? 2 * roof_height : 0;
        // solar panels are better than turrets or floodlights, though
        c_height += ( dc.panel > minrow ) ? roof_height : 0;
        // windmills are tall, too
        c_height += ( dc.windmill > minrow ) ? windmill_height : 0;
        // sails are tall, too
        c_height += ( dc.sail > minrow ) ? sail_height : 0;
        height += c_height;
    }
    constexpr double air_density = 1.29; // kg/m^3
    // prorate per row height and c_air_drag
    height /= width;
    c_air_drag /= width;
    double cross_area = height * tile_to_width( width );
    add_msg( m_debug, "%s: height %3.2fm, width %3.2fm (%d tiles), c_air %3.2f\n", name, height,
             tile_to_width( width ), width, c_air_drag );
    // F_air_drag = c_air_drag * cross_area * 1/2 * air_density * v^2
    // coeff_air_resistance = c_air_drag * cross_area * 1/2 * air_density
    coefficient_air_resistance = std::max( 0.1, c_air_drag * cross_area * 0.5 * air_density );
    coeff_air_dirty = false;
    return coefficient_air_resistance;
}

double vehicle::coeff_rolling_drag() const
{
    if( !coeff_rolling_dirty ) {
        return coefficient_rolling_resistance;
    }
    constexpr double wheel_ratio = 1.25;
    constexpr double base_wheels = 4.0;
    // SAE J2452 measurements are in F_rr = N * C_rr * 0.000225 * ( v + 33.33 )
    // Don't ask me why, but it's the numbers we have. We want N * C_rr * 0.000225 here,
    // and N is mass * accel from gravity (aka weight)
    constexpr double sae_ratio = 0.000225;
    constexpr double newton_ratio = accel_g * sae_ratio;
    double wheel_factor = 0;
    if( wheelcache.empty() ) {
        wheel_factor = 50;
    } else {
        // should really sum the each wheel's c_rolling_resistance * it's share of vehicle mass
        for( auto wheel : wheelcache ) {
            wheel_factor += parts[ wheel ].info().wheel_rolling_resistance();
        }
        // mildly increasing rolling resistance for vehicles with more than 4 wheels and mildly
        // decrease it for vehicles with less
        wheel_factor *=  wheel_ratio /
                         ( base_wheels * wheel_ratio - base_wheels + wheelcache.size() );
    }
    coefficient_rolling_resistance = newton_ratio * wheel_factor * to_kilogram( total_mass() );
    coeff_rolling_dirty = false;
    return coefficient_rolling_resistance;
}

double vehicle::water_draft() const
{
    if( coeff_water_dirty ) {
        coeff_water_drag();
    }
    return draft_m;
}

bool vehicle::can_float() const
{
    if( coeff_water_dirty ) {
        coeff_water_drag();
    }
    // Someday I'll deal with submarines, but now, you can only float if you have freeboard
    return draft_m < hull_height;
}

bool vehicle::is_in_water() const
{
    return is_floating;
}

double vehicle::coeff_water_drag() const
{
    if( !coeff_water_dirty ) {
        return coefficient_water_resistance;
    }
    std::vector<int> structure_indices = all_parts_at_location( part_location_structure );
    if( structure_indices.empty() ) {
        // huh?
        coeff_water_dirty = false;
        hull_height = 0.3;
        draft_m = 1.0;
        return 1250.0;
    }
    double hull_coverage = static_cast<double>( floating.size() ) / structure_indices.size();

    int tile_width = mount_max.y - mount_min.y + 1;
    double width_m = tile_to_width( tile_width );

    // actual area of the hull in m^2 (handles non-rectangular shapes)
    // footprint area in tiles = tile width * tile length
    // effective footprint percent = # of structure tiles / footprint area in tiles
    // actual hull area in m^2 = footprint percent * length in meters * width in meters
    // length in meters = length in tiles
    // actual area in m = # of structure tiles * length in tiles * width in meters /
    //                    ( length in tiles * width in tiles )
    // actual area in m = # of structure tiles * width in meters / width in tiles
    double actual_area_m = width_m * structure_indices.size() / tile_width;

    // effective hull area is actual hull area * hull coverage
    double hull_area_m =  actual_area_m * std::max( 0.1, hull_coverage );
    // treat the hullform as a tetrahedron for half it's length, and a rectangular block
    // for the rest.  the mass of the water displaced by those shapes is equal to the mass
    // of the vehicle (Archimedes principle, eh?) and the volume of that water is the volume
    // of the hull below the waterline divided by the density of water.  apply math to get
    // depth.
    // volume of the block = width * length / 2 * depth
    // volume of the tetrahedron = 1/3 * area of the triangle * depth
    // area of the triangle = 1/2 triangle length * width = 1/2 * length/2 * width
    // volume of the tetrahedron = 1/3 * 1/4 * length * width * depth
    // hull volume underwater = 1/2 * width * length * depth + 1/12 * length * width * depth
    // 7/12 * length * width * depth = hull_volume = water_mass / water density
    // water_mass = vehicle_mass
    // 7/12 * length * width * depth = vehicle_mass / water_density
    // depth = 12/7 * vehicle_mass / water_density / ( length * width )
    constexpr double water_density = 1000.0; // kg/m^3
    draft_m = 12 / 7 * to_kilogram( total_mass() ) / water_density / hull_area_m;
    // increase the streamlining as more of the boat is covered in boat boards
    double c_water_drag = 1.25 - hull_coverage;
    // hull height starts at 0.3m and goes up as you add more boat boards
    hull_height = 0.3 + 0.5 * hull_coverage;
    // F_water_drag = c_water_drag * cross_area * 1/2 * water_density * v^2
    // coeff_water_resistance = c_water_drag * cross_area * 1/2 * water_density
    coefficient_water_resistance = c_water_drag * width_m * draft_m * 0.5 * water_density;
    coeff_water_dirty = false;
    return coefficient_water_resistance;
}

float vehicle::k_traction( float wheel_traction_area ) const
{
    if( is_floating ) {
        return can_float() ? 1.0f : -1.0f;
    }

    const float mass_penalty = ( 1.0f - wheel_traction_area / wheel_area() ) *
                               to_kilogram( total_mass() );

    float traction = std::min( 1.0f, wheel_traction_area / mass_penalty );
    add_msg( m_debug, "%s has traction %.2f", name, traction );

    // For now make it easy until it gets properly balanced: add a low cap of 0.1
    return std::max( 0.1f, traction );
}

int vehicle::static_drag( bool actual ) const
{
    return extra_drag + ( actual && !engine_on ? -1500 : 0 );
}

float vehicle::strain() const
{
    int mv = max_velocity();
    int sv = safe_velocity();
    if( mv <= sv ) {
        mv = sv + 1;
    }
    if( velocity < sv && velocity > -sv ) {
        return 0;
    } else {
        return static_cast<float>( abs( velocity ) - sv ) / static_cast<float>( mv - sv );
    }
}

bool vehicle::sufficient_wheel_config() const
{
    if( wheelcache.empty() ) {
        // No wheels!
        return false;
    } else if( wheelcache.size() == 1 ) {
        //Has to be a stable wheel, and one wheel can only support a 1-3 tile vehicle
        if( !part_info( wheelcache.front() ).has_flag( "STABLE" ) ||
            all_parts_at_location( part_location_structure ).size() > 3 ) {
            return false;
        }
    }
    return true;
}

bool vehicle::balanced_wheel_config() const
{
    int xmin = INT_MAX;
    int ymin = INT_MAX;
    int xmax = INT_MIN;
    int ymax = INT_MIN;
    // find the bounding box of the wheels
    for( auto &w : wheelcache ) {
        const auto &pt = parts[ w ].mount;
        xmin = std::min( xmin, pt.x );
        ymin = std::min( ymin, pt.y );
        xmax = std::max( xmax, pt.x );
        ymax = std::max( ymax, pt.y );
    }

    const point &com = local_center_of_mass();
    if( com.x < xmin || com.x > xmax || com.y < ymin || com.y > ymax ) {
        return false; // center of mass not inside support of wheels (roughly)
    }
    return true;
}

bool vehicle::valid_wheel_config() const
{
    return sufficient_wheel_config() && balanced_wheel_config();
}

float vehicle::steering_effectiveness() const
{
    if( is_floating ) {
        // I'M ON A BOAT
        return can_float() ? 1.0 : 0.0;
    }

    if( steering.empty() ) {
        return -1.0; // No steering installed
    }

    // For now, you just need one wheel working for 100% effective steering.
    // TODO: return something less than 1.0 if the steering isn't so good
    // (unbalanced, long wheelbase, back-heavy vehicle with front wheel steering,
    // etc)
    for( int p : steering ) {
        if( parts[ p ].is_available() ) {
            return 1.0;
        }
    }

    // We have steering, but it's all broken.
    return 0.0;
}

float vehicle::handling_difficulty() const
{
    const float steer = std::max( 0.0f, steering_effectiveness() );
    const float ktraction = k_traction( g->m.vehicle_wheel_traction( *this ) );
    const float aligned = std::max( 0.0f, 1.0f - ( face_vec() - dir_vec() ).magnitude() );

    // TestVehicle: perfect steering, moving on road at 100 mph (25 tiles per turn) = 0.0
    // TestVehicle but on grass (0.75 friction) = 2.5
    // TestVehicle but with bad steering (0.5 steer) = 5
    // TestVehicle but on fungal bed (0.5 friction) and bad steering = 10
    // TestVehicle but turned 90 degrees during this turn (0 align) = 10
    const float diff_mod = ( ( 1.0f - steer ) + ( 1.0f - ktraction ) + ( 1.0f - aligned ) );
    return velocity * diff_mod / vehicles::vmiph_per_tile;
}

std::map<itype_id, int> vehicle::fuel_usage() const
{
    std::map<itype_id, int> ret;
    for( size_t i = 0; i < engines.size(); i++ ) {
        // Note: functions with "engine" in name do NOT take part indices
        // TODO: Use part indices and not engine vector indices
        if( !is_engine_on( i ) ) {
            continue;
        }

        const size_t e = engines[ i ];
        const auto &info = part_info( e );
        static const itype_id null_fuel_type( "null" );
        const itype_id &cur_fuel = parts[ e ].fuel_current();
        if( cur_fuel  == null_fuel_type ) {
            continue;
        }

        if( !is_perpetual_type( i ) ) {
            int usage = info.energy_consumption;
            if( parts[ e ].faults().count( fault_filter_air ) ) {
                usage *= 2;
            }

            ret[ cur_fuel ] += usage;
        }
    }

    return ret;
}

double vehicle::drain_energy( const itype_id &ftype, double energy_j )
{
    double drained = 0.0f;
    for( auto &p : parts ) {
        if( energy_j <= 0.0f ) {
            break;
        }

        double consumed = p.consume_energy( ftype, energy_j );
        drained += consumed;
        energy_j -= consumed;
    }

    invalidate_mass();
    return drained;
}

void vehicle::consume_fuel( int load, const int t_seconds, bool skip_electric )
{
    double st = strain();
    for( auto &fuel_pr : fuel_usage() ) {
        auto &ft = fuel_pr.first;
        if( skip_electric && ft == fuel_type_battery ) {
            continue;
        }

        double amnt_precise_j = static_cast<double>( fuel_pr.second ) * t_seconds;
        amnt_precise_j *= load / 1000.0 * ( 1.0 + st * st * 100.0 );
        double remainder = fuel_remainder[ ft ];
        amnt_precise_j -= remainder;

        if( amnt_precise_j > 0.0f ) {
            fuel_remainder[ ft ] = drain_energy( ft, amnt_precise_j ) - amnt_precise_j;
        } else {
            fuel_remainder[ ft ] = -amnt_precise_j;
        }
    }
    //do this with chance proportional to current load
    // But only if the player is actually there!
    if( load > 0 && one_in( 1000 / load ) && fuel_left( fuel_type_muscle ) > 0 ) {
        //cost proportional to strain
        int mod = 1 + 4 * st;
        //charge bionics when using muscle engine
        if( g->u.has_active_bionic( bionic_id( "bio_torsionratchet" ) ) ) {
            g->u.charge_power( 2 );
            mod = mod * 2;
        }
        if( g->u.has_bionic( bionic_id( "bio_torsionratchet" ) ) ) {
            if( one_in( 20 ) ) {
                g->u.charge_power( 1 );
            }
        }
        if( g->u.has_active_bionic( bionic_id( "bio_jointservo" ) ) ) {
            g->u.charge_power( -10 );
        }
<<<<<<< HEAD
=======
        if( one_in( 10 ) ) {
            g->u.mod_stored_nutr( mod );
            g->u.mod_thirst( mod );
            g->u.mod_fatigue( mod );
        }
>>>>>>> 7e1a5c01
        if( g->u.has_active_bionic( bionic_id( "bio_torsionratchet" ) ) ) {
            g->u.mod_stat( "stamina", -mod * 30 );
        } else if( g->u.has_active_bionic( bionic_id( "bio_jointservo" ) ) ) {
            g->u.mod_stat( "stamina", -mod * 10 );
        } else {
            g->u.mod_stat( "stamina", -mod * 20 );
        }
    }
}

std::vector<vehicle_part *> vehicle::lights( bool active )
{
    std::vector<vehicle_part *> res;
    for( auto &e : parts ) {
        if( ( !active || e.enabled ) && e.is_available() && e.is_light() ) {
            res.push_back( &e );
        }
    }
    return res;
}

int vehicle::total_epower_w()
{
    int engine_epower = 0;
    return total_epower_w( engine_epower, false );
}

int vehicle::total_epower_w( int &engine_epower, bool skip_solar )
{
    int epower = 0;

    for( const vpart_reference &vp : get_enabled_parts( VPFLAG_ENABLED_DRAINS_EPOWER ) ) {
        epower += vp.info().epower;
    }

    // Engines: can both produce (plasma) or consume (gas, diesel)
    // Gas engines require epower to run for ignition system, ECU, etc.
    // Electric motor consumption not included, see @ref vpart_info::energy_consumption
    if( engine_on ) {
        int engine_vpower = 0;
        for( size_t e = 0; e < engines.size(); ++e ) {
            if( is_engine_on( e ) ) {
                engine_epower += part_epower_w( engines[e] );
                engine_vpower += part_vpower_w( engines[e] );
            }
        }

        epower += engine_epower;

        // Producers of epower

        // If the engine is on, the alternators are working.
        int alternators_epower = 0;
        int alternators_power = 0;
        for( size_t p = 0; p < alternators.size(); ++p ) {
            if( is_alternator_on( p ) ) {
                alternators_epower += part_epower_w( alternators[p] );
                alternators_power += part_vpower_w( alternators[p] );
            }
        }
        if( engine_vpower ) {
            alternator_load = 1000 * ( abs( alternators_power ) + abs( extra_drag ) ) / engine_vpower;
        } else {
            alternator_load = 0;
        }
        // could check if alternator_load > 1000 and then reduce alternator epower,
        // but that's a lot of work for a corner case.
        if( alternators_epower > 0 ) {
            epower += alternators_epower;
        }
    }

    if( skip_solar ) {
        return epower;
    }
    for( int part : solar_panels ) {
        if( parts[ part ].is_unavailable() ) {
            continue;
        }
        epower += part_epower_w( part );
    }
    return epower;
}

int vehicle::total_reactor_epower_w() const
{
    int epower_w = 0;
    for( int elem : reactors ) {
        epower_w += is_part_on( elem ) ? part_epower_w( elem ) : 0;
    }
    return epower_w;
}

void vehicle::power_parts()
{
    int engine_epower = 0;
    int epower = total_epower_w( engine_epower );

    bool reactor_online = false;
    int delta_energy_bat = power_to_energy_bat( epower, 6 * to_turns<int>( 1_turns ) );
    int storage_deficit_bat = std::max( 0, fuel_capacity( fuel_type_battery ) -
                                        fuel_left( fuel_type_battery ) - delta_energy_bat );
    if( !reactors.empty() && storage_deficit_bat > 0 ) {
        // Still not enough surplus epower to fully charge battery
        // Produce additional epower from any reactors
        bool reactor_working = false;
        for( auto &elem : reactors ) {
            // Check whether the reactor is on. If not, move on.
            if( !is_part_on( elem ) ) {
                continue;
            }
            // Keep track whether or not the vehicle has any reactors activated
            reactor_online = true;
            // the amount of energy the reactor generates each turn
            const int gen_energy_bat = power_to_energy_bat( part_epower_w( elem ),
                                       6 * to_turns<int>( 1_turns ) );
            if( parts[ elem ].is_unavailable() ) {
                continue;
            } else if( parts[ elem ].info().has_flag( "PERPETUAL" ) ) {
                reactor_working = true;
                delta_energy_bat += std::min( storage_deficit_bat, gen_energy_bat );
            } else if( parts[elem].ammo_remaining() > 0 ) {
                // Efficiency: one unit of fuel is this many units of battery
                // Note: One battery is 1 kJ
                const int efficiency = part_info( elem ).power;
                const int avail_fuel = parts[elem].ammo_remaining() * efficiency;
                const int elem_energy_bat = std::min( gen_energy_bat, avail_fuel );
                // Cap output at what we can achieve and utilize
                const int reactors_output_bat = std::min( elem_energy_bat, storage_deficit_bat );
                // Fuel consumed in actual units of the resource
                int fuel_consumed = reactors_output_bat / efficiency;
                // Remainder has a chance of resulting in more fuel consumption
                fuel_consumed += x_in_y( reactors_output_bat % efficiency, efficiency ) ? 1 : 0;
                parts[ elem ].ammo_consume( fuel_consumed, global_part_pos3( elem ) );
                reactor_working = true;
                delta_energy_bat += reactors_output_bat;
            }
        }

        if( !reactor_working && reactor_online ) {
            // All reactors out of fuel or destroyed
            for( auto &elem : reactors ) {
                parts[ elem ].enabled = false;
            }
            if( player_in_control( g->u ) || g->u.sees( global_pos3() ) ) {
                add_msg( _( "The %s's reactor dies!" ), name );
            }
        }
    }

    int battery_deficit = 0;
    if( delta_energy_bat > 0 ) {
        // store epower surplus in battery
        charge_battery( delta_energy_bat );
    } else if( epower < 0 ) {
        // draw epower deficit from battery
        battery_deficit = discharge_battery( abs( delta_energy_bat ) );
    }

    if( battery_deficit != 0 ) {
        // Scoops need a special case since they consume power during actual use
        for( const vpart_reference &vp : get_enabled_parts( "SCOOP" ) ) {
            vp.part().enabled = false;
        }
        // Rechargers need special case since they consume power on demand
        for( const vpart_reference &vp : get_enabled_parts( "RECHARGE" ) ) {
            vp.part().enabled = false;
        }

        for( const vpart_reference &vp : get_enabled_parts( VPFLAG_ENABLED_DRAINS_EPOWER ) ) {
            vehicle_part &pt = vp.part();
            if( pt.info().epower < 0 ) {
                pt.enabled = false;
            }
        }

        is_alarm_on = false;
        camera_on = false;
        if( player_in_control( g->u ) || g->u.sees( global_pos3() ) ) {
            add_msg( _( "The %s's battery dies!" ), name );
        }
        if( engine_epower < 0 ) {
            // Not enough epower to run gas engine ignition system
            engine_on = false;
            if( player_in_control( g->u ) || g->u.sees( global_pos3() ) ) {
                add_msg( _( "The %s's engine dies!" ), name );
            }
        }
    }
}

vehicle *vehicle::find_vehicle( const tripoint &where )
{
    // Is it in the reality bubble?
    tripoint veh_local = g->m.getlocal( where );
    if( const optional_vpart_position vp = g->m.veh_at( veh_local ) ) {
        return &vp->vehicle();
    }

    // Nope. Load up its submap...
    point veh_in_sm = point( where.x, where.y );
    point veh_sm = ms_to_sm_remain( veh_in_sm );

    auto sm = MAPBUFFER.lookup_submap( veh_sm.x, veh_sm.y, where.z );
    if( sm == nullptr ) {
        return nullptr;
    }

    for( auto &elem : sm->vehicles ) {
        vehicle *found_veh = elem.get();
        point veh_location( found_veh->posx, found_veh->posy );

        if( veh_in_sm == veh_location ) {
            return found_veh;
        }
    }

    return nullptr;
}

template <typename Func, typename Vehicle>
int vehicle::traverse_vehicle_graph( Vehicle *start_veh, int amount, Func action )
{
    // Breadth-first search! Initialize the queue with a pointer to ourselves and go!
    std::queue< std::pair<Vehicle *, int> > connected_vehs;
    std::set<Vehicle *> visited_vehs;
    connected_vehs.push( std::make_pair( start_veh, 0 ) );

    while( amount > 0 && !connected_vehs.empty() ) {
        auto current_node = connected_vehs.front();
        Vehicle *current_veh = current_node.first;
        int current_loss = current_node.second;

        visited_vehs.insert( current_veh );
        connected_vehs.pop();

        g->u.add_msg_if_player( m_debug, "Traversing graph with %d power", amount );

        for( auto &p : current_veh->loose_parts ) {
            if( !current_veh->part_info( p ).has_flag( "POWER_TRANSFER" ) ) {
                continue; // ignore loose parts that aren't power transfer cables
            }

            auto target_veh = vehicle::find_vehicle( current_veh->parts[p].target.second );
            if( target_veh == nullptr || visited_vehs.count( target_veh ) > 0 ) {
                // Either no destination here (that vehicle's rolled away or off-map) or
                // we've already looked at that vehicle.
                continue;
            }

            // Add this connected vehicle to the queue of vehicles to search next,
            // but only if we haven't seen this one before.
            if( visited_vehs.count( target_veh ) < 1 ) {
                int target_loss = current_loss + current_veh->part_info( p ).epower;
                connected_vehs.push( std::make_pair( target_veh, target_loss ) );

                float loss_amount = ( static_cast<float>( amount ) * static_cast<float>( target_loss ) ) / 100;
                g->u.add_msg_if_player( m_debug, "Visiting remote %p with %d power (loss %f, which is %d percent)",
                                        ( void * )target_veh, amount, loss_amount, target_loss );

                amount = action( target_veh, amount, static_cast<int>( loss_amount ) );
                g->u.add_msg_if_player( m_debug, "After remote %p, %d power", ( void * )target_veh, amount );

                if( amount < 1 ) {
                    break; // No more charge to donate away.
                }
            }
        }
    }
    return amount;
}

int vehicle::charge_battery( int amount, bool include_other_vehicles )
{
    // Key parts by percentage charge level.
    std::multimap<int, vehicle_part *> chargeable_parts;
    for( vehicle_part &p : parts ) {
        if( p.is_available() && p.is_battery() && p.ammo_capacity() > p.ammo_remaining() ) {
            chargeable_parts.insert( { ( p.ammo_remaining() * 100 ) / p.ammo_capacity(), &p } );
        }
    }
    while( amount > 0 && !chargeable_parts.empty() ) {
        // Grab first part, charge until it reaches the next %, then re-insert with new % key.
        auto iter = chargeable_parts.begin();
        int charge_level = iter->first;
        vehicle_part *p = iter->second;
        chargeable_parts.erase( iter );
        // Calculate number of charges to reach the next %, but insure it's at least
        // one more than current charge.
        long next_charge_level = ( ( charge_level + 1 ) * p->ammo_capacity() ) / 100;
        next_charge_level = std::max( next_charge_level, p->ammo_remaining() + 1 );
        long qty = std::min( static_cast<long>( amount ), next_charge_level - p->ammo_remaining() );
        p->ammo_set( fuel_type_battery, p->ammo_remaining() + qty );
        amount -= qty;
        if( p->ammo_capacity() > p->ammo_remaining() ) {
            chargeable_parts.insert( { ( p->ammo_remaining() * 100 ) / p->ammo_capacity(), p } );
        }
    }

    auto charge_visitor = []( vehicle * veh, int amount, int lost ) {
        g->u.add_msg_if_player( m_debug, "CH: %d", amount - lost );
        return veh->charge_battery( amount - lost, false );
    };

    if( amount > 0 && include_other_vehicles ) { // still a bit of charge we could send out...
        amount = traverse_vehicle_graph( this, amount, charge_visitor );
    }

    return amount;
}

int vehicle::discharge_battery( int amount, bool recurse )
{
    // Key parts by percentage charge level.
    std::multimap<int, vehicle_part *> dischargeable_parts;
    for( vehicle_part &p : parts ) {
        if( p.is_available() && p.is_battery() && p.ammo_remaining() > 0 ) {
            dischargeable_parts.insert( { ( p.ammo_remaining() * 100 ) / p.ammo_capacity(), &p } );
        }
    }
    while( amount > 0 && !dischargeable_parts.empty() ) {
        // Grab first part, discharge until it reaches the next %, then re-insert with new % key.
        auto iter = std::prev( dischargeable_parts.end() );
        int charge_level = iter->first;
        vehicle_part *p = iter->second;
        dischargeable_parts.erase( iter );
        // Calculate number of charges to reach the previous %.
        long prev_charge_level = ( ( charge_level - 1 ) * p->ammo_capacity() ) / 100;
        int amount_to_discharge = std::min( p->ammo_remaining() - prev_charge_level,
                                            static_cast<long>( amount ) );
        p->ammo_consume( amount_to_discharge, global_part_pos3( *p ) );
        amount -= amount_to_discharge;
        if( p->ammo_remaining() > 0 ) {
            dischargeable_parts.insert( { ( p->ammo_remaining() * 100 ) / p->ammo_capacity(), p } );
        }
    }

    auto discharge_visitor = []( vehicle * veh, int amount, int lost ) {
        g->u.add_msg_if_player( m_debug, "CH: %d", amount + lost );
        return veh->discharge_battery( amount + lost, false );
    };
    if( amount > 0 && recurse ) { // need more power!
        amount = traverse_vehicle_graph( this, amount, discharge_visitor );
    }

    return amount; // non-zero if we weren't able to fulfill demand.
}

void vehicle::do_engine_damage( size_t e, int strain )
{
    strain = std::min( 25, strain );
    if( is_engine_on( e ) && !is_perpetual_type( e ) &&
        engine_fuel_left( e ) &&  rng( 1, 100 ) < strain ) {
        int dmg = rng( 0, strain * 4 );
        damage_direct( engines[e], dmg );
        if( one_in( 2 ) ) {
            add_msg( _( "Your engine emits a high pitched whine." ) );
        } else {
            add_msg( _( "Your engine emits a loud grinding sound." ) );
        }
    }
}

void vehicle::idle( bool on_map )
{
    power_parts();
    if( engine_on && total_power_w() > 0 ) {
        int idle_rate = alternator_load;
        if( idle_rate < 10 ) {
            idle_rate = 10;    // minimum idle is 1% of full throttle
        }
        consume_fuel( idle_rate, 6 * to_turns<int>( 1_turns ), true );

        if( on_map ) {
            noise_and_smoke( idle_rate, 1_turns );
        }
    } else {
        if( engine_on && g->u.sees( global_pos3() ) &&
            has_engine_type_not( fuel_type_muscle, true ) ) {
            add_msg( _( "The %s's engine dies!" ), name );
        }
        engine_on = false;
    }

    if( !warm_enough_to_plant() ) {
        for( const vpart_reference &vp : get_enabled_parts( "PLANTER" ) ) {
            if( g->u.sees( global_pos3() ) ) {
                add_msg( _( "The %s's planter turns off due to low temperature." ), name );
            }
            vp.part().enabled = false;
        }
    }

    if( !on_map ) {
        return;
    } else {
        update_time( calendar::turn );
    }

    if( has_part( "STEREO", true ) ) {
        play_music();
    }

    if( has_part( "CHIMES", true ) ) {
        play_chimes();
    }

    if( is_alarm_on ) {
        alarm();
    }
}

void vehicle::on_move()
{
    if( has_part( "SCOOP", true ) ) {
        operate_scoop();
    }
    if( has_part( "PLANTER", true ) ) {
        operate_planter();
    }
    if( has_part( "PLOW", true ) ) {
        operate_plow();
    }
    if( has_part( "REAPER", true ) ) {
        operate_reaper();
    }
    if( has_part( "ROCKWHEEL", true ) ) {
        operate_rockwheel();
    }

    occupied_cache_time = calendar::before_time_starts;
}

void vehicle::slow_leak()
{
    // for each badly damaged tanks (lower than 50% health), leak a small amount
    for( auto &p : parts ) {
        auto health = p.health_percent();
        if( health > 0.5 || p.ammo_remaining() <= 0 ) {
            continue;
        }

        auto fuel = p.ammo_current();
        int qty = std::max( ( 0.5 - health ) * ( 0.5 - health ) * p.ammo_remaining() / 10, 1.0 );
        point q = coord_translate( p.mount );
        const tripoint dest = global_pos3() + tripoint( q.x, q.y, 0 );

        // damaged batteries self-discharge without leaking, plutonium leaks slurry
        if( fuel != fuel_type_battery && fuel != fuel_type_plutonium_cell ) {
            item leak( fuel, calendar::turn, qty );
            g->m.add_item_or_charges( dest, leak );
            p.ammo_consume( qty, global_part_pos3( p ) );
        } else if( fuel == fuel_type_plutonium_cell ) {
            item leak( "plut_slurry_dense", calendar::turn, qty );
            if( p.ammo_remaining() >= PLUTONIUM_CHARGES / 10 ) {
                g->m.add_item_or_charges( dest, leak );
                p.ammo_consume( qty * PLUTONIUM_CHARGES / 10, global_part_pos3( p ) );
            } else {
                p.ammo_consume( p.ammo_remaining(), global_part_pos3( p ) );
            }
        } else {
            p.ammo_consume( qty, global_part_pos3( p ) );
        }
    }
}

// total volume of all the things
units::volume vehicle::stored_volume( const int part ) const
{
    return get_items( part ).stored_volume();
}

units::volume vehicle::max_volume( const int part ) const
{
    return get_items( part ).max_volume();
}

units::volume vehicle::free_volume( const int part ) const
{
    return get_items( part ).free_volume();
}

void vehicle::make_active( item_location &loc )
{
    item *target = loc.get_item();
    if( !target->needs_processing() ) {
        return;
    }
    auto cargo_parts = get_parts_at( loc.position(), "CARGO", part_status_flag::any );
    if( cargo_parts.empty() ) {
        return;
    }
    // System insures that there is only one part in this vector.
    vehicle_part *cargo_part = cargo_parts.front();
    auto &item_stack = cargo_part->items;
    auto item_index = std::find_if( item_stack.begin(), item_stack.end(),
    [&target]( const item & i ) {
        return &i == target;
    } );
    active_items.add( item_index, cargo_part->mount );
}

long vehicle::add_charges( int part, const item &itm )
{
    if( !itm.count_by_charges() ) {
        debugmsg( "Add charges was called for an item not counted by charges!" );
        return 0;
    }
    const long ret = get_items( part ).amount_can_fit( itm );
    if( ret == 0 ) {
        return 0;
    }

    item itm_copy = itm;
    itm_copy.charges = ret;
    return add_item( part, itm_copy ) ? ret : 0;
}

bool vehicle::add_item( int part, const item &itm )
{
    if( part < 0 || part >= static_cast<int>( parts.size() ) ) {
        debugmsg( "int part (%d) is out of range", part );
        return false;
    }
    // const int max_weight = ?! // TODO: weight limit, calculation per vpart & vehicle stats, not a hard user limit.
    // add creaking sounds and damage to overloaded vpart, outright break it past a certain point, or when hitting bumps etc

    if( parts[ part ].base.is_gun() ) {
        if( !itm.is_ammo() || itm.ammo_type() != parts[ part ].base.ammo_type() ) {
            return false;
        }
    }
    bool charge = itm.count_by_charges();
    vehicle_stack istack = get_items( part );
    const long to_move = istack.amount_can_fit( itm );
    if( to_move == 0 || ( charge && to_move < itm.charges ) ) {
        return false; // @add_charges should be used in the latter case
    }
    if( charge ) {
        item *here = istack.stacks_with( itm );
        if( here ) {
            invalidate_mass();
            return here->merge_charges( itm );
        }
    }
    return add_item_at( part, parts[part].items.end(), itm );
}

bool vehicle::add_item( vehicle_part &pt, const item &obj )
{
    int idx = index_of_part( &pt );
    if( idx < 0 ) {
        debugmsg( "Tried to add item to invalid part" );
        return false;
    }
    return add_item( idx, obj );
}

bool vehicle::add_item_at( int part, std::list<item>::iterator index, item itm )
{
    if( itm.is_bucket_nonempty() ) {
        for( auto &elem : itm.contents ) {
            g->m.add_item_or_charges( global_part_pos3( part ), elem );
        }

        itm.contents.clear();
    }

    const auto new_pos = parts[part].items.insert( index, itm );
    if( itm.needs_processing() ) {
        active_items.add( new_pos, parts[part].mount );
    }

    invalidate_mass();
    return true;
}

bool vehicle::remove_item( int part, int itemdex )
{
    if( itemdex < 0 || itemdex >= static_cast<int>( parts[part].items.size() ) ) {
        return false;
    }

    remove_item( part, std::next( parts[part].items.begin(), itemdex ) );
    return true;
}

bool vehicle::remove_item( int part, const item *it )
{
    bool rc = false;
    std::list<item> &veh_items = parts[part].items;

    for( auto iter = veh_items.begin(); iter != veh_items.end(); iter++ ) {
        //delete the item if the pointer memory addresses are the same
        if( it == &*iter ) {
            remove_item( part, iter );
            rc = true;
            break;
        }
    }
    return rc;
}

std::list<item>::iterator vehicle::remove_item( int part, std::list<item>::iterator it )
{
    std::list<item> &veh_items = parts[part].items;

    if( active_items.has( it, parts[part].mount ) ) {
        active_items.remove( it, parts[part].mount );
    }

    invalidate_mass();
    return veh_items.erase( it );
}

vehicle_stack vehicle::get_items( const int part )
{
    const tripoint pos = global_part_pos3( part );
    return vehicle_stack( &parts[part].items, point( pos.x, pos.y ), this, part );
}

vehicle_stack vehicle::get_items( const int part ) const
{
    // HACK: callers could modify items through this
    // TODO: a const version of vehicle_stack is needed
    return const_cast<vehicle *>( this )->get_items( part );
}

void vehicle::place_spawn_items()
{
    if( !type.is_valid() ) {
        return;
    }

    for( const auto &pt : type->parts ) {
        if( pt.with_ammo ) {
            int turret = part_with_feature( pt.pos, "TURRET", true );
            if( turret >= 0 && x_in_y( pt.with_ammo, 100 ) ) {
                parts[ turret ].ammo_set( random_entry( pt.ammo_types ), rng( pt.ammo_qty.first,
                                          pt.ammo_qty.second ) );
            }
        }
    }

    for( const auto &spawn : type.obj().item_spawns ) {
        if( rng( 1, 100 ) <= spawn.chance ) {
            int part = part_with_feature( spawn.pos, "CARGO", false );
            if( part < 0 ) {
                debugmsg( "No CARGO parts at (%d, %d) of %s!", spawn.pos.x, spawn.pos.y, name.c_str() );

            } else {
                // if vehicle part is broken only 50% of items spawn and they will be variably damaged
                bool broken = parts[ part ].is_broken();
                if( broken && one_in( 2 ) ) {
                    continue;
                }

                std::vector<item> created;
                for( const itype_id &e : spawn.item_ids ) {
                    created.emplace_back( item( e ).in_its_container() );
                }
                for( const std::string &e : spawn.item_groups ) {
                    item_group::ItemList group_items = item_group::items_from( e, calendar::time_of_cataclysm );
                    for( auto spawn_item : group_items ) {
                        created.emplace_back( spawn_item );
                    }
                }

                for( item &e : created ) {
                    if( e.is_null() ) {
                        continue;
                    }
                    if( broken && e.mod_damage( rng( 1, e.max_damage() ) ) ) {
                        continue; // we destroyed the item
                    }
                    if( e.is_tool() || e.is_gun() || e.is_magazine() ) {
                        bool spawn_ammo = rng( 0, 99 ) < spawn.with_ammo && e.ammo_remaining() == 0;
                        bool spawn_mag  = rng( 0, 99 ) < spawn.with_magazine && !e.magazine_integral() &&
                                          !e.magazine_current();

                        if( spawn_mag ) {
                            e.contents.emplace_back( e.magazine_default(), e.birthday() );
                        }
                        if( spawn_ammo ) {
                            e.ammo_set( e.ammo_type()->default_ammotype() );
                        }
                    }
                    add_item( part, e );
                }
            }
        }
    }
}

void vehicle::gain_moves()
{
    check_falling_or_floating();
    if( is_moving() || is_falling ) {
        if( !loose_parts.empty() ) {
            shed_loose_parts();
        }
        of_turn = 1 + of_turn_carry;
        const int vslowdown = slowdown( velocity );
        if( vslowdown > abs( velocity ) ) {
            if( cruise_on && cruise_velocity ) {
                velocity = velocity > 0 ? 1 : -1;
            } else {
                stop();
            }
        } else if( velocity < 0 ) {
            velocity += vslowdown;
        } else {
            velocity -= vslowdown;
        }
    } else {
        of_turn = .001;
    }
    of_turn_carry = 0;

    // cruise control TODO: enable for NPC?
    if( player_in_control( g->u ) && cruise_on && cruise_velocity != velocity ) {
        thrust( ( cruise_velocity ) > velocity ? 1 : -1 );
    }

    // Force off-map vehicles to load by visiting them every time we gain moves.
    // Shouldn't be too expensive if there aren't fifty trillion vehicles in the graph...
    // ...and if there are, it's the player's fault for putting them there.
    auto nil_visitor = []( vehicle *, int amount, int ) {
        return amount;
    };
    traverse_vehicle_graph( this, 1, nil_visitor );

    if( check_environmental_effects ) {
        check_environmental_effects = do_environmental_effects();
    }

    // turrets which are enabled will try to reload and then automatically fire
    // Turrets which are disabled but have targets set are a special case
    for( auto e : turrets() ) {
        if( e->enabled || e->target.second != e->target.first ) {
            automatic_fire_turret( *e );
        }
    }

    if( velocity < 0 ) {
        beeper_sound();
    }
}

void vehicle::suspend_refresh()
{
    // disable refresh and cache recalculation
    no_refresh = true;
    mass_dirty = false;
    mass_center_precalc_dirty = false;
    mass_center_no_precalc_dirty = false;
    coeff_rolling_dirty = false;
    coeff_air_dirty = false;
    coeff_water_dirty = false;
    coeff_air_changed = false;
}

void vehicle::enable_refresh()
{
    // force all caches to recalculate
    no_refresh = true;
    mass_dirty = true;
    mass_center_precalc_dirty = true;
    mass_center_no_precalc_dirty = true;
    coeff_rolling_dirty = true;
    coeff_air_dirty = true;
    coeff_water_dirty = true;
    coeff_air_changed = true;
    no_refresh = false;
    refresh();
}

/**
 * Refreshes all caches and refinds all parts. Used after the vehicle has had a part added or removed.
 * Makes indices of different part types so they're easy to find. Also calculates power drain.
 */
void vehicle::refresh()
{
    if( no_refresh ) {
        return;
    }

    alternators.clear();
    engines.clear();
    reactors.clear();
    solar_panels.clear();
    wind_turbines.clear();
    sails.clear();
    water_wheels.clear();
    funnels.clear();
    heaters.clear();
    relative_parts.clear();
    loose_parts.clear();
    wheelcache.clear();
    steering.clear();
    speciality.clear();
    floating.clear();
    alternator_load = 0;
    extra_drag = 0;
    // Used to sort part list so it displays properly when examining
    struct sort_veh_part_vector {
        vehicle *veh;
        inline bool operator()( const int p1, const int p2 ) {
            return veh->part_info( p1 ).list_order < veh->part_info( p2 ).list_order;
        }
    } svpv = { this };
    std::vector<int>::iterator vii;

    mount_min.x = 123;
    mount_min.y = 123;
    mount_max.x = -123;
    mount_max.y = -123;

    // Main loop over all vehicle parts.
    for( const vpart_reference &vp : get_all_parts() ) {
        const size_t p = vp.part_index();
        const vpart_info &vpi = vp.info();
        if( vp.part().removed ) {
            continue;
        }

        // Build map of point -> all parts in that point
        const point pt = vp.mount();
        mount_min.x = std::min( mount_min.x, pt.x );
        mount_min.y = std::min( mount_min.y, pt.y );
        mount_max.x = std::max( mount_max.x, pt.x );
        mount_max.y = std::max( mount_max.y, pt.y );

        // This will keep the parts at point pt sorted
        vii = std::lower_bound( relative_parts[pt].begin(), relative_parts[pt].end(),
                                static_cast<int>( p ), svpv );
        relative_parts[pt].insert( vii, p );

        if( vpi.has_flag( VPFLAG_FLOATS ) ) {
            floating.push_back( p );
        }

        if( vp.part().is_unavailable() ) {
            continue;
        }
        if( vpi.has_flag( VPFLAG_ALTERNATOR ) ) {
            alternators.push_back( p );
        }
        if( vpi.has_flag( VPFLAG_ENGINE ) ) {
            engines.push_back( p );
        }
        if( vpi.has_flag( VPFLAG_REACTOR ) ) {
            reactors.push_back( p );
        }
        if( vpi.has_flag( VPFLAG_SOLAR_PANEL ) ) {
            solar_panels.push_back( p );
        }
        if( vpi.has_flag( "WIND_TURBINE" ) ) {
            wind_turbines.push_back( p );
        }
        if( vpi.has_flag( "WIND_POWERED" ) ) {
            sails.push_back( p );
        }
        if( vpi.has_flag( "WATER_WHEEL" ) ) {
            water_wheels.push_back( p );
        }
        if( vpi.has_flag( "FUNNEL" ) ) {
            funnels.push_back( p );
        }
        if( vpi.has_flag( "UNMOUNT_ON_MOVE" ) ) {
            loose_parts.push_back( p );
        }
        if( vpi.has_flag( "SPACE_HEATER" ) ) {
            heaters.push_back( p );
        }
        if( vpi.has_flag( VPFLAG_WHEEL ) ) {
            wheelcache.push_back( p );
        }
        if( vpi.has_flag( "STEERABLE" ) || vpi.has_flag( "TRACKED" ) ) {
            // TRACKED contributes to steering effectiveness but
            //  (a) doesn't count as a steering axle for install difficulty
            //  (b) still contributes to drag for the center of steering calculation
            steering.push_back( p );
        }
        if( vpi.has_flag( "SECURITY" ) ) {
            speciality.push_back( p );
        }
        if( vp.part().enabled && vpi.has_flag( "EXTRA_DRAG" ) ) {
            extra_drag += vpi.power;
        }
        if( vpi.has_flag( "EXTRA_DRAG" ) && ( vpi.has_flag( "WIND_TURBINE" ) ||
                                              vpi.has_flag( "WATER_WHEEL" ) ) ) {
            extra_drag += vpi.power;
        }
        if( camera_on && vpi.has_flag( "CAMERA" ) ) {
            vp.part().enabled = true;
        } else if( !camera_on && vpi.has_flag( "CAMERA" ) ) {
            vp.part().enabled = false;
        }
    }

    // NB: using the _old_ pivot point, don't recalc here, we only do that when moving!
    precalc_mounts( 0, pivot_rotation[0], pivot_anchor[0] );
    check_environmental_effects = true;
    insides_dirty = true;
    zones_dirty = true;
    invalidate_mass();
}

const point &vehicle::pivot_point() const
{
    if( pivot_dirty ) {
        refresh_pivot();
    }

    return pivot_cache;
}

void vehicle::refresh_pivot() const
{
    // Const method, but messes with mutable fields
    pivot_dirty = false;

    if( wheelcache.empty() || !valid_wheel_config() ) {
        // No usable wheels, use CoM (dragging)
        pivot_cache = local_center_of_mass();
        return;
    }

    // The model here is:
    //
    //  We are trying to rotate around some point (xc,yc)
    //  This produces a friction force / moment from each wheel resisting the
    //  rotation. We want to find the point that minimizes that resistance.
    //
    //  For a given wheel w at (xw,yw), find:
    //   weight(w): a scaling factor for the friction force based on wheel
    //              size, brokenness, steerability/orientation
    //   center_dist: the distance from (xw,yw) to (xc,yc)
    //   centerline_angle: the angle between the X axis and a line through
    //                     (xw,yw) and (xc,yc)
    //
    //  Decompose the force into two components, assuming that the wheel is
    //  aligned along the X axis and we want to apply different weightings to
    //  the in-line vs perpendicular parts of the force:
    //
    //   Resistance force in line with the wheel (X axis)
    //    Fi = weightI(w) * center_dist * sin(centerline_angle)
    //   Resistance force perpendicular to the wheel (Y axis):
    //    Fp = weightP(w) * center_dist * cos(centerline_angle);
    //
    //  Then find the moment that these two forces would apply around (xc,yc)
    //    moment(w) = center_dist * cos(centerline_angle) * Fi +
    //                center_dist * sin(centerline_angle) * Fp
    //
    //  Note that:
    //    cos(centerline_angle) = (xw-xc) / center_dist
    //    sin(centerline_angle) = (yw-yc) / center_dist
    // -> moment(w) = weightP(w)*(xw-xc)^2 + weightI(w)*(yw-yc)^2
    //              = weightP(w)*xc^2 - 2*weightP(w)*xc*xw + weightP(w)*xw^2 +
    //                weightI(w)*yc^2 - 2*weightI(w)*yc*yw + weightI(w)*yw^2
    //
    //  which happily means that the X and Y axes can be handled independently.
    //  We want to minimize sum(moment(w)) due to wheels w=0,1,..., which
    //  occurs when:
    //
    //    sum( 2*xc*weightP(w) - 2*weightP(w)*xw ) = 0
    //     -> xc = (weightP(0)*x0 + weightP(1)*x1 + ...) /
    //             (weightP(0) + weightP(1) + ...)
    //    sum( 2*yc*weightI(w) - 2*weightI(w)*yw ) = 0
    //     -> yc = (weightI(0)*y0 + weightI(1)*y1 + ...) /
    //             (weightI(0) + weightI(1) + ...)
    //
    // so it turns into a fairly simple weighted average of the wheel positions.

    float xc_numerator = 0;
    float xc_denominator = 0;
    float yc_numerator = 0;
    float yc_denominator = 0;

    for( int p : wheelcache ) {
        const auto &wheel = parts[p];

        // TODO: load on tire?
        int contact_area = wheel.wheel_area();
        float weight_i;  // weighting for the in-line part
        float weight_p;  // weighting for the perpendicular part
        if( wheel.is_broken() ) {
            // broken wheels don't roll on either axis
            weight_i = contact_area * 2.0;
            weight_p = contact_area * 2.0;
        } else if( wheel.info().has_flag( "STEERABLE" ) ) {
            // Unbroken steerable wheels can handle motion on both axes
            // (but roll a little more easily inline)
            weight_i = contact_area * 0.1;
            weight_p = contact_area * 0.2;
        } else {
            // Regular wheels resist perpendicular motion
            weight_i = contact_area * 0.1;
            weight_p = contact_area;
        }

        xc_numerator += weight_p * wheel.mount.x;
        yc_numerator += weight_i * wheel.mount.y;
        xc_denominator += weight_p;
        yc_denominator += weight_i;
    }

    if( xc_denominator < 0.1 || yc_denominator < 0.1 ) {
        debugmsg( "vehicle::refresh_pivot had a bad weight: xc=%.3f/%.3f yc=%.3f/%.3f",
                  xc_numerator, xc_denominator, yc_numerator, yc_denominator );
        pivot_cache = local_center_of_mass();
    } else {
        pivot_cache.x = round( xc_numerator / xc_denominator );
        pivot_cache.y = round( yc_numerator / yc_denominator );
    }
}

void vehicle::remove_remote_part( int part_num )
{
    auto veh = find_vehicle( parts[part_num].target.second );

    // If the target vehicle is still there, ask it to remove its part
    if( veh != nullptr ) {
        const tripoint local_abs = g->m.getabs( global_part_pos3( part_num ) );

        for( size_t j = 0; j < veh->loose_parts.size(); j++ ) {
            int remote_partnum = veh->loose_parts[j];
            auto remote_part = &veh->parts[remote_partnum];

            if( veh->part_flag( remote_partnum, "POWER_TRANSFER" ) && remote_part->target.first == local_abs ) {
                veh->remove_part( remote_partnum );
                return;
            }
        }
    }
}

void vehicle::shed_loose_parts()
{
    // remove_part rebuilds the loose_parts vector, when all of those parts have been removed,
    // it will stay empty.
    while( !loose_parts.empty() ) {
        const int elem = loose_parts.front();
        if( part_flag( elem, "POWER_TRANSFER" ) ) {
            remove_remote_part( elem );
        }

        auto part = &parts[elem];
        item drop = part->properties_to_item();
        g->m.add_item_or_charges( global_part_pos3( *part ), drop );

        remove_part( elem );
    }
}

void vehicle::refresh_insides()
{
    if( !insides_dirty ) {
        return;
    }
    insides_dirty = false;
    for( const vpart_reference &vp : get_all_parts() ) {
        const size_t p = vp.part_index();
        if( vp.part().removed ) {
            continue;
        }
        /* If there's no roof, or there is a roof but it's broken, it's outside.
         * (Use short-circuiting && so broken frames don't screw this up) */
        if( !( part_with_feature( p, "ROOF", true ) >= 0 && vp.part().is_available() ) ) {
            vp.part().inside = false;
            continue;
        }

        parts[p].inside = true; // inside if not otherwise
        for( int i = 0; i < 4; i++ ) { // let's check four neighbor parts
            point near_mount = parts[ p ].mount + vehicles::cardinal_d[ i ];
            std::vector<int> parts_n3ar = parts_at_relative( near_mount, true );
            bool cover = false; // if we aren't covered from sides, the roof at p won't save us
            for( auto &j : parts_n3ar ) {
                // another roof -- cover
                if( part_flag( j, "ROOF" ) && parts[ j ].is_available() ) {
                    cover = true;
                    break;
                } else if( part_flag( j, "OBSTACLE" ) && parts[ j ].is_available() ) {
                    // found an obstacle, like board or windshield or door
                    if( parts[j].inside || ( part_flag( j, "OPENABLE" ) && parts[j].open ) ) {
                        continue; // door and it's open -- can't cover
                    }
                    cover = true;
                    break;
                }
                //Otherwise keep looking, there might be another part in that square
            }
            if( !cover ) {
                vp.part().inside = false;
                break;
            }
        }
    }
}

bool vpart_position::is_inside() const
{
    // TODO: this is a bit of a hack as refresh_insides has side effects
    // this should be called elsewhere and not in a function that intends to just query
    // it's also a no-op if the insides are up to date.
    vehicle().refresh_insides();
    return vehicle().parts[part_index()].inside;
}

void vehicle::unboard_all()
{
    std::vector<int> bp = boarded_parts();
    for( auto &i : bp ) {
        g->m.unboard_vehicle( global_part_pos3( i ) );
    }
}

int vehicle::damage( int p, int dmg, damage_type type, bool aimed )
{
    if( dmg < 1 ) {
        return dmg;
    }

    std::vector<int> pl = parts_at_relative( parts[p].mount, true );
    if( pl.empty() ) {
        // We ran out of non removed parts at this location already.
        return dmg;
    }

    if( !aimed ) {
        bool found_obs = false;
        for( auto &i : pl ) {
            if( part_flag( i, "OBSTACLE" ) &&
                ( !part_flag( i, "OPENABLE" ) || !parts[i].open ) ) {
                found_obs = true;
                break;
            }
        }

        if( !found_obs ) { // not aimed at this tile and no obstacle here -- fly through
            return dmg;
        }
    }

    int target_part = random_entry( pl );

    // door motor mechanism is protected by closed doors
    if( part_flag( target_part, "DOOR_MOTOR" ) ) {
        // find the most strong openable that is not open
        int strongest_door_part = -1;
        int strongest_door_durability = INT_MIN;
        for( int part : pl ) {
            if( part_flag( part, "OPENABLE" ) && !parts[part].open ) {
                int door_durability = part_info( part ).durability;
                if( door_durability > strongest_door_durability ) {
                    strongest_door_part = part;
                    strongest_door_durability = door_durability;
                }
            }
        }

        // if we found a closed door, target it instead of the door_motor
        if( strongest_door_part != -1 ) {
            target_part = strongest_door_part;
        }
    }

    int damage_dealt;

    int armor_part = part_with_feature( p, "ARMOR", true );
    if( armor_part < 0 ) {
        // Not covered by armor -- damage part
        damage_dealt = damage_direct( target_part, dmg, type );
    } else {
        // Covered by armor -- hit both armor and part, but reduce damage by armor's reduction
        int protection = part_info( armor_part ).damage_reduction[ type ];
        // Parts on roof aren't protected
        bool overhead = part_flag( target_part, "ROOF" ) || part_info( target_part ).location == "on_roof";
        // Calling damage_direct may remove the damaged part
        // completely, therefore the other index (target_part) becomes
        // wrong if target_part > armor_part.
        // Damaging the part with the higher index first is save,
        // as removing a part only changes indices after the
        // removed part.
        if( armor_part < target_part ) {
            damage_direct( target_part, overhead ? dmg : dmg - protection, type );
            damage_dealt = damage_direct( armor_part, dmg, type );
        } else {
            damage_dealt = damage_direct( armor_part, dmg, type );
            damage_direct( target_part, overhead ? dmg : dmg - protection, type );
        }
    }

    return damage_dealt;
}

void vehicle::damage_all( int dmg1, int dmg2, damage_type type, const point &impact )
{
    if( dmg2 < dmg1 ) {
        std::swap( dmg1, dmg2 );
    }

    if( dmg1 < 1 ) {
        return;
    }

    for( const vpart_reference &vp : get_all_parts() ) {
        const size_t p = vp.part_index();
        int distance = 1 + square_dist( vp.mount().x, vp.mount().y, impact.x, impact.y );
        if( distance > 1 && part_info( p ).location == part_location_structure &&
            !part_info( p ).has_flag( "PROTRUSION" ) ) {
            damage_direct( p, rng( dmg1, dmg2 ) / ( distance * distance ), type );
        }
    }
}

/**
 * Shifts all parts of the vehicle by the given amounts, and then shifts the
 * vehicle itself in the opposite direction. The end result is that the vehicle
 * appears to have not moved. Useful for re-zeroing a vehicle to ensure that a
 * (0, 0) part is always present.
 * @param delta How much to shift along each axis
 */
void vehicle::shift_parts( const point &delta )
{
    // Don't invalidate the active item cache's location!
    active_items.subtract_locations( delta );
    for( auto &elem : parts ) {
        elem.mount -= delta;
    }

    decltype( labels ) new_labels;
    for( auto &l : labels ) {
        new_labels.insert( label( l - delta, l.text ) );
    }
    labels = new_labels;

    decltype( loot_zones ) new_zones;
    for( auto const &z : loot_zones ) {
        new_zones.emplace( z.first - delta, z.second );
    }
    loot_zones = new_zones;

    pivot_anchor[0] -= delta;
    refresh();
    //Need to also update the map after this
    g->m.reset_vehicle_cache( smz );
}

/**
 * Detect if the vehicle is currently missing a 0,0 part, and
 * adjust if necessary.
 * @return bool true if the shift was needed.
 */
bool vehicle::shift_if_needed()
{
    std::vector<int> vehicle_origin = parts_at_relative( point_zero, true );
    if( !vehicle_origin.empty() && !parts[ vehicle_origin[ 0 ] ].removed ) {
        // Shifting is not needed.
        return false;
    }
    //Find a frame, any frame, to shift to
    for( const vpart_reference &vp : get_all_parts() ) {
        if( vp.info().location == "structure"
            && !vp.has_feature( "PROTRUSION" )
            && !vp.part().removed ) {
            shift_parts( vp.mount() );
            refresh();
            return true;
        }
    }
    // There are only parts with PROTRUSION left, choose one of them.
    for( const vpart_reference &vp : get_all_parts() ) {
        if( !vp.part().removed ) {
            shift_parts( vp.mount() );
            refresh();
            return true;
        }
    }
    return false;
}

int vehicle::break_off( int p, int dmg )
{
    /* Already-destroyed part - chance it could be torn off into pieces.
     * Chance increases with damage, and decreases with part max durability
     * (so lights, etc are easily removed; frames and plating not so much) */
    if( rng( 0, part_info( p ).durability / 10 ) >= dmg ) {
        return dmg;
    }

    const tripoint pos = global_part_pos3( p );
    const auto scatter_parts = [&]( const vehicle_part & pt ) {
        for( const item &piece : pt.pieces_for_broken_part() ) {
            // inside the loop, so each piece goes to a different place
            // TODO: this may spawn items behind a wall
            const tripoint where = random_entry( g->m.points_in_radius( pos, SCATTER_DISTANCE ) );
            // TODO: balance audit, ensure that less pieces are generated than one would need
            // to build the component (smash a vehicle box that took 10 lumps of steel,
            // find 12 steel lumps scattered after atom-smashing it with a tree trunk)
            g->m.add_item_or_charges( where, piece );
        }
    };
    if( part_info( p ).location == part_location_structure ) {
        // For structural parts, remove other parts first
        std::vector<int> parts_in_square = parts_at_relative( parts[p].mount, true );
        for( int index = parts_in_square.size() - 1; index >= 0; index-- ) {
            // Ignore the frame being destroyed
            if( parts_in_square[index] == p ) {
                continue;
            }

            if( parts[ parts_in_square[ index ] ].is_broken() ) {
                // Tearing off a broken part - break it up
                if( g->u.sees( pos ) ) {
                    add_msg( m_bad, _( "The %s's %s breaks into pieces!" ), name,
                             parts[ parts_in_square[ index ] ].name() );
                }
                scatter_parts( parts[parts_in_square[index]] );
            } else {
                // Intact (but possibly damaged) part - remove it in one piece
                if( g->u.sees( pos ) ) {
                    add_msg( m_bad, _( "The %1$s's %2$s is torn off!" ), name,
                             parts[ parts_in_square[ index ] ].name() );
                }
                item part_as_item = parts[parts_in_square[index]].properties_to_item();
                g->m.add_item_or_charges( pos, part_as_item );
            }
            remove_part( parts_in_square[index] );
        }
        // After clearing the frame, remove it.
        if( g->u.sees( pos ) ) {
            add_msg( m_bad, _( "The %1$s's %2$s is destroyed!" ), name, parts[ p ].name() );
        }
        scatter_parts( parts[p] );
        remove_part( p );
        find_and_split_vehicles( p );
    } else {
        //Just break it off
        if( g->u.sees( pos ) ) {
            add_msg( m_bad, _( "The %1$s's %2$s is destroyed!" ), name, parts[ p ].name() );
        }

        scatter_parts( parts[p] );
        remove_part( p );
    }

    return dmg;
}

bool vehicle::explode_fuel( int p, damage_type type )
{
    const itype_id &ft = part_info( p ).fuel_type;
    item fuel = item( ft );
    if( !fuel.has_explosion_data() ) {
        return false;
    }
    fuel_explosion data = fuel.get_explosion_data();

    if( parts[ p ].is_broken() ) {
        leak_fuel( parts[ p ] );
    }

    int explosion_chance = type == DT_HEAT ? data.explosion_chance_hot : data.explosion_chance_cold;
    if( one_in( explosion_chance ) ) {
        g->u.add_memorial_log( pgettext( "memorial_male", "The fuel tank of the %s exploded!" ),
                               pgettext( "memorial_female", "The fuel tank of the %s exploded!" ),
                               name.c_str() );
        const int pow = 120 * ( 1 - exp( data.explosion_factor / -5000 *
                                         ( parts[p].ammo_remaining() * data.fuel_size_factor ) ) );
        //debugmsg( "damage check dmg=%d pow=%d amount=%d", dmg, pow, parts[p].amount );

        g->explosion( global_part_pos3( p ), pow, 0.7, data.fiery_explosion );
        mod_hp( parts[p], 0 - parts[ p ].hp(), DT_HEAT );
        parts[p].ammo_unset();
    }

    return true;
}

int vehicle::damage_direct( int p, int dmg, damage_type type )
{
    // Make sure p is within range and hasn't been removed already
    if( ( static_cast<size_t>( p ) >= parts.size() ) || parts[p].removed ) {
        return dmg;
    }
    g->m.set_memory_seen_cache_dirty( global_part_pos3( p ) );
    if( parts[p].is_broken() ) {
        return break_off( p, dmg );
    }

    int tsh = std::min( 20, part_info( p ).durability / 10 );
    if( dmg < tsh && type != DT_TRUE ) {
        if( type == DT_HEAT && parts[p].is_fuel_store() ) {
            explode_fuel( p, type );
        }

        return dmg;
    }

    dmg -= std::min<int>( dmg, part_info( p ).damage_reduction[ type ] );
    int dres = dmg - parts[p].hp();
    if( mod_hp( parts[ p ], 0 - dmg, type ) ) {
        insides_dirty = true;
        pivot_dirty = true;

        // destroyed parts lose any contained fuels, battery charges or ammo
        leak_fuel( parts [ p ] );

        for( const auto &e : parts[p].items ) {
            g->m.add_item_or_charges( global_part_pos3( p ), e );
        }
        parts[p].items.clear();

        invalidate_mass();
        coeff_air_changed = true;
    }

    if( parts[p].is_fuel_store() ) {
        explode_fuel( p, type );
    } else if( parts[ p ].is_broken() && part_flag( p, "UNMOUNT_ON_DAMAGE" ) ) {
        g->m.spawn_item( global_part_pos3( p ), part_info( p ).item, 1, 0, calendar::turn );
        remove_part( p );
    }

    return std::max( dres, 0 );
}

void vehicle::leak_fuel( vehicle_part &pt )
{
    // only liquid fuels from non-empty tanks can leak out onto map tiles
    if( !pt.is_tank() || pt.ammo_remaining() <= 0 ) {
        return;
    }

    // leak in random directions but prefer closest tiles and avoid walls or other obstacles
    auto tiles = closest_tripoints_first( 1, global_part_pos3( pt ) );
    tiles.erase( std::remove_if( tiles.begin(), tiles.end(), []( const tripoint & e ) {
        return !g->m.passable( e );
    } ), tiles.end() );

    // leak up to 1/3 of remaining fuel per iteration and continue until the part is empty
    auto *fuel = item::find_type( pt.ammo_current() );
    while( !tiles.empty() && pt.ammo_remaining() ) {
        int qty = pt.ammo_consume( rng( 0, std::max( pt.ammo_remaining() / 3, 1L ) ),
                                   global_part_pos3( pt ) );
        if( qty > 0 ) {
            g->m.add_item_or_charges( random_entry( tiles ), item( fuel, calendar::turn, qty ) );
        }
    }

    pt.ammo_unset();
}

std::map<itype_id, long> vehicle::fuels_left() const
{
    std::map<itype_id, long> result;
    for( const auto &p : parts ) {
        if( p.is_fuel_store() && p.ammo_current() != "null" ) {
            result[ p.ammo_current() ] += p.ammo_remaining();
        }
    }
    return result;
}

bool vehicle::is_foldable() const
{
    for( const vpart_reference &vp : get_all_parts() ) {
        if( !vp.has_feature( "FOLDABLE" ) ) {
            return false;
        }
    }
    return true;
}

bool vehicle::restore( const std::string &data )
{
    std::istringstream veh_data( data );
    try {
        JsonIn json( veh_data );
        parts.clear();
        json.read( parts );
    } catch( const JsonError &e ) {
        debugmsg( "Error restoring vehicle: %s", e.c_str() );
        return false;
    }
    refresh();
    face.init( 0 );
    turn_dir = 0;
    turn( 0 );
    precalc_mounts( 0, pivot_rotation[0], pivot_anchor[0] );
    precalc_mounts( 1, pivot_rotation[1], pivot_anchor[1] );
    last_update = calendar::turn;
    return true;
}

std::set<tripoint> &vehicle::get_points( const bool force_refresh )
{
    if( force_refresh || occupied_cache_time != calendar::turn ) {
        occupied_cache_time = calendar::turn;
        occupied_points.clear();
        for( const auto &p : parts ) {
            occupied_points.insert( global_part_pos3( p ) );
        }
    }

    return occupied_points;
}

vehicle_part &vpart_reference::part() const
{
    assert( part_index() < vehicle().parts.size() );
    return vehicle().parts[part_index()];
}

const vpart_info &vpart_reference::info() const
{
    return part().info();
}

point vpart_position::mount() const
{
    return vehicle().parts[part_index()].mount;
}

tripoint vpart_position::pos() const
{
    return vehicle().global_part_pos3( part_index() );
}

bool vpart_reference::has_feature( const std::string &f ) const
{
    return info().has_flag( f );
}

bool vpart_reference::has_feature( const vpart_bitflags f ) const
{
    return info().has_flag( f );
}

inline int modulo( int v, int m )
{
    // C++11: negative v and positive m result in negative v%m (or 0),
    // but this is supposed to be mathematical modulo: 0 <= v%m < m,
    const int r = v % m;
    // Adding m in that (and only that) case.
    return r >= 0 ? r : r + m;
}

bool is_sm_tile_over_water( const tripoint &real_global_pos )
{

    const tripoint smp = ms_to_sm_copy( real_global_pos );
    const int px = modulo( real_global_pos.x, SEEX );
    const int py = modulo( real_global_pos.y, SEEY );
    auto sm = MAPBUFFER.lookup_submap( smp );
    if( sm == nullptr ) {
        debugmsg( "is_sm_tile_outside(): couldn't find submap %d,%d,%d", smp.x, smp.y, smp.z );
        return false;
    }

    if( px < 0 || px >= SEEX || py < 0 || py >= SEEY ) {
        debugmsg( "err %d,%d", px, py );
        return false;
    }

    return ( sm->ter[px][py].obj().has_flag( TFLAG_CURRENT ) ||
             sm->get_furn( { px, py } ).obj().has_flag( TFLAG_CURRENT ) );
}

bool is_sm_tile_outside( const tripoint &real_global_pos )
{

    const tripoint smp = ms_to_sm_copy( real_global_pos );
    const int px = modulo( real_global_pos.x, SEEX );
    const int py = modulo( real_global_pos.y, SEEY );
    auto sm = MAPBUFFER.lookup_submap( smp );
    if( sm == nullptr ) {
        debugmsg( "is_sm_tile_outside(): couldn't find submap %d,%d,%d", smp.x, smp.y, smp.z );
        return false;
    }

    if( px < 0 || px >= SEEX || py < 0 || py >= SEEY ) {
        debugmsg( "err %d,%d", px, py );
        return false;
    }

    return !( sm->ter[px][py].obj().has_flag( TFLAG_INDOORS ) ||
              sm->get_furn( { px, py } ).obj().has_flag( TFLAG_INDOORS ) );
}

void vehicle::update_time( const time_point &update_to )
{
    if( smz < 0 ) {
        return;
    }

    const time_point update_from = last_update;
    if( update_to < update_from ) {
        // Special case going backwards in time - that happens
        last_update = update_to;
        return;
    }

    if( update_to >= update_from && update_to - update_from < 1_minutes ) {
        // We don't need to check every turn
        return;
    }
    time_duration elapsed = update_to - last_update;
    last_update = update_to;

    // Weather stuff, only for z-levels >= 0
    // TODO: Have it wash cars from blood?
    if( funnels.empty() && solar_panels.empty() && wind_turbines.empty() && water_wheels.empty() &&
        heaters.empty() ) {
        return;
    }
    // heaters emitting hot air
    for( int idx : heaters ) {
        const auto &pt = parts[idx];
        if( pt.is_unavailable() || ( !pt.enabled ) ) {
            continue;
        }
        int density = abs( pt.info().epower ) * 2;
        g->m.adjust_field_strength( global_part_pos3( pt ), fd_hot_air3, density );
        discharge_battery( pt.info().epower );
    }
    // Get one weather data set per vehicle, they don't differ much across vehicle area
    auto accum_weather = sum_conditions( update_from, update_to, g->m.getabs( global_pos3() ) );
    // make some reference objects to use to check for reload
    const item water( "water" );
    const item water_clean( "water_clean" );

    for( int idx : funnels ) {
        const auto &pt = parts[idx];

        // we need an unbroken funnel mounted on the exterior of the vehicle
        if( pt.is_unavailable() || !is_sm_tile_outside( g->m.getabs( global_part_pos3( pt ) ) ) ) {
            continue;
        }

        // we need an empty tank (or one already containing water) below the funnel
        auto tank = std::find_if( parts.begin(), parts.end(), [&]( const vehicle_part & e ) {
            return pt.mount == e.mount && e.is_tank() &&
                   ( e.can_reload( water ) || e.can_reload( water_clean ) );
        } );

        if( tank == parts.end() ) {
            continue;
        }

        double area = pow( pt.info().size / units::legacy_volume_factor, 2 ) * M_PI;
        int qty = divide_roll_remainder( funnel_charges_per_turn( area, accum_weather.rain_amount ), 1.0 );
        int c_qty = qty + ( tank->can_reload( water_clean ) ?  tank->ammo_remaining() : 0 );
        int cost_to_purify = c_qty * item::find_type( "water_purifier" )->charges_to_use();

        if( qty > 0 ) {
            if( has_part( global_part_pos3( pt ), "WATER_PURIFIER", true ) &&
                ( fuel_left( "battery" ) > cost_to_purify ) ) {
                tank->ammo_set( "water_clean", c_qty );
                discharge_battery( cost_to_purify );
            } else {
                tank->ammo_set( "water", tank->ammo_remaining() + qty );
            }
            invalidate_mass();
        }
    }

    if( !solar_panels.empty() ) {
        int epower_w = 0;
        for( int part : solar_panels ) {
            if( parts[ part ].is_unavailable() ) {
                continue;
            }

            if( !is_sm_tile_outside( g->m.getabs( global_part_pos3( part ) ) ) ) {
                continue;
            }

            epower_w += part_epower_w( part );
        }
        double intensity = accum_weather.sunlight / DAYLIGHT_LEVEL / to_turns<double>( elapsed );
        int energy_bat = power_to_energy_bat( epower_w * intensity, 6 * to_turns<int>( elapsed ) );
        if( energy_bat > 0 ) {
            add_msg( m_debug, "%s got %d kJ energy from solar panels", name, energy_bat );
            charge_battery( energy_bat );
        }
    }
    if( !wind_turbines.empty() ) {
        const oter_id &cur_om_ter = overmap_buffer.ter( g->m.getabs( global_pos3() ) );
        const w_point weatherPoint = *g->weather_precise;
        int epower_w = 0;
        for( int part : wind_turbines ) {
            if( parts[ part ].is_unavailable() ) {
                continue;
            }

            if( !is_sm_tile_outside( g->m.getabs( global_part_pos3( part ) ) ) ) {
                continue;
            }

            double windpower = get_local_windpower( g->windspeed, cur_om_ter, global_part_pos3( part ),
                                                    g->winddirection, false );
            if( windpower <= ( g->windspeed / 10 ) ) {
                continue;
            }
            epower_w += part_epower_w( part ) * windpower;
        }
        int energy_bat = power_to_energy_bat( epower_w, 6 * to_turns<int>( elapsed ) );
        if( energy_bat > 0 ) {
            add_msg( m_debug, "%s got %d kJ energy from wind turbines", name, energy_bat );
            charge_battery( energy_bat );
        }
    }
    if( !water_wheels.empty() ) {
        int epower_w = 0;
        for( int part : water_wheels ) {
            if( parts[ part ].is_unavailable() ) {
                continue;
            }

            if( !is_sm_tile_over_water( g->m.getabs( global_part_pos3( part ) ) ) ) {
                continue;
            }

            epower_w += part_epower_w( part );
        }
        // TODO: river current intensity changes power - flat for now.
        int energy_bat = power_to_energy_bat( epower_w, 6 * to_turns<int>( elapsed ) );
        if( energy_bat > 0 ) {
            add_msg( m_debug, "%s got %d kJ energy from water wheels", name, energy_bat );
            charge_battery( energy_bat );
        }
    }
}

void vehicle::invalidate_mass()
{
    mass_dirty = true;
    mass_center_precalc_dirty = true;
    mass_center_no_precalc_dirty = true;
    // Anything that affects mass will also affect the pivot
    pivot_dirty = true;
    coeff_rolling_dirty = true;
    coeff_water_dirty = true;
}

void vehicle::refresh_mass() const
{
    calc_mass_center( true );
}

void vehicle::calc_mass_center( bool use_precalc ) const
{
    units::quantity<float, units::mass::unit_type> xf = 0;
    units::quantity<float, units::mass::unit_type> yf = 0;
    units::mass m_total = 0_gram;
    for( const vpart_reference &vp : get_all_parts() ) {
        const size_t i = vp.part_index();
        if( vp.part().removed ) {
            continue;
        }

        units::mass m_part = 0_gram;
        m_part += vp.part().base.weight();
        for( const auto &j : get_items( i ) ) {
            //m_part += j.type->weight;
            // Change back to the above if it runs too slowly
            m_part += j.weight();
        }

        if( vp.has_feature( VPFLAG_BOARDABLE ) && vp.part().has_flag( vehicle_part::passenger_flag ) ) {
            const player *p = get_passenger( i );
            // Sometimes flag is wrongly set, don't crash!
            m_part += p != nullptr ? p->get_weight() : 0_gram;
        }

        if( vp.part().has_flag( vehicle_part::animal_flag ) ) {
            int animal_mass = vp.part().base.get_var( "weight", 0 );
            m_part += units::from_gram( animal_mass );
        }

        if( use_precalc ) {
            xf += vp.part().precalc[0].x * m_part;
            yf += vp.part().precalc[0].y * m_part;
        } else {
            xf += vp.mount().x * m_part;
            yf += vp.mount().y * m_part;
        }

        m_total += m_part;
    }

    mass_cache = m_total;
    mass_dirty = false;

    const float x = xf / mass_cache;
    const float y = yf / mass_cache;
    if( use_precalc ) {
        mass_center_precalc.x = round( x );
        mass_center_precalc.y = round( y );
        mass_center_precalc_dirty = false;
    } else {
        mass_center_no_precalc.x = round( x );
        mass_center_no_precalc.y = round( y );
        mass_center_no_precalc_dirty = false;
    }
}

bounding_box vehicle::get_bounding_box()
{
    int min_x = INT_MAX;
    int max_x = INT_MIN;
    int min_y = INT_MAX;
    int max_y = INT_MIN;

    face.init( turn_dir );

    precalc_mounts( 0, turn_dir, point() );

    int i_use = 0;
    for( const tripoint &p : get_points( true ) ) {
        const point pt = parts[part_at( point( p.x, p.y ) )].precalc[i_use];
        if( pt.x < min_x ) {
            min_x = pt.x;
        }
        if( pt.x > max_x ) {
            max_x = pt.x;
        }
        if( pt.y < min_y ) {
            min_y = pt.y;
        }
        if( pt.y > max_y ) {
            max_y = pt.y;
        }
    }
    bounding_box b;
    b.p1 = point( min_x, min_y );
    b.p2 = point( max_x, max_y );
    return b;
}

vehicle_part_range vehicle::get_all_parts() const
{
    return vehicle_part_range( const_cast<vehicle &>( *this ) );
}

bool vehicle::refresh_zones()
{
    if( zones_dirty ) {
        decltype( loot_zones ) new_zones;
        for( auto const &z : loot_zones ) {
            zone_data zone = z.second;
            //Get the global position of the first cargo part at the relative coordinate

            const int part_idx = part_with_feature( z.first, "CARGO", false );
            if( part_idx == -1 ) {
                debugmsg( "Could not find cargo part at %d,%d on vehicle %s for loot zone. Removing loot zone.",
                          z.first.x, z.first.y, this->name.c_str() );

                // If this loot zone refers to a part that no longer exists at this location, then its unattached somehow.
                // By continuing here and not adding to new_zones, we effectively remove it
                continue;
            }
            tripoint zone_pos = global_part_pos3( part_idx );
            zone_pos = g->m.getabs( zone_pos );
            //Set the position of the zone to that part
            zone.set_position( std::pair<tripoint, tripoint>( zone_pos, zone_pos ), false );
            new_zones.emplace( z.first, zone );
        }
        loot_zones = new_zones;
        zones_dirty = false;
        return true;
    }
    return false;
}

template<>
bool vehicle_part_with_feature_range<std::string>::matches( const size_t part ) const
{
    const vehicle_part &vp = this->vehicle().parts[part];
    return vp.info().has_flag( feature_ ) &&
           !vp.removed &&
           ( !( part_status_flag::working & required_ ) || !vp.is_broken() ) &&
           ( !( part_status_flag::available & required_ ) || vp.is_available() ) &&
           ( !( part_status_flag::enabled & required_ ) || vp.enabled );
}

template<>
bool vehicle_part_with_feature_range<vpart_bitflags>::matches( const size_t part ) const
{
    const vehicle_part &vp = this->vehicle().parts[part];
    return vp.info().has_flag( feature_ ) &&
           !vp.removed &&
           ( !( part_status_flag::working & required_ ) || !vp.is_broken() ) &&
           ( !( part_status_flag::available & required_ ) || vp.is_available() ) &&
           ( !( part_status_flag::enabled & required_ ) || vp.enabled );
}<|MERGE_RESOLUTION|>--- conflicted
+++ resolved
@@ -3724,14 +3724,6 @@
         if( g->u.has_active_bionic( bionic_id( "bio_jointservo" ) ) ) {
             g->u.charge_power( -10 );
         }
-<<<<<<< HEAD
-=======
-        if( one_in( 10 ) ) {
-            g->u.mod_stored_nutr( mod );
-            g->u.mod_thirst( mod );
-            g->u.mod_fatigue( mod );
-        }
->>>>>>> 7e1a5c01
         if( g->u.has_active_bionic( bionic_id( "bio_torsionratchet" ) ) ) {
             g->u.mod_stat( "stamina", -mod * 30 );
         } else if( g->u.has_active_bionic( bionic_id( "bio_jointservo" ) ) ) {
