#include "vehicle.h"
#include "map.h"
#include "output.h"
#include "game.h"
#include "item.h"
#include "item_factory.h"
#include <sstream>
#include <stdlib.h>
#include "cursesdef.h"
#include "catacharset.h"

#include "debug.h"

const ammotype fuel_types[num_fuel_types] = { "gasoline", "battery", "plutonium", "plasma", "water" };
/*
 * Speed up all those if ( blarg == "structure" ) statements that are used everywhere;
 *   assemble "structure" once here instead of repeatedly later.
 */
static const std::string fuel_type_gasoline("gasoline");
static const std::string fuel_type_battery("battery");
static const std::string fuel_type_plutonium("plutonium");
static const std::string fuel_type_plasma("plasma");
static const std::string fuel_type_water("water");
static const std::string fuel_type_muscle("muscle");
static const std::string part_location_structure("structure");

enum vehicle_controls {
 toggle_cruise_control,
 toggle_lights,
 toggle_overhead_lights,
 toggle_turrets,
 toggle_tracker,
 activate_horn,
 release_control,
 control_cancel,
 convert_vehicle,
 toggle_reactor,
 toggle_engine,
 toggle_fridge,
 toggle_recharger
};

vehicle::vehicle(std::string type_id, int init_veh_fuel, int init_veh_status): type(type_id)
{
    generation = 0;
    posx = 0;
    posy = 0;
    velocity = 0;
    turn_dir = 0;
    turn_delta_per_tile = 0.0;
    of_turn_carry = 0;
    turret_mode = 0;
    lights_epower = 0;
    overhead_epower = 0;
    fridge_epower = 0;
    recharger_epower = 0;
    tracking_epower = 0;
    cruise_velocity = 0;
    player_thrust = 0;
    skidding = false;
    cruise_on = true;
    lights_on = false;
    tracking_on = false;
    overhead_lights_on = false;
    fridge_on = false;
    recharger_on = false;
    reactor_on = false;
    engine_on = false;
<<<<<<< HEAD
=======
    has_pedals = false;
>>>>>>> fb4b4207

    refresh();
    //type can be null if the type_id parameter is omitted
    if(type != "null") {
      if(g->vtypes.count(type) > 0) {
        //If this template already exists, copy it
        *this = *(g->vtypes[type]);
        init_state(init_veh_fuel, init_veh_status);
      }
    }
<<<<<<< HEAD
=======
    precalc_mounts(0, face.dir());
    refresh();
>>>>>>> fb4b4207
}

vehicle::~vehicle()
{
}

bool vehicle::player_in_control (player *p)
{
    int veh_part;
    vehicle *veh = g->m.veh_at (p->posx, p->posy, veh_part);
    if (veh == NULL || veh != this)
        return false;
    return part_with_feature(veh_part, VPFLAG_CONTROLS, false) >= 0 && p->controlling_vehicle;
}

void vehicle::load (std::ifstream &stin)
{
    getline(stin, type);

    if ( type.size() > 1 && ( type[0] == '{' || type[1] == '{' ) ) {
        std::stringstream derp;
        derp << type;
        JsonIn jsin(derp);
        try {
            deserialize(jsin);
        } catch (std::string jsonerr) {
            debugmsg("Bad vehicle json\n%s", jsonerr.c_str() );
        }
    } else {
        load_legacy(stin);
    }
    refresh(); // part index lists are lost on save??
    shift_if_needed();
}

/** Checks all parts to see if frames are missing (as they might be when
 * loading from a game saved before the vehicle construction rules overhaul). */
void vehicle::add_missing_frames()
{
    //No need to check the same (x, y) spot more than once
    std::set< std::pair<int, int> > locations_checked;
    for (int i = 0; i < parts.size(); i++) {
        int next_x = parts[i].mount_dx;
        int next_y = parts[i].mount_dy;
        std::pair<int, int> mount_location = std::make_pair(next_x, next_y);

        if(locations_checked.count(mount_location) == 0) {
            std::vector<int> parts_here = parts_at_relative(next_x, next_y, false);
            bool found = false;
            for(std::vector<int>::iterator here = parts_here.begin();
                    here != parts_here.end(); here++) {
                if(part_info(*here).location == part_location_structure) {
                    found = true;
                    break;
                }
            }
            if(!found) {
                //No frame here! Install one.
                vehicle_part new_part;
                new_part.setid("frame_vertical");
                new_part.mount_dx = next_x;
                new_part.mount_dy = next_y;
                new_part.hp = vehicle_part_types["frame_vertical"].durability;
                new_part.amount = 0;
                new_part.blood = 0;
                new_part.bigness = 0;
                parts.push_back (new_part);
            }
        }

        locations_checked.insert(mount_location);
    }
}

void vehicle::save (std::ofstream &stout)
{
    serialize(stout);
    stout << std::endl;
    return;
}

void vehicle::init_state(int init_veh_fuel, int init_veh_status)
{
    bool destroySeats = false;
    bool destroyControls = false;
    bool destroyTank = false;
    bool destroyEngine = false;
    bool destroyTires = false;
    bool blood_covered = false;
    bool blood_inside = false;

    std::map<std::string, int> consistent_bignesses;

    // veh_fuel_multiplier is percentage of fuel
    // 0 is empty, 100 is full tank, -1 is random 1% to 7%
    int veh_fuel_mult = init_veh_fuel;
    if (init_veh_fuel == - 1) {
        veh_fuel_mult = rng (1,7);
    }
    if (init_veh_fuel > 100) {
        veh_fuel_mult = 100;
    }

    // im assuming vehicles only spawn in active maps
    levx = g->levx;
    levy = g->levy;

    // veh_status is initial vehicle damage
    // -1 = light damage (DEFAULT)
    //  0 = undamaged
    //  1 = disabled, destroyed tires OR engine
    int veh_status = -1;
    if (init_veh_status == 0) {
        veh_status = 0;
    }
    if (init_veh_status == 1) {
     veh_status = 1;
     if (one_in(5)) {           //  seats are destroyed 20%
      destroySeats = true;
     } else if (one_in(5)) {    // controls are destroyed 16%
      destroyControls = true;
     } else if (one_in(5)) {    // battery, minireactor or gasoline tank are destroyed 13%
      destroyTank = true;
     } else if (one_in(5)) {   // engine are destroyed 10%
      destroyEngine = true;
     } else {                   // tires are destroyed 41%
      destroyTires = true;
     }
    }

    //Provide some variety to non-mint vehicles
    if(veh_status != 0) {

        //Leave engine running in some vehicles, if the engine has not been destroyed
        if(veh_fuel_mult > 0
                && all_parts_with_feature("ENGINE", true).size() > 0
                && one_in(8)
                && !destroyEngine) {
            engine_on = true;
        }

        //Turn on lights on some vehicles
        if(one_in(20)) {
            lights_on = true;
        }

        //Turn flasher/overhead lights on separately (more likely since these are rarer)
        if(one_in(4)) {
            overhead_lights_on = true;
        }

        if(one_in(10)) {
            blood_covered = true;
        }

        if(one_in(8)) {
            blood_inside = true;
        }

        //Fridge should always start out activated if present
        if(all_parts_with_feature("FRIDGE").size() > 0) {
            fridge_on = true;
        }
    }

    // Reactor should always start out activated if present
    std::vector<int> fuel_tanks = all_parts_with_feature(VPFLAG_FUEL_TANK);
    for( size_t p = 0; p < fuel_tanks.size(); ++p ) {
        if(part_info(fuel_tanks[p]).fuel_type == fuel_type_plutonium) {
            reactor_on = true;
            break;
        }
    }

    bool blood_inside_set = false;
    int blood_inside_x = 0;
    int blood_inside_y = 0;
    for (int p = 0; p < parts.size(); p++)
    {
        if (part_flag(p, "VARIABLE_SIZE")){ // generate its bigness attribute.?
            if(consistent_bignesses.count(parts[p].id) < 1){
                //generate an item for this type, & cache its bigness
                item tmp (itypes[part_info(p).item], 0);
                consistent_bignesses[parts[p].id] = tmp.bigness;
            }
            parts[p].bigness = consistent_bignesses[parts[p].id];
        }
        if (part_flag(p, "FUEL_TANK")) {   // set fuel status
          parts[p].amount = part_info(p).size * veh_fuel_mult / 100;
        }

        if (part_flag(p, "OPENABLE")) {    // doors are closed
            if(!parts[p].open && one_in(4)) {
              open(p);
            }
        }
        if (part_flag(p, "BOARDABLE")) {      // no passengers
            parts[p].remove_flag(vehicle_part::passenger_flag);
        }

        // initial vehicle damage
        if (veh_status == 0) {
            // Completely mint condition vehicle
            parts[p].hp= part_info(p).durability;
        } else {
         //a bit of initial damage :)
         //clamp 4d8 to the range of [8,20]. 8=broken, 20=undamaged.
         int broken = 8, unhurt = 20;
         int roll = dice(4,8);
         if(roll < unhurt){
            if (roll <= broken)
               parts[p].hp= 0;
            else
               parts[p].hp= ((float)(roll-broken) / (unhurt-broken)) * part_info(p).durability;
            }
         else // new.
         {
            parts[p].hp= part_info(p).durability;
         }

         if (destroySeats) { // vehicle is disabled because no seats
          if (part_flag(p, "SEAT")) {
           parts[p].hp= 0;
          }
          if (part_flag(p, "SEATBELT")) {
           parts[p].hp= 0;
          }
         }
         if (destroyControls) { // vehicle is disabled because no controls
          if (part_flag(p, "CONTROLS")) {
           parts[p].hp= 0;
          }
         }
         if (destroyTank) { // vehicle is disabled because no battery, minireactor or gasoline tank
          if (part_flag(p, "FUEL_TANK")) {
           parts[p].hp= 0;
           parts[p].amount = part_info(p).size * 0;
          }
         }
         if (destroyEngine) { // vehicle is disabled because engine is dead
          if (part_flag(p, "ENGINE")) {
           parts[p].hp= 0;
          }
         }
         if (destroyTires) { // vehicle is disabled because flat tires
          if (part_flag(p, "WHEEL")) {
             parts[p].hp= 0;
          }
         }
         if (part_flag(p, "SOLAR_PANEL") && one_in(4)) {//Solar panels have a 1 in four chance of being broken.
            parts[p].hp= 0;
         }

         /* Bloodsplatter the front-end parts. Assume anything with x > 0 is
          * the "front" of the vehicle (since the driver's seat is at (0, 0).
          * We'll be generous with the blood, since some may disappear before
          * the player gets a chance to see the vehicle. */
         if(blood_covered && parts[p].mount_dx > 0) {
           if(one_in(3)) {
             //Loads of blood. (200 = completely red vehicle part)
             parts[p].blood = rng(200, 600);
           } else {
             //Some blood
             parts[p].blood = rng(50, 200);
           }
         }

         if(blood_inside) {
        // blood is splattered around (blood_inside_x, blood_inside_y),
        // coords relative to mount point; the center is always a seat
            if (blood_inside_set) {
                int distSq = pow((blood_inside_x - parts[p].mount_dx), 2) + \
                             pow((blood_inside_y - parts[p].mount_dy), 2);
                if (distSq <= 1) {
                    parts[p].blood = rng(200, 400) - distSq*100;
                }
            } else if (part_flag(p, "SEAT")) {
                // Set the center of the bloody mess inside
                blood_inside_x = parts[p].mount_dx;
                blood_inside_y = parts[p].mount_dy;
                blood_inside_set = true;
            }
         }

        }

    }
}
/**
 * Smashes up a vehicle that has already been placed; used for generating
 * very damaged vehicles. Additionally, any spot where two vehicles overlapped
 * (ie, any spot with multiple frames) will be completely destroyed, as that
 * was the collision point.
 */
void vehicle::smash() {
    for (int part_index = 0; part_index < parts.size(); part_index++) {
        //Skip any parts already mashed up or removed.
        if(parts[part_index].hp == 0 || parts[part_index].removed) {
            continue;
        }

        vehicle_part next_part = parts[part_index];
        std::vector<int> parts_in_square = parts_at_relative(next_part.mount_dx, next_part.mount_dy);
        int structures_found = 0;
        for (int square_part_index = 0; square_part_index < parts_in_square.size(); square_part_index++) {
            if (part_info(parts_in_square[square_part_index]).location == part_location_structure) {
                structures_found++;
            }
        }

        if(structures_found > 1) {
            //Destroy everything in the square
            for (int square_part_index = 0; square_part_index < parts_in_square.size(); square_part_index++) {
                parts[parts_in_square[square_part_index]].hp = 0;
            }
            continue;
        }

        //Everywhere else, drop by 10-120% of max HP (anything over 100 = broken)
        int damage = (int) (dice(1, 12) * 0.1 * part_info(part_index).durability);
        parts[part_index].hp -= damage;
        if (parts[part_index].hp < 0) {
            parts[part_index].hp = 0;
        }
    }
}

void vehicle::use_controls()
{
    std::vector<vehicle_controls> options_choice;
    std::vector<uimenu_entry> options_message;
    int vpart;
    // Always have this option


    // Let go without turning the engine off.
    if (g->u.controlling_vehicle &&
        g->m.veh_at(g->u.posx, g->u.posy, vpart) == this) {
        options_choice.push_back(release_control);
        options_message.push_back(uimenu_entry(_("Let go of controls"), 'l'));
    }


    bool has_lights = false;
    bool has_overhead_lights = false;
    bool has_horn = false;
    bool has_turrets = false;
    bool has_tracker = false;
    bool has_reactor = false;
    bool has_engine = false;
    bool has_fridge = false;
    bool has_recharger = false;
    for (int p = 0; p < parts.size(); p++) {
        if (part_flag(p, "CONE_LIGHT")) {
            has_lights = true;
        }
        if (part_flag(p, "CIRCLE_LIGHT")) {
            has_overhead_lights = true;
        }
        if (part_flag(p, "LIGHT")) {
            has_lights = true;
        }
        else if (part_flag(p, "TURRET")) {
            has_turrets = true;
        }
        else if (part_flag(p, "HORN")) {
            has_horn = true;
        }
        else if (part_flag(p, "TRACK")) {
            has_tracker = true;
        }
        else if (part_flag(p, VPFLAG_FUEL_TANK) &&
                 part_info(p).fuel_type == fuel_type_plutonium) {
            has_reactor = true;
        }
        else if (part_flag(p, "ENGINE")) {
            has_engine = true;
        }
        else if (part_flag(p, "FRIDGE")) {
            has_fridge = true;
        }
        else if (part_flag(p, "RECHARGE")) {
            has_recharger = true;
        }
    }

    // Toggle engine on/off, stop driving if we are driving.
<<<<<<< HEAD
    if (!has_pedals && has_engine) {
=======
    if( !has_pedals && has_engine ) {
>>>>>>> fb4b4207
        options_choice.push_back(toggle_engine);
        if (g->u.controlling_vehicle) {
            options_message.push_back(uimenu_entry(_("Stop driving."), 's'));
        } else {
            options_message.push_back(uimenu_entry((engine_on) ? _("Turn off the engine") :
                                                   _("Turn on the engine"), 'e'));
        }
    }

    options_choice.push_back(toggle_cruise_control);
    options_message.push_back(uimenu_entry((cruise_on) ? _("Disable cruise control") :
                                           _("Enable cruise control"), 'c'));


    // Lights if they are there - Note you can turn them on even when damaged, they just don't work
    if (has_lights) {
        options_choice.push_back(toggle_lights);
        options_message.push_back(uimenu_entry((lights_on) ? _("Turn off headlights") :
                                               _("Turn on headlights"), 'h'));
    }

   if (has_overhead_lights) {
       options_choice.push_back(toggle_overhead_lights);
       options_message.push_back(uimenu_entry(overhead_lights_on ? _("Turn off overhead lights") :
                                              _("Turn on overhead lights"), 'v'));
   }

    //Honk the horn!
    if (has_horn) {
        options_choice.push_back(activate_horn);
        options_message.push_back(uimenu_entry(_("Honk horn"), 'o'));
    }

    // Turrets: off or burst mode
    if (has_turrets) {
        options_choice.push_back(toggle_turrets);
        options_message.push_back(uimenu_entry((0 == turret_mode) ? _("Switch turrets to burst mode") :
                                               _("Disable turrets"), 't'));
    }

    // Turn the fridge on/off
    if (has_fridge) {
        options_choice.push_back(toggle_fridge);
        options_message.push_back(uimenu_entry(fridge_on ? _("Turn off fridge") :
                                               _("Turn on fridge"), 'f'));
    }

    // Turn the recharging station on/off
    if (has_recharger) {
        options_choice.push_back(toggle_recharger);
        options_message.push_back(uimenu_entry(recharger_on ? _("Turn off recharger") :
                                               _("Turn on recharger"), 'r'));
    }

    // Tracking on the overmap
    if (has_tracker) {
        options_choice.push_back(toggle_tracker);
        options_message.push_back(uimenu_entry((tracking_on) ? _("Disable tracking device") :
                                                _("Enable tracking device"), 'g'));

    }

    if( tags.count("convertible") ) {
        options_choice.push_back(convert_vehicle);
        options_message.push_back(uimenu_entry(_("Fold bicycle"), 'f'));
    }

    // Turn the reactor on/off
    if (has_reactor) {
        options_choice.push_back(toggle_reactor);
        options_message.push_back(uimenu_entry(reactor_on ? _("Turn off reactor") :
                                               _("Turn on reactor"), 'm'));
    }

    options_choice.push_back(control_cancel);
    options_message.push_back(uimenu_entry(_("Do nothing"), ' '));

    uimenu selectmenu;
    selectmenu.return_invalid = true;
    selectmenu.text = _("Vehicle controls");
    selectmenu.entries = options_message;
    selectmenu.query();
    int select = selectmenu.ret;

    if (select < 0) {
        return;
    }

    switch(options_choice[select]) {
    case toggle_cruise_control:
        cruise_on = !cruise_on;
        g->add_msg((cruise_on) ? _("Cruise control turned on") : _("Cruise control turned off"));
        break;
    case toggle_lights:
        if(lights_on || fuel_left(fuel_type_battery) ) {
            lights_on = !lights_on;
            g->add_msg((lights_on) ? _("Headlights turned on") : _("Headlights turned off"));
        } else {
            g->add_msg(_("The headlights won't come on!"));
        }
        break;
    case toggle_overhead_lights:
        if( !overhead_lights_on || fuel_left(fuel_type_battery) ) {
            overhead_lights_on = !overhead_lights_on;
            g->add_msg((overhead_lights_on) ? _("Overhead lights turned on") :
                       _("Overhead lights turned off"));
        } else {
            g->add_msg(_("The lights won't come on!"));
        }
        break;
    case activate_horn:
        g->add_msg(_("You honk the horn!"));
        honk_horn();
        break;
    case toggle_turrets:
        cycle_turret_mode();
        break;
    case toggle_fridge:
        if( !fridge_on || fuel_left(fuel_type_battery) ) {
            fridge_on = !fridge_on;
            g->add_msg((fridge_on) ? _("Fridge turned on") :
                       _("Fridge turned off"));
        } else {
            g->add_msg(_("The fridge won't turn on!"));
        }
        break;
    case toggle_recharger:
        if( !recharger_on || fuel_left(fuel_type_battery) ) {
            recharger_on = !recharger_on;
            g->add_msg((recharger_on) ? _("Recharger turned on") :
                       _("Recharger turned off"));
        } else {
            g->add_msg(_("The recharger won't turn on!"));
        }
        break;
    case toggle_reactor:
        if(!reactor_on || fuel_left(fuel_type_plutonium)) {
            reactor_on = !reactor_on;
            g->add_msg((reactor_on) ? _("Reactor turned on") :
                       _("Reactor turned off"));
        }
        else {
            g->add_msg(_("The reactor won't turn on!"));
        }
        break;
    case toggle_engine:
        if (g->u.controlling_vehicle) {
            if (engine_on) {
                engine_on = false;
                g->add_msg(_("You turn the engine off and let go of the controls."));
            } else {
                g->add_msg(_("You let go of the controls."));
            }
            g->u.controlling_vehicle = false;
            break;
        } else if (engine_on) {
            engine_on = false;
            g->add_msg(_("You turn the engine off."));
        } else {
<<<<<<< HEAD
          int pwr, max_pwr;
          pwr = engine_power( &max_pwr );
          if (pwr < 1) {
              if (max_pwr < 1) {
                  g->add_msg (_("The %s doesn't have an working engine!"), name.c_str());
              } else if(has_pedals) {
=======
          if (total_power () < 1) {
              if (total_power (false) < 1) {
                  g->add_msg (_("The %s doesn't have an engine!"), name.c_str());
              } else if( has_pedals ) {
>>>>>>> fb4b4207
                  g->add_msg (_("The %s's pedals are out of reach!"), name.c_str());
              } else {
                  g->add_msg (_("The %s's engine emits a sneezing sound."), name.c_str());
              }
          }
          else {
              start_engine();
          }
        }
        break;
    case release_control:
        g->u.controlling_vehicle = false;
        g->add_msg(_("You let go of the controls."));
        break;
    case convert_vehicle:
    {
        if(g->u.controlling_vehicle) {
            g->add_msg(_("As the pitiless metal bars close on your nether regions, you reconsider trying to fold the bicycle while riding it."));
            break;
        }
        g->add_msg(_("You painstakingly pack the bicycle into a portable configuration."));
        // create a folding bicycle item
        item bicycle;
        bicycle.make( itypes["folding_bicycle"] );

        // Drop stuff in containers on ground
        for (int p = 0; p < parts.size(); p++) {
            if( part_flag( p, "CARGO" ) ) {
                for( std::vector<item>::iterator it = parts[p].items.begin();
                     it != parts[p].items.end(); ++it ) {
                    g->m.add_item_or_charges( g->u.posx, g->u.posy, *it );
                }
                parts[p].items.clear();
            }
        }

        // Store data of all parts, iuse::unfold_bicyle only loads
        // some of them (like bigness), some are expect to be
        // vehicle specific and therefor constant (like id, mount_dx).
        // Writing everything here is easier to manage, as only
        // iuse::unfold_bicyle has to adopt to changes.
        try {
            std::ostringstream veh_data;
            JsonOut json(veh_data);
            json.write(parts);
            bicycle.item_vars["folding_bicycle_parts"] = veh_data.str();
        } catch(std::string e) {
            debugmsg("Error storing vehicle: %s", e.c_str());
        }

        g->m.add_item_or_charges(g->u.posx, g->u.posy, bicycle);
        // Remove vehicle
        unboard_all();
        g->m.destroy_vehicle(this);

        g->u.moves -= 500;
        break;
    }
    case toggle_tracker:
        if (tracking_on)
        {
            g->cur_om->remove_vehicle(om_id);
            tracking_on = false;
            g->add_msg(_("tracking device disabled"));
        } else if (fuel_left(fuel_type_battery))
        {
            om_id = g->cur_om->add_vehicle(this);
            tracking_on = true;
            g->add_msg(_("tracking device enabled"));
        } else {
            g->add_msg(_("tracking device won't turn on"));
        }
        break;
    case control_cancel:
        break;
    }
}

void vehicle::start_engine()
{
    bool muscle_powered = false;
    // TODO: Make chance of success based on engine condition.
    for( size_t p = 0; p < engines.size(); ++p ) {
        if(parts[engines[p]].hp > 0) {
            if(part_info(engines[p]).fuel_type == fuel_type_gasoline) {
                int engine_power = part_power(engines[p]);
                if(engine_power < 50) {
                    // Small engines can be pull-started
                    engine_on = true;
                } else {
                    // Starter motor battery draw proportional to engine power
                    if(!discharge_battery(engine_power / 10)) {
                        engine_on = true;
                    }
                }
            } else if (part_info(engines[p]).fuel_type == fuel_type_muscle) {
                muscle_powered = true;
            } else {
                // Electric & plasma engines
                engine_on = true;
            }
        }
    }

    if(engine_on == true) {
        g->add_msg(_("The %s's engine starts up."), name.c_str());
    } else if (!muscle_powered) {
        g->add_msg (_("The %s's engine fails to start."), name.c_str());
    }
}

void vehicle::honk_horn ()
{
    for( size_t p = 0; p < parts.size(); ++p ) {
        if( ! part_flag( p, "HORN" ) )
            continue;
        //Get global position of horn
        const int horn_x = global_x() + parts[p].precalc_dx[0];
        const int horn_y = global_y() + parts[p].precalc_dy[0];
        //Determine sound
        vpart_info &horn_type=part_info(p);
        if( horn_type.bonus >= 40 ){
            g->sound( horn_x, horn_y, horn_type.bonus, _("HOOOOORNK!") );
        } else if( horn_type.bonus >= 20 ){
            g->sound( horn_x, horn_y, horn_type.bonus, _("BEEEP!") );
        } else{
            g->sound( horn_x, horn_y, horn_type.bonus, _("honk.") );
        }
    }
}

vpart_info& vehicle::part_info (int index)
{
    if (index >= 0 && index < parts.size()) {
        if (!parts[index].removed) {
            return vehicle_part_int_types[parts[index].iid];
            // slow autovivication // vehicle_part_types[parts[index].id];
        }
    }
    return vehicle_part_int_types[0];//"null"];
}

// engines & alternators all have power.
// engines provide, whilst alternators consume.
int vehicle::part_power( int index, bool at_full_hp ) {
    if (!part_flag(index, VPFLAG_ENGINE) &&
        !part_flag(index, VPFLAG_ALTERNATOR)) {
       return 0; //not an engine.
    }
    int p;
    if (part_flag (index, VPFLAG_VARIABLE_SIZE)) { // example: 2.42-L V-twin engine
       p = parts[index].bigness;
    } else { // example: foot crank
       p = part_info(index).power;
    }
    if (p < 0)
        return p; // Consumers always draw full power, even if broken
    if (at_full_hp)
        return p; // Assume full hp
    return (p * parts[index].hp / part_info(index).durability);
}

// alternators, solar panels, reactors, and accessories all have epower.
// alternators, solar panels, and reactors provide, whilst accessories consume.
int vehicle::part_epower( int index ) {
    int e = part_info(index).epower;
    if (e < 0)
        return e; // Consumers always draw full power, even if broken
    return (e * parts[index].hp / part_info(index).durability);
}

int vehicle::epower_to_power (int epower) {
    // Convert epower units (watts) to power units
    // Used primarily for calculating battery charge/discharge
    // TODO: convert batteries to use energy units based on watts (watt-ticks?)
    const int conversion_factor = 373; // 373 epower == 373 watts == 1 power == 0.5 HP
    int power = epower / conversion_factor;
    // epower remainder results in chance at additional charge/discharge
    if (x_in_y(abs(epower % conversion_factor), conversion_factor)) {
        power += epower >= 0 ? 1 : -1;
    }
    return power;
}

int vehicle::power_to_epower (int power) {
    // Convert power units to epower units (watts)
    // Used primarily for calculating battery charge/discharge
    // TODO: convert batteries to use energy units based on watts (watt-ticks?)
    // Some car values: http://en.wikipedia.org/wiki/Power-to-weight_ratio#Vehicles:tabnext
    const int conversion_factor = 373; // 373 epower == 373 watts == 1 power == 0.5 HP
    return power * conversion_factor;
}

bool vehicle::has_structural_part(int dx, int dy)
{
    std::vector<int> parts_here = parts_at_relative(dx, dy, false);
    for( std::vector<int>::iterator it = parts_here.begin(); it != parts_here.end(); ++it ) {
        if(part_info(*it).location == part_location_structure && !part_info(*it).has_flag("PROTRUSION")) {
            return true;
        }
    }
    return false;
}

/**
 * Returns whether or not the vehicle part with the given id can be mounted in
 * the specified square.
 * @param dx The local x-coordinate to mount in.
 * @param dy The local y-coordinate to mount in.
 * @param id The id of the part to install.
 * @return true if the part can be mounted, false if not.
 */
bool vehicle::can_mount (int dx, int dy, std::string id)
{
    //The part has to actually exist.
    if(vehicle_part_types.count(id) == 0) {
        return false;
    }

    //It also has to be a real part, not the null part
    const vpart_info part = vehicle_part_types[id];
    if(part.has_flag("NOINSTALL")) {
        return false;
    }

    const std::vector<int> parts_in_square = parts_at_relative(dx, dy, false);

    //First part in an empty square MUST be a structural part
    if(parts_in_square.empty() && part.location != part_location_structure) {
        return false;
    }

    //No other part can be placed on a protrusion
    if(!parts_in_square.empty() && part_info(parts_in_square[0]).has_flag("PROTRUSION")) {
        return false;
    }

    //No part type can stack with itself, or any other part in the same slot
    for (std::vector<int>::const_iterator part_it = parts_in_square.begin();
         part_it != parts_in_square.end(); ++part_it) {
        const vpart_info other_part = vehicle_part_types[parts[*part_it].id];

        //Parts with no location can stack with each other (but not themselves)
        if(part.id == other_part.id ||
                (!part.location.empty() && part.location == other_part.location)) {
            return false;
        }
        // Until we have an interface for handling multiple components with CARGO space,
        // exclude them from being mounted in the same tile.
        if( part.has_flag( "CARGO" ) && other_part.has_flag( "CARGO" ) ) {
            return false;
        }

    }

    //All parts after the first must be installed on or next to an existing part
    if(parts.size() > 0) {
        if(!has_structural_part(dx, dy) &&
                !has_structural_part(dx+1, dy) &&
                !has_structural_part(dx, dy+1) &&
                !has_structural_part(dx-1, dy) &&
                !has_structural_part(dx, dy-1)) {
            return false;
        }
    }

    // Pedals and engines can't both be installed
    if( part.has_flag("PEDALS") && engines.size() > 0 ) {
        return false;
    }
    if( part.has_flag(VPFLAG_ENGINE) && has_pedals ) {
        return false;
    }

    // Alternators must be installed on a gas engine
    if(vehicle_part_types[id].has_flag(VPFLAG_ALTERNATOR)) {
        bool anchor_found = false;
        for (std::vector<int>::const_iterator it = parts_in_square.begin();
             it != parts_in_square.end(); ++it) {
            if(part_info(*it).has_flag(VPFLAG_ENGINE) &&
               part_info(*it).fuel_type == fuel_type_gasoline) {
                anchor_found = true;
            }
        }
        if(!anchor_found) {
            return false;
        }
    }

    //Seatbelts must be installed on a seat
    if(vehicle_part_types[id].has_flag("SEATBELT")) {
        bool anchor_found = false;
        for (std::vector<int>::const_iterator it = parts_in_square.begin();
             it != parts_in_square.end(); ++it) {
            if(part_info(*it).has_flag("BELTABLE")) {
                anchor_found = true;
            }
        }
        if(!anchor_found) {
            return false;
        }
    }

    //Internal must be installed into a cargo area.
    if(vehicle_part_types[id].has_flag("INTERNAL")) {
        bool anchor_found = false;
        for (std::vector<int>::const_iterator it = parts_in_square.begin();
             it != parts_in_square.end(); ++it) {
            if(part_info(*it).has_flag("CARGO")) {
                anchor_found = true;
            }
        }
        if(!anchor_found) {
            return false;
        }
    }

    // curtains must be installed on (reinforced)windshields
    // TODO: do this automatically using "location":"on_mountpoint"
    if (vehicle_part_types[id].has_flag("CURTAIN")) {
        bool anchor_found = false;
        for (std::vector<int>::const_iterator it = parts_in_square.begin();
             it != parts_in_square.end(); it++) {
            if (part_info(*it).has_flag("WINDOW")) {
                anchor_found = true;
            }
        }
        if (!anchor_found) {
            return false;
        }
    }

    //Anything not explicitly denied is permitted
    return true;
}

bool vehicle::can_unmount (int p)
{
    if(p < 0 || p > parts.size()) {
        return false;
    }

    int dx = parts[p].mount_dx;
    int dy = parts[p].mount_dy;

    std::vector<int> parts_in_square = parts_at_relative(dx, dy, false);

    // Can't remove an engine if there's still an alternator there
    if(part_flag(p, VPFLAG_ENGINE) && part_with_feature(p, VPFLAG_ALTERNATOR) >= 0) {
        return false;
    }

    //Can't remove a seat if there's still a seatbelt there
    if(part_flag(p, "BELTABLE") && part_with_feature(p, "SEATBELT") >= 0) {
        return false;
    }

    // Can't remove a window with curtains still on it
    if(part_flag(p, "WINDOW") && part_with_feature(p, "CURTAIN") >= 0) {
        return false;
    }

    //Structural parts have extra requirements
    if(part_info(p).location == part_location_structure) {

        /* To remove a structural part, there can be only structural parts left
         * in that square (might be more than one in the case of wreckage) */
        for( size_t part_index = 0; part_index < parts_in_square.size(); ++part_index ) {
            if(part_info(parts_in_square[part_index]).location != part_location_structure) {
                return false;
            }
        }

        //If it's the last part in the square...
        if(parts_in_square.size() == 1) {

            /* This is the tricky part: We can't remove a part that would cause
             * the vehicle to 'break into two' (like removing the middle section
             * of a quad bike, for instance). This basically requires doing some
             * breadth-first searches to ensure previously connected parts are
             * still connected. */

            //First, find all the squares connected to the one we're removing
            std::vector<vehicle_part> connected_parts;

            for(int i = 0; i < 4; i++) {
                int next_x = i < 2 ? (i == 0 ? -1 : 1) : 0;
                int next_y = i < 2 ? 0 : (i == 2 ? -1 : 1);
                std::vector<int> parts_over_there = parts_at_relative(dx + next_x, dy + next_y, false);
                //Ignore empty squares
                if(parts_over_there.size() > 0) {
                    //Just need one part from the square to track the x/y
                    connected_parts.push_back(parts[parts_over_there[0]]);
                }
            }

            /* If size = 0, it's the last part of the whole vehicle, so we're OK
             * If size = 1, it's one protruding part (ie, bicycle wheel), so OK
             * Otherwise, it gets complicated... */
            if(connected_parts.size() > 1) {

                /* We'll take connected_parts[0] to be the target part.
                 * Every other part must have some path (that doesn't involve
                 * the part about to be removed) to the target part, in order
                 * for the part to be legally removable. */
                for(int next_part = 1; next_part < connected_parts.size(); next_part++) {
                    if(!is_connected(connected_parts[0], connected_parts[next_part], parts[p])) {
                        //Removing that part would break the vehicle in two
                        return false;
                    }
                }

            }

        }

    }

    //Anything not explicitly denied is permitted
    return true;
}

/**
 * Performs a breadth-first search from one part to another, to see if a path
 * exists between the two without going through the excluded part. Used to see
 * if a part can be legally removed.
 * @param to The part to reach.
 * @param from The part to start the search from.
 * @param excluded The part that is being removed and, therefore, should not
 *        be included in the path.
 * @return true if a path exists without the excluded part, false otherwise.
 */
bool vehicle::is_connected(vehicle_part &to, vehicle_part &from, vehicle_part &excluded)
{
    int target_x = to.mount_dx;
    int target_y = to.mount_dy;

    int excluded_x = excluded.mount_dx;
    int excluded_y = excluded.mount_dy;

    //Breadth-first-search components
    std::list<vehicle_part> discovered;
    vehicle_part current_part;
    std::list<vehicle_part> searched;

    //We begin with just the start point
    discovered.push_back(from);

    while(!discovered.empty()) {
        current_part = discovered.front();
        discovered.pop_front();
        int current_x = current_part.mount_dx;
        int current_y = current_part.mount_dy;

        for(int i = 0; i < 4; i++) {
            int next_x = current_x + (i < 2 ? (i == 0 ? -1 : 1) : 0);
            int next_y = current_y + (i < 2 ? 0 : (i == 2 ? -1 : 1));

            if(next_x == target_x && next_y == target_y) {
                //Success!
                return true;
            } else if(next_x == excluded_x && next_y == excluded_y) {
                //There might be a path, but we're not allowed to go that way
                continue;
            }

            std::vector<int> parts_there = parts_at_relative(next_x, next_y);

            if(!parts_there.empty()) {
                vehicle_part next_part = parts[parts_there[0]];
                //Only add the part if we haven't been here before
                bool found = false;
                for(std::list<vehicle_part>::iterator it = discovered.begin();
                        it != discovered.end(); it++) {
                    if(it->mount_dx == next_x && it->mount_dy == next_y) {
                        found = true;
                        break;
                    }
                }
                if(!found) {
                    for(std::list<vehicle_part>::iterator it = searched.begin();
                        it != searched.end(); it++) {
                        if(it->mount_dx == next_x && it->mount_dy == next_y) {
                            found = true;
                            break;
                        }
                    }
                }
                if(!found) {
                    discovered.push_back(next_part);
                }
            }
        }

        //Now that that's done, we've finished exploring here
        searched.push_back(current_part);

    }

    //If we completely exhaust the discovered list, there's no path
    return false;
}

bool vehicle::change_headlight_direction(int p)
{
    // Need map-relative coordinates to compare to output of look_around.
    int gx = global_x() + parts[p].precalc_dx[0];
    int gy = global_y() + parts[p].precalc_dy[0];
    // Stash offset and set it to the location of the part so look_around will start there.
    int px = g->u.view_offset_x;
    int py = g->u.view_offset_y;
    g->u.view_offset_x = gx - g->u.posx;
    g->u.view_offset_y = gy - g->u.posy;
    popup(_("Choose a facing direction for the new headlight."));
    point headlight_target = g->look_around();
    // Restore previous view offsets.
    g->u.view_offset_x = px;
    g->u.view_offset_y = py;

    int delta_x = headlight_target.x - gx;
    int delta_y = headlight_target.y - gy;

    const double PI = 3.14159265358979f;
    int dir = int(atan2(static_cast<float>(delta_y), static_cast<float>(delta_x)) * 180.0 / PI);
    dir -= face.dir();
    while(dir < 0)
        dir += 360;
    while(dir > 360)
        dir -= 360;

    parts[p].direction = dir;
    return true; // TODO: Allow user to cancel, will then return false
}

/**
 * Installs a part into this vehicle.
 * @param dx The x coordinate of where to install the part.
 * @param dy The y coordinate of where to install the part.
 * @param id The string ID of the part to install. (see vehicle_parts.json)
 * @param hp The starting HP of the part. If negative, default to max HP.
 * @param force true if the part should be installed even if not legal,
 *              false if illegal part installation should fail.
 * @return false if the part could not be installed, true otherwise.
 */
int vehicle::install_part (int dx, int dy, std::string id, int hp, bool force)
{
    if (!force && !can_mount (dx, dy, id)) {
        return -1;  // no money -- no ski!
    }
    vehicle_part new_part;
    new_part.setid(id);
    new_part.mount_dx = dx;
    new_part.mount_dy = dy;
    new_part.hp = hp < 0 ? vehicle_part_types[id].durability : hp;
    new_part.amount = 0;
    new_part.blood = 0;
    item tmp(itypes[vehicle_part_types[id].item], 0);
    new_part.bigness = tmp.bigness;
    parts.push_back (new_part);

    refresh();
    return parts.size() - 1;
}

// share damage & bigness betwixt veh_parts & items.
void vehicle::get_part_properties_from_item(int partnum, item& i)
{
    //transfer bigness if relevant.
    itype_id  pitmid = part_info(partnum).item;
    itype* itemtype = itypes[pitmid];
    if(itemtype->is_var_veh_part())
       parts[partnum].bigness = i.bigness;

    // item damage is 0,1,2,3, or 4. part hp is 1..durability.
    // assuming it rusts. other item materials disentigrate at different rates...
    int health = 5 - i.damage;
    health *= part_info(partnum).durability; //[0,dur]
    health /= 5;
    parts[partnum].hp = health;
}

void vehicle::give_part_properties_to_item(int partnum, item& i)
{
    //transfer bigness if relevant.
    itype_id  pitmid = part_info(partnum).item;
    itype* itemtype = itypes[pitmid];
    if(itemtype->is_var_veh_part())
       i.bigness = parts[partnum].bigness;

    // remove charges if part is made of a tool
    if(itemtype->is_tool())
        i.charges = 0;

    // translate part damage to item damage.
    // max damage is 4, min damage 0.
    // this is very lossy.
    int dam;
    float hpofdur = (float)parts[partnum].hp / part_info(partnum).durability;
    dam = (1 - hpofdur) * 5;
    if (dam > 4) dam = 4;
    if (dam < 0) dam = 0;
    i.damage = dam;
}

/**
 * Mark a part as removed from the vehicle.
 * @return bool true if the vehicle's 0,0 point shifted.
 */
bool vehicle::remove_part (int p)
{
    if (p >= parts.size()) {
        debugmsg("Tried to remove part %d but only %d parts!", p, parts.size());
        return false;
    }
    if (parts[p].removed) {
        debugmsg("Part already removed!");
        // Part already removed.
        return false;
    }
    if (part_flag(p, "TRACK")) {
        // disable tracking if there are no other trackers installed.
        if (tracking_on)
        {
            bool has_tracker = false;
            for (int i = 0; i != parts.size(); i++){
                if (i != p && part_flag(i, "TRACK")){
                    has_tracker = true;
                    break;
                }
            }
            if (!has_tracker){ // disable tracking
                g->cur_om->remove_vehicle(om_id);
                tracking_on = false;
            }
        }
    }

    // if a windshield is removed (usually destroyed) also remove curtains
    // attached to it.
    if(part_flag(p, "WINDOW")) {
        int curtain = part_with_feature(p, "CURTAIN", false);
        if (curtain >= 0) {
            int x = parts[curtain].precalc_dx[0], y = parts[curtain].precalc_dy[0];
            item it = item_from_part(curtain);
            g->m.add_item_or_charges(global_x() + x, global_y() + y, it, 2);
            remove_part(curtain);
        }
    }

    //Ditto for seatbelts
    if(part_flag(p, "SEAT")) {
        int seatbelt = part_with_feature(p, "SEATBELT", false);
        if (seatbelt >= 0) {
            int x = parts[seatbelt].precalc_dx[0], y = parts[seatbelt].precalc_dy[0];
            item it = item_from_part(seatbelt);
            g->m.add_item_or_charges(global_x() + x, global_y() + y, it, 2);
            remove_part(seatbelt);
        }
        // Also unboard entity if seat gets removed
        std::vector<int> bp = boarded_parts();
        for (size_t i = 0; i < bp.size(); i++) {
            if( int(i) == p )
                g->m.unboard_vehicle( global_x() + parts[bp[i]].precalc_dx[0],
                                      global_y() + parts[bp[i]].precalc_dy[0] );
        }
    }

    parts[p].removed = true;
    removed_part_count++;

    const int dx = global_x() + parts[p].precalc_dx[0];
    const int dy = global_y() + parts[p].precalc_dy[0];
    for (int i = 0; i < parts[p].items.size(); i++) {
        g->m.add_item_or_charges(dx + rng(-3, +3), dy + rng(-3, +3), parts[p].items[i]);
    }
    g->m.dirty_vehicle_list.insert(this);
    refresh();
    return shift_if_needed();
}

void vehicle::part_removal_cleanup() {
    bool changed = false;
    for (std::vector<vehicle_part>::iterator it = parts.begin(); it != parts.end(); /* noop */) {
        if ((*it).removed) {
            it = parts.erase(it);
            changed = true;
        }
        else {
            ++it;
        }
    }
    removed_part_count = 0;
    if (changed || parts.size() == 0) {
        refresh();
        if(parts.size() == 0) {
            g->m.destroy_vehicle(this);
        } else {
            g->m.update_vehicle_cache(this, false);
        }
    }
    shift_if_needed();
    refresh(); // Rebuild cached indices
}

/**
 * Breaks the specified part into the pieces defined by its breaks_into entry.
 * @param p The index of the part to break.
 * @param x The map x-coordinate to place pieces at (give or take).
 * @param y The map y-coordinate to place pieces at (give or take).
 * @param scatter If true, pieces are scattered near the target square.
 */
void vehicle::break_part_into_pieces(int p, int x, int y, bool scatter) {
    std::vector<break_entry> break_info = part_info(p).breaks_into;
    for( size_t index = 0; index < break_info.size(); ++index ) {
        int quantity = rng(break_info[index].min, break_info[index].max);
        for(int num = 0; num < quantity; num++) {
            const int actual_x = scatter ? x + rng(-SCATTER_DISTANCE, SCATTER_DISTANCE) : x;
            const int actual_y = scatter ? y + rng(-SCATTER_DISTANCE, SCATTER_DISTANCE) : y;
            item piece(itypes[break_info[index].item_id], g->turn);
            g->m.add_item_or_charges(actual_x, actual_y, piece);
        }
    }
}

item vehicle::item_from_part( int part )
{
    itype_id itm = part_info(part).item;
    int bigness = parts[part].bigness;
    itype* parttype = itypes[itm];
    item tmp(parttype, g->turn);

    //transfer damage, etc.
    give_part_properties_to_item(part, tmp);
    if( parttype->is_var_veh_part() ) {
        tmp.bigness = bigness;
    }
    return tmp;
}

const std::vector<int> vehicle::parts_at_relative (const int dx, const int dy, bool use_cache)
{
    if ( use_cache == false ) {
        std::vector<int> res;
        for (int i = 0; i < parts.size(); i++) {
            if (parts[i].mount_dx == dx && parts[i].mount_dy == dy && !parts[i].removed) {
                res.push_back (i);
            }
        }
        return res;
    } else {
        if ( relative_parts.find( point(dx, dy) ) != relative_parts.end() ) {
            return relative_parts[ point(dx, dy) ];
        } else {
            std::vector<int> res;
            return res;
        }
    }
}

int vehicle::part_with_feature (int part, const vpart_bitflags &flag, bool unbroken) {
    if (part_flag(part, flag)) {
        return part;
    }
    std::map<point, std::vector<int> >::const_iterator it = relative_parts.find( point( parts[part].mount_dx, parts[part].mount_dy ) );
    if ( it != relative_parts.end() ) {
        const std::vector<int> & parts_here = it->second;
        for (int i = 0; i < parts_here.size(); i++) {
            if (part_flag(parts_here[i], flag) && (!unbroken || parts[parts_here[i]].hp > 0)) {
                return parts_here[i];
            }
        }
    }
    return -1;
}

int vehicle::part_with_feature (int part, const std::string &flag, bool unbroken)
{
    std::vector<int> parts_here = parts_at_relative(parts[part].mount_dx, parts[part].mount_dy);
    for( std::vector<int>::iterator part_it = parts_here.begin();
         part_it != parts_here.end(); ++part_it ) {
        if (part_flag(*part_it, flag) && (!unbroken || parts[*part_it].hp > 0)) {
            return *part_it;
        }
    }
    return -1;
}

int vehicle::next_part_to_close(int p, bool outside)
{
    std::vector<int> parts_here = parts_at_relative(parts[p].mount_dx, parts[p].mount_dy);
    for(std::vector<int>::iterator part_it = parts_here.begin(); part_it != parts_here.end(); ++part_it)
    {

        if(part_flag(*part_it, VPFLAG_OPENABLE)
           && parts[*part_it].hp > 0  // 0 HP parts can't be opened or closed
           && parts[*part_it].open == 1
           && (!outside || !part_flag(*part_it, "OPENCLOSE_INSIDE")) )
        {
            return *part_it;
        }
    }
    return -1;
}

int vehicle::next_part_to_open(int p, bool outside)
{
    std::vector<int> parts_here = parts_at_relative(parts[p].mount_dx, parts[p].mount_dy);

    // We want reverse, since we open the outermost thing first (curtains), and then the innermost thing (door)
    for(std::vector<int>::reverse_iterator part_it = parts_here.rbegin();
        part_it != parts_here.rend();
        ++part_it)
    {
        if(part_flag(*part_it, VPFLAG_OPENABLE)
           && parts[*part_it].hp > 0
           && parts[*part_it].open == 0
           && (!outside || !part_flag(*part_it, "OPENCLOSE_INSIDE")) )
        {
            return *part_it;
        }
    }
    return -1;
}

/**
 * Returns all parts in the vehicle with the given flag, optionally checking
 * to only return unbroken parts.
 * If performance becomes an issue, certain lists (such as wheels) could be
 * cached and fast-returned here, but this is currently linear-time with
 * respect to the number of parts in the vehicle.
 * @param feature The flag (such as "WHEEL" or "CONE_LIGHT") to find.
 * @param unbroken true if only unbroken parts should be returned, false to
 *        return all matching parts.
 * @return A list of indices to all the parts with the specified feature.
 */
std::vector<int> vehicle::all_parts_with_feature(const std::string& feature, bool unbroken)
{
    std::vector<int> parts_found;
    for( size_t part_index = 0; part_index < parts.size(); ++part_index ) {
        if(part_info(part_index).has_flag(feature) &&
                (!unbroken || parts[part_index].hp > 0)) {
            parts_found.push_back(part_index);
        }
    }
    return parts_found;
}

std::vector<int> vehicle::all_parts_with_feature(const vpart_bitflags & feature, bool unbroken)
{
    std::vector<int> parts_found;
    for( size_t part_index = 0; part_index < parts.size(); ++part_index ) {
        if(part_info(part_index).has_flag(feature) &&
                (!unbroken || parts[part_index].hp > 0)) {
            parts_found.push_back(part_index);
        }
    }
    return parts_found;
}

/**
 * Returns all parts in the vehicle that exist in the given location slot. If
 * the empty string is passed in, returns all parts with no slot.
 * @param location The location slot to get parts for.
 * @return A list of indices to all parts with the specified location.
 */
std::vector<int> vehicle::all_parts_at_location(const std::string& location)
{
    std::vector<int> parts_found;
    for( size_t part_index = 0; part_index < parts.size(); ++part_index ) {
        if(part_info(part_index).location == location && !parts[part_index].removed) {
            parts_found.push_back(part_index);
        }
    }
    return parts_found;
}

bool vehicle::part_flag( int part, const std::string &flag )
{
    if (part < 0 || part >= parts.size() || parts[part].removed) {
        return false;
    } else {
        return part_info(part).has_flag(flag);
    }
}

bool vehicle::part_flag( int part, const vpart_bitflags &flag) {
   if (part < 0 || part >= parts.size() || parts[part].removed) {
        return false;
    } else {
        return part_info(part).has_flag(flag);
    }
}

int vehicle::part_at( int dx, int dy )
{
    for (int p = 0; p < parts.size(); p++) {
        if (parts[p].precalc_dx[0] == dx && parts[p].precalc_dy[0] == dy && !parts[p].removed) {
            return p;
        }
    }
    return -1;
}

int vehicle::global_part_at(int x, int y)
{
 int dx = x - global_x();
 int dy = y - global_y();
 return part_at(dx,dy);
}

/**
 * Given a vehicle part which is inside of this vehicle, returns the index of
 * that part. This exists solely because activities relating to vehicle editing
 * require the index of the vehicle part to be passed around.
 * @param part The part to find.
 * @return The part index, -1 if it is not part of this vehicle.
 */
int vehicle::index_of_part(vehicle_part *part, bool check_removed)
{
  if(part != NULL) {
    for( size_t index = 0; index < parts.size(); ++index ) {
      // @note Doesn't this have a bunch of copy overhead?
      vehicle_part next_part = parts[index];
      if (!check_removed && next_part.removed) {
        continue;
      }
      if(part->id == next_part.id &&
              part->mount_dx == next_part.mount_dx &&
              part->mount_dy == next_part.mount_dy &&
              part->hp == next_part.hp) {
        return index;
      }
    }
  }
  return -1;
}

/**
 * Returns which part (as an index into the parts list) is the one that will be
 * displayed for the given square. Returns -1 if there are no parts in that
 * square.
 * @param local_x The local x-coordinate.
 * @param local_y The local y-coordinate.
 * @return The index of the part that will be displayed.
 */
int vehicle::part_displayed_at(int local_x, int local_y)
{
    std::vector<int> parts_in_square = parts_at_relative(local_x, local_y);

    if(parts_in_square.empty()) {
        return -1;
    }

    int top_part = 0;
    for(int index = 1; index < parts_in_square.size(); index++) {
        if(part_info(parts_in_square[top_part]).z_order <
                part_info(parts_in_square[index]).z_order) {
            top_part = index;
        }
    }

    return parts_in_square[top_part];
}

char vehicle::part_sym( int p )
{
    if (p < 0 || p >= parts.size() || parts[p].removed) {
        return ' ';
    }

    int displayed_part = part_displayed_at(parts[p].mount_dx, parts[p].mount_dy);

    if (part_flag (displayed_part, VPFLAG_OPENABLE) && parts[displayed_part].open) {
        return '\''; // open door
    } else {
        return parts[displayed_part].hp <= 0 ?
            part_info(displayed_part).sym_broken : part_info(displayed_part).sym;
    }
}

// similar to part_sym(int p) but for use when drawing SDL tiles. Called only by cata_tiles during draw_vpart
// vector returns at least 1 element, max of 2 elements. If 2 elements the second denotes if it is open or damaged
std::string vehicle::part_id_string(int p, char &part_mod)
{
    part_mod = 0;
    std::string idinfo;
    if (p < 0 || p >= parts.size()){
        return "";
    }

    int displayed_part = part_displayed_at(parts[p].mount_dx, parts[p].mount_dy);
    idinfo = parts[displayed_part].id;

    if (part_flag (displayed_part, VPFLAG_OPENABLE) && parts[displayed_part].open) {
        part_mod = 1; // open
    } else if (parts[displayed_part].hp <= 0){
        part_mod = 2; // broken
    }

    return idinfo;
}

nc_color vehicle::part_color (int p)
{
    if (p < 0 || p >= parts.size()) {
        return c_black;
    }

    nc_color col;

    int parm = -1;

    //If armoring is present and the option is set, it colors the visible part
    if (OPTIONS["VEHICLE_ARMOR_COLOR"] == true)
      parm = part_with_feature(p, VPFLAG_ARMOR, false);

    if (parm >= 0) {
        col = part_info(parm).color;
    } else {

        int displayed_part = part_displayed_at(parts[p].mount_dx, parts[p].mount_dy);

        if (displayed_part < 0 || displayed_part >= parts.size()) {
            return c_black;
        }
        if (parts[displayed_part].blood > 200) {
            col = c_red;
        } else if (parts[displayed_part].blood > 0) {
            col = c_ltred;
        } else if (parts[displayed_part].hp <= 0) {
            col = part_info(displayed_part).color_broken;
        } else {
            col = part_info(displayed_part).color;
        }

    }

    // curtains turn windshields gray
    int curtains = part_with_feature(p, VPFLAG_CURTAIN, false);
    if (curtains >= 0) {
        if (part_with_feature(p, VPFLAG_WINDOW, true) >= 0 && !parts[curtains].open)
            col = part_info(curtains).color;
    }

    //Invert colors for cargo parts with stuff in them
    int cargo_part = part_with_feature(p, VPFLAG_CARGO);
    if(cargo_part >= 0 && !parts[cargo_part].items.empty()) {
        return invert_color(col);
    } else {
        return col;
    }
}

/**
 * Prints a list of all parts to the screen inside of a boxed window, possibly
 * highlighting a selected one.
 * @param w The window to draw in.
 * @param y1 The y-coordinate to start drawing at.
 * @param width The width of the window.
 * @param p The index of the part being examined.
 * @param hl The index of the part to highlight (if any).
 */
int vehicle::print_part_desc(WINDOW *win, int y1, int width, int p, int hl /*= -1*/)
{
    if (p < 0 || p >= parts.size()) {
        return y1;
    }
    std::vector<int> pl = this->parts_at_relative(parts[p].mount_dx, parts[p].mount_dy);
    int y = y1;
    for (int i = 0; i < pl.size(); i++)
    {
        int dur = part_info (pl[i]).durability;
        int per_cond = parts[pl[i]].hp * 100 / (dur < 1? 1 : dur);
        nc_color col_cond;
        if (parts[pl[i]].hp >= dur) {
            col_cond = c_green;
        } else if (per_cond >= 80) {
            col_cond = c_ltgreen;
        } else if (per_cond >= 50) {
            col_cond = c_yellow;
        } else if (per_cond >= 20) {
            col_cond = c_ltred;
        } else if (parts[pl[i]].hp > 0) {
            col_cond = c_red;
        } else { //Broken
            col_cond = c_dkgray;
        }

        std::string partname;
        // part bigness, if that's relevant.
        if (part_flag(pl[i], "VARIABLE_SIZE") && part_flag(pl[i], "ENGINE")) {
            //~ 2.8-Liter engine
            partname = string_format(_("%4.2f-Liter %s"),
                                     (float)(parts[pl[i]].bigness) / 100,
                                     part_info(pl[i]).name.c_str());
        } else if (part_flag(pl[i], "VARIABLE_SIZE") && part_flag(pl[i], "WHEEL")) {
            //~ 14" wheel
            partname = string_format(_("%d\" %s"),
                                     parts[pl[i]].bigness,
                                     part_info(pl[i]).name.c_str());
        } else {
            partname = part_info(pl[i]).name;
        }

        bool armor = part_flag(pl[i], "ARMOR");
        std::string left_sym, right_sym;
        if(armor) {
            left_sym = "("; right_sym = ")";
        } else if(part_info(pl[i]).location == part_location_structure) {
            left_sym = "["; right_sym = "]";
        } else {
            left_sym = "-"; right_sym = "-";
        }

        mvwprintz(win, y, 1, int(i) == hl? hilite(c_ltgray) : c_ltgray, left_sym.c_str());
        mvwprintz(win, y, 2, int(i) == hl? hilite(col_cond) : col_cond, partname.c_str());
        mvwprintz(win, y, 2 + utf8_width(partname.c_str()), int(i) == hl? hilite(c_ltgray) : c_ltgray, right_sym.c_str());
//         mvwprintz(win, y, 3 + utf8_width(part_info(pl[i]).name), c_ltred, "%d", parts[pl[i]].blood);

        if (i == 0 && is_inside(pl[i])) {
            //~ indicates that a vehicle part is inside
            mvwprintz(win, y, width-2-utf8_width(_("In")), c_ltgray, _("In"));
        } else if (i == 0) {
            //~ indicates that a vehicle part is outside
            mvwprintz(win, y, width-2-utf8_width(_("Out")), c_ltgray, _("Out"));
        }
        y++;
    }

    return y;
}

void vehicle::print_fuel_indicator (void *w, int y, int x, bool fullsize, bool verbose, bool desc)
{
    WINDOW *win = (WINDOW *) w;
    const nc_color fcs[num_fuel_types] = { c_ltred, c_yellow, c_ltgreen, c_ltblue, c_ltcyan };
    const char fsyms[5] = { 'E', '\\', '|', '/', 'F' };
    nc_color col_indf1 = c_ltgray;
    int yofs = 0;
    for (int i = 0; i < num_fuel_types; i++) {
        int cap = fuel_capacity(fuel_types[i]);
        if (cap > 0 && ( basic_consumption(fuel_types[i]) > 0 || fullsize ) ) {
            mvwprintz(win, y + yofs, x, col_indf1, "E...F");
            int amnt = cap > 0? fuel_left(fuel_types[i]) * 99 / cap : 0;
            int indf = (amnt / 20) % 5;
            mvwprintz(win, y + yofs, x + indf, fcs[i], "%c", fsyms[indf]);
            if (verbose) {
                if (g->debugmon) {
                    mvwprintz(win, y + yofs, x + 6, fcs[i], "%d/%d", fuel_left(fuel_types[i]), cap);
                } else {
                    mvwprintz(win, y + yofs, x + 6, fcs[i], "%d", (fuel_left(fuel_types[i]) * 100) / cap);
                    wprintz(win, c_ltgray, "%c", 045);
                }
            }
            if (desc) {
                wprintz(win, c_ltgray, " - %s", ammo_name(fuel_types[i]).c_str() );
            }
            if (fullsize) {
                yofs++;
            }
        }
    }
}

void vehicle::coord_translate (int reldx, int reldy, int &dx, int &dy)
{
    tileray tdir (face.dir());
    tdir.advance (reldx);
    dx = tdir.dx() + tdir.ortho_dx(reldy);
    dy = tdir.dy() + tdir.ortho_dy(reldy);
}

void vehicle::coord_translate (int dir, int reldx, int reldy, int &dx, int &dy)
{
    tileray tdir (dir);
    tdir.advance (reldx);
    dx = tdir.dx() + tdir.ortho_dx(reldy);
    dy = tdir.dy() + tdir.ortho_dy(reldy);
}

void vehicle::precalc_mounts (int idir, int dir)
{
    if (idir < 0 || idir > 1)
        idir = 0;
    for (int p = 0; p < parts.size(); p++)
    {
        if (parts[p].removed) {
            continue;
        }
        int dx, dy;
        coord_translate (dir, parts[p].mount_dx, parts[p].mount_dy, dx, dy);
        parts[p].precalc_dx[idir] = dx;
        parts[p].precalc_dy[idir] = dy;
    }
}

std::vector<int> vehicle::boarded_parts()
{
    std::vector<int> res;
    for (int p = 0; p < parts.size(); p++) {
        if (part_flag (p, VPFLAG_BOARDABLE) &&
                parts[p].has_flag(vehicle_part::passenger_flag)) {
            res.push_back (p);
        }
    }
    return res;
}

int vehicle::free_seat()
{
    for (int p = 0; p < parts.size(); p++) {
        if (part_flag (p, VPFLAG_BOARDABLE) &&
               !parts[p].has_flag(vehicle_part::passenger_flag)) {
            return p;
        }
    }
    return -1;
}

player *vehicle::get_passenger (int p)
{
    p = part_with_feature (p, VPFLAG_BOARDABLE, false);
    if (p >= 0 && parts[p].has_flag(vehicle_part::passenger_flag))
    {
     const int player_id = parts[p].passenger_id;
     if( player_id == g->u.getID()) {
      return &g->u;
     }
     int npcdex = g->npc_by_id (player_id);
     if (npcdex >= 0) {
      return g->active_npc[npcdex];
     }
    }
    return 0;
}

int vehicle::global_x ()
{
    return smx * SEEX + posx;
}

int vehicle::global_y ()
{
    return smy * SEEY + posy;
}

int vehicle::omap_x() {
    return levx + (global_x() / SEEX);
}

int vehicle::omap_y() {
    return levy + (global_y() / SEEY);
}

void vehicle::update_map_x(int x) {
    levx = x;
    if (tracking_on)
        g->cur_om->vehicles[om_id].x = omap_x()/2;
}

void vehicle::update_map_y(int y) {
    levy = y;
    if (tracking_on)
        g->cur_om->vehicles[om_id].y = omap_y()/2;
}

int vehicle::total_mass()
{
    int m = 0;
    for (int i = 0; i < parts.size(); i++)
    {
        if( parts[i].removed )
          continue;
        m += itypes[part_info(i).item]->weight;
        for (int j = 0; j < parts[i].items.size(); j++) {
            m += parts[i].items[j].type->weight;
        }
        if (part_flag(i,VPFLAG_BOARDABLE) && parts[i].has_flag(vehicle_part::passenger_flag)) {
            m += 81500; // TODO: get real weight
        }
    }
    m = std::max(1, m/1000); // Convert to kg, avoid zero values
    cached_mass = m;
    return m/1000;
}

void vehicle::center_of_mass(int &x, int &y)
{
    float xf = 0, yf = 0;
    int m_total = total_mass();
    for (int i = 0; i < parts.size(); i++)
    {
        if( parts[i].removed )
          continue;
        int m_part = 0;
        m_part += itypes[part_info(i).item]->weight;
        for (int j = 0; j < parts[i].items.size(); j++) {
            m_part += parts[i].items[j].type->weight;
        }
        if (part_flag(i,VPFLAG_BOARDABLE) && parts[i].has_flag(vehicle_part::passenger_flag)) {
            m_part += 81500; // TODO: get real weight
        }
        xf += parts[i].precalc_dx[0] * m_part / 1000;
        yf += parts[i].precalc_dy[0] * m_part / 1000;
    }
    xf /= m_total;
    yf /= m_total;
    x = int(xf + 0.5); //round to nearest
    y = int(yf + 0.5);
}

int vehicle::fuel_left (const ammotype & ftype)
{
    int fl = 0;
    for( size_t p = 0; p < fuel.size(); ++p ) {
        if(ftype == part_info(fuel[p]).fuel_type) {
            fl += parts[fuel[p]].amount;
        }
    }
    return fl;
}

int vehicle::fuel_capacity (const ammotype & ftype)
{
    int cap = 0;
    for( size_t p = 0; p < fuel.size(); ++p ) {
        if(ftype == part_info(fuel[p]).fuel_type) {
            cap += part_info(fuel[p]).size;
        }
    }
    return cap;
}

int vehicle::refill (const ammotype & ftype, int amount)
{
    for (int p = 0; p < parts.size(); p++)
    {
        if (part_flag(p, VPFLAG_FUEL_TANK) &&
            part_info(p).fuel_type == ftype &&
            parts[p].amount < part_info(p).size &&
            parts[p].hp > 0)
        {
            int need = part_info(p).size - parts[p].amount;
            if (amount < need)
            {
                parts[p].amount += amount;
                return 0;
            }
            else
            {
                parts[p].amount += need;
                amount -= need;
            }
        }
    }
    return amount;
}

int vehicle::drain (const ammotype & ftype, int amount) {
  int drained = 0;

  for (int p = 0; p < fuel.size(); p++) {
    vehicle_part &tank=parts[fuel[p]];
    if (part_info(fuel[p]).fuel_type == ftype && tank.amount > 0) {
      if (tank.amount > (amount - drained)) {
        tank.amount -= (amount - drained);
        drained = amount;
        break;
      } else {
        drained += tank.amount;
        tank.amount = 0;
      }
    }
  }

  return drained;
}

int vehicle::basic_consumption (const ammotype & ftype)
{
    int fcon = 0;
    for( size_t p = 0; p < engines.size(); ++p ) {
        if(ftype == part_info(engines[p]).fuel_type && parts[engines[p]].hp > 0) {
            if(part_info(engines[p]).fuel_type == fuel_type_battery) {
                // electric engine - use epower instead
                fcon += abs(epower_to_power(part_epower(engines[p])));
            }
            else {
                fcon += part_power(engines[p]);
            }
        }
    }
    return fcon;
}

int vehicle::engine_power( int *r_power_max, int *r_epower, int *r_alt_power )
{
    int power_cur = 0; 
    int power_max = 0;
    int epower = 0;
    bool debug = false;
    for (int e = 0; e < engines.size(); e++) {
        int p = engines[e];
        if (parts[p].hp > 0) {
            power_max += part_power(p, true);
            if (debug) g->add_msg("power_max = %d", power_max);
            if (fuel_left(part_info(p).fuel_type)) {
                power_cur += part_power(p);
                if (debug) g->add_msg("power_cur = %d", power_cur);
                epower += part_epower(p);
            } else if (part_info(p).fuel_type == fuel_type_muscle && player_in_control(&g->u)) {
                // Extra logic for pedals so that they only work if player is powering them
                int part_under_player;
                if (g->m.veh_at(g->u.posx, g->u.posy, part_under_player)) {
                    if (p == part_with_feature(int(part_under_player), VPFLAG_ENGINE))
                        power_cur += part_power(p);
                }
            }
        }
    }

    // Penalty for having multiple engines installed
    power_cur = power_cur * 4 / (3 + engines.size());
    power_max = power_max * 4 / (3 + engines.size());

    // Alternators produce epower and reduce available power
    int alt_power = 0;
    for(int p = 0; p < alternators.size(); p++) {
        alt_power += part_power(alternators[p]);
        epower += part_epower(alternators[p]);
    }
    power_cur += alt_power;

    if (r_power_max) *r_power_max = power_max;
    if (r_epower) *r_epower = epower;
    if (r_alt_power) *r_alt_power = alt_power;

    if (engine_on) {
        if (power_cur <= 0) {
            if (g->u_see(global_x(), global_y())) {
                if (alt_power < 0 && power_cur - alt_power > 0) {
                    g->add_msg(_("The %s's alternators choke the engine!"), name.c_str());
                } else {
                    g->add_msg(_("The %s's engine dies!"), name.c_str());
                }
            }
            engine_on = false;
        }
    }
    return power_cur;
}

int vehicle::solar_epower()
{
    int epower = 0;
    for( size_t p = 0; p < solar_panels.size(); ++p ) {
        if(parts[solar_panels[p]].hp > 0) {
            int part_x = global_x() + parts[solar_panels[p]].precalc_dx[0];
            int part_y = global_y() + parts[solar_panels[p]].precalc_dy[0];
            // Can't use g->in_sunlight() because it factors in vehicle roofs.
            if( !g->m.has_flag_ter_or_furn( TFLAG_INDOORS, part_x, part_y ) ) {
                epower += (part_epower(solar_panels[p]) * g->natural_light_level()) / DAYLIGHT_LEVEL;
            }
        }
    }
    return epower;
}

void vehicle::spew_smoke( double joules, int part ) {
    if (joules < 50000 && rng(0, 50000) > joules )
        return;
    point p( parts[part].mount_dx, parts[part].mount_dy );
    int smoke = joules / 50 + 1;
    int dir = 1;
    if ( velocity < 0 )
        dir = -1;
    // Move back from engine/muffler til we find an open space
    while (relative_parts.find(p) != relative_parts.end()) p.x-=dir;
    int rdx, rdy;
    coord_translate (p.x, p.y, rdx, rdy);
    g->m.add_field(global_x() + rdx, global_y() + rdy, fd_smoke, smoke);
}

/**
 * Generate noise or smoke from a vehicle with engines turned on
 * engine_output = 0.01 ->  background engine noise while not generating thrust
 * engine_output = 0.5  ->  engine noise at half throttle
 * engine_output = 1.0  ->  max engine noise
 * Also updates exhaust_dx and exhaust_dy if get_smoke is true.
 */
void vehicle::noise_and_smoke( double load, double time ) {
    float noise = 0.0f;
    float mufflesmoke = 0.0f;
    float muffle = 1.0f;
    int exhaust_part = -1;
    for (size_t p = 0; p < parts.size(); p++) {
        if (part_flag(p, "MUFFLER") && parts[p].hp > 0 && part_info(p).bonus < muffle) {
            muffle = float(part_info(p).bonus)/100;
            exhaust_part = int(p);
        }
    }

    for (size_t e = 0; e < engines.size(); e++) {
        int p = engines[e];
        if (parts[p].hp > 0 &&
                (fuel_left (part_info(p).fuel_type) ||
                 part_info(p).fuel_type == fuel_type_muscle) ) {
            float pwr = 10.0f; // Default noise if nothing else found, shouldn't happen
            float max_pwr = float(part_power(p))/100;
            float cur_pwr = load * max_pwr;
            bool is_gas = part_info(p).fuel_type == fuel_type_gasoline;
            bool is_plasma = part_info(p).fuel_type == fuel_type_plasma;
            bool is_battery = part_info(p).fuel_type == fuel_type_battery;
            bool is_muscle = part_info(p).fuel_type == fuel_type_muscle;

            if( is_gas && parts[p].hp > 0 ) { // Otherwise no smoke from this engine
                double j = power_to_epower(part_power(p, true)) * load * time * muffle;
                if (exhaust_part == -1) {
                    spew_smoke( j, p );
                } else {
                    mufflesmoke += j;
                }
            }
            if      (is_gas)      pwr = (cur_pwr*20 + max_pwr*2 + 10)*muffle;
            else if (is_plasma)   pwr = (cur_pwr*10 + 10)*muffle;
            else if (is_battery)  pwr = cur_pwr*3;
            else if (is_muscle)   pwr = cur_pwr*5;
            noise = std::max(noise, pwr); // Only the loudest engine counts.
        }
    }
    if (exhaust_part != -1)
        spew_smoke( mufflesmoke, exhaust_part );
    // Even a car with engines off will make noise rolling over the terrain
    noise = std::max(noise, float(fabs(velocity/2.236/100)));

    std::string soundmessage = "";
    if (!has_pedals) {
      if (noise > 250)
        soundmessage = "BRUMBRUMBRUMBRUM!!!";
      else if (noise > 140)
        soundmessage = "BRRROARRR!!";
      else if (noise > 80)
        soundmessage = "ROARRR!";
      else if (noise > 60)
        soundmessage = "roarrr!";
      else if (noise > 30)
        soundmessage = "vroom!";
      else if (noise > 15)
        soundmessage = "whirrr!";
      else
        soundmessage = "hummm!";
    }
    if (rng(0, 30) > noise)
        g->sound(global_x(), global_y(), noise, soundmessage.c_str());
}

bool vehicle::valid_wheel_config ()
{
    int x1 = 0, y1 = 0, x2 = 0, y2 = 0;
    int count = 0;
    std::vector<int> wheel_indices = all_parts_with_feature(VPFLAG_WHEEL);
    if(wheel_indices.size() == 0) {
        //No wheels!
        return false;
    } else if(wheel_indices.size() == 1) {
        //Has to be a stable wheel
        if(part_info(wheel_indices[0]).has_flag("STABLE")) {
            //Valid only if the vehicle is 1 square in size (1 structural part)
            return (all_parts_at_location(part_location_structure).size() == 1);
        } else {
            return false;
        }
    }
    for (int w = 0; w < wheel_indices.size(); w++) {
        int p = wheel_indices[w];
        if (!count) {
            x1 = x2 = parts[p].mount_dx;
            y1 = y2 = parts[p].mount_dy;
        }
        if (parts[p].mount_dx < x1) {
            x1 = parts[p].mount_dx;
        }
        if (parts[p].mount_dx > x2) {
            x2 = parts[p].mount_dx;
        }
        if (parts[p].mount_dy < y1) {
            y1 = parts[p].mount_dy;
        }
        if (parts[p].mount_dy > y2) {
            y2 = parts[p].mount_dy;
        }
        count++;
    }
    float xo = 0, yo = 0;
    float wo = 0, w2;
    for (int p = 0; p < parts.size(); p++)
    { // lets find vehicle's center of masses
        if (parts[p].removed) {
          continue;
        }
        w2 = itypes[part_info(p).item]->weight;
        if (w2 < 1)
            continue;
        xo = xo * wo / (wo + w2) + parts[p].mount_dx * w2 / (wo + w2);
        yo = yo * wo / (wo + w2) + parts[p].mount_dy * w2 / (wo + w2);
        wo += w2;
    }
//    g->add_msg("cm x=%.3f y=%.3f m=%d  x1=%d y1=%d x2=%d y2=%d", xo, yo, (int) wo, x1, y1, x2, y2);
    if ((int)xo < x1 || (int)xo > x2 || (int)yo < y1 || (int)yo > y2) {
        return false; // center of masses not inside support of wheels (roughly)
    }
    return true;
}

/**
 * Power for batteries are in W, but usage for rest is in 0.5*HP, so coeff is 373
 * This does not seem to match up for consumption, as old coeff was 100
 * Keeping coeff of 100, but should probably be adjusted later
 * http://en.wikipedia.org/wiki/Energy_density -> 46MJ/kg, 36MJ/l for gas
 * Gas tanks are 6000 and 30000, assuming that's in milliliters, so 36000J/ml
 * Battery sizes are 1k, 12k, 30k, 50k, 100k
 */
void vehicle::consume_fuel( double load )
{
    ammotype ftypes[3] = { fuel_type_gasoline, fuel_type_battery, fuel_type_plasma };
    int ftype_coeff[3] = {              36000,           3600000,            36000 };
    double base_con[3];
    for( int ft = 0; ft < 3; ft++ )
        base_con[ft] = basic_consumption(ftypes[ft]) / ftype_coeff[ft];
    for (int ft = 0; ft < 3; ft++)
    {
        if( !base_con[ft] )
            continue; // no consumption for engines of that type
        double amnt_precise = load * base_con[ft];
        int amnt = int(amnt_precise);
        // consumption remainder results in chance at additional fuel consumption
        if (x_in_y(int(amnt_precise*1000) % 1000, 1000)) {
            amnt += 1;
        }
        for (int p = 0; p < fuel.size(); p++) {
            if(part_info(fuel[p]).fuel_type == ftypes[ft]) {
                if (parts[fuel[p]].amount >= amnt) {
                    // enough fuel located in this part
                    parts[fuel[p]].amount -= amnt;
                    break;
                }
                else {
                    amnt -= parts[fuel[p]].amount;
                    parts[fuel[p]].amount = 0;
                }
            }
        }
    }
}

void vehicle::charge_battery (int amount)
{
    for(int f=0;f<fuel.size() && amount > 0;f++)
    {
        if(part_info(fuel[f]).fuel_type == fuel_type_battery)
        {
            int empty = part_info(fuel[f]).size - parts[fuel[f]].amount;
            if(empty < amount)
            {
                amount -= empty;
                parts[fuel[f]].amount = part_info(fuel[f]).size;
            }
            else
            {
                parts[fuel[f]].amount += amount;
                amount = 0;
            }
        }
    }
}

int vehicle::discharge_battery (int amount)
{
    int avail_charge;

    for(int f = 0; f < fuel.size() && amount > 0; f++) {
        if(part_info(fuel[f]).fuel_type == fuel_type_battery) {
            avail_charge = parts[fuel[f]].amount;
            if(avail_charge < amount) {
                amount -= avail_charge;
                parts[fuel[f]].amount = 0;
            }
            else {
                parts[fuel[f]].amount -= amount;
                amount = 0;
            }
        }
    }

    return amount; // non-zero if discharge amount exceeds available battery charge
}

void vehicle::thrust(int percent) {
  if (cruise_on) {
      cruise_velocity += percent*10; // Steps of 10 mph
  } else {
      player_thrust = percent; // Store the value and calculate accel later
  }
}

bool vehicle::do_environmental_effects() {
    bool needed = false;
    // check for smoking parts
    for (int p = 0; p < parts.size(); p++)
    {
        int part_x = global_x() + parts[p].precalc_dx[0];
        int part_y = global_y() + parts[p].precalc_dy[0];

        /* Only lower blood level if:
         * - The part is outside.
         * - The weather is any effect that would cause the player to be wet. */
        if (parts[p].blood > 0 &&
                g->m.is_outside(part_x, part_y) && g->levz >= 0 &&
                g->weather >= WEATHER_DRIZZLE && g->weather <= WEATHER_ACID_RAIN) {
            needed = true;
            parts[p].blood--;
        }
        if (part_flag(p, VPFLAG_ENGINE) && parts[p].hp <= 0 && parts[p].amount > 0) {
            needed = true;
            parts[p].amount--;
            for (int ix = -1; ix <= 1; ix++) {
                for (int iy = -1; iy <= 1; iy++) {
                    if (!rng(0, 2)) {
                        g->m.add_field(part_x + ix, part_y + iy, fd_smoke, rng(2, 4));
                    }
                }
            }
        }
    }
    return needed;
}

double vehicle::generate_all_power()
{
    // Producers of epower
    int max_power, eng_epower, alt_power, eng_power;
    int epower = solar_epower();
    if (engine_on)
        eng_power = engine_power(&max_power, &eng_epower, &alt_power);
    if (engine_on) // Could have died in line above
        epower += eng_epower;

    // These consume epower (negative values). Values cached in refresh()
    if(lights_on) epower += lights_epower;
    if(overhead_lights_on) epower += overhead_epower;
    if(tracking_on) epower += tracking_epower;
    if(fridge_on) epower += fridge_epower;
    if(recharger_on) epower += recharger_epower;

    int battery_missing = power_to_epower(fuel_capacity(fuel_type_battery) - fuel_left(fuel_type_battery));

    if(reactor_on && battery_missing - epower > 0) {
        // Still not enough surplus epower to fully charge battery
        // Produce additional epower from any reactors
        int reactor_output = 0;
        int reactors_fuel_epower = 0;
        bool reactor_gave_power = false;
        for( size_t r = 0; r < reactors.size(); r++ ) {
            int p = reactors[r];
            if (parts[p].hp > 0 && battery_missing - epower > 0) {
                reactor_output = part_info(p).epower;
                reactors_fuel_epower = power_to_epower(parts[p].amount);
                // check if enough fuel for full reactor output
                reactor_output = std::min(reactors_fuel_epower, reactor_output);
                reactor_output = std::min(battery_missing - epower, reactor_output);
                // calculate battery-equivalent fuel consumption
                int battery_consumed = epower_to_power(reactor_output);
                // 1 plutonium == 100 battery - divide consumption by 100
                int plutonium_consumed = battery_consumed / 100;
                // battery remainder results in chance at additional plutonium consumption
                if (x_in_y(battery_consumed % 100, 100))
                    plutonium_consumed += 1;
                parts[p].amount -= plutonium_consumed;
                epower += reactor_output;
                reactor_gave_power = true;
            }
        }
        if (!reactor_gave_power) {
            // all reactors out of fuel or destroyed
            reactor_on = false;
            if(player_in_control(&g->u) || g->u_see(global_x(), global_y())) {
                g->add_msg(_("The %s's reactor dies!"), name.c_str());
            }
        }
    }

    int battery_deficit = 0;
    if(epower > 0) {
        // store epower surplus in battery
        charge_battery(epower_to_power(epower));
    } else if(epower < 0) {
        // draw epower deficit from battery
        battery_deficit = discharge_battery(abs(epower_to_power(epower)));
    }

    if (battery_deficit) {
        lights_on = false;
        tracking_on = false;
        overhead_lights_on = false;
        fridge_on = false;
        recharger_on = false;
        if(player_in_control(&g->u) || g->u_see(global_x(), global_y())) {
            g->add_msg("The %s's battery dies!",name.c_str());
        }
        if (eng_epower < 0) { // Did gas engines try to more epower than plasma engines provide?
            // Not enough epower to run gas engine ignition system
            engine_on = false;
            if(player_in_control(&g->u) || g->u_see(global_x(), global_y())) {
                g->add_msg("The %s's engine dies!",name.c_str());
            }
        }
    }

    // Return idle engine load, used if engines are not asked to generate thrust this turn
    double load = 0;
    if (engine_on) {
        load = alt_power / power_to_epower(max_power);
        if (load < 0.01)
            load = 0.01; // Assume min 1%
    }
    return load;
}

void vehicle::do_turn_actions()
{
    if (velocity || player_thrust || cruise_velocity) {
        of_turn = 1 + of_turn_carry;
        of_turn_carry = 0;
        if( of_turn <= 0 )
            of_turn = 0.1f; // Always allow 1 move per turn
    } else {
        of_turn = 0;
    }

    if (has_environmental_effects)
        has_environmental_effects = do_environmental_effects();

    if (turret_mode) { // handle turrets
        bool turret_active = false;
        for (int p = 0; p < parts.size(); p++) {
            if (fire_turret(p))
                turret_active = true;
        }
        if (!turret_active) {
            turret_mode = 0;
            g->add_msg(_("The %s's turrets run out of ammo and shut down."), name.c_str());
        }
    }

    double load = generate_all_power();
    if (skidding && player_in_control(&g->u))
        possibly_recover_from_skid();
    if (!engine_on)
        return;

<<<<<<< HEAD
    // Vehicle still wants to turn a bit after last turn, let it
    if (!skidding && abs(turn_dir) < 12 && abs(turn_dir) > 2) {
        g->add_msg("T] Adding leftover turn %d to facing %d.", turn_dir, face.dir());
        face.init(face.dir() + turn_dir);
        move = face;
        turn_dir = 0;
    }
    // Snap face to 15 degrees increments to improve driving experience
    if (!skidding && face.dir() % 15 != 0) {
        g->add_msg("T] Adjusting facing %d to cardinal direction.", face.dir());
        face.init((face.dir()+8)/15*15);
        if (move.dir() != face.dir() )
            move = face;
    }
    double tiles_per_turn = std::max(1.0, TURN_TIME_S * velocity / 223.6 / TILE_SIZE_M);
    turn_delta_per_tile = turn_dir / tiles_per_turn;

    if (of_turn == 0) {
        // Consume fuel etc here, since we're ending the vehicles turn now
        // Otherwise handle this while generating thrust in pass_through_current_maptile()
        consume_fuel( load * 6.0 );
        noise_and_smoke( load, 6.0 );
    }
    if( rng(0, 500) == 0 )
        total_mass(); // Update cached_mass occasionally since we're spending fuel
}
=======
void vehicle::idle() {
    int engines_power = 0;
    float idle_rate;

    if( engine_on && total_power() > 0 && !has_pedals ) {
        int strn = (int)(strain() * strain() * 100);
        for (int p = 0; p < parts.size(); p++) {
            if (part_flag(p, VPFLAG_ENGINE)) {
                if (fuel_left(part_info(p).fuel_type) && parts[p].hp > 0) {
                    engines_power += part_power(p);
                    if (one_in(6) && rng(1, 100) < strn) {
                        int dmg = rng(strn * 2, strn * 4);
                        damage_direct(p, dmg, 0);
                        if(one_in(2))
                            g->add_msg(_("Your engine emits a high pitched whine."));
                        else
                            g->add_msg(_("Your engine emits a loud grinding sound."));
                    }
                }
            }
        }
>>>>>>> fb4b4207

void vehicle::turn( int deg )
{
    if (deg == 0 || velocity == 0)
        return;
    if (velocity < 0)
        deg = -deg;
    turn_dir += deg;
    double tiles_per_turn = std::min(1.0, TURN_TIME_S * velocity / 223.6 / TILE_SIZE_M);
    turn_delta_per_tile += turn_dir / tiles_per_turn;
}

// Can be called while already stopped
void vehicle::stop ()
{
    g->add_msg("STOP! v=%d", velocity);
    velocity = 0;
    skidding = false;
    move = face;
    turn_dir = 0;
    turn_delta_per_tile = 0.0;
    of_turn_carry = 0;
    of_turn = 0;
}

<<<<<<< HEAD
// vel_dec is a positive number that will be subtracted
// if going forwards and subtracted otherwise.
// Will call stop() if no velocity left.
bool vehicle::slow_down( int vel_dec )
{
    g->add_msg("slow v=%d by %d", velocity, vel_dec);
    if (!velocity)
        return true;
    // 20 is slow enough for bicycles to go in reverse.
    if (vel_dec + 20 >= abs(velocity)) {
        stop();
    } else {
        velocity -= (velocity>0 ? vel_dec : -vel_dec);
=======
            if (one_in(10)) {
                int smk = noise(true, true); // Only generate smoke for gas cars.
                if( smk > 0 && !has_pedals ) {
                    int rdx = rng(0, 2);
                    int rdy = rng(0, 2);
                    g->m.add_field(global_x() + rdx, global_y() + rdy, fd_smoke, (sound / 50) + 1);
                }
            }
        }
    }
    else {
        if (g->u_see(global_x(), global_y()) && engine_on) {
            g->add_msg(_("The %s's engine dies!"), name.c_str());
        }
        engine_on = false;
>>>>>>> fb4b4207
    }
    return (velocity == 0);
}

double vehicle::calculate_forces( vehicle_forces *vf, double v, double fdir ) {
    bool debug = 0;
    if (debug>=1) g->add_msg("calc_forces %d", int(v*1000));
    // http://en.wikipedia.org/wiki/Density#Air
    double air_density = 1.204; // in kg/m^3  TODO: Vary it based on altitude/temperature
    // http://en.wikipedia.org/wiki/Gravitation
    double gravity = 9.80665;
    // Slow down vehicle due to air resistance.
    // Don't need to consider grip here, since the force acts on car chassis and not tires
    // http://en.wikipedia.org/wiki/Drag_%28physics%29 -> Fd = 1/2 p v^2 Cd A
    // kg*m/s^2 = kg/m^3 * m/s * m/s * m^2 
    vf->drag_newton = air_density * v * v * drag_coeff;
    if (debug>=4) g->add_msg("drag_N = %d", int(vf->drag_newton));

    // http://en.wikipedia.org/wiki/Downforce
    // kg*m/s^2 = kg/m^3 * m/s * m/s * m^2
    vf->downforce_newton = 0.5 * air_density * v * v * downforce;
    if (debug>=5) g->add_msg("downF_N = %d", int(vf->downforce_newton));
    // Add gravity to downforce
    // kg*m/s^2 = 9.81 m/s^2(earth gravity) * kg
    vf->downforce_newton += (cached_mass * gravity);

    vf->wheel_newton_max = vf->tire_friction_coeff * vf->downforce_newton;
    if (debug>=5) g->add_msg("max_wheel_N = %d", int(vf->wheel_newton_max));
    // Allow more slowdown than wheels can handle, could be terrain or car frame slowing down
    vf->ground_res_newton = vf->ground_res_coeff * vf->downforce_newton;
    if (debug>=4) g->add_msg("groundres_N = %d", int(vf->ground_res_newton));

    // Find max force tires can handle. Don't make it go negative from rres
    vf->wheel_newton_available = std::max( vf->wheel_newton_max - vf->ground_res_newton, 0.0 );
    if (debug>=5) g->add_msg("avail_wheel_N = %d", int(vf->wheel_newton_available));

    if( velocity < 0 )
        vf->engine_newton_max *= 0.6; // Less power available in reverse;
    vf->is_thrusting = ( velocity == 0 ||
                ( velocity > 0 ^ fdir < 0 ) ); // XOR operator
    if( vf->is_thrusting ) {
        vf->engine_newton = std::min(vf->engine_newton_max * fdir, vf->wheel_newton_available);
        vf->user_applied_newton = vf->engine_newton;
    } else {
        vf->engine_newton = 0.0;
        vf->user_applied_newton = vf->wheel_newton_available * fdir;
    }
    if( !vf->valid_wheel_config )
        vf->user_applied_newton = 0.0;
    if (debug>=3) g->add_msg("applied_N = %d", int(vf->user_applied_newton));

    // Subtract drag/ground res if driving forwards, add them if driving backwards
    vf->newton_total = vf->user_applied_newton + (vf->ground_res_newton + vf->drag_newton) * (velocity > 0 ? -1 : 1);
    if (debug>=2) g->add_msg("total_N = %d", int(vf->newton_total));

    return vf->newton_total;
}

double vehicle::calculate_time_to_move_one_tile( vehicle_forces *vf, double fdir ) {
    int debug = 0;
    if (debug>=1) g->add_msg("calc_time_ %d", int(fdir*1000));
    double v = velocity/2.236/100; // Convert to m/s
    vf->velocity_start = v;
    vf->distance_traveled = TILE_SIZE_M;
    double t = TURN_TIME_S;

    int nr_calcs = 0;
    do {
        vf->time_taken = t;
        // TODO: engine_newton_max should depend on speed (and lots of other stuff)
        vf->engine_newton_max = std::max(0.0, vf->engine_watt_max * t / TILE_SIZE_M);
        if( debug>=5 ) g->add_msg("eng_N = %d", int(vf->engine_newton_max));
        // Get forces at initial speed (start of tile)
        double newton_start = calculate_forces( vf, v, fdir );
        // note, newton, kinetic, and velocity can all be negative
        // joules = kg*m^2/s^2 = kg * m/s * m/s;
        vf->kinetic_start = 0.5 * cached_mass * v * v * ( v < 0 ? -1 : 1 );
        // Calculate speed at end if drag etc at start of tile were kept constant
        double kin_end = vf->kinetic_start + newton_start * TILE_SIZE_M;
        double v_end = sqrt( 2 * fabs(kin_end) / cached_mass );
        if( kin_end < 0 )
            v_end *= -1;
        // Now we can calculate drag etc using v_end (end of tile)
        double newton_end = calculate_forces( vf, v_end, fdir );
        // Get the average force working on the vehicle through the tile
        vf->newton_average = ( newton_start + newton_end ) / 2;
        // Calculate the correct kinetic value, using average force from tile start til tile end
        vf->kinetic_end = vf->kinetic_start + vf->newton_average * TILE_SIZE_M;
        // And there we have an estimate of the speed
        vf->velocity_end = sqrt( 2 * fabs(vf->kinetic_end) / cached_mass );
        if (vf->kinetic_end < 0.0)
            vf->velocity_end *= -1;
        if ( vf->velocity_start != 0.0 &&
                !(vf->velocity_start > 0.0 ^ vf->velocity_end < 0.0) ) { // XAND
            // Don't go from forward to reverse
            vf->kinetic_end = 0.0;
            vf->velocity_end = 0.0;
        }
        // Update some other values as well now that we know speed etc
        vf->velocity_average = (v + vf->velocity_end) / 2;
        vf->engine_watt_average = vf->newton_average * vf->velocity_average;
        vf->distance_traveled = fabs(vf->velocity_average * t); // No negatives
        // More closely match t to actual time taken, for use in next iteration
        t = t * TILE_SIZE_M / vf->distance_traveled;
        if( fabs(vf->velocity_end) < 0.1 )
            vf->velocity_end = 0.0;
        if( vf->distance_traveled < 0.001 || t >= TURN_TIME_S || t <= 0.001 || vf->velocity_end == 0.0 ) {
            vf->time_taken = TURN_TIME_S;
            break; // For gameplay purposes you can always travel 1 tile in a turn
        }
    } while( fabs( vf->distance_traveled - TILE_SIZE_M ) > 0.0001 && nr_calcs++ < 999);
    if( nr_calcs >= 1000 )
        debugmsg( "Nr of calcs in calculate_time_ more than 1000!" );
    if( vf->time_taken > TURN_TIME_S )
        vf->time_taken = TURN_TIME_S;
    return vf->time_taken;
}

double vehicle::calculate_movement( vehicle_forces *vf, double engine_output, double target_speed, int tile_move_cost )
{
    int debug = 0;
    // tile_move_cost is from 2 (road, dirt) -> 10
    // TODO: Remove tile_move_cost as a parameter and calculate individually for each wheel 
    if (debug>=1) g->add_msg("calc_forces eo=%d ts=%d", int(engine_output*100), int(target_speed));
    int unused1;
    vf->eng_pwr_cur = engine_power(&vf->eng_pwr_max, &unused1, &vf->eng_alt_pwr);
    // TODO: Add gearboxes, vary engine power based on speed/gear
    vf->engine_watt_max = engine_on ? double(power_to_epower(vf->eng_pwr_cur)) : 0.0;
    vf->valid_wheel_config = valid_wheel_config(); // Cache this

    // http://hyperphysics.phy-astr.gsu.edu/hbase/mechanics/frictire.html
    // http://mfes.com/friction.html
    // http://atlasf1.autosport.com/99/san/preview/soerensen.html
    // http://hpwizard.com/tire-friction-coefficient.html
    // http://books.google.no/books?id=5pIpV1LY5HMC&pg=PA358&source=gbs_toc_r&cad=4
    // http://www.datsuns.com/Tech/tech_tires-2.htm
    vf->tire_friction_coeff = std::max(0.1, 0.9 - tile_move_cost/10.0);
    if (debug>=5) g->add_msg("tire_f_coeff*k=%d", int(vf->tire_friction_coeff*1000));
    // TODO: Less available brake/accel force when wheels are damaged?

    // TODO: Add deformation friction, make rolling friction scale with v instead of downforce
    // Slow down vehcile due to ground friction
    // http://en.wikipedia.org/wiki/Rolling_resistance
    // http://www.engineeringtoolbox.com/rolling-friction-resistance-d_1303.html
    // TODO: Calculate rolling res properly
    vf->rolling_res_coeff = wheels_area() < 30 ? 0.0035 : 0.01; // Assume bicycle tires if < 30
    // Riding on the car frame gives lower rres than tires, which are made for max friction
    if (!vf->valid_wheel_config) {
        vf->rolling_res_coeff = 0.4;
    } else if (skidding) {
        vf->rolling_res_coeff = 0.7;
    }
    // TODO: Differentiate between grass/road etc 
    if (debug>=5) g->add_msg("rres_coeff = %d", int(vf->rolling_res_coeff*1000));
    // In difficult terrain you roll a lot worse, plus, debris
    // Just add resistance from rolling res/debris hitting car body here
    vf->ground_res_coeff = vf->rolling_res_coeff + 0.01 * pow(tile_move_cost, 3) / 8 - 0.01;
    if (debug>=5) g->add_msg("gres_coeff = %d", int(vf->ground_res_coeff*1000));


    char buf[100];
    if( engine_output > 1.5 ) { // Special acceleration mode
        vf->engine_watt_max = double(power_to_epower(vf->eng_pwr_cur));
        sprintf( buf, "engine_watt_max = %f", vf->engine_watt_max );
//        debugmsg(buf);
        if( engine_output > 2.5 )
            vf->engine_watt_max = double(power_to_epower(vf->eng_pwr_max));
        sprintf( buf, "engine_watt_max = %f", vf->engine_watt_max );
//        debugmsg(buf);
        if (vf->engine_watt_max < 1)
            return 0.0;
        double total_time = 0.0, tile_time;
        int nr_calcs = 0;
        int old_velocity = velocity;
        velocity = 0;
        do {
            tile_time = calculate_time_to_move_one_tile( vf, 1.0 );
            velocity = int( vf->velocity_end * 223.6 + 0.5 );
            if( velocity == 0 ) {
                velocity = old_velocity;
                return 0.0;
            }
            total_time += tile_time;
            sprintf(buf, "Took %f time for one tile, speed is now %f.", tile_time, vf->velocity_end);
//            debugmsg(buf);
        } while ( nr_calcs++ < 999 && vf->velocity_end < target_speed );
        // Subtract time used for velocity above target_speed
        total_time += -tile_time + tile_time *
                      (target_speed - vf->velocity_start) /
                      (vf->velocity_end - vf->velocity_start);
        velocity = old_velocity;
        return ( nr_calcs < 999 ? total_time : 0.0 );
    }
    if( engine_output >= -1.0 ) { // Normal thrusting mode, no cruise control
        return calculate_time_to_move_one_tile( vf, engine_output );
    }
    double eng_est = -1.0, eng_step = 2.0;
    int nr_calcs = 0;
    bool last_vel_too_high = false;
    do { // -2.0 engine_output, cruise control mode
        calculate_time_to_move_one_tile( vf, eng_est );
        sprintf(buf, "Power %f got speed %f, want %f. step = %f", eng_est, vf->velocity_end, target_speed, eng_step);
//        debugmsg(buf);
        if( vf->velocity_end > target_speed ) {
            if( eng_est <= -1.0 )
                break; // Max engine power is not enough
            if( !last_vel_too_high ) {
                last_vel_too_high = true;
                eng_step = eng_step / 4;
            }
            eng_est = std::max( eng_est - eng_step, -1.0 );
        } else {
            if( eng_est >= 1.0 )
                break; // Max engine power is not enough
            if( last_vel_too_high ) {
                last_vel_too_high = false;
                eng_step = eng_step / 4;
            }
            eng_est = std::min( eng_est + eng_step, 1.0 );
        }
    } while( nr_calcs++ < 999 && fabs(vf->velocity_end - target_speed) > 0.01 );
//    debugmsg( "Exiting function calc_move" );
    if( nr_calcs >= 999 )
        debugmsg("More than 1000 speed calculations trying to cruise control!");
    return vf->time_taken;
}

/**
 * Called to process vehicle actions that occur while it's moving through the tile it's currently in.
 * If it return false, it was unable to move and did not perform any actions.
 * We can afford to do some heavy calcs here, since this routine is only called on moving vehicles
 */
bool vehicle::drive_one_tile()
{
    int debug = 0;
    const bool pl_ctrl = player_in_control(&g->u);
    const int gx = global_x();
    const int gy = global_y();
    if (!g->m.inbounds(gx, gy)) {
        if (g->debugmon) { debugmsg ("stopping out-of-map vehicle. (x,y)=(%d,%d)", gx, gy); }
        stop();
        of_turn = 0;
        return false;
    }

    // Handle wheels. Sink in water, mess up ground, set off traps.
    int curgen, num_wheels, submerged_wheels;
    do {
        std::vector<int> wheel_indices = all_parts_with_feature(VPFLAG_WHEEL, false);
        num_wheels = wheel_indices.size();
        submerged_wheels = 0;
        curgen = generation;
        for (int w = 0; w < num_wheels; w++) {
            const int p = wheel_indices[w];
            const int px = gx + parts[p].precalc_dx[0];
            const int py = gy + parts[p].precalc_dy[0];
            // deep water
            if (g->m.ter_at(px, py).has_flag(TFLAG_DEEP_WATER))
                submerged_wheels++;
    
            if (one_in(2)) {
                if (g->m.displace_water(gx + parts[p].precalc_dx[0],
                                        gy + parts[p].precalc_dy[0]) && pl_ctrl)
                    g->add_msg(_("You hear a splash!"));
            }

            // now we're gonna handle traps we're standing on
            handle_trap( gx + parts[p].precalc_dx[0], gy + parts[p].precalc_dy[0], p );
            if (curgen != generation)
                break; // Parts have changed
        }
    } while (curgen != generation); // Redo if parts changed

    // submerged wheels threshold is 2/3.
    if (num_wheels && (float)submerged_wheels / num_wheels > .666) {
        g->add_msg(_("Your %s sank."), name.c_str());
        // destroy vehicle (sank to nowhere)
        g->m.destroy_vehicle(this);
        return false;
    }

<<<<<<< HEAD
    if (!valid_wheel_config()) {
        // if not enough wheels, mess up the ground a bit.
        for (int p = 0; p < parts.size(); p++) {
            const int px = gx + parts[p].precalc_dx[0];
            const int py = gy + parts[p].precalc_dy[0];
            const ter_id &pter = g->m.ter(px, py);
            if (pter == t_dirt || pter == t_grass) {
                g->m.ter_set(px, py, t_dirtmound);
=======
    // Ugly hack, use full engine power occasionally when thrusting slightly
    // up to cruise control speed. Loses some extra power when in reverse.
    if (thrusting && rng(1, accel) <= vel_inc )
    {
        if (total_power () < 1)
        {
            if (pl_ctrl)
            {
              if (total_power (false) < 1) {
                  g->add_msg (_("The %s doesn't have an engine!"), name.c_str());
              } else if( has_pedals ) {
                  g->add_msg (_("The %s's pedals are out of reach!"), name.c_str());
              } else {
                  g->add_msg (_("The %s's engine emits a sneezing sound."), name.c_str());
              }
>>>>>>> fb4b4207
            }
        }
<<<<<<< HEAD
    }

    // Eventually send vehicle skidding if no-one is controlling it
    if (!boarded_parts().size() && one_in (10)) {
        start_skid(0);
    }

    if (pl_ctrl) {
        int ds = g->u.skillLevel("driving");
        if (skidding) {
            if (one_in(4)) { // Might turn uncontrollably while skidding
                turn(rng(-2, 2) * 15);
=======
        else if( !engine_on && !has_pedals ) {
          g->add_msg (_("The %s's engine isn't on!"), name.c_str());
          cruise_velocity = 0;
          return;
        } else if( has_pedals ) {
            if (g->u.has_bionic("bio_torsionratchet")
                && g->turn.get_turn() % 60 == 0) {
                g->u.charge_power(1);
>>>>>>> fb4b4207
            }
            g->u.practice( g->turn, "driving", 1 );
        } else if (pl_ctrl && dice(3, ds*20+25)+ds*20 < velocity/100) {
            g->add_msg(_("You fumble with the %s's controls."), name.c_str());
            int r;
            // TODO: Add somthing that changes velocity for r == 0
            do { r= dice(3, 3) - 6; } while( r == 0 );
            turn(r * 15);
        }
        if( velocity > one_in(ds*ds*20000+40000) ) {
            g->u.practice( g->turn, "driving", 1 );
        }
    } else {
        // cruise control TODO: enable for NPC?
        cruise_on = false;
    }

    // TODO: Maybe add engine strain again
    vehicle_forces vf;
    // TODO: Remove ter cost from these two
    if (skidding) {
        calculate_movement( &vf, 0.0, 0.0, g->m.move_cost_ter_furn(gx, gy));
    } else if (cruise_on) {
        calculate_movement( &vf, -2.0, cruise_velocity / 223.6, g->m.move_cost_ter_furn(gx, gy));
    } else {
        calculate_movement( &vf, player_thrust / 223.6, 0.0, g->m.move_cost_ter_furn(gx, gy));
    }
    velocity = int(vf.velocity_end * 223.6 + 0.5); // m/s to 100*mph

    // Less fuel use/noise if not running at full engine output
    double load = (fabs(vf.engine_watt_average) + power_to_epower(vf.eng_alt_pwr)) /
                           power_to_epower(vf.eng_pwr_max);
    // Assume engine is always running at min 1%
    if( load < 0.01 )
        load = 0.01;

    if( has_pedals && g->u.has_bionic("bio_torsionratchet") ) {
        // Charge one power for every 60 turns pedaling all out
        if( g->turn.get_turn() % 60 == 0 && load * vf.time_taken * 100 > rng(0, 100) )
            g->u.charge_power(1);
    }

    consume_fuel( load * vf.time_taken ); // Consume fuel
    noise_and_smoke( load, vf.time_taken ); // Make smoke and noise

    if( !vf.valid_wheel_config && ( cruise_on || player_thrust ) ) {
        if( pl_ctrl ) {
            if (velocity) {
                g->add_msg(_("The %s tries to change speed, but doesn't have enough wheels!"), name.c_str());
            } else {
                g->add_msg (_("The %s doesn't have enough wheels to move!"), name.c_str());
            }
        }
<<<<<<< HEAD
=======
        // add sound and smoke
        int smk = noise (true, true);
        if( smk > 0 && !has_pedals )
        {
            int rdx, rdy;
            coord_translate (exhaust_dx, exhaust_dy, rdx, rdy);
            g->m.add_field(global_x() + rdx, global_y() + rdy, fd_smoke, (smk / 50) + 1);
        }
        std::string soundmessage;
        if( !has_pedals ) {
          if (smk > 80)
            soundmessage = "ROARRR!";
          else if (smk > 60)
            soundmessage = "roarrr!";
          else if (smk > 30)
            soundmessage = "vroom!";
          else
            soundmessage = "whirrr!";
          g->sound(global_x(), global_y(), noise(), soundmessage.c_str());
        }
        else {
          g->sound(global_x(), global_y(), noise(), "");
        }
>>>>>>> fb4b4207
    }

    if (debug>=1) g->add_msg("New velocity = %d", int(vf.velocity_end));
    velocity = int(vf.velocity_end * 223.6 + 0.5);

    if (!skidding && fabs(turn_delta_per_tile) > 0.1) {
        int ds = g->u.skillLevel("driving");
        // c_n = kg * v^2 / r = kg * v^2 * tdpt / ( 180 * tilesize )
        double centrifugal_newton = cached_mass * velocity / 223.6 * velocity / 223.6 * turn_delta_per_tile / 180 / TILE_SIZE_M;
        double grip = ( vf.wheel_newton_max / 4 + vf.wheel_newton_available ) * TILE_SIZE_M;
        if (centrifugal_newton > grip) {
            if( dice(3, ds*5+5) > int(centrifugal_newton / grip * 100)) {
                g->add_msg(_("The %s's wheels lose their grip momentarily, but you quickly adjust the steering to compensate."), name.c_str());
                turn_delta_per_tile = 0;
            } else {
                start_skid( 0 );
            }
        } else {
            int td = int(turn_delta_per_tile + rng_float(0.0, 1.0) );
            if (abs(td) >= abs(turn_dir))
                td = turn_dir; // We've turned as much as we wanted to, so stop here
            turn_dir -= td;
            face.init( face.dir() + td );
            if (debug>=3) g->add_msg("M] Turned %d to %d.", int(td), face.dir());
            if ( abs(face.dir() - move.dir()) > 10 )
                move = face;
        }
    } else if (skidding && fabs(turn_delta_per_tile) > 0.1) {
        // We're skidding, absorb turning energy. Estimate moments of inertia 1000-8000 from:
        // http://www.nhtsa.gov/Research/Vehicle+Research+&+Testing+%28VRTC%29/ci.Crash+Avoidance+Data.print
        double moi = cached_mass * cached_mass / 600; // inaccurate, kg*m^2
        double grip = ( vf.wheel_newton_max / 40 + vf.wheel_newton_available ) * TILE_SIZE_M; // J
        double angular_momentum = turn_dir / 360.0 / TURN_TIME_S; // rad/s
        // kg*m^2/s^2 = kg*m^2 * rad/s * rad/s
        double kin_rot = 0.5 * moi * angular_momentum * angular_momentum;
        if (grip > kin_rot) {
            kin_rot = 0.0;
        } else {
            kin_rot -= grip;
        }
        angular_momentum = sqrt( 2 * kin_rot / moi );
        if (debug>=1) g->add_msg("Skidding! Pre-skid: f=%d m=%d t=%d td=%d", face.dir(), move.dir(), turn_dir, int(turn_delta_per_tile));
        turn_dir = int ( angular_momentum * 360 * TURN_TIME_S ) * ( turn_dir < 0 ? -1 : 1 );
        turn_delta_per_tile = turn_dir / (TURN_TIME_S * velocity / 223.6 / TILE_SIZE_M);
    }
    if (debug>=3) g->add_msg("f=%d m=%d t=%d td=%d", face.dir(), move.dir(), turn_dir, int(turn_delta_per_tile));

    return true;
}


// Helper sort function for vehicle::collision
bool _compare_veh_collisions_mass (const veh_collision& first, const veh_collision& second) {
    return (first.mass < second.mass);
}

/**
 * Calculate all the collisions a vehicle is involved in at once.
 * Called from map. If just_detect==true, return true the moment it finds any collition.
 * Otherwise stores all collisions in two vectors, one for vehicles and one for the rest.
 * Then starts processing non-vehicles in order from least mass til most until it's done
 * them all, runs out of velocity, or is destroyed.
 * Vehicles are then processed, which can add velocity to this vehicle again.
 * After all that it returns true, and map will look at its new heading/velocity and
 * move it into the right tile if needed. This repeats until no collisions occur or
 * vehicle loses all velocity and stops (or vehicle is destroyed).
 * Uses precalc_dx/y which shows the positions the car parts would be
 * in if they were allowed to move as expected.
 */
bool vehicle::collision (int dx, int dy, bool just_detect)
{
    std::list<veh_collision> veh_veh_colls;
    std::list<veh_collision> veh_misc_colls;
    std::vector<int> structural_indices = all_parts_at_location(part_location_structure);
    for (int i = 0; i < structural_indices.size(); i++)
    {
        const int p = structural_indices[i];
        // coords of where part will go due to movement (dx/dy)
        // and turning (precalc_dx/dy [1])
        const int x = parts[p].precalc_dx[1];
        const int y = parts[p].precalc_dy[1];
        const int dsx = global_x() + dx + parts[p].precalc_dx[1];
        const int dsy = global_y() + dy + parts[p].precalc_dy[1];
        veh_collision coll = get_point_collision(dsx, dsy);  // TODO: Unsafe, fix
        coll.precalc_x = x;
        coll.precalc_y = y;
        if( coll.type != veh_coll_nothing && just_detect ) {
            return true;
        } else if (coll.type == veh_coll_veh) {
            veh_veh_colls.push_back(coll);
        } else if (coll.type != veh_coll_nothing) { //run over someone?
            veh_misc_colls.push_back(coll);
        }
    }
    if (veh_veh_colls.empty() && veh_misc_colls.empty())
        return false;
    veh_misc_colls.sort(_compare_veh_collisions_mass);
    for (std::list<veh_collision>::iterator i = veh_misc_colls.begin(); i != veh_misc_colls.end(); i++) {
        process_collision(*i);
    }
    
    return false;
}

veh_collision vehicle::get_point_collision (int x, int y)
{
    veh_collision ret;
    ret.x = x;
    ret.y = y;
    ret.target_name = g->m.name(x, y).c_str();
    int target_part; // Not used here
    vehicle *oveh = g->m.veh_at(x, y, target_part);

    // Is it a vehicle collision?
    if (oveh && (oveh->posx != posx || oveh->posy != posy))
    {
       ret.type = veh_coll_veh;
       ret.target = oveh;
       ret.target_name = oveh->name.c_str();
       return ret;
    }

    // Is it a monster collision?
    int mondex = g->mon_at(x, y);
    if (mondex >= 0)
    {
        ret.type = veh_coll_body; // body
        monster *z = &g->zombie(mondex);
        ret.target = z;
//        ret.target_name = z->name().c_str();
        ret.elasticity = 0.30f;
        ret.density = 15;
        switch (z->type->size)
        {
            case MS_TINY:    // Rodent
                ret.mass = 1;
                break;
            case MS_SMALL:   // Half human
                ret.mass = 41;
                break;
            default:
            case MS_MEDIUM:  // Human
                ret.mass = 82;
                break;
            case MS_LARGE:   // Cow
                ret.mass = 120;
                break;
            case MS_HUGE:     // TAAAANK
                ret.mass = 200;
                break;
            return ret;
        }
    }

    // Is it a player/npc collision?
    int npcind = g->npc_at(x, y);
    bool u_here = x == g->u.posx && y == g->u.posy && !g->u.in_vehicle;
    player *ph = (npcind >= 0 ? g->active_npc[npcind] : (u_here ? &g->u : 0));
    // if player is in a vehicle at this point (s)he's inside the vehicle we're checking for collisions
    if (ph && !ph->in_vehicle)
    {
        ret.type = veh_coll_body; // body
        ret.target = ph;
        ret.target_name = ph->name;
        ret.elasticity = 0.30f;
        ret.density = 15;
        ret.mass = 82; // player or NPC
        return ret;
    }

    // In order, starting with the worst thing to collide with
    ret.type = veh_coll_nothing;
    if (g->m.has_flag_ter_or_furn ("TREE", x, y)) {
        ret.type = veh_coll_destructable;
        ret.mass = std::max(dice(2, 9)-7, 2) * std::max(dice(2, 9)-7, 2) * std::max(dice(2, 9)-7, 2) * 100;
        ret.elasticity = 0.40f;
        ret.density = 60;
    } else if (g->m.move_cost_ter_furn(x, y) == 0) {
        if(g->m.is_destructable_ter_furn(x, y)) {
            ret.type = veh_coll_destructable; // destructible (wall)
            ret.mass = 200;
            ret.elasticity = 0.30f;
            ret.density = 60;
        } else {
            ret.type = veh_coll_other; // not destructible
            ret.mass = 1000;
            ret.elasticity = 0.10f;
            ret.density = 80;
        }
    } else if (g->m.has_flag_ter_or_furn ("YOUNG", x, y)) {
        ret.type = veh_coll_bashable;
        ret.mass = (dice(3, 7)-1) * 40;
        ret.elasticity = 0.60f;
        ret.density = 40;
    } else if (g->m.has_flag_ter_or_furn ("THIN_OBSTACLE", x, y)) {
        // if all above fails, go for terrain which might obstruct moving
        ret.type = veh_coll_thin_obstacle; // some fence
        ret.mass = 10;
        ret.elasticity = 0.30f;
        ret.density = 20;
    } else if (g->m.has_flag_ter_or_furn("BASHABLE", x, y)) {
        ret.type = veh_coll_bashable; // (door, window)
        ret.mass = 50;
        ret.elasticity = 0.30f;
        ret.density = 20;
    }
    return ret;
}

/*
        bool veh_veh_coll_flag = false;
        // Used to calculate the epicenter of the collision.
        point epicenter1(0, 0);
        point epicenter2(0, 0);
    
        if (veh_veh_colls.size()) { // we have dynamic crap!
            // effects of colliding with another vehicle:
            // transfers of momentum, skidding,
            // parts are damaged/broken on both sides,
            // remaining times are normalized,
            veh_veh_coll_flag = true;
            veh_collision c = veh_veh_colls[0]; // TODO: Should not ignore collision with any vehicle other than the one in veh_veh_colls[0]
            vehicle* veh2 = (vehicle*) c.target;
            g->add_msg(_("The %1$s's %2$s collides with the %3$s's %4$s."),
                       veh->name.c_str(),  veh->part_info(c.part).name.c_str(),
                       veh2->name.c_str(), veh2->part_info(c.target_part).name.c_str());
    
            // for reference, a cargo truck weighs ~25300, a bicycle 690,
            //  and 38mph is 3800 'velocity'
            rl_vec2d velo_veh1 = veh->velo_vec();
            rl_vec2d velo_veh2 = veh2->velo_vec();
            float m1 = veh->total_mass();
            float m2 = veh2->total_mass();
            //Energy of vehicle1 annd vehicle2 before collision
            float E = 0.5 * m1 * velo_veh1.norm() * velo_veh1.norm() +
                0.5 * m2 * velo_veh2.norm() * velo_veh2.norm();
    
            //collision_axis
            int x_cof1 = 0, y_cof1 = 0, x_cof2 = 0, y_cof2 = 0;
            veh ->center_of_mass(x_cof1, y_cof1);
            veh2->center_of_mass(x_cof2, y_cof2);
            rl_vec2d collision_axis_y;
    
            collision_axis_y.x = ( veh->global_x() + x_cof1 ) -  ( veh2->global_x() + x_cof2 );
            collision_axis_y.y = ( veh->global_y() + y_cof1 ) -  ( veh2->global_y() + y_cof2 );
            collision_axis_y = collision_axis_y.normalized();
            rl_vec2d collision_axis_x = collision_axis_y.get_vertical();
            // imp? & delta? & final? reworked:
            // newvel1 =( vel1 * ( mass1 - mass2 ) + ( 2 * mass2 * vel2 ) ) / ( mass1 + mass2 )
            // as per http://en.wikipedia.org/wiki/Elastic_collision
            //velocity of veh1 before collision in the direction of collision_axis_y
            float vel1_y = collision_axis_y.dot_product(velo_veh1);
            float vel1_x = collision_axis_x.dot_product(velo_veh1);
            //velocity of veh2 before collision in the direction of collision_axis_y
            float vel2_y = collision_axis_y.dot_product(velo_veh2);
            float vel2_x = collision_axis_x.dot_product(velo_veh2);
            // e = 0 -> inelastic collision
            // e = 1 -> elastic collision
            float e = get_collision_factor(vel1_y/100 - vel2_y/100);
    
            //velocity after collision
            float vel1_x_a = vel1_x;
            // vel1_x_a = vel1_x, because in x-direction we have no transmission of force
            float vel2_x_a = vel2_x;
            //transmission of force only in direction of collision_axix_y
            //equation: partially elastic collision
            float vel1_y_a = ( m2 * vel2_y * ( 1 + e ) + vel1_y * ( m1 - m2 * e) ) / ( m1 + m2);
            //equation: partially elastic collision
            float vel2_y_a = ( m1 * vel1_y * ( 1 + e ) + vel2_y * ( m2 - m1 * e) ) / ( m1 + m2);
            //add both components; Note: collision_axis is normalized
            rl_vec2d final1 = collision_axis_y * vel1_y_a + collision_axis_x * vel1_x_a;
            //add both components; Note: collision_axis is normalized
            rl_vec2d final2 = collision_axis_y * vel2_y_a + collision_axis_x * vel2_x_a;
    
            //Energy after collision
            float E_a = 0.5 * m1 * final1.norm() * final1.norm() +
                0.5 * m2 * final2.norm() * final2.norm();
            float d_E = E - E_a;  //Lost energy at collision -> deformation energy
            float dmg = abs( d_E / 1000 / 2000 );  //adjust to balance damage
            float dmg_veh1 = dmg * 0.5;
            float dmg_veh2 = dmg * 0.5;
    
            int coll_parts_cnt = 0; //quantity of colliding parts between veh1 and veh2
            for(int i = 0; i < veh_veh_colls.size(); i++) {
                veh_collision tmp_c = veh_veh_colls[i];
                if(veh2 == (vehicle*) tmp_c.target) { coll_parts_cnt++; }
            }
    
            float dmg1_part = dmg_veh1 / coll_parts_cnt;
            float dmg2_part = dmg_veh2 / coll_parts_cnt;
    
            //damage colliding parts (only veh1 and veh2 parts)
            for(int i = 0; i < veh_veh_colls.size(); i++) {
                veh_collision tmp_c = veh_veh_colls[i];
    
                if (veh2 == (vehicle*) tmp_c.target) { // Ignore all but the first colliding vehicle
                    
                    int parm1 = veh->part_with_feature (tmp_c.part, VPFLAG_ARMOR);
                    if (parm1 < 0) {
                        parm1 = tmp_c.part;
                    }
                    int parm2 = veh2->part_with_feature (tmp_c.target_part, VPFLAG_ARMOR);
                    if (parm2 < 0) {
                        parm2 = tmp_c.target_part;
                    }
                    epicenter1.x += veh->parts[parm1].mount_dx;
                    epicenter1.y += veh->parts[parm1].mount_dy;
                    veh->damage(parm1, dmg1_part, 1);
    
                    epicenter2.x += veh2->parts[parm2].mount_dx;
                    epicenter2.y += veh2->parts[parm2].mount_dy;
                    veh2->damage(parm2, dmg2_part, 1);
                }
            }
            epicenter1.x /= coll_parts_cnt;
            epicenter1.y /= coll_parts_cnt;
            epicenter2.x /= coll_parts_cnt;
            epicenter2.y /= coll_parts_cnt;
    
    
            if (dmg2_part > 100) {
                // shake veh because of collision
                veh2->damage_all(dmg2_part / 2, dmg2_part, 1, epicenter2);
            }
    
            dmg_1 += dmg1_part;
    
            veh->move.init (final1.x, final1.y);
            veh->velocity = final1.norm();
            // shrug it off if the change is less than 8mph.
            if(dmg_veh1 > 800) {
                veh->start_skid(0);
            }
            veh2->move.init(final2.x, final2.y);
            veh2->velocity = final2.norm();
            if(dmg_veh2 > 800) {
                veh2->start_skid(0);
            }
            //give veh2 the initiative to proceed next before veh1
            float avg_of_turn = (veh2->of_turn + veh->of_turn) / 2;
            if(avg_of_turn < .1f)
                avg_of_turn = .1f;
            veh->of_turn = avg_of_turn * .9;
            veh2->of_turn = avg_of_turn * 1.1;
        }
    
    
        int coll_turn = 0;
        if (dmg_1 > 0) {
            int vel1_a = veh->velocity / 100; //velocity of car after collision
            int d_vel = abs(vel1 - vel1_a);
    
            std::vector<int> ppl = veh->boarded_parts();
    
            for (int ps = 0; ps < ppl.size(); ps++) {
                player *psg = veh->get_passenger (ppl[ps]);
                if (!psg) {
                    debugmsg ("throw passenger: empty passenger at part %d", ppl[ps]);
                    continue;
                }
    
                bool throw_from_seat = 0;
                if (veh->part_with_feature (ppl[ps], VPFLAG_SEATBELT) == -1) {
                    throw_from_seat = d_vel * rng(80, 120) / 100 > (psg->str_cur * 1.5 + 5);
                }
    
                //damage passengers if d_vel is too high
                if(d_vel > 60* rng(50,100)/100 && !throw_from_seat) {
                    int dmg = d_vel/4*rng(70,100)/100;
                    psg->hurtall(dmg);
                    if (psg == &g->u) {
                        g->add_msg(_("You take %d damage by the power of the impact!"), dmg);
                    } else if (psg->name.length()) {
                        g->add_msg(_("%s takes %d damage by the power of the impact!"),
                                   psg->name.c_str(), dmg);
                    }
                }
    
                if (throw_from_seat) {
                    if (psg == &g->u) {
                        g->add_msg(_("You are hurled from the %s's seat by the power of the impact!"),
                                   veh->name.c_str());
                    } else if (psg->name.length()) {
                        g->add_msg(_("%s is hurled from the %s's seat by the power of the impact!"),
                                   psg->name.c_str(), veh->name.c_str());
                    }
                    unboard_vehicle(x + veh->parts[ppl[ps]].precalc_dx[0],
                                         y + veh->parts[ppl[ps]].precalc_dy[0]);
                    g->fling_player_or_monster(psg, 0, mdir.dir() + rng(0, 60) - 30,
                                               (vel1 - psg->str_cur < 10 ? 10 :
                                                vel1 - psg->str_cur));
                } else if (veh->part_with_feature (ppl[ps], "CONTROLS") >= 0) {
                    // FIXME: should actually check if passenger is in control,
                    // not just if there are controls there.
                    const int lose_ctrl_roll = rng (0, dmg_1);
                    if (lose_ctrl_roll > psg->dex_cur * 2 + psg->skillLevel("driving") * 3) {
                        if (psg == &g->u) {
                            g->add_msg(_("You lose control of the %s."), veh->name.c_str());
                        } else if (psg->name.length()) {
                            g->add_msg(_("%s loses control of the %s."), psg->name.c_str());
                        }
                        int turn_amount = (rng (1, 3) * sqrt((double)vel1_a) / 2) / 15;
                        if (turn_amount < 1) {
                            turn_amount = 1;
                        }
                        turn_amount *= 15;
                        if (turn_amount > 120) {
                            turn_amount = 120;
                        }
                        coll_turn = one_in (2)? turn_amount : -turn_amount;
                    }
                }
            }
        }
        if (coll_turn) {
            veh->start_skid(coll_turn);
        }
        if (veh_veh_coll_flag) return true;
    
    
*/
void vehicle::process_collision (veh_collision coll)
{
    std::vector<int> structural_indices = all_parts_at_location(part_location_structure);
    for (int i = 0; i < structural_indices.size(); i++)
    {
        const int p = structural_indices[i];
        if (coll.precalc_x == parts[p].precalc_dx[1] && coll.precalc_y == parts[p].precalc_dy[1]) {
            while (parts[p].hp > 0 && apply_damage_from_collision_to_point(p, coll));
        }
    }
}

bool vehicle::apply_damage_from_collision_to_point(int part, veh_collision coll)
{
    int mondex = g->mon_at(coll.x, coll.y);
    int npcind = g->npc_at(coll.x, coll.y);
    bool u_here = coll.x == g->u.posx && coll.y == g->u.posy && !g->u.in_vehicle;
    monster *z = mondex >= 0 ? &g->zombie(mondex) : NULL;
    player *ph = (npcind >= 0 ? g->active_npc[npcind] : (u_here? &g->u : 0));
                        
    float e = coll.elasticity;
    int x = coll.x, y = coll.y;
    bool pl_ctrl = player_in_control (&g->u);

    // Damage armor before damaging any other parts
    int parm = part_with_feature (part, VPFLAG_ARMOR);
    if (parm < 0)
        parm = part; // No armor found, use frame instead
    
    int dmg_mod = part_info(part).dmg_mod;
    float mass = total_mass();
    int degree = rng (70, 100);

    // Calculate damage resulting from d_E
    material_type* vpart_item_mat1 = material_type::find_material(itypes[part_info(parm).item]->m1);
    material_type* vpart_item_mat2 = material_type::find_material(itypes[part_info(parm).item]->m2);
    int vpart_dens;
    if (vpart_item_mat2->ident() == "null") {
        vpart_dens = vpart_item_mat1->density();
    } else {
        vpart_dens = (vpart_item_mat1->density() + vpart_item_mat2->density())/2; //average
    }

    // k=100 -> 100% damage on part, k=0 -> 100% damage on obj
    float material_factor = (coll.density - vpart_dens)*0.5;
    if (material_factor >= 25) material_factor = 25; //saturation
    if (material_factor < -25) material_factor = -25;
    float weight_factor;
    // factor = -25 if mass is much greater than coll.mass
    if (mass >= coll.mass) weight_factor = -25 * ( log(mass) - log(coll.mass) ) / log(mass);
    // factor = +25 if coll.mass is much greater than mass
    else weight_factor = 25 * ( log(coll.mass) - log(mass) ) / log(coll.mass) ;

    float k = 50 + material_factor + weight_factor;
    if (k > 90) k = 90;  // saturation
    if (k < 10) k = 10;

    bool smashed = true;
    std::string snd;
    float part_dmg = 0.0;
    float dmg = 0.0;
    //Calculate Impulse of car
    const float prev_velocity = velocity / 100;
    int turns_stunned = 0;

    do {
        // Impulse of object
        const float vel1 = velocity / 100;

        // Assumption: velocitiy of hit object = 0 mph
        const float vel2 = 0;
        // lost energy at collision -> deformation energy -> damage
        const float d_E = ((mass*coll.mass)*(1-e)*(1-e)*(vel1-vel2)*(vel1-vel2)) / (2*mass + 2*coll.mass);
        // velocity of car after collision
        const float vel1_a = (coll.mass*vel2*(1+e) + vel1*(mass - e*coll.mass)) / (mass + coll.mass);
        // velocity of object after collision
        const float vel2_a = (mass*vel1*(1+e) + vel2*(coll.mass - e*mass)) / (mass + coll.mass);

        // Damage calculation
        // damage dealt overall
        dmg += abs(d_E / k_mvel);
        //damage for vehicle-part - only if not a hallucination
        if(!z || !z->is_hallucination()) {
            part_dmg = dmg * k / 100;
        }
        // damage for object
        const float obj_dmg  = dmg * (100-k)/100;

        if (coll.type == veh_coll_bashable) {
            // something bashable -- use map::bash to determine outcome
            int absorb = -1;
            g->m.bash(x, y, obj_dmg, snd, &absorb);
            smashed = obj_dmg > absorb;
        } else if (coll.type >= veh_coll_thin_obstacle) {
            // some other terrain
            smashed = obj_dmg > coll.mass;
            if (smashed) {
                // destroy obstacle
                switch (coll.type) {
                case veh_coll_thin_obstacle:
                    if (g->m.has_furn(x, y)) {
                        g->m.furn_set(x, y, f_null);
                    } else {
                        g->m.ter_set(x, y, t_dirt);
                    }
                    break;
                case veh_coll_destructable:
                    g->m.destroy(x, y, false);
                    snd = _("crash!");
                    break;
                case veh_coll_other:
                    smashed = false;
                    break;
                default:;
                }
            }
        }
        if (coll.type == veh_coll_body) {
            int dam = obj_dmg*dmg_mod/100;
            if (z) {
                int z_armor = part_flag(part, "SHARP")? z->type->armor_cut : z->type->armor_bash;
                if (z_armor < 0) {
                    z_armor = 0;
                }
                dam -= z_armor;
            }
            if (dam < 0) { dam = 0; }

            // No blood from hallucinations
            if (z && !z->is_hallucination()) {
                if (part_flag(part, "SHARP")) {
                    parts[part].blood += (20 + dam) * 5;
                } else if (dam > rng (10, 30)) {
                    parts[part].blood += (10 + dam / 2) * 5;
                }
            }

            turns_stunned = rng (0, dam) > 10? rng (1, 2) + (dam > 40? rng (1, 2) : 0) : 0;
            if (part_flag(part, "SHARP")) {
                turns_stunned = 0;
            }
            if (turns_stunned > 6) {
                turns_stunned = 6;
            }
            if (turns_stunned > 0 && z) {
                z->add_effect("stunned", turns_stunned);
            }

            int angle = (100 - degree) * 2 * (one_in(2)? 1 : -1);
            if (z) {
                z->hurt(dam);

                if (vel2_a > rng (10, 20)) {
                    g->fling_player_or_monster (0, z, move.dir() + angle, vel2_a);
                }
                if (z->hp < 1 || z->is_hallucination()) {
                    g->kill_mon (mondex, pl_ctrl);
                }
            } else {
                ph->hitall (dam, 40);
                if (vel2_a > rng (10, 20)) {
                    g->fling_player_or_monster (ph, 0, move.dir() + angle, vel2_a);
                }
            }
        }

        if (vel1_a*100 != velocity) {
            velocity = vel1_a*100;
        } else {
            velocity = 0;
        }

    } while (!smashed && velocity != 0);

    // Apply special effects from collision.
    if (!(coll.type == veh_coll_body)) {
        if (pl_ctrl) {
            if (snd.length() > 0) {
                g->add_msg (_("Your %s's %s rams into a %s with a %s"), name.c_str(),
                            part_info(part).name.c_str(), coll.target_name.c_str(), snd.c_str());
            } else {
                g->add_msg (_("Your %s's %s rams into a %s."), name.c_str(),
                            part_info(part).name.c_str(), coll.target_name.c_str());
            }
        } else if (snd.length() > 0) {
            g->add_msg (_("You hear a %s"), snd.c_str());
        }
        g->sound(x, y, smashed? 80 : 50, "");
    } else {
        std::string dname;
        if (z) {
            dname = z->name().c_str();
        } else {
            dname = ph->name;
        }
        if (pl_ctrl) {
            g->add_msg (_("Your %s's %s rams into %s%s!"),
                        name.c_str(), part_info(part).name.c_str(), dname.c_str(),
                        turns_stunned > 0 && z? _(" and stuns it") : "");
        }

        if (part_flag(part, "SHARP")) {
            g->m.adjust_field_strength(point(x, y), fd_blood, 1 );
        } else {
            g->sound(x, y, 20, "");
        }
    }

    if (smashed) {
        int turn_amount = rng (1, 3) * sqrt ((double)dmg);
        turn_amount /= 15;
        if (turn_amount < 1) {
            turn_amount = 1;
        }
        turn_amount *= 15;
        if (turn_amount > 120) {
            turn_amount = 120;
        }
        int turn_roll = rng (0, 100);
        //probability of skidding increases with higher delta_v
        if (turn_roll < abs(prev_velocity - (float)(velocity / 100)) * 2 ) {
            //delta_v = vel1 - vel1_a
            //delta_v = 50 mph -> 100% probability of skidding
            //delta_v = 25 mph -> 50% probability of skidding
            start_skid(one_in (2)? turn_amount : -turn_amount);
        }
    }
    damage (parm, part_dmg, 1);
    point collision_point(parts[part].mount_dx, parts[part].mount_dy);
    // Shock damage
    damage_all(part_dmg / 2, part_dmg, 1, collision_point);
    return false;
}

void vehicle::handle_trap (int x, int y, int part)
{
    int pwh = part_with_feature (part, VPFLAG_WHEEL);
    if (pwh < 0) {
        return;
    }
    trap_id t = g->m.tr_at(x, y);
    if (t == tr_null) {
        return;
    }
    int noise = 0;
    int chance = 100;
    int expl = 0;
    int shrap = 0;
    bool wreckit = false;
    std::string msg (_("The %s's %s runs over %s."));
    std::string snd;
    // todo; make trapfuncv?

    if ( t == tr_bubblewrap ) {
        noise = 18;
        snd = _("Pop!");
    } else if ( t == tr_beartrap ||
                t == tr_beartrap_buried ) {
        noise = 8;
        snd = _("SNAP!");
        wreckit = true;
        g->m.remove_trap(x, y);
        g->m.spawn_item(x, y, "beartrap");
    } else if ( t == tr_nailboard ) {
        wreckit = true;
    } else if ( t == tr_blade ) {
        noise = 1;
        snd = _("Swinnng!");
        wreckit = true;
    } else if ( t == tr_crossbow ) {
        chance = 30;
        noise = 1;
        snd = _("Clank!");
        wreckit = true;
        g->m.remove_trap(x, y);
        g->m.spawn_item(x, y, "crossbow");
        g->m.spawn_item(x, y, "string_6");
        if (!one_in(10)) {
            g->m.spawn_item(x, y, "bolt_steel");
        }
    } else if ( t == tr_shotgun_2 ||
                t == tr_shotgun_1 ) {
        noise = 60;
        snd = _("Bang!");
        chance = 70;
        wreckit = true;
        if (t == tr_shotgun_2) {
            g->m.add_trap(x, y, tr_shotgun_1);
        } else {
            g->m.remove_trap(x, y);
            g->m.spawn_item(x, y, "shotgun_sawn");
            g->m.spawn_item(x, y, "string_6");
        }
    } else if ( t == tr_landmine_buried ||
                t == tr_landmine ) {
        expl = 10;
        shrap = 8;
        g->m.remove_trap(x, y);
    } else if ( t == tr_boobytrap ) {
        expl = 18;
        shrap = 12;
    } else if ( t == tr_dissector ) {
        noise = 10;
        snd = _("BRZZZAP!");
        wreckit = true;
    } else if ( t == tr_sinkhole ||
                t == tr_pit ||
                t == tr_spike_pit ||
                t == tr_ledge ) {
        wreckit = true;
    } else if ( t == tr_goo ||
                t == tr_portal ||
                t == tr_telepad ||
                t == tr_temple_flood ||
                t == tr_temple_toggle ) {
        msg.clear();
    }
    if (msg.size() > 0 && g->u_see(x, y)) {
        g->add_msg (msg.c_str(), name.c_str(), part_info(part).name.c_str(), g->traps[t]->name.c_str());
    }
    if (noise > 0) {
        g->sound(x, y, noise, snd);
    }
    if (wreckit && chance >= rng (1, 100)) {
        damage (part, 500);
    }
    if (expl > 0) {
        g->explosion(x, y, expl, shrap, false);
    }
}

// total volume of all the things
int vehicle::stored_volume(int part) {
   if (!part_flag(part, "CARGO")) {
        return 0;
   }
   int cur_volume = 0;
   for (int i = 0; i < parts[part].items.size(); i++) {
       cur_volume += parts[part].items[i].volume();
   }
   return cur_volume;
}

int vehicle::max_volume(int part) {
    if (part_flag(part, "CARGO")) {
        return vehicle_part_types[parts[part].id].size;
    }
    return 0;
}

// free space
int vehicle::free_volume(int part) {
   const int maxvolume = this->max_volume(part);
   return ( maxvolume - stored_volume(part) );
}

// returns true if full, modified by arguments:
// (none):                            size >= max || volume >= max
// (addvolume >= 0):                  size+1 > max || volume + addvolume > max
// (addvolume >= 0, addnumber >= 0):  size + addnumber > max || volume + addvolume > max
bool vehicle::is_full(const int part, const int addvolume, const int addnumber) {
   const int maxitems = MAX_ITEM_IN_VEHICLE_STORAGE;
   const int maxvolume = this->max_volume(part);

   if ( addvolume == -1 ) {
       if ( parts[part].items.size() < maxitems ) return true;
       int cur_volume=stored_volume(part);
       return (cur_volume >= maxvolume ? true : false );
   } else {
       if ( parts[part].items.size() + ( addnumber == -1 ? 1 : addnumber ) > maxitems ) return true;
       int cur_volume=stored_volume(part);
       return ( cur_volume + addvolume > maxvolume ? true : false );
   }

}

bool vehicle::add_item (int part, item itm)
{
    const int max_storage = MAX_ITEM_IN_VEHICLE_STORAGE; // (game.h)
    const int maxvolume = this->max_volume(part);         // (game.h => vehicle::max_volume(part) ) in theory this could differ per vpart ( seat vs trunk )

    // const int max_weight = ?! // TODO: weight limit, calc per vpart & vehicle stats, not a hard user limit.
    // add creaking sounds and damage to overloaded vpart, outright break it past a certian point, or when hitting bumps etc

    if (!part_flag(part, "CARGO")) {
        return false;
    }

    if (parts[part].items.size() >= max_storage)
        return false;
    it_ammo *ammo = dynamic_cast<it_ammo*> (itm.type);
    if (part_flag(part, "TURRET")) {
        if (!ammo || (ammo->type != part_info(part).fuel_type ||
                 ammo->type == fuel_type_gasoline ||
                 ammo->type == fuel_type_plasma)) {
            return false;
        }
    }
    int cur_volume = 0;
    int add_volume = itm.volume();
    bool tryaddcharges=(itm.charges  != -1 && (itm.is_food() || itm.is_ammo()));
    // iterate anyway since we need a volume total
      for (int i = 0; i < parts[part].items.size(); i++) {
        cur_volume += parts[part].items[i].volume();
        if( tryaddcharges && parts[part].items[i].type->id == itm.type->id ) {
          parts[part].items[i].charges+=itm.charges;
          return true;
        }
      }

    if ( cur_volume + add_volume > maxvolume ) {
      return false;
    }
    parts[part].items.push_back (itm);
    return true;
}

void vehicle::remove_item (int part, int itemdex)
{
    if (itemdex < 0 || itemdex >= parts[part].items.size())
        return;
    parts[part].items.erase (parts[part].items.begin() + itemdex);
}

void vehicle::place_spawn_items()
{
    for(std::vector<vehicle_item_spawn>::iterator next_spawn = item_spawns.begin();
            next_spawn != item_spawns.end(); next_spawn++) {
        if(rng(1, 100) <= next_spawn->chance) {
            //Find the cargo part in that square
            int part = part_at(next_spawn->x, next_spawn->y);
            part = part_with_feature(part, "CARGO", false);
            if(part < 0) {
                debugmsg("No CARGO parts at (%d, %d) of %s!",
                        next_spawn->x, next_spawn->y, name.c_str());
            } else {
                bool partbroken = ( parts[part].hp < 1 );
                int idmg = 0;
                for(std::vector<std::string>::iterator next_id = next_spawn->item_ids.begin();
                        next_id != next_spawn->item_ids.end(); next_id++) {
                    if ( partbroken ) {
                        int idmg = rng(1, 10);
                        if ( idmg > 5 ) {
                            continue;
                        }
                    }
                    item new_item = item_controller->create(*next_id, g->turn);
                    new_item = new_item.in_its_container(&(itypes));
                    if ( idmg > 0 ) {
                        new_item.damage = (signed char)idmg;
                    }
                    add_item(part, new_item);
                }
                for(std::vector<std::string>::iterator next_group_id = next_spawn->item_groups.begin();
                        next_group_id != next_spawn->item_groups.end(); next_group_id++) {
                    if ( partbroken ) {
                        int idmg = rng(1, 10);
                        if ( idmg > 5 ) {
                            continue;
                        }
                    }
                    Item_tag group_tag = item_controller->id_from(*next_group_id);
                    item new_item = item_controller->create(group_tag, g->turn);
                    new_item = new_item.in_its_container(&(itypes));
                    if ( idmg > 0 ) {
                        new_item.damage = (signed char)idmg;
                    }
                    add_item(part, new_item);
                }
            }
        }
    }
}

<<<<<<< HEAD
=======
void vehicle::gain_moves()
{
    if (velocity) {
        of_turn = 1 + of_turn_carry;
    } else {
        of_turn = 0;
    }
    of_turn_carry = 0;

    // cruise control TODO: enable for NPC?
    if (player_in_control(&g->u) && cruise_on && cruise_velocity != velocity )
        thrust (cruise_velocity > velocity? 1 : -1);

    // check for smoking parts
    for (int p = 0; p < parts.size(); p++)
    {
        if (parts[p].removed) {
          continue;
        }
        int part_x = global_x() + parts[p].precalc_dx[0];
        int part_y = global_y() + parts[p].precalc_dy[0];

        /* Only lower blood level if:
         * - The part is outside.
         * - The weather is any effect that would cause the player to be wet. */
        if (parts[p].blood > 0 &&
                g->m.is_outside(part_x, part_y) && g->levz >= 0 &&
                g->weather >= WEATHER_DRIZZLE && g->weather <= WEATHER_ACID_RAIN) {
            parts[p].blood--;
        }
        int p_eng = part_with_feature (p, VPFLAG_ENGINE, false);
        if (p_eng < 0 || parts[p_eng].hp > 0 || parts[p_eng].amount < 1) {
            continue;
        }
        parts[p_eng].amount--;
        for (int ix = -1; ix <= 1; ix++) {
            for (int iy = -1; iy <= 1; iy++) {
                if (!rng(0, 2)) {
                    g->m.add_field(part_x + ix, part_y + iy, fd_smoke, rng(2, 4));
                }
            }
        }
    }

    if (turret_mode) { // handle turrets
        for (int p = 0; p < parts.size(); p++) {
            fire_turret (p);
        }
    }
}

void vehicle::find_exhaust ()
{
    int en = -1;
    for (int p = 0; p < parts.size(); p++) {
        if (part_flag(p, VPFLAG_ENGINE) && part_info(p).fuel_type == fuel_type_gasoline) {
            en = p;
            break;
        }
    }
    if (en < 0) {
        exhaust_dy = 0;
        exhaust_dx = 0;
        return;
    }
    exhaust_dy = parts[en].mount_dy;
    exhaust_dx = parts[en].mount_dx;
    for (int p = 0; p < parts.size(); p++) {
        if (parts[p].mount_dy == exhaust_dy &&
            parts[p].mount_dx < exhaust_dx && !parts[p].removed) {
            exhaust_dx = parts[p].mount_dx;
        }
    }
    exhaust_dx--;
}

>>>>>>> fb4b4207
/**
 * Refreshes all caches and refinds all parts. Used after the vehicle has had a part added or removed.
 * Makes indices of different part types so they're easy to find. Also calculates power drain.
 */
void vehicle::refresh()
{
    lights.clear();
    alternators.clear();
    fuel.clear();
    engines.clear();
    reactors.clear();
    solar_panels.clear();
    relative_parts.clear();
    lights_epower = 0;
    overhead_epower = 0;
    tracking_epower = 0;
    fridge_epower = 0;
    recharger_epower = 0;
    has_pedals = false;

    // Main loop over all vehicle parts.
<<<<<<< HEAD
    for (int p = 0; p < parts.size(); p++) {
        const vpart_info& vpi = part_info(p);
        if (parts[p].removed)
            continue;
        if (vpi.has_flag(VPFLAG_LIGHT) || vpi.has_flag(VPFLAG_CONE_LIGHT)) {
            lights.push_back(p);
            lights_epower += vpi.epower;
        }
        if (vpi.has_flag(VPFLAG_CIRCLE_LIGHT)) overhead_epower += vpi.epower;
        if (vpi.has_flag(VPFLAG_TRACK)) tracking_epower += vpi.epower;
        if (vpi.has_flag(VPFLAG_FRIDGE)) fridge_epower += vpi.epower;
        if (vpi.has_flag(VPFLAG_RECHARGE)) recharger_epower += vpi.epower;
        if (vpi.has_flag(VPFLAG_ALTERNATOR)) alternators.push_back(p);
        if (vpi.has_flag(VPFLAG_FUEL_TANK)) fuel.push_back(p);
        if (vpi.has_flag(VPFLAG_ENGINE)) engines.push_back(p);
        if (vpi.has_flag(VPFLAG_FUEL_TANK) && vpi.fuel_type == fuel_type_plutonium)
            reactors.push_back(p);
        if (vpi.has_flag(VPFLAG_SOLAR_PANEL)) solar_panels.push_back(p);
        if (part_flag(p, "PEDALS")) has_pedals = true;
        // Build map of point -> all parts in that point
        point pt(parts[p].mount_dx, parts[p].mount_dy);
        if (relative_parts.find(pt) == relative_parts.end())
            relative_parts[pt].clear();
        relative_parts[pt].push_back(p);
    }

    total_mass(); // Mass in kg, takes some effort to find. Puts it in cached_mass
    calculate_air_resistance(); // Updates air_resistance and downforce

    precalc_mounts(0, face.dir());
    insides_dirty = true;
    has_environmental_effects = true; // Doesn't hurt (much) to check an extra time for these
    generation++; // So that it's possible for other functions to abort if parts change
=======
    for( size_t p = 0; p < parts.size(); p++ ) {
        const vpart_info& vpi = part_info( p );
        if( parts[p].removed )
            continue;
        if( vpi.has_flag(VPFLAG_LIGHT) || vpi.has_flag(VPFLAG_CONE_LIGHT) ) {
            lights.push_back( p );
            lights_epower += vpi.epower;
        }
        if( vpi.has_flag(VPFLAG_CIRCLE_LIGHT) ) {
            overhead_epower += vpi.epower;
        }
        if( vpi.has_flag(VPFLAG_TRACK) ) {
            tracking_epower += vpi.epower;
        }
        if( vpi.has_flag(VPFLAG_FRIDGE) ) {
            fridge_epower += vpi.epower;
        }
        if( vpi.has_flag(VPFLAG_RECHARGE) ) {
            recharger_epower += vpi.epower;
        }
        if( vpi.has_flag(VPFLAG_ALTERNATOR) ) {
            alternators.push_back( p );
        }
        if( vpi.has_flag(VPFLAG_FUEL_TANK) ) {
            fuel.push_back( p );
        }
        if( vpi.has_flag(VPFLAG_ENGINE) ) {
            engines.push_back( p );
        }
        if( vpi.has_flag(VPFLAG_FUEL_TANK) && vpi.fuel_type == fuel_type_plutonium ) {
            reactors.push_back( p );
        }
        if( vpi.has_flag(VPFLAG_SOLAR_PANEL) ) {
            solar_panels.push_back( p );
        }
        if( vpi.has_flag("PEDALS") ) {
            has_pedals = true;
        }
        // Build map of point -> all parts in that point
        point pt( parts[p].mount_dx, parts[p].mount_dy );
        if( relative_parts.find(pt) == relative_parts.end() ) {
            relative_parts[pt].clear();
        }
        relative_parts[pt].push_back( p );
    }

    precalc_mounts( 0, face.dir() );
    insides_dirty = true;
    find_exhaust();
>>>>>>> fb4b4207
}

void vehicle::refresh_insides()
{
    insides_dirty = false;
    for (int p = 0; p < parts.size(); p++) {
        if (parts[p].removed) {
          continue;
        }
        /* If there's no roof, or there is a roof but it's broken, it's outside.
         * (Use short-circuiting && so broken frames don't screw this up) */
        if ( !(part_with_feature(p, "ROOF") >= 0 && parts[p].hp > 0) ) {
            parts[p].inside = false;
            continue;
        }

        parts[p].inside = true; // inside if not otherwise
        for (int i = 0; i < 4; i++) { // let's check four neighbour parts
            int ndx = i < 2? (i == 0? -1 : 1) : 0;
            int ndy = i < 2? 0 : (i == 2? - 1: 1);
            std::vector<int> parts_n3ar = parts_at_relative (parts[p].mount_dx + ndx,
                                                                parts[p].mount_dy + ndy);
            bool cover = false; // if we aren't covered from sides, the roof at p won't save us
            for (int j = 0; j < parts_n3ar.size(); j++) {
                int pn = parts_n3ar[j];
                if (part_flag(pn, "ROOF") && parts[pn].hp > 0) { // another roof -- cover
                    cover = true;
                    break;
                }
                else
                if (part_flag(pn, "OBSTACLE") && parts[pn].hp > 0) {
                    // found an obstacle, like board or windshield or door
                    if (parts[pn].inside || (part_flag(pn, "OPENABLE") && parts[pn].open)) {
                        continue; // door and it's open -- can't cover
                    }
                    cover = true;
                    break;
                }
                //Otherwise keep looking, there might be another part in that square
            }
            if (!cover) {
                parts[p].inside = false;
                break;
            }
        }
    }
}

bool vehicle::is_inside (int p)
{
    if (p < 0 || p >= parts.size()) return false;
    if (insides_dirty) refresh_insides ();
    return parts[p].inside;
}

void vehicle::unboard_all ()
{
    std::vector<int> bp = boarded_parts ();
    for (int i = 0; i < bp.size(); i++) {
        g->m.unboard_vehicle (global_x() + parts[bp[i]].precalc_dx[0],
                              global_y() + parts[bp[i]].precalc_dy[0]);
    }
}

int vehicle::damage (int p, int dmg, int type, bool aimed)
{
    if (dmg < 1) {
        return dmg;
    }

    std::vector<int> pl = parts_at_relative(parts[p].mount_dx, parts[p].mount_dy);
    if (pl.empty()) {
      // We ran out of non removed parts at this location already.
      return dmg;
    }
    if (!aimed)
    {
        bool found_obs = false;
        for (int i = 0; i < pl.size(); i++)
            if (part_flag (pl[i], "OBSTACLE") &&
                (!part_flag (pl[i], "OPENABLE") || !parts[pl[i]].open))
            {
                found_obs = true;
                break;
            }
        if (!found_obs) // not aimed at this tile and no obstacle here -- fly through
            return dmg;
    }
    int parm = part_with_feature (p, "ARMOR");
    int pdm = pl[rng (0, pl.size()-1)];
    int dres;
    if (parm < 0)
        // not covered by armor -- damage part
        dres = damage_direct (pdm, dmg, type);
    else
    {
        // covered by armor -- damage armor first
        // half damage for internal part(over parts not covered)
        bool overhead = part_flag(pdm, "ROOF") ||
                        part_info(pdm).location == "on_roof";
        // Calling damage_direct may remove the damaged part
        // completely, therefor the other indes (pdm) becames
        // wrong if pdm > parm.
        // Damaging the part with the higher index first is save,
        // as removing a part only changes indizes after the
        // removed part.
        if (int(parm) < pdm) {
            damage_direct (pdm, overhead ? dmg : dmg / 2, type);
            dres = damage_direct (parm, dmg, type);
        } else {
            dres = damage_direct (parm, dmg, type);
            damage_direct (pdm, overhead ? dmg : dmg / 2, type);
        }
    }
    return dres;
}

void vehicle::damage_all (int dmg1, int dmg2, int type, const point &impact)
{
    if (dmg2 < dmg1) { std::swap(dmg1, dmg2); }
    if (dmg1 < 1) { return; }
    std::map<int, int> structure_to_damage;
    for (int p = 0; p < parts.size(); p++) {
        int distance = 1 + square_dist( parts[p].mount_dx, parts[p].mount_dy, impact.x, impact.y );
        if( distance > 1 && part_info(p).location == part_location_structure ) {
            structure_to_damage[p] = rng( dmg1, dmg2 ) / (distance * distance);
//            damage_direct (p, rng( dmg1, dmg2 ) / (distance * distance), type);
        }
    }
    for (std::map<int, int>::iterator i = structure_to_damage.begin(); i != structure_to_damage.end(); i++) {
      damage_direct(i->first, i->second, type);
    }
}

/**
 * Shifts all parts of the vehicle by the given amounts, and then shifts the
 * vehicle itself in the opposite direction. The end result is that the vehicle
 * appears to have not moved. Useful for re-zeroing a vehicle to ensure that a
 * (0, 0) part is always present.
 * @param dx How much to shift on the x-axis.
 * @param dy How much to shift on the y-axis.
 */
void vehicle::shift_parts(const int dx, const int dy)
{
    for(int p = 0; p < parts.size(); p++) {
        parts[p].mount_dx -= dx;
        parts[p].mount_dy -= dy;
    }

    //Don't use the cache as it hasn't been updated yet
    std::vector<int> origin_parts = parts_at_relative(0, 0, false);

    posx += parts[origin_parts[0]].precalc_dx[0];
    posy += parts[origin_parts[0]].precalc_dy[0];

    refresh();

    //Need to also update the map after this
    g->m.reset_vehicle_cache();

}

/**
 * Detect if the vehicle is currently missing a 0,0 part, and
 * adjust if necessary.
 * @return bool true if the shift was needed.
 */
bool vehicle::shift_if_needed() {
    if (parts_at_relative(0, 0).empty()) {
        //Find a frame, any frame, to shift to
        for ( size_t next_part = 0; next_part < parts.size(); ++next_part ) {
            if ( part_info(next_part).location == "structure"
                    && !part_info(next_part).has_flag("PROTRUSION")
                    && !parts[next_part].removed) {
                shift_parts(parts[next_part].mount_dx, parts[next_part].mount_dy);
                break;
            }
        }
        refresh();
        return true;
    }
    return false;
}

int vehicle::damage_direct (int p, int dmg, int type)
{
    if (parts[p].hp <= 0) {
        /* Already-destroyed part - chance it could be torn off into pieces.
         * Chance increases with damage, and decreases with part max durability
         * (so lights, etc are easily removed; frames and plating not so much) */
        if(rng(0, part_info(p).durability / 10) < dmg) {
            int x_pos = global_x() + parts[p].precalc_dx[0];
            int y_pos = global_y() + parts[p].precalc_dy[0];
            if(part_info(p).location == part_location_structure) {
                //For structural parts, remove other parts first
                std::vector<int> parts_in_square = parts_at_relative(parts[p].mount_dx, parts[p].mount_dy);
                for(int index = parts_in_square.size(); index > 0; index--) {
                    //Ignore the frame being destroyed
                    if(parts_in_square[index] != p) {
                        if(g->u_see(x_pos, y_pos)) {
                            g->add_msg(_("The %s's %s is torn off!"), name.c_str(),
                                    part_info(parts_in_square[index]).name.c_str());
                        }
                        item part_as_item = item_from_part(parts_in_square[index]);
                        g->m.add_item_or_charges(x_pos, y_pos, part_as_item, true);
                        remove_part(parts_in_square[index]);
                    }
                }
                /* After clearing the frame, remove it if normally legal to do
                 * so (it's not holding the vehicle together). At a later date,
                 * some more complicated system (such as actually making two
                 * vehicles from the split parts) would be ideal. */
                if(can_unmount(p)) {
                    if(g->u_see(x_pos, y_pos)) {
                        g->add_msg(_("The %s's %s is destroyed!"),
                                name.c_str(), part_info(p).name.c_str());
                    }
                    break_part_into_pieces(p, x_pos, y_pos, true);
                    remove_part(p);
                }
            } else {
                //Just break it off
                if(g->u_see(x_pos, y_pos)) {
                    g->add_msg(_("The %s's %s is destroyed!"),
                                    name.c_str(), part_info(p).name.c_str());
                }
                break_part_into_pieces(p, x_pos, y_pos, true);
                remove_part(p);
            }
        }
        return dmg;
    }

    int tsh = part_info(p).durability / 10;
    if (tsh > 20) {
        tsh = 20;
    }
    int dres = dmg;
    if (dmg >= tsh || type != 1)
    {
        dres -= parts[p].hp;
        int last_hp = parts[p].hp;
        parts[p].hp -= dmg;
        if (parts[p].hp < 0)
            parts[p].hp = 0;
        if (!parts[p].hp && last_hp > 0)
            insides_dirty = true;
        if (part_flag(p, "FUEL_TANK"))
        {
            ammotype ft = part_info(p).fuel_type;
            if (ft == fuel_type_gasoline || ft == fuel_type_plasma)
            {
                int pow = parts[p].amount / 40;
    //            debugmsg ("damage check dmg=%d pow=%d", dmg, pow);
                if (parts[p].hp <= 0)
                    leak_fuel (p);
                if (type == 2 ||
                    (one_in (ft == fuel_type_gasoline ? 2 : 4) && pow > 5 && rng (75, 150) < dmg))
                {
                    g->u.add_memorial_log(pgettext("memorial_male","The fuel tank of the %s exploded!"),
                        pgettext("memorial_female", "The fuel tank of the %s exploded!"),
                        name.c_str());
                    g->explosion (global_x() + parts[p].precalc_dx[0], global_y() + parts[p].precalc_dy[0],
                                pow, 0, ft == fuel_type_gasoline);
                    parts[p].hp = 0;
                }
            }
        }
        else
        if (parts[p].hp <= 0 && part_flag(p, "UNMOUNT_ON_DAMAGE"))
        {
            g->m.spawn_item(global_x() + parts[p].precalc_dx[0],
                           global_y() + parts[p].precalc_dy[0],
                           part_info(p).item, 1, 0, g->turn);
            remove_part (p);
        }
    }
    if (dres < 0)
        dres = 0;
    return dres;
}

void vehicle::leak_fuel (int p)
{
    if (!part_flag(p, "FUEL_TANK"))
        return;
    ammotype ft = part_info(p).fuel_type;
    if (ft == fuel_type_gasoline)
    {
        int x = global_x();
        int y = global_y();
        for (int i = x - 2; i <= x + 2; i++)
            for (int j = y - 2; j <= y + 2; j++)
                if (g->m.move_cost(i, j) > 0 && one_in(2))
                {
                    if (parts[p].amount < 100)
                    {
                        parts[p].amount = 0;
                        return;
                    }
                    g->m.spawn_item(i, j, fuel_type_gasoline);
                    g->m.spawn_item(i, j, fuel_type_gasoline);
                    parts[p].amount -= 100;
                }
    }
    parts[p].amount = 0;
}

void vehicle::cycle_turret_mode()
{
    if( ++turret_mode > 1 )
        turret_mode = 0;
    g->add_msg( (0 == turret_mode) ? _("Turrets: Disabled") : _("Turrets: Burst mode") );
}

bool vehicle::fire_turret (int p, bool burst)
{
    if (!part_flag (p, "TURRET"))
        return false;
    it_gun *gun = dynamic_cast<it_gun*> (itypes[part_info(p).item]);
    if (!gun) {
        return false;
    }
    long charges = burst? gun->burst : 1;
    std::string whoosh = "";
    if (!charges)
        charges = 1;
    ammotype amt = part_info (p).fuel_type;
    if (amt == fuel_type_gasoline || amt == fuel_type_plasma || amt == fuel_type_battery)
    {
        if (amt == fuel_type_gasoline) {
            charges = 20; // hacky
        } else if (amt == fuel_type_battery) {
            if (one_in(100)) {
                //~ the sound of a charge-rifle firing a massive ball of plasma
                whoosh = _("whoosh!");
                charges = rng(5,8); // kaboom
            } else {
                charges = rng(1,4);
            }
        }
        int fleft = fuel_left (amt);
        if (fleft < 1) {
            return false;
        }
        it_ammo *ammo = dynamic_cast<it_ammo*>(itypes[amt]);
        if (!ammo) {
            return false;
        }
        if (fire_turret_internal (p, *gun, *ammo, charges, whoosh)) {
            // consume fuel
            if (amt == fuel_type_plasma) {
                charges *= 10; // hacky, too
            } else if (amt == fuel_type_battery) {
                charges *= charges * 5;
            }
            for (int p = 0; p < parts.size(); p++) {
                if (part_flag(p, "FUEL_TANK") &&
                        part_info(p).fuel_type == amt &&
                        parts[p].amount > 0) {
                    parts[p].amount -= charges;
                    if (parts[p].amount < 0) {
                        parts[p].amount = 0;
                    }
                }
            }
        }
    } else {
        if (parts[p].items.size() > 0) {
            it_ammo *ammo = dynamic_cast<it_ammo*> (parts[p].items[0].type);
            if (!ammo || ammo->type != amt || parts[p].items[0].charges < 1) {
                return false;
            }
            if (charges > parts[p].items[0].charges) {
                charges = parts[p].items[0].charges;
            }
            const int power = fuel_left(fuel_type_battery);
            if (gun->item_tags.count( "USE_UPS" )) {
                if (power < 5) { return false; }
            } else if (gun->item_tags.count( "USE_UPS_20") ) {
                if (power < 20) { return false; }
            } else if (gun->item_tags.count( "USE_UPS_40") ) {
                if (power < 40) { return false; }
            }
            if (fire_turret_internal (p, *gun, *ammo, charges)) {
                // consume ammo
                if (charges >= parts[p].items[0].charges) {
                    parts[p].items.erase (parts[p].items.begin());
                } else {
                    parts[p].items[0].charges -= charges;
                }
            }
        }
    }
    return true;
}

bool vehicle::fire_turret_internal (int p, it_gun &gun, it_ammo &ammo, long charges, const std::string &extra_sound)
{
    int x = global_x() + parts[p].precalc_dx[0];
    int y = global_y() + parts[p].precalc_dy[0];
    // code copied form mattack::smg, mattack::flamethrower
    int range = ammo.type == fuel_type_gasoline ? 5 : 12;

    // Check for available power for turrets that use it.
    npc tmp;
    tmp.set_fake( true );
    tmp.name = rmp_format(_("<veh_player>The %s"), part_info(p).name.c_str());
    tmp.skillLevel(gun.skill_used).level(8);
    tmp.skillLevel("gun").level(4);
    tmp.recoil = abs(velocity) / 100 / 4;
    tmp.posx = x;
    tmp.posy = y;
    tmp.str_cur = 16;
    tmp.dex_cur = 8;
    tmp.per_cur = 12;
    tmp.weapon = item(&gun, 0);
    it_ammo curam = ammo;
    tmp.weapon.curammo = &curam;
    tmp.weapon.charges = charges;

    const bool u_see = g->u_see(x, y);

    int fire_t, boo_hoo;
    Creature *target = tmp.auto_find_hostile_target(range, boo_hoo, fire_t);
    if (target == NULL) {
        if (u_see) {
            if (boo_hoo > 1) {
                g->add_msg(_("%s points in your direction and emits %d annoyed sounding beeps."),
                tmp.name.c_str(), boo_hoo);
            } else if (boo_hoo > 0) {
                g->add_msg(_("%s points in your direction and emits an IFF warning beep."),
                tmp.name.c_str());
            }
        }
        return false;
    }

    // make a noise, if extra noise is to be made
    if (extra_sound != "") {
        g->sound(x, y, 20, extra_sound);
    }
    // notify player if player can see the shot
    if( g->u_see(x, y) ) {
        g->add_msg(_("The %s fires its %s!"), name.c_str(), part_info(p).name.c_str());
    }
    // Spawn a fake UPS to power any turreted weapons that need electricity.
    item tmp_ups( itypes["UPS_on"], 0 );
    // Drain a ton of power
    tmp_ups.charges = drain( fuel_type_battery, 1000 );
    item &ups_ref = tmp.i_add(tmp_ups);
    tmp.fire_gun(target->xpos(), target->ypos(), true);
    // Return whatever is left.
    refill( fuel_type_battery, ups_ref.charges );

    return true;
}

/**
 * Opens an openable part at the specified index. If it's a multipart, opens
 * all attached parts as well.
 * @param part_index The index in the parts list of the part to open.
 */
void vehicle::open(int part_index)
{
  if(!part_info(part_index).has_flag("OPENABLE")) {
    debugmsg("Attempted to open non-openable part %d (%s) on a %s!", part_index,
               vehicle_part_types[parts[part_index].id].name.c_str(), name.c_str());
  } else {
    open_or_close(part_index, true);
  }
}

/**
 * Opens an openable part at the specified index. If it's a multipart, opens
 * all attached parts as well.
 * @param part_index The index in the parts list of the part to open.
 */
void vehicle::close(int part_index)
{
  if(!part_info(part_index).has_flag("OPENABLE")) {
    debugmsg("Attempted to close non-closeable part %d (%s) on a %s!", part_index,
               vehicle_part_types[parts[part_index].id].name.c_str(), name.c_str());
  } else {
    open_or_close(part_index, false);
  }
}

void vehicle::open_all_at(int p)
{
    std::vector<int> parts_here = parts_at_relative(parts[p].mount_dx, parts[p].mount_dy);
    for(std::vector<int>::iterator part_it = parts_here.begin();
        part_it != parts_here.end(); ++part_it) {
        if(part_flag(*part_it, VPFLAG_OPENABLE)){
            // Note that this will open mutlisquare and non-multipart parts in the tile. This
            // means that adjacent open multisquare openables can still have closed stuff
            // on same tile after this function returns
            open(*part_it);
        }
    }
}

void vehicle::open_or_close(int part_index, bool opening)
{
  parts[part_index].open = opening ? 1 : 0;
  insides_dirty = true;

  if(part_info(part_index).has_flag("MULTISQUARE")) {
    /* Find all other closed parts with the same ID in adjacent squares.
     * This is a tighter restriction than just looking for other Multisquare
     * Openable parts, and stops trunks from opening side doors and the like. */
    for( size_t next_index = 0; next_index < parts.size(); ++next_index ) {
      if (parts[next_index].removed) {
        continue;
      }
      //Look for parts 1 square off in any cardinal direction
      int xdiff = parts[next_index].mount_dx - parts[part_index].mount_dx;
      int ydiff = parts[next_index].mount_dy - parts[part_index].mount_dy;
      if((xdiff * xdiff + ydiff * ydiff == 1) && // (x^2 + y^2) == 1
              (part_info(next_index).id == part_info(part_index).id) &&
              (parts[next_index].open == opening ? 0 : 1)) {
        open_or_close(next_index, opening);
      }
    }
  }
}

void vehicle::start_skid (int turn_deg)
{
    if (turn_deg != 0)
        turn(turn_deg);
    if (skidding) // Already skidding, don't print message
        return;
    skidding = true;
    if (player_in_control(&g->u))
        g->add_msg (_("You lose control of %s."), name.c_str());
}

// a chance to stop skidding if moving in roughly the faced direction
void vehicle::possibly_recover_from_skid () {
   if (!skidding)
       return;
   rl_vec2d mv = move_vec();
   rl_vec2d fv = face_vec();
   float dot = mv.dot_product(fv);
   //threshold of recovery is gaussianesque.

   if (100000 * fabs(dot) * fabs(dot) * fabs(dot) / turn_delta_per_tile / velocity > dice(9,20)) {
      g->add_msg(_("The %s recovers from its skid."), name.c_str());
      skidding = false; //face_vec takes over.
      velocity *= dot; //wheels absorb horizontal velocity.
      if (dot < -.3) {
         //pointed backwards, velo-wise.
         velocity *= -1; //move backwards.
      }
      move = face;
   }
}

// if not skidding, move_vec == face_vec, mv <dot> fv == 1, velocity*1 is returned.
float vehicle::forward_velocity(){
   rl_vec2d mv = move_vec();
   rl_vec2d fv = face_vec();
   float dot = mv.dot_product(fv);
   return velocity * dot;
}

rl_vec2d vehicle::velo_vec(){
    rl_vec2d ret;
    if(skidding)
       ret = move_vec();
    else
       ret = face_vec();
    ret = ret.normalized();
    ret = ret * velocity;
    return ret;
}

// normalized.
rl_vec2d vehicle::move_vec(){
    float mx,my;
    mx = cos (move.dir() * M_PI/180);
    my = sin (move.dir() * M_PI/180);
    rl_vec2d ret(mx,my);
    return ret;
}

// normalized.
rl_vec2d vehicle::face_vec(){
    float fx,fy;
    fx = cos (face.dir() * M_PI/180);
    fy = sin (face.dir() * M_PI/180);
    rl_vec2d ret(fx,fy);
    return ret;
}

float get_collision_factor(float delta_v)
{
    if (abs(delta_v) <= 31) {
        return ( 1 - ( 0.9 * abs(delta_v) ) / 31 );
    } else {
        return 0.1;
    }
}

float vehicle::wheels_area (int *cnt)
{
    int count = 0;
    int total_area = 0;
    std::vector<int> wheel_indices = all_parts_with_feature(VPFLAG_WHEEL);
    for (int i = 0; i < wheel_indices.size(); i++)
    {
        int p = wheel_indices[i];
        int width = part_info(p).wheel_width;
        int bigness = parts[p].bigness;
        // 9 inches, for reference, is about normal for cars.
        total_area += ((float)width/9) * bigness;
        count++;
    }
    if (cnt) {
        *cnt = count;
    }
    return total_area;
}

void vehicle::calculate_air_resistance()
{
    // Calculate air resistance
    int t_form_drag = 0;
    int t_skin_friction = 0;
    int t_downforce = 0;
    const int max_obst = 13;
    int obst[max_obst];
    for (int o = 0; o < max_obst; o++)
        obst[o] = 0;
    std::vector<int> structure_indices = all_parts_at_location(part_location_structure);
    t_skin_friction = structure_indices.size(); // Assume 1 skin friction per square
    for (int i = 0; i < structure_indices.size(); i++)
    {
        int p = structure_indices[i];
        int frame_size = part_with_feature(p, VPFLAG_OBSTACLE) ? 10 : 5;
        int pos = parts[p].mount_dy + max_obst / 2;
        if (pos < 0) {
            pos = 0;
        }
        if (pos >= max_obst) {
            pos = max_obst -1;
        }
        if (obst[pos] < frame_size) {
            obst[pos] = frame_size;
        }
    }
    int last_obst = 0;
    for (int o = 0; o < max_obst; o++) {
        t_form_drag += abs(obst[o]-last_obst); // Surface drag
        if (obst[o] > last_obst)
            t_downforce += 5; // Generate some downforce
        last_obst = obst[o];
    }
    t_form_drag += last_obst; // Last tile -> empty space
    // Some values with these calc. TODO: Add downforce settings to car parts, calc whole body
    // Car type        t_form_drag   t_downforce    t_skin_friction
    // Racecar body             10             5                  3
    // Sports car               20            10                 20
    // Flatbed truck            20            10                 30
    // apc                      20             5                 59
    // Aim for roughly these Cd * A values:
    // http://en.wikipedia.org/wiki/Automobile_drag_coefficient
    // http://www.rapid-racer.com/aerodynamics.php
    drag_coeff = (float(t_form_drag * t_skin_friction) + (t_skin_friction + 10) * (t_skin_friction + 10) + 500) / 3500; // Use i_skin_friction as area
    downforce = float(t_downforce) / 10;
}
<|MERGE_RESOLUTION|>--- conflicted
+++ resolved
@@ -66,10 +66,7 @@
     recharger_on = false;
     reactor_on = false;
     engine_on = false;
-<<<<<<< HEAD
-=======
     has_pedals = false;
->>>>>>> fb4b4207
 
     refresh();
     //type can be null if the type_id parameter is omitted
@@ -80,11 +77,8 @@
         init_state(init_veh_fuel, init_veh_status);
       }
     }
-<<<<<<< HEAD
-=======
     precalc_mounts(0, face.dir());
     refresh();
->>>>>>> fb4b4207
 }
 
 vehicle::~vehicle()
@@ -472,11 +466,7 @@
     }
 
     // Toggle engine on/off, stop driving if we are driving.
-<<<<<<< HEAD
-    if (!has_pedals && has_engine) {
-=======
     if( !has_pedals && has_engine ) {
->>>>>>> fb4b4207
         options_choice.push_back(toggle_engine);
         if (g->u.controlling_vehicle) {
             options_message.push_back(uimenu_entry(_("Stop driving."), 's'));
@@ -636,19 +626,12 @@
             engine_on = false;
             g->add_msg(_("You turn the engine off."));
         } else {
-<<<<<<< HEAD
           int pwr, max_pwr;
           pwr = engine_power( &max_pwr );
           if (pwr < 1) {
               if (max_pwr < 1) {
-                  g->add_msg (_("The %s doesn't have an working engine!"), name.c_str());
-              } else if(has_pedals) {
-=======
-          if (total_power () < 1) {
-              if (total_power (false) < 1) {
                   g->add_msg (_("The %s doesn't have an engine!"), name.c_str());
               } else if( has_pedals ) {
->>>>>>> fb4b4207
                   g->add_msg (_("The %s's pedals are out of reach!"), name.c_str());
               } else {
                   g->add_msg (_("The %s's engine emits a sneezing sound."), name.c_str());
@@ -2509,7 +2492,6 @@
     if (!engine_on)
         return;
 
-<<<<<<< HEAD
     // Vehicle still wants to turn a bit after last turn, let it
     if (!skidding && abs(turn_dir) < 12 && abs(turn_dir) > 2) {
         g->add_msg("T] Adding leftover turn %d to facing %d.", turn_dir, face.dir());
@@ -2536,29 +2518,6 @@
     if( rng(0, 500) == 0 )
         total_mass(); // Update cached_mass occasionally since we're spending fuel
 }
-=======
-void vehicle::idle() {
-    int engines_power = 0;
-    float idle_rate;
-
-    if( engine_on && total_power() > 0 && !has_pedals ) {
-        int strn = (int)(strain() * strain() * 100);
-        for (int p = 0; p < parts.size(); p++) {
-            if (part_flag(p, VPFLAG_ENGINE)) {
-                if (fuel_left(part_info(p).fuel_type) && parts[p].hp > 0) {
-                    engines_power += part_power(p);
-                    if (one_in(6) && rng(1, 100) < strn) {
-                        int dmg = rng(strn * 2, strn * 4);
-                        damage_direct(p, dmg, 0);
-                        if(one_in(2))
-                            g->add_msg(_("Your engine emits a high pitched whine."));
-                        else
-                            g->add_msg(_("Your engine emits a loud grinding sound."));
-                    }
-                }
-            }
-        }
->>>>>>> fb4b4207
 
 void vehicle::turn( int deg )
 {
@@ -2584,7 +2543,6 @@
     of_turn = 0;
 }
 
-<<<<<<< HEAD
 // vel_dec is a positive number that will be subtracted
 // if going forwards and subtracted otherwise.
 // Will call stop() if no velocity left.
@@ -2598,23 +2556,6 @@
         stop();
     } else {
         velocity -= (velocity>0 ? vel_dec : -vel_dec);
-=======
-            if (one_in(10)) {
-                int smk = noise(true, true); // Only generate smoke for gas cars.
-                if( smk > 0 && !has_pedals ) {
-                    int rdx = rng(0, 2);
-                    int rdy = rng(0, 2);
-                    g->m.add_field(global_x() + rdx, global_y() + rdy, fd_smoke, (sound / 50) + 1);
-                }
-            }
-        }
-    }
-    else {
-        if (g->u_see(global_x(), global_y()) && engine_on) {
-            g->add_msg(_("The %s's engine dies!"), name.c_str());
-        }
-        engine_on = false;
->>>>>>> fb4b4207
     }
     return (velocity == 0);
 }
@@ -2896,35 +2837,16 @@
         return false;
     }
 
-<<<<<<< HEAD
     if (!valid_wheel_config()) {
         // if not enough wheels, mess up the ground a bit.
-        for (int p = 0; p < parts.size(); p++) {
+        for (size_t p = 0; p < parts.size(); p++) {
             const int px = gx + parts[p].precalc_dx[0];
             const int py = gy + parts[p].precalc_dy[0];
             const ter_id &pter = g->m.ter(px, py);
             if (pter == t_dirt || pter == t_grass) {
                 g->m.ter_set(px, py, t_dirtmound);
-=======
-    // Ugly hack, use full engine power occasionally when thrusting slightly
-    // up to cruise control speed. Loses some extra power when in reverse.
-    if (thrusting && rng(1, accel) <= vel_inc )
-    {
-        if (total_power () < 1)
-        {
-            if (pl_ctrl)
-            {
-              if (total_power (false) < 1) {
-                  g->add_msg (_("The %s doesn't have an engine!"), name.c_str());
-              } else if( has_pedals ) {
-                  g->add_msg (_("The %s's pedals are out of reach!"), name.c_str());
-              } else {
-                  g->add_msg (_("The %s's engine emits a sneezing sound."), name.c_str());
-              }
->>>>>>> fb4b4207
-            }
-        }
-<<<<<<< HEAD
+            }
+        }
     }
 
     // Eventually send vehicle skidding if no-one is controlling it
@@ -2937,16 +2859,6 @@
         if (skidding) {
             if (one_in(4)) { // Might turn uncontrollably while skidding
                 turn(rng(-2, 2) * 15);
-=======
-        else if( !engine_on && !has_pedals ) {
-          g->add_msg (_("The %s's engine isn't on!"), name.c_str());
-          cruise_velocity = 0;
-          return;
-        } else if( has_pedals ) {
-            if (g->u.has_bionic("bio_torsionratchet")
-                && g->turn.get_turn() % 60 == 0) {
-                g->u.charge_power(1);
->>>>>>> fb4b4207
             }
             g->u.practice( g->turn, "driving", 1 );
         } else if (pl_ctrl && dice(3, ds*20+25)+ds*20 < velocity/100) {
@@ -3000,32 +2912,6 @@
                 g->add_msg (_("The %s doesn't have enough wheels to move!"), name.c_str());
             }
         }
-<<<<<<< HEAD
-=======
-        // add sound and smoke
-        int smk = noise (true, true);
-        if( smk > 0 && !has_pedals )
-        {
-            int rdx, rdy;
-            coord_translate (exhaust_dx, exhaust_dy, rdx, rdy);
-            g->m.add_field(global_x() + rdx, global_y() + rdy, fd_smoke, (smk / 50) + 1);
-        }
-        std::string soundmessage;
-        if( !has_pedals ) {
-          if (smk > 80)
-            soundmessage = "ROARRR!";
-          else if (smk > 60)
-            soundmessage = "roarrr!";
-          else if (smk > 30)
-            soundmessage = "vroom!";
-          else
-            soundmessage = "whirrr!";
-          g->sound(global_x(), global_y(), noise(), soundmessage.c_str());
-        }
-        else {
-          g->sound(global_x(), global_y(), noise(), "");
-        }
->>>>>>> fb4b4207
     }
 
     if (debug>=1) g->add_msg("New velocity = %d", int(vf.velocity_end));
@@ -3921,85 +3807,6 @@
     }
 }
 
-<<<<<<< HEAD
-=======
-void vehicle::gain_moves()
-{
-    if (velocity) {
-        of_turn = 1 + of_turn_carry;
-    } else {
-        of_turn = 0;
-    }
-    of_turn_carry = 0;
-
-    // cruise control TODO: enable for NPC?
-    if (player_in_control(&g->u) && cruise_on && cruise_velocity != velocity )
-        thrust (cruise_velocity > velocity? 1 : -1);
-
-    // check for smoking parts
-    for (int p = 0; p < parts.size(); p++)
-    {
-        if (parts[p].removed) {
-          continue;
-        }
-        int part_x = global_x() + parts[p].precalc_dx[0];
-        int part_y = global_y() + parts[p].precalc_dy[0];
-
-        /* Only lower blood level if:
-         * - The part is outside.
-         * - The weather is any effect that would cause the player to be wet. */
-        if (parts[p].blood > 0 &&
-                g->m.is_outside(part_x, part_y) && g->levz >= 0 &&
-                g->weather >= WEATHER_DRIZZLE && g->weather <= WEATHER_ACID_RAIN) {
-            parts[p].blood--;
-        }
-        int p_eng = part_with_feature (p, VPFLAG_ENGINE, false);
-        if (p_eng < 0 || parts[p_eng].hp > 0 || parts[p_eng].amount < 1) {
-            continue;
-        }
-        parts[p_eng].amount--;
-        for (int ix = -1; ix <= 1; ix++) {
-            for (int iy = -1; iy <= 1; iy++) {
-                if (!rng(0, 2)) {
-                    g->m.add_field(part_x + ix, part_y + iy, fd_smoke, rng(2, 4));
-                }
-            }
-        }
-    }
-
-    if (turret_mode) { // handle turrets
-        for (int p = 0; p < parts.size(); p++) {
-            fire_turret (p);
-        }
-    }
-}
-
-void vehicle::find_exhaust ()
-{
-    int en = -1;
-    for (int p = 0; p < parts.size(); p++) {
-        if (part_flag(p, VPFLAG_ENGINE) && part_info(p).fuel_type == fuel_type_gasoline) {
-            en = p;
-            break;
-        }
-    }
-    if (en < 0) {
-        exhaust_dy = 0;
-        exhaust_dx = 0;
-        return;
-    }
-    exhaust_dy = parts[en].mount_dy;
-    exhaust_dx = parts[en].mount_dx;
-    for (int p = 0; p < parts.size(); p++) {
-        if (parts[p].mount_dy == exhaust_dy &&
-            parts[p].mount_dx < exhaust_dx && !parts[p].removed) {
-            exhaust_dx = parts[p].mount_dx;
-        }
-    }
-    exhaust_dx--;
-}
-
->>>>>>> fb4b4207
 /**
  * Refreshes all caches and refinds all parts. Used after the vehicle has had a part added or removed.
  * Makes indices of different part types so they're easy to find. Also calculates power drain.
@@ -4021,41 +3828,6 @@
     has_pedals = false;
 
     // Main loop over all vehicle parts.
-<<<<<<< HEAD
-    for (int p = 0; p < parts.size(); p++) {
-        const vpart_info& vpi = part_info(p);
-        if (parts[p].removed)
-            continue;
-        if (vpi.has_flag(VPFLAG_LIGHT) || vpi.has_flag(VPFLAG_CONE_LIGHT)) {
-            lights.push_back(p);
-            lights_epower += vpi.epower;
-        }
-        if (vpi.has_flag(VPFLAG_CIRCLE_LIGHT)) overhead_epower += vpi.epower;
-        if (vpi.has_flag(VPFLAG_TRACK)) tracking_epower += vpi.epower;
-        if (vpi.has_flag(VPFLAG_FRIDGE)) fridge_epower += vpi.epower;
-        if (vpi.has_flag(VPFLAG_RECHARGE)) recharger_epower += vpi.epower;
-        if (vpi.has_flag(VPFLAG_ALTERNATOR)) alternators.push_back(p);
-        if (vpi.has_flag(VPFLAG_FUEL_TANK)) fuel.push_back(p);
-        if (vpi.has_flag(VPFLAG_ENGINE)) engines.push_back(p);
-        if (vpi.has_flag(VPFLAG_FUEL_TANK) && vpi.fuel_type == fuel_type_plutonium)
-            reactors.push_back(p);
-        if (vpi.has_flag(VPFLAG_SOLAR_PANEL)) solar_panels.push_back(p);
-        if (part_flag(p, "PEDALS")) has_pedals = true;
-        // Build map of point -> all parts in that point
-        point pt(parts[p].mount_dx, parts[p].mount_dy);
-        if (relative_parts.find(pt) == relative_parts.end())
-            relative_parts[pt].clear();
-        relative_parts[pt].push_back(p);
-    }
-
-    total_mass(); // Mass in kg, takes some effort to find. Puts it in cached_mass
-    calculate_air_resistance(); // Updates air_resistance and downforce
-
-    precalc_mounts(0, face.dir());
-    insides_dirty = true;
-    has_environmental_effects = true; // Doesn't hurt (much) to check an extra time for these
-    generation++; // So that it's possible for other functions to abort if parts change
-=======
     for( size_t p = 0; p < parts.size(); p++ ) {
         const vpart_info& vpi = part_info( p );
         if( parts[p].removed )
@@ -4101,11 +3873,13 @@
         }
         relative_parts[pt].push_back( p );
     }
-
-    precalc_mounts( 0, face.dir() );
+    total_mass(); // Mass in kg, takes some effort to find. Puts it in cached_mass
+    calculate_air_resistance(); // Updates air_resistance and downforce
+
+    precalc_mounts(0, face.dir());
     insides_dirty = true;
-    find_exhaust();
->>>>>>> fb4b4207
+    has_environmental_effects = true; // Doesn't hurt (much) to check an extra time for these
+    generation++; // So that it's possible for other functions to abort if parts change
 }
 
 void vehicle::refresh_insides()
