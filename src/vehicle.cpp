--- conflicted
+++ resolved
@@ -3836,8 +3836,10 @@
     }
 
     if( on_map ) {
-<<<<<<< HEAD
-        update_time();
+        update_time( calendar::turn );
+        if(scoop_on){
+            operate_scoop();
+        }
     }
 }
 
@@ -3920,11 +3922,6 @@
                 i = v.erase(i);
                 break;
             }
-=======
-        update_time( calendar::turn );
-        if(scoop_on){
-            operate_scoop();
->>>>>>> 02a56223
         }
     }
 }
@@ -5087,7 +5084,9 @@
         if( vpi.has_flag( "ATOMIC_LIGHT" ) ) {
             has_atomic_lights = true;
         }
-<<<<<<< HEAD
+        if( vpi.has_flag( VPFLAG_FLOATS ) ) {
+            floating.push_back( p );
+        }
         if( plow_on && vpi.has_flag( "PLOW" ) ){
             extra_drag += vpi.power;
         }
@@ -5096,10 +5095,6 @@
         }
         if( reaper_on && vpi.has_flag( "REAPER" ) ){
             extra_drag += vpi.power;
-=======
-        if( vpi.has_flag( VPFLAG_FLOATS ) ) {
-            floating.push_back( p );
->>>>>>> 02a56223
         }
         // Build map of point -> all parts in that point
         const point pt = parts[p].mount;
