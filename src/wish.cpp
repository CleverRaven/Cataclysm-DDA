--- conflicted
+++ resolved
@@ -470,16 +470,8 @@
         wmenu.query();
         if ( wmenu.ret >= 0 ) {
             amount = helper::to_int(
-<<<<<<< HEAD
-                         string_input_popup( _("How many?"), 20,
-                                             helper::to_string_int( amount ),
-                                             item_controller->find_template(standard_itype_ids[wmenu.ret])->name.c_str()
-                                           )
-                     );
-=======
-                         string_input_popup(_("How many?"), 20, helper::to_string( amount ),
+                         string_input_popup(_("How many?"), 20, helper::to_string_int( amount ),
                                             item_controller->find_template(standard_itype_ids[wmenu.ret])->name.c_str()));
->>>>>>> b0c8af5e
             item granted = item_controller->create(standard_itype_ids[wmenu.ret], turn);
             int incontainer = dynamic_cast<wish_item_callback *>(wmenu.callback)->incontainer;
             if ( p != NULL ) {
