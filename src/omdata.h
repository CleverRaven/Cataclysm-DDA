#ifndef _OMDATA_H_
#define _OMDATA_H_

#include "color.h"
#include "json.h"
#include "enums.h"
#include <string>
#include <vector>
#include <list>
#include <set>

#define OMAPX 180
#define OMAPY 180

class overmap;

<<<<<<< HEAD

// Overmap "Zones"
// Areas which have special post-generation processing attached to them

enum omzone_type
{
    OMZONE_NULL = 0,
    OMZONE_CITY,        // Basic city; place corpses
    OMZONE_BOMBED,      // Terrain is heavily destroyed
    OMZONE_IRRADIATED,  // Lots of radioactivity TODO
    OMZONE_CORRUPTED,   // Fabric of space is weak TODO
    OMZONE_OVERGROWN,   // Lots of plants, etc. TODO
    OMZONE_FUNGAL,      // Overgrown with fungus TODO
    OMZONE_MILITARIZED, // _Was_ occupied by the military TODO
    OMZONE_FLOODED,     // Flooded out TODO
    OMZONE_TRAPPED,     // Heavily booby-trapped TODO
    OMZONE_MUTATED,     // Home of mutation experiments - mutagen & monsters TODO
    OMZONE_FORTIFIED,   // Boarded up windows &c TODO
    OMZONE_BOTS,        // Home of the bots TODO
    OMZONE_MAX
};

struct overmap_zone {
    omzone_type z;
    tripoint center;
    std::set<tripoint> points;
    int size;
    int distance_from_center(tripoint p) {return rl_dist(center, p);}
    bool contains_tripoint(tripoint p) {return (points.find(p) != points.end());}
=======
struct overmap_spawns {
    overmap_spawns(): group("GROUP_NULL"), min_population(0), max_population(0),
        chance(0) {};
    std::string group;
    int min_population;
    int max_population;
    int chance;
>>>>>>> 0fc901ca
};

struct oter_t {
    std::string id;      // definitive identifier
    unsigned loadid;          // position in termap / terlist
    std::string name;
    long sym; // This is a long, so we can support curses linedrawing
    nc_color color;
    unsigned char see_cost; // Affects how far the player can see in the overmap
    std::string extras;
    bool known_down;
    bool known_up;
    int mondensity;
    bool sidewalk;
    bool allow_road;
    bool is_river;
    bool is_road;
    // bool disable_default_mapgen;
    // automatically set. We can be wasteful of memory here for num_oters * sizeof(extrastuff), if it'll save us from thousands of string ops
    std::string
    id_base; // base identifier; either the same as id, or id without directional variations. (ie, 'house' / 'house_west' )
    unsigned loadid_base; // self || directional_peers[0]? or seperate base_oter_map ?
    std::vector<int> directional_peers; // fast reliable (?) method of determining whatever_west, etc.
    bool rotates; // lazy for; directional_peers.size() == 4
    bool line_drawing; // lazy for; directional_peers.size() == 8
    std::string id_mapgen;  // *only* for mapgen and almost always == id_base. Unless line_drawing / road.

    // Spawns are added to the submaps *once* upon mapgen of the submaps
    overmap_spawns static_spawns;
};

struct oter_id {
<<<<<<< HEAD
   int _val; // just numeric index of oter_t, but typically invoked as string

   // Hi, I'm an
   operator int() const;
   // pretending to be a
   operator std::string() const;
   // in order to map
   operator oter_t() const;

const oter_t & t() const;

   // set and compare by string
   const int& operator=(const int& i);
   bool operator!=(const char * v) const;
   bool operator==(const char * v) const;
   bool operator>=(const char * v) const;
   bool operator<=(const char * v) const;

   // or faster, with another oter_id
   bool operator!=(const oter_id& v) const;
   bool operator==(const oter_id& v) const;

   // initialize as raw value
   oter_id() : _val(0) { };
   oter_id(int i) : _val(i) { };
   // or as "something" by consulting otermap
   oter_id(const std::string& v);
   oter_id(const char * v);

   // these std::string functions are provided for convenience, for others,
   //  best invoke as actual string; std::string( ter(1, 2, 3) ).substr(...
   const char * c_str() const;
   int size() const;
   int find(const std::string &v, const int start, const int end) const;
   int compare(size_t pos, size_t len, const char* s, size_t n=0) const;
=======
    unsigned _val; // just numeric index of oter_t, but typically invoked as string

    // Hi, I'm an
    operator int() const;
    // pretending to be a
    operator std::string() const;
    // in order to map
    operator oter_t() const;

    const oter_t &t() const;

    // set and compare by string
    const unsigned &operator=(const int &i);
    bool operator!=(const char *v) const;
    bool operator==(const char *v) const;
    bool operator>=(const char *v) const;
    bool operator<=(const char *v) const;

    // or faster, with another oter_id
    bool operator!=(const oter_id &v) const;
    bool operator==(const oter_id &v) const;


    // initialize as raw value
    oter_id() : _val(0) { };
    oter_id(int i) : _val(i) { };
    // or as "something" by consulting otermap
    oter_id(const std::string &v);
    oter_id(const char *v);

    // these std::string functions are provided for convenience, for others,
    //  best invoke as actual string; std::string( ter(1, 2, 3) ).substr(...
    const char *c_str() const;
    size_t size() const;
    int find(const std::string &v, const int start, const int end) const;
    int compare(size_t pos, size_t len, const char *s, size_t n = 0) const;
>>>>>>> 0fc901ca
};



//typedef std::string oter_id;
typedef oter_id oter_iid;

// LINE_**** corresponds to the ACS_**** macros in ncurses, and are patterned
// the same way; LINE_NESW, where X indicates a line and O indicates no line
// (thus, LINE_OXXX looks like 'T'). LINE_ is defined in output.h.  The ACS_
// macros can't be used here, since ncurses hasn't been initialized yet.

// Overmap specials--these are "special encounters," dungeons, nests, etc.
// This specifies how often and where they may be placed.

// OMSPEC_FREQ determines the length of the side of the square in which each
// overmap special will be placed.  At OMSPEC_FREQ 6, the overmap is divided
// into 900 squares; lots of space for interesting stuff!
#define OMSPEC_FREQ 15

struct overmap_special_spawns {
    overmap_special_spawns(): group("GROUP_NULL"), min_population(0), max_population(0),
        min_radius(0), max_radius(0) {};
    std::string group;
    int min_population;
    int max_population;
    int min_radius;
    int max_radius;
};

struct overmap_special_terrain {
    tripoint p;
    std::string connect;
    std::string terrain;
    std::set<std::string> flags;
};

class overmap_special
{
    public:
        bool operator<(const overmap_special &right) const
        {
            return (this->id.compare(right.id) < 0);
        }
        std::string id;
        std::list<overmap_special_terrain> terrains;
        int min_city_size, max_city_size;
        int min_city_distance, max_city_distance;
        int min_occurrences, max_occurrences;
        int height, width;
        bool rotatable;
        bool unique;
        bool required;
        overmap_special_spawns spawns;
        std::list<std::string> locations;
        std::set<std::string> flags;
};

extern std::vector<overmap_special> overmap_specials;

void load_overmap_specials(JsonObject &jo);

void clear_overmap_specials();

<<<<<<< HEAD
=======
// Overmap "Zones"
// Areas which have special post-generation processing attached to them

enum overmap_zone {
    OMZONE_NULL = 0,
    OMZONE_CITY,        // Basic city; place corpses
    OMZONE_BOMBED,      // Terrain is heavily destroyed
    OMZONE_IRRADIATED,  // Lots of radioactivity TODO
    OMZONE_CORRUPTED,   // Fabric of space is weak TODO
    OMZONE_OVERGROWN,   // Lots of plants, etc. TODO
    OMZONE_FUNGAL,      // Overgrown with fungus TODO
    OMZONE_MILITARIZED, // _Was_ occupied by the military TODO
    OMZONE_FLOODED,     // Flooded out TODO
    OMZONE_TRAPPED,     // Heavily booby-trapped TODO
    OMZONE_MUTATED,     // Home of mutation experiments - mutagen & monsters TODO
    OMZONE_FORTIFIED,   // Boarded up windows &c TODO
    OMZONE_BOTS,        // Home of the bots TODO
    OMZONE_MAX
};
>>>>>>> 0fc901ca

//////////////////////////////////
///// convenience definitions for hard-coded functions.
extern oter_iid ot_null,
       ot_crater,
       ot_field,
       ot_forest,
       ot_forest_thick,
       ot_forest_water,
       ot_river_center;

void set_oter_ids();

#endif<|MERGE_RESOLUTION|>--- conflicted
+++ resolved
@@ -13,8 +13,6 @@
 #define OMAPY 180
 
 class overmap;
-
-<<<<<<< HEAD
 
 // Overmap "Zones"
 // Areas which have special post-generation processing attached to them
@@ -43,8 +41,9 @@
     std::set<tripoint> points;
     int size;
     int distance_from_center(tripoint p) {return rl_dist(center, p);}
-    bool contains_tripoint(tripoint p) {return (points.find(p) != points.end());}
-=======
+    bool contains_tripoint(tripoint p) {return (points.find(p) != points.end());
+}
+
 struct overmap_spawns {
     overmap_spawns(): group("GROUP_NULL"), min_population(0), max_population(0),
         chance(0) {};
@@ -52,7 +51,6 @@
     int min_population;
     int max_population;
     int chance;
->>>>>>> 0fc901ca
 };
 
 struct oter_t {
@@ -85,43 +83,6 @@
 };
 
 struct oter_id {
-<<<<<<< HEAD
-   int _val; // just numeric index of oter_t, but typically invoked as string
-
-   // Hi, I'm an
-   operator int() const;
-   // pretending to be a
-   operator std::string() const;
-   // in order to map
-   operator oter_t() const;
-
-const oter_t & t() const;
-
-   // set and compare by string
-   const int& operator=(const int& i);
-   bool operator!=(const char * v) const;
-   bool operator==(const char * v) const;
-   bool operator>=(const char * v) const;
-   bool operator<=(const char * v) const;
-
-   // or faster, with another oter_id
-   bool operator!=(const oter_id& v) const;
-   bool operator==(const oter_id& v) const;
-
-   // initialize as raw value
-   oter_id() : _val(0) { };
-   oter_id(int i) : _val(i) { };
-   // or as "something" by consulting otermap
-   oter_id(const std::string& v);
-   oter_id(const char * v);
-
-   // these std::string functions are provided for convenience, for others,
-   //  best invoke as actual string; std::string( ter(1, 2, 3) ).substr(...
-   const char * c_str() const;
-   int size() const;
-   int find(const std::string &v, const int start, const int end) const;
-   int compare(size_t pos, size_t len, const char* s, size_t n=0) const;
-=======
     unsigned _val; // just numeric index of oter_t, but typically invoked as string
 
     // Hi, I'm an
@@ -158,7 +119,6 @@
     size_t size() const;
     int find(const std::string &v, const int start, const int end) const;
     int compare(size_t pos, size_t len, const char *s, size_t n = 0) const;
->>>>>>> 0fc901ca
 };
 
 
@@ -223,29 +183,6 @@
 
 void clear_overmap_specials();
 
-<<<<<<< HEAD
-=======
-// Overmap "Zones"
-// Areas which have special post-generation processing attached to them
-
-enum overmap_zone {
-    OMZONE_NULL = 0,
-    OMZONE_CITY,        // Basic city; place corpses
-    OMZONE_BOMBED,      // Terrain is heavily destroyed
-    OMZONE_IRRADIATED,  // Lots of radioactivity TODO
-    OMZONE_CORRUPTED,   // Fabric of space is weak TODO
-    OMZONE_OVERGROWN,   // Lots of plants, etc. TODO
-    OMZONE_FUNGAL,      // Overgrown with fungus TODO
-    OMZONE_MILITARIZED, // _Was_ occupied by the military TODO
-    OMZONE_FLOODED,     // Flooded out TODO
-    OMZONE_TRAPPED,     // Heavily booby-trapped TODO
-    OMZONE_MUTATED,     // Home of mutation experiments - mutagen & monsters TODO
-    OMZONE_FORTIFIED,   // Boarded up windows &c TODO
-    OMZONE_BOTS,        // Home of the bots TODO
-    OMZONE_MAX
-};
->>>>>>> 0fc901ca
-
 //////////////////////////////////
 ///// convenience definitions for hard-coded functions.
 extern oter_iid ot_null,
