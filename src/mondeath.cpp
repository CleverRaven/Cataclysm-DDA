--- conflicted
+++ resolved
@@ -560,11 +560,7 @@
         add_msg( _( "Your obsession with the fault fades away…" ) );
     }
 
-<<<<<<< HEAD
-    g->m.spawn_artifact( z.pos(), relic_procgen_id( "netherum_tunnels" ) );
-=======
-    get_map().spawn_artifact( z.pos() );
->>>>>>> 078a56ce
+    get_map().spawn_artifact( z.pos(), relic_procgen_id( "netherum_tunnels" ) );
 }
 
 void mdeath::thing( monster &z )
