#include "mondeath.h"

#include <algorithm>
#include <cmath>
#include <cstdlib>
#include <functional>
#include <iosfwd>
#include <list>
#include <map>
#include <memory>
#include <set>
#include <string>
#include <utility>
#include <vector>

#include "calendar.h"
#include "character.h"
#include "colony.h"
#include "creature.h"
#include "debug.h"
#include "enums.h"
#include "explosion.h"
#include "field_type.h"
#include "fungal_effects.h"
#include "game.h"
#include "harvest.h"
#include "item_stack.h"
#include "itype.h"
#include "kill_tracker.h"
#include "line.h"
#include "make_static.h"
#include "map.h"
#include "map_iterator.h"
#include "mattack_actors.h"
#include "mattack_common.h"
#include "messages.h"
#include "monster.h"
#include "morale_types.h"
#include "mtype.h"
#include "point.h"
#include "rng.h"
#include "sounds.h"
#include "string_formatter.h"
#include "timed_event.h"
#include "translations.h"
#include "type_id.h"
#include "units.h"
#include "value_ptr.h"
#include "viewer.h"

static const efftype_id effect_critter_underfed( "critter_underfed" );
static const efftype_id effect_no_ammo( "no_ammo" );

static const harvest_drop_type_id harvest_drop_bone( "bone" );
static const harvest_drop_type_id harvest_drop_flesh( "flesh" );

static const species_id species_ZOMBIE( "ZOMBIE" );

item_location mdeath::normal( monster &z )
{
    if( z.no_corpse_quiet ) {
        return {};
    }

    if( !z.quiet_death && !z.has_flag( mon_flag_QUIETDEATH ) ) {
        if( z.type->in_species( species_ZOMBIE ) ) {
            sfx::play_variant_sound( "mon_death", "zombie_death", sfx::get_heard_volume( z.pos() ) );
        }

        //Currently it is possible to get multiple messages that a monster died.
        add_msg_if_player_sees( z, m_good, _( "The %s dies!" ), z.name() );
    }

    if( z.death_drops ) {
        const int max_hp = std::max( z.get_hp_max(), 1 );
        const float overflow_damage = std::max( -z.get_hp(), 0 );
        const float corpse_damage = 2.5 * overflow_damage / max_hp;
        const bool pulverized = corpse_damage > 5 && overflow_damage > z.get_hp_max();

        z.bleed(); // leave some blood if we have to

        if( pulverized ) {
            return splatter( z );
        } else {
            const float damage = std::floor( corpse_damage * itype::damage_scale );
            return make_mon_corpse( z, static_cast<int>( damage ) );
        }
    }
    return {};
}

static void scatter_chunks( const itype_id &chunk_name, int chunk_amt, monster &z, int distance,
                            int pile_size = 1 )
{
    // can't have less than one item in a pile or it would cause an infinite loop
    pile_size = std::max( pile_size, 1 );
    // can't have more items in a pile than total items
    pile_size = std::min( chunk_amt, pile_size );
    distance = std::abs( distance );
    const item chunk( chunk_name, calendar::turn );
    map &here = get_map();
<<<<<<< HEAD
    for( int i = 0; i < chunk_amt; i += pile_size ) {
=======
    int placed_chunks = 0;
    while( placed_chunks < chunk_amt ) {
        bool drop_chunks = true;
>>>>>>> d30757ea
        tripoint tarp( z.pos() + point( rng( -distance, distance ), rng( -distance, distance ) ) );
        const std::vector<tripoint> traj = line_through_2( z.pos(), tarp,
        [&here, &z, &distance]( std::vector<tripoint> &new_line ) {
            if( one_in( 2 ) && z.bloodType().id() ) {
                here.add_splatter( z.bloodType(), new_line.back() );
            } else {
                here.add_splatter( z.gibType(), new_line.back(), rng( 1, distance - new_line.size() ) );
            }
            if( here.impassable( new_line.back() ) ) {
                here.bash( new_line.back(), distance );
                if( here.impassable( new_line.back() ) ) {
                    return false;
                }
            }
<<<<<<< HEAD
            return true;
        } );
        if( traj.back() == tarp ) {
            here.add_item_or_charges( traj.back(), chunk );
        } else {
            // Target was obstructed, so drop chunks just before it.
            here.add_item_or_charges( traj.at( traj.size() - 2 ), chunk );
=======
        }
        if( drop_chunks ) {
            for( int i = placed_chunks; i < chunk_amt && i < placed_chunks + pile_size; i++ ) {
                here.add_item_or_charges( tarp, chunk );
            }
>>>>>>> d30757ea
        }
        placed_chunks += pile_size;
    }
}

item_location mdeath::splatter( monster &z )
{
    const bool gibbable = !z.type->has_flag( mon_flag_NOGIB );

    const int max_hp = std::max( z.get_hp_max(), 1 );
    const float overflow_damage = std::max( -z.get_hp(), 0 );
    const float corpse_damage = 2.5 * overflow_damage / max_hp;

    const field_type_id type_blood = z.bloodType();
    const field_type_id type_gib = z.gibType();

    map &here = get_map();
    if( gibbable ) {
        const auto area = here.points_in_radius( z.pos(), 1 );
        int number_of_gibs = std::min( std::floor( corpse_damage ) - 1, 1 + max_hp / 5.0f );

        if( z.type->size >= creature_size::medium ) {
            number_of_gibs += rng( 1, 6 );
            sfx::play_variant_sound( "mon_death", "zombie_gibbed", sfx::get_heard_volume( z.pos() ) );
        }

        for( int i = 0; i < number_of_gibs; ++i ) {
            here.add_splatter( type_gib, random_entry( area ), rng( 1, i + 1 ) );
            here.add_splatter( type_blood, random_entry( area ) );
        }
    }
    // 1% of the weight of the monster is the base, with overflow damage as a multiplier
    int gibbed_weight = rng( 0, std::round( to_gram( z.get_weight() ) / 100.0 *
                                            ( overflow_damage / max_hp + 1 ) ) );
    const int z_weight = to_gram( z.get_weight() );
    // limit gibbing to 15%
    gibbed_weight = std::min( gibbed_weight, z_weight * 15 / 100 );

    if( gibbable ) {
        float overflow_ratio = overflow_damage / max_hp + 1.0f;
        int gib_distance = std::round( rng( 2, 4 ) );
        for( const harvest_entry &entry : *z.type->harvest ) {
            // only flesh and bones survive.
            if( entry.type == harvest_drop_flesh || entry.type == harvest_drop_bone ) {
                // the larger the overflow damage, the less you get
                const int chunk_amt =
                    entry.mass_ratio / overflow_ratio / 10 *
                    z.get_weight() / item::find_type( itype_id( entry.drop ) )->weight;
                scatter_chunks( itype_id( entry.drop ), chunk_amt, z, gib_distance,
                                chunk_amt / ( gib_distance - 1 ) );
                gibbed_weight -= entry.mass_ratio / overflow_ratio / 20 * to_gram( z.get_weight() );
            }
        }
        if( gibbed_weight > 0 ) {
            const itype_id &leftover_id = z.type->id->harvest->leftovers;
            const int chunk_amount =
                gibbed_weight / to_gram( item::find_type( leftover_id )->weight );
            scatter_chunks( leftover_id, chunk_amount, z, gib_distance,
                            chunk_amount / ( gib_distance + 1 ) );
        }
        // add corpse with gib flag
        item corpse = item::make_corpse( z.type->id, calendar::turn, z.unique_name, z.get_upgrade_time() );
        if( corpse.is_null() ) {
            return {};
        }
        // Set corpse to damage that aligns with being pulped
        corpse.set_damage( 4000 );
        corpse.set_flag( STATIC( flag_id( "GIBBED" ) ) );
        if( z.has_effect( effect_no_ammo ) ) {
            corpse.set_var( "no_ammo", "no_ammo" );
        }
        if( z.has_effect( effect_critter_underfed ) ) {
            corpse.set_flag( STATIC( flag_id( "UNDERFED" ) ) );
        }
        return here.add_item_ret_loc( z.pos(), corpse );
    }
    return {};
}

void mdeath::disappear( monster &z )
{
    if( !z.type->has_flag( mon_flag_SILENT_DISAPPEAR ) ) {
        add_msg_if_player_sees( z.pos(), m_good, _( "The %s disappears." ), z.name() );
    }
}

void mdeath::broken( monster &z )
{
    // Bail out if flagged (simulates eyebot flying away)
    if( z.no_corpse_quiet ) {
        return;
    }
    std::string item_id = z.type->id.str();
    if( item_id.compare( 0, 4, "mon_" ) == 0 ) {
        item_id.erase( 0, 4 );
    }
    // make "broken_manhack", or "broken_eyebot", ...
    item_id.insert( 0, "broken_" );
    item broken_mon( item_id, calendar::turn );
    const int max_hp = std::max( z.get_hp_max(), 1 );
    const float overflow_damage = std::max( -z.get_hp(), 0 );
    const float corpse_damage = 2.5 * overflow_damage / max_hp;
    broken_mon.set_damage( static_cast<int>( std::floor( corpse_damage * itype::damage_scale ) ) );

    map &here = get_map();
    here.add_item_or_charges( z.pos(), broken_mon );

    if( z.type->has_flag( mon_flag_DROPS_AMMO ) ) {
        for( const std::pair<const itype_id, int> &ammo_entry : z.ammo ) {
            if( ammo_entry.second > 0 ) {
                bool spawned = false;
                for( const std::pair<const std::string, mtype_special_attack> &attack : z.type->special_attacks ) {
                    if( attack.second->id == "gun" ) {
                        item gun = item( dynamic_cast<const gun_actor *>( attack.second.get() )->gun_type );
                        bool same_ammo = false;
                        if( gun.typeId()->magazine_default.count( item( ammo_entry.first ).ammo_type() ) ) {
                            same_ammo = true;
                        }
                        if( same_ammo && gun.uses_magazine() ) {
                            std::vector<item> mags;
                            int ammo_count = ammo_entry.second;
                            while( ammo_count > 0 ) {
                                item mag = item( gun.type->magazine_default.find( item( ammo_entry.first ).ammo_type() )->second );
                                mag.ammo_set( ammo_entry.first,
                                              std::min( ammo_count, mag.type->magazine->capacity ) );
                                mags.insert( mags.end(), mag );
                                ammo_count -= mag.type->magazine->capacity;
                            }
                            here.spawn_items( z.pos(), mags );
                            spawned = true;
                            break;
                        }
                    }
                }
                if( !spawned ) {
                    here.spawn_item( z.pos(), ammo_entry.first, ammo_entry.second, 1,
                                     calendar::turn );
                }
            }
        }
    }

    // TODO: make mdeath::splatter work for robots
    if( broken_mon.damage() >= broken_mon.max_damage() ) {
        add_msg_if_player_sees( z.pos(), m_good, _( "The %s is destroyed!" ), z.name() );
    } else {
        add_msg_if_player_sees( z.pos(), m_good, _( "The %s collapses!" ), z.name() );
    }
}

item_location make_mon_corpse( monster &z, int damageLvl )
{
    item corpse = item::make_corpse( z.type->id, calendar::turn, z.unique_name, z.get_upgrade_time() );
    // All corpses are at 37 C at time of death
    // This may not be true but anything better would be way too complicated
    if( z.is_warm() ) {
        corpse.set_item_temperature( units::from_celsius( 37 ) );
    }
    corpse.set_damage( damageLvl );
    if( z.has_effect( effect_no_ammo ) ) {
        corpse.set_var( "no_ammo", "no_ammo" );
    }
    if( z.has_effect( effect_critter_underfed ) ) {
        corpse.set_flag( STATIC( flag_id( "UNDERFED" ) ) );
    }
    return get_map().add_item_ret_loc( z.pos(), corpse );
}<|MERGE_RESOLUTION|>--- conflicted
+++ resolved
@@ -99,15 +99,10 @@
     distance = std::abs( distance );
     const item chunk( chunk_name, calendar::turn );
     map &here = get_map();
-<<<<<<< HEAD
-    for( int i = 0; i < chunk_amt; i += pile_size ) {
-=======
     int placed_chunks = 0;
     while( placed_chunks < chunk_amt ) {
-        bool drop_chunks = true;
->>>>>>> d30757ea
-        tripoint tarp( z.pos() + point( rng( -distance, distance ), rng( -distance, distance ) ) );
-        const std::vector<tripoint> traj = line_through_2( z.pos(), tarp,
+        tripoint target( z.pos() + point( rng( -distance, distance ), rng( -distance, distance ) ) );
+        const std::vector<tripoint> traj = line_to_2( z.pos(), target,
         [&here, &z, &distance]( std::vector<tripoint> &new_line ) {
             if( one_in( 2 ) && z.bloodType().id() ) {
                 here.add_splatter( z.bloodType(), new_line.back() );
@@ -115,26 +110,25 @@
                 here.add_splatter( z.gibType(), new_line.back(), rng( 1, distance - new_line.size() ) );
             }
             if( here.impassable( new_line.back() ) ) {
-                here.bash( new_line.back(), distance );
+                here.bash( new_line.back(), distance - new_line.size() );
                 if( here.impassable( new_line.back() ) ) {
                     return false;
                 }
             }
-<<<<<<< HEAD
             return true;
         } );
-        if( traj.back() == tarp ) {
-            here.add_item_or_charges( traj.back(), chunk );
-        } else {
-            // Target was obstructed, so drop chunks just before it.
-            here.add_item_or_charges( traj.at( traj.size() - 2 ), chunk );
-=======
-        }
-        if( drop_chunks ) {
-            for( int i = placed_chunks; i < chunk_amt && i < placed_chunks + pile_size; i++ ) {
-                here.add_item_or_charges( tarp, chunk );
-            }
->>>>>>> d30757ea
+        if( traj.size() > 1 ) {
+            // Direction isn't immediately blocked by an obstruction
+            if( traj.back() == target ) {
+                for( int i = placed_chunks; i < chunk_amt && i < placed_chunks + pile_size; i++ ) {
+                    here.add_item_or_charges( traj.back(), chunk );
+                }
+            } else {
+                // Target was obstructed, so drop chunks just before it
+                for( int i = placed_chunks; i < chunk_amt && i < placed_chunks + pile_size; i++ ) {
+                    here.add_item_or_charges( traj.at( traj.size() - 2 ), chunk );
+                }
+            }
         }
         placed_chunks += pile_size;
     }
