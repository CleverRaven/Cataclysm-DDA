#include "options.h"

#include <clocale>
#include <cfloat>
#include <climits>
#include <clocale>
#include <iterator>
#include <new>
#include <stdexcept>

#include "cached_options.h"
#include "calendar.h"
#include "cata_utility.h"
#include "catacharset.h"
#include "color.h"
#include "cursesdef.h"
#include "cursesport.h" // IWYU pragma: keep
#include "debug.h"
#include "filesystem.h"
#include "game.h"
#include "game_constants.h"
#include "generic_factory.h"
#include "input.h"
#include "json.h"
#include "line.h"
#include "mapsharing.h"
#include "output.h"
#include "path_info.h"
#include "point.h"
#include "popup.h"
#include "sdltiles.h" // IWYU pragma: keep
#include "sdlsound.h"
#include "sounds.h"
#include "string_formatter.h"
#include "string_input_popup.h"
#include "system_locale.h"
#include "translations.h"
#include "try_parse_integer.h"
#include "ui_manager.h"
#include "worldfactory.h"

#if defined(TILES)
#include "cata_tiles.h"
#endif // TILES

#if defined(__ANDROID__)
#include <jni.h>
#endif

#include <algorithm>
#include <cstdlib>
#include <memory>
#include <sstream>
#include <string>

std::map<std::string, cata_path> TILESETS; // All found tilesets: <name, tileset_dir>
std::map<std::string, cata_path> SOUNDPACKS; // All found soundpacks: <name, soundpack_dir>

namespace
{

generic_factory<option_slider> option_slider_factory( "option slider" );

} // namespace

/** @relates string_id */
template<>
const option_slider &string_id<option_slider>::obj() const
{
    return option_slider_factory.obj( *this );
}

/** @relates string_id */
template<>
bool string_id<option_slider>::is_valid() const
{
    return option_slider_factory.is_valid( *this );
}

void option_slider::reset()
{
    option_slider_factory.reset();
}

const std::vector<option_slider> &option_slider::get_all()
{
    return option_slider_factory.get_all();
}

void option_slider::load_option_sliders( const JsonObject &jo, const std::string &src )
{
    option_slider_factory.load( jo, src );
}

void option_slider::finalize_all()
{
    for( const option_slider &opt : option_slider::get_all() ) {
        option_slider &o = const_cast<option_slider &>( opt );
        o.reorder_opts();
    }
}

void option_slider::check_consistency()
{
    for( const option_slider &opt : option_slider::get_all() ) {
        opt.check();
    }
}

void option_slider::load( const JsonObject &jo, const std::string & )
{
    mandatory( jo, was_loaded, "name", _name );
    optional( jo, was_loaded, "default", _default_level, 0 );
    optional( jo, was_loaded, "context", _context );
    mandatory( jo, was_loaded, "levels", _levels );
}

void option_slider::option_slider_level::deserialize( const JsonObject &jo )
{
    mandatory( jo, false, "level", _level );
    mandatory( jo, false, "name", _name );
    optional( jo, false, "description", _desc );
    _opts.clear();
    for( JsonObject jobj : jo.get_array( "options" ) ) {
        const std::string stype = jobj.get_string( "type" );
        std::stringstream valss;
        if( stype == "int" ) {
            valss << jobj.get_int( "val" );
        } else if( stype == "float" ) {
            valss << jobj.get_float( "val" );
        } else if( stype == "bool" ) {
            valss << ( jobj.get_bool( "val" ) ? "true" : "false" );
        } else if( stype == "string" ) {
            valss << jobj.get_string( "val" );
        }
        _opts.emplace_back( jobj.get_string( "option" ), stype, valss.str() );
    }
}

void option_slider::check() const
{
    std::set<int> lvls;
    for( const option_slider_level &lvl : _levels ) {
        if( lvl.level() < 0 || lvl.level() >= static_cast<int>( _levels.size() ) ) {
            debugmsg( "Option slider level \"%s\" (from option slider \"%s\") has a numeric "
                      "level of %d, but must be between 0 and %d (total number of levels minus 1)",
                      lvl.name().translated().c_str(), id.c_str(), lvl.level(),
                      static_cast<int>( _levels.size() ) - 1 );
        }
        lvls.emplace( lvl.level() );
    }

    if( lvls.size() != _levels.size() ) {
        debugmsg( "Option slider \"%s\" has duplicate slider levels.  Each slider level must "
                  "be unique, from 0 (zero) to %d (total number of levels minus 1)",
                  id.c_str(), static_cast<int>( _levels.size() ) - 1 );
    }

    if( lvls.count( _default_level ) == 0 ) {
        debugmsg( "Default slider level (%d) for option slider \"%s\" does not match any of the "
                  "defined levels", _default_level, id.c_str() );
    }
}

bool option_slider::option_slider_level::remove( const std::string &opt )
{
    auto iter = std::find_if( _opts.begin(), _opts.end(), [&opt]( const opt_slider_option & o ) {
        return o._opt == opt;
    } );
    if( iter == _opts.end() ) {
        return false;
    }
    _opts.erase( iter );
    return true;
}

void option_slider::option_slider_level::apply_opts( options_manager::options_container &OPTIONS )
const
{
    for( const opt_slider_option &opt : _opts ) {
        auto iter = OPTIONS.find( opt._opt );
        if( iter != OPTIONS.end() ) {
            iter->second.setValue( opt._val );
        }
    }
}

int option_slider::random_level() const
{
    return rng( 0, _levels.size() - 1 );
}

// Map from old option name to pair of <new option name and map of old option value to new option value>
// Options and values not listed here will not be changed.
static const std::map<std::string, std::pair<std::string, std::map<std::string, std::string>>>
&get_migrated_options()
{
    static const std::map<std::string, std::pair<std::string, std::map<std::string, std::string>>> opt
    = {
        {"DELETE_WORLD", { "WORLD_END", { {"no", "keep" }, {"yes", "delete"} } } },
        {"SKILL_RUST", { "SKILL_RUST", { {"int", "vanilla" }, {"intcap", "capped"} } } }
    };
    return opt;
}

options_manager &get_options()
{
    static options_manager single_instance;
    return single_instance;
}

options_manager::options_manager()
{
    pages_.emplace_back( "general", to_translation( "General" ) );
    pages_.emplace_back( "interface", to_translation( "Interface" ) );
    pages_.emplace_back( "graphics", to_translation( "Graphics" ) );
    // when sharing maps only admin is allowed to change these.
    if( !MAP_SHARING::isCompetitive() || MAP_SHARING::isAdmin() ) {
        pages_.emplace_back( "world_default", to_translation( "World Defaults" ) );
        pages_.emplace_back( "debug", to_translation( "Debug" ) );
    }

#if defined(__ANDROID__)
    pages_.emplace_back( "android", to_translation( "Android" ) );
#endif

    enable_json( "DEFAULT_REGION" );
    // to allow class based init_data functions to add values to a 'string' type option, add:
    //   enable_json("OPTION_KEY_THAT_GETS_STRING_ENTRIES_ADDED_VIA_JSON");
    // then, in the my_class::load_json (or post-json setup) method:
    //   get_options().add_value("OPTION_KEY_THAT_GETS_STRING_ENTRIES_ADDED_VIA_JSON", "thisvalue");
}

static const std::string blank_value( 1, 001 ); // because "" might be valid

void options_manager::enable_json( const std::string &lvar )
{
    post_json_verify[ lvar ] = blank_value;
}

void options_manager::add_retry( const std::string &lvar, const::std::string &lval )
{
    std::map<std::string, std::string>::const_iterator it = post_json_verify.find( lvar );
    if( it != post_json_verify.end() && it->second == blank_value ) {
        // initialized with impossible value: valid
        post_json_verify[ lvar ] = lval;
    }
}

void options_manager::add_value( const std::string &lvar, const std::string &lval,
                                 const translation &lvalname )
{
    std::map<std::string, std::string>::const_iterator it = post_json_verify.find( lvar );
    if( it != post_json_verify.end() ) {
        auto ot = options.find( lvar );
        if( ot != options.end() && ot->second.sType == "string_select" ) {
            for( auto &vItem : ot->second.vItems ) {
                if( vItem.first == lval ) { // already in
                    return;
                }
            }
            ot->second.vItems.emplace_back( lval, lvalname );
            // our value was saved, then set to default, so set it again.
            if( it->second == lval ) {
                options[ lvar ].setValue( lval );
            }
        }

    }
}

void options_manager::addOptionToPage( const std::string &name, const std::string &page )
{
    for( Page &p : pages_ ) {
        if( p.id_ == page ) {
            // Don't add duplicate options to the page
<<<<<<< HEAD
            for( const PageItem &i : p.items_ ) {
                if( i.type == ItemType::Option && i.data == name ) {
=======
            for( const std::optional<std::string> &i : p.items_ ) {
                if( i.has_value() && i.value() == name ) {
>>>>>>> 127ec42d
                    return;
                }
            }
            p.items_.emplace_back( ItemType::Option, name, adding_to_group_ );
            return;
        }
    }
    // @TODO handle the case when an option has no valid page id (note: consider hidden external options as well)
}

options_manager::cOpt::cOpt()
{
    sType = "VOID";
    eType = CVT_VOID;
    hide = COPT_NO_HIDE;
}

static options_manager::cOpt::COPT_VALUE_TYPE get_value_type( const std::string &sType )
{
    using CVT = options_manager::cOpt::COPT_VALUE_TYPE;

    static std::unordered_map<std::string, CVT> vt_map = {
        { "float", CVT::CVT_FLOAT },
        { "bool", CVT::CVT_BOOL },
        { "int", CVT::CVT_INT },
        { "int_map", CVT::CVT_INT },
        { "string_select", CVT::CVT_STRING },
        { "string_input", CVT::CVT_STRING },
        { "VOID", CVT::CVT_VOID }
    };
    auto result = vt_map.find( sType );
    return result != vt_map.end() ? result->second : options_manager::cOpt::CVT_UNKNOWN;
}

//add hidden external option with value
void options_manager::add_external( const std::string &sNameIn, const std::string &sPageIn,
                                    const std::string &sType,
                                    const translation &sMenuTextIn, const translation &sTooltipIn )
{
    cOpt thisOpt;

    thisOpt.sName = sNameIn;
    thisOpt.sPage = sPageIn;
    thisOpt.sMenuText = sMenuTextIn;
    thisOpt.sTooltip = sTooltipIn;
    thisOpt.sType = sType;
    thisOpt.verbose = false;

    thisOpt.eType = get_value_type( thisOpt.sType );

    switch( thisOpt.eType ) {
        case cOpt::CVT_BOOL:
            thisOpt.bSet = false;
            thisOpt.bDefault = false;
            break;
        case cOpt::CVT_INT:
            thisOpt.iMin = INT_MIN;
            thisOpt.iMax = INT_MAX;
            thisOpt.iDefault = 0;
            thisOpt.iSet = 0;
            break;
        case cOpt::CVT_FLOAT:
            thisOpt.fMin = FLT_MIN;
            thisOpt.fMax = FLT_MAX;
            thisOpt.fDefault = 0;
            thisOpt.fSet = 0;
            thisOpt.fStep = 1;
            break;
        default:
            // all other type-specific values have default constructors
            break;
    }

    thisOpt.hide = COPT_ALWAYS_HIDE;
    addOptionToPage( sNameIn, sPageIn );

    options[sNameIn] = thisOpt;
}

//add string select option
void options_manager::add( const std::string &sNameIn, const std::string &sPageIn,
                           const translation &sMenuTextIn, const translation &sTooltipIn,
                           const std::vector<id_and_option> &sItemsIn, std::string sDefaultIn,
                           copt_hide_t opt_hide )
{
    cOpt thisOpt;

    thisOpt.sName = sNameIn;
    thisOpt.sPage = sPageIn;
    thisOpt.sMenuText = sMenuTextIn;
    thisOpt.sTooltip = sTooltipIn;
    thisOpt.sType = "string_select";
    thisOpt.eType = get_value_type( thisOpt.sType );

    thisOpt.hide = opt_hide;
    thisOpt.vItems = sItemsIn;

    if( thisOpt.getItemPos( sDefaultIn ) == -1 ) {
        sDefaultIn = thisOpt.vItems[0].first;
    }

    thisOpt.sDefault = sDefaultIn;
    thisOpt.sSet = sDefaultIn;

    addOptionToPage( sNameIn, sPageIn );

    options[sNameIn] = thisOpt;
}

//add string input option
void options_manager::add( const std::string &sNameIn, const std::string &sPageIn,
                           const translation &sMenuTextIn, const translation &sTooltipIn,
                           const std::string &sDefaultIn, const int iMaxLengthIn,
                           copt_hide_t opt_hide )
{
    cOpt thisOpt;

    thisOpt.sName = sNameIn;
    thisOpt.sPage = sPageIn;
    thisOpt.sMenuText = sMenuTextIn;
    thisOpt.sTooltip = sTooltipIn;
    thisOpt.sType = "string_input";
    thisOpt.eType = get_value_type( thisOpt.sType );

    thisOpt.hide = opt_hide;

    thisOpt.iMaxLength = iMaxLengthIn;
    thisOpt.sDefault = thisOpt.iMaxLength > 0 ? sDefaultIn.substr( 0, thisOpt.iMaxLength ) : sDefaultIn;
    thisOpt.sSet = thisOpt.sDefault;

    addOptionToPage( sNameIn, sPageIn );

    options[sNameIn] = thisOpt;
}

//add bool option
void options_manager::add( const std::string &sNameIn, const std::string &sPageIn,
                           const translation &sMenuTextIn, const translation &sTooltipIn,
                           const bool bDefaultIn, copt_hide_t opt_hide )
{
    cOpt thisOpt;

    thisOpt.sName = sNameIn;
    thisOpt.sPage = sPageIn;
    thisOpt.sMenuText = sMenuTextIn;
    thisOpt.sTooltip = sTooltipIn;
    thisOpt.sType = "bool";
    thisOpt.eType = get_value_type( thisOpt.sType );

    thisOpt.hide = opt_hide;

    thisOpt.bDefault = bDefaultIn;
    thisOpt.bSet = bDefaultIn;

    addOptionToPage( sNameIn, sPageIn );

    options[sNameIn] = thisOpt;
}

//add int option
void options_manager::add( const std::string &sNameIn, const std::string &sPageIn,
                           const translation &sMenuTextIn, const translation &sTooltipIn,
                           const int iMinIn, int iMaxIn, int iDefaultIn,
                           copt_hide_t opt_hide, const std::string &format )
{
    cOpt thisOpt;

    thisOpt.sName = sNameIn;
    thisOpt.sPage = sPageIn;
    thisOpt.sMenuText = sMenuTextIn;
    thisOpt.sTooltip = sTooltipIn;
    thisOpt.sType = "int";
    thisOpt.eType = get_value_type( thisOpt.sType );

    thisOpt.format = format;

    thisOpt.hide = opt_hide;

    if( iMinIn > iMaxIn ) {
        iMaxIn = iMinIn;
    }

    thisOpt.iMin = iMinIn;
    thisOpt.iMax = iMaxIn;

    if( iDefaultIn < iMinIn || iDefaultIn > iMaxIn ) {
        iDefaultIn = iMinIn;
    }

    thisOpt.iDefault = iDefaultIn;
    thisOpt.iSet = iDefaultIn;

    addOptionToPage( sNameIn, sPageIn );

    options[sNameIn] = thisOpt;
}

//add int map option
void options_manager::add( const std::string &sNameIn, const std::string &sPageIn,
                           const translation &sMenuTextIn, const translation &sTooltipIn,
                           const std::vector<int_and_option> &mIntValuesIn,
                           int iInitialIn, int iDefaultIn, copt_hide_t opt_hide, const bool verbose )
{
    cOpt thisOpt;

    thisOpt.sName = sNameIn;
    thisOpt.sPage = sPageIn;
    thisOpt.sMenuText = sMenuTextIn;
    thisOpt.sTooltip = sTooltipIn;
    thisOpt.sType = "int_map";
    thisOpt.eType = get_value_type( thisOpt.sType );
    thisOpt.verbose = verbose;

    thisOpt.format = "%i";

    thisOpt.hide = opt_hide;

    thisOpt.mIntValues = mIntValuesIn;

    auto item = thisOpt.findInt( iInitialIn );
    if( !item ) {
        iInitialIn = mIntValuesIn[0].first;
    }

    item = thisOpt.findInt( iDefaultIn );
    if( !item ) {
        iDefaultIn = mIntValuesIn[0].first;
    }

    thisOpt.iDefault = iDefaultIn;
    thisOpt.iSet = iInitialIn;

    addOptionToPage( sNameIn, sPageIn );

    options[sNameIn] = thisOpt;
}

//add float option
void options_manager::add( const std::string &sNameIn, const std::string &sPageIn,
                           const translation &sMenuTextIn, const translation &sTooltipIn,
                           const float fMinIn, float fMaxIn, float fDefaultIn,
                           float fStepIn, copt_hide_t opt_hide, const std::string &format )
{
    cOpt thisOpt;

    thisOpt.sName = sNameIn;
    thisOpt.sPage = sPageIn;
    thisOpt.sMenuText = sMenuTextIn;
    thisOpt.sTooltip = sTooltipIn;
    thisOpt.sType = "float";
    thisOpt.eType = get_value_type( thisOpt.sType );

    thisOpt.format = format;

    thisOpt.hide = opt_hide;

    if( fMinIn > fMaxIn ) {
        fMaxIn = fMinIn;
    }

    thisOpt.fMin = fMinIn;
    thisOpt.fMax = fMaxIn;
    thisOpt.fStep = fStepIn;

    if( fDefaultIn < fMinIn || fDefaultIn > fMaxIn ) {
        fDefaultIn = fMinIn;
    }

    thisOpt.fDefault = fDefaultIn;
    thisOpt.fSet = fDefaultIn;

    addOptionToPage( sNameIn, sPageIn );

    options[sNameIn] = thisOpt;
}

void options_manager::add_empty_line( const std::string &sPageIn )
{
    for( Page &p : pages_ ) {
        if( p.id_ == sPageIn ) {
            p.items_.emplace_back( ItemType::BlankLine, "", adding_to_group_ );
            break;
        }
    }
}

void options_manager::add_option_group( const std::string &page_id,
                                        const options_manager::Group &group,
                                        const std::function<void( const std::string & )> &entries )
{
    if( !adding_to_group_.empty() ) {
        // Nested groups are not allowed
        debugmsg( "Tried to create option group '%s' from within group '%s'.",
                  group.id_, adding_to_group_ );
        return;
    }
    for( Group &g : groups_ ) {
        if( g.id_ == group.id_ ) {
            debugmsg( "Option group with id '%s' already exists", group.id_ );
            return;
        }
    }
    groups_.push_back( group );
    adding_to_group_ = groups_.back().id_;

    for( Page &p : pages_ ) {
        if( p.id_ == page_id ) {
            p.items_.emplace_back( ItemType::GroupHeader, group.id_, adding_to_group_ );
            break;
        }
    }

    entries( page_id );

    adding_to_group_.clear();
}

const options_manager::Group &options_manager::find_group( const std::string &id ) const
{
    static Group null_group;
    if( id.empty() ) {
        return null_group;
    }
    for( const Group &g : groups_ ) {
        if( g.id_ == id ) {
            return g;
        }
    }
    debugmsg( "Option group with id '%s' does not exist.", id );
    return null_group;
}

void options_manager::cOpt::setPrerequisites( const std::string &sOption,
        const std::vector<std::string> &sAllowedValues )
{
    const bool hasOption = get_options().has_option( sOption );
    if( !hasOption ) {
        debugmsg( "setPrerequisite: unknown option %s", sType );
        return;
    }

    const cOpt &existingOption = get_options().get_option( sOption );
    const std::string &existingOptionType = existingOption.getType();
    bool isOfSupportType = false;
    for( const std::string &sSupportedType : getPrerequisiteSupportedTypes() ) {
        if( existingOptionType == sSupportedType ) {
            isOfSupportType = true;
            break;
        }
    }

    if( !isOfSupportType ) {
        debugmsg( "setPrerequisite: option %s not of supported type", sType );
        return;
    }

    sPrerequisite = sOption;
    sPrerequisiteAllowedValues = sAllowedValues;
}

std::string options_manager::cOpt::getPrerequisite() const
{
    return sPrerequisite;
}

bool options_manager::cOpt::hasPrerequisite() const
{
    return !sPrerequisite.empty();
}

bool options_manager::cOpt::checkPrerequisite() const
{
    if( !hasPrerequisite() ) {
        return true;
    }
    bool isPrerequisiteFulfilled = false;
    const std::string prerequisite_option_value = get_options().get_option( sPrerequisite ).getValue();
    for( const std::string &sAllowedPrerequisiteValue : sPrerequisiteAllowedValues ) {
        if( prerequisite_option_value == sAllowedPrerequisiteValue ) {
            isPrerequisiteFulfilled = true;
            break;
        }
    }
    return isPrerequisiteFulfilled;
}

//helper functions
bool options_manager::cOpt::is_hidden() const
{
    switch( hide ) {
        case COPT_NO_HIDE: // NOLINT(bugprone-branch-clone)
            return false;

        case COPT_SDL_HIDE:
#if defined(TILES)
            return true;
#else
            return false;
#endif

        case COPT_CURSES_HIDE: // NOLINT(bugprone-branch-clone)
#if !defined(TILES) // If not defined, it's the curses interface.
            return true;
#else
            return false;
#endif

        case COPT_POSIX_CURSES_HIDE:
            // Check if we on windows and using wincurses.
#if defined(TILES) || defined(_WIN32)
            return false;
#else
            return true;
#endif

        case COPT_NO_SOUND_HIDE:
#if !defined(SDL_SOUND) // If not defined, we have no sound support.
            return true;
#else
            return false;
#endif

        case COPT_ALWAYS_HIDE:
            return true;
    }
    // Make compiler happy, this is unreachable.
    return false;
}

std::string options_manager::cOpt::getName() const
{
    return sName;
}

std::string options_manager::cOpt::getPage() const
{
    return sPage;
}

std::string options_manager::cOpt::getMenuText() const
{
    return sMenuText.translated();
}

std::string options_manager::cOpt::getTooltip() const
{
    return sTooltip.translated();
}

std::string options_manager::cOpt::getType() const
{
    return sType;
}

bool options_manager::cOpt::operator==( const cOpt &rhs ) const
{
    if( sType != rhs.sType ) {
        return false;
    } else if( sType == "string_select" || sType == "string_input" ) {
        return sSet == rhs.sSet;
    } else if( sType == "bool" ) {
        return bSet == rhs.bSet;
    } else if( sType == "int" || sType == "int_map" ) {
        return iSet == rhs.iSet;
    } else if( sType == "float" ) {
        return fSet == rhs.fSet;
    } else if( sType == "VOID" ) {
        return true;
    } else {
        debugmsg( "unknown option type %s", sType );
        return false;
    }
}

std::string options_manager::cOpt::getValue( bool classis_locale ) const
{
    if( sType == "string_select" || sType == "string_input" ) {
        return sSet;

    } else if( sType == "bool" ) {
        return bSet ? "true" : "false";

    } else if( sType == "int" || sType == "int_map" ) {
        return string_format( format, iSet );

    } else if( sType == "float" ) {
        std::ostringstream ssTemp;
        ssTemp.imbue( classis_locale ? std::locale::classic() : std::locale() );
        ssTemp.precision( 2 );
        ssTemp.setf( std::ios::fixed, std::ios::floatfield );
        ssTemp << fSet;
        return ssTemp.str();
    }

    return "";
}

template<>
std::string options_manager::cOpt::value_as<std::string>() const
{
    if( eType != CVT_STRING ) {
        debugmsg( "%s tried to get string value from option of type %s", sName, sType );
    }
    return sSet;
}

template<>
bool options_manager::cOpt::value_as<bool>() const
{
    if( eType != CVT_BOOL ) {
        debugmsg( "%s tried to get boolean value from option of type %s", sName, sType );
    }
    return bSet;
}

template<>
float options_manager::cOpt::value_as<float>() const
{
    if( eType != CVT_FLOAT ) {
        debugmsg( "%s tried to get float value from option of type %s", sName, sType );
    }
    return fSet;
}

template<>
int options_manager::cOpt::value_as<int>() const
{
    if( eType != CVT_INT ) {
        debugmsg( "%s tried to get integer value from option of type %s", sName, sType );
    }
    return iSet;
}

std::string options_manager::cOpt::getValueName() const
{
    if( sType == "string_select" ) {
        const auto iter = std::find_if( vItems.begin(),
        vItems.end(), [&]( const id_and_option & e ) {
            return e.first == sSet;
        } );
        if( iter != vItems.end() ) {
            return iter->second.translated();
        }

    } else if( sType == "bool" ) {
        return bSet ? _( "True" ) : _( "False" );

    } else if( sType == "int_map" ) {
        const std::optional<int_and_option> opt = findInt( iSet );
        if( opt ) {
            if( verbose ) {
                return string_format( _( "%d: %s" ), iSet, opt->second );
            } else {
                return opt->second.translated();
            }
        }
    }

    return getValue();
}

std::string options_manager::cOpt::getDefaultText( const bool bTranslated ) const
{
    if( sType == "string_select" ) {
        const auto iter = std::find_if( vItems.begin(), vItems.end(),
        [this]( const id_and_option & elem ) {
            return elem.first == sDefault;
        } );
        const std::string defaultName = iter == vItems.end() ? std::string() :
                                        bTranslated ? iter->second.translated() : iter->first;
        const std::string &sItems = enumerate_as_string( vItems.begin(), vItems.end(),
        [bTranslated]( const id_and_option & elem ) {
            return bTranslated ? elem.second.translated() : elem.first;
        }, enumeration_conjunction::none );
        return string_format( _( "Default: %s - Values: %s" ), defaultName, sItems );

    } else if( sType == "string_input" ) {
        return string_format( _( "Default: %s" ), sDefault );

    } else if( sType == "bool" ) {
        return bDefault ? _( "Default: True" ) : _( "Default: False" );

    } else if( sType == "int" ) {
        return string_format( _( "Default: %d - Min: %d, Max: %d" ), iDefault, iMin, iMax );

    } else if( sType == "int_map" ) {
        const std::optional<int_and_option> opt = findInt( iDefault );
        if( opt ) {
            if( verbose ) {
                return string_format( _( "Default: %d: %s" ), iDefault, opt->second );
            } else {
                return string_format( _( "Default: %s" ), opt->second );
            }
        }

    } else if( sType == "float" ) {
        return string_format( _( "Default: %.2f - Min: %.2f, Max: %.2f" ), fDefault, fMin, fMax );
    }

    return "";
}

int options_manager::cOpt::getItemPos( const std::string &sSearch ) const
{
    if( sType == "string_select" ) {
        for( size_t i = 0; i < vItems.size(); i++ ) {
            if( vItems[i].first == sSearch ) {
                return i;
            }
        }
    }

    return -1;
}

std::vector<options_manager::id_and_option> options_manager::cOpt::getItems() const
{
    return vItems;
}

int options_manager::cOpt::getIntPos( const int iSearch ) const
{
    if( sType == "int_map" ) {
        for( size_t i = 0; i < mIntValues.size(); i++ ) {
            if( mIntValues[i].first == iSearch ) {
                return i;
            }
        }
    }

    return -1;
}

std::optional<options_manager::int_and_option> options_manager::cOpt::findInt(
    const int iSearch ) const
{
    int i = static_cast<int>( getIntPos( iSearch ) );
    if( i == -1 ) {
        return std::nullopt;
    }
    return mIntValues[i];
}

int options_manager::cOpt::getMaxLength() const
{
    if( sType == "string_input" ) {
        return iMaxLength;
    }

    return 0;
}

//set to next item
void options_manager::cOpt::setNext()
{
    if( sType == "string_select" ) {
        int iNext = getItemPos( sSet ) + 1;
        if( iNext >= static_cast<int>( vItems.size() ) ) {
            iNext = 0;
        }

        sSet = vItems[iNext].first;

    } else if( sType == "string_input" ) {
        int iMenuTextLength = utf8_width( sMenuText.translated() );
        string_input_popup()
        .width( iMaxLength > 80 ? 80 : iMaxLength < iMenuTextLength ? iMenuTextLength : iMaxLength + 1 )
        .title( sMenuText.translated() )
        .max_length( iMaxLength )
        .edit( sSet );

    } else if( sType == "bool" ) {
        bSet = !bSet;

    } else if( sType == "int" ) {
        iSet++;
        if( iSet > iMax ) {
            iSet = iMin;
        }

    } else if( sType == "int_map" ) {
        unsigned int iNext = getIntPos( iSet ) + 1;
        if( iNext >= mIntValues.size() ) {
            iNext = 0;
        }
        iSet = mIntValues[iNext].first;

    } else if( sType == "float" ) {
        fSet += fStep;
        if( fSet > fMax ) {
            fSet = fMin;
        }
    }
}

//set to previous item
void options_manager::cOpt::setPrev()
{
    if( sType == "string_select" ) {
        int iPrev = static_cast<int>( getItemPos( sSet ) ) - 1;
        if( iPrev < 0 ) {
            iPrev = vItems.size() - 1;
        }

        sSet = vItems[iPrev].first;

    } else if( sType == "string_input" ) {
        setNext();

    } else if( sType == "bool" ) {
        bSet = !bSet;

    } else if( sType == "int" ) {
        iSet--;
        if( iSet < iMin ) {
            iSet = iMax;
        }

    } else if( sType == "int_map" ) {
        int iPrev = static_cast<int>( getIntPos( iSet ) ) - 1;
        if( iPrev < 0 ) {
            iPrev = mIntValues.size() - 1;
        }
        iSet = mIntValues[iPrev].first;

    } else if( sType == "float" ) {
        fSet -= fStep;
        if( fSet < fMin ) {
            fSet = fMax;
        }
    }
}

//set value
void options_manager::cOpt::setValue( float fSetIn )
{
    if( sType != "float" ) {
        debugmsg( "tried to set a float value to a %s option", sType );
        return;
    }
    fSet = fSetIn;
    if( fSet < fMin || fSet > fMax ) {
        fSet = fDefault;
    }
}

//set value
void options_manager::cOpt::setValue( int iSetIn )
{
    if( sType != "int" ) {
        debugmsg( "tried to set an int value to a %s option", sType );
        return;
    }
    iSet = iSetIn;
    if( iSet < iMin || iSet > iMax ) {
        iSet = iDefault;
    }
}

//set value
void options_manager::cOpt::setValue( const std::string &sSetIn )
{
    if( sType == "string_select" ) {
        if( getItemPos( sSetIn ) != -1 ) {
            sSet = sSetIn;
        }

    } else if( sType == "string_input" ) {
        sSet = iMaxLength > 0 ? sSetIn.substr( 0, iMaxLength ) : sSetIn;

    } else if( sType == "bool" ) {
        bSet = sSetIn == "True" || sSetIn == "true" || sSetIn == "T" || sSetIn == "t";

    } else if( sType == "int" ) {
        // Some integer values are stored with a '%', e.g. "100%".
        std::string without_percent = sSetIn;
        if( string_ends_with( without_percent, "%" ) ) {
            without_percent.erase( without_percent.end() - 1 );
        }
        ret_val<int> val = try_parse_integer<int>( without_percent, false );

        if( val.success() ) {
            iSet = val.value();

            if( iSet < iMin || iSet > iMax ) {
                iSet = iDefault;
            }
        } else {
            debugmsg( "Error parsing option as integer: %s", val.str() );
            iSet = iDefault;
        }

    } else if( sType == "int_map" ) {
        ret_val<int> val = try_parse_integer<int>( sSetIn, false );

        if( val.success() ) {
            iSet = val.value();

            auto item = findInt( iSet );
            if( !item ) {
                iSet = iDefault;
            }
        } else {
            debugmsg( "Error parsing option as integer: %s", val.str() );
            iSet = iDefault;
        }

    } else if( sType == "float" ) {
        std::istringstream ssTemp( sSetIn );
        ssTemp.imbue( std::locale::classic() );
        float tmpFloat;
        ssTemp >> tmpFloat;
        if( ssTemp ) {
            setValue( tmpFloat );
        } else {
            debugmsg( "invalid floating point option: %s", sSetIn );
        }
    }
}

/** Fill a mapping with values.
 * Scans all directories in @p dirname directory for
 * a file named @p filename.
 * All found values added to resource_option as name, resource_dir.
 * Furthermore, it builds possible values list for cOpt class.
 */
static std::vector<options_manager::id_and_option> build_resource_list(
    std::map<std::string, std::string> &resource_option, const std::string &operation_name,
    const std::string &dirname, const std::string &filename )
{
    std::vector<options_manager::id_and_option> resource_names;

    resource_option.clear();
    const auto resource_dirs = get_directories_with( filename, dirname, true );
    const std::string slash_filename = "/" + filename;

    for( const std::string &resource_dir : resource_dirs ) {
        read_from_file( resource_dir + slash_filename, [&]( std::istream & fin ) {
            std::string resource_name;
            std::string view_name;
            // should only have 2 values inside it, otherwise is going to only load the last 2 values
            while( !fin.eof() ) {
                std::string sOption;
                fin >> sOption;

                if( sOption.empty() || sOption[0] == '#' ) {
                    getline( fin, sOption );    // Empty line or comment, chomp it
                } else {
                    if( sOption.find( "NAME" ) != std::string::npos ) {
                        resource_name.clear();
                        getline( fin, resource_name );
                        resource_name = trim( resource_name );
                    } else if( sOption.find( "VIEW" ) != std::string::npos ) {
                        view_name.clear();
                        getline( fin, view_name );
                        view_name = trim( view_name );
                        break;
                    }
                }
            }
            resource_names.emplace_back( resource_name,
                                         view_name.empty() ? no_translation( resource_name ) : to_translation( view_name ) );
            if( resource_option.count( resource_name ) != 0 ) {
                debugmsg( "Found \"%s\" duplicate with name \"%s\" (new definition will be ignored)",
                          operation_name, resource_name );
            } else {
                resource_option.insert( std::pair<std::string, std::string>( resource_name, resource_dir ) );
            }
        } );
    }

    return resource_names;
}

static std::vector<options_manager::id_and_option> build_resource_list(
    std::map<std::string, cata_path> &resource_option, const std::string &operation_name,
    const cata_path &dirname, const std::string &filename )
{
    std::vector<options_manager::id_and_option> resource_names;

    resource_option.clear();
    const auto resource_dirs = get_directories_with( filename, dirname, true );

    for( const cata_path &resource_dir : resource_dirs ) {
        read_from_file( resource_dir / filename, [&]( std::istream & fin ) {
            std::string resource_name;
            std::string view_name;
            // should only have 2 values inside it, otherwise is going to only load the last 2 values
            while( !fin.eof() ) {
                std::string sOption;
                fin >> sOption;

                if( sOption.empty() || sOption[0] == '#' ) {
                    getline( fin, sOption );  // Empty line or comment, chomp it
                } else {
                    if( sOption.find( "NAME" ) != std::string::npos ) {
                        resource_name.clear();
                        getline( fin, resource_name );
                        resource_name = trim( resource_name );
                    } else if( sOption.find( "VIEW" ) != std::string::npos ) {
                        view_name.clear();
                        getline( fin, view_name );
                        view_name = trim( view_name );
                        break;
                    }
                }
            }
            resource_names.emplace_back( resource_name,
                                         view_name.empty() ? no_translation( resource_name ) : to_translation( view_name ) );
            if( resource_option.count( resource_name ) != 0 ) {
                debugmsg( "Found \"%s\" duplicate with name \"%s\" (new definition will be ignored)",
                          operation_name, resource_name );
            } else {
                resource_option.insert( std::pair<std::string, cata_path>( resource_name, resource_dir ) );
            }
        } );
    }

    return resource_names;
}

void options_manager::search_resource(
    std::map<std::string, std::string> &storage, std::vector<id_and_option> &option_list,
    const std::vector<std::string> &search_paths, const std::string &resource_name,
    const std::string &resource_filename )
{
    // Clear the result containers.
    storage.clear();
    option_list.clear();

    // Loop through each search path and add its resources.
    for( const std::string &search_path : search_paths ) {
        // Get the resource list from the search path.
        std::map<std::string, std::string> resources;
        std::vector<id_and_option> resource_names = build_resource_list( resources, resource_name,
                search_path, resource_filename );

        // Add any new resources from this path to the result containers.
        // First, add to the resource mapping.
        storage.insert( resources.begin(), resources.end() );
        // Next, add to the option list.
        for( const id_and_option &name : resource_names ) {
            // Only add if not a duplicate.
            if( std::find( option_list.begin(), option_list.end(), name ) == option_list.end() ) {
                option_list.emplace_back( name );
            }
        }
    }
}

void options_manager::search_resource(
    std::map<std::string, cata_path> &storage, std::vector<id_and_option> &option_list,
    const std::vector<cata_path> &search_paths, const std::string &resource_name,
    const std::string &resource_filename )
{
    // Clear the result containers.
    storage.clear();
    option_list.clear();

    // Loop through each search path and add its resources.
    for( const cata_path &search_path : search_paths ) {
        // Get the resource list from the search path.
        std::map<std::string, cata_path> resources;
        std::vector<id_and_option> resource_names = build_resource_list( resources, resource_name,
                search_path, resource_filename );

        // Add any new resources from this path to the result containers.
        // First, add to the resource mapping.
        storage.insert( resources.begin(), resources.end() );
        // Next, add to the option list.
        for( const id_and_option &name : resource_names ) {
            // Only add if not a duplicate.
            if( std::find( option_list.begin(), option_list.end(), name ) == option_list.end() ) {
                option_list.emplace_back( name );
            }
        }
    }
}

std::vector<options_manager::id_and_option> options_manager::build_tilesets_list()
{
    std::vector<id_and_option> result;

    search_resource( TILESETS, result, { PATH_INFO::user_gfx(), PATH_INFO::gfxdir() },
                     "tileset",
                     PATH_INFO::tileset_conf() );

    // Default values
    if( result.empty() ) {
        result.emplace_back( "hoder", to_translation( "Hoder's" ) );
        result.emplace_back( "deon", to_translation( "Deon's" ) );
    }
    return result;
}

std::vector<options_manager::id_and_option> options_manager::build_soundpacks_list()
{
    std::vector<id_and_option> result;

    search_resource( SOUNDPACKS, result, { PATH_INFO::user_sound(), PATH_INFO::data_sound() },
                     "soundpack", PATH_INFO::soundpack_conf() );

    // Select default built-in sound pack
    if( result.empty() ) {
        result.emplace_back( "basic", to_translation( "Basic" ) );
    }
    return result;
}

std::unordered_set<std::string> options_manager::get_langs_with_translation_files()
{
#if defined(LOCALIZE)
    const std::string start_str = locale_dir();
    std::vector<std::string> lang_dirs =
        get_directories_with( PATH_INFO::lang_file(), start_str, true );
    std::for_each( lang_dirs.begin(), lang_dirs.end(), [&]( std::string & dir ) {
        const std::size_t end = dir.rfind( "/LC_MESSAGES" );
        const std::size_t begin = dir.rfind( '/', end - 1 ) + 1;
        dir = dir.substr( begin, end - begin );
    } );
    return std::unordered_set<std::string>( lang_dirs.begin(), lang_dirs.end() );
#else // !LOCALIZE
    return std::unordered_set<std::string>();
#endif // LOCALIZE
}

std::vector<options_manager::id_and_option> options_manager::get_lang_options()
{
    std::vector<id_and_option> lang_options = {
        { "", to_translation( "System language" ) },
        // Note: language names are in their own language and are *not* translated at all.
        // Note: Somewhere in Github PR was better link to msdn.microsoft.com with language names.
        // http://en.wikipedia.org/wiki/List_of_language_names
        { "en", no_translation( R"(English)" ) },
        { "ar", no_translation( R"(العربية)" )},
        { "cs", no_translation( R"(Český Jazyk)" )},
        { "da", no_translation( R"(Dansk)" )},
        { "de", no_translation( R"(Deutsch)" ) },
        { "el", no_translation( R"(Ελληνικά)" )},
        { "es_AR", no_translation( R"(Español (Argentina))" ) },
        { "es_ES", no_translation( R"(Español (España))" ) },
        { "fr", no_translation( R"(Français)" ) },
        { "hu", no_translation( R"(Magyar)" ) },
        { "id", no_translation( R"(Bahasa Indonesia)" )},
        { "is", no_translation( R"(Íslenska)" )},
        { "it_IT", no_translation( R"(Italiano)" )},
        { "ja", no_translation( R"(日本語)" ) },
        { "ko", no_translation( R"(한국어)" ) },
        { "nb", no_translation( R"(Norsk)" )},
        { "nl", no_translation( R"(Nederlands)" )},
        { "pl", no_translation( R"(Polski)" ) },
        { "pt_BR", no_translation( R"(Português (Brasil))" )},
        { "ru", no_translation( R"(Русский)" ) },
        { "sr", no_translation( R"(Српски)" )},
        { "tr", no_translation( R"(Türkçe)" )},
        { "uk_UA", no_translation( R"(український)" )},
        { "zh_CN", no_translation( R"(中文 (天朝))" ) },
        { "zh_TW", no_translation( R"(中文 (台灣))" ) },
    };

    std::unordered_set<std::string> lang_list = get_langs_with_translation_files();

    std::vector<id_and_option> options;

    lang_list.insert( "" ); // for System language option
    lang_list.insert( "en" ); // for English option

    std::copy_if( lang_options.begin(), lang_options.end(), std::back_inserter( options ),
    [&lang_list]( const options_manager::id_and_option & pair ) {
        return lang_list.count( pair.first );
    } );
    return options;
}

#if defined(__ANDROID__)
bool android_get_default_setting( const char *settings_name, bool default_value )
{
    JNIEnv *env = ( JNIEnv * )SDL_AndroidGetJNIEnv();
    jobject activity = ( jobject )SDL_AndroidGetActivity();
    jclass clazz( env->GetObjectClass( activity ) );
    jmethodID method_id = env->GetMethodID( clazz, "getDefaultSetting", "(Ljava/lang/String;Z)Z" );
    jboolean ans = env->CallBooleanMethod( activity, method_id, env->NewStringUTF( settings_name ),
                                           default_value );
    env->DeleteLocalRef( activity );
    env->DeleteLocalRef( clazz );
    return ans;
}
#endif

void options_manager::Page::removeRepeatedEmptyLines()
{
<<<<<<< HEAD
    const auto empty = [&]( const PageItem & it ) -> bool {
        return it.type == ItemType::BlankLine ||
        ( it.type == ItemType::Option && get_options().get_option( it.data ).is_hidden() );
=======
    const auto empty = [&]( const std::optional<std::string> &v ) -> bool {
        return !v || get_options().get_option( *v ).is_hidden();
>>>>>>> 127ec42d
    };

    while( !items_.empty() && empty( items_.front() ) ) {
        items_.erase( items_.begin() );
    }
    while( !items_.empty() && empty( items_.back() ) ) {
        items_.erase( items_.end() - 1 );
    }
    for( auto iter = std::next( items_.begin() ); iter != items_.end(); ) {
        if( empty( *std::prev( iter ) ) && empty( *iter ) ) {
            iter = items_.erase( iter );
        } else {
            ++iter;
        }
    }
}

void options_manager::init()
{
    options.clear();
    for( Page &p : pages_ ) {
        p.items_.clear();
    }

    add_options_general();
    add_options_interface();
    add_options_graphics();
    add_options_world_default();
    add_options_debug();
    add_options_android();

    for( Page &p : pages_ ) {
        p.removeRepeatedEmptyLines();
    }
}

void options_manager::add_options_general()
{
    const auto add_empty_line = [&]() {
        this->add_empty_line( "general" );
    };

    add( "DEF_CHAR_NAME", "general", to_translation( "Default character name" ),
         to_translation( "Set a default character name that will be used instead of a random name on character creation." ),
         "", 30
       );

    add_empty_line();

    add( "AUTO_PICKUP", "general", to_translation( "Auto pickup enabled" ),
         to_translation( "If true, enable item auto pickup.  Change pickup rules with the Auto pickup manager." ),
         false
       );

    add( "AUTO_PICKUP_ADJACENT", "general", to_translation( "Auto pickup adjacent" ),
         to_translation( "If true, enable auto pickup items one tile around to the player.  You can assign No Auto Pickup zones with the Zones manager for e.g. your homebase." ),
         false
       );

    get_option( "AUTO_PICKUP_ADJACENT" ).setPrerequisite( "AUTO_PICKUP" );

    add( "AUTO_PICKUP_OWNED", "general", to_translation( "Auto pickup owned items" ),
         to_translation( "If true, items that belong to your faction will be included in auto pickup." ),
         false
       );

    get_option( "AUTO_PICKUP_OWNED" ).setPrerequisite( "AUTO_PICKUP" );

    add( "AUTO_PICKUP_WEIGHT_LIMIT", "general", to_translation( "Auto pickup weight limit" ),
         to_translation( "Auto pickup items with weight less than or equal to [option] * 50 grams.  You must also set the small items option.  0 = disabled." ),
         0, 100, 0
       );

    get_option( "AUTO_PICKUP_WEIGHT_LIMIT" ).setPrerequisite( "AUTO_PICKUP" );

    add( "AUTO_PICKUP_VOLUME_LIMIT", "general", to_translation( "Auto pickup volume limit" ),
         to_translation( "Auto pickup items with volume less than or equal to [option] * 50 milliliters.  You must also set the light items option.  0 = disabled." ),
         0, 100, 0
       );

    get_option( "AUTO_PICKUP_VOLUME_LIMIT" ).setPrerequisite( "AUTO_PICKUP" );

    add( "AUTO_PICKUP_SAFEMODE", "general", to_translation( "Auto pickup safe mode" ),
         to_translation( "If true, auto pickup is disabled as long as you can see monsters nearby.  This is affected by 'Safe mode proximity distance'." ),
         false
       );

    get_option( "AUTO_PICKUP_SAFEMODE" ).setPrerequisite( "AUTO_PICKUP" );

    add( "NO_AUTO_PICKUP_ZONES_LIST_ITEMS", "general",
         to_translation( "List items within no auto pickup zones" ),
         to_translation( "If true, you will see messages about items you step on, within no auto pickup zones." ),
         true
       );

    get_option( "NO_AUTO_PICKUP_ZONES_LIST_ITEMS" ).setPrerequisite( "AUTO_PICKUP" );

    add_empty_line();

    add( "AUTO_FEATURES", "general", to_translation( "Additional auto features" ),
         to_translation( "If true, enables configured auto features below.  Disabled as long as any enemy monster is seen." ),
         false
       );

    add( "AUTO_PULP_BUTCHER", "general", to_translation( "Auto pulp or butcher" ),
         to_translation( "Action to perform when 'Auto pulp or butcher' is enabled.  Pulp: Pulp corpses you stand on.  - Pulp Adjacent: Also pulp corpses adjacent from you.  - Butcher: Butcher corpses you stand on." ),
    { { "off", to_translation( "options", "Disabled" ) }, { "pulp", to_translation( "Pulp" ) }, { "pulp_zombie_only", to_translation( "Pulp Zombies Only" ) }, { "pulp_adjacent", to_translation( "Pulp Adjacent" ) }, { "pulp_adjacent_zombie_only", to_translation( "Pulp Adjacent Zombie Only" ) }, { "butcher", to_translation( "Butcher" ) } },
    "off"
       );

    get_option( "AUTO_PULP_BUTCHER" ).setPrerequisite( "AUTO_FEATURES" );

    add( "AUTO_MINING", "general", to_translation( "Auto mining" ),
         to_translation( "If true, enables automatic use of wielded pickaxes and jackhammers whenever trying to move into mineable terrain." ),
         false
       );

    get_option( "AUTO_MINING" ).setPrerequisite( "AUTO_FEATURES" );

    add( "AUTO_MOPPING", "general", to_translation( "Auto mopping" ),
         to_translation( "If true, enables automatic use of wielded mops to clean surrounding terrain." ),
         false
       );

    get_option( "AUTO_MOPPING" ).setPrerequisite( "AUTO_FEATURES" );

    add( "AUTO_FORAGING", "general", to_translation( "Auto foraging" ),
         to_translation( "Action to perform when 'Auto foraging' is enabled.  Bushes: Only forage bushes.  - Trees: Only forage trees.  - Crops: Only forage crops.  - Everything: Forage bushes, trees, crops, and everything else including flowers, cattails etc." ),
    { { "off", to_translation( "options", "Disabled" ) }, { "bushes", to_translation( "Bushes" ) }, { "trees", to_translation( "Trees" ) }, { "crops", to_translation( "Crops" ) }, { "all", to_translation( "Everything" ) } },
    "off"
       );

    get_option( "AUTO_FORAGING" ).setPrerequisite( "AUTO_FEATURES" );

    add_empty_line();

    add( "DANGEROUS_PICKUPS", "general", to_translation( "Dangerous pickups" ),
         to_translation( "If true, will allow player to pick new items, even if it causes them to exceed the weight limit." ),
         false
       );

    add( "DANGEROUS_TERRAIN_WARNING_PROMPT", "general",
         to_translation( "Dangerous terrain warning prompt" ),
         to_translation( "Always: You will be prompted to move onto dangerous tiles.  Running: You will only be able to move onto dangerous tiles while running and will be prompted.  Crouching: You will only be able to move onto a dangerous tile while crouching and will be prompted.  Never:  You will not be able to move onto a dangerous tile unless running and will not be warned or prompted." ),
    { { "ALWAYS", to_translation( "Always" ) }, { "RUNNING", to_translation( "Running" ) }, { "CROUCHING", to_translation( "Crouching" ) }, { "NEVER", to_translation( "Never" ) } },
    "ALWAYS"
       );

    add( "FORCE_SMART_CONTROLLER_OFF_ON_ENGINE_STOP", "general",
         to_translation( "Force smart engine controller off" ),
         to_translation( "If enabled, turn off the smart engine controller when you turn off the engine of the car without an electric motor" ),
    {
        { "disabled", to_translation( "options", "Disabled" ) },
        { "enabled", to_translation( "Enabled" ) },
        { "ask", to_translation( "Ask" ) }
    }, "ask"
       );

    add_empty_line();

    add( "SAFEMODE", "general", to_translation( "Safe mode" ),
         to_translation( "If true, will hold the game and display a warning if a hostile monster/NPC is approaching." ),
         true
       );

    add( "SAFEMODEPROXIMITY", "general", to_translation( "Safe mode proximity distance" ),
         to_translation( "If safe mode is enabled, distance to hostiles at which safe mode should show a warning.  0 = Max player view distance.  This option only has effect when no safe mode rule is specified.  Otherwise, edit the default rule in Safe mode manager instead of this value." ),
         0, MAX_VIEW_DISTANCE, 0
       );

    add( "SAFEMODEVEH", "general", to_translation( "Safe mode when driving" ),
         to_translation( "If true, safe mode will alert you of hostiles while you are driving a vehicle." ),
         false
       );

    add( "AUTOSAFEMODE", "general", to_translation( "Auto reactivate safe mode" ),
         to_translation( "If true, safe mode will automatically reactivate after a certain number of turns.  See option 'Turns to auto reactivate safe mode.'" ),
         false
       );

    add( "AUTOSAFEMODETURNS", "general", to_translation( "Turns to auto reactivate safe mode" ),
         to_translation( "Number of turns after which safe mode is reactivated.  Will only reactivate if no hostiles are in 'Safe mode proximity distance.'" ),
         1, 600, 50
       );

    add( "SAFEMODEIGNORETURNS", "general", to_translation( "Turns to remember ignored monsters" ),
         to_translation( "Number of turns an ignored monster stays ignored after it is no longer seen.  0 disables this option and monsters are permanently ignored." ),
         0, 3600, 200
       );

    add_empty_line();

    add( "TURN_DURATION", "general", to_translation( "Realtime turn progression" ),
         to_translation( "If higher than 0, monsters will take periodic gameplay turns.  This value is the delay between each turn, in seconds.  Works best with Safe Mode disabled.  0 = disabled." ),
         0.0, 10.0, 0.0, 0.05
       );

    add_empty_line();

    add( "AUTOSAVE", "general", to_translation( "Autosave" ),
         to_translation( "If true, game will periodically save the map.  Autosaves occur based on in-game turns or realtime minutes, whichever is larger." ),
         true
       );

    add( "AUTOSAVE_TURNS", "general", to_translation( "Game turns between autosaves" ),
         to_translation( "Number of game turns between autosaves." ),
         10, 1000, 50
       );

    get_option( "AUTOSAVE_TURNS" ).setPrerequisite( "AUTOSAVE" );

    add( "AUTOSAVE_MINUTES", "general", to_translation( "Real minutes between autosaves" ),
         to_translation( "Number of realtime minutes between autosaves." ),
         0, 127, 5
       );

    get_option( "AUTOSAVE_MINUTES" ).setPrerequisite( "AUTOSAVE" );

    add_empty_line();

    add( "AUTO_NOTES", "general", to_translation( "Auto notes" ),
         to_translation( "If true, automatically sets notes." ),
         false
       );

    add( "AUTO_NOTES_STAIRS", "general", to_translation( "Auto notes (stairs)" ),
         to_translation( "If true, automatically sets notes on places that have stairs that go up or down." ),
         false
       );

    get_option( "AUTO_NOTES_STAIRS" ).setPrerequisite( "AUTO_NOTES" );

    add( "AUTO_NOTES_MAP_EXTRAS", "general", to_translation( "Auto notes (map extras)" ),
         to_translation( "If true, automatically sets notes on places that contain various map extras." ),
         false
       );

    get_option( "AUTO_NOTES_MAP_EXTRAS" ).setPrerequisite( "AUTO_NOTES" );

    add( "AUTO_NOTES_DROPPED_FAVORITES", "general", to_translation( "Auto notes (dropped favorites)" ),
         to_translation( "If true, automatically sets notes when player drops favorited items." ),
         false
       );

    get_option( "AUTO_NOTES_DROPPED_FAVORITES" ).setPrerequisite( "AUTO_NOTES" );

    add_empty_line();

    add( "CIRCLEDIST", "general", to_translation( "Circular distances" ),
         to_translation( "If true, the game will calculate range in a realistic way: light sources will be circles, diagonal movement will cover more ground and take longer.  If false, everything is square: moving to the northwest corner of a building takes as long as moving to the north wall." ),
         true
       );

    add( "DROP_EMPTY", "general", to_translation( "Drop empty containers" ),
         to_translation( "Set to drop empty containers after use.  No: Don't drop any.  - Watertight: All except watertight containers.  - All: Drop all containers." ),
    { { "no", to_translation( "No" ) }, { "watertight", to_translation( "Watertight" ) }, { "all", to_translation( "All" ) } },
    "no"
       );

    add( "DEATHCAM", "general", to_translation( "DeathCam" ),
         to_translation( "Always: Always start deathcam.  Ask: Query upon death.  Never: Never show deathcam." ),
    { { "always", to_translation( "Always" ) }, { "ask", to_translation( "Ask" ) }, { "never", to_translation( "Never" ) } },
    "ask"
       );

    add( "EVENT_SPAWNS", "general", to_translation( "Special event spawns" ),
         to_translation( "If not disabled, unique items and/or monsters can spawn during special events (Christmas, Halloween, etc.)" ),
    { { "off", to_translation( "Disabled" ) }, { "items", to_translation( "Items" ) }, { "monsters", to_translation( "Monsters" ) }, { "both", to_translation( "Both" ) } },
    "off" );

    add_empty_line();

    add( "SOUND_ENABLED", "general", to_translation( "Sound enabled" ),
         to_translation( "If true, music and sound are enabled." ),
         true, COPT_NO_SOUND_HIDE
       );

    add( "SOUNDPACKS", "general", to_translation( "Choose soundpack" ),
         to_translation( "Choose the soundpack you want to use.  Requires restart." ),
         build_soundpacks_list(), "basic", COPT_NO_SOUND_HIDE
       ); // populate the options dynamically

    get_option( "SOUNDPACKS" ).setPrerequisite( "SOUND_ENABLED" );

    add( "MUSIC_VOLUME", "general", to_translation( "Music volume" ),
         to_translation( "Adjust the volume of the music being played in the background." ),
         0, 128, 100, COPT_NO_SOUND_HIDE
       );

    get_option( "MUSIC_VOLUME" ).setPrerequisite( "SOUND_ENABLED" );

    add( "SOUND_EFFECT_VOLUME", "general", to_translation( "Sound effect volume" ),
         to_translation( "Adjust the volume of sound effects being played by the game." ),
         0, 128, 100, COPT_NO_SOUND_HIDE
       );

    get_option( "SOUND_EFFECT_VOLUME" ).setPrerequisite( "SOUND_ENABLED" );

    add( "AMBIENT_SOUND_VOLUME", "general", to_translation( "Ambient sound volume" ),
         to_translation( "Adjust the volume of ambient sounds being played by the game." ),
         0, 128, 100, COPT_NO_SOUND_HIDE
       );

    get_option( "AMBIENT_SOUND_VOLUME" ).setPrerequisite( "SOUND_ENABLED" );
}

void options_manager::add_options_interface()
{
    const auto add_empty_line = [&]() {
        this->add_empty_line( "interface" );
    };

    add( "USE_LANG", "interface", to_translation( "Language" ),
         to_translation( "Switch language." ), options_manager::get_lang_options(), "" );

    add_empty_line();

    add( "USE_CELSIUS", "interface", to_translation( "Temperature units" ),
         to_translation( "Switch between Fahrenheit, Celsius, and Kelvin." ),
    { { "fahrenheit", to_translation( "Fahrenheit" ) }, { "celsius", to_translation( "Celsius" ) }, { "kelvin", to_translation( "Kelvin" ) } },
    "fahrenheit"
       );

    add( "USE_METRIC_SPEEDS", "interface", to_translation( "Speed units" ),
         to_translation( "Switch between mph, km/h, and tiles/turn." ),
    { { "mph", to_translation( "mph" ) }, { "km/h", to_translation( "km/h" ) }, { "t/t", to_translation( "tiles/turn" ) } },
    ( SystemLocale::UseMetricSystem().value_or( false ) ? "km/h" : "mph" )
       );

    add( "USE_METRIC_WEIGHTS", "interface", to_translation( "Mass units" ),
         to_translation( "Switch between lbs and kg." ),
    { { "lbs", to_translation( "lbs" ) }, { "kg", to_translation( "kg" ) } },
    ( SystemLocale::UseMetricSystem().value_or( false ) ? "kg" : "lbs" )
       );

    add( "VOLUME_UNITS", "interface", to_translation( "Volume units" ),
         to_translation( "Switch between the cups (c), liters (L), and quarts (qt)." ),
    { { "c", to_translation( "Cup" ) }, { "l", to_translation( "Liter" ) }, { "qt", to_translation( "Quart" ) } },
    "l"
       );
    add( "DISTANCE_UNITS", "interface", to_translation( "Distance units" ),
         to_translation( "Switch between metric and imperial distance units." ),
    { { "metric", to_translation( "Metric" ) }, { "imperial", to_translation( "Imperial" ) } },
    ( SystemLocale::UseMetricSystem().value_or( false ) ? "metric" : "imperial" ) );

    add( "24_HOUR", "interface", to_translation( "Time format" ),
         to_translation( "12h: AM/PM, e.g. 7:31 AM - Military: 24h Military, e.g. 0731 - 24h: Normal 24h, e.g. 7:31" ),
         //~ 12h time, e.g.  11:59pm
    {   { "12h", to_translation( "12h" ) },
        //~ Military time, e.g.  2359
        { "military", to_translation( "Military" ) },
        //~ 24h time, e.g.  23:59
        { "24h", to_translation( "24h" ) }
    },
    "12h" );

    add_empty_line();

    add( "SHOW_GUN_VARIANTS", "interface", to_translation( "Show gun brand names" ),
         to_translation( "If true, show brand names for guns, instead of generic functional names - 'm4a1' or 'h&k416a5' instead of 'NATO assault rifle'." ),
         false );
    add( "AMMO_IN_NAMES", "interface", to_translation( "Add ammo to weapon/magazine names" ),
         to_translation( "If true, the default ammo is added to weapon and magazine names.  For example \"Mosin-Nagant M44 (4/5)\" becomes \"Mosin-Nagant M44 (4/5 7.62x54mm)\"." ),
         true
       );
    add( "DETAILED_CONTAINERS", "interface", to_translation( "Detailed containers" ),
         to_translation( "All: every container has detailed remaining volume info.  - Worn: only worn containers have detailed remaining volume info.  - None: no additional info is provided." ),
    {
        { "ALL", to_translation( "All" ) },
        { "WORN", to_translation( "Worn" ) },
        { "NONE", to_translation( "None" ) }
    },
    "WORN" );

    add_empty_line();

    add( "SDL_KEYBOARD_MODE", "interface", to_translation( "Use key code input mode" ),
         to_translation( "Use key code or symbol input on SDL.  "
                         "Symbol is recommended for non-qwerty layouts since currently "
                         "the default keybindings for key code mode only supports qwerty.  "
                         "Key code is currently WIP and bypasses IMEs, caps lock, and num lock." ),
    { { "keychar", to_translation( "Symbol" ) }, { "keycode", to_translation( "Key code" ) } },
    "keychar", COPT_CURSES_HIDE );

    add( "USE_PINYIN_SEARCH", "interface", to_translation( "Use pinyin in search" ),
         to_translation( "If true, pinyin (pronunciation of Chinese characters) can be used in searching/filtering "
                         "(may cause major slowdown when searching through too many entries.)" ),
         false
       );

    add( "FORCE_CAPITAL_YN", "interface",
         to_translation( "Force capital/modified letters in prompts" ),
         to_translation( "If true, prompts such as Y/N queries only accepts capital or modified letters, while "
                         "lower case and unmodified letters only snap the cursor to the corresponding option." ),
         true
       );

    add( "SNAP_TO_TARGET", "interface", to_translation( "Snap to target" ),
         to_translation( "If true, automatically follow the crosshair when firing/throwing." ),
         false
       );

    add( "AIM_AFTER_FIRING", "interface", to_translation( "Reaim after firing" ),
         to_translation( "If true, after firing automatically aim again if targets are available." ),
         true
       );

    add( "QUERY_DISASSEMBLE", "interface", to_translation( "Query on disassembly while butchering" ),
         to_translation( "If true, will query before disassembling items while butchering." ),
         true
       );

    add( "QUERY_KEYBIND_REMOVAL", "interface", to_translation( "Query on keybinding removal" ),
         to_translation( "If true, will query before removing a keybinding from a hotkey." ),
         true
       );

    add( "CLOSE_ADV_INV", "interface", to_translation( "Close advanced inventory on move all" ),
         to_translation( "If true, will close the advanced inventory when the move all items command is used." ),
         false
       );

    add( "OPEN_DEFAULT_ADV_INV", "interface",
         to_translation( "Open default advanced inventory layout" ),
         to_translation( "If true, open default advanced inventory layout instead of last opened layout" ),
         false
       );

    add( "INV_USE_ACTION_NAMES", "interface", to_translation( "Display actions in \"Use item\" menu" ),
         to_translation(
             R"(If true, actions (like "Read", "Smoke", "Wrap tighter") will be displayed next to the corresponding items.)" ),
         true
       );

    add( "AUTOSELECT_SINGLE_VALID_TARGET", "interface",
         to_translation( "Autoselect if exactly one valid target" ),
         to_translation( "If true, directional actions ( like \"Examine\", \"Open\", \"Pickup\" ) "
                         "will autoselect an adjacent tile if there is exactly one valid target." ),
         true
       );

    add( "INVENTORY_HIGHLIGHT", "interface",
         to_translation( "Inventory highlight mode" ),
         to_translation( "Highlight selected item's contents and parent container in inventory screen.  "
    "\"Symbol\" shows a highlighted caret and \"Highlight\" uses font highlighting." ), {
        { "symbol", to_translation( "Symbol" ) },
        { "highlight", to_translation( "Highlight" ) },
        { "disable", to_translation( "Disabled" ) }
    },
    "symbol"
       );

    add( "HIGHLIGHT_UNREAD_RECIPES", "interface",
         to_translation( "Highlight unread recipes" ),
         to_translation( "If true, highlight unread recipes to allow tracking of newly learned recipes." ),
         true
       );

    add_empty_line();

    add( "DIAG_MOVE_WITH_MODIFIERS_MODE", "interface",
         to_translation( "Diagonal movement with cursor keys and modifiers" ),
         /*
         Possible modes:

         # None

         # Mode 1: Numpad Emulation

         * Press and keep holding Ctrl
         * Press and release ↑ to set it as the modifier (until Ctrl is released)
         * Press and release → to get the move ↑ + → = ↗ i.e. just like pressing and releasing 9
         * Holding → results in repeated ↗, so just like holding 9
         * If I press any other direction, they are similarly modified by ↑, both for single presses and while holding.

         # Mode 2: CW/CCW

         * `Shift` + `Cursor Left` -> `7` = `Move Northwest`;
         * `Shift` + `Cursor Right` -> `3` = `Move Southeast`;
         * `Shift` + `Cursor Up` -> `9` = `Move Northeast`;
         * `Shift` + `Cursor Down` -> `1` = `Move Southwest`.

         and

         * `Ctrl` + `Cursor Left` -> `1` = `Move Southwest`;
         * `Ctrl` + `Cursor Right` -> `9` = `Move Northeast`;
         * `Ctrl` + `Cursor Up` -> `7` = `Move Northwest`;
         * `Ctrl` + `Cursor Down` -> `3` = `Move Southeast`.

         # Mode 3: L/R Tilt

         * `Shift` + `Cursor Left` -> `7` = `Move Northwest`;
         * `Ctrl` + `Cursor Left` -> `3` = `Move Southeast`;
         * `Shift` + `Cursor Right` -> `9` = `Move Northeast`;
         * `Ctrl` + `Cursor Right` -> `1` = `Move Southwest`.

         # Mode 4: Diagonal Lock

         * Holding Ctrl or Shift locks movement to diagonal only
         * This ensures that pressing ↑ + → will results in ↗ and not ↑ or →
         * Reject input if it doesn't make sense
         * Example 1: Press → while holding Shift and ↑ results in ↗
         * Example 2: Press → while holding Shift, ↑ and ← results in input rejection
         * Example 3: Press → while holding Shift and ← results in input rejection

         */
    to_translation( "Allows diagonal movement with cursor keys using CTRL and SHIFT modifiers.  Diagonal movement action keys are taken from keybindings, so you need these to be configured." ), { { "none", to_translation( "None" ) }, { "mode1", to_translation( "Mode 1: Numpad Emulation" ) }, { "mode2", to_translation( "Mode 2: CW/CCW" ) }, { "mode3", to_translation( "Mode 3: L/R Tilt" ) }, { "mode4", to_translation( "Mode 4: Diagonal Lock" ) } },
    "none", COPT_CURSES_HIDE );

    add_empty_line();

    add( "VEHICLE_ARMOR_COLOR", "interface", to_translation( "Vehicle plating changes part color" ),
         to_translation( "If true, vehicle parts will change color if they are armor plated." ),
         true
       );

    add( "DRIVING_VIEW_OFFSET", "interface", to_translation( "Auto-shift the view while driving" ),
         to_translation( "If true, view will automatically shift towards the driving direction." ),
         true
       );

    add( "VEHICLE_DIR_INDICATOR", "interface", to_translation( "Draw vehicle facing indicator" ),
         to_translation( "If true, when controlling a vehicle, a white 'X' (in curses version) or a crosshair (in tiles version) at distance 10 from the center will display its current facing." ),
         true
       );

    add( "REVERSE_STEERING", "interface", to_translation( "Reverse steering direction in reverse" ),
         to_translation( "If true, when driving a vehicle in reverse, steering should also reverse like real life." ),
         false
       );

    add_empty_line();

    add( "SIDEBAR_POSITION", "interface", to_translation( "Sidebar position" ),
         to_translation( "Switch between sidebar on the left or on the right side.  Requires restart." ),
         //~ sidebar position
    { { "left", to_translation( "Left" ) }, { "right", to_translation( "Right" ) } }, "right"
       );

    add( "SIDEBAR_SPACERS", "interface", to_translation( "Draw sidebar spacers" ),
         to_translation( "If true, adds an extra space between sidebar panels." ),
         false
       );

    add( "LOG_FLOW", "interface", to_translation( "Message log flow" ),
         to_translation( "Where new log messages should show." ),
         //~ sidebar/message log flow direction
    { { "new_top", to_translation( "Top" ) }, { "new_bottom", to_translation( "Bottom" ) } },
    "new_bottom"
       );

    add( "MESSAGE_TTL", "interface", to_translation( "Sidebar log message display duration" ),
         to_translation( "Number of turns after which a message will be removed from the sidebar log.  0 = disabled." ),
         0, 1000, 0
       );

    add( "MESSAGE_COOLDOWN", "interface", to_translation( "Message cooldown" ),
         to_translation( "Number of turns during which similar messages are hidden.  0 = disabled." ),
         0, 1000, 0
       );

    add( "MESSAGE_LIMIT", "interface", to_translation( "Limit message history" ),
         to_translation( "Number of messages to preserve in the history, and when saving." ),
         1, 10000, 255
       );

    add( "NO_UNKNOWN_COMMAND_MSG", "interface",
         to_translation( "Suppress \"Unknown command\" messages" ),
         to_translation( "If true, pressing a key with no set function will not display a notice in the chat log." ),
         false
       );

    add( "ACHIEVEMENT_COMPLETED_POPUP", "interface",
         to_translation( "Popup window when achievement completed" ),
         to_translation( "Whether to trigger a popup window when completing an achievement.  "
                         "First: when completing an achievement that has not been completed in "
    "a previous game." ), {
        { "never", to_translation( "Never" ) },
        { "always", to_translation( "Always" ) },
        { "first", to_translation( "First" ) }
    },
    "first" );

    add( "LOOKAROUND_POSITION", "interface", to_translation( "Look around position" ),
         to_translation( "Switch between look around panel being left or right." ),
    { { "left", to_translation( "Left" ) }, { "right", to_translation( "Right" ) } },
    "right"
       );

    add( "ACCURACY_DISPLAY", "interface", to_translation( "Aim window display style" ),
         to_translation( "How should confidence and steadiness be communicated to the player." ),
         //~ aim bar style - bars or numbers
    { { "numbers", to_translation( "Numbers" ) }, { "bars", to_translation( "Bars" ) } }, "bars"
       );

    add( "MORALE_STYLE", "interface", to_translation( "Morale style" ),
         to_translation( "Morale display style in sidebar." ),
    { { "vertical", to_translation( "Vertical" ) }, { "horizontal", to_translation( "Horizontal" ) } },
    "Vertical"
       );

    add( "AIM_WIDTH", "interface", to_translation( "Full screen Advanced Inventory Manager" ),
         to_translation( "If true, Advanced Inventory Manager menu will fit full screen, otherwise it will leave sidebar visible." ),
         false
       );

    add_empty_line();

    add( "MOVE_VIEW_OFFSET", "interface", to_translation( "Move view offset" ),
         to_translation( "Move view by how many squares per keypress." ),
         1, 50, 1
       );

    add( "FAST_SCROLL_OFFSET", "interface", to_translation( "Overmap fast scroll offset" ),
         to_translation( "With Fast Scroll option enabled, shift view on the overmap and while looking around by this many squares per keypress." ),
         1, 50, 5
       );

    add( "MENU_SCROLL", "interface", to_translation( "Centered menu scrolling" ),
         to_translation( "If true, menus will start scrolling in the center of the list, and keep the list centered." ),
         true
       );

    add( "SHIFT_LIST_ITEM_VIEW", "interface", to_translation( "Shift list item view" ),
         to_translation( "Centered or to edge, shift the view toward the selected item if it is outside of your current viewport." ),
    { { "false", to_translation( "False" ) }, { "centered", to_translation( "Centered" ) }, { "edge", to_translation( "To edge" ) } },
    "centered"
       );

    add( "AUTO_INV_ASSIGN", "interface", to_translation( "Auto inventory letters" ),
         to_translation( "Enabled: automatically assign letters to any carried items that lack them.  Disabled: do not auto-assign letters.  "
    "Favorites: only auto-assign letters to favorited items." ), {
        { "disabled", to_translation( "options", "Disabled" ) },
        { "enabled", to_translation( "Enabled" ) },
        { "favorites", to_translation( "Favorites" ) }
    },
    "favorites" );

    add( "ITEM_HEALTH_BAR", "interface", to_translation( "Show item health bars" ),
         // NOLINTNEXTLINE(cata-text-style): one space after "etc."
         to_translation( "If true, show item health bars instead of reinforced, scratched etc. text." ),
         true
       );

    add( "ITEM_SYMBOLS", "interface", to_translation( "Show item symbols" ),
         to_translation( "If true, show item symbols in inventory and pick up menu." ),
         false
       );

    add( "ITEM_BODYGRAPH", "interface", to_translation( "Show armor coverage map" ),
         to_translation( "If true, show a visual representation of armor coverage in the item info window." ),
         true
       );

    add( "ASTERISK_POSITION", "interface", to_translation( "Favorited item's mark position" ),
         to_translation( "Where to place mark of the favorited item (asterisk): before item's name (prefix) or after item's name (suffix)." ),
    { { "prefix", to_translation( "Prefix" ) }, { "suffix", to_translation( "Suffix" ) } },
    "right"
       );

    add_empty_line();

    add( "ENABLE_JOYSTICK", "interface", to_translation( "Enable joystick" ),
         to_translation( "If true, enable input from joystick." ),
         true, COPT_CURSES_HIDE
       );

    add( "HIDE_CURSOR", "interface", to_translation( "Hide mouse cursor" ),
         to_translation( "Show: cursor is always shown.  Hide: cursor is hidden.  HideKB: cursor is hidden on keyboard input and unhidden on mouse movement." ),
         //~ show mouse cursor
    {   { "show", to_translation( "Show" ) },
        //~ hide mouse cursor
        { "hide", to_translation( "Hide" ) },
        //~ hide mouse cursor when keyboard is used
        { "hidekb", to_translation( "HideKB" ) }
    },
    "show", COPT_CURSES_HIDE );

    add( "EDGE_SCROLL", "interface", to_translation( "Edge scrolling" ),
    to_translation( "Edge scrolling with the mouse." ), {
        { -1, to_translation( "options", "Disabled" ) },
        { 100, to_translation( "Slow" ) },
        { 30, to_translation( "Normal" ) },
        { 10, to_translation( "Fast" ) },
    },
    30, 30, COPT_CURSES_HIDE );

}

void options_manager::add_options_graphics()
{
    const auto add_empty_line = [&]() {
        this->add_empty_line( "graphics" );
    };

    add( "ANIMATIONS", "graphics", to_translation( "Animations" ),
         to_translation( "If true, will display enabled animations." ),
         true
       );

    add( "ANIMATION_RAIN", "graphics", to_translation( "Rain animation" ),
         to_translation( "If true, will display weather animations." ),
         true
       );

    get_option( "ANIMATION_RAIN" ).setPrerequisite( "ANIMATIONS" );

    add( "ANIMATION_PROJECTILES", "graphics", to_translation( "Projectile animation" ),
         to_translation( "If true, will display animations for projectiles like bullets, arrows, and thrown items." ),
         true
       );

    get_option( "ANIMATION_PROJECTILES" ).setPrerequisite( "ANIMATIONS" );

    add( "ANIMATION_SCT", "graphics", to_translation( "SCT animation" ),
         to_translation( "If true, will display scrolling combat text animations." ),
         true
       );

    get_option( "ANIMATION_SCT" ).setPrerequisite( "ANIMATIONS" );

    add( "ANIMATION_SCT_USE_FONT", "graphics", to_translation( "SCT with Unicode font" ),
         to_translation( "If true, will display scrolling combat text with Unicode font." ),
         true
       );

    get_option( "ANIMATION_SCT_USE_FONT" ).setPrerequisite( "ANIMATION_SCT" );

    add( "ANIMATION_DELAY", "graphics", to_translation( "Animation delay" ),
         to_translation( "The amount of time to pause between animation frames in ms." ),
         0, 100, 10
       );

    get_option( "ANIMATION_DELAY" ).setPrerequisite( "ANIMATIONS" );

    add( "BLINK_SPEED", "graphics", to_translation( "Blinking effects speed" ),
         to_translation( "The speed of every blinking effects in ms." ),
         100, 5000, 300
       );

    add( "FORCE_REDRAW", "graphics", to_translation( "Force redraw" ),
         to_translation( "If true, forces the game to redraw at least once per turn." ),
         true
       );

    add_empty_line();

    add( "ENABLE_ASCII_TITLE", "graphics",
         to_translation( "Enable ASCII art on the title screen" ),
         to_translation( "If true, shows an ASCII graphic on the title screen.  If false, shows a text-only title screen." ),
         true
       );

    add( "SEASONAL_TITLE", "graphics", to_translation( "Use seasonal title screen" ),
         to_translation( "If true, the title screen will use the art appropriate for the season." ),
         true
       );

    get_option( "SEASONAL_TITLE" ).setPrerequisite( "ENABLE_ASCII_TITLE" );

    add( "ALT_TITLE", "graphics", to_translation( "Alternative title screen frequency" ),
         to_translation( "Set the probability of the alternate title screen appearing." ), 0, 100, 10
       );

    get_option( "ALT_TITLE" ).setPrerequisite( "ENABLE_ASCII_TITLE" );

    add_empty_line();

    add( "TERMINAL_X", "graphics", to_translation( "Terminal width" ),
         to_translation( "Set the size of the terminal along the X axis." ),
         80, 960, 80, COPT_POSIX_CURSES_HIDE
       );

    add( "TERMINAL_Y", "graphics", to_translation( "Terminal height" ),
         to_translation( "Set the size of the terminal along the Y axis." ),
         24, 270, 24, COPT_POSIX_CURSES_HIDE
       );

    add_empty_line();

#if defined(TILES)
    add_option_group( "graphics", Group( "font_params", to_translation( "Font settings" ),
                                         to_translation( "Font display settings.  To change font type or source file, edit fonts.json in config directory." ) ),
    [&]( const std::string & page_id ) {
        add( "FONT_BLENDING", page_id, to_translation( "Font blending" ),
             to_translation( "If true, fonts will look better." ),
             false, COPT_CURSES_HIDE
           );

        add( "FONT_WIDTH", page_id, to_translation( "Font width" ),
             to_translation( "Set the font width.  Requires restart." ),
             8, 100, 8, COPT_CURSES_HIDE
           );

        add( "FONT_HEIGHT", page_id, to_translation( "Font height" ),
             to_translation( "Set the font height.  Requires restart." ),
             8, 100, 16, COPT_CURSES_HIDE
           );

        add( "FONT_SIZE", page_id, to_translation( "Font size" ),
             to_translation( "Set the font size.  Requires restart." ),
             8, 100, 16, COPT_CURSES_HIDE
           );

        add( "MAP_FONT_WIDTH", page_id, to_translation( "Map font width" ),
             to_translation( "Set the map font width.  Requires restart." ),
             8, 100, 16, COPT_CURSES_HIDE
           );

        add( "MAP_FONT_HEIGHT", page_id, to_translation( "Map font height" ),
             to_translation( "Set the map font height.  Requires restart." ),
             8, 100, 16, COPT_CURSES_HIDE
           );

        add( "MAP_FONT_SIZE", page_id, to_translation( "Map font size" ),
             to_translation( "Set the map font size.  Requires restart." ),
             8, 100, 16, COPT_CURSES_HIDE
           );

        add( "OVERMAP_FONT_WIDTH", page_id, to_translation( "Overmap font width" ),
             to_translation( "Set the overmap font width.  Requires restart." ),
             8, 100, 16, COPT_CURSES_HIDE
           );

        add( "OVERMAP_FONT_HEIGHT", page_id, to_translation( "Overmap font height" ),
             to_translation( "Set the overmap font height.  Requires restart." ),
             8, 100, 16, COPT_CURSES_HIDE
           );

        add( "OVERMAP_FONT_SIZE", page_id, to_translation( "Overmap font size" ),
             to_translation( "Set the overmap font size.  Requires restart." ),
             8, 100, 16, COPT_CURSES_HIDE
           );

        add( "USE_DRAW_ASCII_LINES_ROUTINE", page_id, to_translation( "SDL ASCII lines" ),
             to_translation( "If true, use SDL ASCII line drawing routine instead of Unicode Line Drawing characters.  Use this option when your selected font doesn't contain necessary glyphs." ),
             true, COPT_CURSES_HIDE
           );
    } );
#endif // TILES

    add_empty_line();

    add( "ENABLE_ASCII_ART", "graphics",
         to_translation( "Enable ASCII art in item and monster descriptions" ),
         to_translation( "If true, item and monster description will show a picture of the object in ASCII art when available." ),
         true, COPT_NO_HIDE
       );

    add_empty_line();

    add( "USE_TILES", "graphics", to_translation( "Use tiles" ),
         to_translation( "If true, replaces some TTF rendered text with tiles." ),
         true, COPT_CURSES_HIDE
       );

    add( "TILES", "graphics", to_translation( "Choose tileset" ),
         to_translation( "Choose the tileset you want to use." ),
         build_tilesets_list(), "UltimateCataclysm", COPT_CURSES_HIDE
       ); // populate the options dynamically

    add( "USE_DISTANT_TILES", "graphics", to_translation( "Use separate tileset for far" ),
         to_translation( "If true, when very zoomed out you will use a separate tileset." ),
         false, COPT_CURSES_HIDE
       );

    add( "DISTANT_TILES", "graphics", to_translation( "Choose distant tileset" ),
         to_translation( "Choose the tileset you want to use for far zoom." ),
         build_tilesets_list(), "UltimateCataclysm", COPT_CURSES_HIDE
       ); // populate the options dynamically

    add( "SWAP_ZOOM", "graphics", to_translation( "Zoom Threshold" ),
         to_translation( "Choose when you should swap tileset (lower is more zoomed out)." ),
         1, 4, 2, COPT_CURSES_HIDE
       ); // populate the options dynamically

    get_option( "TILES" ).setPrerequisite( "USE_TILES" );
    get_option( "USE_DISTANT_TILES" ).setPrerequisite( "USE_TILES" );
    get_option( "DISTANT_TILES" ).setPrerequisite( "USE_DISTANT_TILES" );
    get_option( "SWAP_ZOOM" ).setPrerequisite( "USE_DISTANT_TILES" );

    add( "USE_OVERMAP_TILES", "graphics", to_translation( "Use tiles to display overmap" ),
         to_translation( "If true, replaces some TTF-rendered text with tiles for overmap display." ),
         true, COPT_CURSES_HIDE
       );

    get_option( "USE_OVERMAP_TILES" ).setPrerequisite( "USE_TILES" );

    std::vector<options_manager::id_and_option> om_tilesets = build_tilesets_list();
    // filter out iso tilesets from overmap tilesets
    om_tilesets.erase( std::remove_if( om_tilesets.begin(), om_tilesets.end(), []( const auto & it ) {
        static const std::string iso_suffix = "_iso";
        const std::string &id = it.first;
        return id.size() >= iso_suffix.size() &&
               id.compare( id.size() - iso_suffix.size(), iso_suffix.size(), iso_suffix ) == 0;
    } ), om_tilesets.end() );

    add( "OVERMAP_TILES", "graphics", to_translation( "Choose overmap tileset" ),
         to_translation( "Choose the overmap tileset you want to use." ),
         om_tilesets, "Larwick Overmap", COPT_CURSES_HIDE
       ); // populate the options dynamically

    get_option( "OVERMAP_TILES" ).setPrerequisite( "USE_OVERMAP_TILES" );

    add_empty_line();

    add( "NV_GREEN_TOGGLE", "graphics", to_translation( "Night vision color overlay" ),
         to_translation( "If true, toggle the color overlay from night vision goggles and other similar tools." ),
         true, COPT_CURSES_HIDE
       );

    add( "MEMORY_MAP_MODE", "graphics", to_translation( "Memory map overlay preset" ),
    to_translation( "Specify the overlay in which the memory map is drawn.  Requires restart.  For custom overlay, define RGB values for dark and bright colors as well as gamma." ), {
        { "color_pixel_darken", to_translation( "Darkened" ) },
        { "color_pixel_sepia_light", to_translation( "Sepia" ) },
        { "color_pixel_sepia_dark", to_translation( "Sepia Dark" ) },
        { "color_pixel_blue_dark", to_translation( "Blue Dark" ) },
        { "color_pixel_custom", to_translation( "Custom" ) },
    }, "color_pixel_sepia_light", COPT_CURSES_HIDE
       );

    add( "MEMORY_RGB_DARK_RED", "graphics", to_translation( "Custom dark color RGB overlay - RED" ),
         to_translation( "Specify RGB value for color RED for dark color overlay." ),
         0, 255, 39, COPT_CURSES_HIDE );

    get_option( "MEMORY_RGB_DARK_RED" ).setPrerequisite( "MEMORY_MAP_MODE", "color_pixel_custom" );

    add( "MEMORY_RGB_DARK_GREEN", "graphics",
         to_translation( "Custom dark color RGB overlay - GREEN" ),
         to_translation( "Specify RGB value for color GREEN for dark color overlay." ),
         0, 255, 23, COPT_CURSES_HIDE );

    get_option( "MEMORY_RGB_DARK_GREEN" ).setPrerequisite( "MEMORY_MAP_MODE", "color_pixel_custom" );

    add( "MEMORY_RGB_DARK_BLUE", "graphics", to_translation( "Custom dark color RGB overlay - BLUE" ),
         to_translation( "Specify RGB value for color BLUE for dark color overlay." ),
         0, 255, 19, COPT_CURSES_HIDE );

    get_option( "MEMORY_RGB_DARK_BLUE" ).setPrerequisite( "MEMORY_MAP_MODE", "color_pixel_custom" );

    add( "MEMORY_RGB_BRIGHT_RED", "graphics",
         to_translation( "Custom bright color RGB overlay - RED" ),
         to_translation( "Specify RGB value for color RED for bright color overlay." ),
         0, 255, 241, COPT_CURSES_HIDE );

    get_option( "MEMORY_RGB_BRIGHT_RED" ).setPrerequisite( "MEMORY_MAP_MODE", "color_pixel_custom" );

    add( "MEMORY_RGB_BRIGHT_GREEN", "graphics",
         to_translation( "Custom bright color RGB overlay - GREEN" ),
         to_translation( "Specify RGB value for color GREEN for bright color overlay." ),
         0, 255, 220, COPT_CURSES_HIDE );

    get_option( "MEMORY_RGB_BRIGHT_GREEN" ).setPrerequisite( "MEMORY_MAP_MODE", "color_pixel_custom" );

    add( "MEMORY_RGB_BRIGHT_BLUE", "graphics",
         to_translation( "Custom bright color RGB overlay - BLUE" ),
         to_translation( "Specify RGB value for color BLUE for bright color overlay." ),
         0, 255, 163, COPT_CURSES_HIDE );

    get_option( "MEMORY_RGB_BRIGHT_BLUE" ).setPrerequisite( "MEMORY_MAP_MODE", "color_pixel_custom" );

    add( "MEMORY_GAMMA", "graphics", to_translation( "Custom gamma for overlay" ),
         to_translation( "Specify gamma value for overlay." ),
         1.0f, 3.0f, 1.6f, 0.1f, COPT_CURSES_HIDE );

    get_option( "MEMORY_GAMMA" ).setPrerequisite( "MEMORY_MAP_MODE", "color_pixel_custom" );

    add_empty_line();

    add( "PIXEL_MINIMAP", "graphics", to_translation( "Pixel minimap" ),
         to_translation( "If true, shows the pixel-detail minimap in game after the save is loaded.  Use the 'Toggle Pixel Minimap' action key to change its visibility during gameplay." ),
         true, COPT_CURSES_HIDE
       );

    add( "PIXEL_MINIMAP_MODE", "graphics", to_translation( "Pixel minimap drawing mode" ),
    to_translation( "Specified the mode in which the minimap drawn." ), {
        { "solid", to_translation( "Solid" ) },
        { "squares", to_translation( "Squares" ) },
        { "dots", to_translation( "Dots" ) }
    }, "dots", COPT_CURSES_HIDE
       );

    get_option( "PIXEL_MINIMAP_MODE" ).setPrerequisite( "PIXEL_MINIMAP" );

    add( "PIXEL_MINIMAP_BRIGHTNESS", "graphics", to_translation( "Pixel minimap brightness" ),
         to_translation( "Overall brightness of pixel-detail minimap." ),
         10, 300, 100, COPT_CURSES_HIDE
       );

    get_option( "PIXEL_MINIMAP_BRIGHTNESS" ).setPrerequisite( "PIXEL_MINIMAP" );

    add( "PIXEL_MINIMAP_HEIGHT", "graphics", to_translation( "Pixel minimap height" ),
         to_translation( "Height of pixel-detail minimap, measured in terminal rows.  Set to 0 for default spacing." ),
         0, 100, 0, COPT_CURSES_HIDE
       );

    get_option( "PIXEL_MINIMAP_HEIGHT" ).setPrerequisite( "PIXEL_MINIMAP" );

    add( "PIXEL_MINIMAP_SCALE_TO_FIT", "graphics", to_translation( "Scale pixel minimap" ),
         to_translation( "If true, scale pixel minimap to fit its surroundings.  May produce crappy results, especially in modes other than \"Solid\"." ),
         false, COPT_CURSES_HIDE
       );

    get_option( "PIXEL_MINIMAP_SCALE_TO_FIT" ).setPrerequisite( "PIXEL_MINIMAP" );

    add( "PIXEL_MINIMAP_RATIO", "graphics", to_translation( "Maintain pixel minimap aspect ratio" ),
         to_translation( "If true, preserves the square shape of tiles shown on the pixel minimap." ),
         true, COPT_CURSES_HIDE
       );

    get_option( "PIXEL_MINIMAP_RATIO" ).setPrerequisite( "PIXEL_MINIMAP" );

    add( "PIXEL_MINIMAP_BEACON_SIZE", "graphics",
         to_translation( "Creature beacon size" ),
         to_translation( "Controls how big the creature beacons are.  Value is in minimap tiles." ),
         1, 4, 2, COPT_CURSES_HIDE
       );

    get_option( "PIXEL_MINIMAP_BEACON_SIZE" ).setPrerequisite( "PIXEL_MINIMAP" );

    add( "PIXEL_MINIMAP_BLINK", "graphics", to_translation( "Hostile creature beacon blink speed" ),
         to_translation( "Controls how fast the hostile creature beacons blink on the pixel minimap.  Value is multiplied by 200ms.  0 = disabled." ),
         0, 50, 10, COPT_CURSES_HIDE
       );

    get_option( "PIXEL_MINIMAP_BLINK" ).setPrerequisite( "PIXEL_MINIMAP" );

    add( "PIXEL_MINIMAP_BG", "graphics", to_translation( "Background color" ),
         to_translation( "What color the minimap background should be.  Either based on color theme or (0,0,0) black." ),
    {
        { "theme", to_translation( "Theme" ) },
        { "black", to_translation( "Black" ) }
    }, "black", COPT_CURSES_HIDE
       );

    get_option( "PIXEL_MINIMAP_BLINK" ).setPrerequisite( "PIXEL_MINIMAP" );

    add_empty_line();

#if defined(TILES)
    std::vector<options_manager::id_and_option> display_list = cata_tiles::build_display_list();
    add( "DISPLAY", "graphics", to_translation( "Display" ),
         to_translation( "Sets which video display will be used to show the game.  Requires restart." ),
         display_list,
         display_list.front().first, COPT_CURSES_HIDE );
#endif

#if !defined(__ANDROID__) // Android is always fullscreen
    add( "FULLSCREEN", "graphics", to_translation( "Fullscreen" ),
         to_translation( "Starts Cataclysm in one of the fullscreen modes.  Requires restart." ),
    { { "no", to_translation( "No" ) }, { "maximized", to_translation( "Maximized" ) }, { "fullscreen", to_translation( "Fullscreen" ) }, { "windowedbl", to_translation( "Windowed borderless" ) } },
    // Borderless window is bad for debugging in Visual Studio
#if defined(_MSC_VER)
    "maximized", COPT_CURSES_HIDE
#else
    "windowedbl", COPT_CURSES_HIDE
#endif
       );
#endif

#if !defined(__ANDROID__)
#   if !defined(TILES)
    // No renderer selection in non-TILES mode
    add( "RENDERER", "graphics", to_translation( "Renderer" ),
    to_translation( "Set which renderer to use.  Requires restart." ), { { "software", to_translation( "software" ) } },
    "software", COPT_CURSES_HIDE );
#   else
    std::vector<options_manager::id_and_option> renderer_list = cata_tiles::build_renderer_list();
    std::string default_renderer = renderer_list.front().first;
#   if defined(_WIN32)
    for( const id_and_option &renderer : renderer_list ) {
        if( renderer.first == "direct3d11" ) {
            default_renderer = renderer.first;
            break;
        }
    }
#   endif
    add( "RENDERER", "graphics", to_translation( "Renderer" ),
         to_translation( "Set which renderer to use.  Requires restart." ), renderer_list,
         default_renderer, COPT_CURSES_HIDE );
#   endif

#else
    add( "SOFTWARE_RENDERING", "graphics", to_translation( "Software rendering" ),
         to_translation( "Use software renderer instead of graphics card acceleration.  Requires restart." ),
         // take default setting from pre-game settings screen - important as both software + hardware rendering have issues with specific devices
         android_get_default_setting( "Software rendering", false ),
         COPT_CURSES_HIDE
       );
#endif

#if defined(SDL_HINT_RENDER_BATCHING)
    add( "RENDER_BATCHING", "graphics", to_translation( "Allow render batching" ),
         to_translation( "If true, use render batching for 2D render API to make it more efficient.  Requires restart." ),
         true, COPT_CURSES_HIDE
       );
#endif
    add( "FRAMEBUFFER_ACCEL", "graphics", to_translation( "Software framebuffer acceleration" ),
         to_translation( "If true, use hardware acceleration for the framebuffer when using software rendering.  Requires restart." ),
         false, COPT_CURSES_HIDE
       );

#if defined(__ANDROID__)
    get_option( "FRAMEBUFFER_ACCEL" ).setPrerequisite( "SOFTWARE_RENDERING" );
#else
    get_option( "FRAMEBUFFER_ACCEL" ).setPrerequisite( "RENDERER", "software" );
#endif

    add( "USE_COLOR_MODULATED_TEXTURES", "graphics", to_translation( "Use color modulated textures" ),
         to_translation( "If true, tries to use color modulated textures to speed-up ASCII drawing.  Requires restart." ),
         false, COPT_CURSES_HIDE
       );

    add( "SCALING_MODE", "graphics", to_translation( "Scaling mode" ),
         to_translation( "Sets the scaling mode, 'none' (default) displays at the game's native resolution, 'nearest' uses low-quality but fast scaling, and 'linear' provides high-quality scaling." ),
         //~ Do not scale the game image to the window size.
    {   { "none", to_translation( "No scaling" ) },
        //~ An algorithm for image scaling.
        { "nearest", to_translation( "Nearest neighbor" ) },
        //~ An algorithm for image scaling.
        { "linear", to_translation( "Linear filtering" ) }
    },
    "none", COPT_CURSES_HIDE );

#if !defined(__ANDROID__)
    add( "SCALING_FACTOR", "graphics", to_translation( "Scaling factor" ),
    to_translation( "Factor by which to scale the display.  Requires restart." ), {
        { "1", to_translation( "1x" )},
        { "2", to_translation( "2x" )},
        { "4", to_translation( "4x" )}
    },
    "1", COPT_CURSES_HIDE );
#endif

}

void options_manager::add_options_world_default()
{
    const auto add_empty_line = [&]() {
        this->add_empty_line( "world_default" );
    };

    add( "WORLD_END", "world_default", to_translation( "World end handling" ),
    to_translation( "Handling of game world when last character dies." ), {
        { "reset", to_translation( "Reset" ) }, { "delete", to_translation( "Delete" ) },
        { "query", to_translation( "Query" ) }, { "keep", to_translation( "Keep" ) }
    }, "reset"
       );

    add_empty_line();

    add( "CITY_SIZE", "world_default", to_translation( "Size of cities" ),
         to_translation( "A number determining how large cities are.  A higher number means larger cities.  0 disables cities, roads and any scenario requiring a city start." ),
         0, 16, 8
       );

    add( "CITY_SPACING", "world_default", to_translation( "City spacing" ),
         to_translation( "A number determining how far apart cities are.  A higher number means cities are further apart.  Warning, small numbers lead to very slow mapgen." ),
         0, 8, 4
       );

    add( "SPAWN_DENSITY", "world_default", to_translation( "Spawn rate scaling factor" ),
         to_translation( "A scaling factor that determines density of monster spawns.  A higher number means more monsters." ),
         0.0, 50.0, 1.0, 0.1
       );

    add( "ITEM_SPAWNRATE", "world_default", to_translation( "Item spawn scaling factor" ),
         to_translation( "A scaling factor that determines density of item spawns.  A higher number means more items." ),
         0.01, 10.0, 1.0, 0.01
       );

    add( "NPC_SPAWNTIME", "world_default", to_translation( "Random NPC spawn time" ),
         to_translation( "Baseline average number of days between random NPC spawns.  Average duration goes up with the number of NPCs already spawned.  A higher number means fewer NPCs.  Set to 0 days to disable random NPCs." ),
         0.0, 100.0, 4.0, 0.01
       );

    add( "MONSTER_UPGRADE_FACTOR", "world_default",
         to_translation( "Monster evolution scaling factor" ),
         to_translation( "A scaling factor that determines the time between monster upgrades.  A higher number means slower evolution.  Set to 0.00 to turn off monster upgrades." ),
         0.0, 100, 4.0, 0.01
       );

    add_empty_line();

    add( "MONSTER_SPEED", "world_default", to_translation( "Monster speed" ),
         to_translation( "Determines the movement rate of monsters.  A higher value increases monster speed and a lower reduces it.  Requires world reset." ),
         1, 1000, 100, COPT_NO_HIDE, "%i%%"
       );

    add( "MONSTER_RESILIENCE", "world_default", to_translation( "Monster resilience" ),
         to_translation( "Determines how much damage monsters can take.  A higher value makes monsters more resilient and a lower makes them more flimsy.  Requires world reset." ),
         1, 1000, 100, COPT_NO_HIDE, "%i%%"
       );

    add_empty_line();

    add( "DEFAULT_REGION", "world_default", to_translation( "Default region type" ),
         to_translation( "(WIP feature) Determines terrain, shops, plants, and more." ),
    { { "default", to_translation( "default" ) } }, "default"
       );

    add_empty_line();

    add( "INITIAL_TIME", "world_default", to_translation( "Initial time" ),
         to_translation( "Initial starting time of day on character generation.  Value -1 randomizes the starting time and overrides scenario setting." ),
         -1, 23, 8
       );

    add( "INITIAL_DAY", "world_default", to_translation( "Initial day" ),
         to_translation( "How many days into the year the Cataclysm ended.  Day 0 is Spring 1.  Day -1 randomizes the start date.  Can be overridden by scenarios.  This does not advance food rot or monster evolution." ),
         -1, 999, 60
       );

    add( "SPAWN_DELAY", "world_default", to_translation( "Spawn delay" ),
         to_translation( "How many days after the end of the Cataclysm the player spawns.  Day 0 is immediately after the end of the Cataclysm.  Can be overridden by scenarios.  Increasing this will cause food rot and monster evolution to advance." ),
         0, 9999, 0
       );

    add( "SEASON_LENGTH", "world_default", to_translation( "Season length" ),
         to_translation( "Season length, in days.  Warning: Very little other than the duration of seasons scales with this value, so adjusting it may cause nonsensical results." ),
         14, 127, 91
       );

    add( "CONSTRUCTION_SCALING", "world_default", to_translation( "Construction scaling" ),
         to_translation( "Sets the time of construction in percents.  '50' is two times faster than default, '200' is two times longer.  '0' automatically scales construction time to match the world's season length." ),
         0, 1000, 100
       );

    add( "ETERNAL_SEASON", "world_default", to_translation( "Eternal season" ),
         to_translation( "If true, keep the initial season for ever." ),
         false
       );

    add( "ETERNAL_TIME_OF_DAY", "world_default", to_translation( "Day/night cycle" ),
    to_translation( "Day/night cycle settings.  'Normal' sets a normal cycle.  'Eternal Day' sets eternal day.  'Eternal Night' sets eternal night." ), {
        { "normal", to_translation( "Normal" ) },
        { "day", to_translation( "Eternal Day" ) },
        { "night", to_translation( "Eternal Night" ) },
    }, "normal"
       );

    add_empty_line();

    add( "WANDER_SPAWNS", "world_default", to_translation( "Wandering hordes" ),
         to_translation( "If true, emulates zombie hordes.  Zombies can group together into hordes, which can wander around cities and will sometimes move towards noise.  Note: the current implementation does not properly respect obstacles, so hordes can appear to walk through walls under some circumstances.  Must reset world directory after changing for it to take effect." ),
         false
       );

    add( "BLACK_ROAD", "world_default", to_translation( "Surrounded start" ),
         to_translation( "If true, spawn zombies at shelters.  Makes the starting game a lot harder." ),
         false
       );

    add_empty_line();

    add( "RAD_MUTATION", "world_default", to_translation( "Mutations by radiation" ),
         to_translation( "If true, radiation causes the player to mutate." ),
         true
       );

    add_empty_line();

    add( "CHARACTER_POINT_POOLS", "world_default", to_translation( "Character point pools" ),
         to_translation( "Allowed point pools for character generation." ),
    { { "any", to_translation( "Any" ) }, { "multi_pool", to_translation( "Multi-pool only" ) }, { "no_freeform", to_translation( "No freeform" ) } },
    "any"
       );

    add_empty_line();

    add( "META_PROGRESS", "world_default", to_translation( "Meta Progression" ),
         to_translation( "Will you need to complete certain achievements to enable certain scenarios and professions?  Achievements are tracked from your memorial file so characters from any world will be checked.  Disabling this will spoil factions and situations you may otherwise stumble upon naturally.  Some scenarios are frustrating for the uninitiated and some professions skip portions of the games content.  If new to the game meta progression will help you be introduced to mechanics at a reasonable pace." ),
         true
       );
}

void options_manager::add_options_debug()
{
    const auto add_empty_line = [&]() {
        this->add_empty_line( "debug" );
    };

    add( "DISTANCE_INITIAL_VISIBILITY", "debug", to_translation( "Distance initial visibility" ),
         to_translation( "Determines the scope, which is known in the beginning of the game." ),
         3, 20, 15
       );

    add_empty_line();

    add( "INITIAL_STAT_POINTS", "debug", to_translation( "Initial stat points" ),
         to_translation( "Initial points available to spend on stats on character generation." ),
         0, 1000, 6
       );

    add( "INITIAL_TRAIT_POINTS", "debug", to_translation( "Initial trait points" ),
         to_translation( "Initial points available to spend on traits on character generation." ),
         0, 1000, 0
       );

    add( "INITIAL_SKILL_POINTS", "debug", to_translation( "Initial skill points" ),
         to_translation( "Initial points available to spend on skills on character generation." ),
         0, 1000, 2
       );

    add( "MAX_TRAIT_POINTS", "debug", to_translation( "Maximum trait points" ),
         to_translation( "Maximum trait points available for character generation." ),
         0, 1000, 12
       );

    add_empty_line();

    add( "SKILL_TRAINING_SPEED", "debug", to_translation( "Skill training speed" ),
         to_translation( "Scales experience gained from practicing skills and reading books.  0.5 is half as fast as default, 2.0 is twice as fast, 0.0 disables skill training except for NPC training." ),
         0.0, 100.0, 1.0, 0.1
       );

    add_empty_line();

    add( "SKILL_RUST", "debug", to_translation( "Skill rust" ),
         to_translation( "Set the type of skill rust.  Vanilla: Skill rust can decrease levels.  - Capped: Skill rust cannot decrease levels.  - Off: None at all." ),
         //~ plain, default, normal
    {   { "vanilla", to_translation( "Vanilla" ) },
        //~ capped at a value
        { "capped", to_translation( "Capped" ) },
        { "off", to_translation( "Off" ) }
    },
    "vanilla" );

    add_empty_line();

    add( "FOV_3D", "debug", to_translation( "Experimental 3D field of vision" ),
         to_translation( "If true and the world is in Z-level mode, the vision will extend beyond current Z-level.  If false, vision is limited to current Z-level.  Currently very bugged!" ),
         false
       );

    add( "FOV_3D_Z_RANGE", "debug", to_translation( "Vertical range of 3D field of vision" ),
         to_translation( "How many levels up and down the experimental 3D field of vision reaches.  (This many levels up, this many levels down.)  3D vision of the full height of the world can slow the game down a lot.  Seeing fewer Z-levels is faster." ),
         0, OVERMAP_LAYERS, 4
       );

    add_empty_line();

    add( "PREVENT_OCCLUSION", "debug", to_translation( "Handle occlusion by high sprites" ),
    to_translation( "Draw walls normal (Off), retracted/transparent (On), or automatically retracting/transparent near player (Auto)." ), {
        { 0, to_translation( "Off" ) }, { 1, to_translation( "On" ) },
        { 2, to_translation( "Auto" ) }
    }, 2, 2
       );

    add( "PREVENT_OCCLUSION_TRANSP", "debug", to_translation( "Prevent occlusion via transparency" ),
         to_translation( "Prevent occlusion by using semi-transparent sprites." ),
         true
       );

    add( "PREVENT_OCCLUSION_RETRACT", "debug", to_translation( "Prevent occlusion via retraction" ),
         to_translation( "Prevent occlusion by retracting high sprites." ),
         true
       );

    add( "PREVENT_OCCLUSION_MIN_DIST", "debug",
         to_translation( "Minimum distance for auto occlusion handling" ),
         to_translation( "Minimum distance for auto occlusion handling.  Values above zero overwrite tileset settings." ),
         0.0, 60.0, 0.0, 0.1
       );

    add( "PREVENT_OCCLUSION_MAX_DIST", "debug",
         to_translation( "Maximum distance for auto occlusion handling" ),
         to_translation( "Maximum distance for auto .  Values above zero overwrite tileset settings." ),
         0.0, 60.0, 0.0, 0.1
       );

    get_option( "FOV_3D_Z_RANGE" ).setPrerequisite( "FOV_3D" );
}

void options_manager::add_options_android()
{
#if defined(__ANDROID__)
    const auto add_empty_line = [&]() {
        this->add_empty_line( "android" );
    };

    add( "ANDROID_QUICKSAVE", "android", to_translation( "Quicksave on app lose focus" ),
         to_translation( "If true, quicksave whenever the app loses focus (screen locked, app moved into background etc.)  WARNING: Experimental.  This may result in corrupt save games." ),
         false
       );

    add_empty_line();

    add( "ANDROID_TRAP_BACK_BUTTON", "android", to_translation( "Trap Back button" ),
         to_translation( "If true, the back button will NOT back out of the app and will be passed to the application as SDL_SCANCODE_AC_BACK.  Requires restart." ),
         // take default setting from pre-game settings screen - important as there are issues with Back button on Android 9 with specific devices
         android_get_default_setting( "Trap Back button", true )
       );

    add( "ANDROID_NATIVE_UI", "android", to_translation( "Use native Android UI menus" ),
         to_translation( "If true, native Android dialogs are used for some in-game menus, "
                         "such as popup messages and yes/no dialogs." ),
         android_get_default_setting( "Native Android UI", true )
       );

    add( "ANDROID_AUTO_KEYBOARD", "android", to_translation( "Auto-manage virtual keyboard" ),
         to_translation( "If true, automatically show/hide the virtual keyboard when necessary based on context.  If false, virtual keyboard must be toggled manually." ),
         true
       );

    add( "ANDROID_KEYBOARD_SCREEN_SCALE", "android",
         to_translation( "Virtual keyboard screen scale" ),
         to_translation( "If true, when the virtual keyboard is visible, scale the screen to prevent overlapping.  Useful for text entry so you can see what you're typing." ),
         true
       );

    add_empty_line();

    add( "ANDROID_VIBRATION", "android", to_translation( "Vibration duration" ),
         to_translation( "If non-zero, vibrate the device for this long on input, in milliseconds.  Ignored if hardware keyboard connected." ),
         0, 200, 10
       );

    add_empty_line();

    add( "ANDROID_SHOW_VIRTUAL_JOYSTICK", "android", to_translation( "Show virtual joystick" ),
         to_translation( "If true, show the virtual joystick when touching and holding the screen.  Gives a visual indicator of deadzone and stick deflection." ),
         true
       );

    add( "ANDROID_VIRTUAL_JOYSTICK_OPACITY", "android", to_translation( "Virtual joystick opacity" ),
         to_translation( "The opacity of the on-screen virtual joystick, as a percentage." ),
         0, 100, 20
       );

    add( "ANDROID_DEADZONE_RANGE", "android", to_translation( "Virtual joystick deadzone size" ),
         to_translation( "While using the virtual joystick, deflecting the stick beyond this distance will trigger directional input.  Specified as a percentage of longest screen edge." ),
         0.01f, 0.2f, 0.03f, 0.001f, COPT_NO_HIDE, "%.3f"
       );

    add( "ANDROID_REPEAT_DELAY_RANGE", "android", to_translation( "Virtual joystick size" ),
         to_translation( "While using the virtual joystick, deflecting the stick by this much will repeat input at the deflected rate (see below).  Specified as a percentage of longest screen edge." ),
         0.05f, 0.5f, 0.10f, 0.001f, COPT_NO_HIDE, "%.3f"
       );

    add( "ANDROID_VIRTUAL_JOYSTICK_FOLLOW", "android",
         to_translation( "Virtual joystick follows finger" ),
         to_translation( "If true, the virtual joystick will follow when sliding beyond its range." ),
         false
       );

    add( "ANDROID_REPEAT_DELAY_MAX", "android",
         to_translation( "Virtual joystick repeat rate (centered)" ),
         to_translation( "When the virtual joystick is centered, how fast should input events repeat, in milliseconds." ),
         50, 1000, 500
       );

    add( "ANDROID_REPEAT_DELAY_MIN", "android",
         to_translation( "Virtual joystick repeat rate (deflected)" ),
         to_translation( "When the virtual joystick is fully deflected, how fast should input events repeat, in milliseconds." ),
         50, 1000, 100
       );

    add( "ANDROID_SENSITIVITY_POWER", "android",
         to_translation( "Virtual joystick repeat rate sensitivity" ),
         to_translation( "As the virtual joystick moves from centered to fully deflected, this value is an exponent that controls the blend between the two repeat rates defined above.  1.0 = linear." ),
         0.1f, 5.0f, 0.75f, 0.05f, COPT_NO_HIDE, "%.2f"
       );

    add( "ANDROID_INITIAL_DELAY", "android", to_translation( "Input repeat delay" ),
         to_translation( "While touching the screen, wait this long before showing the virtual joystick and repeating input, in milliseconds.  Also used to determine tap/double-tap detection, flick detection and toggling quick shortcuts." ),
         150, 1000, 300
       );

    add( "ANDROID_HIDE_HOLDS", "android", to_translation( "Virtual joystick hides shortcuts" ),
         to_translation( "If true, hides on-screen keyboard shortcuts while using the virtual joystick.  Helps keep the view uncluttered while traveling long distances and navigating menus." ),
         true
       );

    add_empty_line();

    add( "ANDROID_SHORTCUT_DEFAULTS", "android", to_translation( "Default gameplay shortcuts" ),
         to_translation( "The default set of gameplay shortcuts to show.  Used on starting a new game and whenever all gameplay shortcuts are removed." ),
         "0mi", 30
       );

    add( "ANDROID_ACTIONMENU_AUTOADD", "android",
         to_translation( "Add shortcuts for action menu selections" ),
         to_translation( "If true, automatically add a shortcut for actions selected via the in-game action menu." ),
         true
       );

    add( "ANDROID_INVENTORY_AUTOADD", "android",
         to_translation( "Add shortcuts for inventory selections" ),
         to_translation( "If true, automatically add a shortcut for items selected via the inventory." ),
         true
       );

    add_empty_line();

    add( "ANDROID_TAP_KEY", "android", to_translation( "Tap key (in-game)" ),
         to_translation( "The key to press when tapping during gameplay." ),
         ".", 1
       );

    add( "ANDROID_2_TAP_KEY", "android", to_translation( "Two-finger tap key (in-game)" ),
         to_translation( "The key to press when tapping with two fingers during gameplay." ),
         "i", 1
       );

    add( "ANDROID_2_SWIPE_UP_KEY", "android", to_translation( "Two-finger swipe up key (in-game)" ),
         to_translation( "The key to press when swiping up with two fingers during gameplay." ),
         "K", 1
       );

    add( "ANDROID_2_SWIPE_DOWN_KEY", "android",
         to_translation( "Two-finger swipe down key (in-game)" ),
         to_translation( "The key to press when swiping down with two fingers during gameplay." ),
         "J", 1
       );

    add( "ANDROID_2_SWIPE_LEFT_KEY", "android",
         to_translation( "Two-finger swipe left key (in-game)" ),
         to_translation( "The key to press when swiping left with two fingers during gameplay." ),
         "L", 1
       );

    add( "ANDROID_2_SWIPE_RIGHT_KEY", "android",
         to_translation( "Two-finger swipe right key (in-game)" ),
         to_translation( "The key to press when swiping right with two fingers during gameplay." ),
         "H", 1
       );

    add( "ANDROID_PINCH_IN_KEY", "android", to_translation( "Pinch in key (in-game)" ),
         to_translation( "The key to press when pinching in during gameplay." ),
         "Z", 1
       );

    add( "ANDROID_PINCH_OUT_KEY", "android", to_translation( "Pinch out key (in-game)" ),
         to_translation( "The key to press when pinching out during gameplay." ),
         "z", 1
       );

    add_empty_line();

    add( "ANDROID_SHORTCUT_AUTOADD", "android",
         to_translation( "Auto-manage contextual gameplay shortcuts" ),
         to_translation( "If true, contextual in-game shortcuts are added and removed automatically as needed: examine, close, butcher, move up/down, control vehicle, pickup, toggle enemy + safe mode, sleep." ),
         true
       );

    add( "ANDROID_SHORTCUT_AUTOADD_FRONT", "android",
         to_translation( "Move contextual gameplay shortcuts to front" ),
         to_translation( "If the option above is enabled, specifies whether contextual in-game shortcuts will be added to the front or back of the shortcuts list.  If true, makes them easier to reach.  If false, reduces shuffling of shortcut positions." ),
         false
       );

    add( "ANDROID_SHORTCUT_MOVE_FRONT", "android", to_translation( "Move used shortcuts to front" ),
         to_translation( "If true, using an existing shortcut will always move it to the front of the shortcuts list.  If false, only shortcuts typed via keyboard will move to the front." ),
         false
       );

    add( "ANDROID_SHORTCUT_ZONE", "android",
         to_translation( "Separate shortcuts for No Auto Pickup zones" ),
         to_translation( "If true, separate gameplay shortcuts will be used within No Auto Pickup zones.  Useful for keeping home base actions separate from exploring actions." ),
         true
       );

    add( "ANDROID_SHORTCUT_REMOVE_TURNS", "android",
         to_translation( "Turns to remove unused gameplay shortcuts" ),
         to_translation( "If non-zero, unused gameplay shortcuts will be removed after this many turns (as in discrete player actions, not world calendar turns)." ),
         0, 1000, 0
       );

    add( "ANDROID_SHORTCUT_PERSISTENCE", "android", to_translation( "Shortcuts persistence" ),
         to_translation( "If true, shortcuts are saved/restored with each save game.  If false, shortcuts reset between sessions." ),
         true
       );

    add_empty_line();

    add( "ANDROID_SHORTCUT_POSITION", "android", to_translation( "Shortcuts position" ),
         to_translation( "Switch between shortcuts on the left or on the right side of the screen." ),
    { { "left", to_translation( "Left" ) }, { "right", to_translation( "Right" ) } }, "left"
       );

    add( "ANDROID_SHORTCUT_SCREEN_PERCENTAGE", "android",
         to_translation( "Shortcuts screen percentage" ),
         to_translation( "How much of the screen can shortcuts occupy, as a percentage of total screen width." ),
         10, 100, 100
       );

    add( "ANDROID_SHORTCUT_OVERLAP", "android", to_translation( "Shortcuts overlap screen" ),
         to_translation( "If true, shortcuts will be drawn transparently overlapping the game screen.  If false, the game screen size will be reduced to fit the shortcuts below." ),
         true
       );

    add( "ANDROID_SHORTCUT_OPACITY_BG", "android", to_translation( "Shortcut opacity (background)" ),
         to_translation( "The background opacity of on-screen keyboard shortcuts, as a percentage." ),
         0, 100, 75
       );

    add( "ANDROID_SHORTCUT_OPACITY_SHADOW", "android", to_translation( "Shortcut opacity (shadow)" ),
         to_translation( "The shadow opacity of on-screen keyboard shortcuts, as a percentage." ),
         0, 100, 100
       );

    add( "ANDROID_SHORTCUT_OPACITY_FG", "android", to_translation( "Shortcut opacity (text)" ),
         to_translation( "The foreground opacity of on-screen keyboard shortcuts, as a percentage." ),
         0, 100, 100
       );

    add( "ANDROID_SHORTCUT_COLOR", "android", to_translation( "Shortcut color" ),
         to_translation( "The color of on-screen keyboard shortcuts." ),
         0, 15, 15
       );

    add( "ANDROID_SHORTCUT_BORDER", "android", to_translation( "Shortcut border" ),
         to_translation( "The border of each on-screen keyboard shortcut in pixels." ),
         0, 16, 0
       );

    add( "ANDROID_SHORTCUT_WIDTH_MIN", "android", to_translation( "Shortcut width (min)" ),
         to_translation( "The minimum width of each on-screen keyboard shortcut in pixels.  Only relevant when lots of shortcuts are visible at once." ),
         20, 1000, 50
       );

    add( "ANDROID_SHORTCUT_WIDTH_MAX", "android", to_translation( "Shortcut width (max)" ),
         to_translation( "The maximum width of each on-screen keyboard shortcut in pixels." ),
         50, 1000, 160
       );

    add( "ANDROID_SHORTCUT_HEIGHT", "android", to_translation( "Shortcut height" ),
         to_translation( "The height of each on-screen keyboard shortcut in pixels." ),
         50, 1000, 130
       );

#endif
}

#if defined(TILES)
// Helper method to isolate #ifdeffed tiles code.
static void refresh_tiles( bool used_tiles_changed, bool pixel_minimap_height_changed, bool ingame )
{
    if( used_tiles_changed ) {
        // Disable UIs below to avoid accessing the tile context during loading.
        ui_adaptor dummy( ui_adaptor::disable_uis_below {} );
        //try and keep SDL calls limited to source files that deal specifically with them
        try {
            closetilecontext->reinit();
            closetilecontext->load_tileset( get_option<std::string>( "TILES" ),
                                            /*precheck=*/false, /*force=*/false,
                                            /*pump_events=*/true );
            //game_ui::init_ui is called when zoom is changed
            g->reset_zoom();
            g->mark_main_ui_adaptor_resize();
            closetilecontext->do_tile_loading_report();
        } catch( const std::exception &err ) {
            popup( _( "Loading the tileset failed: %s" ), err.what() );
            use_tiles = false;
            use_tiles_overmap = false;
        }
        if( use_far_tiles ) {
            try {
                if( fartilecontext->is_valid() ) {
                    fartilecontext->reinit();
                }
                fartilecontext->load_tileset( get_option<std::string>( "DISTANT_TILES" ),
                                              /*precheck=*/false, /*force=*/false,
                                              /*pump_events=*/true );
                //game_ui::init_ui is called when zoom is changed
                g->reset_zoom();
                g->mark_main_ui_adaptor_resize();
                fartilecontext->do_tile_loading_report();
            } catch( const std::exception &err ) {
                popup( _( "Loading the far tileset failed: %s" ), err.what() );
                use_tiles = false;
                use_tiles_overmap = false;
            }
        }
        try {
            overmap_tilecontext->reinit();
            overmap_tilecontext->load_tileset( get_option<std::string>( "OVERMAP_TILES" ),
                                               /*precheck=*/false, /*force=*/false,
                                               /*pump_events=*/true );
            //game_ui::init_ui is called when zoom is changed
            g->reset_zoom();
            g->mark_main_ui_adaptor_resize();
            overmap_tilecontext->do_tile_loading_report();
        } catch( const std::exception &err ) {
            popup( _( "Loading the overmap tileset failed: %s" ), err.what() );
            use_tiles = false;
            use_tiles_overmap = false;
        }
    } else if( ingame && pixel_minimap_option && pixel_minimap_height_changed ) {
        g->mark_main_ui_adaptor_resize();
    }
}
#else
static void refresh_tiles( bool, bool, bool )
{
}
#endif // TILES

static void draw_borders_external(
    const catacurses::window &w, int horizontal_level, const std::set<int> &vert_lines,
    const bool world_options_only )
{
    if( !world_options_only ) {
        draw_border( w, BORDER_COLOR, _( "Options" ) );
    }
    // intersections
    mvwputch( w, point( 0, horizontal_level ), BORDER_COLOR, LINE_XXXO ); // |-
    mvwputch( w, point( getmaxx( w ) - 1, horizontal_level ), BORDER_COLOR, LINE_XOXX ); // -|
    for( const int &x : vert_lines ) {
        mvwputch( w, point( x + 1, getmaxy( w ) - 1 ), BORDER_COLOR, LINE_XXOX ); // _|_
    }
    wnoutrefresh( w );
}

static void draw_borders_internal( const catacurses::window &w, std::set<int> &vert_lines )
{
    for( int i = 0; i < getmaxx( w ); ++i ) {
        if( vert_lines.count( i ) != 0 ) {
            // intersection
            mvwputch( w, point( i, 0 ), BORDER_COLOR, LINE_OXXX );
        } else {
            // regular line
            mvwputch( w, point( i, 0 ), BORDER_COLOR, LINE_OXOX );
        }
    }
    wnoutrefresh( w );
}

std::string
options_manager::PageItem::fmt_tooltip( const Group &group,
                                        const options_manager::options_container &cont ) const
{
    switch( type ) {
        case ItemType::BlankLine:
            return "";
        case ItemType::GroupHeader: {
            return group.tooltip_.translated();
        }
        case ItemType::Option: {
            const std::string &opt_name = data;
            const cOpt &opt = cont.find( opt_name )->second;
            std::string ret = string_format( "%s #%s",
                                             opt.getTooltip(),
                                             opt.getDefaultText() );
#if defined(TILES) || defined(_WIN32)
            if( opt_name == "TERMINAL_X" ) {
                int new_window_width = 0;
                new_window_width = projected_window_width();

                ret += " -- ";
                ret += string_format(
                           n_gettext( "The window will be %d pixel wide with the selected value.",
                                      "The window will be %d pixels wide with the selected value.",
                                      new_window_width ), new_window_width );
            } else if( opt_name == "TERMINAL_Y" ) {
                int new_window_height = 0;
                new_window_height = projected_window_height();

                ret += " -- ";
                ret += string_format(
                           n_gettext( "The window will be %d pixel tall with the selected value.",
                                      "The window will be %d pixels tall with the selected value.",
                                      new_window_height ), new_window_height );
            }
#endif
            return ret;
        }
        default:
            cata_fatal( "invalid ItemType" );
    }
}

/** String with color */
struct string_col {
    std::string s;
    nc_color col;

    string_col() : col( c_black ) { }
    string_col( const std::string &s, nc_color col ) : s( s ), col( col ) { }
};

std::string options_manager::show( bool ingame, const bool world_options_only, bool with_tabs )
{
    const int iWorldOptPage = std::find_if( pages_.begin(), pages_.end(), [&]( const Page & p ) {
        return p.id_ == "world_default";
    } ) - pages_.begin();

    // temporary alias so the code below does not need to be changed
    options_container &OPTIONS = options;
    options_container &ACTIVE_WORLD_OPTIONS = world_options.has_value() ?
            *world_options.value() :
            OPTIONS;

    auto OPTIONS_OLD = OPTIONS;
    auto WOPTIONS_OLD = ACTIVE_WORLD_OPTIONS;
    if( world_generator->active_world == nullptr ) {
        ingame = false;
    }

    size_t sel_worldgen_tab = 1;
    std::map<size_t, inclusive_rectangle<point>> worldgen_tab_map;
    std::map<int, inclusive_rectangle<point>> opt_tab_map;
    std::map<int, inclusive_rectangle<point>> opt_line_map;
    std::set<int> vert_lines;
    vert_lines.insert( 4 );
    vert_lines.insert( 60 );

    int iCurrentPage = world_options_only ? iWorldOptPage : 0;
    int iCurrentLine = 0;
    int iStartPos = 0;

    std::unordered_map<std::string, bool> groups_state;
    groups_state.emplace( "", true ); // Non-existent group
    for( const Group &g : groups_ ) {
        // Start collapsed
        groups_state.emplace( g.id_, false );
    }

    input_context ctxt( "OPTIONS" );
    ctxt.register_cardinal();
    ctxt.register_action( "PAGE_UP", to_translation( "Fast scroll up" ) );
    ctxt.register_action( "PAGE_DOWN", to_translation( "Fast scroll down" ) );
    ctxt.register_action( "QUIT" );
    if( with_tabs || !world_options_only ) {
        ctxt.register_action( "NEXT_TAB" );
        ctxt.register_action( "PREV_TAB" );
    }
    ctxt.register_action( "CONFIRM" );
    ctxt.register_action( "HELP_KEYBINDINGS" );
    // for mouse selection
    ctxt.register_action( "SELECT" );
    ctxt.register_action( "MOUSE_MOVE" );
    ctxt.register_action( "SCROLL_UP" );
    ctxt.register_action( "SCROLL_DOWN" );

    const int iWorldOffset = world_options_only ? 2 : 0;
    int iMinScreenWidth = 0;
    const int iTooltipHeight = 6;
    int iContentHeight = 0;
    bool recalc_startpos = false;

    catacurses::window w_options_border;
    catacurses::window w_options_tooltip;
    catacurses::window w_options_header;
    catacurses::window w_options;

    const auto init_windows = [&]( ui_adaptor & ui ) {
        recalc_startpos = true;
        if( OPTIONS.find( "TERMINAL_X" ) != OPTIONS.end() ) {
            if( OPTIONS_OLD.find( "TERMINAL_X" ) != OPTIONS_OLD.end() ) {
                OPTIONS_OLD["TERMINAL_X"] = OPTIONS["TERMINAL_X"];
            }
            if( WOPTIONS_OLD.find( "TERMINAL_X" ) != WOPTIONS_OLD.end() ) {
                WOPTIONS_OLD["TERMINAL_X"] = OPTIONS["TERMINAL_X"];
            }
        }
        if( OPTIONS.find( "TERMINAL_Y" ) != OPTIONS.end() ) {
            if( OPTIONS_OLD.find( "TERMINAL_Y" ) != OPTIONS_OLD.end() ) {
                OPTIONS_OLD["TERMINAL_Y"] = OPTIONS["TERMINAL_Y"];
            }
            if( WOPTIONS_OLD.find( "TERMINAL_Y" ) != WOPTIONS_OLD.end() ) {
                WOPTIONS_OLD["TERMINAL_Y"] = OPTIONS["TERMINAL_Y"];
            }
        }

        iMinScreenWidth = std::max( FULL_SCREEN_WIDTH, TERMX / 2 );
        const int iOffsetX = TERMX > FULL_SCREEN_WIDTH ? ( TERMX - iMinScreenWidth ) / 2 : 0;
        iContentHeight = TERMY - 3 - iTooltipHeight - iWorldOffset;

        w_options_border  = catacurses::newwin( TERMY, iMinScreenWidth,
                                                point( iOffsetX, 0 ) );
        w_options_tooltip = catacurses::newwin( iTooltipHeight, iMinScreenWidth - 2,
                                                point( 1 + iOffsetX, 1 + iWorldOffset ) );
        w_options_header  = catacurses::newwin( 1, iMinScreenWidth - 2,
                                                point( 1 + iOffsetX, 1 + iTooltipHeight + iWorldOffset ) );
        w_options         = catacurses::newwin( iContentHeight, iMinScreenWidth - 2,
                                                point( 1 + iOffsetX, iTooltipHeight + 2 + iWorldOffset ) );

        ui.position_from_window( w_options_border );
    };

    ui_adaptor ui;
    ui.on_screen_resize( init_windows );
    init_windows( ui );
    ui.on_redraw( [&]( const ui_adaptor & ) {
        werase( w_options_header );
        werase( w_options_border );
        werase( w_options_tooltip );
        werase( w_options );

        opt_line_map.clear();
        opt_tab_map.clear();
        if( world_options_only ) {
            if( with_tabs ) {
                worldgen_tab_map = worldfactory::draw_worldgen_tabs( w_options_border, sel_worldgen_tab );
            } else {
                werase( w_options_border );
                draw_border( w_options_border );
            }
        }

        draw_borders_external( w_options_border, iTooltipHeight + 1 + iWorldOffset, vert_lines,
                               world_options_only );
        draw_borders_internal( w_options_header, vert_lines );

        options_manager::options_container &cOPTIONS = ( ingame || world_options_only ) &&
                iCurrentPage == iWorldOptPage ?
                ACTIVE_WORLD_OPTIONS : OPTIONS;

        const Page &page = pages_[iCurrentPage];
        const std::vector<PageItem> &page_items = page.items_;

        // Cache visible entries
        std::vector<int> visible_items;
        visible_items.reserve( page_items.size() );
        int curr_line_visible = 0;
        const auto is_visible = [&]( int i ) -> bool {
            const PageItem &it = page_items[i];
            switch( it.type )
            {
                case ItemType::GroupHeader:
                    return true;
                case ItemType::BlankLine:
                case ItemType::Option:
                    return groups_state[it.group];
                default:
                    cata_fatal( "invalid ItemType" );
            }
        };
        for( int i = 0; i < static_cast<int>( page_items.size() ); i++ ) {
            if( is_visible( i ) ) {
                visible_items.push_back( i );
                if( i == iCurrentLine ) {
                    curr_line_visible = static_cast<int>( visible_items.size() );
                }
            }
        }

        // Format name & value strings for given entry
        const auto fmt_name_value = [&]( const PageItem & it, bool is_selected )
        -> std::pair<string_col, string_col> {
            const char *IN_GROUP_PREFIX = ": ";
            switch( it.type )
            {
                case ItemType::BlankLine: {
                    std::string name = it.group.empty() ? "" : IN_GROUP_PREFIX;
                    return { string_col( name, c_white ), string_col() };
                }
                case ItemType::GroupHeader: {
                    bool expanded = groups_state[it.group];
                    std::string name = expanded ? "- " : "+ ";
                    name += find_group( it.group ).name_.translated();
                    return std::make_pair( string_col( name, c_white ), string_col() );
                }
                case options_manager::ItemType::Option: {
                    const cOpt &opt = cOPTIONS.find( it.data )->second;
                    const bool hasPrerequisite = opt.hasPrerequisite();
                    const bool hasPrerequisiteFulfilled = opt.checkPrerequisite();

                    std::string name_prefix = it.group.empty() ? "" : IN_GROUP_PREFIX;
                    string_col name( name_prefix + opt.getMenuText(), !hasPrerequisite ||
                                     hasPrerequisiteFulfilled ? c_white : c_light_gray );

                    nc_color cLineColor;
                    if( hasPrerequisite && !hasPrerequisiteFulfilled ) {
                        cLineColor = c_light_gray;
                    } else if( opt.getValue() == "false" || opt.getValue() == "disabled" || opt.getValue() == "off" ) {
                        cLineColor = c_light_red;
                    } else {
                        cLineColor = c_light_green;
                    }

                    string_col value( opt.getValueName(), is_selected ? hilite( cLineColor ) : cLineColor );

                    return std::make_pair( name, value );
                }
                default:
                    cata_fatal( "invalid ItemType" );
            }
        };

        // Draw separation lines
        for( int x : vert_lines ) {
            for( int y = 0; y < iContentHeight; y++ ) {
                mvwputch( w_options, point( x, y ), BORDER_COLOR, LINE_XOXO );
            }
        }

        if( recalc_startpos ) {
            // Update scroll position
            calcStartPos( iStartPos, curr_line_visible, iContentHeight,
                          static_cast<int>( visible_items.size() ) );
        }

        // where the column with the names starts
        const size_t name_col = 5;
        // where the column with the values starts
        const size_t value_col = 62;
        // 2 for the space between name and value column, 3 for the ">> "
        const size_t name_width = value_col - name_col - 2 - 3;
        const size_t value_width = getmaxx( w_options ) - value_col;
        //Draw options
        for( int i = iStartPos;
             i < iStartPos + ( iContentHeight > static_cast<int>( visible_items.size() ) ?
                               static_cast<int>( visible_items.size() ) : iContentHeight ); i++ ) {

            int line_pos = i - iStartPos; // Current line position in window.

            mvwprintz( w_options, point( 1, line_pos ), c_white, "%d", visible_items[i] + 1 );

            bool is_selected = visible_items[i] == iCurrentLine;
            if( is_selected ) {
                mvwprintz( w_options, point( name_col, line_pos ), c_yellow, ">>" );
            }

            const PageItem &curr_item = page_items[visible_items[i]];
            auto name_value = fmt_name_value( curr_item, is_selected );

            const std::string name = utf8_truncate( name_value.first.s, name_width );
            mvwprintz( w_options, point( name_col + 3, line_pos ), name_value.first.col, name );

            const std::string value = utf8_truncate( name_value.second.s, value_width );
            mvwprintz( w_options, point( value_col, line_pos ), name_value.second.col, value );

            opt_line_map.emplace( i, inclusive_rectangle<point>( point( name_col, line_pos ),
                                  point( value_col + value_width - 1, line_pos ) ) );
        }

        scrollbar()
        .offset_x( 0 )
        .offset_y( iTooltipHeight + 2 + iWorldOffset )
        .content_size( static_cast<int>( visible_items.size() ) )
        .viewport_pos( iStartPos )
        .viewport_size( iContentHeight )
        .apply( w_options_border );

        wnoutrefresh( w_options_border );

        //Draw Tabs
        int tab_x = 0;
        if( !world_options_only ) {
            mvwprintz( w_options_header, point( 7, 0 ), c_white, "" );
            for( int i = 0; i < static_cast<int>( pages_.size() ); i++ ) {
                wprintz( w_options_header, c_white, "[" );
                if( ingame && i == iWorldOptPage ) {
                    wprintz( w_options_header, iCurrentPage == i ? hilite( c_light_green ) : c_light_green,
                             _( "Current world" ) );
                } else {
                    wprintz( w_options_header, iCurrentPage == i ? hilite( c_light_green ) : c_light_green,
                             "%s", pages_[i].name_ );
                }
                wprintz( w_options_header, c_white, "]" );
                wputch( w_options_header, BORDER_COLOR, LINE_OXOX );
                tab_x++;
                int tab_w = utf8_width( pages_[i].name_.translated(), true );
                opt_tab_map.emplace( i, inclusive_rectangle<point>( point( 7 + tab_x, 0 ),
                                     point( 6 + tab_x + tab_w, 0 ) ) );
                tab_x += tab_w + 2;
            }
        }

        wnoutrefresh( w_options_header );

        const PageItem &curr_item = page_items[iCurrentLine];
        std::string tooltip = curr_item.fmt_tooltip( find_group( curr_item.group ), cOPTIONS );
        fold_and_print( w_options_tooltip, point_zero, iMinScreenWidth - 2, c_white, tooltip );

        if( ingame && iCurrentPage == iWorldOptPage ) {
            mvwprintz( w_options_tooltip, point( 3, 5 ), c_light_red, "%s", _( "Note: " ) );
            wprintz( w_options_tooltip, c_white, "%s",
                     _( "Some of these options may produce unexpected results if changed." ) );
        }
        wnoutrefresh( w_options_tooltip );

        wnoutrefresh( w_options );
    } );

    while( true ) {
        ui_manager::redraw();

        recalc_startpos = false;
        Page &page = pages_[iCurrentPage];
        auto &page_items = page.items_;

        options_manager::options_container &cOPTIONS = ( ingame || world_options_only ) &&
                iCurrentPage == iWorldOptPage ?
                ACTIVE_WORLD_OPTIONS : OPTIONS;

        std::string action = ctxt.handle_input();

        if( world_options_only && ( action == "NEXT_TAB" || action == "PREV_TAB" || action == "QUIT" ) ) {
            return action;
        }

        const PageItem &curr_item = page_items[iCurrentLine];

        const auto on_select_option = [&]() {
            cOpt &current_opt = cOPTIONS[curr_item.data];

            bool hasPrerequisite = current_opt.hasPrerequisite();
            bool hasPrerequisiteFulfilled = current_opt.checkPrerequisite();

            if( hasPrerequisite && !hasPrerequisiteFulfilled ) {
                popup( _( "Prerequisite for this option not met!\n(%s)" ),
                       get_options().get_option( current_opt.getPrerequisite() ).getMenuText() );
                return;
            }

            if( action == "LEFT" ) {
                current_opt.setPrev();
            } else if( action == "RIGHT" ) {
                current_opt.setNext();
            } else if( action == "CONFIRM" ) {
                if( current_opt.getType() == "bool" || current_opt.getType() == "string_select" ||
                    current_opt.getType() == "string_input" || current_opt.getType() == "int_map" ) {
                    current_opt.setNext();
                } else {
                    const bool is_int = current_opt.getType() == "int";
                    const bool is_float = current_opt.getType() == "float";
                    const std::string old_opt_val = current_opt.getValueName();
                    const std::string opt_val = string_input_popup()
                                                .title( current_opt.getMenuText() )
                                                .width( 10 )
                                                .text( old_opt_val )
                                                .only_digits( is_int )
                                                .query_string();
                    if( !opt_val.empty() && opt_val != old_opt_val ) {
                        if( is_float ) {
                            std::istringstream ssTemp( opt_val );
                            // This uses the current locale, to allow the users
                            // to use their own decimal format.
                            float tmpFloat;
                            ssTemp >> tmpFloat;
                            if( ssTemp ) {
                                current_opt.setValue( tmpFloat );

                            } else {
                                popup( _( "Invalid input: not a number" ) );
                            }
                        } else {
                            // option is of type "int": string_input_popup
                            // has taken care that the string contains
                            // only digits, parsing is done in setValue
                            current_opt.setValue( opt_val );
                        }
                    }
                }
            }
        };

        const auto is_selectable = [&]( int i ) -> bool {
            const PageItem &curr_item = page_items[i];
            switch( curr_item.type )
            {
                case ItemType::BlankLine:
                    return false;
                case ItemType::GroupHeader:
                    return true;
                case ItemType::Option:
                    return groups_state[curr_item.group];
                default:
                    cata_fatal( "invalid ItemType" );
            }
        };

        if( action == "MOUSE_MOVE" || action == "SELECT" ) {
            bool found_opt = false;
            sel_worldgen_tab = 1;
            std::optional<point> coord = ctxt.get_coordinates_text( w_options_border );
            if( world_options_only && with_tabs && coord.has_value() ) {
                // worldgen tabs
                found_opt = run_for_point_in<size_t, point>( worldgen_tab_map, *coord,
                [&sel_worldgen_tab]( const std::pair<size_t, inclusive_rectangle<point>> &p ) {
                    sel_worldgen_tab = p.first;
                } ) > 0;
                if( found_opt && action == "SELECT" && sel_worldgen_tab != 1 ) {
                    return sel_worldgen_tab == 0 ? "PREV_TAB" : "NEXT_TAB";
                }
            }
            coord = ctxt.get_coordinates_text( w_options_header );
            if( !found_opt && coord.has_value() ) {
                // option category tabs
                bool new_val = false;
                const int psize = pages_.size();
                found_opt = run_for_point_in<int, point>( opt_tab_map, *coord,
                [&iCurrentPage, &new_val, &psize]( const std::pair<int, inclusive_rectangle<point>> &p ) {
                    if( p.first != iCurrentPage ) {
                        new_val = true;
                        iCurrentPage = clamp<int>( p.first, 0, psize - 1 );
                    }
                } ) > 0;
                if( new_val ) {
                    iCurrentLine = 0;
                    iStartPos = 0;
                    recalc_startpos = true;
                    sfx::play_variant_sound( "menu_move", "default", 100 );
                }
            }
            coord = ctxt.get_coordinates_text( w_options );
            if( !found_opt && coord.has_value() ) {
                // option lines
                const int psize = page_items.size();
                found_opt = run_for_point_in<int, point>( opt_line_map, *coord,
                [&iCurrentLine, &psize]( const std::pair<int, inclusive_rectangle<point>> &p ) {
                    iCurrentLine = clamp<int>( p.first, 0, psize - 1 );
                } ) > 0;
                if( found_opt && action == "SELECT" ) {
                    action = "CONFIRM";
                }
            }
        }

        const int recmax = static_cast<int>( page_items.size() );
        const int scroll_rate = recmax > 20 ? 10 : 3;

        if( action == "DOWN" || action == "SCROLL_DOWN" ) {
            do {
                iCurrentLine++;
                if( iCurrentLine >= recmax ) {
                    iCurrentLine = 0;
                }
            } while( !is_selectable( iCurrentLine ) );
            recalc_startpos = true;
        } else if( action == "UP" || action == "SCROLL_UP" ) {
            do {
                iCurrentLine--;
                if( iCurrentLine < 0 ) {
                    iCurrentLine = page_items.size() - 1;
                }
            } while( !is_selectable( iCurrentLine ) );
            recalc_startpos = true;
        } else if( action == "PAGE_DOWN" ) {
            if( iCurrentLine == recmax - 1 ) {
                iCurrentLine = 0;
            } else if( iCurrentLine + scroll_rate >= recmax ) {
                iCurrentLine = recmax - 1;
            } else {
                iCurrentLine += +scroll_rate;
                while( iCurrentLine < recmax && !is_selectable( iCurrentLine ) ) {
                    iCurrentLine++;
                }
            }
            recalc_startpos = true;
        } else if( action == "PAGE_UP" ) {
            if( iCurrentLine == 0 ) {
                iCurrentLine = recmax - 1;
            } else if( iCurrentLine <= scroll_rate ) {
                iCurrentLine = 0;
            } else {
                iCurrentLine += -scroll_rate;
                while( iCurrentLine > 0 && !is_selectable( iCurrentLine ) ) {
                    iCurrentLine--;
                }
            }
            recalc_startpos = true;
        } else if( action == "NEXT_TAB" ) {
            iCurrentLine = 0;
            iStartPos = 0;
            recalc_startpos = true;
            iCurrentPage++;
            if( iCurrentPage >= static_cast<int>( pages_.size() ) ) {
                iCurrentPage = 0;
            }
            sfx::play_variant_sound( "menu_move", "default", 100 );
        } else if( action == "PREV_TAB" ) {
            iCurrentLine = 0;
            iStartPos = 0;
            recalc_startpos = true;
            iCurrentPage--;
            if( iCurrentPage < 0 ) {
                iCurrentPage = pages_.size() - 1;
            }
            sfx::play_variant_sound( "menu_move", "default", 100 );
        } else if( action == "RIGHT" || action == "LEFT" || action == "CONFIRM" ) {
            switch( curr_item.type ) {
                case ItemType::Option: {
                    on_select_option();
                    break;
                }
                case ItemType::GroupHeader: {
                    bool &state = groups_state[curr_item.data];
                    state = !state;
                    break;
                }
                case ItemType::BlankLine: {
                    // Should never happen
                    break;
                }
                default:
                    cata_fatal( "invalid ItemType" );
            }
        } else if( action == "QUIT" ) {
            break;
        }
    }

    //Look for changes
    bool options_changed = false;
    bool world_options_changed = false;
    bool lang_changed = false;
    bool used_tiles_changed = false;
    bool pixel_minimap_changed = false;
    bool terminal_size_changed = false;

    for( auto &iter : OPTIONS_OLD ) {
        if( iter.second != OPTIONS[iter.first] ) {
            options_changed = true;

            if( iter.second.getPage() == "world_default" ) {
                world_options_changed = true;
            }

            if( iter.first == "PIXEL_MINIMAP_HEIGHT"
                || iter.first == "PIXEL_MINIMAP_RATIO"
                || iter.first == "PIXEL_MINIMAP_MODE"
                || iter.first == "PIXEL_MINIMAP_SCALE_TO_FIT" ) {
                pixel_minimap_changed = true;

            } else if( iter.first == "TILES" || iter.first == "USE_TILES" || iter.first == "DISTANT_TILES" ||
                       iter.first == "USE_DISTANT_TILES" || iter.first == "OVERMAP_TILES" ) {
                used_tiles_changed = true;

            } else if( iter.first == "USE_LANG" ) {
                lang_changed = true;

            } else if( iter.first == "TERMINAL_X" || iter.first == "TERMINAL_Y" ) {
                terminal_size_changed = true;
            }
        }
    }
    for( auto &iter : WOPTIONS_OLD ) {
        if( iter.second != ACTIVE_WORLD_OPTIONS[iter.first] ) {
            options_changed = true;
            world_options_changed = true;
        }
    }

    if( options_changed ) {
        if( query_yn( _( "Save changes?" ) ) ) {
            static_popup popup;
            popup.message( "%s", _( "Please wait…\nApplying option changes…" ) );
            ui_manager::redraw();
            refresh_display();

            save();
            if( ingame && world_options_changed ) {
                world_generator->active_world->WORLD_OPTIONS = ACTIVE_WORLD_OPTIONS;
                world_generator->active_world->save();
            }
            g->on_options_changed();
        } else {
            lang_changed = false;
            terminal_size_changed = false;
            used_tiles_changed = false;
            pixel_minimap_changed = false;
            OPTIONS = OPTIONS_OLD;
            if( ingame && world_options_changed ) {
                ACTIVE_WORLD_OPTIONS = WOPTIONS_OLD;
            }
        }
    }

    if( lang_changed ) {
        update_global_locale();
        set_language();
    }
    calendar::set_eternal_season( ::get_option<bool>( "ETERNAL_SEASON" ) );
    calendar::set_season_length( ::get_option<int>( "SEASON_LENGTH" ) );

    calendar::set_eternal_night( ::get_option<std::string>( "ETERNAL_TIME_OF_DAY" ) == "night" );
    calendar::set_eternal_day( ::get_option<std::string>( "ETERNAL_TIME_OF_DAY" ) == "day" );

#if !defined(__ANDROID__) && (defined(TILES) || defined(_WIN32))
    if( terminal_size_changed ) {
        int scaling_factor = get_scaling_factor();
        point TERM( ::get_option<int>( "TERMINAL_X" ), ::get_option<int>( "TERMINAL_Y" ) );
        TERM.x -= TERM.x % scaling_factor;
        TERM.y -= TERM.y % scaling_factor;
        const point set_term( std::max( EVEN_MINIMUM_TERM_WIDTH * scaling_factor, TERM.x ),
                              std::max( EVEN_MINIMUM_TERM_HEIGHT * scaling_factor, TERM.y ) );
        get_option( "TERMINAL_X" ).setValue( set_term.x );
        get_option( "TERMINAL_Y" ).setValue( set_term.y );
        save();

        resize_term( ::get_option<int>( "TERMINAL_X" ), ::get_option<int>( "TERMINAL_Y" ) );
    }
#else
    ( void ) terminal_size_changed;
#endif

    refresh_tiles( used_tiles_changed, pixel_minimap_changed, ingame );

    return "";
}

void options_manager::serialize( JsonOut &json ) const
{
    json.start_array();

    for( const Page &p : pages_ ) {
<<<<<<< HEAD
        for( const PageItem &it : p.items_ ) {
            if( it.type != ItemType::Option ) {
=======
        for( const std::optional<std::string> &opt_name : p.items_ ) {
            if( !opt_name ) {
>>>>>>> 127ec42d
                continue;
            }
            const auto iter = options.find( it.data );
            if( iter != options.end() ) {
                const options_manager::cOpt &opt = iter->second;

                json.start_object();

                json.member( "info", opt.getTooltip() );
                json.member( "default", opt.getDefaultText( false ) );
                json.member( "name", opt.getName() );
                json.member( "value", opt.getValue( true ) );

                json.end_object();
            }
        }
    }

    json.end_array();
}

void options_manager::deserialize( const JsonArray &ja )
{
    for( JsonObject joOptions : ja ) {
        joOptions.allow_omitted_members();

        const std::string name = migrateOptionName( joOptions.get_string( "name" ) );
        const std::string value = migrateOptionValue( joOptions.get_string( "name" ),
                                  joOptions.get_string( "value" ) );

        add_retry( name, value );
        options[ name ].setValue( value );
    }
}

std::string options_manager::migrateOptionName( const std::string &name ) const
{
    const auto iter = get_migrated_options().find( name );
    return iter != get_migrated_options().end() ? iter->second.first : name;
}

std::string options_manager::migrateOptionValue( const std::string &name,
        const std::string &val ) const
{
    const auto iter = get_migrated_options().find( name );
    if( iter == get_migrated_options().end() ) {
        return val;
    }

    const auto iter_val = iter->second.second.find( val );
    return iter_val != iter->second.second.end() ? iter_val->second : val;
}

static void update_options_cache()
{
    // cache to global due to heavy usage.
    trigdist = ::get_option<bool>( "CIRCLEDIST" );
    use_tiles = ::get_option<bool>( "USE_TILES" );

    prevent_occlusion = ::get_option<int>( "PREVENT_OCCLUSION" );
    prevent_occlusion_retract = ::get_option<bool>( "PREVENT_OCCLUSION_RETRACT" );
    prevent_occlusion_transp = ::get_option<bool>( "PREVENT_OCCLUSION_TRANSP" );
    prevent_occlusion_min_dist = ::get_option<float>( "PREVENT_OCCLUSION_MIN_DIST" );
    prevent_occlusion_max_dist = ::get_option<float>( "PREVENT_OCCLUSION_MAX_DIST" );

    // if the tilesets are identical don't duplicate
    use_far_tiles = ::get_option<bool>( "USE_DISTANT_TILES" ) ||
                    get_option<std::string>( "TILES" ) == get_option<std::string>( "DISTANT_TILES" );
    use_tiles_overmap = ::get_option<bool>( "USE_OVERMAP_TILES" );
    log_from_top = ::get_option<std::string>( "LOG_FLOW" ) == "new_top";
    message_ttl = ::get_option<int>( "MESSAGE_TTL" );
    message_cooldown = ::get_option<int>( "MESSAGE_COOLDOWN" );
    fov_3d = ::get_option<bool>( "FOV_3D" );
    fov_3d_z_range = ::get_option<int>( "FOV_3D_Z_RANGE" );
    keycode_mode = ::get_option<std::string>( "SDL_KEYBOARD_MODE" ) == "keycode";
    use_pinyin_search = ::get_option<bool>( "USE_PINYIN_SEARCH" );
}

bool options_manager::save() const
{
    const cata_path savefile = PATH_INFO::options();

    update_options_cache();

    update_music_volume();

    return write_to_file( savefile, [&]( std::ostream & fout ) {
        JsonOut jout( fout, true );
        serialize( jout );
    }, _( "options" ) );
}

void options_manager::load()
{
    const cata_path file = PATH_INFO::options();
    read_from_file_optional_json( file, [&]( const JsonArray & jsin ) {
        deserialize( jsin );
    } );

    update_global_locale();
    update_options_cache();

#if defined(SDL_SOUND)
    sounds::sound_enabled = ::get_option<bool>( "SOUND_ENABLED" );
#endif
}

bool options_manager::has_option( const std::string &name ) const
{
    return options.count( name );
}

options_manager::cOpt &options_manager::get_option( const std::string &name )
{
    std::unordered_map<std::string, cOpt>::iterator opt = options.find( name );
    if( opt == options.end() ) {
        debugmsg( "requested non-existing option %s", name );
    }
    if( !world_options.has_value() ) {
        // Global options contains the default for new worlds, which is good enough here.
        return opt->second;
    }
    std::unordered_map<std::string, cOpt>::iterator wopt = ( *world_options )->find( name );
    if( wopt == ( *world_options )->end() ) {
        if( opt->second.getPage() != "world_default" ) {
            // Requested a non-world option, deliver it.
            return opt->second;
        }
        // May be a new option and an old world - import default from global options.
        cOpt &new_world_option = ( **world_options )[name];
        new_world_option = opt->second;
        return new_world_option;
    }
    return wopt->second;
}

options_manager::options_container options_manager::get_world_defaults() const
{
    std::unordered_map<std::string, cOpt> result;
    for( const auto &elem : options ) {
        if( elem.second.getPage() == "world_default" ) {
            result.insert( elem );
        }
    }
    return result;
}

void options_manager::set_world_options( options_container *options )
{
    if( options == nullptr ) {
        world_options.reset();
    } else {
        world_options = options;
    }
}

void options_manager::update_global_locale()
{
    std::string lang = ::get_option<std::string>( "USE_LANG" );
    try {
        if( lang == "en" ) {
            std::locale::global( std::locale( "en_US.UTF-8" ) );
        } else if( lang == "ar" ) {
            std::locale::global( std::locale( "ar_SA.UTF-8" ) );
        } else if( lang == "cs" ) {
            std::locale::global( std::locale( "cs_CZ.UTF-8" ) );
        } else if( lang == "da" ) {
            std::locale::global( std::locale( "da_DK.UTF-8" ) );
        } else if( lang == "de" ) {
            std::locale::global( std::locale( "de_DE.UTF-8" ) );
        } else if( lang == "el" ) {
            std::locale::global( std::locale( "el_GR.UTF-8" ) );
        } else if( lang == "es_AR" ) {
            std::locale::global( std::locale( "es_AR.UTF-8" ) );
        } else if( lang == "es_ES" ) {
            std::locale::global( std::locale( "es_ES.UTF-8" ) );
        } else if( lang == "fr" ) {
            std::locale::global( std::locale( "fr_FR.UTF-8" ) );
        } else if( lang == "hu" ) {
            std::locale::global( std::locale( "hu_HU.UTF-8" ) );
        } else if( lang == "id" ) {
            std::locale::global( std::locale( "id_ID.UTF-8" ) );
        } else if( lang == "is" ) {
            std::locale::global( std::locale( "is_IS.UTF-8" ) );
        } else if( lang == "it_IT" ) {
            std::locale::global( std::locale( "it_IT.UTF-8" ) );
        } else if( lang == "ja" ) {
            std::locale::global( std::locale( "ja_JP.UTF-8" ) );
        } else if( lang == "ko" ) {
            std::locale::global( std::locale( "ko_KR.UTF-8" ) );
        } else if( lang == "nb" ) {
            std::locale::global( std::locale( "no_NO.UTF-8" ) );
        } else if( lang == "nl" ) {
            std::locale::global( std::locale( "nl_NL.UTF-8" ) );
        } else if( lang == "pl" ) {
            std::locale::global( std::locale( "pl_PL.UTF-8" ) );
        } else if( lang == "pt_BR" ) {
            std::locale::global( std::locale( "pt_BR.UTF-8" ) );
        } else if( lang == "ru" ) {
            std::locale::global( std::locale( "ru_RU.UTF-8" ) );
        } else if( lang == "sr" ) {
            std::locale::global( std::locale( "sr_CS.UTF-8" ) );
        } else if( lang == "tr" ) {
            std::locale::global( std::locale( "tr_TR.UTF-8" ) );
        } else if( lang == "uk_UA" ) {
            std::locale::global( std::locale( "uk_UA.UTF-8" ) );
        } else if( lang == "zh_CN" ) {
            std::locale::global( std::locale( "zh_CN.UTF-8" ) );
        } else if( lang == "zh_TW" ) {
            std::locale::global( std::locale( "zh_TW.UTF-8" ) );
        }
    } catch( std::runtime_error & ) {
        std::locale::global( std::locale() );
    }

    DebugLog( D_INFO, DC_ALL ) << "[options] C locale set to " << setlocale( LC_ALL, nullptr );
    DebugLog( D_INFO, DC_ALL ) << "[options] C++ locale set to " << std::locale().name();
}<|MERGE_RESOLUTION|>--- conflicted
+++ resolved
@@ -274,13 +274,8 @@
     for( Page &p : pages_ ) {
         if( p.id_ == page ) {
             // Don't add duplicate options to the page
-<<<<<<< HEAD
             for( const PageItem &i : p.items_ ) {
                 if( i.type == ItemType::Option && i.data == name ) {
-=======
-            for( const std::optional<std::string> &i : p.items_ ) {
-                if( i.has_value() && i.value() == name ) {
->>>>>>> 127ec42d
                     return;
                 }
             }
@@ -1372,14 +1367,9 @@
 
 void options_manager::Page::removeRepeatedEmptyLines()
 {
-<<<<<<< HEAD
     const auto empty = [&]( const PageItem & it ) -> bool {
         return it.type == ItemType::BlankLine ||
         ( it.type == ItemType::Option && get_options().get_option( it.data ).is_hidden() );
-=======
-    const auto empty = [&]( const std::optional<std::string> &v ) -> bool {
-        return !v || get_options().get_option( *v ).is_hidden();
->>>>>>> 127ec42d
     };
 
     while( !items_.empty() && empty( items_.front() ) ) {
@@ -3781,13 +3771,8 @@
     json.start_array();
 
     for( const Page &p : pages_ ) {
-<<<<<<< HEAD
         for( const PageItem &it : p.items_ ) {
             if( it.type != ItemType::Option ) {
-=======
-        for( const std::optional<std::string> &opt_name : p.items_ ) {
-            if( !opt_name ) {
->>>>>>> 127ec42d
                 continue;
             }
             const auto iter = options.find( it.data );
