#include "options.h"

#include <climits>

#include "cata_utility.h"
#include "catacharset.h"
#include "cursesdef.h"
#include "cursesport.h"
#include "debug.h"
#include "filesystem.h"
#include "game.h"
#include "game_constants.h"
#include "input.h"
#include "mapsharing.h"
#include "output.h"
#include "path_info.h"
#include "sdlsound.h"
#include "sdltiles.h"
#include "sounds.h"
#include "string_formatter.h"
#include "string_input_popup.h"
#include "translations.h"
#include "worldfactory.h"
#include "color.h"

#if defined(TILES)
#include "cata_tiles.h"
#endif // TILES

#if defined(__ANDROID__)
#include <jni.h>
#endif

#include <algorithm>
#include <cstdlib>
#include <locale>
#include <memory>
#include <sstream>
#include <string>
#include <exception>
#include <iterator>

bool trigdist;
bool use_tiles;
bool log_from_top;
int message_ttl;
int message_cooldown;
bool fov_3d;
bool tile_iso;

std::map<std::string, std::string> TILESETS; // All found tilesets: <name, tileset_dir>
std::map<std::string, std::string> SOUNDPACKS; // All found soundpacks: <name, soundpack_dir>
std::map<std::string, int> mOptionsSort;

OptionsContainer::OptionsContainer()
{
    sType = "VOID";
    eType = CVT_VOID;
    hide = COPT_NO_HIDE;
}

static COPT_VALUE_TYPE get_value_type( const std::string &sType )
{
    using CVT = COPT_VALUE_TYPE;

    static std::unordered_map<std::string, CVT> vt_map = {
        { "float", CVT::CVT_FLOAT },
        { "bool", CVT::CVT_BOOL },
        { "int", CVT::CVT_INT },
        { "int_map", CVT::CVT_INT },
        { "string_select", CVT::CVT_STRING },
        { "string_input", CVT::CVT_STRING },
        { "VOID", CVT::CVT_VOID }
    };
    auto result = vt_map.find( sType );
    return result != vt_map.end() ? result->second : CVT_UNKNOWN;
}

//add hidden external option with value
void OptionsManager::add_external( const std::string &sNameIn, const std::string &sPageIn,
                                    const std::string &sType,
                                    const std::string &sMenuTextIn, const std::string &sTooltipIn )
{
    OptionsContainer thisOpt;

    thisOpt.sName = sNameIn;
    thisOpt.sPage = sPageIn;
    thisOpt.sMenuText = sMenuTextIn;
    thisOpt.sTooltip = sTooltipIn;
    thisOpt.sType = sType;

    thisOpt.eType = get_value_type( thisOpt.sType );

    thisOpt.iMin = INT_MIN;
    thisOpt.iMax = INT_MAX;

    thisOpt.fMin = INT_MIN;
    thisOpt.fMax = INT_MAX;

    thisOpt.hide = COPT_ALWAYS_HIDE;
    thisOpt.setSortPos( sPageIn );

    options[sNameIn] = thisOpt;
}

//add string select option
void OptionsManager::add( const std::string &sNameIn, const std::string &sPageIn,
                           const std::string &sMenuTextIn, const std::string &sTooltipIn,
                           const std::vector<id_and_option> &sItemsIn, std::string sDefaultIn,
                           copt_hide_t opt_hide )
{
    OptionsContainer thisOpt;

    thisOpt.sName = sNameIn;
    thisOpt.sPage = sPageIn;
    thisOpt.sMenuText = sMenuTextIn;
    thisOpt.sTooltip = sTooltipIn;
    thisOpt.sType = "string_select";
    thisOpt.eType = get_value_type( thisOpt.sType );

    thisOpt.hide = opt_hide;
    thisOpt.vItems = sItemsIn;

    if( thisOpt.getItemPos( sDefaultIn ) == -1 ) {
        sDefaultIn = thisOpt.vItems[0].first;
    }

    thisOpt.sDefault = sDefaultIn;
    thisOpt.sSet = sDefaultIn;

    thisOpt.setSortPos( sPageIn );

    options[sNameIn] = thisOpt;
}

//add string input option
void OptionsManager::add( const std::string &sNameIn, const std::string &sPageIn,
                           const std::string &sMenuTextIn, const std::string &sTooltipIn,
                           const std::string &sDefaultIn, const int iMaxLengthIn,
                           copt_hide_t opt_hide )
{
    OptionsContainer thisOpt;

    thisOpt.sName = sNameIn;
    thisOpt.sPage = sPageIn;
    thisOpt.sMenuText = sMenuTextIn;
    thisOpt.sTooltip = sTooltipIn;
    thisOpt.sType = "string_input";
    thisOpt.eType = get_value_type( thisOpt.sType );

    thisOpt.hide = opt_hide;

    thisOpt.iMaxLength = iMaxLengthIn;
    thisOpt.sDefault = ( thisOpt.iMaxLength > 0 ) ? sDefaultIn.substr( 0,
                       thisOpt.iMaxLength ) : sDefaultIn;
    thisOpt.sSet = thisOpt.sDefault;

    thisOpt.setSortPos( sPageIn );

    options[sNameIn] = thisOpt;
}

//add bool option
void OptionsManager::add( const std::string &sNameIn, const std::string &sPageIn,
                           const std::string &sMenuTextIn, const std::string &sTooltipIn,
                           const bool bDefaultIn, copt_hide_t opt_hide )
{
    OptionsContainer thisOpt;

    thisOpt.sName = sNameIn;
    thisOpt.sPage = sPageIn;
    thisOpt.sMenuText = sMenuTextIn;
    thisOpt.sTooltip = sTooltipIn;
    thisOpt.sType = "bool";
    thisOpt.eType = get_value_type( thisOpt.sType );

    thisOpt.hide = opt_hide;

    thisOpt.bDefault = bDefaultIn;
    thisOpt.bSet = bDefaultIn;

    thisOpt.setSortPos( sPageIn );

    options[sNameIn] = thisOpt;
}

//add int option
void OptionsManager::add( const std::string &sNameIn, const std::string &sPageIn,
                           const std::string &sMenuTextIn, const std::string &sTooltipIn,
                           const int iMinIn, int iMaxIn, int iDefaultIn,
                           copt_hide_t opt_hide, const std::string &format )
{
    OptionsContainer thisOpt;

    thisOpt.sName = sNameIn;
    thisOpt.sPage = sPageIn;
    thisOpt.sMenuText = sMenuTextIn;
    thisOpt.sTooltip = sTooltipIn;
    thisOpt.sType = "int";
    thisOpt.eType = get_value_type( thisOpt.sType );

    thisOpt.format = format;

    thisOpt.hide = opt_hide;

    if( iMinIn > iMaxIn ) {
        iMaxIn = iMinIn;
    }

    thisOpt.iMin = iMinIn;
    thisOpt.iMax = iMaxIn;

    if( iDefaultIn < iMinIn || iDefaultIn > iMaxIn ) {
        iDefaultIn = iMinIn ;
    }

    thisOpt.iDefault = iDefaultIn;
    thisOpt.iSet = iDefaultIn;

    thisOpt.setSortPos( sPageIn );

    options[sNameIn] = thisOpt;
}

//add int map option
void OptionsManager::add( const std::string &sNameIn, const std::string &sPageIn,
                           const std::string &sMenuTextIn, const std::string &sTooltipIn,
                           const std::vector< std::tuple<int, std::string> > &mIntValuesIn,
                           int iInitialIn, int iDefaultIn, copt_hide_t opt_hide, const bool verbose )
{
    OptionsContainer thisOpt;

    thisOpt.sName = sNameIn;
    thisOpt.sPage = sPageIn;
    thisOpt.sMenuText = sMenuTextIn;
    thisOpt.sTooltip = sTooltipIn;
    thisOpt.sType = "int_map";
    thisOpt.eType = get_value_type( thisOpt.sType );
    thisOpt.verbose = verbose;

    thisOpt.format = "%i";

    thisOpt.hide = opt_hide;

    thisOpt.mIntValues = mIntValuesIn;

    auto item = thisOpt.findInt( iInitialIn );
    if( !item ) {
        iInitialIn = std::get<0>( mIntValuesIn[0] );
    }

    item = thisOpt.findInt( iDefaultIn );
    if( !item ) {
        iDefaultIn = std::get<0>( mIntValuesIn[0] );
    }

    thisOpt.iDefault = iDefaultIn;
    thisOpt.iSet = iInitialIn;

    thisOpt.setSortPos( sPageIn );

    options[sNameIn] = thisOpt;
}

//add float option
void OptionsManager::add( const std::string &sNameIn, const std::string &sPageIn,
                           const std::string &sMenuTextIn, const std::string &sTooltipIn,
                           const float fMinIn, float fMaxIn, float fDefaultIn,
                           float fStepIn, copt_hide_t opt_hide, const std::string &format )
{
    OptionsContainer thisOpt;

    thisOpt.sName = sNameIn;
    thisOpt.sPage = sPageIn;
    thisOpt.sMenuText = sMenuTextIn;
    thisOpt.sTooltip = sTooltipIn;
    thisOpt.sType = "float";
    thisOpt.eType = get_value_type( thisOpt.sType );

    thisOpt.format = format;

    thisOpt.hide = opt_hide;

    if( fMinIn > fMaxIn ) {
        fMaxIn = fMinIn;
    }

    thisOpt.fMin = fMinIn;
    thisOpt.fMax = fMaxIn;
    thisOpt.fStep = fStepIn;

    if( fDefaultIn < fMinIn || fDefaultIn > fMaxIn ) {
        fDefaultIn = fMinIn ;
    }

    thisOpt.fDefault = fDefaultIn;
    thisOpt.fSet = fDefaultIn;

    thisOpt.setSortPos( sPageIn );

    options[sNameIn] = thisOpt;
}

void OptionsContainer::setPrerequisites( const std::string &sOption,
        const std::vector<std::string> &sAllowedValues )
{
    const bool hasOption = OptionsManager::getInstance()->has_option( sOption );
    if( !hasOption ) {
        debugmsg( "setPrerequisite: unknown option %s", sType );
        return;
    }

    const OptionsContainer &existingOption = OptionsManager::getInstance()->get_option( sOption );
    const std::string &existingOptionType = existingOption.getType();
    bool isOfSupportType = false;
    for( const std::string &sSupportedType : getPrerequisiteSupportedTypes() ) {
        if( existingOptionType == sSupportedType ) {
            isOfSupportType = true;
            break;
        }
    }

    if( !isOfSupportType ) {
        debugmsg( "setPrerequisite: option %s not of supported type", sType );
        return;
    }

    sPrerequisite = sOption;
    sPrerequisiteAllowedValues = sAllowedValues;
}

std::string OptionsContainer::getPrerequisite() const
{
    return sPrerequisite;
}

bool OptionsContainer::hasPrerequisite() const
{
    return !sPrerequisite.empty();
}

bool OptionsContainer::checkPrerequisite() const
{
    if( !hasPrerequisite() ) {
        return true;
    }
    bool isPrerequisiteFulfilled = false;
    const std::string prerequisite_option_value = OptionsManager::getInstance()->get_option( sPrerequisite ).getValue();
    for( const std::string &sAllowedPrerequisiteValue : sPrerequisiteAllowedValues ) {
        if( prerequisite_option_value == sAllowedPrerequisiteValue ) {
            isPrerequisiteFulfilled = true;
            break;
        }
    }
    return isPrerequisiteFulfilled;
}

//helper functions
bool OptionsContainer::is_hidden() const
{
    switch( hide ) {
        case COPT_NO_HIDE:
            return false;

        case COPT_SDL_HIDE:
#if defined(TILES)
            return true;
#else
            return false;
#endif

        case COPT_CURSES_HIDE:
#if !defined(TILES) // If not defined.  it's curses interface.
            return true;
#else
            return false;
#endif

        case COPT_POSIX_CURSES_HIDE:
            // Check if we on windows and using wincurses.
#if defined(TILES) || defined(_WIN32)
            return false;
#else
            return true;
#endif

        case COPT_NO_SOUND_HIDE:
#if !defined(SDL_SOUND) // If not defined, we have no sound support.
            return true;
#else
            return false;
#endif

        case COPT_ALWAYS_HIDE:
            return true;
    }
    // Make compiler happy, this is unreachable.
    return false;
}

void OptionsContainer::setSortPos( const std::string &sPageIn )
{
    if( !is_hidden() ) {
        mOptionsSort[sPageIn]++;
        iSortPos = mOptionsSort[sPageIn] - 1;

    } else {
        iSortPos = -1;
    }
}

int OptionsContainer::getSortPos() const
{
    return iSortPos;
}

std::string OptionsContainer::getName() const
{
    return sName;
}

std::string OptionsContainer::getPage() const
{
    return sPage;
}

std::string OptionsContainer::getMenuText() const
{
    return _( sMenuText );
}

std::string OptionsContainer::getTooltip() const
{
    return _( sTooltip );
}

std::string OptionsContainer::getType() const
{
    return sType;
}

bool OptionsContainer::operator==( const OptionsContainer &rhs ) const
{
    if( sType != rhs.sType ) {
        return false;
    } else if( sType == "string_select" || sType == "string_input" ) {
        return sSet == rhs.sSet;
    } else if( sType == "bool" ) {
        return bSet == rhs.bSet;
    } else if( sType == "int" || sType == "int_map" ) {
        return iSet == rhs.iSet;
    } else if( sType == "float" ) {
        return fSet == rhs.fSet;
    } else if( sType == "VOID" ) {
        return true;
    } else {
        debugmsg( "unknown option type %s", sType );
        return false;
    }
}

std::string OptionsContainer::getValue( bool classis_locale ) const
{
    if( sType == "string_select" || sType == "string_input" ) {
        return sSet;

    } else if( sType == "bool" ) {
        return ( bSet ) ? "true" : "false";

    } else if( sType == "int" || sType == "int_map" ) {
        return string_format( format, iSet );

    } else if( sType == "float" ) {
        std::ostringstream ssTemp;
        ssTemp.imbue( classis_locale ? std::locale::classic() : std::locale() );
        ssTemp.precision( 2 );
        ssTemp.setf( std::ios::fixed, std::ios::floatfield );
        ssTemp << fSet;
        return ssTemp.str();
    }

    return "";
}

template<>
std::string OptionsContainer::value_as<std::string>() const
{
    if( eType != CVT_STRING ) {
        debugmsg( "%s tried to get string value from option of type %s", sName, sType );
    }
    return sSet;
}

template<>
bool OptionsContainer::value_as<bool>() const
{
    if( eType != CVT_BOOL ) {
        debugmsg( "%s tried to get boolean value from option of type %s", sName, sType );
    }
    return bSet;
}

template<>
float OptionsContainer::value_as<float>() const
{
    if( eType != CVT_FLOAT ) {
        debugmsg( "%s tried to get float value from option of type %s", sName, sType );
    }
    return fSet;
}

template<>
int OptionsContainer::value_as<int>() const
{
    if( eType != CVT_INT ) {
        debugmsg( "%s tried to get integer value from option of type %s", sName, sType );
    }
    return iSet;
}

std::string OptionsContainer::getValueName() const
{
    if( sType == "string_select" ) {
        const auto iter = std::find_if( vItems.begin(),
        vItems.end(), [&]( const id_and_option & e ) {
            return e.first == sSet;
        } );
        if( iter != vItems.end() ) {
            return iter->second.translated();
        }

    } else if( sType == "bool" ) {
        return ( bSet ) ? _( "True" ) : _( "False" );

    } else if( sType == "int_map" ) {
        const std::string name = std::get<1>( *findInt( iSet ) );
        if( verbose ) {
            return string_format( _( "%d: %s" ), iSet, name );
        } else {
            return string_format( _( "%s" ), name );
        }
    }

    return getValue();
}

std::string OptionsContainer::getDefaultText( const bool bTranslated ) const
{
    if( sType == "string_select" ) {
        const auto iter = std::find_if( vItems.begin(), vItems.end(),
        [this]( const id_and_option & elem ) {
            return elem.first == sDefault;
        } );
        const std::string defaultName = iter == vItems.end() ? std::string() :
                                        ( bTranslated ? iter->second.translated() : iter->first );
        const std::string &sItems = enumerate_as_string( vItems.begin(), vItems.end(),
        [bTranslated]( const id_and_option & elem ) {
            return bTranslated ? elem.second.translated() : elem.first;
        }, enumeration_conjunction::none );
        return string_format( _( "Default: %s - Values: %s" ), defaultName, sItems );

    } else if( sType == "string_input" ) {
        return string_format( _( "Default: %s" ), sDefault );

    } else if( sType == "bool" ) {
        return ( bDefault ) ? _( "Default: True" ) : _( "Default: False" );

    } else if( sType == "int" ) {
        return string_format( _( "Default: %d - Min: %d, Max: %d" ), iDefault, iMin, iMax );

    } else if( sType == "int_map" ) {
        const std::string name = std::get<1>( *findInt( iDefault ) );
        if( verbose ) {
            return string_format( _( "Default: %d: %s" ), iDefault, name );
        } else {
            return string_format( _( "Default: %s" ), name );
        }

    } else if( sType == "float" ) {
        return string_format( _( "Default: %.2f - Min: %.2f, Max: %.2f" ), fDefault, fMin, fMax );
    }

    return "";
}

int OptionsContainer::getItemPos( const std::string &sSearch ) const
{
    if( sType == "string_select" ) {
        for( size_t i = 0; i < vItems.size(); i++ ) {
            if( vItems[i].first == sSearch ) {
                return i;
            }
        }
    }

    return -1;
}

std::vector<id_and_option> OptionsContainer::getItems() const
{
    return vItems;
}

<<<<<<< HEAD
int OptionsContainer::getMaxLength() const
=======
int options_manager::cOpt::getIntPos( const int iSearch ) const
{
    if( sType == "int_map" ) {
        for( size_t i = 0; i < mIntValues.size(); i++ ) {
            if( std::get<0>( mIntValues[i] ) == iSearch ) {
                return i;
            }
        }
    }

    return -1;
}

cata::optional< std::tuple<int, std::string> > options_manager::cOpt::findInt(
    const int iSearch ) const
{
    int i = static_cast<int>( getIntPos( iSearch ) );
    if( i == -1 ) {
        return cata::nullopt;
    }
    return mIntValues[i];
}

int options_manager::cOpt::getMaxLength() const
>>>>>>> ad1332f1
{
    if( sType == "string_input" ) {
        return iMaxLength;
    }

    return 0;
}

//set to next item
void OptionsContainer::setNext()
{
    if( sType == "string_select" ) {
        int iNext = getItemPos( sSet ) + 1;
        if( iNext >= static_cast<int>( vItems.size() ) ) {
            iNext = 0;
        }

        sSet = vItems[iNext].first;

    } else if( sType == "string_input" ) {
        int iMenuTextLength = sMenuText.length();
        string_input_popup()
        .width( ( iMaxLength > 80 ) ? 80 : ( ( iMaxLength < iMenuTextLength ) ? iMenuTextLength : iMaxLength
                                             + 1 ) )
        .description( _( sMenuText ) )
        .max_length( iMaxLength )
        .edit( sSet );

    } else if( sType == "bool" ) {
        bSet = !bSet;

    } else if( sType == "int" ) {
        iSet++;
        if( iSet > iMax ) {
            iSet = iMin;
        }

    } else if( sType == "int_map" ) {
        long unsigned int iNext = getIntPos( iSet ) + 1;
        if( iNext >= mIntValues.size() ) {
            iNext = 0;
        }
        iSet = std::get<0>( mIntValues[iNext] );

    } else if( sType == "float" ) {
        fSet += fStep;
        if( fSet > fMax ) {
            fSet = fMin;
        }
    }
}

//set to previous item
void OptionsContainer::setPrev()
{
    if( sType == "string_select" ) {
        int iPrev = static_cast<int>( getItemPos( sSet ) ) - 1;
        if( iPrev < 0 ) {
            iPrev = vItems.size() - 1;
        }

        sSet = vItems[iPrev].first;

    } else if( sType == "string_input" ) {
        setNext();

    } else if( sType == "bool" ) {
        bSet = !bSet;

    } else if( sType == "int" ) {
        iSet--;
        if( iSet < iMin ) {
            iSet = iMax;
        }

    } else if( sType == "int_map" ) {
        int iPrev = static_cast<int>( getIntPos( iSet ) ) - 1;
        if( iPrev < 0 ) {
            iPrev = mIntValues.size() - 1;
        }
        iSet = std::get<0>( mIntValues[iPrev] );

    } else if( sType == "float" ) {
        fSet -= fStep;
        if( fSet < fMin ) {
            fSet = fMax;
        }
    }
}

//set value
void OptionsContainer::setValue( float fSetIn )
{
    if( sType != "float" ) {
        debugmsg( "tried to set a float value to a %s option", sType );
        return;
    }
    fSet = fSetIn;
    if( fSet < fMin || fSet > fMax ) {
        fSet = fDefault;
    }
}

//set value
void OptionsContainer::setValue( int iSetIn )
{
    if( sType != "int" ) {
        debugmsg( "tried to set an int value to a %s option", sType );
        return;
    }
    iSet = iSetIn;
    if( iSet < iMin || iSet > iMax ) {
        iSet = iDefault;
    }
}

//set value
void OptionsContainer::setValue( std::string sSetIn )
{
    if( sType == "string_select" ) {
        if( getItemPos( sSetIn ) != -1 ) {
            sSet = sSetIn;
        }

    } else if( sType == "string_input" ) {
        sSet = ( iMaxLength > 0 ) ? sSetIn.substr( 0, iMaxLength ) : sSetIn;

    } else if( sType == "bool" ) {
        bSet = ( sSetIn == "True" || sSetIn == "true" || sSetIn == "T" || sSetIn == "t" );

    } else if( sType == "int" ) {
        iSet = atoi( sSetIn.c_str() );

        if( iSet < iMin || iSet > iMax ) {
            iSet = iDefault;
        }

    } else if( sType == "int_map" ) {
        iSet = atoi( sSetIn.c_str() );

        auto item = findInt( iSet );
        if( !item ) {
            iSet = iDefault;
        }

    } else if( sType == "float" ) {
        std::istringstream ssTemp( sSetIn );
        ssTemp.imbue( std::locale::classic() );
        float tmpFloat;
        ssTemp >> tmpFloat;
        if( ssTemp ) {
            setValue( tmpFloat );
        } else {
            debugmsg( "invalid floating point option: %s", sSetIn );
        }
    }
}

/** Fill a mapping with values.
 * Scans all directories in FILENAMES[dirname_label] directory for
 * a file named FILENAMES[filename_label].
 * All found values added to resource_option as name, resource_dir.
 * Furthermore, it builds possible values list for cOpt class.
 */
static std::vector<id_and_option> build_resource_list(
    std::map<std::string, std::string> &resource_option, const std::string &operation_name,
    const std::string &dirname_label, const std::string &filename_label )
{
    std::vector<id_and_option> resource_names;

    resource_option.clear();

    Path *path = Path::getInstance( );

    const auto resource_dirs = get_directories_with( path->getPathForValueKey(filename_label),
                                                     path->getPathForValueKey(dirname_label), true );

    for( auto &resource_dir : resource_dirs ) {
        read_from_file( resource_dir + "/" + path->getPathForValueKey(filename_label), [&]( std::istream & fin ) {
            std::string resource_name;
            std::string view_name;
            // should only have 2 values inside it, otherwise is going to only load the last 2 values
            while( !fin.eof() ) {
                std::string sOption;
                fin >> sOption;

                if( sOption.empty() ) {
                    getline( fin, sOption );    // Empty line, chomp it
                } else if( sOption[0] == '#' ) { // # indicates a comment
                    getline( fin, sOption );
                } else {
                    if( sOption.find( "NAME" ) != std::string::npos ) {
                        resource_name.clear();
                        getline( fin, resource_name );
                        resource_name = trim( resource_name );
                    } else if( sOption.find( "VIEW" ) != std::string::npos ) {
                        view_name.clear();
                        getline( fin, view_name );
                        view_name = trim( view_name );
                        break;
                    }
                }
            }
            resource_names.emplace_back( resource_name,
                                         view_name.empty() ? no_translation( resource_name ) : translation( view_name ) );
            if( resource_option.count( resource_name ) != 0 ) {
                DebugLog( D_ERROR, DC_ALL ) << "Found " << operation_name << " duplicate with name " <<
                                            resource_name;
            } else {
                resource_option.insert( std::pair<std::string, std::string>( resource_name, resource_dir ) );
            }
        } );
    }

    return resource_names;
}

std::vector<id_and_option> OptionsManager::build_tilesets_list()
{
    auto tileset_names = build_resource_list( TILESETS, "tileset",
                         "GFX_DIRE", "TILESET_CONF" );

    if( tileset_names.empty() ) {
        tileset_names.emplace_back( "hoder", translation( "Hoder's" ) );
        tileset_names.emplace_back( "deon", translation( "Deon's" ) );
    }
    return tileset_names;
}

std::vector<id_and_option> OptionsManager::load_soundpack_from(
    const std::string &path )
{
    // build_resource_list will clear &resource_option - first param
    std::map<std::string, std::string> local_soundpacks;
    auto soundpack_names = build_resource_list( local_soundpacks, "soundpack", path, "SNDPACK_CONF" );

    // Copy over found soundpacks
    SOUNDPACKS.insert( local_soundpacks.begin(), local_soundpacks.end() );

    // Return found soundpack names for further processing
    return soundpack_names;
}

std::vector<id_and_option> OptionsManager::build_soundpacks_list()
{
    // Clear soundpacks before loading
    SOUNDPACKS.clear();
    std::vector<id_and_option> result;

    // Search data directory for sound packs
    auto data_soundpacks = load_soundpack_from( "DAT_SOUND" );
    result.insert( result.end(), data_soundpacks.begin(), data_soundpacks.end() );

    // Search user directory for sound packs
    auto user_soundpacks = load_soundpack_from( "USER_SND" );
    result.insert( result.end(), user_soundpacks.begin(), user_soundpacks.end() );

    // Select default built-in sound pack
    if( result.empty() ) {
        result.emplace_back( "basic", translation( "Basic" ) );
    }
    return result;
}

#if defined(__ANDROID__)
bool android_get_default_setting( const char *settings_name, bool default_value )
{
    JNIEnv *env = ( JNIEnv * )SDL_AndroidGetJNIEnv();
    jobject activity = ( jobject )SDL_AndroidGetActivity();
    jclass clazz( env->GetObjectClass( activity ) );
    jmethodID method_id = env->GetMethodID( clazz, "getDefaultSetting", "(Ljava/lang/String;Z)Z" );
    jboolean ans = env->CallBooleanMethod( activity, method_id, env->NewStringUTF( settings_name ),
                                           default_value );
    env->DeleteLocalRef( activity );
    env->DeleteLocalRef( clazz );
    return ans;
}
#endif

// --------------------------
// Class Options Manager
// --------------------------

OptionsManager* OptionsManager::instance = nullptr;

OptionsManager::OptionsManager()
{
    iWorldOptPage = 0;
    world_options = nullptr;

    mMigrateOption = { {"DELETE_WORLD", { "WORLD_END", { {"no", "keep" }, {"yes", "delete"} } } } };

    enable_json( "DEFAULT_REGION" );
    // to allow class based init_data functions to add values to a 'string' type option, add:
    //   enable_json("OPTION_KEY_THAT_GETS_STRING_ENTRIES_ADDED_VIA_JSON");
    // then, in the my_class::load_json (or post-json setup) method:
    //   OptionsManager::getInstance()->add_value("OPTION_KEY_THAT_GETS_STRING_ENTRIES_ADDED_VIA_JSON", "thisvalue");
}

OptionsManager* OptionsManager::getInstance()
{
    if (instance == nullptr)
    {
        instance = new OptionsManager();
    }

    return instance;
}

void OptionsManager::init()
{
    vPages.emplace_back( "general", translate_marker( "General" ) );
    vPages.emplace_back( "interface", translate_marker( "Interface" ) );
    vPages.emplace_back( "graphics", translate_marker( "Graphics" ) );
    // when sharing maps only admin is allowed to change these.
    if( !MAP_SHARING::isCompetitive() || MAP_SHARING::isAdmin() ) {
        vPages.emplace_back( "debug", translate_marker( "Debug" ) );
    }
    iWorldOptPage = vPages.size();
    // when sharing maps only admin is allowed to change these.
    if( !MAP_SHARING::isCompetitive() || MAP_SHARING::isAdmin() ) {
        vPages.emplace_back( "world_default", translate_marker( "World Defaults" ) );
    }

#if defined(__ANDROID__)
    vPages.emplace_back( "android", translate_marker( "Android" ) );
#endif

    add_options_general();
    add_options_interface();
    add_options_graphics();
    add_options_debug();
    add_options_world_default();
    add_options_android();

    for( unsigned i = 0; i < vPages.size(); ++i ) {
        mPageItems[i].resize( mOptionsSort[vPages[i].first] );
    }

    for( auto &elem : options ) {
        for( unsigned i = 0; i < vPages.size(); ++i ) {
            if( vPages[i].first == ( elem.second ).getPage() &&
                ( elem.second ).getSortPos() > -1 ) {
                mPageItems[i][( elem.second ).getSortPos()] = elem.first;
                break;
            }
        }
    }

    //Sort out possible double empty lines after options are hidden
    for( unsigned i = 0; i < vPages.size(); ++i ) {
        bool bLastLineEmpty = false;
        while( mPageItems[i][0].empty() ) {
            //delete empty lines at the beginning
            mPageItems[i].erase( mPageItems[i].begin() );
        }

        while( mPageItems[i][mPageItems[i].size() - 1].empty() ) {
            //delete empty lines at the end
            mPageItems[i].erase( mPageItems[i].end() - 1 );
        }

        for( unsigned j = mPageItems[i].size() - 1; j > 0; --j ) {
            bool bThisLineEmpty = mPageItems[i][j].empty();

            if( bLastLineEmpty && bThisLineEmpty ) {
                //delete empty lines in between
                mPageItems[i].erase( mPageItems[i].begin() + j );
            }

            bLastLineEmpty = bThisLineEmpty;
        }
    }
}

static const std::string blank_value( 1, 001 ); // because "" might be valid

void OptionsManager::enable_json( const std::string &lvar )
{
    post_json_verify[ lvar ] = blank_value;
}

void OptionsManager::add_retry( const std::string &lvar, const::std::string &lval )
{
    std::map<std::string, std::string>::const_iterator it = post_json_verify.find( lvar );
    if( it != post_json_verify.end() && it->second == blank_value ) {
        // initialized with impossible value: valid
        post_json_verify[ lvar ] = lval;
    }
}

void OptionsManager::add_value( const std::string &lvar, const std::string &lval,
                                const translation &lvalname )
{
    std::map<std::string, std::string>::const_iterator it = post_json_verify.find( lvar );
    if( it != post_json_verify.end() ) {
        auto ot = options.find( lvar );
        if( ot != options.end() && ot->second.sType == "string_select" ) {
            for( auto &vItem : ot->second.vItems ) {
                if( vItem.first == lval ) { // already in
                    return;
                }
            }
            ot->second.vItems.emplace_back( lval, lvalname );
            // our value was saved, then set to default, so set it again.
            if( it->second == lval ) {
                options[ lvar ].setValue( lval );
            }
        }

    }
}


void OptionsManager::add_options_general()
{
    ////////////////////////////GENERAL//////////////////////////
    add( "DEF_CHAR_NAME", "general", translate_marker( "Default character name" ),
         translate_marker( "Set a default character name that will be used instead of a random name on character creation." ),
         "", 30
       );

    mOptionsSort["general"]++;

    add( "AUTO_PICKUP", "general", translate_marker( "Auto pickup enabled" ),
         translate_marker( "Enable item auto pickup.  Change pickup rules with the Auto Pickup Manager." ),
         false
       );

    add( "AUTO_PICKUP_ADJACENT", "general", translate_marker( "Auto pickup adjacent" ),
         translate_marker( "If true, will enable to pickup items one tile around to the player.  You can assign No Auto Pickup zones with the Zones Manager 'Y' key for e.g.  your homebase." ),
         false
       );

    get_option( "AUTO_PICKUP_ADJACENT" ).setPrerequisite( "AUTO_PICKUP" );

    add( "AUTO_PICKUP_WEIGHT_LIMIT", "general", translate_marker( "Auto pickup weight limit" ),
         translate_marker( "Auto pickup items with weight less than or equal to [option] * 50 grams.  You must also set the small items option.  '0' disables this option" ),
         0, 20, 0
       );

    get_option( "AUTO_PICKUP_WEIGHT_LIMIT" ).setPrerequisite( "AUTO_PICKUP" );

    add( "AUTO_PICKUP_VOL_LIMIT", "general", translate_marker( "Auto pickup volume limit" ),
         translate_marker( "Auto pickup items with volume less than or equal to [option] * 50 milliliters.  You must also set the light items option.  '0' disables this option" ),
         0, 20, 0
       );

    get_option( "AUTO_PICKUP_VOL_LIMIT" ).setPrerequisite( "AUTO_PICKUP" );

    add( "AUTO_PICKUP_SAFEMODE", "general", translate_marker( "Auto pickup safe mode" ),
         translate_marker( "Auto pickup is disabled as long as you can see monsters nearby.  This is affected by 'Safe Mode proximity distance'." ),
         false
       );

    get_option( "AUTO_PICKUP_SAFEMODE" ).setPrerequisite( "AUTO_PICKUP" );

    add( "NO_AUTO_PICKUP_ZONES_LIST_ITEMS", "general",
         translate_marker( "List items within no auto pickup zones" ),
         translate_marker( "If false, you will not see messages about items, you step on, within no auto pickup zones." ),
         true
       );

    get_option( "NO_AUTO_PICKUP_ZONES_LIST_ITEMS" ).setPrerequisite( "AUTO_PICKUP" );

    mOptionsSort["general"]++;

    add( "AUTO_FEATURES", "general", translate_marker( "Additional auto features" ),
         translate_marker( "If true, enables configured auto features below.  Disabled as long as any enemy monster is seen." ),
         false
       );

    add( "AUTO_PULP_BUTCHER", "general", translate_marker( "Auto pulp or butcher" ),
         translate_marker( "Action to perform when 'Auto pulp or butcher' is enabled.  Pulp: Pulp corpses you stand on.  - Pulp Adjacent: Also pulp corpses adjacent from you.  - Butcher: Butcher corpses you stand on." ),
    { { "off", translation( "options", "Disabled" ) }, { "pulp", translate_marker( "Pulp" ) }, { "pulp_adjacent", translate_marker( "Pulp Adjacent" ) }, { "butcher", translate_marker( "Butcher" ) } },
    "off"
       );

    get_option( "AUTO_PULP_BUTCHER" ).setPrerequisite( "AUTO_FEATURES" );

    add( "AUTO_MINING", "general", translate_marker( "Auto mining" ),
         translate_marker( "If true, enables automatic use of wielded pickaxes and jackhammers whenever trying to move into mineable terrain." ),
         false
       );

    get_option( "AUTO_MINING" ).setPrerequisite( "AUTO_FEATURES" );

    add( "AUTO_FORAGING", "general", translate_marker( "Auto foraging" ),
         translate_marker( "Action to perform when 'Auto foraging' is enabled.  Bushes: Only forage bushes.  - Trees: Only forage trees.  - Everything: Forage bushes, trees, and everything else including flowers, cattails etc." ),
    { { "off", translation( "options", "Disabled" ) }, { "bushes", translate_marker( "Bushes" ) }, { "trees", translate_marker( "Trees" ) }, { "both", translate_marker( "Everything" ) } },
    "off"
       );

    get_option( "AUTO_FORAGING" ).setPrerequisite( "AUTO_FEATURES" );

    mOptionsSort["general"]++;

    add( "DANGEROUS_PICKUPS", "general", translate_marker( "Dangerous pickups" ),
         translate_marker( "If false, will cause player to drop new items that cause them to exceed the weight limit." ),
         false
       );

    mOptionsSort["general"]++;

    add( "SAFEMODE", "general", translate_marker( "Safe mode" ),
         translate_marker( "If true, will hold the game and display a warning if a hostile monster/npc is approaching." ),
         true
       );

    add( "SAFEMODEPROXIMITY", "general", translate_marker( "Safe mode proximity distance" ),
         translate_marker( "If safe mode is enabled, distance to hostiles at which safe mode should show a warning.  0 = Max player view distance." ),
         0, MAX_VIEW_DISTANCE, 0
       );

    add( "SAFEMODEVEH", "general", translate_marker( "Safe mode when driving" ),
         translate_marker( "When true, safe mode will alert you of hostiles while you are driving a vehicle." ),
         false
       );

    add( "AUTOSAFEMODE", "general", translate_marker( "Auto reactivate safe mode" ),
         translate_marker( "If true, safe mode will automatically reactivate after a certain number of turns.  See option 'Turns to auto reactivate safe mode.'" ),
         false
       );

    add( "AUTOSAFEMODETURNS", "general", translate_marker( "Turns to auto reactivate safe mode" ),
         translate_marker( "Number of turns after which safe mode is reactivated. Will only reactivate if no hostiles are in 'Safe mode proximity distance.'" ),
         1, 100, 50
       );

    add( "SAFEMODEIGNORETURNS", "general", translate_marker( "Turns to remember ignored monsters" ),
         translate_marker( "Number of turns an ignored monster stays ignored after it is no longer seen.  0 disables this option and monsters are permanently ignored." ),
         0, 600, 200
       );

    mOptionsSort["general"]++;

    add( "TURN_DURATION", "general", translate_marker( "Realtime turn progression" ),
         translate_marker( "If enabled, monsters will take periodic gameplay turns.  This value is the delay between each turn, in seconds.  Works best with Safe Mode disabled.  0 = disabled." ),
         0.0, 10.0, 0.0, 0.05
       );

    mOptionsSort["general"]++;

    add( "AUTOSAVE", "general", translate_marker( "Autosave" ),
         translate_marker( "If true, game will periodically save the map.  Autosaves occur based on in-game turns or real-time minutes, whichever is larger." ),
         false
       );

    add( "AUTOSAVE_TURNS", "general", translate_marker( "Game turns between autosaves" ),
         translate_marker( "Number of game turns between autosaves" ),
         10, 1000, 50
       );

    get_option( "AUTOSAVE_TURNS" ).setPrerequisite( "AUTOSAVE" );

    add( "AUTOSAVE_MINUTES", "general", translate_marker( "Real minutes between autosaves" ),
         translate_marker( "Number of real time minutes between autosaves" ),
         0, 127, 5
       );

    get_option( "AUTOSAVE_MINUTES" ).setPrerequisite( "AUTOSAVE" );

    mOptionsSort["general"]++;

    add( "CIRCLEDIST", "general", translate_marker( "Circular distances" ),
         translate_marker( "If true, the game will calculate range in a realistic way: light sources will be circles, diagonal movement will cover more ground and take longer.  If disabled, everything is square: moving to the northwest corner of a building takes as long as moving to the north wall." ),
         true
       );

    add( "DROP_EMPTY", "general", translate_marker( "Drop empty containers" ),
         translate_marker( "Set to drop empty containers after use.  No: Don't drop any. - Watertight: All except watertight containers. - All: Drop all containers." ),
    { { "no", translate_marker( "No" ) }, { "watertight", translate_marker( "Watertight" ) }, { "all", translate_marker( "All" ) } },
    "no"
       );

    add( "AUTO_NOTES", "general", translate_marker( "Auto notes" ),
         translate_marker( "If true, automatically sets notes on places that have stairs that go up or down" ),
         true
       );

    add( "DEATHCAM", "general", translate_marker( "DeathCam" ),
         translate_marker( "Always: Always start deathcam.  Ask: Query upon death.  Never: Never show deathcam." ),
    { { "always", translate_marker( "Always" ) }, { "ask", translate_marker( "Ask" ) }, { "never", translate_marker( "Never" ) } },
    "ask"
       );

    mOptionsSort["general"]++;

    add( "SOUND_ENABLED", "general", translate_marker( "Sound Enabled" ),
         translate_marker( "If true, music and sound are enabled." ),
         true, COPT_NO_SOUND_HIDE
       );

    add( "SOUNDPACKS", "general", translate_marker( "Choose soundpack" ),
         translate_marker( "Choose the soundpack you want to use." ),
         build_soundpacks_list(), "basic", COPT_NO_SOUND_HIDE
       ); // populate the options dynamically

    get_option( "SOUNDPACKS" ).setPrerequisite( "SOUND_ENABLED" );

    add( "MUSIC_VOLUME", "general", translate_marker( "Music volume" ),
         translate_marker( "Adjust the volume of the music being played in the background." ),
         0, 200, 100, COPT_NO_SOUND_HIDE
       );

    get_option( "MUSIC_VOLUME" ).setPrerequisite( "SOUND_ENABLED" );

    add( "SOUND_EFFECT_VOLUME", "general", translate_marker( "Sound effect volume" ),
         translate_marker( "Adjust the volume of sound effects being played by the game." ),
         0, 200, 100, COPT_NO_SOUND_HIDE
       );

    get_option( "SOUND_EFFECT_VOLUME" ).setPrerequisite( "SOUND_ENABLED" );

    add( "AMBIENT_SOUND_VOLUME", "general", translate_marker( "Ambient sound volume" ),
         translate_marker( "Adjust the volume of ambient sounds being played by the game." ),
         0, 200, 100, COPT_NO_SOUND_HIDE
       );

    get_option( "AMBIENT_SOUND_VOLUME" ).setPrerequisite( "SOUND_ENABLED" );
}

void OptionsManager::add_options_interface()
{
    ////////////////////////////INTERFACE////////////////////////
    // TODO: scan for languages like we do for tilesets.
    add( "USE_LANG", "interface", translate_marker( "Language" ),
    translate_marker( "Switch Language." ), {
        { "", translate_marker( "System language" ) },
        // Note: language names are in their own language and are *not* translated at all.
        // Note: Somewhere in Github PR was better link to msdn.microsoft.com with language names.
        // http://en.wikipedia.org/wiki/List_of_language_names
        { "en", no_translation( R"(English)" ) },
        { "de", no_translation( R"(Deutsch)" ) },
        { "es_AR", no_translation( R"(Español (Argentina))" ) },
        { "es_ES", no_translation( R"(Español (España))" ) },
        { "fr", no_translation( R"(Français)" ) },
        { "hu", no_translation( R"(Magyar)" ) },
        { "ja", no_translation( R"(日本語)" ) },
        { "ko", no_translation( R"(한국어)" ) },
        { "pl", no_translation( R"(Polski)" ) },
        { "ru", no_translation( R"(Русский)" ) },
        { "zh_CN", no_translation( R"(中文 (天朝))" ) },
        { "zh_TW", no_translation( R"(中文 (台灣))" ) },
    }, "" );

    mOptionsSort["interface"]++;

    add( "USE_CELSIUS", "interface", translate_marker( "Temperature units" ),
         translate_marker( "Switch between Celsius, Fahrenheit and Kelvin." ),
    { { "fahrenheit", translate_marker( "Fahrenheit" ) }, { "celsius", translate_marker( "Celsius" ) }, { "kelvin", translate_marker( "Kelvin" ) } },
    "fahrenheit"
       );

    add( "USE_METRIC_SPEEDS", "interface", translate_marker( "Speed units" ),
         translate_marker( "Switch between mph, km/h and tiles/turn." ),
    { { "mph", translate_marker( "mph" ) }, { "km/h", translate_marker( "km/h" ) }, { "t/t", translate_marker( "tiles/turn" ) } },
    "mph"
       );

    add( "USE_METRIC_WEIGHTS", "interface", translate_marker( "Mass units" ),
         translate_marker( "Switch between kg and lbs." ),
    { { "lbs", translate_marker( "lbs" ) }, { "kg", translate_marker( "kg" ) } }, "lbs"
       );

    add( "VOLUME_UNITS", "interface", translate_marker( "Volume units" ),
         translate_marker( "Switch between the Cup ( c ), Liter ( L ) or Quart ( qt )." ),
    { { "c", translate_marker( "Cup" ) }, { "l", translate_marker( "Liter" ) }, { "qt", translate_marker( "Quart" ) } },
    "l"
       );

    add( "24_HOUR", "interface", translate_marker( "Time format" ),
         translate_marker( "12h: AM/PM, e.g. 7:31 AM - Military: 24h Military, e.g. 0731 - 24h: Normal 24h, e.g. 7:31" ),
         //~ 12h time, e.g.  11:59pm
    {   { "12h", translate_marker( "12h" ) },
        //~ Military time, e.g.  2359
        { "military", translate_marker( "Military" ) },
        //~ 24h time, e.g.  23:59
        { "24h", translate_marker( "24h" ) }
    },
    "12h" );

    mOptionsSort["interface"]++;

    add( "FORCE_CAPITAL_YN", "interface", translate_marker( "Force Y/N in prompts" ),
         translate_marker( "If true, Y/N prompts are case-sensitive and y and n are not accepted." ),
         true
       );

    add( "SNAP_TO_TARGET", "interface", translate_marker( "Snap to target" ),
         translate_marker( "If true, automatically follow the crosshair when firing/throwing." ),
         false
       );

    add( "QUERY_DISASSEMBLE", "interface", translate_marker( "Query on disassembly" ),
         translate_marker( "If true, will query before disassembling items." ),
         true
       );

    add( "QUERY_KEYBIND_REMOVAL", "interface", translate_marker( "Query on keybinding removal" ),
         translate_marker( "If true, will query before removing a keybinding from a hotkey." ),
         true
       );

    add( "CLOSE_ADV_INV", "interface", translate_marker( "Close advanced inventory on move all" ),
         translate_marker( "If true, will close the advanced inventory when the move all items command is used." ),
         false
       );

    add( "OPEN_DEFAULT_ADV_INV", "interface",
         translate_marker( "Open default advanced inventory layout" ),
         translate_marker( "Open default advanced inventory layout instead of last opened layout" ),
         false
       );

    add( "INV_USE_ACTION_NAMES", "interface", translate_marker( "Display actions in Use Item menu" ),
         translate_marker( "If true, actions ( like \"Read\", \"Smoke\", \"Wrap tighter\" ) will be displayed next to the corresponding items." ),
         true
       );

    mOptionsSort["interface"]++;

    add( "DIAG_MOVE_WITH_MODIFIERS_MODE", "interface",
         translate_marker( "Diagonal movement with cursor keys and modifiers" ),
         /*
         Possible modes:

         # None

         # Mode 1: Numpad Emulation

         * Press and keep holding Ctrl
         * Press and release ↑ to set it as the modifier (until Ctrl is released)
         * Press and release → to get the move ↑ + → = ↗ i.e. just like pressing and releasing 9
         * Holding → results in repeated ↗, so just like holding 9
         * If I press any other direction, they are similarly modified by ↑, both for single presses and while holding.

         # Mode 2: CW/CCW

         * `Shift` + `Cursor Left` -> `7` = `Move Northwest`;
         * `Shift` + `Cursor Right` -> `3` = `Move Southeast`;
         * `Shift` + `Cursor Up` -> `9` = `Move Northeast`;
         * `Shift` + `Cursor Down` -> `1` =  `Move Southwest`.

         and

         * `Ctrl` + `Cursor Left` -> `1` = `Move Southwest`;
         * `Ctrl` + `Cursor Right` -> `9` = `Move Northeast`;
         * `Ctrl` + `Cursor Up` -> `7` = `Move Northwest`;
         * `Ctrl` + `Cursor Down` -> `3` = `Move Southeast`.

         # Mode 3: L/R Tilt

         * `Shift` + `Cursor Left` -> `7` = `Move Northwest`;
         * `Ctrl` + `Cursor Left` -> `3` = `Move Southeast`;
         * `Shift` + `Cursor Right` -> `9` = `Move Northeast`;
         * `Ctrl` + `Cursor Right` -> `1` =  `Move Southwest`.

         */
    translate_marker( "Allows diagonal movement with cursor keys using CTRL and SHIFT modifiers.  Diagonal movement action keys are taken from keybindings, so you need these to be configured." ), { { "none", translate_marker( "None" ) }, { "mode1", translate_marker( "Mode 1: Numpad Emulation" ) }, { "mode2", translate_marker( "Mode 2: CW/CCW" ) }, { "mode3", translate_marker( "Mode 3: L/R Tilt" ) } },
    "none", COPT_CURSES_HIDE );

    mOptionsSort["interface"]++;

    add( "VEHICLE_ARMOR_COLOR", "interface", translate_marker( "Vehicle plating changes part color" ),
         translate_marker( "If true, vehicle parts will change color if they are armor plated" ),
         true
       );

    add( "DRIVING_VIEW_OFFSET", "interface", translate_marker( "Auto-shift the view while driving" ),
         translate_marker( "If true, view will automatically shift towards the driving direction" ),
         true
       );

    add( "VEHICLE_DIR_INDICATOR", "interface", translate_marker( "Draw vehicle facing indicator" ),
         translate_marker( "If true, when controlling a vehicle, a white 'X' ( in curses version ) or a crosshair ( in tiles version ) at distance 10 from the center will display its current facing." ),
         true
       );

    mOptionsSort["interface"]++;

    add( "SIDEBAR_POSITION", "interface", translate_marker( "Sidebar position" ),
         translate_marker( "Switch between sidebar on the left or on the right side.  Requires restart." ),
         //~ sidebar position
    { { "left", translate_marker( "Left" ) }, { "right", translate_marker( "Right" ) } }, "right"
       );

    add( "SIDEBAR_SPACERS", "interface", translate_marker( "Draw sidebar spacers" ),
         translate_marker( "If true, adds an extra space between sidebar panels." ),
         false
       );

    add( "LOG_FLOW", "interface", translate_marker( "Message log flow" ),
         translate_marker( "Where new log messages should show." ),
         //~ sidebar/message log flow direction
    { { "new_top", translate_marker( "Top" ) }, { "new_bottom", translate_marker( "Bottom" ) } },
    "new_bottom"
       );

    add( "MESSAGE_TTL", "interface", translate_marker( "Sidebar log message display duration" ),
         translate_marker( "Number of turns after which a message will be removed from the sidebar log.  '0' disables this option." ),
         0, 1000, 0
       );

    add( "MESSAGE_COOLDOWN", "interface", translate_marker( "Message cooldown" ),
         translate_marker( "Number of turns during which similar messages are hidden.  '0' disables this option." ),
         0, 1000, 0
       );

    add( "NO_UNKNOWN_COMMAND_MSG", "interface",
         translate_marker( "Suppress \"unknown command\" messages" ),
         translate_marker( "If true, pressing a key with no set function will not display a notice in the chat log." ),
         false
       );

    add( "ACCURACY_DISPLAY", "interface", translate_marker( "Aim window display style" ),
         translate_marker( "How should confidence and steadiness be communicated to the player." ),
         //~ aim bar style - bars or numbers
    { { "numbers", translate_marker( "Numbers" ) }, { "bars", translate_marker( "Bars" ) } }, "bars"
       );

    add( "MORALE_STYLE", "interface", translate_marker( "Morale style" ),
         translate_marker( "Morale display style in sidebar." ),
         //~ aim bar style - bars or numbers
    { { "vertical", translate_marker( "Vertical" ) }, { "horizontal", translate_marker( "Horizontal" ) } },
    "Vertical"
       );

    mOptionsSort["interface"]++;

    add( "MOVE_VIEW_OFFSET", "interface", translate_marker( "Move view offset" ),
         translate_marker( "Move view by how many squares per keypress." ),
         1, 50, 1
       );

    add( "FAST_SCROLL_OFFSET", "interface", translate_marker( "Overmap fast scroll offset" ),
         translate_marker( "With Fast Scroll option enabled, shift view on the overmap and while looking around by this many squares per keypress." ),
         1, 50, 5
       );

    add( "MENU_SCROLL", "interface", translate_marker( "Centered menu scrolling" ),
         translate_marker( "If true, menus will start scrolling in the center of the list, and keep the list centered." ),
         true
       );

    add( "SHIFT_LIST_ITEM_VIEW", "interface", translate_marker( "Shift list item view" ),
         translate_marker( "Centered or to edge, shift the view toward the selected item if it is outside of your current viewport." ),
    { { "false", translate_marker( "False" ) }, { "centered", translate_marker( "Centered" ) }, { "edge", translate_marker( "To edge" ) } },
    "centered"
       );

    add( "AUTO_INV_ASSIGN", "interface", translate_marker( "Auto inventory letters" ),
         translate_marker( "Enabled: automatically assign letters to any carried items that lack them. Disabled: do not auto-assign letters."
    " Favorites: only auto-assign letters to favorited items." ), {
        { "disabled", translate_marker( "Disabled" ) },
        { "enabled", translate_marker( "Enabled" ) },
        { "favorites", translate_marker( "Favorites" ) }
    },
    "favorites" );

    add( "ITEM_HEALTH_BAR", "interface", translate_marker( "Show item health bars" ),
         translate_marker( "If true, show item health bars instead of reinforced, scratched etc. text." ),
         true
       );

    add( "ITEM_SYMBOLS", "interface", translate_marker( "Show item symbols" ),
         translate_marker( "If true, show item symbols in inventory and pick up menu." ),
         false
       );

    mOptionsSort["interface"]++;

    add( "ENABLE_JOYSTICK", "interface", translate_marker( "Enable joystick" ),
         translate_marker( "Enable input from joystick." ),
         true, COPT_CURSES_HIDE
       );

    add( "HIDE_CURSOR", "interface", translate_marker( "Hide mouse cursor" ),
         translate_marker( "Show: Cursor is always shown.  Hide: Cursor is hidden.  HideKB: Cursor is hidden on keyboard input and unhidden on mouse movement." ),
         //~ show mouse cursor
    {   { "show", translate_marker( "Show" ) },
        //~ hide mouse cursor
        { "hide", translate_marker( "Hide" ) },
        //~ hide mouse cursor when keyboard is used
        { "hidekb", translate_marker( "HideKB" ) }
    },
    "show", COPT_CURSES_HIDE );

    add( "EDGE_SCROLL", "interface", translate_marker( "Edge scrolling" ),
    translate_marker( "Edge scrolling with the mouse." ), {
        std::make_tuple( -1, translate_marker( "Disabled" ) ),
        std::make_tuple( 100, translate_marker( "Slow" ) ),
        std::make_tuple( 30, translate_marker( "Normal" ) ),
        std::make_tuple( 10, translate_marker( "Fast" ) )
    },
    30, 30, COPT_CURSES_HIDE );

}

void OptionsManager::add_options_graphics()
{
    ////////////////////////////GRAPHICS/////////////////////////
    add( "ANIMATIONS", "graphics", translate_marker( "Animations" ),
         translate_marker( "If true, will display enabled animations." ),
         true
       );

    add( "ANIMATION_RAIN", "graphics", translate_marker( "Rain animation" ),
         translate_marker( "If true, will display weather animations." ),
         true
       );

    get_option( "ANIMATION_RAIN" ).setPrerequisite( "ANIMATIONS" );

    add( "ANIMATION_PROJECTILES", "graphics", translate_marker( "Projectile animation" ),
         translate_marker( "If true, will display animations for projectiles like bullets, arrows, and thrown items." ),
         true
       );

    get_option( "ANIMATION_PROJECTILES" ).setPrerequisite( "ANIMATIONS" );

    add( "ANIMATION_SCT", "graphics", translate_marker( "SCT animation" ),
         translate_marker( "If true, will display scrolling combat text animations." ),
         true
       );

    get_option( "ANIMATION_SCT" ).setPrerequisite( "ANIMATIONS" );

    add( "ANIMATION_SCT_USE_FONT", "graphics", translate_marker( "SCT with Unicode font" ),
         translate_marker( "If true, will display scrolling combat text with Unicode font." ),
         true
       );

    get_option( "ANIMATION_SCT_USE_FONT" ).setPrerequisite( "ANIMATION_SCT" );

    add( "ANIMATION_DELAY", "graphics", translate_marker( "Animation delay" ),
         translate_marker( "The amount of time to pause between animation frames in ms." ),
         0, 100, 10
       );

    get_option( "ANIMATION_DELAY" ).setPrerequisite( "ANIMATIONS" );

    add( "FORCE_REDRAW", "graphics", translate_marker( "Force redraw" ),
         translate_marker( "If true, forces the game to redraw at least once per turn." ),
         true
       );

    mOptionsSort["graphics"]++;

    add( "TERMINAL_X", "graphics", translate_marker( "Terminal width" ),
         translate_marker( "Set the size of the terminal along the X axis.  Requires restart." ),
         80, 960, 80, COPT_POSIX_CURSES_HIDE
       );

    add( "TERMINAL_Y", "graphics", translate_marker( "Terminal height" ),
         translate_marker( "Set the size of the terminal along the Y axis.  Requires restart." ),
         24, 270, 24, COPT_POSIX_CURSES_HIDE
       );

    mOptionsSort["graphics"]++;

    add( "FONT_BLENDING", "graphics", translate_marker( "Font blending" ),
         translate_marker( "If true, fonts will look better." ),
         false, COPT_CURSES_HIDE
       );

    add( "FONT_WIDTH", "graphics", translate_marker( "Font width" ),
         translate_marker( "Set the font width.  Requires restart." ),
         8, 100, 8, COPT_CURSES_HIDE
       );

    add( "FONT_HEIGHT", "graphics", translate_marker( "Font height" ),
         translate_marker( "Set the font height.  Requires restart." ),
         8, 100, 16, COPT_CURSES_HIDE
       );

    add( "FONT_SIZE", "graphics", translate_marker( "Font size" ),
         translate_marker( "Set the font size.  Requires restart." ),
         8, 100, 16, COPT_CURSES_HIDE
       );

    add( "MAP_FONT_WIDTH", "graphics", translate_marker( "Map font width" ),
         translate_marker( "Set the map font width.  Requires restart." ),
         8, 100, 8, COPT_CURSES_HIDE
       );

    add( "MAP_FONT_HEIGHT", "graphics", translate_marker( "Map font height" ),
         translate_marker( "Set the map font height.  Requires restart." ),
         8, 100, 16, COPT_CURSES_HIDE
       );

    add( "MAP_FONT_SIZE", "graphics", translate_marker( "Map font size" ),
         translate_marker( "Set the map font size.  Requires restart." ),
         8, 100, 16, COPT_CURSES_HIDE
       );

    add( "OVERMAP_FONT_WIDTH", "graphics", translate_marker( "Overmap font width" ),
         translate_marker( "Set the overmap font width.  Requires restart." ),
         8, 100, 8, COPT_CURSES_HIDE
       );

    add( "OVERMAP_FONT_HEIGHT", "graphics", translate_marker( "Overmap font height" ),
         translate_marker( "Set the overmap font height.  Requires restart." ),
         8, 100, 16, COPT_CURSES_HIDE
       );

    add( "OVERMAP_FONT_SIZE", "graphics", translate_marker( "Overmap font size" ),
         translate_marker( "Set the overmap font size.  Requires restart." ),
         8, 100, 16, COPT_CURSES_HIDE
       );

    add( "USE_DRAW_ASCII_LINES_ROUTINE", "graphics", translate_marker( "SDL ASCII lines" ),
         translate_marker( "Use SDL ASCII line drawing routine instead of Unicode Line Drawing characters.  Use this option when your selected font doesn't contain necessary glyphs." ),
         true, COPT_CURSES_HIDE
       );

    mOptionsSort["graphics"]++;

    add( "USE_TILES", "graphics", translate_marker( "Use tiles" ),
         translate_marker( "If true, replaces some TTF rendered text with tiles." ),
         true, COPT_CURSES_HIDE
       );

    add( "TILES", "graphics", translate_marker( "Choose tileset" ),
         translate_marker( "Choose the tileset you want to use." ),
#if !defined(__ANDROID__)
         build_tilesets_list(), "MSX++DEAD_PEOPLE", COPT_CURSES_HIDE
#else
         build_tilesets_list(), "retrodays", COPT_CURSES_HIDE
#endif
       ); // populate the options dynamically

    get_option( "TILES" ).setPrerequisite( "USE_TILES" );

    add( "PIXEL_MINIMAP", "graphics", translate_marker( "Pixel minimap" ),
         translate_marker( "If true, shows the pixel-detail minimap in game after the save is loaded.  Use the 'Toggle Pixel Minimap' action key to change its visibility during gameplay." ),
         true, COPT_CURSES_HIDE
       );

    add( "PIXEL_MINIMAP_MODE", "graphics", translate_marker( "Pixel minimap drawing mode" ),
    translate_marker( "Specified the mode in which the minimap drawn." ), {
        { "solid", translate_marker( "Solid" ) },
        { "squares", translate_marker( "Squares" ) },
        { "dots", translate_marker( "Dots" ) }
    }, "dots", COPT_CURSES_HIDE
       );

    get_option( "PIXEL_MINIMAP_MODE" ).setPrerequisite( "PIXEL_MINIMAP" );

    add( "PIXEL_MINIMAP_BRIGHTNESS", "graphics", translate_marker( "Pixel minimap brightness" ),
         translate_marker( "Overall brightness of pixel-detail minimap." ),
         10, 300, 100, COPT_CURSES_HIDE
       );

    get_option( "PIXEL_MINIMAP_BRIGHTNESS" ).setPrerequisite( "PIXEL_MINIMAP" );

    add( "PIXEL_MINIMAP_HEIGHT", "graphics", translate_marker( "Pixel minimap height" ),
         translate_marker( "Height of pixel-detail minimap, measured in terminal rows.  Set to 0 for default spacing." ),
         0, 100, 0, COPT_CURSES_HIDE
       );

    get_option( "PIXEL_MINIMAP_HEIGHT" ).setPrerequisite( "PIXEL_MINIMAP" );

    add( "PIXEL_MINIMAP_RATIO", "graphics", translate_marker( "Maintain pixel minimap aspect ratio" ),
         translate_marker( "Preserves the square shape of tiles shown on the pixel minimap." ),
         true, COPT_CURSES_HIDE
       );

    get_option( "PIXEL_MINIMAP_RATIO" ).setPrerequisite( "PIXEL_MINIMAP" );

    add( "PIXEL_MINIMAP_BLINK", "graphics", translate_marker( "Enemy beacon blink speed" ),
         translate_marker( "Controls how fast the enemy beacons blink on the pixel minimap.  Value is multiplied by 200 ms.  Set to 0 to disable." ),
         0, 50, 10, COPT_CURSES_HIDE
       );

    get_option( "PIXEL_MINIMAP_BLINK" ).setPrerequisite( "PIXEL_MINIMAP" );

    mOptionsSort["graphics"]++;

    add( "DISPLAY", "graphics", translate_marker( "Display" ),
         translate_marker( "Sets which video display will be used to show the game.  Requires restart." ),
         0, 10000, 0, COPT_CURSES_HIDE
       );

#if !defined(__ANDROID__) // Android is always fullscreen
    add( "FULLSCREEN", "graphics", translate_marker( "Fullscreen" ),
         translate_marker( "Starts Cataclysm in one of the fullscreen modes.  Requires restart." ),
    { { "no", translate_marker( "No" ) }, { "fullscreen", translate_marker( "Fullscreen" ) }, { "windowedbl", translate_marker( "Windowed borderless" ) } },
    "no", COPT_CURSES_HIDE
       );
#endif

#if !defined(__ANDROID__)
#   if !defined(TILES)
    // No renderer selection in non-TILES mode
    add( "RENDERER", "graphics", translate_marker( "Renderer" ),
    translate_marker( "Set which renderer to use.  Requires restart." ),   {   { "software", translate_marker( "software" ) } },
    "software", COPT_CURSES_HIDE );
#   else
    std::vector<id_and_option> renderer_list = cata_tiles::build_renderer_list();
    add( "RENDERER", "graphics", translate_marker( "Renderer" ),
         translate_marker( "Set which renderer to use.  Requires restart." ), renderer_list,
         renderer_list.front().first, COPT_CURSES_HIDE );
#   endif

#else
    add( "SOFTWARE_RENDERING", "graphics", translate_marker( "Software rendering" ),
         translate_marker( "Use software renderer instead of graphics card acceleration.  Requires restart." ),
         // take default setting from pre-game settings screen - important as both software + hardware rendering have issues with specific devices
         android_get_default_setting( "Software rendering", false ),
         COPT_CURSES_HIDE
       );
#endif

    add( "FRAMEBUFFER_ACCEL", "graphics", translate_marker( "Software framebuffer acceleration" ),
         translate_marker( "Use hardware acceleration for the framebuffer when using software rendering.  Requires restart." ),
         false, COPT_CURSES_HIDE
       );

#if defined(__ANDROID__)
    get_option( "FRAMEBUFFER_ACCEL" ).setPrerequisite( "SOFTWARE_RENDERING" );
#else
    get_option( "FRAMEBUFFER_ACCEL" ).setPrerequisite( "RENDERER", "software" );
#endif

    add( "USE_COLOR_MODULATED_TEXTURES", "graphics", translate_marker( "Use color modulated textures" ),
         translate_marker( "If true, tries to use color modulated textures to speed-up ASCII drawing.  Requires restart." ),
         false, COPT_CURSES_HIDE
       );

    add( "SCALING_MODE", "graphics", translate_marker( "Scaling mode" ),
         translate_marker( "Sets the scaling mode, 'none' ( default ) displays at the game's native resolution, 'nearest'  uses low-quality but fast scaling, and 'linear' provides high-quality scaling." ),
         //~ Do not scale the game image to the window size.
    {   { "none", translate_marker( "No scaling" ) },
        //~ An algorithm for image scaling.
        { "nearest", translate_marker( "Nearest neighbor" ) },
        //~ An algorithm for image scaling.
        { "linear", translate_marker( "Linear filtering" ) }
    },
    "none", COPT_CURSES_HIDE );

#if !defined(__ANDROID__)
    add( "SCALING_FACTOR", "graphics", translate_marker( "Scaling factor" ),
    translate_marker( "Factor by which to scale the display. Requires restart." ), {
        { "1", translate_marker( "1x" ) },
        { "2", translate_marker( "2x" )},
        { "4", translate_marker( "4x" )}
    },
    "1", COPT_CURSES_HIDE );
#endif

}

void OptionsManager::add_options_debug()
{
    ////////////////////////////DEBUG////////////////////////////
    add( "DISTANCE_INITIAL_VISIBILITY", "debug", translate_marker( "Distance initial visibility" ),
         translate_marker( "Determines the scope, which is known in the beginning of the game." ),
         3, 20, 15
       );

    mOptionsSort["debug"]++;

    add( "INITIAL_STAT_POINTS", "debug", translate_marker( "Initial stat points" ),
         translate_marker( "Initial points available to spend on stats on character generation." ),
         0, 1000, 6
       );

    add( "INITIAL_TRAIT_POINTS", "debug", translate_marker( "Initial trait points" ),
         translate_marker( "Initial points available to spend on traits on character generation." ),
         0, 1000, 0
       );

    add( "INITIAL_SKILL_POINTS", "debug", translate_marker( "Initial skill points" ),
         translate_marker( "Initial points available to spend on skills on character generation." ),
         0, 1000, 2
       );

    add( "MAX_TRAIT_POINTS", "debug", translate_marker( "Maximum trait points" ),
         translate_marker( "Maximum trait points available for character generation." ),
         0, 1000, 12
       );

    mOptionsSort["debug"]++;

    add( "SKILL_TRAINING_SPEED", "debug", translate_marker( "Skill training speed" ),
         translate_marker( "Scales experience gained from practicing skills and reading books.  0.5 is half as fast as default, 2.0 is twice as fast, 0.0 disables skill training except for NPC training." ),
         0.0, 100.0, 1.0, 0.1
       );

    mOptionsSort["debug"]++;

    add( "SKILL_RUST", "debug", translate_marker( "Skill rust" ),
         translate_marker( "Set the level of skill rust.  Vanilla: Vanilla Cataclysm - Capped: Capped at skill levels 2 - Int: Intelligence dependent - IntCap: Intelligence dependent, capped - Off: None at all." ),
         //~ plain, default, normal
    {   { "vanilla", translate_marker( "Vanilla" ) },
        //~ capped at a value
        { "capped", translate_marker( "Capped" ) },
        //~ based on intelligence
        { "int", translate_marker( "Int" ) },
        //~ based on intelligence and capped
        { "intcap", translate_marker( "IntCap" ) },
        { "off", translate_marker( "Off" ) }
    },
    "off" );

    mOptionsSort["debug"]++;

    add( "FOV_3D", "debug", translate_marker( "Experimental 3D field of vision" ),
         translate_marker( "If false, vision is limited to current z-level.  If true and the world is in z-level mode, the vision will extend beyond current z-level.  Currently very bugged!" ),
         false
       );

    add( "ENCODING_CONV", "debug", translate_marker( "Experimental path name encoding conversion" ),
         translate_marker( "If true, file path names are going to be transcoded from system encoding to UTF-8 when reading and will be transcoded back when writing.  Mainly for CJK Windows users." ),
         true
       );
}

void OptionsManager::add_options_world_default()
{
    ////////////////////////////WORLD DEFAULT////////////////////
    add( "CORE_VERSION", "world_default", translate_marker( "Core version data" ),
         translate_marker( "Controls what migrations are applied for legacy worlds" ),
         1, core_version, core_version, COPT_ALWAYS_HIDE
       );

    mOptionsSort["world_default"]++;

    add( "WORLD_END", "world_default", translate_marker( "World end handling" ),
    translate_marker( "Handling of game world when last character dies." ), {
        { "keep", translate_marker( "Keep" ) }, { "reset", translate_marker( "Reset" ) },
        { "delete", translate_marker( "Delete" ) },  { "query", translate_marker( "Query" ) }
    }, "keep"
       );

    mOptionsSort["world_default"]++;

    add( "CITY_SIZE", "world_default", translate_marker( "Size of cities" ),
         translate_marker( "A number determining how large cities are.  0 disables cities, roads and any scenario requiring a city start." ),
         0, 16, 8
       );

    add( "CITY_SPACING", "world_default", translate_marker( "City spacing" ),
         translate_marker( "A number determining how far apart cities are.  Warning, small numbers lead to very slow mapgen." ),
         0, 8, 4
       );

    add( "SPAWN_DENSITY", "world_default", translate_marker( "Spawn rate scaling factor" ),
         translate_marker( "A scaling factor that determines density of monster spawns." ),
         0.0, 50.0, 1.0, 0.1
       );

    add( "CARRION_SPAWNRATE", "world_default", translate_marker( "Carrion spawn rate scaling factor" ),
         translate_marker( "A scaling factor that determines how often creatures spawn from rotting material." ),
         0, 1000, 100, COPT_NO_HIDE, "%i%%"
       );

    add( "ITEM_SPAWNRATE", "world_default", translate_marker( "Item spawn scaling factor" ),
         translate_marker( "A scaling factor that determines density of item spawns." ),
         0.01, 10.0, 1.0, 0.01
       );

    add( "NPC_DENSITY", "world_default", translate_marker( "NPC spawn rate scaling factor" ),
         translate_marker( "A scaling factor that determines density of dynamic NPC spawns." ),
         0.0, 100.0, 0.1, 0.01
       );

    add( "MONSTER_UPGRADE_FACTOR", "world_default",
         translate_marker( "Monster evolution scaling factor" ),
         translate_marker( "A scaling factor that determines the time between monster upgrades.  A higher number means slower evolution.  Set to 0.00 to turn off monster upgrades." ),
         0.0, 100, 4.0, 0.01
       );

    mOptionsSort["world_default"]++;

    add( "MONSTER_SPEED", "world_default", translate_marker( "Monster speed" ),
         translate_marker( "Determines the movement rate of monsters.  A higher value increases monster speed and a lower reduces it.  Requires world reset." ),
         1, 1000, 100, COPT_NO_HIDE, "%i%%"
       );

    add( "MONSTER_RESILIENCE", "world_default", translate_marker( "Monster resilience" ),
         translate_marker( "Determines how much damage monsters can take.  A higher value makes monsters more resilient and a lower makes them more flimsy.  Requires world reset." ),
         1, 1000, 100, COPT_NO_HIDE, "%i%%"
       );

    mOptionsSort["world_default"]++;

    add( "DEFAULT_REGION", "world_default", translate_marker( "Default region type" ),
         translate_marker( "( WIP feature ) Determines terrain, shops, plants, and more." ),
    { { "default", "default" } }, "default"
       );

    mOptionsSort["world_default"]++;

    add( "INITIAL_TIME", "world_default", translate_marker( "Initial time" ),
         translate_marker( "Initial starting time of day on character generation." ),
         0, 23, 8
       );

    add( "INITIAL_DAY", "world_default", translate_marker( "Initial day" ),
         translate_marker( "How many days into the year the cataclysm occurred. Day 0 is Spring 1. Can be overridden by scenarios. This does not advance food rot or monster evolution." ),
         0, 999, 0
       );

    add( "SPAWN_DELAY", "world_default", translate_marker( "Spawn delay" ),
         translate_marker( "How many days after the cataclysm the player spawns. Day 0 is the day of the cataclysm. Can be overridden by scenarios. Increasing this will cause food rot and monster evolution to advance." ),
         0, 9999, 0
       );

    add( "SEASON_LENGTH", "world_default", translate_marker( "Season length" ),
         translate_marker( "Season length, in days.  Warning: Very little other than the duration of seasons scales with this value, so adjusting it may cause nonsensical results." ),
         14, 127, 91
       );

    add( "CONSTRUCTION_SCALING", "world_default", translate_marker( "Construction scaling" ),
         translate_marker( "Sets the time of construction in percents.  '50' is two times faster than default, '200' is two times longer.  '0' automatically scales construction time to match the world's season length." ),
         0, 1000, 100
       );

    add( "ETERNAL_SEASON", "world_default", translate_marker( "Eternal season" ),
         translate_marker( "Keep the initial season for ever." ),
         false
       );

    mOptionsSort["world_default"]++;

    add( "WANDER_SPAWNS", "world_default", translate_marker( "Wander spawns" ),
         translate_marker( "Emulation of zombie hordes.  Zombie spawn points wander around cities and may go to noise.  Must reset world directory after changing for it to take effect." ),
         false
       );

    add( "BLACK_ROAD", "world_default", translate_marker( "Surrounded start" ),
         translate_marker( "If true, spawn zombies at shelters.  Makes the starting game a lot harder." ),
         false
       );

    mOptionsSort["world_default"]++;

    add( "STATIC_NPC", "world_default", translate_marker( "Static NPCs" ),
         translate_marker( "If true, static NPCs will spawn at pre-defined locations. Requires world reset." ),
         true
       );

    add( "STARTING_NPC", "world_default", translate_marker( "Starting NPCs spawn" ),
         translate_marker( "Determines whether starting NPCs should spawn, and if they do, how exactly." ),
    { { "never", translate_marker( "Never" ) }, { "always", translate_marker( "Always" ) }, { "scenario", translate_marker( "Scenario-based" ) } },
    "scenario"
       );

    get_option( "STARTING_NPC" ).setPrerequisite( "STATIC_NPC" );

    add( "RANDOM_NPC", "world_default", translate_marker( "Random NPCs" ),
         translate_marker( "If true, the game will randomly spawn NPCs during gameplay." ),
         false
       );

    mOptionsSort["world_default"]++;

    add( "RAD_MUTATION", "world_default", translate_marker( "Mutations by radiation" ),
         translate_marker( "If true, radiation causes the player to mutate." ),
         true
       );

    mOptionsSort["world_default"]++;

    add( "ZLEVELS", "world_default", translate_marker( "Experimental z-levels" ),
         translate_marker( "If true, experimental z-level maps will be enabled.  Turn this off if you experience excessive slowdown." ),
         true
       );

    mOptionsSort["world_default"]++;

    add( "ALIGN_STAIRS", "world_default", translate_marker( "Align up and down stairs" ),
         translate_marker( "If true, downstairs will be placed directly above upstairs, even if this results in uglier maps." ),
         false
       );

    mOptionsSort["world_default"]++;

    add( "CHARACTER_POINT_POOLS", "world_default", translate_marker( "Character point pools" ),
         translate_marker( "Allowed point pools for character generation." ),
    { { "any", translate_marker( "Any" ) }, { "multi_pool", translate_marker( "Multi-pool only" ) }, { "no_freeform", translate_marker( "No freeform" ) } },
    "any"
       );
}

void OptionsManager::add_options_android()
{
#if defined(__ANDROID__)
    add( "ANDROID_QUICKSAVE", "android", translate_marker( "Quicksave on app lose focus" ),
         translate_marker( "If true, quicksave whenever the app loses focus (screen locked, app moved into background etc.) WARNING: Experimental. This may result in corrupt save games." ),
         false
       );

    mOptionsSort["android"]++;

    add( "ANDROID_AUTO_KEYBOARD", "android", translate_marker( "Auto-manage virtual keyboard" ),
         translate_marker( "If true, automatically show/hide the virtual keyboard when necessary based on context. If false, virtual keyboard must be toggled manually." ),
         true
       );

    add( "ANDROID_KEYBOARD_SCREEN_SCALE", "android",
         translate_marker( "Virtual keyboard screen scale" ),
         translate_marker( "When the virtual keyboard is visible, scale the screen to prevent overlapping. Useful for text entry so you can see what you're typing." ),
         true
       );

    mOptionsSort["android"]++;

    add( "ANDROID_VIBRATION", "android", translate_marker( "Vibration duration" ),
         translate_marker( "If non-zero, vibrate the device for this long on input, in milliseconds. Ignored if hardware keyboard connected." ),
         0, 200, 10
       );

    mOptionsSort["android"]++;

    add( "ANDROID_SHOW_VIRTUAL_JOYSTICK", "android", translate_marker( "Show virtual joystick" ),
         translate_marker( "If true, show the virtual joystick when touching and holding the screen. Gives a visual indicator of deadzone and stick deflection." ),
         true
       );

    add( "ANDROID_VIRTUAL_JOYSTICK_OPACITY", "android", translate_marker( "Virtual joystick opacity" ),
         translate_marker( "The opacity of the on-screen virtual joystick, as a percentage." ),
         0, 100, 20
       );

    add( "ANDROID_DEADZONE_RANGE", "android", translate_marker( "Virtual joystick deadzone size" ),
         translate_marker( "While using the virtual joystick, deflecting the stick beyond this distance will trigger directional input. Specified as a percentage of longest screen edge." ),
         0.01f, 0.2f, 0.03f, 0.001f, COPT_NO_HIDE, "%.3f"
       );

    add( "ANDROID_REPEAT_DELAY_RANGE", "android", translate_marker( "Virtual joystick size" ),
         translate_marker( "While using the virtual joystick, deflecting the stick by this much will repeat input at the deflected rate (see below). Specified as a percentage of longest screen edge." ),
         0.05f, 0.5f, 0.10f, 0.001f, COPT_NO_HIDE, "%.3f"
       );

    add( "ANDROID_VIRTUAL_JOYSTICK_FOLLOW", "android",
         translate_marker( "Virtual joystick follows finger" ),
         translate_marker( "If true, the virtual joystick will follow when sliding beyond its range." ),
         false
       );

    add( "ANDROID_REPEAT_DELAY_MAX", "android",
         translate_marker( "Virtual joystick repeat rate (centered)" ),
         translate_marker( "When the virtual joystick is centered, how fast should input events repeat, in milliseconds." ),
         50, 1000, 500
       );

    add( "ANDROID_REPEAT_DELAY_MIN", "android",
         translate_marker( "Virtual joystick repeat rate (deflected)" ),
         translate_marker( "When the virtual joystick is fully deflected, how fast should input events repeat, in milliseconds." ),
         50, 1000, 100
       );

    add( "ANDROID_SENSITIVITY_POWER", "android",
         translate_marker( "Virtual joystick repeat rate sensitivity" ),
         translate_marker( "As the virtual joystick moves from centered to fully deflected, this value is an exponent that controls the blend between the two repeat rates defined above. 1.0 = linear." ),
         0.1f, 5.0f, 0.75f, 0.05f, COPT_NO_HIDE, "%.2f"
       );

    add( "ANDROID_INITIAL_DELAY", "android", translate_marker( "Input repeat delay" ),
         translate_marker( "While touching the screen, wait this long before showing the virtual joystick and repeating input, in milliseconds. Also used to determine tap/double-tap detection, flick detection and toggling quick shortcuts." ),
         150, 1000, 300
       );

    add( "ANDROID_HIDE_HOLDS", "android", translate_marker( "Virtual joystick hides shortcuts" ),
         translate_marker( "If true, hides on-screen keyboard shortcuts while using the virtual joystick. Helps keep the view uncluttered while traveling long distances and navigating menus." ),
         true
       );

    mOptionsSort["android"]++;

    add( "ANDROID_SHORTCUT_DEFAULTS", "android", translate_marker( "Default gameplay shortcuts" ),
         translate_marker( "The default set of gameplay shortcuts to show. Used on starting a new game and whenever all gameplay shortcuts are removed." ),
         "0mi", 30
       );

    add( "ANDROID_ACTIONMENU_AUTOADD", "android",
         translate_marker( "Add shortcuts for action menu selections" ),
         translate_marker( "If true, automatically add a shortcut for actions selected via the in-game action menu." ),
         true
       );

    add( "ANDROID_INVENTORY_AUTOADD", "android",
         translate_marker( "Add shortcuts for inventory selections" ),
         translate_marker( "If true, automatically add a shortcut for items selected via the inventory." ),
         true
       );

    mOptionsSort["android"]++;

    add( "ANDROID_TAP_KEY", "android", translate_marker( "Tap key (in-game)" ),
         translate_marker( "The key to press when tapping during gameplay." ),
         ".", 1
       );

    add( "ANDROID_2_TAP_KEY", "android", translate_marker( "Two-finger tap key (in-game)" ),
         translate_marker( "The key to press when tapping with two fingers during gameplay." ),
         "i", 1
       );

    add( "ANDROID_2_SWIPE_UP_KEY", "android", translate_marker( "Two-finger swipe up key (in-game)" ),
         translate_marker( "The key to press when swiping up with two fingers during gameplay." ),
         "K", 1
       );

    add( "ANDROID_2_SWIPE_DOWN_KEY", "android",
         translate_marker( "Two-finger swipe down key (in-game)" ),
         translate_marker( "The key to press when swiping down with two fingers during gameplay." ),
         "J", 1
       );

    add( "ANDROID_2_SWIPE_LEFT_KEY", "android",
         translate_marker( "Two-finger swipe left key (in-game)" ),
         translate_marker( "The key to press when swiping left with two fingers during gameplay." ),
         "L", 1
       );

    add( "ANDROID_2_SWIPE_RIGHT_KEY", "android",
         translate_marker( "Two-finger swipe right key (in-game)" ),
         translate_marker( "The key to press when swiping right with two fingers during gameplay." ),
         "H", 1
       );

    add( "ANDROID_PINCH_IN_KEY", "android", translate_marker( "Pinch in key (in-game)" ),
         translate_marker( "The key to press when pinching in during gameplay." ),
         "Z", 1
       );

    add( "ANDROID_PINCH_OUT_KEY", "android", translate_marker( "Pinch out key (in-game)" ),
         translate_marker( "The key to press when pinching out during gameplay." ),
         "z", 1
       );

    mOptionsSort["android"]++;

    add( "ANDROID_SHORTCUT_AUTOADD", "android",
         translate_marker( "Auto-manage contextual gameplay shortcuts" ),
         translate_marker( "If true, contextual in-game shortcuts are added and removed automatically as needed: examine, close, butcher, move up/down, control vehicle, pickup, toggle enemy + safe mode, sleep." ),
         true
       );

    add( "ANDROID_SHORTCUT_AUTOADD_FRONT", "android",
         translate_marker( "Move contextual gameplay shortcuts to front" ),
         translate_marker( "If the above option is enabled, specifies whether contextual in-game shortcuts will be added to the front or back of the shortcuts list. True makes them easier to reach, False reduces shuffling of shortcut positions." ),
         false
       );

    add( "ANDROID_SHORTCUT_MOVE_FRONT", "android", translate_marker( "Move used shortcuts to front" ),
         translate_marker( "If true, using an existing shortcut will always move it to the front of the shortcuts list. If false, only shortcuts typed via keyboard will move to the front." ),
         false
       );

    add( "ANDROID_SHORTCUT_ZONE", "android",
         translate_marker( "Separate shortcuts for No Auto Pickup zones" ),
         translate_marker( "If true, separate gameplay shortcuts will be used within No Auto Pickup zones. Useful for keeping home base actions separate from exploring actions." ),
         true
       );

    add( "ANDROID_SHORTCUT_REMOVE_TURNS", "android",
         translate_marker( "Turns to remove unused gameplay shortcuts" ),
         translate_marker( "If non-zero, unused gameplay shortcuts will be removed after this many turns (as in discrete player actions, not world calendar turns)." ),
         0, 1000, 0
       );

    add( "ANDROID_SHORTCUT_PERSISTENCE", "android", translate_marker( "Shortcuts persistence" ),
         translate_marker( "If true, shortcuts are saved/restored with each save game. If false, shortcuts reset between sessions." ),
         true
       );

    mOptionsSort["android"]++;

    add( "ANDROID_SHORTCUT_POSITION", "android", translate_marker( "Shortcuts position" ),
         translate_marker( "Switch between shortcuts on the left or on the right side of the screen." ),
    { { "left", translate_marker( "Left" ) }, { "right", translate_marker( "Right" ) } }, "left"
       );

    add( "ANDROID_SHORTCUT_SCREEN_PERCENTAGE", "android",
         translate_marker( "Shortcuts screen percentage" ),
         translate_marker( "How much of the screen can shortcuts occupy, as a percentage of total screen width." ),
         10, 100, 100
       );

    add( "ANDROID_SHORTCUT_OVERLAP", "android", translate_marker( "Shortcuts overlap screen" ),
         translate_marker( "If true, shortcuts will be drawn transparently overlapping the game screen. If false, the game screen size will be reduced to fit the shortcuts below." ),
         true
       );

    add( "ANDROID_SHORTCUT_OPACITY_BG", "android", translate_marker( "Shortcut opacity (background)" ),
         translate_marker( "The background opacity of on-screen keyboard shortcuts, as a percentage." ),
         0, 100, 75
       );

    add( "ANDROID_SHORTCUT_OPACITY_SHADOW", "android", translate_marker( "Shortcut opacity (shadow)" ),
         translate_marker( "The shadow opacity of on-screen keyboard shortcuts, as a percentage." ),
         0, 100, 100
       );

    add( "ANDROID_SHORTCUT_OPACITY_FG", "android", translate_marker( "Shortcut opacity (text)" ),
         translate_marker( "The foreground opacity of on-screen keyboard shortcuts, as a percentage." ),
         0, 100, 100
       );

    add( "ANDROID_SHORTCUT_COLOR", "android", translate_marker( "Shortcut color" ),
         translate_marker( "The color of on-screen keyboard shortcuts." ),
         0, 15, 15
       );

    add( "ANDROID_SHORTCUT_BORDER", "android", translate_marker( "Shortcut border" ),
         translate_marker( "The border of each on-screen keyboard shortcut in pixels. ." ),
         0, 16, 0
       );

    add( "ANDROID_SHORTCUT_WIDTH_MIN", "android", translate_marker( "Shortcut width (min)" ),
         translate_marker( "The minimum width of each on-screen keyboard shortcut in pixels. Only relevant when lots of shortcuts are visible at once." ),
         20, 1000, 50
       );

    add( "ANDROID_SHORTCUT_WIDTH_MAX", "android", translate_marker( "Shortcut width (max)" ),
         translate_marker( "The maximum width of each on-screen keyboard shortcut in pixels." ),
         50, 1000, 160
       );

    add( "ANDROID_SHORTCUT_HEIGHT", "android", translate_marker( "Shortcut height" ),
         translate_marker( "The height of each on-screen keyboard shortcut in pixels." ),
         50, 1000, 130
       );

#endif
}

#if defined(TILES)
// Helper method to isolate #ifdeffed tiles code.
static void refresh_tiles( bool used_tiles_changed, bool pixel_minimap_height_changed, bool ingame )
{
    if( used_tiles_changed ) {
        //try and keep SDL calls limited to source files that deal specifically with them
        try {
            tilecontext->reinit();
            tilecontext->load_tileset( get_option<std::string>( "TILES" ) );
            //g->init_ui is called when zoom is changed
            g->reset_zoom();
            if( ingame ) {
                g->refresh_all();
            }
            tilecontext->do_tile_loading_report();
        } catch( const std::exception &err ) {
            popup( _( "Loading the tileset failed: %s" ), err.what() );
            use_tiles = false;
        }
    } else if( ingame && g->pixel_minimap_option && pixel_minimap_height_changed ) {
        g->init_ui();
        g->refresh_all();
    }
}
#else
static void refresh_tiles( bool, bool, bool )
{
}
#endif // TILES

static void draw_borders_external(
    const catacurses::window &w, int horizontal_level, const std::map<int, bool> &mapLines,
    const bool world_options_only )
{
    if( !world_options_only ) {
        draw_border( w, BORDER_COLOR, _( " OPTIONS " ) );
    }
    // intersections
    mvwputch( w, horizontal_level, 0, BORDER_COLOR, LINE_XXXO ); // |-
    mvwputch( w, horizontal_level, getmaxx( w ) - 1, BORDER_COLOR, LINE_XOXX ); // -|
    for( auto &mapLine : mapLines ) {
        mvwputch( w, getmaxy( w ) - 1, mapLine.first + 1, BORDER_COLOR, LINE_XXOX ); // _|_
    }
    wrefresh( w );
}

static void draw_borders_internal( const catacurses::window &w, std::map<int, bool> &mapLines )
{
    for( int i = 0; i < getmaxx( w ); ++i ) {
        if( mapLines[i] ) {
            // intersection
            mvwputch( w, 0, i, BORDER_COLOR, LINE_OXXX );
        } else {
            // regular line
            mvwputch( w, 0, i, BORDER_COLOR, LINE_OXOX );
        }
    }
    wrefresh( w );
}

std::string OptionsManager::show( bool ingame, const bool world_options_only )
{
    // temporary alias so the code below does not need to be changed
    std::unordered_map<std::string, OptionsContainer> &OPTIONS = options;
    std::unordered_map<std::string, OptionsContainer> &ACTIVE_WORLD_OPTIONS = world_generator->active_world ?
            world_generator->active_world->WORLD_OPTIONS :
            ( world_options_only ? *world_options : OPTIONS );

    auto OPTIONS_OLD = OPTIONS;
    auto WOPTIONS_OLD = ACTIVE_WORLD_OPTIONS;
    if( world_generator->active_world == nullptr ) {
        ingame = false;
    }

    const int iWorldOffset = ( world_options_only ? 2 : 0 );

    const int iTooltipHeight = 4;
    const int iContentHeight = FULL_SCREEN_HEIGHT - 3 - iTooltipHeight - iWorldOffset;

    const int iOffsetX = TERMX > FULL_SCREEN_WIDTH ? ( TERMX - FULL_SCREEN_WIDTH ) / 2 : 0;
    const int iOffsetY = ( TERMY > FULL_SCREEN_HEIGHT ? ( TERMY - FULL_SCREEN_HEIGHT ) / 2 : 0 ) +
                         iWorldOffset;

    std::map<int, bool> mapLines;
    mapLines[4] = true;
    mapLines[60] = true;

    catacurses::window w_options_border = catacurses::newwin( FULL_SCREEN_HEIGHT, FULL_SCREEN_WIDTH,
                                          iOffsetY - iWorldOffset, iOffsetX );
    catacurses::window w_options_tooltip = catacurses::newwin( iTooltipHeight, FULL_SCREEN_WIDTH - 2,
                                           1 + iOffsetY, 1 + iOffsetX );
    catacurses::window w_options_header = catacurses::newwin( 1, FULL_SCREEN_WIDTH - 2,
                                          1 + iTooltipHeight + iOffsetY, 1 + iOffsetX );
    catacurses::window w_options = catacurses::newwin( iContentHeight, FULL_SCREEN_WIDTH - 2,
                                   iTooltipHeight + 2 + iOffsetY, 1 + iOffsetX );

    if( world_options_only ) {
        WorldFactory::draw_worldgen_tabs( w_options_border, 1 );
    }

    draw_borders_external( w_options_border, iTooltipHeight + 1 + iWorldOffset, mapLines,
                           world_options_only );
    draw_borders_internal( w_options_header, mapLines );

    int iCurrentPage = world_options_only ? iWorldOptPage : 0;
    int iLastPage = 0;
    int iCurrentLine = 0;
    int iStartPos = 0;

    input_context ctxt( "OPTIONS" );
    ctxt.register_cardinal();
    ctxt.register_action( "QUIT" );
    ctxt.register_action( "NEXT_TAB" );
    ctxt.register_action( "PREV_TAB" );
    ctxt.register_action( "CONFIRM" );
    ctxt.register_action( "HELP_KEYBINDINGS" );

    std::stringstream sTemp;

    while( true ) {
        auto &cOPTIONS = ( ( ingame || world_options_only ) && iCurrentPage == iWorldOptPage ?
                           ACTIVE_WORLD_OPTIONS : OPTIONS );

        //Clear the lines
        for( int i = 0; i < iContentHeight; i++ ) {
            for( int j = 0; j < 79; j++ ) {
                if( mapLines[j] ) {
                    mvwputch( w_options, i, j, BORDER_COLOR, LINE_XOXO );
                } else {
                    mvwputch( w_options, i, j, c_black, ' ' );
                }

                if( i < iTooltipHeight ) {
                    mvwputch( w_options_tooltip, i, j, c_black, ' ' );
                }
            }
        }

        calcStartPos( iStartPos, iCurrentLine, iContentHeight, mPageItems[iCurrentPage].size() );

        // where the column with the names starts
        const size_t name_col = 5;
        // where the column with the values starts
        const size_t value_col = 62;
        // 2 for the space between name and value column, 3 for the ">> "
        const size_t name_width = value_col - name_col - 2 - 3;
        const size_t value_width = getmaxx( w_options ) - value_col;
        //Draw options
        size_t iBlankOffset = 0; // Offset when blank line is printed.
        for( int i = iStartPos;
             i < iStartPos + ( ( iContentHeight > static_cast<int>( mPageItems[iCurrentPage].size() ) ) ?
                               static_cast<int>( mPageItems[iCurrentPage].size() ) : iContentHeight ); i++ ) {

            nc_color cLineColor = c_light_green;
            const OptionsContainer &current_opt = cOPTIONS[mPageItems[iCurrentPage][i]];
            const bool hasPrerequisite = current_opt.hasPrerequisite();
            const bool hasPrerequisiteFulfilled = current_opt.checkPrerequisite();

            int line_pos = i - iStartPos; // Current line position in window.

            sTemp.str( "" );
            sTemp << i + 1 - iBlankOffset;
            mvwprintz( w_options, line_pos, 1, c_white, sTemp.str() );

            if( iCurrentLine == i ) {
                mvwprintz( w_options, line_pos, name_col, c_yellow, ">> " );
            } else {
                mvwprintz( w_options, line_pos, name_col, c_yellow, "   " );
            }

            const std::string name = utf8_truncate( current_opt.getMenuText(), name_width );
            mvwprintz( w_options, line_pos, name_col + 3, !hasPrerequisite ||
                       hasPrerequisiteFulfilled ? c_white : c_light_gray, name );

            if( hasPrerequisite && !hasPrerequisiteFulfilled ) {
                cLineColor = c_light_gray;

            } else if( current_opt.getValue() == "false" ) {
                cLineColor = c_light_red;
            }

            const std::string value = utf8_truncate( current_opt.getValueName(), value_width );
            mvwprintz( w_options, line_pos, value_col, ( iCurrentLine == i ) ? hilite( cLineColor ) :
                       cLineColor, value );
        }

        draw_scrollbar( w_options_border, iCurrentLine, iContentHeight,
                        mPageItems[iCurrentPage].size(), iTooltipHeight + 2 + iWorldOffset, 0, BORDER_COLOR );
        wrefresh( w_options_border );

        //Draw Tabs
        if( !world_options_only ) {
            mvwprintz( w_options_header, 0, 7, c_white, "" );
            for( int i = 0; i < static_cast<int>( vPages.size() ); i++ ) {
                if( mPageItems[i].empty() ) {
                    continue;
                }
                wprintz( w_options_header, c_white, "[" );
                if( ingame && i == iWorldOptPage ) {
                    wprintz( w_options_header,
                             ( iCurrentPage == i ) ? hilite( c_light_green ) : c_light_green, _( "Current world" ) );
                } else {
                    wprintz( w_options_header, ( iCurrentPage == i ) ?
                             hilite( c_light_green ) : c_light_green, "%s", _( vPages[i].second ) );
                }
                wprintz( w_options_header, c_white, "]" );
                wputch( w_options_header, BORDER_COLOR, LINE_OXOX );
            }
        }

        wrefresh( w_options_header );

#if defined(TILES) || defined(_WIN32)
        if( mPageItems[iCurrentPage][iCurrentLine] == "TERMINAL_X" ) {
            int new_terminal_x = 0;
            int new_window_width = 0;
            std::stringstream value_conversion(
                OPTIONS[mPageItems[iCurrentPage][iCurrentLine]].getValueName() );

            value_conversion >> new_terminal_x;
            new_window_width = projected_window_width();

            fold_and_print( w_options_tooltip, 0, 0, 78, c_white,
                            ngettext( "%s #%s -- The window will be %d pixel wide with the selected value.",
                                      "%s #%s -- The window will be %d pixels wide with the selected value.",
                                      new_window_width ),
                            OPTIONS[mPageItems[iCurrentPage][iCurrentLine]].getTooltip(),
                            OPTIONS[mPageItems[iCurrentPage][iCurrentLine]].getDefaultText(),
                            new_window_width );
        } else if( mPageItems[iCurrentPage][iCurrentLine] == "TERMINAL_Y" ) {
            int new_terminal_y = 0;
            int new_window_height = 0;
            std::stringstream value_conversion(
                OPTIONS[mPageItems[iCurrentPage][iCurrentLine]].getValueName() );

            value_conversion >> new_terminal_y;
            new_window_height = projected_window_height();

            fold_and_print( w_options_tooltip, 0, 0, 78, c_white,
                            ngettext( "%s #%s -- The window will be %d pixel tall with the selected value.",
                                      "%s #%s -- The window will be %d pixels tall with the selected value.",
                                      new_window_height ),
                            OPTIONS[mPageItems[iCurrentPage][iCurrentLine]].getTooltip(),
                            OPTIONS[mPageItems[iCurrentPage][iCurrentLine]].getDefaultText(),
                            new_window_height );
        } else
#endif
        {
            fold_and_print( w_options_tooltip, 0, 0, 78, c_white, "%s #%s",
                            OPTIONS[mPageItems[iCurrentPage][iCurrentLine]].getTooltip(),
                            OPTIONS[mPageItems[iCurrentPage][iCurrentLine]].getDefaultText() );
        }

        if( iCurrentPage != iLastPage ) {
            iLastPage = iCurrentPage;
            if( ingame && iCurrentPage == iWorldOptPage ) {
                mvwprintz( w_options_tooltip, 3, 3, c_light_red, "%s", _( "Note: " ) );
                wprintz( w_options_tooltip, c_white, "%s",
                         _( "Some of these options may produce unexpected results if changed." ) );
            }
        }
        wrefresh( w_options_tooltip );

        wrefresh( w_options );

        const std::string action = ctxt.handle_input();

        if( world_options_only && ( action == "NEXT_TAB" || action == "PREV_TAB" || action == "QUIT" ) ) {
            return action;
        }

        OptionsContainer &current_opt = cOPTIONS[mPageItems[iCurrentPage][iCurrentLine]];
        bool hasPrerequisite = current_opt.hasPrerequisite();
        bool hasPrerequisiteFulfilled = current_opt.checkPrerequisite();

        if( hasPrerequisite && !hasPrerequisiteFulfilled &&
            ( action == "RIGHT" || action == "LEFT" || action == "CONFIRM" ) ) {
            popup( _( "Prerequisite for this option not met!\n(%s)" ),
                   OptionsManager::getInstance()->get_option( current_opt.getPrerequisite() ).getMenuText() );
            continue;
        }

        if( action == "DOWN" ) {
            do {
                iCurrentLine++;
                if( iCurrentLine >= static_cast<int>( mPageItems[iCurrentPage].size() ) ) {
                    iCurrentLine = 0;
                }
            } while( cOPTIONS[mPageItems[iCurrentPage][iCurrentLine]].getMenuText().empty() );
        } else if( action == "UP" ) {
            do {
                iCurrentLine--;
                if( iCurrentLine < 0 ) {
                    iCurrentLine = mPageItems[iCurrentPage].size() - 1;
                }
            } while( cOPTIONS[mPageItems[iCurrentPage][iCurrentLine]].getMenuText().empty() );
        } else if( !mPageItems[iCurrentPage].empty() && action == "RIGHT" ) {
            current_opt.setNext();
        } else if( !mPageItems[iCurrentPage].empty() && action == "LEFT" ) {
            current_opt.setPrev();
        } else if( action == "NEXT_TAB" ) {
            iCurrentLine = 0;
            iStartPos = 0;
            iCurrentPage++;
            if( iCurrentPage >= static_cast<int>( vPages.size() ) ) {
                iCurrentPage = 0;
            }
            sfx::play_variant_sound( "menu_move", "default", 100 );
        } else if( action == "PREV_TAB" ) {
            iCurrentLine = 0;
            iStartPos = 0;
            iCurrentPage--;
            if( iCurrentPage < 0 ) {
                iCurrentPage = vPages.size() - 1;
            }
            sfx::play_variant_sound( "menu_move", "default", 100 );
        } else if( !mPageItems[iCurrentPage].empty() && action == "CONFIRM" ) {
            if( current_opt.getType() == "bool" || current_opt.getType() == "string_select" ||
                current_opt.getType() == "string_input" || current_opt.getType() == "int_map" ) {
                current_opt.setNext();
            } else {
                const bool is_int = current_opt.getType() == "int";
                const bool is_float = current_opt.getType() == "float";
                const std::string old_opt_val = current_opt.getValueName();
                const std::string opt_val = string_input_popup()
                                            .title( current_opt.getMenuText() )
                                            .width( 10 )
                                            .text( old_opt_val )
                                            .only_digits( is_int )
                                            .query_string();
                if( !opt_val.empty() && opt_val != old_opt_val ) {
                    if( is_float ) {
                        std::istringstream ssTemp( opt_val );
                        // This uses the current locale, to allow the users
                        // to use their own decimal format.
                        float tmpFloat;
                        ssTemp >> tmpFloat;
                        if( ssTemp ) {
                            current_opt.setValue( tmpFloat );

                        } else {
                            popup( _( "Invalid input: not a number" ) );
                        }
                    } else {
                        // option is of type "int": string_input_popup
                        // has taken care that the string contains
                        // only digits, parsing is done in setValue
                        current_opt.setValue( opt_val );
                    }
                }
            }
        } else if( action == "HELP_KEYBINDINGS" ) {
            // keybinding screen erased the internal borders of main menu, restore it:
            draw_borders_internal( w_options_header, mapLines );
        } else if( action == "QUIT" ) {
            break;
        }
    }

    //Look for changes
    bool options_changed = false;
    bool world_options_changed = false;
    bool lang_changed = false;
    bool used_tiles_changed = false;
    bool pixel_minimap_changed = false;
    bool terminal_size_changed = false;

    for( auto &iter : OPTIONS_OLD ) {
        if( iter.second != OPTIONS[iter.first] ) {
            options_changed = true;

            if( iter.second.getPage() == "world_default" ) {
                world_options_changed = true;
            }

            if( iter.first == "PIXEL_MINIMAP_HEIGHT"
                || iter.first == "PIXEL_MINIMAP_RATIO"
                || iter.first == "PIXEL_MINIMAP_MODE" ) {
                pixel_minimap_changed = true;

            } else if( iter.first == "TILES" || iter.first == "USE_TILES" ) {
                used_tiles_changed = true;

            } else if( iter.first == "USE_LANG" ) {
                lang_changed = true;

            } else if( iter.first == "TERMINAL_X" || iter.first == "TERMINAL_Y" ) {
                terminal_size_changed = true;
            }
        }
    }
    for( auto &iter : WOPTIONS_OLD ) {
        if( iter.second != ACTIVE_WORLD_OPTIONS[iter.first] ) {
            options_changed = true;
            world_options_changed = true;
        }
    }

    if( options_changed ) {
        if( query_yn( _( "Save changes?" ) ) ) {
            save();
            if( ingame && world_options_changed ) {
                world_generator->active_world->WORLD_OPTIONS = ACTIVE_WORLD_OPTIONS;
                world_generator->active_world->save();
            }
            g->on_options_changed();
        } else {
            used_tiles_changed = false;
            OPTIONS = OPTIONS_OLD;
            if( ingame && world_options_changed ) {
                ACTIVE_WORLD_OPTIONS = WOPTIONS_OLD;
            }
        }
    }

    if( lang_changed ) {
        set_language();
    }

#if !defined(__ANDROID__) && (defined(TILES) || defined(_WIN32))
    if( terminal_size_changed ) {
        int scaling_factor = get_scaling_factor();
        int TERMX = ::get_option<int>( "TERMINAL_X" );
        int TERMY = ::get_option<int>( "TERMINAL_Y" );
        TERMX -= TERMX % scaling_factor;
        TERMY -= TERMY % scaling_factor;
        get_option( "TERMINAL_X" ).setValue( std::max( FULL_SCREEN_WIDTH * scaling_factor, TERMX ) );
        get_option( "TERMINAL_Y" ).setValue( std::max( FULL_SCREEN_HEIGHT * scaling_factor, TERMY ) );
        save();

        handle_resize( projected_window_width(), projected_window_height() );
    }
#else
    ( void ) terminal_size_changed;
#endif

    refresh_tiles( used_tiles_changed, pixel_minimap_changed, ingame );

    return "";
}

void OptionsManager::serialize( JsonOut &json ) const
{
    json.start_array();

    // TODO: mPageItems is const here, so we can not use its operator[], therefore the copy
    auto mPageItems = this->mPageItems;
    for( size_t j = 0; j < vPages.size(); ++j ) {
        for( auto &elem : mPageItems[j] ) {
            // Skip blanks between option groups
            // to avoid empty json entries being stored
            if( elem.empty() ) {
                continue;
            }
            const auto iter = options.find( elem );
            if( iter != options.end() ) {
                const auto &opt = iter->second;

                json.start_object();

                json.member( "info", opt.getTooltip() );
                json.member( "default", opt.getDefaultText( false ) );
                json.member( "name", elem );
                json.member( "value", opt.getValue( true ) );

                json.end_object();
            }
        }
    }

    json.end_array();
}

void OptionsManager::deserialize( JsonIn &jsin )
{
    jsin.start_array();
    while( !jsin.end_array() ) {
        JsonObject joOptions = jsin.get_object();

        const std::string name = migrateOptionName( joOptions.get_string( "name" ) );
        const std::string value = migrateOptionValue( joOptions.get_string( "name" ),
                                  joOptions.get_string( "value" ) );

        add_retry( name, value );
        options[ name ].setValue( value );
    }
}

std::string OptionsManager::migrateOptionName( const std::string &name ) const
{
    const auto iter = mMigrateOption.find( name );
    return iter != mMigrateOption.end() ? iter->second.first : name;
}

std::string OptionsManager::migrateOptionValue( const std::string &name,
        const std::string &val ) const
{
    const auto iter = mMigrateOption.find( name );
    if( iter == mMigrateOption.end() ) {
        return val;
    }

    const auto iter_val = iter->second.second.find( val );
    return iter_val != iter->second.second.end() ? iter_val->second : val;
}

bool OptionsManager::save()
{
    Path *path = Path::getInstance( );

    const auto savefile = path->getPathForValueKey("OPTIONS_USER");

    // cache to global due to heavy usage.
    trigdist = ::get_option<bool>( "CIRCLEDIST" );
    use_tiles = ::get_option<bool>( "USE_TILES" );
    log_from_top = ::get_option<std::string>( "LOG_FLOW" ) == "new_top";
    message_ttl = ::get_option<int>( "MESSAGE_TTL" );
    message_cooldown = ::get_option<int>( "MESSAGE_COOLDOWN" );
    fov_3d = ::get_option<bool>( "FOV_3D" );

    update_music_volume();

    return write_to_file( savefile, [&]( std::ostream & fout ) {
        JsonOut jout( fout, true );
        serialize( jout );
    }, _( "options" ) );
}

void OptionsManager::load()
{
    Path *path = Path::getInstance( );

    const auto file = path->getPathForValueKey("OPTIONS_USER");
    if( !read_from_file_optional_json( file, [&]( JsonIn & jsin ) {
    deserialize( jsin );
    } ) )

    // cache to global due to heavy usage.
    trigdist = ::get_option<bool>( "CIRCLEDIST" );
    use_tiles = ::get_option<bool>( "USE_TILES" );
    log_from_top = ::get_option<std::string>( "LOG_FLOW" ) == "new_top";
    message_ttl = ::get_option<int>( "MESSAGE_TTL" );
    message_cooldown = ::get_option<int>( "MESSAGE_COOLDOWN" );
    fov_3d = ::get_option<bool>( "FOV_3D" );
#if defined(SDL_SOUND)
    sounds::sound_enabled = ::get_option<bool>( "SOUND_ENABLED" );
#endif
}

bool OptionsManager::has_option( const std::string &name ) const
{
    return options.count( name );
}

OptionsContainer &OptionsManager::get_option( const std::string &name )
{
    if( options.count( name ) == 0 ) {
        debugmsg( "requested non-existing option %s", name );
    }
    if( !world_generator || !world_generator->active_world ) {
        // Global options contains the default for new worlds, which is good enough here.
        return options[name];
    }
    auto &wopts = world_generator->active_world->WORLD_OPTIONS;
    if( wopts.count( name ) == 0 ) {
        auto &opt = options[name];
        if( opt.getPage() != "world_default" ) {
            // Requested a non-world option, deliver it.
            return opt;
        }
        // May be a new option and an old world - import default from global options.
        wopts[name] = opt;
    }
    return wopts[name];
}

std::unordered_map<std::string, OptionsContainer> OptionsManager::get_world_defaults() const
{
    std::unordered_map<std::string, OptionsContainer> result;
    for( auto &elem : options ) {
        if( elem.second.getPage() == "world_default" ) {
            result.insert( elem );
        }
    }
    return result;
}

std::vector<std::string> OptionsManager::getWorldOptPageItems() const
{
    // TODO: mPageItems is const here, so we can not use its operator[], therefore the copy
    auto temp = mPageItems;
    return temp[iWorldOptPage];
}<|MERGE_RESOLUTION|>--- conflicted
+++ resolved
@@ -601,10 +601,7 @@
     return vItems;
 }
 
-<<<<<<< HEAD
-int OptionsContainer::getMaxLength() const
-=======
-int options_manager::cOpt::getIntPos( const int iSearch ) const
+int OptionsContainer::getIntPos( const int iSearch ) const
 {
     if( sType == "int_map" ) {
         for( size_t i = 0; i < mIntValues.size(); i++ ) {
@@ -617,8 +614,8 @@
     return -1;
 }
 
-cata::optional< std::tuple<int, std::string> > options_manager::cOpt::findInt(
-    const int iSearch ) const
+cata::optional< std::tuple<int, std::string> > OptionsContainer::findInt(
+        const int iSearch ) const
 {
     int i = static_cast<int>( getIntPos( iSearch ) );
     if( i == -1 ) {
@@ -627,8 +624,7 @@
     return mIntValues[i];
 }
 
-int options_manager::cOpt::getMaxLength() const
->>>>>>> ad1332f1
+int OptionsContainer::getMaxLength() const
 {
     if( sType == "string_input" ) {
         return iMaxLength;
