#include "options.h"

#include <clocale>
#include <cfloat>
#include <climits>
#include <clocale>
#include <iterator>
#include <new>
#include <stdexcept>

#include "cached_options.h"
#include "calendar.h"
#include "cata_utility.h"
#include "catacharset.h"
#include "color.h"
#include "cursesdef.h"
#include "cursesport.h" // IWYU pragma: keep
#include "debug.h"
#include "filesystem.h"
#include "game.h"
#include "game_constants.h"
#include "input.h"
#include "json.h"
#include "line.h"
#include "mapsharing.h"
#include "output.h"
#include "path_info.h"
#include "point.h"
#include "popup.h"
#include "sdltiles.h" // IWYU pragma: keep
#include "sdlsound.h"
#include "sounds.h"
#include "string_formatter.h"
#include "string_input_popup.h"
#include "translations.h"
#include "try_parse_integer.h"
#include "ui_manager.h"
#include "worldfactory.h"

#if defined(TILES)
#include "cata_tiles.h"
#endif // TILES

#if defined(__ANDROID__)
#include <jni.h>
#endif

#include <algorithm>
#include <cstdlib>
#include <memory>
#include <sstream>
#include <string>

std::map<std::string, std::string> TILESETS; // All found tilesets: <name, tileset_dir>
std::map<std::string, std::string> SOUNDPACKS; // All found soundpacks: <name, soundpack_dir>

options_manager &get_options()
{
    static options_manager single_instance;
    return single_instance;
}

options_manager::options_manager() :
    general_page_( "general", to_translation( "General" ) ),
    interface_page_( "interface", to_translation( "Interface" ) ),
    graphics_page_( "graphics", to_translation( "Graphics" ) ),
    world_default_page_( "world_default", to_translation( "World Defaults" ) ),
    debug_page_( "debug", to_translation( "Debug" ) ),
    android_page_( "android", to_translation( "Android" ) )
{
    pages_.emplace_back( general_page_ );
    pages_.emplace_back( interface_page_ );
    pages_.emplace_back( graphics_page_ );
    // when sharing maps only admin is allowed to change these.
    if( !MAP_SHARING::isCompetitive() || MAP_SHARING::isAdmin() ) {
        pages_.emplace_back( world_default_page_ );
        pages_.emplace_back( debug_page_ );
    }

#if defined(__ANDROID__)
    pages_.emplace_back( android_page_ );
#endif

    mMigrateOption = { {"DELETE_WORLD", { "WORLD_END", { {"no", "keep" }, {"yes", "delete"} } } } };

    enable_json( "DEFAULT_REGION" );
    // to allow class based init_data functions to add values to a 'string' type option, add:
    //   enable_json("OPTION_KEY_THAT_GETS_STRING_ENTRIES_ADDED_VIA_JSON");
    // then, in the my_class::load_json (or post-json setup) method:
    //   get_options().add_value("OPTION_KEY_THAT_GETS_STRING_ENTRIES_ADDED_VIA_JSON", "thisvalue");
}

static const std::string blank_value( 1, 001 ); // because "" might be valid

void options_manager::enable_json( const std::string &lvar )
{
    post_json_verify[ lvar ] = blank_value;
}

void options_manager::add_retry( const std::string &lvar, const::std::string &lval )
{
    std::map<std::string, std::string>::const_iterator it = post_json_verify.find( lvar );
    if( it != post_json_verify.end() && it->second == blank_value ) {
        // initialized with impossible value: valid
        post_json_verify[ lvar ] = lval;
    }
}

void options_manager::add_value( const std::string &lvar, const std::string &lval,
                                 const translation &lvalname )
{
    std::map<std::string, std::string>::const_iterator it = post_json_verify.find( lvar );
    if( it != post_json_verify.end() ) {
        auto ot = options.find( lvar );
        if( ot != options.end() && ot->second.sType == "string_select" ) {
            for( auto &vItem : ot->second.vItems ) {
                if( vItem.first == lval ) { // already in
                    return;
                }
            }
            ot->second.vItems.emplace_back( lval, lvalname );
            // our value was saved, then set to default, so set it again.
            if( it->second == lval ) {
                options[ lvar ].setValue( lval );
            }
        }

    }
}

void options_manager::addOptionToPage( const std::string &name, const std::string &page )
{
    for( Page &p : pages_ ) {
        if( p.id_ == page ) {
            // Don't add duplicate options to the page
            for( const cata::optional<std::string> &i : p.items_ ) {
                if( i.has_value() && i.value() == name ) {
                    return;
                }
            }
            p.items_.emplace_back( name );
            return;
        }
    }
    // @TODO handle the case when an option has no valid page id (note: consider hidden external options as well)
}

options_manager::cOpt::cOpt()
{
    sType = "VOID";
    eType = CVT_VOID;
    hide = COPT_NO_HIDE;
}

static options_manager::cOpt::COPT_VALUE_TYPE get_value_type( const std::string &sType )
{
    using CVT = options_manager::cOpt::COPT_VALUE_TYPE;

    static std::unordered_map<std::string, CVT> vt_map = {
        { "float", CVT::CVT_FLOAT },
        { "bool", CVT::CVT_BOOL },
        { "int", CVT::CVT_INT },
        { "int_map", CVT::CVT_INT },
        { "string_select", CVT::CVT_STRING },
        { "string_input", CVT::CVT_STRING },
        { "VOID", CVT::CVT_VOID }
    };
    auto result = vt_map.find( sType );
    return result != vt_map.end() ? result->second : options_manager::cOpt::CVT_UNKNOWN;
}

//add hidden external option with value
void options_manager::add_external( const std::string &sNameIn, const std::string &sPageIn,
                                    const std::string &sType,
                                    const translation &sMenuTextIn, const translation &sTooltipIn )
{
    cOpt thisOpt;

    thisOpt.sName = sNameIn;
    thisOpt.sPage = sPageIn;
    thisOpt.sMenuText = sMenuTextIn;
    thisOpt.sTooltip = sTooltipIn;
    thisOpt.sType = sType;
    thisOpt.verbose = false;

    thisOpt.eType = get_value_type( thisOpt.sType );

    switch( thisOpt.eType ) {
        case cOpt::CVT_BOOL:
            thisOpt.bSet = false;
            thisOpt.bDefault = false;
            break;
        case cOpt::CVT_INT:
            thisOpt.iMin = INT_MIN;
            thisOpt.iMax = INT_MAX;
            thisOpt.iDefault = 0;
            thisOpt.iSet = 0;
            break;
        case cOpt::CVT_FLOAT:
            thisOpt.fMin = FLT_MIN;
            thisOpt.fMax = FLT_MAX;
            thisOpt.fDefault = 0;
            thisOpt.fSet = 0;
            thisOpt.fStep = 1;
            break;
        default:
            // all other type-specific values have default constructors
            break;
    }

    thisOpt.hide = COPT_ALWAYS_HIDE;
    addOptionToPage( sNameIn, sPageIn );

    options[sNameIn] = thisOpt;
}

//add string select option
void options_manager::add( const std::string &sNameIn, const std::string &sPageIn,
                           const translation &sMenuTextIn, const translation &sTooltipIn,
                           const std::vector<id_and_option> &sItemsIn, std::string sDefaultIn,
                           copt_hide_t opt_hide )
{
    cOpt thisOpt;

    thisOpt.sName = sNameIn;
    thisOpt.sPage = sPageIn;
    thisOpt.sMenuText = sMenuTextIn;
    thisOpt.sTooltip = sTooltipIn;
    thisOpt.sType = "string_select";
    thisOpt.eType = get_value_type( thisOpt.sType );

    thisOpt.hide = opt_hide;
    thisOpt.vItems = sItemsIn;

    if( thisOpt.getItemPos( sDefaultIn ) == -1 ) {
        sDefaultIn = thisOpt.vItems[0].first;
    }

    thisOpt.sDefault = sDefaultIn;
    thisOpt.sSet = sDefaultIn;

    addOptionToPage( sNameIn, sPageIn );

    options[sNameIn] = thisOpt;
}

//add string input option
void options_manager::add( const std::string &sNameIn, const std::string &sPageIn,
                           const translation &sMenuTextIn, const translation &sTooltipIn,
                           const std::string &sDefaultIn, const int iMaxLengthIn,
                           copt_hide_t opt_hide )
{
    cOpt thisOpt;

    thisOpt.sName = sNameIn;
    thisOpt.sPage = sPageIn;
    thisOpt.sMenuText = sMenuTextIn;
    thisOpt.sTooltip = sTooltipIn;
    thisOpt.sType = "string_input";
    thisOpt.eType = get_value_type( thisOpt.sType );

    thisOpt.hide = opt_hide;

    thisOpt.iMaxLength = iMaxLengthIn;
    thisOpt.sDefault = thisOpt.iMaxLength > 0 ? sDefaultIn.substr( 0, thisOpt.iMaxLength ) : sDefaultIn;
    thisOpt.sSet = thisOpt.sDefault;

    addOptionToPage( sNameIn, sPageIn );

    options[sNameIn] = thisOpt;
}

//add bool option
void options_manager::add( const std::string &sNameIn, const std::string &sPageIn,
                           const translation &sMenuTextIn, const translation &sTooltipIn,
                           const bool bDefaultIn, copt_hide_t opt_hide )
{
    cOpt thisOpt;

    thisOpt.sName = sNameIn;
    thisOpt.sPage = sPageIn;
    thisOpt.sMenuText = sMenuTextIn;
    thisOpt.sTooltip = sTooltipIn;
    thisOpt.sType = "bool";
    thisOpt.eType = get_value_type( thisOpt.sType );

    thisOpt.hide = opt_hide;

    thisOpt.bDefault = bDefaultIn;
    thisOpt.bSet = bDefaultIn;

    addOptionToPage( sNameIn, sPageIn );

    options[sNameIn] = thisOpt;
}

//add int option
void options_manager::add( const std::string &sNameIn, const std::string &sPageIn,
                           const translation &sMenuTextIn, const translation &sTooltipIn,
                           const int iMinIn, int iMaxIn, int iDefaultIn,
                           copt_hide_t opt_hide, const std::string &format )
{
    cOpt thisOpt;

    thisOpt.sName = sNameIn;
    thisOpt.sPage = sPageIn;
    thisOpt.sMenuText = sMenuTextIn;
    thisOpt.sTooltip = sTooltipIn;
    thisOpt.sType = "int";
    thisOpt.eType = get_value_type( thisOpt.sType );

    thisOpt.format = format;

    thisOpt.hide = opt_hide;

    if( iMinIn > iMaxIn ) {
        iMaxIn = iMinIn;
    }

    thisOpt.iMin = iMinIn;
    thisOpt.iMax = iMaxIn;

    if( iDefaultIn < iMinIn || iDefaultIn > iMaxIn ) {
        iDefaultIn = iMinIn;
    }

    thisOpt.iDefault = iDefaultIn;
    thisOpt.iSet = iDefaultIn;

    addOptionToPage( sNameIn, sPageIn );

    options[sNameIn] = thisOpt;
}

//add int map option
void options_manager::add( const std::string &sNameIn, const std::string &sPageIn,
                           const translation &sMenuTextIn, const translation &sTooltipIn,
                           const std::vector<int_and_option> &mIntValuesIn,
                           int iInitialIn, int iDefaultIn, copt_hide_t opt_hide, const bool verbose )
{
    cOpt thisOpt;

    thisOpt.sName = sNameIn;
    thisOpt.sPage = sPageIn;
    thisOpt.sMenuText = sMenuTextIn;
    thisOpt.sTooltip = sTooltipIn;
    thisOpt.sType = "int_map";
    thisOpt.eType = get_value_type( thisOpt.sType );
    thisOpt.verbose = verbose;

    thisOpt.format = "%i";

    thisOpt.hide = opt_hide;

    thisOpt.mIntValues = mIntValuesIn;

    auto item = thisOpt.findInt( iInitialIn );
    if( !item ) {
        iInitialIn = mIntValuesIn[0].first;
    }

    item = thisOpt.findInt( iDefaultIn );
    if( !item ) {
        iDefaultIn = mIntValuesIn[0].first;
    }

    thisOpt.iDefault = iDefaultIn;
    thisOpt.iSet = iInitialIn;

    addOptionToPage( sNameIn, sPageIn );

    options[sNameIn] = thisOpt;
}

//add float option
void options_manager::add( const std::string &sNameIn, const std::string &sPageIn,
                           const translation &sMenuTextIn, const translation &sTooltipIn,
                           const float fMinIn, float fMaxIn, float fDefaultIn,
                           float fStepIn, copt_hide_t opt_hide, const std::string &format )
{
    cOpt thisOpt;

    thisOpt.sName = sNameIn;
    thisOpt.sPage = sPageIn;
    thisOpt.sMenuText = sMenuTextIn;
    thisOpt.sTooltip = sTooltipIn;
    thisOpt.sType = "float";
    thisOpt.eType = get_value_type( thisOpt.sType );

    thisOpt.format = format;

    thisOpt.hide = opt_hide;

    if( fMinIn > fMaxIn ) {
        fMaxIn = fMinIn;
    }

    thisOpt.fMin = fMinIn;
    thisOpt.fMax = fMaxIn;
    thisOpt.fStep = fStepIn;

    if( fDefaultIn < fMinIn || fDefaultIn > fMaxIn ) {
        fDefaultIn = fMinIn;
    }

    thisOpt.fDefault = fDefaultIn;
    thisOpt.fSet = fDefaultIn;

    addOptionToPage( sNameIn, sPageIn );

    options[sNameIn] = thisOpt;
}

void options_manager::cOpt::setPrerequisites( const std::string &sOption,
        const std::vector<std::string> &sAllowedValues )
{
    const bool hasOption = get_options().has_option( sOption );
    if( !hasOption ) {
        debugmsg( "setPrerequisite: unknown option %s", sType );
        return;
    }

    const cOpt &existingOption = get_options().get_option( sOption );
    const std::string &existingOptionType = existingOption.getType();
    bool isOfSupportType = false;
    for( const std::string &sSupportedType : getPrerequisiteSupportedTypes() ) {
        if( existingOptionType == sSupportedType ) {
            isOfSupportType = true;
            break;
        }
    }

    if( !isOfSupportType ) {
        debugmsg( "setPrerequisite: option %s not of supported type", sType );
        return;
    }

    sPrerequisite = sOption;
    sPrerequisiteAllowedValues = sAllowedValues;
}

std::string options_manager::cOpt::getPrerequisite() const
{
    return sPrerequisite;
}

bool options_manager::cOpt::hasPrerequisite() const
{
    return !sPrerequisite.empty();
}

bool options_manager::cOpt::checkPrerequisite() const
{
    if( !hasPrerequisite() ) {
        return true;
    }
    bool isPrerequisiteFulfilled = false;
    const std::string prerequisite_option_value = get_options().get_option( sPrerequisite ).getValue();
    for( const std::string &sAllowedPrerequisiteValue : sPrerequisiteAllowedValues ) {
        if( prerequisite_option_value == sAllowedPrerequisiteValue ) {
            isPrerequisiteFulfilled = true;
            break;
        }
    }
    return isPrerequisiteFulfilled;
}

//helper functions
bool options_manager::cOpt::is_hidden() const
{
    switch( hide ) {
        case COPT_NO_HIDE:
            return false;

        case COPT_SDL_HIDE:
#if defined(TILES)
            return true;
#else
            return false;
#endif

        case COPT_CURSES_HIDE:
#if !defined(TILES) // If not defined.  it's curses interface.
            return true;
#else
            return false;
#endif

        case COPT_POSIX_CURSES_HIDE:
            // Check if we on windows and using wincurses.
#if defined(TILES) || defined(_WIN32)
            return false;
#else
            return true;
#endif

        case COPT_NO_SOUND_HIDE:
#if !defined(SDL_SOUND) // If not defined, we have no sound support.
            return true;
#else
            return false;
#endif

        case COPT_ALWAYS_HIDE:
            return true;
    }
    // Make compiler happy, this is unreachable.
    return false;
}

std::string options_manager::cOpt::getName() const
{
    return sName;
}

std::string options_manager::cOpt::getPage() const
{
    return sPage;
}

std::string options_manager::cOpt::getMenuText() const
{
    return sMenuText.translated();
}

std::string options_manager::cOpt::getTooltip() const
{
    return sTooltip.translated();
}

std::string options_manager::cOpt::getType() const
{
    return sType;
}

bool options_manager::cOpt::operator==( const cOpt &rhs ) const
{
    if( sType != rhs.sType ) {
        return false;
    } else if( sType == "string_select" || sType == "string_input" ) {
        return sSet == rhs.sSet;
    } else if( sType == "bool" ) {
        return bSet == rhs.bSet;
    } else if( sType == "int" || sType == "int_map" ) {
        return iSet == rhs.iSet;
    } else if( sType == "float" ) {
        return fSet == rhs.fSet;
    } else if( sType == "VOID" ) {
        return true;
    } else {
        debugmsg( "unknown option type %s", sType );
        return false;
    }
}

std::string options_manager::cOpt::getValue( bool classis_locale ) const
{
    if( sType == "string_select" || sType == "string_input" ) {
        return sSet;

    } else if( sType == "bool" ) {
        return bSet ? "true" : "false";

    } else if( sType == "int" || sType == "int_map" ) {
        return string_format( format, iSet );

    } else if( sType == "float" ) {
        std::ostringstream ssTemp;
        ssTemp.imbue( classis_locale ? std::locale::classic() : std::locale() );
        ssTemp.precision( 2 );
        ssTemp.setf( std::ios::fixed, std::ios::floatfield );
        ssTemp << fSet;
        return ssTemp.str();
    }

    return "";
}

template<>
std::string options_manager::cOpt::value_as<std::string>() const
{
    if( eType != CVT_STRING ) {
        debugmsg( "%s tried to get string value from option of type %s", sName, sType );
    }
    return sSet;
}

template<>
bool options_manager::cOpt::value_as<bool>() const
{
    if( eType != CVT_BOOL ) {
        debugmsg( "%s tried to get boolean value from option of type %s", sName, sType );
    }
    return bSet;
}

template<>
float options_manager::cOpt::value_as<float>() const
{
    if( eType != CVT_FLOAT ) {
        debugmsg( "%s tried to get float value from option of type %s", sName, sType );
    }
    return fSet;
}

template<>
int options_manager::cOpt::value_as<int>() const
{
    if( eType != CVT_INT ) {
        debugmsg( "%s tried to get integer value from option of type %s", sName, sType );
    }
    return iSet;
}

std::string options_manager::cOpt::getValueName() const
{
    if( sType == "string_select" ) {
        const auto iter = std::find_if( vItems.begin(),
        vItems.end(), [&]( const id_and_option & e ) {
            return e.first == sSet;
        } );
        if( iter != vItems.end() ) {
            return iter->second.translated();
        }

    } else if( sType == "bool" ) {
        return bSet ? _( "True" ) : _( "False" );

    } else if( sType == "int_map" ) {
        const cata::optional<int_and_option> opt = findInt( iSet );
        if( opt ) {
            if( verbose ) {
                return string_format( _( "%d: %s" ), iSet, opt->second );
            } else {
                return opt->second.translated();
            }
        }
    }

    return getValue();
}

std::string options_manager::cOpt::getDefaultText( const bool bTranslated ) const
{
    if( sType == "string_select" ) {
        const auto iter = std::find_if( vItems.begin(), vItems.end(),
        [this]( const id_and_option & elem ) {
            return elem.first == sDefault;
        } );
        const std::string defaultName = iter == vItems.end() ? std::string() :
                                        bTranslated ? iter->second.translated() : iter->first;
        const std::string &sItems = enumerate_as_string( vItems.begin(), vItems.end(),
        [bTranslated]( const id_and_option & elem ) {
            return bTranslated ? elem.second.translated() : elem.first;
        }, enumeration_conjunction::none );
        return string_format( _( "Default: %s - Values: %s" ), defaultName, sItems );

    } else if( sType == "string_input" ) {
        return string_format( _( "Default: %s" ), sDefault );

    } else if( sType == "bool" ) {
        return bDefault ? _( "Default: True" ) : _( "Default: False" );

    } else if( sType == "int" ) {
        return string_format( _( "Default: %d - Min: %d, Max: %d" ), iDefault, iMin, iMax );

    } else if( sType == "int_map" ) {
        const cata::optional<int_and_option> opt = findInt( iDefault );
        if( opt ) {
            if( verbose ) {
                return string_format( _( "Default: %d: %s" ), iDefault, opt->second );
            } else {
                return string_format( _( "Default: %s" ), opt->second );
            }
        }

    } else if( sType == "float" ) {
        return string_format( _( "Default: %.2f - Min: %.2f, Max: %.2f" ), fDefault, fMin, fMax );
    }

    return "";
}

int options_manager::cOpt::getItemPos( const std::string &sSearch ) const
{
    if( sType == "string_select" ) {
        for( size_t i = 0; i < vItems.size(); i++ ) {
            if( vItems[i].first == sSearch ) {
                return i;
            }
        }
    }

    return -1;
}

std::vector<options_manager::id_and_option> options_manager::cOpt::getItems() const
{
    return vItems;
}

int options_manager::cOpt::getIntPos( const int iSearch ) const
{
    if( sType == "int_map" ) {
        for( size_t i = 0; i < mIntValues.size(); i++ ) {
            if( mIntValues[i].first == iSearch ) {
                return i;
            }
        }
    }

    return -1;
}

cata::optional<options_manager::int_and_option> options_manager::cOpt::findInt(
    const int iSearch ) const
{
    int i = static_cast<int>( getIntPos( iSearch ) );
    if( i == -1 ) {
        return cata::nullopt;
    }
    return mIntValues[i];
}

int options_manager::cOpt::getMaxLength() const
{
    if( sType == "string_input" ) {
        return iMaxLength;
    }

    return 0;
}

//set to next item
void options_manager::cOpt::setNext()
{
    if( sType == "string_select" ) {
        int iNext = getItemPos( sSet ) + 1;
        if( iNext >= static_cast<int>( vItems.size() ) ) {
            iNext = 0;
        }

        sSet = vItems[iNext].first;

    } else if( sType == "string_input" ) {
        int iMenuTextLength = utf8_width( sMenuText.translated() );
        string_input_popup()
        .width( iMaxLength > 80 ? 80 : iMaxLength < iMenuTextLength ? iMenuTextLength : iMaxLength + 1 )
        .description( sMenuText.translated() )
        .max_length( iMaxLength )
        .edit( sSet );

    } else if( sType == "bool" ) {
        bSet = !bSet;

    } else if( sType == "int" ) {
        iSet++;
        if( iSet > iMax ) {
            iSet = iMin;
        }

    } else if( sType == "int_map" ) {
        unsigned int iNext = getIntPos( iSet ) + 1;
        if( iNext >= mIntValues.size() ) {
            iNext = 0;
        }
        iSet = mIntValues[iNext].first;

    } else if( sType == "float" ) {
        fSet += fStep;
        if( fSet > fMax ) {
            fSet = fMin;
        }
    }
}

//set to previous item
void options_manager::cOpt::setPrev()
{
    if( sType == "string_select" ) {
        int iPrev = static_cast<int>( getItemPos( sSet ) ) - 1;
        if( iPrev < 0 ) {
            iPrev = vItems.size() - 1;
        }

        sSet = vItems[iPrev].first;

    } else if( sType == "string_input" ) {
        setNext();

    } else if( sType == "bool" ) {
        bSet = !bSet;

    } else if( sType == "int" ) {
        iSet--;
        if( iSet < iMin ) {
            iSet = iMax;
        }

    } else if( sType == "int_map" ) {
        int iPrev = static_cast<int>( getIntPos( iSet ) ) - 1;
        if( iPrev < 0 ) {
            iPrev = mIntValues.size() - 1;
        }
        iSet = mIntValues[iPrev].first;

    } else if( sType == "float" ) {
        fSet -= fStep;
        if( fSet < fMin ) {
            fSet = fMax;
        }
    }
}

//set value
void options_manager::cOpt::setValue( float fSetIn )
{
    if( sType != "float" ) {
        debugmsg( "tried to set a float value to a %s option", sType );
        return;
    }
    fSet = fSetIn;
    if( fSet < fMin || fSet > fMax ) {
        fSet = fDefault;
    }
}

//set value
void options_manager::cOpt::setValue( int iSetIn )
{
    if( sType != "int" ) {
        debugmsg( "tried to set an int value to a %s option", sType );
        return;
    }
    iSet = iSetIn;
    if( iSet < iMin || iSet > iMax ) {
        iSet = iDefault;
    }
}

//set value
void options_manager::cOpt::setValue( const std::string &sSetIn )
{
    if( sType == "string_select" ) {
        if( getItemPos( sSetIn ) != -1 ) {
            sSet = sSetIn;
        }

    } else if( sType == "string_input" ) {
        sSet = iMaxLength > 0 ? sSetIn.substr( 0, iMaxLength ) : sSetIn;

    } else if( sType == "bool" ) {
        bSet = sSetIn == "True" || sSetIn == "true" || sSetIn == "T" || sSetIn == "t";

    } else if( sType == "int" ) {
        // Some integer values are stored with a '%', e.g. "100%".
        std::string without_percent = sSetIn;
        if( string_ends_with( without_percent, "%" ) ) {
            without_percent.erase( without_percent.end() - 1 );
        }
        ret_val<int> val = try_parse_integer<int>( without_percent, false );

        if( val.success() ) {
            iSet = val.value();

            if( iSet < iMin || iSet > iMax ) {
                iSet = iDefault;
            }
        } else {
            debugmsg( "Error parsing option as integer: %s", val.str() );
            iSet = iDefault;
        }

    } else if( sType == "int_map" ) {
        ret_val<int> val = try_parse_integer<int>( sSetIn, false );
<<<<<<< HEAD

        if( val.success() ) {
            iSet = val.value();

=======

        if( val.success() ) {
            iSet = val.value();

>>>>>>> d98fcf0b
            auto item = findInt( iSet );
            if( !item ) {
                iSet = iDefault;
            }
        } else {
            debugmsg( "Error parsing option as integer: %s", val.str() );
            iSet = iDefault;
        }

    } else if( sType == "float" ) {
        std::istringstream ssTemp( sSetIn );
        ssTemp.imbue( std::locale::classic() );
        float tmpFloat;
        ssTemp >> tmpFloat;
        if( ssTemp ) {
            setValue( tmpFloat );
        } else {
            debugmsg( "invalid floating point option: %s", sSetIn );
        }
    }
}

/** Fill a mapping with values.
 * Scans all directories in @p dirname directory for
 * a file named @p filename.
 * All found values added to resource_option as name, resource_dir.
 * Furthermore, it builds possible values list for cOpt class.
 */
static std::vector<options_manager::id_and_option> build_resource_list(
    std::map<std::string, std::string> &resource_option, const std::string &operation_name,
    const std::string &dirname, const std::string &filename )
{
    std::vector<options_manager::id_and_option> resource_names;

    resource_option.clear();
    const auto resource_dirs = get_directories_with( filename, dirname, true );
    const std::string slash_filename = "/" + filename;

    for( const std::string &resource_dir : resource_dirs ) {
        read_from_file( resource_dir + slash_filename, [&]( std::istream & fin ) {
            std::string resource_name;
            std::string view_name;
            // should only have 2 values inside it, otherwise is going to only load the last 2 values
            while( !fin.eof() ) {
                std::string sOption;
                fin >> sOption;

                if( sOption.empty() ) {
                    getline( fin, sOption );    // Empty line, chomp it
                } else if( sOption[0] == '#' ) { // # indicates a comment
                    getline( fin, sOption );
                } else {
                    if( sOption.find( "NAME" ) != std::string::npos ) {
                        resource_name.clear();
                        getline( fin, resource_name );
                        resource_name = trim( resource_name );
                    } else if( sOption.find( "VIEW" ) != std::string::npos ) {
                        view_name.clear();
                        getline( fin, view_name );
                        view_name = trim( view_name );
                        break;
                    }
                }
            }
            resource_names.emplace_back( resource_name,
                                         view_name.empty() ? no_translation( resource_name ) : to_translation( view_name ) );
            if( resource_option.count( resource_name ) != 0 ) {
                debugmsg( "Found \"%s\" duplicate with name \"%s\" (new definition will be ignored)",
                          operation_name, resource_name );
            } else {
                resource_option.insert( std::pair<std::string, std::string>( resource_name, resource_dir ) );
            }
        } );
    }

    return resource_names;
}

void options_manager::search_resource(
    std::map<std::string, std::string> &storage, std::vector<id_and_option> &option_list,
    const std::vector<std::string> &search_paths, const std::string &resource_name,
    const std::string &resource_filename )
{
    // Clear the result containers.
    storage.clear();
    option_list.clear();

    // Loop through each search path and add its resources.
    for( const std::string &search_path : search_paths ) {
        // Get the resource list from the search path.
        std::map<std::string, std::string> resources;
        std::vector<id_and_option> resource_names = build_resource_list( resources, resource_name,
                search_path, resource_filename );

        // Add any new resources from this path to the result containers.
        // First, add to the resource mapping.
        storage.insert( resources.begin(), resources.end() );
        // Next, add to the option list.
        for( const id_and_option &name : resource_names ) {
            // Only add if not a duplicate.
            if( std::find( option_list.begin(), option_list.end(), name ) == option_list.end() ) {
                option_list.emplace_back( name );
            }
        }
    }
}

std::vector<options_manager::id_and_option> options_manager::build_tilesets_list()
{
    std::vector<id_and_option> result;

    search_resource( TILESETS, result, { PATH_INFO::user_gfx(), PATH_INFO::gfxdir() }, "tileset",
                     PATH_INFO::tileset_conf() );

    // Default values
    if( result.empty() ) {
        result.emplace_back( "hoder", to_translation( "Hoder's" ) );
        result.emplace_back( "deon", to_translation( "Deon's" ) );
    }
    return result;
}

std::vector<options_manager::id_and_option> options_manager::build_soundpacks_list()
{
    std::vector<id_and_option> result;

    search_resource( SOUNDPACKS, result, { PATH_INFO::user_sound(), PATH_INFO::data_sound() },
                     "soundpack", PATH_INFO::soundpack_conf() );

    // Select default built-in sound pack
    if( result.empty() ) {
        result.emplace_back( "basic", to_translation( "Basic" ) );
    }
    return result;
}

std::unordered_set<std::string> options_manager::get_langs_with_translation_files()
{
#if defined(LOCALIZE)
    const std::string start_str = locale_dir();
    std::vector<std::string> lang_dirs =
        get_directories_with( PATH_INFO::lang_file(), start_str, true );
    const std::size_t start_len = start_str.length();
    const std::string end_str = "/LC_MESSAGES";
    std::for_each( lang_dirs.begin(), lang_dirs.end(), [&]( std::string & dir ) {
        const std::size_t start = dir.find( start_str ) + start_len + 1;
        const std::size_t len = dir.rfind( end_str ) - start;
        dir = dir.substr( start, len );
    } );
    return std::unordered_set<std::string>( lang_dirs.begin(), lang_dirs.end() );
#else // !LOCALIZE
    return std::unordered_set<std::string>();
#endif // LOCALIZE
}

std::vector<options_manager::id_and_option> options_manager::get_lang_options()
{
    std::vector<id_and_option> lang_options = {
        { "", to_translation( "System language" ) },
        // Note: language names are in their own language and are *not* translated at all.
        // Note: Somewhere in Github PR was better link to msdn.microsoft.com with language names.
        // http://en.wikipedia.org/wiki/List_of_language_names
        { "en", no_translation( R"(English)" ) },
        { "ar", no_translation( R"(العربية)" )},
        { "cs", no_translation( R"(Český Jazyk)" )},
        { "da", no_translation( R"(Dansk)" )},
        { "de", no_translation( R"(Deutsch)" ) },
        { "el", no_translation( R"(Ελληνικά)" )},
        { "es_AR", no_translation( R"(Español (Argentina))" ) },
        { "es_ES", no_translation( R"(Español (España))" ) },
        { "fr", no_translation( R"(Français)" ) },
        { "hu", no_translation( R"(Magyar)" ) },
        { "id", no_translation( R"(Bahasa Indonesia)" )},
        { "is", no_translation( R"(Íslenska)" )},
        { "it_IT", no_translation( R"(Italiano)" )},
        { "ja", no_translation( R"(日本語)" ) },
        { "ko", no_translation( R"(한국어)" ) },
        { "nb", no_translation( R"(Norsk)" )},
        { "nl", no_translation( R"(Nederlands)" )},
        { "pl", no_translation( R"(Polski)" ) },
        { "pt_BR", no_translation( R"(Português (Brasil))" )},
        { "ru", no_translation( R"(Русский)" ) },
        { "sr", no_translation( R"(Српски)" )},
        { "tr", no_translation( R"(Türkçe)" )},
        { "uk_UA", no_translation( R"(український)" )},
        { "zh_CN", no_translation( R"(中文 (天朝))" ) },
        { "zh_TW", no_translation( R"(中文 (台灣))" ) },
    };

    std::unordered_set<std::string> lang_list = get_langs_with_translation_files();

    std::vector<id_and_option> options;

    lang_list.insert( "" ); // for System language option
    lang_list.insert( "en" ); // for English option

    std::copy_if( lang_options.begin(), lang_options.end(), std::back_inserter( options ),
    [&lang_list]( const options_manager::id_and_option & pair ) {
        return lang_list.count( pair.first );
    } );
    return options;
}

#if defined(__ANDROID__)
bool android_get_default_setting( const char *settings_name, bool default_value )
{
    JNIEnv *env = ( JNIEnv * )SDL_AndroidGetJNIEnv();
    jobject activity = ( jobject )SDL_AndroidGetActivity();
    jclass clazz( env->GetObjectClass( activity ) );
    jmethodID method_id = env->GetMethodID( clazz, "getDefaultSetting", "(Ljava/lang/String;Z)Z" );
    jboolean ans = env->CallBooleanMethod( activity, method_id, env->NewStringUTF( settings_name ),
                                           default_value );
    env->DeleteLocalRef( activity );
    env->DeleteLocalRef( clazz );
    return ans;
}
#endif

void options_manager::Page::removeRepeatedEmptyLines()
{
    const auto empty = [&]( const cata::optional<std::string> &v ) -> bool {
        return !v || get_options().get_option( *v ).is_hidden();
    };

    while( !items_.empty() && empty( items_.front() ) ) {
        items_.erase( items_.begin() );
    }
    while( !items_.empty() && empty( items_.back() ) ) {
        items_.erase( items_.end() - 1 );
    }
    for( auto iter = std::next( items_.begin() ); iter != items_.end(); ) {
        if( empty( *std::prev( iter ) ) && empty( *iter ) ) {
            iter = items_.erase( iter );
        } else {
            ++iter;
        }
    }
}

void options_manager::init()
{
    options.clear();
    for( Page &p : pages_ ) {
        p.items_.clear();
    }

    add_options_general();
    add_options_interface();
    add_options_graphics();
    add_options_world_default();
    add_options_debug();
    add_options_android();

    for( Page &p : pages_ ) {
        p.removeRepeatedEmptyLines();
    }
}

void options_manager::add_options_general()
{
    const auto add_empty_line = [&]() {
        general_page_.items_.emplace_back();
    };

    add( "DEF_CHAR_NAME", "general", to_translation( "Default character name" ),
         to_translation( "Set a default character name that will be used instead of a random name on character creation." ),
         "", 30
       );

    add_empty_line();

    add( "AUTO_PICKUP", "general", to_translation( "Auto pickup enabled" ),
         to_translation( "Enable item auto pickup.  Change pickup rules with the Auto Pickup Manager." ),
         false
       );

    add( "AUTO_PICKUP_ADJACENT", "general", to_translation( "Auto pickup adjacent" ),
         to_translation( "If true, will enable to pickup items one tile around to the player.  You can assign No Auto Pickup zones with the Zones Manager 'Y' key for e.g.  your homebase." ),
         false
       );

    get_option( "AUTO_PICKUP_ADJACENT" ).setPrerequisite( "AUTO_PICKUP" );

    add( "AUTO_PICKUP_WEIGHT_LIMIT", "general", to_translation( "Auto pickup weight limit" ),
         to_translation( "Auto pickup items with weight less than or equal to [option] * 50 grams.  You must also set the small items option.  '0' disables this option" ),
         0, 20, 0
       );

    get_option( "AUTO_PICKUP_WEIGHT_LIMIT" ).setPrerequisite( "AUTO_PICKUP" );

    add( "AUTO_PICKUP_VOL_LIMIT", "general", to_translation( "Auto pickup volume limit" ),
         to_translation( "Auto pickup items with volume less than or equal to [option] * 50 milliliters.  You must also set the light items option.  '0' disables this option" ),
         0, 20, 0
       );

    get_option( "AUTO_PICKUP_VOL_LIMIT" ).setPrerequisite( "AUTO_PICKUP" );

    add( "AUTO_PICKUP_SAFEMODE", "general", to_translation( "Auto pickup safe mode" ),
         to_translation( "Auto pickup is disabled as long as you can see monsters nearby.  This is affected by 'Safe Mode proximity distance'." ),
         false
       );

    get_option( "AUTO_PICKUP_SAFEMODE" ).setPrerequisite( "AUTO_PICKUP" );

    add( "NO_AUTO_PICKUP_ZONES_LIST_ITEMS", "general",
         to_translation( "List items within no auto pickup zones" ),
         to_translation( "If false, you will not see messages about items, you step on, within no auto pickup zones." ),
         true
       );

    get_option( "NO_AUTO_PICKUP_ZONES_LIST_ITEMS" ).setPrerequisite( "AUTO_PICKUP" );

    add_empty_line();

    add( "AUTO_FEATURES", "general", to_translation( "Additional auto features" ),
         to_translation( "If true, enables configured auto features below.  Disabled as long as any enemy monster is seen." ),
         false
       );

    add( "AUTO_PULP_BUTCHER", "general", to_translation( "Auto pulp or butcher" ),
         to_translation( "Action to perform when 'Auto pulp or butcher' is enabled.  Pulp: Pulp corpses you stand on.  - Pulp Adjacent: Also pulp corpses adjacent from you.  - Butcher: Butcher corpses you stand on." ),
    { { "off", to_translation( "options", "Disabled" ) }, { "pulp", to_translation( "Pulp" ) }, { "pulp_zombie_only", to_translation( "Pulp Zombies Only" ) }, { "pulp_adjacent", to_translation( "Pulp Adjacent" ) }, { "pulp_adjacent_zombie_only", to_translation( "Pulp Adjacent Zombie Only" ) }, { "butcher", to_translation( "Butcher" ) } },
    "off"
       );

    get_option( "AUTO_PULP_BUTCHER" ).setPrerequisite( "AUTO_FEATURES" );

    add( "AUTO_MINING", "general", to_translation( "Auto mining" ),
         to_translation( "If true, enables automatic use of wielded pickaxes and jackhammers whenever trying to move into mineable terrain." ),
         false
       );

    get_option( "AUTO_MINING" ).setPrerequisite( "AUTO_FEATURES" );

    add( "AUTO_FORAGING", "general", to_translation( "Auto foraging" ),
         to_translation( "Action to perform when 'Auto foraging' is enabled.  Bushes: Only forage bushes.  - Trees: Only forage trees.  - Everything: Forage bushes, trees, and everything else including flowers, cattails etc." ),
    { { "off", to_translation( "options", "Disabled" ) }, { "bushes", to_translation( "Bushes" ) }, { "trees", to_translation( "Trees" ) }, { "both", to_translation( "Everything" ) } },
    "off"
       );

    get_option( "AUTO_FORAGING" ).setPrerequisite( "AUTO_FEATURES" );

    add_empty_line();

    add( "DANGEROUS_PICKUPS", "general", to_translation( "Dangerous pickups" ),
         to_translation( "If false, will cause player to drop new items that cause them to exceed the weight limit." ),
         false
       );

    add( "DANGEROUS_TERRAIN_WARNING_PROMPT", "general",
         to_translation( "Dangerous terrain warning prompt" ),
         to_translation( "Always: You will be prompted to move onto dangerous tiles.  Running: You will only be able to move onto dangerous tiles while running and will be prompted.  Crouching: You will only be able to move onto a dangerous tile while crouching and will be prompted.  Never:  You will not be able to move onto a dangerous tile unless running and will not be warned or prompted." ),
    { { "ALWAYS", to_translation( "Always" ) }, { "RUNNING", to_translation( "Running" ) }, { "CROUCHING", to_translation( "Crouching" ) }, { "NEVER", to_translation( "Never" ) } },
    "ALWAYS"
       );

    add_empty_line();

    add( "SAFEMODE", "general", to_translation( "Safe mode" ),
         to_translation( "If true, will hold the game and display a warning if a hostile monster/npc is approaching." ),
         true
       );

    add( "SAFEMODEPROXIMITY", "general", to_translation( "Safe mode proximity distance" ),
         to_translation( "If safe mode is enabled, distance to hostiles at which safe mode should show a warning.  0 = Max player view distance.  This option only has effect when no safe mode rule is specified.  Otherwise, edit the default rule in Safe Mode Manager instead of this value." ),
         0, MAX_VIEW_DISTANCE, 0
       );

    add( "SAFEMODEVEH", "general", to_translation( "Safe mode when driving" ),
         to_translation( "When true, safe mode will alert you of hostiles while you are driving a vehicle." ),
         false
       );

    add( "AUTOSAFEMODE", "general", to_translation( "Auto reactivate safe mode" ),
         to_translation( "If true, safe mode will automatically reactivate after a certain number of turns.  See option 'Turns to auto reactivate safe mode.'" ),
         false
       );

    add( "AUTOSAFEMODETURNS", "general", to_translation( "Turns to auto reactivate safe mode" ),
         to_translation( "Number of turns after which safe mode is reactivated.  Will only reactivate if no hostiles are in 'Safe mode proximity distance.'" ),
         1, 600, 50
       );

    add( "SAFEMODEIGNORETURNS", "general", to_translation( "Turns to remember ignored monsters" ),
         to_translation( "Number of turns an ignored monster stays ignored after it is no longer seen.  0 disables this option and monsters are permanently ignored." ),
         0, 3600, 200
       );

    add_empty_line();

    add( "TURN_DURATION", "general", to_translation( "Realtime turn progression" ),
         to_translation( "If enabled, monsters will take periodic gameplay turns.  This value is the delay between each turn, in seconds.  Works best with Safe Mode disabled.  0 = disabled." ),
         0.0, 10.0, 0.0, 0.05
       );

    add_empty_line();

    add( "AUTOSAVE", "general", to_translation( "Autosave" ),
         to_translation( "If true, game will periodically save the map.  Autosaves occur based on in-game turns or real-time minutes, whichever is larger." ),
         true
       );

    add( "AUTOSAVE_TURNS", "general", to_translation( "Game turns between autosaves" ),
         to_translation( "Number of game turns between autosaves" ),
         10, 1000, 50
       );

    get_option( "AUTOSAVE_TURNS" ).setPrerequisite( "AUTOSAVE" );

    add( "AUTOSAVE_MINUTES", "general", to_translation( "Real minutes between autosaves" ),
         to_translation( "Number of real time minutes between autosaves" ),
         0, 127, 5
       );

    get_option( "AUTOSAVE_MINUTES" ).setPrerequisite( "AUTOSAVE" );

    add_empty_line();

    add( "AUTO_NOTES", "general", to_translation( "Auto notes" ),
         to_translation( "If true, automatically sets notes" ),
         false
       );

    add( "AUTO_NOTES_STAIRS", "general", to_translation( "Auto notes (stairs)" ),
         to_translation( "If true, automatically sets notes on places that have stairs that go up or down" ),
         false
       );

    get_option( "AUTO_NOTES_STAIRS" ).setPrerequisite( "AUTO_NOTES" );

    add( "AUTO_NOTES_MAP_EXTRAS", "general", to_translation( "Auto notes (map extras)" ),
         to_translation( "If true, automatically sets notes on places that contain various map extras" ),
         false
       );

    get_option( "AUTO_NOTES_MAP_EXTRAS" ).setPrerequisite( "AUTO_NOTES" );

    add_empty_line();

    add( "CIRCLEDIST", "general", to_translation( "Circular distances" ),
         to_translation( "If true, the game will calculate range in a realistic way: light sources will be circles, diagonal movement will cover more ground and take longer.  If disabled, everything is square: moving to the northwest corner of a building takes as long as moving to the north wall." ),
         true
       );

    add( "DROP_EMPTY", "general", to_translation( "Drop empty containers" ),
         to_translation( "Set to drop empty containers after use.  No: Don't drop any.  - Watertight: All except watertight containers.  - All: Drop all containers." ),
    { { "no", to_translation( "No" ) }, { "watertight", to_translation( "Watertight" ) }, { "all", to_translation( "All" ) } },
    "no"
       );

    add( "DEATHCAM", "general", to_translation( "DeathCam" ),
         to_translation( "Always: Always start deathcam.  Ask: Query upon death.  Never: Never show deathcam." ),
    { { "always", to_translation( "Always" ) }, { "ask", to_translation( "Ask" ) }, { "never", to_translation( "Never" ) } },
    "ask"
       );

    add_empty_line();

    add( "SOUND_ENABLED", "general", to_translation( "Sound Enabled" ),
         to_translation( "If true, music and sound are enabled." ),
         true, COPT_NO_SOUND_HIDE
       );

    add( "SOUNDPACKS", "general", to_translation( "Choose soundpack" ),
         to_translation( "Choose the soundpack you want to use.  Requires restart." ),
         build_soundpacks_list(), "basic", COPT_NO_SOUND_HIDE
       ); // populate the options dynamically

    get_option( "SOUNDPACKS" ).setPrerequisite( "SOUND_ENABLED" );

    add( "MUSIC_VOLUME", "general", to_translation( "Music volume" ),
         to_translation( "Adjust the volume of the music being played in the background." ),
         0, 128, 100, COPT_NO_SOUND_HIDE
       );

    get_option( "MUSIC_VOLUME" ).setPrerequisite( "SOUND_ENABLED" );

    add( "SOUND_EFFECT_VOLUME", "general", to_translation( "Sound effect volume" ),
         to_translation( "Adjust the volume of sound effects being played by the game." ),
         0, 128, 100, COPT_NO_SOUND_HIDE
       );

    get_option( "SOUND_EFFECT_VOLUME" ).setPrerequisite( "SOUND_ENABLED" );

    add( "AMBIENT_SOUND_VOLUME", "general", to_translation( "Ambient sound volume" ),
         to_translation( "Adjust the volume of ambient sounds being played by the game." ),
         0, 128, 100, COPT_NO_SOUND_HIDE
       );

    get_option( "AMBIENT_SOUND_VOLUME" ).setPrerequisite( "SOUND_ENABLED" );
}

void options_manager::add_options_interface()
{
    const auto add_empty_line = [&]() {
        interface_page_.items_.emplace_back();
    };

    add( "USE_LANG", "interface", to_translation( "Language" ),
         to_translation( "Switch Language." ), options_manager::get_lang_options(), "" );

    add_empty_line();

    add( "USE_CELSIUS", "interface", to_translation( "Temperature units" ),
         to_translation( "Switch between Celsius, Fahrenheit and Kelvin." ),
    { { "fahrenheit", to_translation( "Fahrenheit" ) }, { "celsius", to_translation( "Celsius" ) }, { "kelvin", to_translation( "Kelvin" ) } },
    "fahrenheit"
       );

    add( "USE_METRIC_SPEEDS", "interface", to_translation( "Speed units" ),
         to_translation( "Switch between mph, km/h and tiles/turn." ),
    { { "mph", to_translation( "mph" ) }, { "km/h", to_translation( "km/h" ) }, { "t/t", to_translation( "tiles/turn" ) } },
    "mph"
       );

    add( "USE_METRIC_WEIGHTS", "interface", to_translation( "Mass units" ),
         to_translation( "Switch between kg and lbs." ),
    { { "lbs", to_translation( "lbs" ) }, { "kg", to_translation( "kg" ) } }, "lbs"
       );

    add( "VOLUME_UNITS", "interface", to_translation( "Volume units" ),
         to_translation( "Switch between the Cup ( c ), Liter ( L ) or Quart ( qt )." ),
    { { "c", to_translation( "Cup" ) }, { "l", to_translation( "Liter" ) }, { "qt", to_translation( "Quart" ) } },
    "l"
       );
    add( "DISTANCE_UNITS", "interface", to_translation( "Distance units" ),
         to_translation( "Metric or Imperial" ),
    { { "metric", to_translation( "Metric" ) }, { "imperial", to_translation( "Imperial" ) } },
    "imperial" );

    add( "24_HOUR", "interface", to_translation( "Time format" ),
         to_translation( "12h: AM/PM, e.g. 7:31 AM - Military: 24h Military, e.g. 0731 - 24h: Normal 24h, e.g. 7:31" ),
         //~ 12h time, e.g.  11:59pm
    {   { "12h", to_translation( "12h" ) },
        //~ Military time, e.g.  2359
        { "military", to_translation( "Military" ) },
        //~ 24h time, e.g.  23:59
        { "24h", to_translation( "24h" ) }
    },
    "12h" );

    add_empty_line();

    add( "SHOW_GUN_VARIANTS", "interface", to_translation( "Show gun brand names" ),
         to_translation( "Show brand names for guns, intead of generic functional names - 'm4a1' or 'h&k416a5' instead of 'NATO assault rifle'." ),
         false );
    add( "AMMO_IN_NAMES", "interface", to_translation( "Add ammo to weapon/magazine names" ),
         to_translation( "If true, the default ammo is added to weapon and magazine names.  For example \"Mosin-Nagant M44 (4/5)\" becomes \"Mosin-Nagant M44 (4/5 7.62x54mm)\"." ),
         true
       );

    add_empty_line();

    add( "SDL_KEYBOARD_MODE", "interface", to_translation( "Use key code input mode" ),
         to_translation( "Use key code or symbol input on SDL.  "
                         "Symbol is recommended for non-qwerty layouts since currently "
                         "the default keybindings for key code mode only supports qwerty.  "
                         "Key code is currently WIP and bypasses IMEs, caps lock, and num lock." ),
    { { "keychar", to_translation( "Symbol" ) }, { "keycode", to_translation( "Key code" ) } },
    "keychar", COPT_CURSES_HIDE );

    add( "FORCE_CAPITAL_YN", "interface",
         to_translation( "Force capital/modified letters in prompts" ),
         to_translation( "If true, prompts such as Y/N queries only accepts capital or modified letters, while "
                         "lower case and unmodified letters only snap the cursor to the corresponding option." ),
         true
       );

    add( "SNAP_TO_TARGET", "interface", to_translation( "Snap to target" ),
         to_translation( "If true, automatically follow the crosshair when firing/throwing." ),
         false
       );

    add( "QUERY_DISASSEMBLE", "interface", to_translation( "Query on disassembly while butchering" ),
         to_translation( "If true, will query before disassembling items while butchering." ),
         true
       );

    add( "QUERY_KEYBIND_REMOVAL", "interface", to_translation( "Query on keybinding removal" ),
         to_translation( "If true, will query before removing a keybinding from a hotkey." ),
         true
       );

    add( "CLOSE_ADV_INV", "interface", to_translation( "Close advanced inventory on move all" ),
         to_translation( "If true, will close the advanced inventory when the move all items command is used." ),
         false
       );

    add( "OPEN_DEFAULT_ADV_INV", "interface",
         to_translation( "Open default advanced inventory layout" ),
         to_translation( "Open default advanced inventory layout instead of last opened layout" ),
         false
       );

    add( "INV_USE_ACTION_NAMES", "interface", to_translation( "Display actions in Use Item menu" ),
         to_translation(
             R"(If true, actions ( like "Read", "Smoke", "Wrap tighter" ) will be displayed next to the corresponding items.)" ),
         true
       );

    add( "AUTOSELECT_SINGLE_VALID_TARGET", "interface",
         to_translation( "Autoselect if exactly one valid target" ),
         to_translation( "If true, directional actions ( like \"Examine\", \"Open\", \"Pickup\" ) "
                         "will autoselect an adjacent tile if there is exactly one valid target." ),
         true
       );

    add( "INVENTORY_HIGHLIGHT", "interface",
         to_translation( "Inventory highlight mode" ),
         to_translation( "Highlight selected item's contents and parent container in inventory screen.  "
    "\"Symbol\" shows a highlighted caret and \"Highlight\" uses font highlighting." ), {
        { "symbol", to_translation( "Symbol" ) },
        { "highlight", to_translation( "Highlight" ) },
        { "disable", to_translation( "Disable" ) }
    },
    "symbol"
       );

    add_empty_line();

    add( "DIAG_MOVE_WITH_MODIFIERS_MODE", "interface",
         to_translation( "Diagonal movement with cursor keys and modifiers" ),
         /*
         Possible modes:

         # None

         # Mode 1: Numpad Emulation

         * Press and keep holding Ctrl
         * Press and release ↑ to set it as the modifier (until Ctrl is released)
         * Press and release → to get the move ↑ + → = ↗ i.e. just like pressing and releasing 9
         * Holding → results in repeated ↗, so just like holding 9
         * If I press any other direction, they are similarly modified by ↑, both for single presses and while holding.

         # Mode 2: CW/CCW

         * `Shift` + `Cursor Left` -> `7` = `Move Northwest`;
         * `Shift` + `Cursor Right` -> `3` = `Move Southeast`;
         * `Shift` + `Cursor Up` -> `9` = `Move Northeast`;
         * `Shift` + `Cursor Down` -> `1` = `Move Southwest`.

         and

         * `Ctrl` + `Cursor Left` -> `1` = `Move Southwest`;
         * `Ctrl` + `Cursor Right` -> `9` = `Move Northeast`;
         * `Ctrl` + `Cursor Up` -> `7` = `Move Northwest`;
         * `Ctrl` + `Cursor Down` -> `3` = `Move Southeast`.

         # Mode 3: L/R Tilt

         * `Shift` + `Cursor Left` -> `7` = `Move Northwest`;
         * `Ctrl` + `Cursor Left` -> `3` = `Move Southeast`;
         * `Shift` + `Cursor Right` -> `9` = `Move Northeast`;
         * `Ctrl` + `Cursor Right` -> `1` = `Move Southwest`.

         */
    to_translation( "Allows diagonal movement with cursor keys using CTRL and SHIFT modifiers.  Diagonal movement action keys are taken from keybindings, so you need these to be configured." ), { { "none", to_translation( "None" ) }, { "mode1", to_translation( "Mode 1: Numpad Emulation" ) }, { "mode2", to_translation( "Mode 2: CW/CCW" ) }, { "mode3", to_translation( "Mode 3: L/R Tilt" ) } },
    "none", COPT_CURSES_HIDE );

    add_empty_line();

    add( "VEHICLE_ARMOR_COLOR", "interface", to_translation( "Vehicle plating changes part color" ),
         to_translation( "If true, vehicle parts will change color if they are armor plated" ),
         true
       );

    add( "DRIVING_VIEW_OFFSET", "interface", to_translation( "Auto-shift the view while driving" ),
         to_translation( "If true, view will automatically shift towards the driving direction" ),
         true
       );

    add( "VEHICLE_DIR_INDICATOR", "interface", to_translation( "Draw vehicle facing indicator" ),
         to_translation( "If true, when controlling a vehicle, a white 'X' ( in curses version ) or a crosshair ( in tiles version ) at distance 10 from the center will display its current facing." ),
         true
       );

    add( "REVERSE_STEERING", "interface", to_translation( "Reverse steering direction in reverse" ),
         to_translation( "If true, when driving a vehicle in reverse, steering should also reverse like real life." ),
         false
       );

    add_empty_line();

    add( "SIDEBAR_POSITION", "interface", to_translation( "Sidebar position" ),
         to_translation( "Switch between sidebar on the left or on the right side.  Requires restart." ),
         //~ sidebar position
    { { "left", to_translation( "Left" ) }, { "right", to_translation( "Right" ) } }, "right"
       );

    add( "SIDEBAR_SPACERS", "interface", to_translation( "Draw sidebar spacers" ),
         to_translation( "If true, adds an extra space between sidebar panels." ),
         false
       );

    add( "LOG_FLOW", "interface", to_translation( "Message log flow" ),
         to_translation( "Where new log messages should show." ),
         //~ sidebar/message log flow direction
    { { "new_top", to_translation( "Top" ) }, { "new_bottom", to_translation( "Bottom" ) } },
    "new_bottom"
       );

    add( "MESSAGE_TTL", "interface", to_translation( "Sidebar log message display duration" ),
         to_translation( "Number of turns after which a message will be removed from the sidebar log.  '0' disables this option." ),
         0, 1000, 0
       );

    add( "MESSAGE_COOLDOWN", "interface", to_translation( "Message cooldown" ),
         to_translation( "Number of turns during which similar messages are hidden.  '0' disables this option." ),
         0, 1000, 0
       );

    add( "MESSAGE_LIMIT", "interface", to_translation( "Limit message history" ),
         to_translation( "Number of messages to preserve in the history, and when saving." ),
         1, 10000, 255
       );

    add( "NO_UNKNOWN_COMMAND_MSG", "interface",
         to_translation( "Suppress \"unknown command\" messages" ),
         to_translation( "If true, pressing a key with no set function will not display a notice in the chat log." ),
         false
       );

    add( "ACHIEVEMENT_COMPLETED_POPUP", "interface",
         to_translation( "Popup window when achievement completed" ),
         to_translation( "Whether to trigger a popup window when completing an achievement.  "
                         "First: when completing an achievement that has not been completed in "
    "a previous game." ), {
        { "never", to_translation( "Never" ) },
        { "always", to_translation( "Always" ) },
        { "first", to_translation( "First" ) }
    },
    "first" );

    add( "LOOKAROUND_POSITION", "interface", to_translation( "Look around position" ),
         to_translation( "Switch between look around panel being left or right." ),
    { { "left", to_translation( "Left" ) }, { "right", to_translation( "Right" ) } },
    "right"
       );

    add( "PICKUP_POSITION", "interface", to_translation( "Pickup position" ),
         to_translation( "Switch between pickup panel being left, right, or overlapping the sidebar." ),
    { { "left", to_translation( "Left" ) }, { "right", to_translation( "Right" ) }, { "overlapping", to_translation( "Overlapping" ) } },
    "left"
       );

    add( "ACCURACY_DISPLAY", "interface", to_translation( "Aim window display style" ),
         to_translation( "How should confidence and steadiness be communicated to the player." ),
         //~ aim bar style - bars or numbers
    { { "numbers", to_translation( "Numbers" ) }, { "bars", to_translation( "Bars" ) } }, "bars"
       );

    add( "MORALE_STYLE", "interface", to_translation( "Morale style" ),
         to_translation( "Morale display style in sidebar." ),
    { { "vertical", to_translation( "Vertical" ) }, { "horizontal", to_translation( "Horizontal" ) } },
    "Vertical"
       );

    add( "AIM_WIDTH", "interface", to_translation( "Full screen Advanced Inventory Manager" ),
         to_translation( "If true, Advanced Inventory Manager menu will fit full screen, otherwise it will leave sidebar visible." ),
         false
       );

    add_empty_line();

    add( "MOVE_VIEW_OFFSET", "interface", to_translation( "Move view offset" ),
         to_translation( "Move view by how many squares per keypress." ),
         1, 50, 1
       );

    add( "FAST_SCROLL_OFFSET", "interface", to_translation( "Overmap fast scroll offset" ),
         to_translation( "With Fast Scroll option enabled, shift view on the overmap and while looking around by this many squares per keypress." ),
         1, 50, 5
       );

    add( "MENU_SCROLL", "interface", to_translation( "Centered menu scrolling" ),
         to_translation( "If true, menus will start scrolling in the center of the list, and keep the list centered." ),
         true
       );

    add( "SHIFT_LIST_ITEM_VIEW", "interface", to_translation( "Shift list item view" ),
         to_translation( "Centered or to edge, shift the view toward the selected item if it is outside of your current viewport." ),
    { { "false", to_translation( "False" ) }, { "centered", to_translation( "Centered" ) }, { "edge", to_translation( "To edge" ) } },
    "centered"
       );

    add( "AUTO_INV_ASSIGN", "interface", to_translation( "Auto inventory letters" ),
         to_translation( "Enabled: automatically assign letters to any carried items that lack them.  Disabled: do not auto-assign letters.  "
    "Favorites: only auto-assign letters to favorited items." ), {
        { "disabled", to_translation( "options", "Disabled" ) },
        { "enabled", to_translation( "Enabled" ) },
        { "favorites", to_translation( "Favorites" ) }
    },
    "favorites" );

    add( "ITEM_HEALTH_BAR", "interface", to_translation( "Show item health bars" ),
         // NOLINTNEXTLINE(cata-text-style): one space after "etc."
         to_translation( "If true, show item health bars instead of reinforced, scratched etc. text." ),
         true
       );

    add( "ITEM_SYMBOLS", "interface", to_translation( "Show item symbols" ),
         to_translation( "If true, show item symbols in inventory and pick up menu." ),
         false
       );

    add_empty_line();

    add( "ENABLE_JOYSTICK", "interface", to_translation( "Enable joystick" ),
         to_translation( "Enable input from joystick." ),
         true, COPT_CURSES_HIDE
       );

    add( "HIDE_CURSOR", "interface", to_translation( "Hide mouse cursor" ),
         to_translation( "Show: Cursor is always shown.  Hide: Cursor is hidden.  HideKB: Cursor is hidden on keyboard input and unhidden on mouse movement." ),
         //~ show mouse cursor
    {   { "show", to_translation( "Show" ) },
        //~ hide mouse cursor
        { "hide", to_translation( "Hide" ) },
        //~ hide mouse cursor when keyboard is used
        { "hidekb", to_translation( "HideKB" ) }
    },
    "show", COPT_CURSES_HIDE );

    add( "EDGE_SCROLL", "interface", to_translation( "Edge scrolling" ),
    to_translation( "Edge scrolling with the mouse." ), {
        { -1, to_translation( "options", "Disabled" ) },
        { 100, to_translation( "Slow" ) },
        { 30, to_translation( "Normal" ) },
        { 10, to_translation( "Fast" ) },
    },
    30, 30, COPT_CURSES_HIDE );

}

void options_manager::add_options_graphics()
{
    const auto add_empty_line = [&]() {
        graphics_page_.items_.emplace_back();
    };

    add( "ANIMATIONS", "graphics", to_translation( "Animations" ),
         to_translation( "If true, will display enabled animations." ),
         true
       );

    add( "ANIMATION_RAIN", "graphics", to_translation( "Rain animation" ),
         to_translation( "If true, will display weather animations." ),
         true
       );

    get_option( "ANIMATION_RAIN" ).setPrerequisite( "ANIMATIONS" );

    add( "ANIMATION_PROJECTILES", "graphics", to_translation( "Projectile animation" ),
         to_translation( "If true, will display animations for projectiles like bullets, arrows, and thrown items." ),
         true
       );

    get_option( "ANIMATION_PROJECTILES" ).setPrerequisite( "ANIMATIONS" );

    add( "ANIMATION_SCT", "graphics", to_translation( "SCT animation" ),
         to_translation( "If true, will display scrolling combat text animations." ),
         true
       );

    get_option( "ANIMATION_SCT" ).setPrerequisite( "ANIMATIONS" );

    add( "ANIMATION_SCT_USE_FONT", "graphics", to_translation( "SCT with Unicode font" ),
         to_translation( "If true, will display scrolling combat text with Unicode font." ),
         true
       );

    get_option( "ANIMATION_SCT_USE_FONT" ).setPrerequisite( "ANIMATION_SCT" );

    add( "ANIMATION_DELAY", "graphics", to_translation( "Animation delay" ),
         to_translation( "The amount of time to pause between animation frames in ms." ),
         0, 100, 10
       );

    get_option( "ANIMATION_DELAY" ).setPrerequisite( "ANIMATIONS" );

    add( "FORCE_REDRAW", "graphics", to_translation( "Force redraw" ),
         to_translation( "If true, forces the game to redraw at least once per turn." ),
         true
       );

    add_empty_line();

    add( "SEASONAL_TITLE", "graphics", to_translation( "Use seasonal title screen" ),
         to_translation( "If true, the title screen will use the art appropriate for the season." ),
         true
       );

    add( "ALT_TITLE", "graphics", to_translation( "Alternative title screen frequency" ),
         to_translation( "Set the probability of the alternate title screen appearing." ), 0, 100, 10
       );

    add_empty_line();

    add( "TERMINAL_X", "graphics", to_translation( "Terminal width" ),
         to_translation( "Set the size of the terminal along the X axis." ),
         80, 960, 80, COPT_POSIX_CURSES_HIDE
       );

    add( "TERMINAL_Y", "graphics", to_translation( "Terminal height" ),
         to_translation( "Set the size of the terminal along the Y axis." ),
         24, 270, 24, COPT_POSIX_CURSES_HIDE
       );

    add_empty_line();

    add( "FONT_BLENDING", "graphics", to_translation( "Font blending" ),
         to_translation( "If true, fonts will look better." ),
         false, COPT_CURSES_HIDE
       );

    add( "FONT_WIDTH", "graphics", to_translation( "Font width" ),
         to_translation( "Set the font width.  Requires restart." ),
         8, 100, 8, COPT_CURSES_HIDE
       );

    add( "FONT_HEIGHT", "graphics", to_translation( "Font height" ),
         to_translation( "Set the font height.  Requires restart." ),
         8, 100, 16, COPT_CURSES_HIDE
       );

    add( "FONT_SIZE", "graphics", to_translation( "Font size" ),
         to_translation( "Set the font size.  Requires restart." ),
         8, 100, 16, COPT_CURSES_HIDE
       );

    add( "MAP_FONT_WIDTH", "graphics", to_translation( "Map font width" ),
         to_translation( "Set the map font width.  Requires restart." ),
         8, 100, 16, COPT_CURSES_HIDE
       );

    add( "MAP_FONT_HEIGHT", "graphics", to_translation( "Map font height" ),
         to_translation( "Set the map font height.  Requires restart." ),
         8, 100, 16, COPT_CURSES_HIDE
       );

    add( "MAP_FONT_SIZE", "graphics", to_translation( "Map font size" ),
         to_translation( "Set the map font size.  Requires restart." ),
         8, 100, 16, COPT_CURSES_HIDE
       );

    add( "OVERMAP_FONT_WIDTH", "graphics", to_translation( "Overmap font width" ),
         to_translation( "Set the overmap font width.  Requires restart." ),
         8, 100, 16, COPT_CURSES_HIDE
       );

    add( "OVERMAP_FONT_HEIGHT", "graphics", to_translation( "Overmap font height" ),
         to_translation( "Set the overmap font height.  Requires restart." ),
         8, 100, 16, COPT_CURSES_HIDE
       );

    add( "OVERMAP_FONT_SIZE", "graphics", to_translation( "Overmap font size" ),
         to_translation( "Set the overmap font size.  Requires restart." ),
         8, 100, 16, COPT_CURSES_HIDE
       );

    add( "USE_DRAW_ASCII_LINES_ROUTINE", "graphics", to_translation( "SDL ASCII lines" ),
         to_translation( "Use SDL ASCII line drawing routine instead of Unicode Line Drawing characters.  Use this option when your selected font doesn't contain necessary glyphs." ),
         true, COPT_CURSES_HIDE
       );

    add_empty_line();

    add( "ENABLE_ASCII_ART", "graphics",
         to_translation( "Enable ASCII art in item and monster descriptions" ),
         to_translation( "When available item and monster description will show a picture of the object in ascii art." ),
         true, COPT_NO_HIDE
       );

    add_empty_line();

    add( "USE_TILES", "graphics", to_translation( "Use tiles" ),
         to_translation( "If true, replaces some TTF rendered text with tiles." ),
         true, COPT_CURSES_HIDE
       );

    add( "TILES", "graphics", to_translation( "Choose tileset" ),
         to_translation( "Choose the tileset you want to use." ),
         build_tilesets_list(), "UltimateCataclysm", COPT_CURSES_HIDE
       ); // populate the options dynamically

    get_option( "TILES" ).setPrerequisite( "USE_TILES" );

    add( "USE_TILES_OVERMAP", "graphics", to_translation( "Use tiles to display overmap" ),
         to_translation( "If true, replaces some TTF-rendered text with tiles for overmap display." ),
         false, COPT_CURSES_HIDE
       );

    get_option( "USE_TILES_OVERMAP" ).setPrerequisite( "USE_TILES" );

    add_empty_line();

    add( "MEMORY_MAP_MODE", "graphics", to_translation( "Memory map overlay preset" ),
    to_translation( "Specified the overlay in which the memory map is drawn.  Requires restart.  For custom overlay define gamma and RGB values for dark and light colors." ), {
        { "color_pixel_darken", to_translation( "Darkened" ) },
        { "color_pixel_sepia_light", to_translation( "Sepia" ) },
        { "color_pixel_sepia_dark", to_translation( "Sepia Dark" ) },
        { "color_pixel_blue_dark", to_translation( "Blue Dark" ) },
        { "color_pixel_custom", to_translation( "Custom" ) },
    }, "color_pixel_sepia_light", COPT_CURSES_HIDE
       );

    add( "MEMORY_RGB_DARK_RED", "graphics", to_translation( "Custom dark color RGB overlay - RED" ),
         to_translation( "Specify RGB value for color RED for dark color overlay." ),
         0, 255, 39, COPT_CURSES_HIDE );

    get_option( "MEMORY_RGB_DARK_RED" ).setPrerequisite( "MEMORY_MAP_MODE", "color_pixel_custom" );

    add( "MEMORY_RGB_DARK_GREEN", "graphics",
         to_translation( "Custom dark color RGB overlay - GREEN" ),
         to_translation( "Specify RGB value for color GREEN for dark color overlay." ),
         0, 255, 23, COPT_CURSES_HIDE );

    get_option( "MEMORY_RGB_DARK_GREEN" ).setPrerequisite( "MEMORY_MAP_MODE", "color_pixel_custom" );

    add( "MEMORY_RGB_DARK_BLUE", "graphics", to_translation( "Custom dark color RGB overlay - BLUE" ),
         to_translation( "Specify RGB value for color BLUE for dark color overlay." ),
         0, 255, 19, COPT_CURSES_HIDE );

    get_option( "MEMORY_RGB_DARK_BLUE" ).setPrerequisite( "MEMORY_MAP_MODE", "color_pixel_custom" );

    add( "MEMORY_RGB_BRIGHT_RED", "graphics",
         to_translation( "Custom bright color RGB overlay - RED" ),
         to_translation( "Specify RGB value for color RED for bright color overlay." ),
         0, 255, 241, COPT_CURSES_HIDE );

    get_option( "MEMORY_RGB_BRIGHT_RED" ).setPrerequisite( "MEMORY_MAP_MODE", "color_pixel_custom" );

    add( "MEMORY_RGB_BRIGHT_GREEN", "graphics",
         to_translation( "Custom bright color RGB overlay - GREEN" ),
         to_translation( "Specify RGB value for color GREEN for bright color overlay." ),
         0, 255, 220, COPT_CURSES_HIDE );

    get_option( "MEMORY_RGB_BRIGHT_GREEN" ).setPrerequisite( "MEMORY_MAP_MODE", "color_pixel_custom" );

    add( "MEMORY_RGB_BRIGHT_BLUE", "graphics",
         to_translation( "Custom bright color RGB overlay - BLUE" ),
         to_translation( "Specify RGB value for color BLUE for bright color overlay." ),
         0, 255, 163, COPT_CURSES_HIDE );

    get_option( "MEMORY_RGB_BRIGHT_BLUE" ).setPrerequisite( "MEMORY_MAP_MODE", "color_pixel_custom" );

    add( "MEMORY_GAMMA", "graphics", to_translation( "Custom gamma for overlay" ),
         to_translation( "Specify gamma value for overlay." ),
         1.0f, 3.0f, 1.6f, 0.1f, COPT_CURSES_HIDE );

    get_option( "MEMORY_GAMMA" ).setPrerequisite( "MEMORY_MAP_MODE", "color_pixel_custom" );

    add_empty_line();

    add( "PIXEL_MINIMAP", "graphics", to_translation( "Pixel minimap" ),
         to_translation( "If true, shows the pixel-detail minimap in game after the save is loaded.  Use the 'Toggle Pixel Minimap' action key to change its visibility during gameplay." ),
         true, COPT_CURSES_HIDE
       );

    add( "PIXEL_MINIMAP_MODE", "graphics", to_translation( "Pixel minimap drawing mode" ),
    to_translation( "Specified the mode in which the minimap drawn." ), {
        { "solid", to_translation( "Solid" ) },
        { "squares", to_translation( "Squares" ) },
        { "dots", to_translation( "Dots" ) }
    }, "dots", COPT_CURSES_HIDE
       );

    get_option( "PIXEL_MINIMAP_MODE" ).setPrerequisite( "PIXEL_MINIMAP" );

    add( "PIXEL_MINIMAP_BRIGHTNESS", "graphics", to_translation( "Pixel minimap brightness" ),
         to_translation( "Overall brightness of pixel-detail minimap." ),
         10, 300, 100, COPT_CURSES_HIDE
       );

    get_option( "PIXEL_MINIMAP_BRIGHTNESS" ).setPrerequisite( "PIXEL_MINIMAP" );

    add( "PIXEL_MINIMAP_HEIGHT", "graphics", to_translation( "Pixel minimap height" ),
         to_translation( "Height of pixel-detail minimap, measured in terminal rows.  Set to 0 for default spacing." ),
         0, 100, 0, COPT_CURSES_HIDE
       );

    get_option( "PIXEL_MINIMAP_HEIGHT" ).setPrerequisite( "PIXEL_MINIMAP" );

    add( "PIXEL_MINIMAP_SCALE_TO_FIT", "graphics", to_translation( "Scale pixel minimap" ),
         to_translation( "Scale pixel minimap to fit its surroundings.  May produce crappy results, especially in modes other than \"Solid\"." ),
         false, COPT_CURSES_HIDE
       );

    get_option( "PIXEL_MINIMAP_SCALE_TO_FIT" ).setPrerequisite( "PIXEL_MINIMAP" );

    add( "PIXEL_MINIMAP_RATIO", "graphics", to_translation( "Maintain pixel minimap aspect ratio" ),
         to_translation( "Preserves the square shape of tiles shown on the pixel minimap." ),
         true, COPT_CURSES_HIDE
       );

    get_option( "PIXEL_MINIMAP_RATIO" ).setPrerequisite( "PIXEL_MINIMAP" );

    add( "PIXEL_MINIMAP_BEACON_SIZE", "graphics",
         to_translation( "Creature beacon size" ),
         to_translation( "Controls how big the creature beacons are.  Value is in minimap tiles." ),
         1, 4, 2, COPT_CURSES_HIDE
       );

    get_option( "PIXEL_MINIMAP_BEACON_SIZE" ).setPrerequisite( "PIXEL_MINIMAP" );

    add( "PIXEL_MINIMAP_BLINK", "graphics", to_translation( "Hostile creature beacon blink speed" ),
         to_translation( "Controls how fast the hostile creature beacons blink on the pixel minimap.  Value is multiplied by 200 ms.  Set to 0 to disable." ),
         0, 50, 10, COPT_CURSES_HIDE
       );

    get_option( "PIXEL_MINIMAP_BLINK" ).setPrerequisite( "PIXEL_MINIMAP" );

    add_empty_line();

#if defined(TILES)
    std::vector<options_manager::id_and_option> display_list = cata_tiles::build_display_list();
    add( "DISPLAY", "graphics", to_translation( "Display" ),
         to_translation( "Sets which video display will be used to show the game.  Requires restart." ),
         display_list,
         display_list.front().first, COPT_CURSES_HIDE );
#endif

#if !defined(__ANDROID__) // Android is always fullscreen
    add( "FULLSCREEN", "graphics", to_translation( "Fullscreen" ),
         to_translation( "Starts Cataclysm in one of the fullscreen modes.  Requires restart." ),
    { { "no", to_translation( "No" ) }, { "maximized", to_translation( "Maximized" ) }, { "fullscreen", to_translation( "Fullscreen" ) }, { "windowedbl", to_translation( "Windowed borderless" ) } },
    // Borderless window is bad for debugging in Visual Studio
#if defined(_MSC_VER)
    "maximized", COPT_CURSES_HIDE
#else
    "windowedbl", COPT_CURSES_HIDE
#endif
       );
#endif

#if !defined(__ANDROID__)
#   if !defined(TILES)
    // No renderer selection in non-TILES mode
    add( "RENDERER", "graphics", to_translation( "Renderer" ),
    to_translation( "Set which renderer to use.  Requires restart." ), { { "software", to_translation( "software" ) } },
    "software", COPT_CURSES_HIDE );
#   else
    std::vector<options_manager::id_and_option> renderer_list = cata_tiles::build_renderer_list();
    std::string default_renderer = renderer_list.front().first;
#   if defined(_WIN32)
    for( const id_and_option &renderer : renderer_list ) {
        if( renderer.first == "direct3d11" ) {
            default_renderer = renderer.first;
            break;
        }
    }
#   endif
    add( "RENDERER", "graphics", to_translation( "Renderer" ),
         to_translation( "Set which renderer to use.  Requires restart." ), renderer_list,
         default_renderer, COPT_CURSES_HIDE );
#   endif

#else
    add( "SOFTWARE_RENDERING", "graphics", to_translation( "Software rendering" ),
         to_translation( "Use software renderer instead of graphics card acceleration.  Requires restart." ),
         // take default setting from pre-game settings screen - important as both software + hardware rendering have issues with specific devices
         android_get_default_setting( "Software rendering", false ),
         COPT_CURSES_HIDE
       );
#endif

#if defined(SDL_HINT_RENDER_BATCHING)
    add( "RENDER_BATCHING", "graphics", to_translation( "Allow render batching" ),
         to_translation( "Use render batching for 2D render API to make it more efficient.  Requires restart." ),
         true, COPT_CURSES_HIDE
       );
#endif
    add( "FRAMEBUFFER_ACCEL", "graphics", to_translation( "Software framebuffer acceleration" ),
         to_translation( "Use hardware acceleration for the framebuffer when using software rendering.  Requires restart." ),
         false, COPT_CURSES_HIDE
       );

#if defined(__ANDROID__)
    get_option( "FRAMEBUFFER_ACCEL" ).setPrerequisite( "SOFTWARE_RENDERING" );
#else
    get_option( "FRAMEBUFFER_ACCEL" ).setPrerequisite( "RENDERER", "software" );
#endif

    add( "USE_COLOR_MODULATED_TEXTURES", "graphics", to_translation( "Use color modulated textures" ),
         to_translation( "If true, tries to use color modulated textures to speed-up ASCII drawing.  Requires restart." ),
         false, COPT_CURSES_HIDE
       );

    add( "SCALING_MODE", "graphics", to_translation( "Scaling mode" ),
         to_translation( "Sets the scaling mode, 'none' ( default ) displays at the game's native resolution, 'nearest'  uses low-quality but fast scaling, and 'linear' provides high-quality scaling." ),
         //~ Do not scale the game image to the window size.
    {   { "none", to_translation( "No scaling" ) },
        //~ An algorithm for image scaling.
        { "nearest", to_translation( "Nearest neighbor" ) },
        //~ An algorithm for image scaling.
        { "linear", to_translation( "Linear filtering" ) }
    },
    "none", COPT_CURSES_HIDE );

#if !defined(__ANDROID__)
    add( "SCALING_FACTOR", "graphics", to_translation( "Scaling factor" ),
    to_translation( "Factor by which to scale the display.  Requires restart." ), {
        { "1", to_translation( "1x" ) },
        { "2", to_translation( "2x" )},
        { "4", to_translation( "4x" )}
    },
    "1", COPT_CURSES_HIDE );
#endif

}

void options_manager::add_options_world_default()
{
    const auto add_empty_line = [&]() {
        world_default_page_.items_.emplace_back();
    };

    add( "WORLD_END", "world_default", to_translation( "World end handling" ),
    to_translation( "Handling of game world when last character dies." ), {
        { "reset", to_translation( "Reset" ) }, { "delete", to_translation( "Delete" ) },
        { "query", to_translation( "Query" ) }, { "keep", to_translation( "Keep" ) }
    }, "reset"
       );

    add_empty_line();

    add( "CITY_SIZE", "world_default", to_translation( "Size of cities" ),
         to_translation( "A number determining how large cities are.  A higher number means larger cities.  0 disables cities, roads and any scenario requiring a city start." ),
         0, 16, 8
       );

    add( "CITY_SPACING", "world_default", to_translation( "City spacing" ),
         to_translation( "A number determining how far apart cities are.  A higher number means cities are further apart.  Warning, small numbers lead to very slow mapgen." ),
         0, 8, 4
       );

    add( "SPAWN_DENSITY", "world_default", to_translation( "Spawn rate scaling factor" ),
         to_translation( "A scaling factor that determines density of monster spawns.  A higher number means more monsters." ),
         0.0, 50.0, 1.0, 0.1
       );

    add( "ITEM_SPAWNRATE", "world_default", to_translation( "Item spawn scaling factor" ),
         to_translation( "A scaling factor that determines density of item spawns.  A higher number means more items." ),
         0.01, 10.0, 1.0, 0.01
       );

    add( "NPC_SPAWNTIME", "world_default", to_translation( "Random NPC spawn time" ),
         to_translation( "Baseline average number of days between random NPC spawns.  Average duration goes up with the number of NPCs already spawned.  A higher number means fewer NPCs.  Set to 0 days to disable random NPCs." ),
         0.0, 100.0, 4.0, 0.01
       );

    add( "MONSTER_UPGRADE_FACTOR", "world_default",
         to_translation( "Monster evolution scaling factor" ),
         to_translation( "A scaling factor that determines the time between monster upgrades.  A higher number means slower evolution.  Set to 0.00 to turn off monster upgrades." ),
         0.0, 100, 4.0, 0.01
       );

    add_empty_line();

    add( "MONSTER_SPEED", "world_default", to_translation( "Monster speed" ),
         to_translation( "Determines the movement rate of monsters.  A higher value increases monster speed and a lower reduces it.  Requires world reset." ),
         1, 1000, 100, COPT_NO_HIDE, "%i%%"
       );

    add( "MONSTER_RESILIENCE", "world_default", to_translation( "Monster resilience" ),
         to_translation( "Determines how much damage monsters can take.  A higher value makes monsters more resilient and a lower makes them more flimsy.  Requires world reset." ),
         1, 1000, 100, COPT_NO_HIDE, "%i%%"
       );

    add_empty_line();

    add( "DEFAULT_REGION", "world_default", to_translation( "Default region type" ),
         to_translation( "( WIP feature ) Determines terrain, shops, plants, and more." ),
    { { "default", to_translation( "default" ) } }, "default"
       );

    add_empty_line();

    add( "INITIAL_TIME", "world_default", to_translation( "Initial time" ),
         to_translation( "Initial starting time of day on character generation." ),
         0, 23, 8
       );

    add( "INITIAL_DAY", "world_default", to_translation( "Initial day" ),
         to_translation( "How many days into the year the cataclysm occurred.  Day 0 is Spring 1.  Day -1 randomizes the start date.  Can be overridden by scenarios.  This does not advance food rot or monster evolution." ),
         -1, 999, 60
       );

    add( "SPAWN_DELAY", "world_default", to_translation( "Spawn delay" ),
         to_translation( "How many days after the cataclysm the player spawns.  Day 0 is the day of the cataclysm.  Can be overridden by scenarios.  Increasing this will cause food rot and monster evolution to advance." ),
         0, 9999, 0
       );

    add( "SEASON_LENGTH", "world_default", to_translation( "Season length" ),
         to_translation( "Season length, in days.  Warning: Very little other than the duration of seasons scales with this value, so adjusting it may cause nonsensical results." ),
         14, 127, 91
       );

    add( "CONSTRUCTION_SCALING", "world_default", to_translation( "Construction scaling" ),
         to_translation( "Sets the time of construction in percents.  '50' is two times faster than default, '200' is two times longer.  '0' automatically scales construction time to match the world's season length." ),
         0, 1000, 100
       );

    add( "ETERNAL_SEASON", "world_default", to_translation( "Eternal season" ),
         to_translation( "Keep the initial season for ever." ),
         false
       );

    add_empty_line();

    add( "WANDER_SPAWNS", "world_default", to_translation( "Wandering hordes" ),
         to_translation( "Emulation of zombie hordes.  Zombies can group together into hordes, which can wander around cities and will sometimes move towards noise.  Note: the current implementation does not properly respect obstacles, so hordes can appear to walk through walls under some circumstances.  Must reset world directory after changing for it to take effect." ),
         false
       );

    add( "BLACK_ROAD", "world_default", to_translation( "Surrounded start" ),
         to_translation( "If true, spawn zombies at shelters.  Makes the starting game a lot harder." ),
         false
       );

    add_empty_line();

    add( "RAD_MUTATION", "world_default", to_translation( "Mutations by radiation" ),
         to_translation( "If true, radiation causes the player to mutate." ),
         true
       );

    add_empty_line();

    add( "CHARACTER_POINT_POOLS", "world_default", to_translation( "Character point pools" ),
         to_translation( "Allowed point pools for character generation." ),
    { { "any", to_translation( "Any" ) }, { "multi_pool", to_translation( "Multi-pool only" ) }, { "no_freeform", to_translation( "No freeform" ) } },
    "any"
       );
}

void options_manager::add_options_debug()
{
    const auto add_empty_line = [&]() {
        debug_page_.items_.emplace_back();
    };

    add( "DISTANCE_INITIAL_VISIBILITY", "debug", to_translation( "Distance initial visibility" ),
         to_translation( "Determines the scope, which is known in the beginning of the game." ),
         3, 20, 15
       );

    add_empty_line();

    add( "INITIAL_STAT_POINTS", "debug", to_translation( "Initial stat points" ),
         to_translation( "Initial points available to spend on stats on character generation." ),
         0, 1000, 6
       );

    add( "INITIAL_TRAIT_POINTS", "debug", to_translation( "Initial trait points" ),
         to_translation( "Initial points available to spend on traits on character generation." ),
         0, 1000, 0
       );

    add( "INITIAL_SKILL_POINTS", "debug", to_translation( "Initial skill points" ),
         to_translation( "Initial points available to spend on skills on character generation." ),
         0, 1000, 2
       );

    add( "MAX_TRAIT_POINTS", "debug", to_translation( "Maximum trait points" ),
         to_translation( "Maximum trait points available for character generation." ),
         0, 1000, 12
       );

    add_empty_line();

    add( "SKILL_TRAINING_SPEED", "debug", to_translation( "Skill training speed" ),
         to_translation( "Scales experience gained from practicing skills and reading books.  0.5 is half as fast as default, 2.0 is twice as fast, 0.0 disables skill training except for NPC training." ),
         0.0, 100.0, 1.0, 0.1
       );

    add_empty_line();

    add( "SKILL_RUST", "debug", to_translation( "Skill rust" ),
         to_translation( "Set the level of skill rust.  Vanilla: Vanilla Cataclysm - Capped: Capped at skill levels 2 - Int: Intelligence dependent - IntCap: Intelligence dependent, capped - Off: None at all." ),
         //~ plain, default, normal
    {   { "vanilla", to_translation( "Vanilla" ) },
        //~ capped at a value
        { "capped", to_translation( "Capped" ) },
        //~ based on intelligence
        { "int", to_translation( "Int" ) },
        //~ based on intelligence and capped
        { "intcap", to_translation( "IntCap" ) },
        { "off", to_translation( "Off" ) }
    },
    "off" );

    add_empty_line();

    add( "FOV_3D", "debug", to_translation( "Experimental 3D field of vision" ),
         to_translation( "If false, vision is limited to current z-level.  If true and the world is in z-level mode, the vision will extend beyond current z-level.  Currently very bugged!" ),
         false
       );

    add( "FOV_3D_Z_RANGE", "debug", to_translation( "Vertical range of 3D field of vision" ),
         to_translation( "How many levels up and down the experimental 3D field of vision reaches.  (This many levels up, this many levels down.)  3D vision of the full height of the world can slow the game down a lot.  Seeing fewer Z-levels is faster." ),
         0, OVERMAP_LAYERS, 4
       );

    get_option( "FOV_3D_Z_RANGE" ).setPrerequisite( "FOV_3D" );

    add( "ENCODING_CONV", "debug", to_translation( "Experimental path name encoding conversion" ),
         to_translation( "If true, file path names are going to be transcoded from system encoding to UTF-8 when reading and will be transcoded back when writing.  Mainly for CJK Windows users." ),
         true
       );
}

void options_manager::add_options_android()
{
#if defined(__ANDROID__)
    const auto add_empty_line = [&]() {
        android_page_.items_.emplace_back();
    };

    add( "ANDROID_QUICKSAVE", "android", to_translation( "Quicksave on app lose focus" ),
         to_translation( "If true, quicksave whenever the app loses focus (screen locked, app moved into background etc.) WARNING: Experimental. This may result in corrupt save games." ),
         false
       );

    add_empty_line();

    add( "ANDROID_TRAP_BACK_BUTTON", "android", to_translation( "Trap Back button" ),
         to_translation( "If true, the back button will NOT back out of the app and will be passed to the application as SDL_SCANCODE_AC_BACK.  Requires restart." ),
         // take default setting from pre-game settings screen - important as there are issues with Back button on Android 9 with specific devices
         android_get_default_setting( "Trap Back button", true )
       );

    add( "ANDROID_AUTO_KEYBOARD", "android", to_translation( "Auto-manage virtual keyboard" ),
         to_translation( "If true, automatically show/hide the virtual keyboard when necessary based on context. If false, virtual keyboard must be toggled manually." ),
         true
       );

    add( "ANDROID_KEYBOARD_SCREEN_SCALE", "android",
         to_translation( "Virtual keyboard screen scale" ),
         to_translation( "When the virtual keyboard is visible, scale the screen to prevent overlapping. Useful for text entry so you can see what you're typing." ),
         true
       );

    add_empty_line();

    add( "ANDROID_VIBRATION", "android", to_translation( "Vibration duration" ),
         to_translation( "If non-zero, vibrate the device for this long on input, in milliseconds. Ignored if hardware keyboard connected." ),
         0, 200, 10
       );

    add_empty_line();

    add( "ANDROID_SHOW_VIRTUAL_JOYSTICK", "android", to_translation( "Show virtual joystick" ),
         to_translation( "If true, show the virtual joystick when touching and holding the screen. Gives a visual indicator of deadzone and stick deflection." ),
         true
       );

    add( "ANDROID_VIRTUAL_JOYSTICK_OPACITY", "android", to_translation( "Virtual joystick opacity" ),
         to_translation( "The opacity of the on-screen virtual joystick, as a percentage." ),
         0, 100, 20
       );

    add( "ANDROID_DEADZONE_RANGE", "android", to_translation( "Virtual joystick deadzone size" ),
         to_translation( "While using the virtual joystick, deflecting the stick beyond this distance will trigger directional input. Specified as a percentage of longest screen edge." ),
         0.01f, 0.2f, 0.03f, 0.001f, COPT_NO_HIDE, "%.3f"
       );

    add( "ANDROID_REPEAT_DELAY_RANGE", "android", to_translation( "Virtual joystick size" ),
         to_translation( "While using the virtual joystick, deflecting the stick by this much will repeat input at the deflected rate (see below). Specified as a percentage of longest screen edge." ),
         0.05f, 0.5f, 0.10f, 0.001f, COPT_NO_HIDE, "%.3f"
       );

    add( "ANDROID_VIRTUAL_JOYSTICK_FOLLOW", "android",
         to_translation( "Virtual joystick follows finger" ),
         to_translation( "If true, the virtual joystick will follow when sliding beyond its range." ),
         false
       );

    add( "ANDROID_REPEAT_DELAY_MAX", "android",
         to_translation( "Virtual joystick repeat rate (centered)" ),
         to_translation( "When the virtual joystick is centered, how fast should input events repeat, in milliseconds." ),
         50, 1000, 500
       );

    add( "ANDROID_REPEAT_DELAY_MIN", "android",
         to_translation( "Virtual joystick repeat rate (deflected)" ),
         to_translation( "When the virtual joystick is fully deflected, how fast should input events repeat, in milliseconds." ),
         50, 1000, 100
       );

    add( "ANDROID_SENSITIVITY_POWER", "android",
         to_translation( "Virtual joystick repeat rate sensitivity" ),
         to_translation( "As the virtual joystick moves from centered to fully deflected, this value is an exponent that controls the blend between the two repeat rates defined above. 1.0 = linear." ),
         0.1f, 5.0f, 0.75f, 0.05f, COPT_NO_HIDE, "%.2f"
       );

    add( "ANDROID_INITIAL_DELAY", "android", to_translation( "Input repeat delay" ),
         to_translation( "While touching the screen, wait this long before showing the virtual joystick and repeating input, in milliseconds. Also used to determine tap/double-tap detection, flick detection and toggling quick shortcuts." ),
         150, 1000, 300
       );

    add( "ANDROID_HIDE_HOLDS", "android", to_translation( "Virtual joystick hides shortcuts" ),
         to_translation( "If true, hides on-screen keyboard shortcuts while using the virtual joystick. Helps keep the view uncluttered while traveling long distances and navigating menus." ),
         true
       );

    add_empty_line();

    add( "ANDROID_SHORTCUT_DEFAULTS", "android", to_translation( "Default gameplay shortcuts" ),
         to_translation( "The default set of gameplay shortcuts to show. Used on starting a new game and whenever all gameplay shortcuts are removed." ),
         "0mi", 30
       );

    add( "ANDROID_ACTIONMENU_AUTOADD", "android",
         to_translation( "Add shortcuts for action menu selections" ),
         to_translation( "If true, automatically add a shortcut for actions selected via the in-game action menu." ),
         true
       );

    add( "ANDROID_INVENTORY_AUTOADD", "android",
         to_translation( "Add shortcuts for inventory selections" ),
         to_translation( "If true, automatically add a shortcut for items selected via the inventory." ),
         true
       );

    add_empty_line();

    add( "ANDROID_TAP_KEY", "android", to_translation( "Tap key (in-game)" ),
         to_translation( "The key to press when tapping during gameplay." ),
         ".", 1
       );

    add( "ANDROID_2_TAP_KEY", "android", to_translation( "Two-finger tap key (in-game)" ),
         to_translation( "The key to press when tapping with two fingers during gameplay." ),
         "i", 1
       );

    add( "ANDROID_2_SWIPE_UP_KEY", "android", to_translation( "Two-finger swipe up key (in-game)" ),
         to_translation( "The key to press when swiping up with two fingers during gameplay." ),
         "K", 1
       );

    add( "ANDROID_2_SWIPE_DOWN_KEY", "android",
         to_translation( "Two-finger swipe down key (in-game)" ),
         to_translation( "The key to press when swiping down with two fingers during gameplay." ),
         "J", 1
       );

    add( "ANDROID_2_SWIPE_LEFT_KEY", "android",
         to_translation( "Two-finger swipe left key (in-game)" ),
         to_translation( "The key to press when swiping left with two fingers during gameplay." ),
         "L", 1
       );

    add( "ANDROID_2_SWIPE_RIGHT_KEY", "android",
         to_translation( "Two-finger swipe right key (in-game)" ),
         to_translation( "The key to press when swiping right with two fingers during gameplay." ),
         "H", 1
       );

    add( "ANDROID_PINCH_IN_KEY", "android", to_translation( "Pinch in key (in-game)" ),
         to_translation( "The key to press when pinching in during gameplay." ),
         "Z", 1
       );

    add( "ANDROID_PINCH_OUT_KEY", "android", to_translation( "Pinch out key (in-game)" ),
         to_translation( "The key to press when pinching out during gameplay." ),
         "z", 1
       );

    add_empty_line();

    add( "ANDROID_SHORTCUT_AUTOADD", "android",
         to_translation( "Auto-manage contextual gameplay shortcuts" ),
         to_translation( "If true, contextual in-game shortcuts are added and removed automatically as needed: examine, close, butcher, move up/down, control vehicle, pickup, toggle enemy + safe mode, sleep." ),
         true
       );

    add( "ANDROID_SHORTCUT_AUTOADD_FRONT", "android",
         to_translation( "Move contextual gameplay shortcuts to front" ),
         to_translation( "If the above option is enabled, specifies whether contextual in-game shortcuts will be added to the front or back of the shortcuts list. True makes them easier to reach, False reduces shuffling of shortcut positions." ),
         false
       );

    add( "ANDROID_SHORTCUT_MOVE_FRONT", "android", to_translation( "Move used shortcuts to front" ),
         to_translation( "If true, using an existing shortcut will always move it to the front of the shortcuts list. If false, only shortcuts typed via keyboard will move to the front." ),
         false
       );

    add( "ANDROID_SHORTCUT_ZONE", "android",
         to_translation( "Separate shortcuts for No Auto Pickup zones" ),
         to_translation( "If true, separate gameplay shortcuts will be used within No Auto Pickup zones. Useful for keeping home base actions separate from exploring actions." ),
         true
       );

    add( "ANDROID_SHORTCUT_REMOVE_TURNS", "android",
         to_translation( "Turns to remove unused gameplay shortcuts" ),
         to_translation( "If non-zero, unused gameplay shortcuts will be removed after this many turns (as in discrete player actions, not world calendar turns)." ),
         0, 1000, 0
       );

    add( "ANDROID_SHORTCUT_PERSISTENCE", "android", to_translation( "Shortcuts persistence" ),
         to_translation( "If true, shortcuts are saved/restored with each save game. If false, shortcuts reset between sessions." ),
         true
       );

    add_empty_line();

    add( "ANDROID_SHORTCUT_POSITION", "android", to_translation( "Shortcuts position" ),
         to_translation( "Switch between shortcuts on the left or on the right side of the screen." ),
    { { "left", to_translation( "Left" ) }, { "right", to_translation( "Right" ) } }, "left"
       );

    add( "ANDROID_SHORTCUT_SCREEN_PERCENTAGE", "android",
         to_translation( "Shortcuts screen percentage" ),
         to_translation( "How much of the screen can shortcuts occupy, as a percentage of total screen width." ),
         10, 100, 100
       );

    add( "ANDROID_SHORTCUT_OVERLAP", "android", to_translation( "Shortcuts overlap screen" ),
         to_translation( "If true, shortcuts will be drawn transparently overlapping the game screen. If false, the game screen size will be reduced to fit the shortcuts below." ),
         true
       );

    add( "ANDROID_SHORTCUT_OPACITY_BG", "android", to_translation( "Shortcut opacity (background)" ),
         to_translation( "The background opacity of on-screen keyboard shortcuts, as a percentage." ),
         0, 100, 75
       );

    add( "ANDROID_SHORTCUT_OPACITY_SHADOW", "android", to_translation( "Shortcut opacity (shadow)" ),
         to_translation( "The shadow opacity of on-screen keyboard shortcuts, as a percentage." ),
         0, 100, 100
       );

    add( "ANDROID_SHORTCUT_OPACITY_FG", "android", to_translation( "Shortcut opacity (text)" ),
         to_translation( "The foreground opacity of on-screen keyboard shortcuts, as a percentage." ),
         0, 100, 100
       );

    add( "ANDROID_SHORTCUT_COLOR", "android", to_translation( "Shortcut color" ),
         to_translation( "The color of on-screen keyboard shortcuts." ),
         0, 15, 15
       );

    add( "ANDROID_SHORTCUT_BORDER", "android", to_translation( "Shortcut border" ),
         to_translation( "The border of each on-screen keyboard shortcut in pixels. ." ),
         0, 16, 0
       );

    add( "ANDROID_SHORTCUT_WIDTH_MIN", "android", to_translation( "Shortcut width (min)" ),
         to_translation( "The minimum width of each on-screen keyboard shortcut in pixels. Only relevant when lots of shortcuts are visible at once." ),
         20, 1000, 50
       );

    add( "ANDROID_SHORTCUT_WIDTH_MAX", "android", to_translation( "Shortcut width (max)" ),
         to_translation( "The maximum width of each on-screen keyboard shortcut in pixels." ),
         50, 1000, 160
       );

    add( "ANDROID_SHORTCUT_HEIGHT", "android", to_translation( "Shortcut height" ),
         to_translation( "The height of each on-screen keyboard shortcut in pixels." ),
         50, 1000, 130
       );

#endif
}

#if defined(TILES)
// Helper method to isolate #ifdeffed tiles code.
static void refresh_tiles( bool used_tiles_changed, bool pixel_minimap_height_changed, bool ingame )
{
    if( used_tiles_changed ) {
        //try and keep SDL calls limited to source files that deal specifically with them
        try {
            tilecontext->reinit();
            tilecontext->load_tileset( get_option<std::string>( "TILES" ) );
            //game_ui::init_ui is called when zoom is changed
            g->reset_zoom();
            tilecontext->do_tile_loading_report();
        } catch( const std::exception &err ) {
            popup( _( "Loading the tileset failed: %s" ), err.what() );
            use_tiles = false;
            use_tiles_overmap = false;
        }
    } else if( ingame && pixel_minimap_option && pixel_minimap_height_changed ) {
        g->mark_main_ui_adaptor_resize();
    }
}
#else
static void refresh_tiles( bool, bool, bool )
{
}
#endif // TILES

static void draw_borders_external(
    const catacurses::window &w, int horizontal_level, const std::map<int, bool> &mapLines,
    const bool world_options_only )
{
    if( !world_options_only ) {
        draw_border( w, BORDER_COLOR, _( " OPTIONS " ) );
    }
    // intersections
    mvwputch( w, point( 0, horizontal_level ), BORDER_COLOR, LINE_XXXO ); // |-
    mvwputch( w, point( getmaxx( w ) - 1, horizontal_level ), BORDER_COLOR, LINE_XOXX ); // -|
    for( const auto &mapLine : mapLines ) {
        if( mapLine.second ) {
            mvwputch( w, point( mapLine.first + 1, getmaxy( w ) - 1 ), BORDER_COLOR, LINE_XXOX ); // _|_
        }
    }
    wnoutrefresh( w );
}

static void draw_borders_internal( const catacurses::window &w, std::map<int, bool> &mapLines )
{
    for( int i = 0; i < getmaxx( w ); ++i ) {
        if( mapLines[i] ) {
            // intersection
            mvwputch( w, point( i, 0 ), BORDER_COLOR, LINE_OXXX );
        } else {
            // regular line
            mvwputch( w, point( i, 0 ), BORDER_COLOR, LINE_OXOX );
        }
    }
    wnoutrefresh( w );
}

std::string options_manager::show( bool ingame, const bool world_options_only,
                                   const std::function<bool()> &on_quit )
{
    const int iWorldOptPage = std::find_if( pages_.begin(), pages_.end(), [&]( const Page & p ) {
        return &p == &world_default_page_;
    } ) - pages_.begin();

    // temporary alias so the code below does not need to be changed
    options_container &OPTIONS = options;
    options_container &ACTIVE_WORLD_OPTIONS = world_options.has_value() ?
            *world_options.value() :
            OPTIONS;

    auto OPTIONS_OLD = OPTIONS;
    auto WOPTIONS_OLD = ACTIVE_WORLD_OPTIONS;
    if( world_generator->active_world == nullptr ) {
        ingame = false;
    }

    std::map<int, bool> mapLines;
    mapLines[4] = true;
    mapLines[60] = true;

    int iCurrentPage = world_options_only ? iWorldOptPage : 0;
    int iCurrentLine = 0;
    int iStartPos = 0;

    input_context ctxt( "OPTIONS" );
    ctxt.register_cardinal();
    ctxt.register_action( "PAGE_UP", to_translation( "Fast scroll up" ) );
    ctxt.register_action( "PAGE_DOWN", to_translation( "Fast scroll down" ) );
    ctxt.register_action( "QUIT" );
    ctxt.register_action( "NEXT_TAB" );
    ctxt.register_action( "PREV_TAB" );
    ctxt.register_action( "CONFIRM" );
    ctxt.register_action( "HELP_KEYBINDINGS" );

    const int iWorldOffset = world_options_only ? 2 : 0;
    int iMinScreenWidth = 0;
    const int iTooltipHeight = 6;
    int iContentHeight = 0;

    catacurses::window w_options_border;
    catacurses::window w_options_tooltip;
    catacurses::window w_options_header;
    catacurses::window w_options;

    const auto init_windows = [&]( ui_adaptor & ui ) {
        if( OPTIONS.find( "TERMINAL_X" ) != OPTIONS.end() ) {
            if( OPTIONS_OLD.find( "TERMINAL_X" ) != OPTIONS_OLD.end() ) {
                OPTIONS_OLD["TERMINAL_X"] = OPTIONS["TERMINAL_X"];
            }
            if( WOPTIONS_OLD.find( "TERMINAL_X" ) != WOPTIONS_OLD.end() ) {
                WOPTIONS_OLD["TERMINAL_X"] = OPTIONS["TERMINAL_X"];
            }
        }
        if( OPTIONS.find( "TERMINAL_Y" ) != OPTIONS.end() ) {
            if( OPTIONS_OLD.find( "TERMINAL_Y" ) != OPTIONS_OLD.end() ) {
                OPTIONS_OLD["TERMINAL_Y"] = OPTIONS["TERMINAL_Y"];
            }
            if( WOPTIONS_OLD.find( "TERMINAL_Y" ) != WOPTIONS_OLD.end() ) {
                WOPTIONS_OLD["TERMINAL_Y"] = OPTIONS["TERMINAL_Y"];
            }
        }

        iMinScreenWidth = std::max( FULL_SCREEN_WIDTH, TERMX / 2 );
        const int iOffsetX = TERMX > FULL_SCREEN_WIDTH ? ( TERMX - iMinScreenWidth ) / 2 : 0;
        iContentHeight = TERMY - 3 - iTooltipHeight - iWorldOffset;

        w_options_border  = catacurses::newwin( TERMY, iMinScreenWidth,
                                                point( iOffsetX, 0 ) );
        w_options_tooltip = catacurses::newwin( iTooltipHeight, iMinScreenWidth - 2,
                                                point( 1 + iOffsetX, 1 + iWorldOffset ) );
        w_options_header  = catacurses::newwin( 1, iMinScreenWidth - 2,
                                                point( 1 + iOffsetX, 1 + iTooltipHeight + iWorldOffset ) );
        w_options         = catacurses::newwin( iContentHeight, iMinScreenWidth - 2,
                                                point( 1 + iOffsetX, iTooltipHeight + 2 + iWorldOffset ) );

        ui.position_from_window( w_options_border );
    };

    ui_adaptor ui;
    ui.on_screen_resize( init_windows );
    init_windows( ui );
    ui.on_redraw( [&]( const ui_adaptor & ) {
        if( world_options_only ) {
            worldfactory::draw_worldgen_tabs( w_options_border, 1 );
        }

        draw_borders_external( w_options_border, iTooltipHeight + 1 + iWorldOffset, mapLines,
                               world_options_only );
        draw_borders_internal( w_options_header, mapLines );

        Page &page = pages_[iCurrentPage];
        auto &page_items = page.items_;

        auto &cOPTIONS = ( ingame || world_options_only ) && iCurrentPage == iWorldOptPage ?
                         ACTIVE_WORLD_OPTIONS : OPTIONS;

        //Clear the lines
        for( int i = 0; i < iContentHeight; i++ ) {
            for( int j = 0; j < iMinScreenWidth - 2; j++ ) {
                if( mapLines[j] ) {
                    mvwputch( w_options, point( j, i ), BORDER_COLOR, LINE_XOXO );
                } else {
                    mvwputch( w_options, point( j, i ), c_black, ' ' );
                }

                if( i < iTooltipHeight ) {
                    mvwputch( w_options_tooltip, point( j, i ), c_black, ' ' );
                }
            }
        }

        calcStartPos( iStartPos, iCurrentLine, iContentHeight, page_items.size() );

        // where the column with the names starts
        const size_t name_col = 5;
        // where the column with the values starts
        const size_t value_col = 62;
        // 2 for the space between name and value column, 3 for the ">> "
        const size_t name_width = value_col - name_col - 2 - 3;
        const size_t value_width = getmaxx( w_options ) - value_col;
        //Draw options
        size_t iBlankOffset = 0; // Offset when blank line is printed.
        for( int i = iStartPos;
             i < iStartPos + ( iContentHeight > static_cast<int>( page_items.size() ) ?
                               static_cast<int>( page_items.size() ) : iContentHeight ); i++ ) {

            int line_pos = i - iStartPos; // Current line position in window.

            mvwprintz( w_options, point( 1, line_pos ), c_white, "%d", i + 1 - iBlankOffset );

            if( iCurrentLine == i ) {
                mvwprintz( w_options, point( name_col, line_pos ), c_yellow, ">> " );
            } else {
                mvwprintz( w_options, point( name_col, line_pos ), c_yellow, "   " );
            }

            const auto &opt_name = page_items[i];
            if( !opt_name ) {
                continue;
            }

            nc_color cLineColor = c_light_green;
            const cOpt &current_opt = cOPTIONS[*opt_name];
            const bool hasPrerequisite = current_opt.hasPrerequisite();
            const bool hasPrerequisiteFulfilled = current_opt.checkPrerequisite();

            const std::string name = utf8_truncate( current_opt.getMenuText(), name_width );
            mvwprintz( w_options, point( name_col + 3, line_pos ), !hasPrerequisite ||
                       hasPrerequisiteFulfilled ? c_white : c_light_gray, name );

            if( hasPrerequisite && !hasPrerequisiteFulfilled ) {
                cLineColor = c_light_gray;

            } else if( current_opt.getValue() == "false" || current_opt.getValue() == "disabled" ||
                       current_opt.getValue() == "off" ) {
                cLineColor = c_light_red;
            }

            const std::string value = utf8_truncate( current_opt.getValueName(), value_width );
            mvwprintz( w_options, point( value_col, line_pos ),
                       iCurrentLine == i ? hilite( cLineColor ) : cLineColor,
                       value );
        }

        draw_scrollbar( w_options_border, iCurrentLine, iContentHeight,
                        page_items.size(), point( 0, iTooltipHeight + 2 + iWorldOffset ), BORDER_COLOR );
        wnoutrefresh( w_options_border );

        //Draw Tabs
        if( !world_options_only ) {
            mvwprintz( w_options_header, point( 7, 0 ), c_white, "" );
            for( int i = 0; i < static_cast<int>( pages_.size() ); i++ ) {
                wprintz( w_options_header, c_white, "[" );
                if( ingame && i == iWorldOptPage ) {
                    wprintz( w_options_header, iCurrentPage == i ? hilite( c_light_green ) : c_light_green,
                             _( "Current world" ) );
                } else {
                    wprintz( w_options_header, iCurrentPage == i ? hilite( c_light_green ) : c_light_green,
                             "%s", pages_[i].get().name_ );
                }
                wprintz( w_options_header, c_white, "]" );
                wputch( w_options_header, BORDER_COLOR, LINE_OXOX );
            }
        }

        wnoutrefresh( w_options_header );

        const std::string &opt_name = *page_items[iCurrentLine];
        cOpt &current_opt = cOPTIONS[opt_name];

#if defined(TILES) || defined(_WIN32)
        if( opt_name == "TERMINAL_X" ) {
            int new_terminal_x = 0;
            int new_window_width = 0;
            std::stringstream value_conversion( current_opt.getValueName() );

            value_conversion >> new_terminal_x;
            new_window_width = projected_window_width();

            fold_and_print( w_options_tooltip, point_zero, iMinScreenWidth - 2, c_white,
                            ngettext( "%s #%s -- The window will be %d pixel wide with the selected value.",
                                      "%s #%s -- The window will be %d pixels wide with the selected value.",
                                      new_window_width ),
                            current_opt.getTooltip(),
                            current_opt.getDefaultText(),
                            new_window_width );
        } else if( opt_name == "TERMINAL_Y" ) {
            int new_terminal_y = 0;
            int new_window_height = 0;
            std::stringstream value_conversion( current_opt.getValueName() );

            value_conversion >> new_terminal_y;
            new_window_height = projected_window_height();

            fold_and_print( w_options_tooltip, point_zero, iMinScreenWidth - 2, c_white,
                            ngettext( "%s #%s -- The window will be %d pixel tall with the selected value.",
                                      "%s #%s -- The window will be %d pixels tall with the selected value.",
                                      new_window_height ),
                            current_opt.getTooltip(),
                            current_opt.getDefaultText(),
                            new_window_height );
        } else
#endif
        {
            fold_and_print( w_options_tooltip, point_zero, iMinScreenWidth - 2, c_white, "%s #%s",
                            current_opt.getTooltip(),
                            current_opt.getDefaultText() );
        }

        if( ingame && iCurrentPage == iWorldOptPage ) {
            mvwprintz( w_options_tooltip, point( 3, 5 ), c_light_red, "%s", _( "Note: " ) );
            wprintz( w_options_tooltip, c_white, "%s",
                     _( "Some of these options may produce unexpected results if changed." ) );
        }
        wnoutrefresh( w_options_tooltip );

        wnoutrefresh( w_options );
    } );

    while( true ) {
        ui_manager::redraw();

        Page &page = pages_[iCurrentPage];
        auto &page_items = page.items_;

        auto &cOPTIONS = ( ingame || world_options_only ) && iCurrentPage == iWorldOptPage ?
                         ACTIVE_WORLD_OPTIONS : OPTIONS;

        const std::string &opt_name = *page_items[iCurrentLine];
        cOpt &current_opt = cOPTIONS[opt_name];

        const std::string action = ctxt.handle_input();

        if( world_options_only && ( action == "NEXT_TAB" || action == "PREV_TAB" ||
                                    ( action == "QUIT" && ( !on_quit || on_quit() ) ) ) ) {
            return action;
        }

        bool hasPrerequisite = current_opt.hasPrerequisite();
        bool hasPrerequisiteFulfilled = current_opt.checkPrerequisite();

        if( hasPrerequisite && !hasPrerequisiteFulfilled &&
            ( action == "RIGHT" || action == "LEFT" || action == "CONFIRM" ) ) {
            popup( _( "Prerequisite for this option not met!\n(%s)" ),
                   get_options().get_option( current_opt.getPrerequisite() ).getMenuText() );
            continue;
        }
        const int recmax = static_cast<int>( page_items.size() );
        const int scroll_rate = recmax > 20 ? 10 : 3;

        if( action == "DOWN" ) {
            do {
                iCurrentLine++;
                if( iCurrentLine >= recmax ) {
                    iCurrentLine = 0;
                }
            } while( !page_items[iCurrentLine] );
        } else if( action == "UP" ) {
            do {
                iCurrentLine--;
                if( iCurrentLine < 0 ) {
                    iCurrentLine = page_items.size() - 1;
                }
            } while( !page_items[iCurrentLine] );
        } else if( action == "PAGE_DOWN" ) {
            if( iCurrentLine == recmax - 1 ) {
                iCurrentLine = 0;
            } else if( iCurrentLine + scroll_rate >= recmax ) {
                iCurrentLine = recmax - 1;
            } else {
                iCurrentLine += +scroll_rate;
                do {
                    iCurrentLine++;
                } while( !page_items[iCurrentLine] );
            }
        } else if( action == "PAGE_UP" ) {
            if( iCurrentLine == 0 ) {
                iCurrentLine = recmax - 1;
            } else if( iCurrentLine <= scroll_rate ) {
                iCurrentLine = 0;
            } else {
                iCurrentLine += -scroll_rate;
                do {
                    iCurrentLine--;
                } while( !page_items[iCurrentLine] );
            }
        } else if( action == "RIGHT" ) {
            current_opt.setNext();
        } else if( action == "LEFT" ) {
            current_opt.setPrev();
        } else if( action == "NEXT_TAB" ) {
            iCurrentLine = 0;
            iStartPos = 0;
            iCurrentPage++;
            if( iCurrentPage >= static_cast<int>( pages_.size() ) ) {
                iCurrentPage = 0;
            }
            sfx::play_variant_sound( "menu_move", "default", 100 );
        } else if( action == "PREV_TAB" ) {
            iCurrentLine = 0;
            iStartPos = 0;
            iCurrentPage--;
            if( iCurrentPage < 0 ) {
                iCurrentPage = pages_.size() - 1;
            }
            sfx::play_variant_sound( "menu_move", "default", 100 );
        } else if( action == "CONFIRM" ) {
            if( current_opt.getType() == "bool" || current_opt.getType() == "string_select" ||
                current_opt.getType() == "string_input" || current_opt.getType() == "int_map" ) {
                current_opt.setNext();
            } else {
                const bool is_int = current_opt.getType() == "int";
                const bool is_float = current_opt.getType() == "float";
                const std::string old_opt_val = current_opt.getValueName();
                const std::string opt_val = string_input_popup()
                                            .title( current_opt.getMenuText() )
                                            .width( 10 )
                                            .text( old_opt_val )
                                            .only_digits( is_int )
                                            .query_string();
                if( !opt_val.empty() && opt_val != old_opt_val ) {
                    if( is_float ) {
                        std::istringstream ssTemp( opt_val );
                        // This uses the current locale, to allow the users
                        // to use their own decimal format.
                        float tmpFloat;
                        ssTemp >> tmpFloat;
                        if( ssTemp ) {
                            current_opt.setValue( tmpFloat );

                        } else {
                            popup( _( "Invalid input: not a number" ) );
                        }
                    } else {
                        // option is of type "int": string_input_popup
                        // has taken care that the string contains
                        // only digits, parsing is done in setValue
                        current_opt.setValue( opt_val );
                    }
                }
            }
        } else if( action == "QUIT" ) {
            break;
        }
    }

    //Look for changes
    bool options_changed = false;
    bool world_options_changed = false;
    bool lang_changed = false;
    bool used_tiles_changed = false;
    bool pixel_minimap_changed = false;
    bool terminal_size_changed = false;

    for( auto &iter : OPTIONS_OLD ) {
        if( iter.second != OPTIONS[iter.first] ) {
            options_changed = true;

            if( iter.second.getPage() == "world_default" ) {
                world_options_changed = true;
            }

            if( iter.first == "PIXEL_MINIMAP_HEIGHT"
                || iter.first == "PIXEL_MINIMAP_RATIO"
                || iter.first == "PIXEL_MINIMAP_MODE"
                || iter.first == "PIXEL_MINIMAP_SCALE_TO_FIT" ) {
                pixel_minimap_changed = true;

            } else if( iter.first == "TILES" || iter.first == "USE_TILES" ) {
                used_tiles_changed = true;

            } else if( iter.first == "USE_LANG" ) {
                lang_changed = true;

            } else if( iter.first == "TERMINAL_X" || iter.first == "TERMINAL_Y" ) {
                terminal_size_changed = true;
            }
        }
    }
    for( auto &iter : WOPTIONS_OLD ) {
        if( iter.second != ACTIVE_WORLD_OPTIONS[iter.first] ) {
            options_changed = true;
            world_options_changed = true;
        }
    }

    if( options_changed ) {
        if( query_yn( _( "Save changes?" ) ) ) {
            static_popup popup;
            popup.message( "%s", _( "Please wait…\nApplying option changes…" ) );
            ui_manager::redraw();
            refresh_display();

            save();
            if( ingame && world_options_changed ) {
                world_generator->active_world->WORLD_OPTIONS = ACTIVE_WORLD_OPTIONS;
                world_generator->active_world->save();
            }
            g->on_options_changed();
        } else {
            lang_changed = false;
            terminal_size_changed = false;
            used_tiles_changed = false;
            pixel_minimap_changed = false;
            OPTIONS = OPTIONS_OLD;
            if( ingame && world_options_changed ) {
                ACTIVE_WORLD_OPTIONS = WOPTIONS_OLD;
            }
        }
    }

    if( lang_changed ) {
        update_global_locale();
        set_language();
    }
    calendar::set_eternal_season( ::get_option<bool>( "ETERNAL_SEASON" ) );
    calendar::set_season_length( ::get_option<int>( "SEASON_LENGTH" ) );

#if !defined(__ANDROID__) && (defined(TILES) || defined(_WIN32))
    if( terminal_size_changed ) {
        int scaling_factor = get_scaling_factor();
        point TERM( ::get_option<int>( "TERMINAL_X" ), ::get_option<int>( "TERMINAL_Y" ) );
        TERM.x -= TERM.x % scaling_factor;
        TERM.y -= TERM.y % scaling_factor;
        get_option( "TERMINAL_X" ).setValue( std::max( FULL_SCREEN_WIDTH * scaling_factor, TERM.x ) );
        get_option( "TERMINAL_Y" ).setValue( std::max( FULL_SCREEN_HEIGHT * scaling_factor, TERM.y ) );
        save();

        resize_term( ::get_option<int>( "TERMINAL_X" ), ::get_option<int>( "TERMINAL_Y" ) );
    }
#else
    ( void ) terminal_size_changed;
#endif

    refresh_tiles( used_tiles_changed, pixel_minimap_changed, ingame );

    return "";
}

void options_manager::serialize( JsonOut &json ) const
{
    json.start_array();

    for( const Page &p : pages_ ) {
        for( const cata::optional<std::string> &opt_name : p.items_ ) {
            if( !opt_name ) {
                continue;
            }
            const auto iter = options.find( *opt_name );
            if( iter != options.end() ) {
                const auto &opt = iter->second;

                json.start_object();

                json.member( "info", opt.getTooltip() );
                json.member( "default", opt.getDefaultText( false ) );
                json.member( "name", opt.getName() );
                json.member( "value", opt.getValue( true ) );

                json.end_object();
            }
        }
    }

    json.end_array();
}

void options_manager::deserialize( JsonIn &jsin )
{
    jsin.start_array();
    while( !jsin.end_array() ) {
        JsonObject joOptions = jsin.get_object();
        joOptions.allow_omitted_members();

        const std::string name = migrateOptionName( joOptions.get_string( "name" ) );
        const std::string value = migrateOptionValue( joOptions.get_string( "name" ),
                                  joOptions.get_string( "value" ) );

        add_retry( name, value );
        options[ name ].setValue( value );
    }
}

std::string options_manager::migrateOptionName( const std::string &name ) const
{
    const auto iter = mMigrateOption.find( name );
    return iter != mMigrateOption.end() ? iter->second.first : name;
}

std::string options_manager::migrateOptionValue( const std::string &name,
        const std::string &val ) const
{
    const auto iter = mMigrateOption.find( name );
    if( iter == mMigrateOption.end() ) {
        return val;
    }

    const auto iter_val = iter->second.second.find( val );
    return iter_val != iter->second.second.end() ? iter_val->second : val;
}

static void update_options_cache()
{
    // cache to global due to heavy usage.
    trigdist = ::get_option<bool>( "CIRCLEDIST" );
    use_tiles = ::get_option<bool>( "USE_TILES" );
    use_tiles_overmap = ::get_option<bool>( "USE_TILES_OVERMAP" );
    log_from_top = ::get_option<std::string>( "LOG_FLOW" ) == "new_top";
    message_ttl = ::get_option<int>( "MESSAGE_TTL" );
    message_cooldown = ::get_option<int>( "MESSAGE_COOLDOWN" );
    fov_3d = ::get_option<bool>( "FOV_3D" );
    fov_3d_z_range = ::get_option<int>( "FOV_3D_Z_RANGE" );
    keycode_mode = ::get_option<std::string>( "SDL_KEYBOARD_MODE" ) == "keycode";
}

bool options_manager::save()
{
    const auto savefile = PATH_INFO::options();

    update_options_cache();

    update_music_volume();

    return write_to_file( savefile, [&]( std::ostream & fout ) {
        JsonOut jout( fout, true );
        serialize( jout );
    }, _( "options" ) );
}

void options_manager::load()
{
    const auto file = PATH_INFO::options();
    read_from_file_optional_json( file, [&]( JsonIn & jsin ) {
        deserialize( jsin );
    } );

    update_global_locale();

    update_options_cache();

#if defined(SDL_SOUND)
    sounds::sound_enabled = ::get_option<bool>( "SOUND_ENABLED" );
#endif
}

bool options_manager::has_option( const std::string &name ) const
{
    return options.count( name );
}

options_manager::cOpt &options_manager::get_option( const std::string &name )
{
    std::unordered_map<std::string, cOpt>::iterator opt = options.find( name );
    if( opt == options.end() ) {
        debugmsg( "requested non-existing option %s", name );
    }
    if( !world_options.has_value() ) {
        // Global options contains the default for new worlds, which is good enough here.
        return opt->second;
    }
    std::unordered_map<std::string, cOpt>::iterator wopt = ( *world_options )->find( name );
    if( wopt == ( *world_options )->end() ) {
        if( opt->second.getPage() != "world_default" ) {
            // Requested a non-world option, deliver it.
            return opt->second;
        }
        // May be a new option and an old world - import default from global options.
        cOpt &new_world_option = ( **world_options )[name];
        new_world_option = opt->second;
        return new_world_option;
    }
    return wopt->second;
}

options_manager::options_container options_manager::get_world_defaults() const
{
    std::unordered_map<std::string, cOpt> result;
    for( const auto &elem : options ) {
        if( elem.second.getPage() == "world_default" ) {
            result.insert( elem );
        }
    }
    return result;
}

void options_manager::set_world_options( options_container *options )
{
    if( options == nullptr ) {
        world_options.reset();
    } else {
        world_options = options;
    }
}

void options_manager::update_global_locale()
{
    std::string lang = ::get_option<std::string>( "USE_LANG" );
    try {
        if( lang == "en" ) {
            std::locale::global( std::locale( "en_US.UTF-8" ) );
        } else if( lang == "ar" ) {
            std::locale::global( std::locale( "ar_SA.UTF-8" ) );
        } else if( lang == "cs" ) {
            std::locale::global( std::locale( "cs_CZ.UTF-8" ) );
        } else if( lang == "da" ) {
            std::locale::global( std::locale( "da_DK.UTF-8" ) );
        } else if( lang == "de" ) {
            std::locale::global( std::locale( "de_DE.UTF-8" ) );
        } else if( lang == "el" ) {
            std::locale::global( std::locale( "el_GR.UTF-8" ) );
        } else if( lang == "es_AR" ) {
            std::locale::global( std::locale( "es_AR.UTF-8" ) );
        } else if( lang == "es_ES" ) {
            std::locale::global( std::locale( "es_ES.UTF-8" ) );
        } else if( lang == "fr" ) {
            std::locale::global( std::locale( "fr_FR.UTF-8" ) );
        } else if( lang == "hu" ) {
            std::locale::global( std::locale( "hu_HU.UTF-8" ) );
        } else if( lang == "id" ) {
            std::locale::global( std::locale( "id_ID.UTF-8" ) );
        } else if( lang == "is" ) {
            std::locale::global( std::locale( "is_IS.UTF-8" ) );
        } else if( lang == "it_IT" ) {
            std::locale::global( std::locale( "it_IT.UTF-8" ) );
        } else if( lang == "ja" ) {
            std::locale::global( std::locale( "ja_JP.UTF-8" ) );
        } else if( lang == "ko" ) {
            std::locale::global( std::locale( "ko_KR.UTF-8" ) );
        } else if( lang == "nb" ) {
            std::locale::global( std::locale( "no_NO.UTF-8" ) );
        } else if( lang == "nl" ) {
            std::locale::global( std::locale( "nl_NL.UTF-8" ) );
        } else if( lang == "pl" ) {
            std::locale::global( std::locale( "pl_PL.UTF-8" ) );
        } else if( lang == "pt_BR" ) {
            std::locale::global( std::locale( "pt_BR.UTF-8" ) );
        } else if( lang == "ru" ) {
            std::locale::global( std::locale( "ru_RU.UTF-8" ) );
        } else if( lang == "sr" ) {
            std::locale::global( std::locale( "sr_CS.UTF-8" ) );
        } else if( lang == "tr" ) {
            std::locale::global( std::locale( "tr_TR.UTF-8" ) );
        } else if( lang == "uk_UA" ) {
            std::locale::global( std::locale( "uk_UA.UTF-8" ) );
        } else if( lang == "zh_CN" ) {
            std::locale::global( std::locale( "zh_CN.UTF-8" ) );
        } else if( lang == "zh_TW" ) {
            std::locale::global( std::locale( "zh_TW.UTF-8" ) );
        }
    } catch( std::runtime_error & ) {
        std::locale::global( std::locale() );
    }

    DebugLog( D_INFO, DC_ALL ) << "[options] C locale set to " << setlocale( LC_ALL, nullptr );
    DebugLog( D_INFO, DC_ALL ) << "[options] C++ locale set to " << std::locale().name();
}<|MERGE_RESOLUTION|>--- conflicted
+++ resolved
@@ -873,17 +873,10 @@
 
     } else if( sType == "int_map" ) {
         ret_val<int> val = try_parse_integer<int>( sSetIn, false );
-<<<<<<< HEAD
 
         if( val.success() ) {
             iSet = val.value();
 
-=======
-
-        if( val.success() ) {
-            iSet = val.value();
-
->>>>>>> d98fcf0b
             auto item = findInt( iSet );
             if( !item ) {
                 iSet = iDefault;
