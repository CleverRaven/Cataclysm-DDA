--- conflicted
+++ resolved
@@ -2095,7 +2095,6 @@
         "centered"
            );
 
-<<<<<<< HEAD
         add( "AUTO_INV_ASSIGN", page_id, to_translation( "Auto inventory letters" ),
              to_translation( "Enabled: automatically assign letters to any carried items that lack them.  Disabled: do not auto-assign letters.  "
         "Favorites: only auto-assign letters to favorited items." ), {
@@ -2105,30 +2104,14 @@
         },
         "favorites" );
 
-        add( "ITEM_HEALTH_BAR", page_id, to_translation( "Show item health bars" ),
-             // NOLINTNEXTLINE(cata-text-style): one space after "etc."
-             to_translation( "If true, show item health bars instead of scratched, ripped etc. text." ),
-             true
-           );
-=======
-    add( "AUTO_INV_ASSIGN", "interface", to_translation( "Auto inventory letters" ),
-         to_translation( "Enabled: automatically assign letters to any carried items that lack them.  Disabled: do not auto-assign letters.  "
-    "Favorites: only auto-assign letters to favorited items." ), {
-        { "disabled", to_translation( "options", "Disabled" ) },
-        { "enabled", to_translation( "Enabled" ) },
-        { "favorites", to_translation( "Favorites" ) }
-    },
-    "favorites" );
-
-    add( "ITEM_HEALTH", "interface", to_translation( "Show item health" ),
-         // NOLINTNEXTLINE(cata-text-style): one space after "etc."
-    to_translation( "Show item health bars, descriptions like reinforced, scratched etc. or both." ), {
-        { "bars", to_translation( "Bars" ) },
-        { "descriptions", to_translation( "Descriptions" ) },
-        { "both", to_translation( "Both" ) }
-    },
-    "bars" );
->>>>>>> 71f0f63b
+        add( "ITEM_HEALTH", "interface", to_translation( "Show item health" ),
+            // NOLINTNEXTLINE(cata-text-style): one space after "etc."
+        to_translation( "Show item health bars, descriptions like reinforced, scratched etc. or both." ), {
+            { "bars", to_translation( "Bars" ) },
+            { "descriptions", to_translation( "Descriptions" ) },
+            { "both", to_translation( "Both" ) }
+        },
+        "bars" );
 
         add( "ITEM_SYMBOLS", page_id, to_translation( "Show item symbols" ),
              to_translation( "If true, show item symbols in inventory and pick up menu." ),
