#include "game.h"
#include "options.h"
#include "output.h"
#include "debug.h"
#include "translations.h"
#include "filesystem.h"
#include "cursesdef.h"
#include "path_info.h"
#include "mapsharing.h"
#include "input.h"
#include "worldfactory.h"
#include "catacharset.h"

#ifdef TILES
#include "cata_tiles.h"
#endif // TILES

#include <stdlib.h>
#include <fstream>
#include <string>
#include <locale>
#include <sstream>

bool trigdist;
bool use_tiles;
bool log_from_top;
bool fov_3d;

#ifdef TILES
extern cata_tiles *tilecontext;
#endif // TILES

std::map<std::string, std::string> TILESETS; // All found tilesets: <name, tileset_dir>
std::unordered_map<std::string, options_manager::cOpt> OPTIONS;
std::unordered_map<std::string, options_manager::cOpt> ACTIVE_WORLD_OPTIONS;
options_data optionsdata; // store extraneous options data that doesn't need to be in OPTIONS,
std::vector<std::pair<std::string, std::string> > vPages;
std::map<int, std::vector<std::string> > mPageItems;
std::map<std::string, int> mOptionsSort;
std::map<std::string, std::string> optionNames;
int iWorldOptPage;

options_manager &get_options()
{
    static options_manager single_instance;
    return single_instance;
}

options_data::options_data()
{
    enable_json("DEFAULT_REGION");
    // to allow class based init_data functions to add values to a 'string' type option, add:
    //   enable_json("OPTION_KEY_THAT_GETS_STRING_ENTRIES_ADDED_VIA_JSON");
    // also, in options.h, add this before 'class options_data'
    //   class my_class;
    // and inside options_data above public:
    //   friend class my_class;
    // then, in the my_class::load_json (or post-json setup) method:
    //   optionsdata.addme("OPTION_KEY_THAT_GETS_STRING_ENTRIES_ADDED_VIA_JSON", "thisvalue");
}

void options_data::enable_json(const std::string &lvar)
{
    post_json_verify[ lvar ] = std::string( 1, 001 ); // because "" might be valid
}

void options_data::add_retry(const std::string &lvar, const::std::string &lval)
{
    static const std::string blank_value( 1, 001 );
    std::map<std::string, std::string>::const_iterator it = post_json_verify.find(lvar);
    if ( it != post_json_verify.end() && it->second == blank_value ) {
        // initialized with impossible value: valid
        post_json_verify[ lvar ] = lval;
    }
}

void options_data::add_value( const std::string &lvar, const std::string &lval,
                              std::string lvalname )
{
    static const std::string blank_value( 1, 001 );

    std::map<std::string, std::string>::const_iterator it = post_json_verify.find(lvar);
    if ( it != post_json_verify.end() ) {
        auto ot = OPTIONS.find(lvar);
        if ( ot != OPTIONS.end() && ot->second.sType == "string_select" ) {
            for(std::vector<std::string>::const_iterator eit = ot->second.vItems.begin();
                eit != ot->second.vItems.end(); ++eit) {
                if ( *eit == lval ) { // already in
                    return;
                }
            }
            ot->second.vItems.push_back(lval);
            if ( optionNames.find(lval) == optionNames.end() ) {
                optionNames[ lval ] = ( lvalname == "" ? lval : lvalname );
            }
            // our value was saved, then set to default, so set it again.
            if ( it->second == lval ) {
                OPTIONS[ lvar ].setValue( lval );
            }
        }

    }
}

//Default constructor
options_manager::cOpt::cOpt()
{
    sType = "VOID";
    sPage = "";
    hide = COPT_NO_HIDE;
}

//string select constructor
options_manager::cOpt::cOpt(const std::string sPageIn, const std::string sMenuTextIn, const std::string sTooltipIn,
           const std::string sItemsIn, std::string sDefaultIn, copt_hide_t opt_hide)
{
    sPage = sPageIn;
    sMenuText = sMenuTextIn;
    sTooltip = sTooltipIn;
    sType = "string_select";

    hide = opt_hide;

    std::stringstream ssTemp(sItemsIn);
    std::string sItem;
    while (std::getline(ssTemp, sItem, ',')) {
        vItems.push_back(sItem);
    }

    if (getItemPos(sDefaultIn) == -1) {
        sDefaultIn = vItems[0];
    }

    sDefault = sDefaultIn;
    sSet = sDefaultIn;

    setSortPos(sPageIn);
}

//string input constructor
options_manager::cOpt::cOpt(const std::string sPageIn, const std::string sMenuTextIn, const std::string sTooltipIn,
           const std::string sDefaultIn, const int iMaxLengthIn, copt_hide_t opt_hide)
{
    sPage = sPageIn;
    sMenuText = sMenuTextIn;
    sTooltip = sTooltipIn;
    sType = "string_input";

    hide = opt_hide;

    iMaxLength = iMaxLengthIn;
    sDefault = (iMaxLength > 0) ? sDefaultIn.substr(0, iMaxLength) : sDefaultIn;
    sSet = sDefault;

    setSortPos(sPageIn);
}

//bool constructor
options_manager::cOpt::cOpt(const std::string sPageIn, const std::string sMenuTextIn, const std::string sTooltipIn,
           const bool bDefaultIn, copt_hide_t opt_hide)
{
    sPage = sPageIn;
    sMenuText = sMenuTextIn;
    sTooltip = sTooltipIn;
    sType = "bool";

    hide = opt_hide;

    bDefault = bDefaultIn;
    bSet = bDefaultIn;

    setSortPos(sPageIn);
}

//int constructor
options_manager::cOpt::cOpt(const std::string sPageIn, const std::string sMenuTextIn, const std::string sTooltipIn,
           const int iMinIn, int iMaxIn, int iDefaultIn, copt_hide_t opt_hide)
{
    sPage = sPageIn;
    sMenuText = sMenuTextIn;
    sTooltip = sTooltipIn;
    sType = "int";

    hide = opt_hide;

    if (iMinIn > iMaxIn) {
        iMaxIn = iMinIn;
    }

    iMin = iMinIn;
    iMax = iMaxIn;

    if (iDefaultIn < iMinIn || iDefaultIn > iMaxIn) {
        iDefaultIn = iMinIn ;
    }

    iDefault = iDefaultIn;
    iSet = iDefaultIn;

    setSortPos(sPageIn);
}

//float constructor
options_manager::cOpt::cOpt(const std::string sPageIn, const std::string sMenuTextIn, const std::string sTooltipIn,
           const float fMinIn, float fMaxIn, float fDefaultIn, float fStepIn, copt_hide_t opt_hide)
{
    sPage = sPageIn;
    sMenuText = sMenuTextIn;
    sTooltip = sTooltipIn;
    sType = "float";

    hide = opt_hide;

    if (fMinIn > fMaxIn) {
        fMaxIn = fMinIn;
    }

    fMin = fMinIn;
    fMax = fMaxIn;
    fStep = fStepIn;

    if (fDefaultIn < fMinIn || fDefaultIn > fMaxIn) {
        fDefaultIn = fMinIn ;
    }

    fDefault = fDefaultIn;
    fSet = fDefaultIn;

    setSortPos(sPageIn);
}

//helper functions
bool options_manager::cOpt::is_hidden()
{
    switch(hide) {
    case COPT_NO_HIDE:
        return false;

    case COPT_SDL_HIDE:
#ifdef TILES
        return true;
#else
        return false;
#endif

    case COPT_CURSES_HIDE:
#ifndef TILES // If not defined. it's curses interface.
        return true;
#else
        return false;
#endif

    case COPT_POSIX_CURSES_HIDE:
        // Check if we on windows and using wincuses.
#if (defined TILES || defined _WIN32 || defined WINDOWS)
        return false;
#else
        return true;
#endif

    case COPT_NO_SOUND_HIDE:
#ifndef SDL_SOUND // If not defined, we have no sound support.
        return true;
#else
        return false;
#endif

    default:
        return false; // No hide on default
    }
}

void options_manager::cOpt::setSortPos(const std::string sPageIn)
{
    if (!is_hidden()) {
        mOptionsSort[sPageIn]++;
        iSortPos = mOptionsSort[sPageIn] - 1;

    } else {
        iSortPos = -1;
    }
}

int options_manager::cOpt::getSortPos()
{
    return iSortPos;
}

std::string options_manager::cOpt::getPage()
{
    return sPage;
}

std::string options_manager::cOpt::getMenuText()
{
    return sMenuText;
}

std::string options_manager::cOpt::getTooltip()
{
    return sTooltip;
}

std::string options_manager::cOpt::getType()
{
    return sType;
}

std::string options_manager::cOpt::getValue()
{
    if (sType == "string_select" || sType == "string_input") {
        return sSet;

    } else if (sType == "bool") {
        return (bSet) ? "true" : "false";

    } else if (sType == "int") {
        std::stringstream ssTemp;
        ssTemp << iSet;
        return ssTemp.str();

    } else if (sType == "float") {
        std::stringstream ssTemp;
        ssTemp.imbue(std::locale::classic());
        const int precision = (fStep >= 0.09) ? 1 : (fStep >= 0.009) ? 2 : (fStep >= 0.0009) ? 3 : 4;
        ssTemp.precision(precision);
        ssTemp << std::fixed << fSet;
        return ssTemp.str();
    }

    return "";
}

std::string options_manager::cOpt::getValueName()
{
    if (sType == "string_select") {
        return optionNames[sSet];

    } else if (sType == "bool") {
        return (bSet) ? _("True") : _("False");
    }

    return getValue();
}

std::string options_manager::cOpt::getDefaultText(const bool bTranslated)
{
    if (sType == "string_select") {
        std::string sItems = "";
        for( auto &elem : vItems ) {
            if (sItems != "") {
                sItems += _(", ");
            }
            sItems += ( bTranslated ) ? optionNames[elem] : elem;
        }
        return string_format(_("Default: %s - Values: %s"),
                             (bTranslated) ? optionNames[sDefault].c_str() : sDefault.c_str(), sItems.c_str());

    } else if (sType == "string_input") {
        return string_format(_("Default: %s"), sDefault.c_str());

    } else if (sType == "bool") {
        return (bDefault) ? _("Default: True") : _("Default: False");

    } else if (sType == "int") {
        return string_format(_("Default: %d - Min: %d, Max: %d"), iDefault, iMin, iMax);

    } else if (sType == "float") {
        return string_format(_("Default: %.2f - Min: %.2f, Max: %.2f"), fDefault, fMin, fMax);
    }

    return "";
}

int options_manager::cOpt::getItemPos(const std::string sSearch)
{
    if (sType == "string_select") {
        for (size_t i = 0; i < vItems.size(); i++) {
            if (vItems[i] == sSearch) {
                return i;
            }
        }
    }

    return -1;
}

int options_manager::cOpt::getMaxLength()
{
    if (sType == "string_input") {
        return iMaxLength;
    }

    return 0;
}

//set to next item
void options_manager::cOpt::setNext()
{
    if (sType == "string_select") {
        int iNext = getItemPos(sSet) + 1;
        if (iNext >= (int)vItems.size()) {
            iNext = 0;
        }

        sSet = vItems[iNext];

    } else if (sType == "string_input") {
        int iMenuTextLength = sMenuText.length();
        sSet = string_input_popup("", (iMaxLength > 80) ? 80 : ((iMaxLength < iMenuTextLength) ? iMenuTextLength : iMaxLength+1),
                                  sSet, sMenuText, "", iMaxLength
                                 );

    } else if (sType == "bool") {
        bSet = !bSet;

    } else if (sType == "int") {
        iSet++;
        if (iSet > iMax) {
            iSet = iMin;
        }

    } else if (sType == "float") {
        fSet += fStep;
        if (fSet > fMax) {
            fSet = fMin;
        }
    }
}

//set to prev item
void options_manager::cOpt::setPrev()
{
    if (sType == "string_select") {
        int iPrev = getItemPos(sSet) - 1;
        if (iPrev < 0) {
            iPrev = vItems.size() - 1;
        }

        sSet = vItems[iPrev];

    } else if (sType == "string_select") {
        setNext();

    } else if (sType == "bool") {
        bSet = !bSet;

    } else if (sType == "int") {
        iSet--;
        if (iSet < iMin) {
            iSet = iMax;
        }

    } else if (sType == "float") {
        fSet -= fStep;
        if (fSet < fMin) {
            fSet = fMax;
        }
    }
}

//set value
void options_manager::cOpt::setValue(float fSetIn)
{
    if (sType != "float") {
        debugmsg("tried to set a float value to a %s option", sType.c_str());
        return;
    }
    fSet = fSetIn;
    if ( fSet < fMin || fSet > fMax ) {
        fSet = fDefault;
    }
}

//set value
void options_manager::cOpt::setValue(std::string sSetIn)
{
    if (sType == "string_select") {
        if (getItemPos(sSetIn) != -1) {
            sSet = sSetIn;
        }

    } else if (sType == "string_input") {
        sSet = (iMaxLength > 0) ? sSetIn.substr(0, iMaxLength) : sSetIn;

    } else if (sType == "bool") {
        bSet = (sSetIn == "True" || sSetIn == "true" || sSetIn == "T" || sSetIn == "t");

    } else if (sType == "int") {
        iSet = atoi(sSetIn.c_str());

        if ( iSet < iMin || iSet > iMax ) {
            iSet = iDefault;
        }

    } else if (sType == "float") {
        std::istringstream ssTemp(sSetIn);
        ssTemp.imbue(std::locale::classic());
        float tmpFloat;
        ssTemp >> tmpFloat;
        if(ssTemp) {
            setValue(tmpFloat);
        } else {
            debugmsg("invalid floating point option: %s", sSetIn.c_str());
        }
    }
}

//Set default class behaviour to float
options_manager::cOpt::operator float() const
{
    if (sType == "string_select") {
        return (!sSet.empty() && sSet == sDefault) ? 1.0f : 0.0f;
    } else if (sType == "string_input") {
        return (!sSet.empty()) ? 1.0f : 0.0f;
    } else if (sType == "bool") {
        return (bSet) ? 1.0f : 0.0f;
    } else if (sType == "int") {
        return static_cast<float>(iSet);
    } else if (sType == "float") {
        return fSet;
    }

    return 0.0f;
}

options_manager::cOpt::operator int() const
{
    if (sType == "string_select") {
        return (!sSet.empty() && sSet == sDefault) ? 1 : 0;
    } else if (sType == "string_input") {
        return (!sSet.empty()) ? 1 : 0;
    } else if (sType == "bool") {
        return (bSet) ? 1 : 0;
    } else if (sType == "int") {
        return iSet;
    } else if (sType == "float") {
        return static_cast<int>(fSet);
    }

    return 0;
}

options_manager::cOpt::operator bool() const
{
    return static_cast<float>(*this) != 0.0f;
}

// if (class == "string")
bool options_manager::cOpt::operator==(const std::string sCompare) const
{
    return ((sType == "string_select" || sType == "string_input") && sSet == sCompare);
}

// if (class != "string")
bool options_manager::cOpt::operator!=(const std::string sCompare) const
{
    return !(*this == sCompare);
}

/** Fill TILESETS mapping with values.
 * Scans all directores in FILENAMES["gfx"] directory for file named FILENAMES["tileset.txt"].
 * All founded values added in mapping TILESETS as name, tileset_dir.
 * Furthermore, it builds possible values list for cOpt class.
 * @return One string containing all found tilesets in form "tileset1,tileset2,tileset3,..."
 */
std::string options_manager::build_tilesets_list()
{
    const std::string defaultTilesets = "hoder,deon";
    std::string tileset_names;

    TILESETS.clear();

    auto const tilesets_dirs = get_directories_with(FILENAMES["tileset-conf"], FILENAMES["gfxdir"], true);

    for( auto &ts_dir : tilesets_dirs ) {
        std::ifstream fin;
        std::string file = ts_dir + "/" + FILENAMES["tileset-conf"];

        fin.open( file.c_str() );
        if(!fin.is_open()) {
            DebugLog( D_ERROR, DC_ALL ) << "Can't read tileset config from " << file;
        }

        std::string tileset_name;
        // should only have 2 values inside it, otherwise is going to only load the last 2 values
        while(!fin.eof()) {
            std::string sOption;
            fin >> sOption;

            if(sOption == "") {
                getline(fin, sOption);    // Empty line, chomp it
            } else if(sOption[0] == '#') { // # indicates a comment
                getline(fin, sOption);
            } else {
                if (sOption.find("NAME") != std::string::npos) {
                    tileset_name = "";
                    fin >> tileset_name;
                    if(tileset_names.empty()) {
                        tileset_names += tileset_name;
                    } else {
                        tileset_names += std::string(",");
                        tileset_names += tileset_name;
                    }
                } else if (sOption.find("VIEW") != std::string::npos) {
                    std::string viewName = "";
                    fin >> viewName;
                    optionNames[tileset_name] = viewName;
                    break;
                }
            }
        }
        fin.close();
        if (TILESETS.count(tileset_name) != 0) {
            DebugLog( D_ERROR, DC_ALL ) << "Found tileset dublicate with name " << tileset_name;
        } else {
            TILESETS.insert(std::pair<std::string,std::string>(tileset_name, ts_dir));
        }
    }

    if(tileset_names == "") {
        optionNames["deon"] = _("Deon's");          // more standards
        optionNames["hoder"] = _("Hoder's");
        return defaultTilesets;

    }

    return tileset_names;
}

void options_manager::init()
{
    OPTIONS.clear();
    ACTIVE_WORLD_OPTIONS.clear();
    vPages.clear();
    mPageItems.clear();
    mOptionsSort.clear();
    optionNames.clear();

    vPages.push_back(std::make_pair("general", _("General")));
    vPages.push_back(std::make_pair("interface", _("Interface")));
    vPages.push_back(std::make_pair("graphics", _("Graphics")));
    // when sharing maps only admin is allowed to change these.
    if(!MAP_SHARING::isCompetitive() || MAP_SHARING::isAdmin()) {
        vPages.push_back(std::make_pair("debug", _("Debug")));
    }
    iWorldOptPage = vPages.size();
    // when sharing maps only admin is allowed to change these.
    if(!MAP_SHARING::isCompetitive() || MAP_SHARING::isAdmin()) {
        vPages.push_back(std::make_pair("world_default", _("World Defaults")));
    }

    std::string tileset_names;
    tileset_names = build_tilesets_list(); //get the tileset names and set the optionNames

    ////////////////////////////GENERAL//////////////////////////
    OPTIONS["DEF_CHAR_NAME"] = cOpt("general", _("Default character name"),
                                    _("Set a default character name that will be used instead of a random name on character creation."),
                                    "", 30
                                   );

    mOptionsSort["general"]++;

    OPTIONS["AUTO_PICKUP"] = cOpt("general", _("Auto pickup enabled"),
                                  _("Enable item auto pickup. Change pickup rules with the Auto Pickup Manager in the Help Menu ?3"),
                                  false
                                 );

    OPTIONS["AUTO_PICKUP_ADJACENT"] = cOpt("general", _("Auto pickup adjacent"),
                                           _("If true, will enable to pickup items one tile around to the player. You can assign No Auto Pickup zones with the Zones Manager 'Y' key for eg. your homebase."),
                                           false
                                          );

    OPTIONS["AUTO_PICKUP_ZERO"] = cOpt("general", _("Auto pickup 0 vol light items"),
                                       _("Auto pickup items with 0 Volume, and weight less than or equal to [option] * 50 grams. '0' disables this option"),
                                       0, 20, 0
                                      );

    OPTIONS["AUTO_PICKUP_SAFEMODE"] = cOpt("general", _("Auto pickup safemode"),
                                           _("Auto pickup is disabled as long as you can see monsters nearby. This is affected by Safemode proximity distance."),
                                           false
                                          );

    mOptionsSort["general"]++;

    OPTIONS["DANGEROUS_PICKUPS"] = cOpt("general", _("Dangerous pickups"),
                                        _("If false, will cause player to drop new items that cause them to exceed the weight limit."),
                                        false
                                       );

    mOptionsSort["general"]++;

    OPTIONS["AUTOSAFEMODE"] = cOpt("general", _("Auto-safemode on by default"),
                                   _("If true, auto-safemode will be on after starting a new game or loading."),
                                   false
                                  );

    OPTIONS["AUTOSAFEMODETURNS"] = cOpt("general", _("Turns to re-enable safemode"),
                                        _("Number of turns after safemode is re-enabled if no hostiles are in safemodeproximity distance."),
                                        1, 100, 50
                                       );

    OPTIONS["SAFEMODE"] = cOpt("general", _("Safemode on by default"),
                               _("If true, safemode will be on after starting a new game or loading."),
                               true
                              );

    OPTIONS["SAFEMODEPROXIMITY"] = cOpt("general", _("Safemode proximity distance"),
                                        _("If safemode is enabled, distance to hostiles when safemode should show a warning. 0 = Max player viewdistance."),
                                        0, 50, 0
                                       );

    OPTIONS["SAFEMODEVEH"] = cOpt("general", _("Safemode when driving"),
                                  _("When true, safemode will alert you of hostiles while you are driving a vehicle."),
                                  false
                                 );

    mOptionsSort["general"]++;

    OPTIONS["AUTOSAVE"] = cOpt("general", _("Periodically autosave"),
                               _("If true, game will periodically save the map. Autosaves occur based on in-game turns or real-time minutes, whichever is larger."),
                               false
                              );

    OPTIONS["AUTOSAVE_TURNS"] = cOpt("general", _("Game turns between autosaves"),
                                     _("Number of game turns between autosaves"),
                                     10, 1000, 50
                                    );

    OPTIONS["AUTOSAVE_MINUTES"] = cOpt("general", _("Real minutes between autosaves"),
                                       _("Number of real time minutes between autosaves"),
                                       0, 127, 5
                                      );

    mOptionsSort["general"]++;

    OPTIONS["CIRCLEDIST"] = cOpt("general", _("Circular distances"),
                                 _("If true, the game will calculate range in a realistic way: light sources will be circles, diagonal movement will cover more ground and take longer. If disabled, everything is square: moving to the northwest corner of a building takes as long as moving to the north wall."),
                                 false
                                );

    optionNames["no"] = _("No");
    //~ containers
    optionNames["watertight"] = _("Watertight");
    optionNames["all"] = _("All");
    OPTIONS["DROP_EMPTY"] = cOpt("general", _("Drop empty containers"),
                                 _("Set to drop empty containers after use. No: Don't drop any. - Watertight: All except watertight containers. - All: Drop all containers."),
                                 "no,watertight,all", "no"
                                );

    OPTIONS["AUTO_NOTES"] = cOpt("general", _("Auto notes"),
                                 _("If true, automatically sets notes on places that have stairs that go up or down"),
                                 false
                                );

    optionNames["ask"]      = _("Ask");
    optionNames["always"]   = _("Always");
    optionNames["never"]    = _("Never");
    OPTIONS["DEATHCAM"]     = cOpt("general", _("DeathCam"),
                                _("Always: Always start deathcam. Ask: Query upon death. Never: Never show deathcam."),
                                "always,ask,never", "ask"
                                );

    ////////////////////////////INTERFACE////////////////////////
    // TODO: scan for languages like we do for tilesets.
    optionNames[""] = _("System language");
    // Note: language names are in their own language and are *not* translated at all.
    // Note: Somewhere in github PR was better link to msdn.microsoft.com with language names.
    // http://en.wikipedia.org/wiki/List_of_language_names
    optionNames["cs"] = R"(Čeština)";
    optionNames["en"] = R"(English)";
    optionNames["fi"] = R"(Suomi)";
    optionNames["fr"] =  R"(Français)";
    optionNames["de"] = R"(Deutsch)";
    optionNames["it_IT"] = R"(Italiano)";
    optionNames["el"] = R"(Ελληνικά)";
    optionNames["es_AR"] = R"(Español (Argentina))";
    optionNames["es_ES"] = R"(Español (España))";
    optionNames["ja"] = R"(日本語)";
    optionNames["ko"] = R"(한국어)";
    optionNames["pl"] = R"(Polski)";
    optionNames["pt_BR"] = R"(Português (Brasil))";
    optionNames["pt_PT"] = R"(Português (Portugal))";
    optionNames["ru"] = R"(Русский)";
    optionNames["sr"] = R"(Srpski)";
    optionNames["vi"] = R"(Tiếng Việt)";
    optionNames["zh_CN"] = R"(中文(天朝))";
    optionNames["zh_TW"] = R"(中文(台灣))";
    OPTIONS["USE_LANG"] = cOpt("interface", _("Language"), _("Switch Language. Requires restart."),
                               ",cs,en,fi,fr,de,it_IT,el,es_AR,es_ES,ja,ko,pl,pt_BR,pt_PT,ru,sr,vi,zh_CN,zh_TW",
                               ""
                              );

    mOptionsSort["interface"]++;

    optionNames["fahrenheit"] = _("Fahrenheit");
    optionNames["celsius"] = _("Celsius");
    OPTIONS["USE_CELSIUS"] = cOpt("interface", _("Temperature units"),
                                  _("Switch between Celsius and Fahrenheit."),
                                  "fahrenheit,celsius", "fahrenheit"
                                 );

    optionNames["mph"] = _("mph");
    optionNames["km/h"] = _("km/h");
    OPTIONS["USE_METRIC_SPEEDS"] = cOpt("interface", _("Speed units"),
                                        _("Switch between km/h and mph."),
                                        "mph,km/h", "mph"
                                       );

    optionNames["lbs"] = _("lbs");
    optionNames["kg"] = _("kg");
    OPTIONS["USE_METRIC_WEIGHTS"] = cOpt("interface", _("Mass units"),
                                         _("Switch between kg and lbs."),
                                         "lbs,kg", "lbs"
                                        );

    //~ 12h time, e.g. 11:59pm
    optionNames["12h"] = _("12h");
    //~ Military time, e.g. 2359
    optionNames["military"] = _("Military");
    //~ 24h time, e.g. 23:59
    optionNames["24h"] = _("24h");
    OPTIONS["24_HOUR"] = cOpt("interface", _("Time format"),
                              _("12h: AM/PM, eg: 7:31 AM - Military: 24h Military, eg: 0731 - 24h: Normal 24h, eg: 7:31"),
                              "12h,military,24h", "12h"
                             );

    mOptionsSort["interface"]++;

    OPTIONS["FORCE_CAPITAL_YN"] = cOpt("interface", _("Force Y/N in prompts"),
                                       _("If true, Y/N prompts are case-sensitive and y and n are not accepted."),
                                       true
                                      );

    OPTIONS["SNAP_TO_TARGET"] = cOpt("interface", _("Snap to target"),
                                     _("If true, automatically follow the crosshair when firing/throwing."),
                                     false
                                    );

    OPTIONS["SAVE_SLEEP"] = cOpt("interface", _("Ask to save before sleeping"),
                                 _("If true, game will ask to save the map before sleeping."),
                                 false
                                );

    OPTIONS["QUERY_DISASSEMBLE"] = cOpt("interface", _("Query on disassembly"),
                                        _("If true, will query before disassembling items."),
                                        true
                                       );

    OPTIONS["QUERY_KEYBIND_REMOVAL"] = cOpt("interface",
                                            _("Query on keybinding removal"),
                                            _("If true, will query before removing a keybinding from a hotkey."),
                                            true
                                           );

    OPTIONS["CLOSE_ADV_INV"] = cOpt("interface", _("Close advanced inventory on move all"),
                                    _("If true, will close the advanced inventory when the move all items command is used."),
                                    false
                                   );

    mOptionsSort["interface"]++;

    OPTIONS["VEHICLE_ARMOR_COLOR"] = cOpt("interface", _("Vehicle plating changes part color"),
                                          _("If true, vehicle parts will change color if they are armor plated"),
                                          true
                                         );

    OPTIONS["DRIVING_VIEW_OFFSET"] = cOpt("interface", _("Auto-shift the view while driving"),
                                          _("If true, view will automatically shift towards the driving direction"),
                                          true
                                         );

    OPTIONS["VEHICLE_DIR_INDICATOR"] = cOpt("interface", _("Draw vehicle facing indicator"),
                                            _("If true, when controlling a vehicle, a white 'X' (in curses version) or a crosshair (in tiles version) at distance 10 from the center will display its current facing."),
                                            false
                                           );

    mOptionsSort["interface"]++;

    //~ sidebar position
    optionNames["left"] = _("Left");
    optionNames["right"] = _("Right");
    OPTIONS["SIDEBAR_POSITION"] = cOpt("interface", _("Sidebar position"),
                                       _("Switch between sidebar on the left or on the right side. Requires restart."),
                                       "left,right", "right"
                                      );
    //~ sidebar style
    optionNames["wider"] = _("Wider");
    optionNames["narrow"] = _("Narrow");
    OPTIONS["SIDEBAR_STYLE"] = cOpt("interface", _("Sidebar style"),
                                    _("Switch between a narrower or wider sidebar. Requires restart."),
                                    "wider,narrow", "narrow"
                                   );

    //~ sidebar message log flow direction
    optionNames["new_top"] = _("Top");
    optionNames["new_bottom"] = _("Bottom");
    OPTIONS["SIDEBAR_LOG_FLOW"] = cOpt("interface", _("Sidebar log flow"),
                                       _("Where new sidebar log messages should show."),
                                       "new_top,new_bottom", "new_bottom"
                                      );

    //~ style of vehicle interaction menu; vertical is old one.
    optionNames["vertical"] = _("Vertical");
    optionNames["horizontal"] = _("Horizontal");
    optionNames["hybrid"] = _("Hybrid");
    OPTIONS["VEH_MENU_STYLE"] = cOpt("interface", _("Vehicle menu style"),
                                     _("Switch between two different styles of vehicle interaction menu or combination of them."),
                                     "vertical,horizontal,hybrid", "vertical"
                                    );

    mOptionsSort["interface"]++;

    OPTIONS["MOVE_VIEW_OFFSET"] = cOpt("interface", _("Move view offset"),
                                       _("Move view by how many squares per keypress."),
                                       1, 50, 1
                                      );

    OPTIONS["MENU_SCROLL"] = cOpt("interface", _("Centered menu scrolling"),
                                  _("If true, menus will start scrolling in the center of the list, and keep the list centered."),
                                  true
                                 );

    optionNames["false"] = _("False");
    optionNames["centered"] = _("Centered");
    optionNames["edge"] = _("To edge");
    OPTIONS["SHIFT_LIST_ITEM_VIEW"] = cOpt("interface", _("Shift list item view"),
                                           _("Centered or to edge, shift the view toward the selected item if it is outside of your current viewport."),
                                           "false,centered,edge",  "centered"
                                          );

    OPTIONS["AUTO_INV_ASSIGN"] = cOpt("interface", _("Auto inventory letters"),
                                        _("If false, new inventory items will only get letters assigned if they had one before."),
                                        true
                                       );

    OPTIONS["ITEM_HEALTH_BAR"] = cOpt("interface", _("Show item health bars"),
                                     _("If true, show item health bars instead of reinforced, scratched etc. text."),
                                     true
                                    );
    OPTIONS["ITEM_SYMBOLS"] = cOpt("interface", _("Show item symbols"),
                                     _("If true, show item symbols in inventory and pick up menu."),
                                     false
                                    );

    mOptionsSort["interface"]++;

    OPTIONS["ENABLE_JOYSTICK"] = cOpt("interface", _("Enable Joystick"),
                                      _("Enable input from joystick."),
                                      true, COPT_CURSES_HIDE
                                     );

    //~ show mouse cursor
    optionNames["show"] = _("Show");
    //~ hide mouse cursor
    optionNames["hide"] = _("Hide");
    //~ hide mouse cursor when keyboard is used
    optionNames["hidekb"] = _("HideKB");
    OPTIONS["HIDE_CURSOR"] = cOpt("interface", _("Hide mouse cursor"),
                                  _("Show: Cursor is always shown. Hide: Cursor is hidden. HideKB: Cursor is hidden on keyboard input and unhidden on mouse movement."),
                                  "show,hide,hidekb", "show", COPT_CURSES_HIDE
                                 );

    ////////////////////////////GRAPHICS/////////////////////////
    OPTIONS["ANIMATIONS"] = cOpt("graphics", _("Animations"),
                                 _("If true, will display enabled animations."),
                                 true
                                );

    OPTIONS["ANIMATION_RAIN"] = cOpt("graphics", _("Rain animation"),
                                     _("If true, will display weather animations."),
                                     true
                                    );

    OPTIONS["ANIMATION_SCT"] = cOpt("graphics", _("SCT animation"),
                                    _("If true, will display scrolling combat text animations."),
                                    true
                                   );

    OPTIONS["ANIMATION_DELAY"] = cOpt("graphics", _("Animation delay"),
                                      _("The amount of time to pause between animation frames in ms."),
                                      0, 100, 10
                                     );

    mOptionsSort["graphics"]++;

    OPTIONS["TERMINAL_X"] = cOpt("graphics", _("Terminal width"),
                                 _("Set the size of the terminal along the X axis. Requires restart."),
                                 80, 242, 80, COPT_POSIX_CURSES_HIDE
                                );

    OPTIONS["TERMINAL_Y"] = cOpt("graphics", _("Terminal height"),
                                 _("Set the size of the terminal along the Y axis. Requires restart."),
                                 24, 187, 24, COPT_POSIX_CURSES_HIDE
                                );

    mOptionsSort["graphics"]++;

    OPTIONS["USE_TILES"] = cOpt("graphics", _("Use tiles"),
                                _("If true, replaces some TTF rendered text with tiles."),
                                true, COPT_CURSES_HIDE
                               );

    OPTIONS["TILES"] = cOpt("graphics", _("Choose tileset"),
                            _("Choose the tileset you want to use."),
                            tileset_names, "ChestHole", COPT_CURSES_HIDE
                           ); // populate the options dynamically

    mOptionsSort["graphics"]++;

    optionNames["fullscreen"] = _("Fullscreen");
    optionNames["windowedbl"] = _("Windowed borderless");
    OPTIONS["FULLSCREEN"] = cOpt("graphics", _("Fullscreen"),
                                 _("Starts Cataclysm in one of the fullscreen modes. Requires restart."),
                                 "no,fullscreen,windowedbl", "no", COPT_CURSES_HIDE
                                );

    OPTIONS["SOFTWARE_RENDERING"] = cOpt("graphics", _("Software rendering"),
                                         _("Use software renderer instead of graphics card acceleration."),
                                         false, COPT_CURSES_HIDE
                                        );

    //~ Do not scale the game image to the window size.
    optionNames["none"] = _("No scaling");
    //~ An algorithm for image scaling.
    optionNames["nearest"] = _("Nearest neighbor");
    //~ An algorithm for image scaling.
    optionNames["linear"] = _("Linear filtering");
    OPTIONS["SCALING_MODE"] = cOpt("graphics", _("Scaling mode"),
                                   _("Sets the scaling mode, 'none' (default) displays at the game's native resolution, 'nearest'  uses low-quality but fast scaling, and 'linear' provides high-quality scaling."),
                                   "none,nearest,linear", "none", COPT_CURSES_HIDE
        );

    mOptionsSort["graphics"]++;

    OPTIONS["MUSIC_VOLUME"] = cOpt("graphics", _("Music Volume"),
                                   _("Adjust the volume of the music being played in the background."),
                                   0, 200, 100, COPT_NO_SOUND_HIDE
                                  );
    OPTIONS["SOUND_EFFECT_VOLUME"] = cOpt("graphics", _("Sound Effect Volume"),
                                   _("Adjust the volume of sound effects being played by the game."),
<<<<<<< HEAD
                                   0, 200, 0, COPT_NO_SOUND_HIDE
=======
                                   0, 200, 100, COPT_CURSES_HIDE
>>>>>>> 53c80338
                                  );

    ////////////////////////////DEBUG////////////////////////////
    OPTIONS["DISTANCE_INITIAL_VISIBILITY"] = cOpt("debug", _("Distance initial visibility"),
            _("Determines the scope, which is known in the beginning of the game."),
            3, 20, 15
                                                 );

    mOptionsSort["debug"]++;

    OPTIONS["INITIAL_POINTS"] = cOpt("debug", _("Initial points"),
                                     _("Initial points available on character generation."),
                                     0, 1000, 6
                                    );

    OPTIONS["MAX_TRAIT_POINTS"] = cOpt("debug", _("Maximum trait points"),
                                       _("Maximum trait points available for character generation."),
                                       0, 1000, 12
                                      );

    mOptionsSort["debug"]++;

    OPTIONS["SKILL_TRAINING_SPEED"] = cOpt("debug", _("Skill training speed"),
                                 _("Scales experience gained from practicing skills and reading books. 0.5 is half as fast as default, 2.0 is twice as fast, 0.0 disables skill training except for NPC training."),
                                 0.0, 100.0, 1.0, 0.1
                                );

    mOptionsSort["debug"]++;

    //~ plain, default, normal
    optionNames["vanilla"] = _("Vanilla");
    //~ capped at a value
    optionNames["capped"] = _("Capped");
    //~ based on intelligence
    optionNames["int"] = _("Int");
    //~ based on intelligence and capped
    optionNames["intcap"] = _("IntCap");
    optionNames["off"] = _("Off");
    OPTIONS["SKILL_RUST"] = cOpt("debug", _("Skill rust"),
                                 _("Set the level of skill rust. Vanilla: Vanilla Cataclysm - Capped: Capped at skill levels 2 - Int: Intelligence dependent - IntCap: Intelligence dependent, capped - Off: None at all."),
                                 "vanilla,capped,int,intcap,off", "int"
                                );
/*
    // Disabled for now
    mOptionsSort["debug"]++;

    OPTIONS["FOV_3D"] = cOpt("debug", _("Experimental 3D Field of Vision"),
                                 _("If false, vision is limited to current z-level. If true and the world is in z-level mode, the vision will extend beyond current z-level. Currently very bugged!"),
                                 false
                                );
*/

    ////////////////////////////WORLD DEFAULT////////////////////
    optionNames["no"] = _("No");
    optionNames["yes"] = _("Yes");
    optionNames["query"] = _("Query");
    OPTIONS["DELETE_WORLD"] = cOpt("world_default", _("Delete world"),
                                   _("Delete the world when the last active character dies."),
                                   "no,yes,query", "no"
                                  );

    mOptionsSort["world_default"]++;

    OPTIONS["CITY_SIZE"] = cOpt("world_default", _("Size of cities"),
                                _("A number determining how large cities are. Warning, large numbers lead to very slow mapgen. 0 disables cities and roads."),
                                0, 16, 4
                               );

    OPTIONS["SPAWN_DENSITY"] = cOpt("world_default", _("Spawn rate scaling factor"),
                                    _("A scaling factor that determines density of monster spawns."),
                                    0.0, 50.0, 1.0, 0.1
                                   );

    OPTIONS["ITEM_SPAWNRATE"] = cOpt("world_default", _("Item spawn scaling factor"),
                                     _("A scaling factor that determines density of item spawns."),
                                     0.01, 10.0, 1.0, 0.01
                                    );

    OPTIONS["NPC_DENSITY"] = cOpt("world_default", _("NPC spawn rate scaling factor"),
                                    _("A scaling factor that determines density of dynamic NPC spawns."),
                                    0.0, 100.0, 1.0, 0.01
                                   );
    OPTIONS["MONSTER_UPGRADE_FACTOR"] = cOpt("world_default", _("Monster evolution scaling factor"),
                                    _("A scaling factor that determines the time between monster upgrades. A higher number means slower evolution. Set to 0.00 to turn off monster upgrades."),
                                    0.0, 100, 1.0, 0.01
                                   );

    mOptionsSort["world_default"]++;

    std::string region_ids("default");
    optionNames["default"] = "default";
    OPTIONS["DEFAULT_REGION"] = cOpt("world_default", _("Default region type"),
                                     _("(WIP feature) Determines terrain, shops, plants, and more."),
                                     region_ids, "default"
                                    );

    mOptionsSort["world_default"]++;

    OPTIONS["INITIAL_TIME"] = cOpt("world_default", _("Initial time"),
                                   _("Initial starting time of day on character generation."),
                                   0, 23, 8
                                  );

    optionNames["spring"] = _("Spring");
    optionNames["summer"] = _("Summer");
    optionNames["autumn"] = _("Autumn");
    optionNames["winter"] = _("Winter");
    OPTIONS["INITIAL_SEASON"] = cOpt("world_default", _("Initial season"),
                                     _("Season the player starts in. Options other than the default delay spawn of the character, so food decay and monster spawns will have advanced."),
                                     "spring,summer,autumn,winter", "spring");

    OPTIONS["SEASON_LENGTH"] = cOpt("world_default", _("Season length"),
                                    _("Season length, in days."),
                                    14, 127, 14
                                   );

    OPTIONS["CONSTRUCTION_SCALING"] = cOpt("world_default", _("Construction scaling"),
                                           _("Multiplies the speed of construction by the given percentage. '0' automatically scales construction to match the world's season length."),
                                           0, 1000, 100
                                           );

    OPTIONS["ETERNAL_SEASON"] = cOpt("world_default", _("Eternal season"),
                                    _("Keep the initial season for ever."),
                                    false
                                   );

    mOptionsSort["world_default"]++;

    OPTIONS["STATIC_SPAWN"] = cOpt("world_default", _("Static spawn"),
                                   _("Spawn zombies at game start instead of during game. Must reset world directory after changing for it to take effect."),
                                   true
                                  );

    OPTIONS["WANDER_SPAWNS"] = cOpt("world_default", _("Wander spawns"),
                                    _("Emulation of zombie hordes. Zombie spawn points wander around cities and may go to noise. Must reset world directory after changing for it to take effect."),
                                    false
                                   );

    OPTIONS["CLASSIC_ZOMBIES"] = cOpt("world_default", _("Classic zombies"),
                                      _("Only spawn classic zombies and natural wildlife. Requires a reset of save folder to take effect. This disables certain buildings."),
                                      false
                                     );

    OPTIONS["BLACK_ROAD"] = cOpt("world_default", _("Surrounded start"),
                                 _("If true, spawn zombies at shelters. Makes the starting game a lot harder."),
                                 false
                                );

    mOptionsSort["world_default"]++;

    OPTIONS["STATIC_NPC"] = cOpt("world_default", _("Static npcs"),
                                 _("If true, the game will spawn static NPC at the start of the game, requires world reset."),
                                 false
                                );

    OPTIONS["RANDOM_NPC"] = cOpt("world_default", _("Random npcs"),
                                 _("If true, the game will randomly spawn NPC during gameplay."),
                                 false
                                );

    mOptionsSort["world_default"]++;

    OPTIONS["RAD_MUTATION"] = cOpt("world_default", _("Mutations by radiation"),
                                   _("If true, radiation causes the player to mutate."),
                                   true
                                  );

    mOptionsSort["world_default"]++;

    OPTIONS["ZLEVELS"] = cOpt( "world_default", _("Experimental z-levels"),
                               _("If true, experimental z-level maps will be enabled. This feature is not finished yet and turning it on will only slow the game down."),
                               false );

    for (unsigned i = 0; i < vPages.size(); ++i) {
        mPageItems[i].resize(mOptionsSort[vPages[i].first]);
    }

    for( auto &elem : OPTIONS ) {
        for (unsigned i = 0; i < vPages.size(); ++i) {
            if( vPages[i].first == ( elem.second ).getPage() &&
                ( elem.second ).getSortPos() > -1 ) {
                mPageItems[i][( elem.second ).getSortPos()] = elem.first;
                break;
            }
        }
    }

    //Sort out possible double empty lines after options are hidden
    for (unsigned i = 0; i < vPages.size(); ++i) {
        bool bLastLineEmpty = false;
        while (mPageItems[i][0] == "") {
            //delete empty lines at the beginning
            mPageItems[i].erase(mPageItems[i].begin());
        }

        while (mPageItems[i][mPageItems[i].size() - 1] == "") {
            //delete empty lines at the end
            mPageItems[i].erase(mPageItems[i].end() - 1);
        }

        for (unsigned j = mPageItems[i].size() - 1; j > 0; --j) {
            bool bThisLineEmpty = (mPageItems[i][j] == "");

            if (bLastLineEmpty == true && bThisLineEmpty == true) {
                //delete empty lines in between
                mPageItems[i].erase(mPageItems[i].begin() + j);
            }

            bLastLineEmpty = bThisLineEmpty;
        }
    }
}

void options_manager::show(bool ingame)
{
    auto OPTIONS_OLD = OPTIONS;
    auto WOPTIONS_OLD = ACTIVE_WORLD_OPTIONS;
    if ( world_generator->active_world == NULL ) {
        ingame = false;
    }

    const int iTooltipHeight = 4;
    const int iContentHeight = FULL_SCREEN_HEIGHT - 3 - iTooltipHeight;

    const int iOffsetX = (TERMX > FULL_SCREEN_WIDTH) ? (TERMX - FULL_SCREEN_WIDTH) / 2 : 0;
    const int iOffsetY = (TERMY > FULL_SCREEN_HEIGHT) ? (TERMY - FULL_SCREEN_HEIGHT) / 2 : 0;

    std::map<int, bool> mapLines;
    mapLines[4] = true;
    mapLines[60] = true;

    WINDOW *w_options_border = newwin(FULL_SCREEN_HEIGHT, FULL_SCREEN_WIDTH, iOffsetY, iOffsetX);

    WINDOW *w_options_tooltip = newwin(iTooltipHeight, FULL_SCREEN_WIDTH - 2, 1 + iOffsetY,
                                       1 + iOffsetX);
    WINDOW *w_options_header = newwin(1, FULL_SCREEN_WIDTH - 2, 1 + iTooltipHeight + iOffsetY,
                                      1 + iOffsetX);
    WINDOW *w_options = newwin(iContentHeight, FULL_SCREEN_WIDTH - 2,
                               iTooltipHeight + 2 + iOffsetY, 1 + iOffsetX);

    draw_border(w_options_border);
    mvwputch(w_options_border, iTooltipHeight + 1,  0, BORDER_COLOR, LINE_XXXO); // |-
    mvwputch(w_options_border, iTooltipHeight + 1, 79, BORDER_COLOR, LINE_XOXX); // -|

    for( auto &mapLine : mapLines ) {
        mvwputch( w_options_border, FULL_SCREEN_HEIGHT - 1, mapLine.first + 1, BORDER_COLOR,
                  LINE_XXOX ); // _|_
    }

    mvwprintz(w_options_border, 0, 36, c_ltred, _(" OPTIONS "));
    wrefresh(w_options_border);

    for (int i = 0; i < 78; i++) {
        if (mapLines[i]) {
            mvwputch(w_options_header, 0, i, BORDER_COLOR, LINE_OXXX);
        } else {
            mvwputch(w_options_header, 0, i, BORDER_COLOR, LINE_OXOX); // Draw header line
        }
    }

    wrefresh(w_options_header);

    int iCurrentPage = 0;
    int iLastPage = 0;
    int iCurrentLine = 0;
    int iStartPos = 0;

    input_context ctxt("OPTIONS");
    ctxt.register_cardinal();
    ctxt.register_action("QUIT");
    ctxt.register_action("NEXT_TAB");
    ctxt.register_action("PREV_TAB");
    ctxt.register_action("CONFIRM");
    ctxt.register_action("HELP_KEYBINDINGS");

    std::stringstream sTemp;

    while(true) {
        auto &cOPTIONS = ( ingame && iCurrentPage == iWorldOptPage ?
                           ACTIVE_WORLD_OPTIONS : OPTIONS );

        //Clear the lines
        for (int i = 0; i < iContentHeight; i++) {
            for (int j = 0; j < 79; j++) {
                if (mapLines[j]) {
                    mvwputch(w_options, i, j, BORDER_COLOR, LINE_XOXO);
                } else {
                    mvwputch(w_options, i, j, c_black, ' ');
                }

                if (i < iTooltipHeight) {
                    mvwputch(w_options_tooltip, i, j, c_black, ' ');
                }
            }
        }

        calcStartPos(iStartPos, iCurrentLine, iContentHeight, mPageItems[iCurrentPage].size());

        // where the column with the names starts
        const size_t name_col = 5;
        // where the column with the values starts
        const size_t value_col = 62;
        // 2 for the space between name and value column, 3 for the ">> "
        const size_t name_width = value_col - name_col - 2 - 3;
        const size_t value_width = getmaxx( w_options ) - value_col;
        //Draw options
        size_t iBlankOffset = 0; // Offset when blank line is printed.
        for (int i = iStartPos; i < iStartPos + ((iContentHeight > (int)mPageItems[iCurrentPage].size()) ?
                (int)mPageItems[iCurrentPage].size() : iContentHeight); i++) {

            int line_pos; // Current line position in window.
            nc_color cLineColor = c_ltgreen;
            cOpt *current_opt = &(cOPTIONS[mPageItems[iCurrentPage][i]]);

            line_pos = i - iStartPos;

            sTemp.str("");
            sTemp << i + 1 - iBlankOffset;
            mvwprintz(w_options, line_pos, 1, c_white, sTemp.str().c_str());

            if (iCurrentLine == i) {
                mvwprintz(w_options, line_pos, name_col, c_yellow, ">> ");
            } else {
                mvwprintz(w_options, line_pos, name_col, c_yellow, "   ");
            }
            const std::string name = utf8_truncate( current_opt->getMenuText(), name_width );
            mvwprintz(w_options, line_pos, name_col + 3, c_white, "%s", name.c_str());

            if (current_opt->getValue() == "false") {
                cLineColor = c_ltred;
            }

            const std::string value = utf8_truncate( current_opt->getValueName(), value_width );
            mvwprintz(w_options, line_pos, value_col, (iCurrentLine == i) ? hilite(cLineColor) :
                      cLineColor, "%s", value.c_str());
        }

        draw_scrollbar(w_options_border, iCurrentLine, iContentHeight,
                       mPageItems[iCurrentPage].size(), iTooltipHeight + 2, 0, BORDER_COLOR);
        wrefresh(w_options_border);

        //Draw Tabs
        mvwprintz(w_options_header, 0, 7, c_white, "");
        for (int i = 0; i < (int)vPages.size(); i++) {
            if (!mPageItems[i].empty()) { //skip empty pages
                wprintz(w_options_header, c_white, "[");
                if ( ingame && i == iWorldOptPage ) {
                    wprintz(w_options_header,
                            (iCurrentPage == i) ? hilite(c_ltgreen) : c_ltgreen, _("Current world"));
                } else {
                    wprintz(w_options_header, (iCurrentPage == i) ?
                            hilite(c_ltgreen) : c_ltgreen, (vPages[i].second).c_str());
                }
                wprintz(w_options_header, c_white, "]");
                wputch(w_options_header, BORDER_COLOR, LINE_OXOX);
            }
        }

        wrefresh(w_options_header);

#if (defined TILES || defined _WIN32 || defined WINDOWS)
        if (mPageItems[iCurrentPage][iCurrentLine] == "TERMINAL_X") {
            int new_terminal_x, new_window_width;
            std::stringstream value_conversion(OPTIONS[mPageItems[iCurrentPage][iCurrentLine]].getValueName());

            value_conversion >> new_terminal_x;
            new_window_width = projected_window_width(new_terminal_x);

            fold_and_print(w_options_tooltip, 0, 0, 78, c_white,
                           ngettext("%s #%s -- The window will be %d pixel wide with the selected value.",
                                    "%s #%s -- The window will be %d pixels wide with the selected value.",
                                    new_window_width),
                           OPTIONS[mPageItems[iCurrentPage][iCurrentLine]].getTooltip().c_str(),
                           OPTIONS[mPageItems[iCurrentPage][iCurrentLine]].getDefaultText().c_str(),
                           new_window_width);
        } else if (mPageItems[iCurrentPage][iCurrentLine] == "TERMINAL_Y") {
            int new_terminal_y, new_window_height;
            std::stringstream value_conversion(OPTIONS[mPageItems[iCurrentPage][iCurrentLine]].getValueName());

            value_conversion >> new_terminal_y;
            new_window_height = projected_window_height(new_terminal_y);

            fold_and_print(w_options_tooltip, 0, 0, 78, c_white,
                           ngettext("%s #%s -- The window will be %d pixel tall with the selected value.",
                                    "%s #%s -- The window will be %d pixels tall with the selected value.",
                                    new_window_height),
                           OPTIONS[mPageItems[iCurrentPage][iCurrentLine]].getTooltip().c_str(),
                           OPTIONS[mPageItems[iCurrentPage][iCurrentLine]].getDefaultText().c_str(),
                           new_window_height);
        } else
#endif
        {
            fold_and_print(w_options_tooltip, 0, 0, 78, c_white, "%s #%s",
                           OPTIONS[mPageItems[iCurrentPage][iCurrentLine]].getTooltip().c_str(),
                           OPTIONS[mPageItems[iCurrentPage][iCurrentLine]].getDefaultText().c_str());
        }

        if ( iCurrentPage != iLastPage ) {
            iLastPage = iCurrentPage;
            if ( ingame && iCurrentPage == iWorldOptPage ) {
                mvwprintz( w_options_tooltip, 3, 3, c_ltred, "%s", _("Note: ") );
                wprintz(  w_options_tooltip, c_white, "%s",
                          _("Some of these options may produce unexpected results if changed."));
            }
        }
        wrefresh(w_options_tooltip);

        wrefresh(w_options);

        const std::string action = ctxt.handle_input();

        if (action == "DOWN") {
            do {
                iCurrentLine++;
                if (iCurrentLine >= (int)mPageItems[iCurrentPage].size()) {
                    iCurrentLine = 0;
                }
            } while( (cOPTIONS[mPageItems[iCurrentPage][iCurrentLine]].getMenuText() == ""));
        } else if (action == "UP") {
            do {
                iCurrentLine--;
                if (iCurrentLine < 0) {
                    iCurrentLine = mPageItems[iCurrentPage].size() - 1;
                }
            } while( (cOPTIONS[mPageItems[iCurrentPage][iCurrentLine]].getMenuText() == "")
                   );
        } else if (!mPageItems[iCurrentPage].empty() && action == "RIGHT") {
            cOPTIONS[mPageItems[iCurrentPage][iCurrentLine]].setNext();
        } else if (!mPageItems[iCurrentPage].empty() && action == "LEFT") {
            cOPTIONS[mPageItems[iCurrentPage][iCurrentLine]].setPrev();
        } else if (action == "NEXT_TAB") {
            iCurrentLine = 0;
            iStartPos = 0;
            iCurrentPage++;
            if (iCurrentPage >= (int)vPages.size()) {
                iCurrentPage = 0;
            }
        } else if (action == "PREV_TAB") {
            iCurrentLine = 0;
            iStartPos = 0;
            iCurrentPage--;
            if (iCurrentPage < 0) {
                iCurrentPage = vPages.size() - 1;
            }
        } else if (!mPageItems[iCurrentPage].empty() && action == "CONFIRM") {
            cOpt &cur_opt = cOPTIONS[mPageItems[iCurrentPage][iCurrentLine]];
            if (cur_opt.getType() == "bool" || cur_opt.getType() == "string_select" || cur_opt.getType() == "string_input" ) {
                cur_opt.setNext();
            } else {
                const bool is_int = cur_opt.getType() == "int";
                const bool is_float = cur_opt.getType() == "float";
                const std::string old_opt_val = cur_opt.getValueName();
                const std::string opt_val = string_input_popup(
                                                cur_opt.getMenuText(), 80, old_opt_val, "", "", -1, is_int);
                if (!opt_val.empty() && opt_val != old_opt_val) {
                    if (is_float) {
                        std::istringstream ssTemp(opt_val);
                        ssTemp.imbue(std::locale(""));
                        // This uses the current locale, to allow the users
                        // to use their own decimal format.
                        float tmpFloat;
                        ssTemp >> tmpFloat;
                        if (ssTemp) {
                            cur_opt.setValue(tmpFloat);

                        } else {
                            popup(_("Invalid input: not a number"));
                        }
                    } else {
                        // option is of type "int": string_input_popup
                        // has taken care that the string contains
                        // only digits, parsing is done in setValue
                        cur_opt.setValue(opt_val);
                    }
                }
            }
        } else if (action == "QUIT") {
            break;
        }
    }

    //Look for changes
    bool options_changed = false;
    bool world_options_changed = false;
    bool lang_changed = false;
    bool used_tiles_changed = false;

    for (auto &iter : OPTIONS_OLD) {
        if ( iter.second.getValue() != OPTIONS[iter.first].getValue() ) {
            options_changed = true;

            if ( iter.second.getPage() == "world_default" ) {
                world_options_changed = true;
            }

            if ( iter.first == "TILES" || iter.first == "USE_TILES" ) {
                used_tiles_changed = true;

            } else if ( iter.first == "USE_LANG" ) {
                lang_changed = true;
            }
        }
    }

    if (options_changed) {
        if(query_yn(_("Save changes?"))) {
            save(ingame && world_options_changed);
        } else {
            used_tiles_changed = false;
            OPTIONS = OPTIONS_OLD;
            if (ingame && world_options_changed) {
                ACTIVE_WORLD_OPTIONS = WOPTIONS_OLD;
            }
        }
    }
    if( lang_changed ) {
        set_language(false);
        g->mmenu_refresh_title();
        g->mmenu_refresh_motd();
        g->mmenu_refresh_credits();
    }
    if( used_tiles_changed ) {
#ifdef TILES
        //try and keep SDL calls limited to source files that deal specifically with them
        try {
            tilecontext->reinit();
            //g->init_ui is called when zoom is changed
            g->reset_zoom();
            if( ingame ) {
                g->refresh_all();
                tilecontext->do_tile_loading_report();
            }
        } catch( const std::exception &err ) {
            popup(_("Loading the tileset failed: %s"), err.what());
            use_tiles = false;
        }
#endif // TILES
    }
    delwin(w_options);
    delwin(w_options_border);
    delwin(w_options_header);
    delwin(w_options_tooltip);
}

void options_manager::serialize(JsonOut &json) const
{
    json.start_array();

    for( size_t j = 0; j < vPages.size(); ++j ) {
        bool update_wopt = (bIngame && (int)j == iWorldOptPage );
        for( auto &elem : mPageItems[j] ) {
            if( OPTIONS[elem].getDefaultText() != "" ) {
                json.start_object();

                json.member( "info", OPTIONS[elem].getTooltip() );
                json.member( "default", OPTIONS[elem].getDefaultText( false ) );
                json.member( "name", elem );
                json.member( "value", OPTIONS[elem].getValue() );

                json.end_object();

                if ( update_wopt ) {
                    world_generator->active_world->WORLD_OPTIONS[elem] = ACTIVE_WORLD_OPTIONS[elem];
                }
            }
        }

        if( update_wopt ) {
            calendar::set_season_length( ACTIVE_WORLD_OPTIONS["SEASON_LENGTH"] );
        }
    }

    json.end_array();
}

void options_manager::deserialize(JsonIn &jsin)
{
    jsin.start_array();
    while (!jsin.end_array()) {
        JsonObject joOptions = jsin.get_object();

        const std::string name = joOptions.get_string("name");
        const std::string value = joOptions.get_string("value");

        optionsdata.add_retry(name, value);
        OPTIONS[ name ].setValue( value );
    }
}

bool options_manager::save(bool ingame)
{
    bIngame = ingame;
    const auto savefile = FILENAMES["options"];

    trigdist = OPTIONS["CIRCLEDIST"]; // update trigdist as well
    use_tiles = OPTIONS["USE_TILES"]; // and use_tiles
    log_from_top = OPTIONS["SIDEBAR_LOG_FLOW"] == "new_top"; // cache to global due to heavy usage.
    fov_3d = false; // OPTIONS["FOV_3D"];

    try {
        std::ofstream fout;
        fout.exceptions(std::ios::badbit | std::ios::failbit);

        fout.open(savefile.c_str());

        if(!fout.is_open()) {
            return true; //trick game into thinking it was saved
        }

        JsonOut jout( fout, true );
        serialize(jout);

        fout.close();
        return true;

    } catch(std::ios::failure &) {
        popup(_("Failed to save options to %s"), savefile.c_str());
        return false;
    }

    return false;
}

void options_manager::load()
{
    const auto file = FILENAMES["options"];

    std::ifstream fin;
    fin.open(file.c_str(), std::ifstream::in | std::ifstream::binary);
    if( !fin.good() ) {
        if (load_legacy()) {
            if (save()) {
                remove_file(FILENAMES["legacy_options"]);
                remove_file(FILENAMES["legacy_options2"]);
            }
        }

    } else {
        try {
            JsonIn jsin(fin);
            deserialize(jsin);
        } catch( const JsonError &e ) {
            DebugLog(D_ERROR, DC_ALL) << "options_manager::load: " << e;
        }
    }

    fin.close();

    trigdist = OPTIONS["CIRCLEDIST"]; // cache to global due to heavy usage.
    use_tiles = OPTIONS["USE_TILES"]; // cache to global due to heavy usage.
    log_from_top = OPTIONS["SIDEBAR_LOG_FLOW"] == "new_top"; // cache to global due to heavy usage.
    fov_3d = false; // OPTIONS["FOV_3D"];
}

bool options_manager::load_legacy()
{
    std::ifstream fin;
    // Try at the legacy location.
    fin.open(FILENAMES["legacy_options"].c_str());
    if(!fin.is_open()) {
        // Try at the legacy location 2.
        fin.open(FILENAMES["legacy_options2"].c_str());
        if(!fin.is_open()) {
            //No legacy txt options found, load json options
            return false;
        }
    }

    std::string sLine;
    while(!fin.eof()) {
        getline(fin, sLine);

        if(sLine != "" && sLine[0] != '#' && std::count(sLine.begin(), sLine.end(), ' ') == 1) {
            int iPos = sLine.find(' ');
            const std::string loadedvar = sLine.substr(0, iPos);
            const std::string loadedval = sLine.substr(iPos + 1, sLine.length());
            // option with values from post init() might get clobbered
            optionsdata.add_retry(loadedvar, loadedval); // stash it until update();

            OPTIONS[ loadedvar ].setValue( loadedval );
        }
    }

    fin.close();

    return true;
}

bool use_narrow_sidebar()
{
    return TERMY < 25 || g->narrow_sidebar;
}<|MERGE_RESOLUTION|>--- conflicted
+++ resolved
@@ -1039,11 +1039,7 @@
                                   );
     OPTIONS["SOUND_EFFECT_VOLUME"] = cOpt("graphics", _("Sound Effect Volume"),
                                    _("Adjust the volume of sound effects being played by the game."),
-<<<<<<< HEAD
-                                   0, 200, 0, COPT_NO_SOUND_HIDE
-=======
-                                   0, 200, 100, COPT_CURSES_HIDE
->>>>>>> 53c80338
+                                   0, 200, 100, COPT_NO_SOUND_HIDE
                                   );
 
     ////////////////////////////DEBUG////////////////////////////
