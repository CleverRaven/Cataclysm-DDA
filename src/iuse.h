--- conflicted
+++ resolved
@@ -200,11 +200,8 @@
         int solarpack( player *, item *, bool, const tripoint & );
         int solarpack_off( player *, item *, bool, const tripoint & );
         int break_stick( player *, item *, bool, const tripoint & );
-<<<<<<< HEAD
         int weak_antibiotic( player *, item *, bool, const tripoint & );
 
-=======
->>>>>>> da669096
         // MACGUFFINS
 
         int radiocar( player *, item *, bool, const tripoint & );
