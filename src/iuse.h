#pragma once
#ifndef CATA_SRC_IUSE_H
#define CATA_SRC_IUSE_H

#include <iosfwd>
#include <memory>
#include <type_traits>
#include <vector>

#include "clone_ptr.h"
#include "item_location.h"
#include "optional.h"
#include "type_id.h"
#include "units_fwd.h"

class Character;
class JsonObject;
class item;
class monster;
struct iteminfo;
struct tripoint;
template<typename T> class ret_val;

// iuse methods returning a bool indicating whether to consume a charge of the item being used.
namespace iuse
{

// FOOD AND DRUGS (ADMINISTRATION)
cata::optional<int> alcohol_medium( Character *, item *, bool, const tripoint & );
cata::optional<int> alcohol_strong( Character *, item *, bool, const tripoint & );
cata::optional<int> alcohol_weak( Character *, item *, bool, const tripoint & );
cata::optional<int> antibiotic( Character *, item *, bool, const tripoint & );
cata::optional<int> anticonvulsant( Character *, item *, bool, const tripoint & );
cata::optional<int> antifungal( Character *, item *, bool, const tripoint & );
cata::optional<int> antiparasitic( Character *, item *, bool, const tripoint & );
cata::optional<int> blech( Character *, item *, bool, const tripoint & );
cata::optional<int> blech_because_unclean( Character *, item *, bool, const tripoint & );
cata::optional<int> chew( Character *, item *, bool, const tripoint & );
cata::optional<int> coke( Character *, item *, bool, const tripoint & );
cata::optional<int> datura( Character *, item *, bool, const tripoint & );
cata::optional<int> ecig( Character *, item *, bool, const tripoint & );
cata::optional<int> eyedrops( Character *, item *, bool, const tripoint & );
cata::optional<int> flu_vaccine( Character *, item *, bool, const tripoint & );
cata::optional<int> flumed( Character *, item *, bool, const tripoint & );
cata::optional<int> flusleep( Character *, item *, bool, const tripoint & );
cata::optional<int> fungicide( Character *, item *, bool, const tripoint & );
cata::optional<int> honeycomb( Character *, item *, bool, const tripoint & );
cata::optional<int> inhaler( Character *, item *, bool, const tripoint & );
cata::optional<int> marloss( Character *, item *, bool, const tripoint & );
cata::optional<int> marloss_gel( Character *, item *, bool, const tripoint & );
cata::optional<int> marloss_seed( Character *, item *, bool, const tripoint & );
cata::optional<int> meditate( Character *, item *, bool, const tripoint & );
cata::optional<int> meth( Character *, item *, bool, const tripoint & );
cata::optional<int> mycus( Character *, item *, bool, const tripoint & );
cata::optional<int> petfood( Character *p, item *it, bool, const tripoint & );
cata::optional<int> plantblech( Character *, item *, bool, const tripoint & );
cata::optional<int> poison( Character *, item *, bool, const tripoint & );
cata::optional<int> prozac( Character *, item *, bool, const tripoint & );
cata::optional<int> purifier( Character *, item *, bool, const tripoint & );
cata::optional<int> purify_iv( Character *, item *, bool, const tripoint & );
cata::optional<int> purify_smart( Character *, item *, bool, const tripoint & );
cata::optional<int> sewage( Character *, item *, bool, const tripoint & );
cata::optional<int> smoking( Character *, item *, bool, const tripoint & );
cata::optional<int> thorazine( Character *, item *, bool, const tripoint & );
cata::optional<int> vaccine( Character *, item *, bool, const tripoint & );
cata::optional<int> weed_cake( Character *, item *, bool, const tripoint & );
cata::optional<int> xanax( Character *, item *, bool, const tripoint & );

// TOOLS
<<<<<<< HEAD
cata::optional<int> acidbomb_act( player *, item *, bool, const tripoint & );
cata::optional<int> adrenaline_injector( player *, item *, bool, const tripoint & );
cata::optional<int> arrow_flammable( player *, item *, bool, const tripoint & );
cata::optional<int> bell( player *, item *, bool, const tripoint & );
cata::optional<int> blood_draw( player *, item *, bool, const tripoint & );
cata::optional<int> boltcutters( player *, item *, bool, const tripoint & );
cata::optional<int> break_stick( player *, item *, bool, const tripoint & );
cata::optional<int> c4( player *, item *, bool, const tripoint & );
cata::optional<int> cable_attach( player *, item *, bool, const tripoint & );
cata::optional<int> call_of_tindalos( player *, item *, bool, const tripoint & );
cata::optional<int> camera( player *, item *, bool, const tripoint & );
cata::optional<int> can_goo( player *, item *, bool, const tripoint & );
cata::optional<int> capture_monster_act( player *, item *, bool, const tripoint & );
cata::optional<int> capture_monster_veh( player *, item *, bool, const tripoint & );
cata::optional<int> carver_off( player *, item *, bool, const tripoint & );
cata::optional<int> carver_on( player *, item *, bool, const tripoint & );
cata::optional<int> chainsaw_off( player *, item *, bool, const tripoint & );
cata::optional<int> chainsaw_on( player *, item *, bool, const tripoint & );
cata::optional<int> chop_logs( player *, item *, bool, const tripoint & );
cata::optional<int> chop_tree( player *, item *, bool, const tripoint & );
cata::optional<int> circsaw_on( player *, item *, bool, const tripoint & );
cata::optional<int> clear_rubble( player *, item *, bool, const tripoint & );
cata::optional<int> coin_flip( player *, item *, bool, const tripoint & );
cata::optional<int> combatsaw_off( player *, item *, bool, const tripoint & );
cata::optional<int> combatsaw_on( player *, item *, bool, const tripoint & );
cata::optional<int> contacts( player *, item *, bool, const tripoint & );
cata::optional<int> crowbar( player *, item *, bool, const tripoint & );
cata::optional<int> cs_lajatang_off( player *, item *, bool, const tripoint & );
cata::optional<int> cs_lajatang_on( player *, item *, bool, const tripoint & );
cata::optional<int> dig( player *, item *, bool, const tripoint & );
cata::optional<int> dig_channel( player *, item *, bool, const tripoint & );
cata::optional<int> directional_antenna( player *, item *, bool, const tripoint & );
cata::optional<int> directional_hologram( player *, item *, bool, const tripoint & );
cata::optional<int> dive_tank( player *, item *, bool, const tripoint & );
cata::optional<int> dog_whistle( player *, item *, bool, const tripoint & );
cata::optional<int> e_combatsaw_off( player *, item *, bool, const tripoint & );
cata::optional<int> e_combatsaw_on( player *, item *, bool, const tripoint & );
cata::optional<int> ecs_lajatang_off( player *, item *, bool, const tripoint & );
cata::optional<int> ecs_lajatang_on( player *, item *, bool, const tripoint & );
cata::optional<int> ehandcuffs( player *, item *, bool, const tripoint & );
cata::optional<int> einktabletpc( player *, item *, bool, const tripoint & );
cata::optional<int> elec_chainsaw_off( player *, item *, bool, const tripoint & );
cata::optional<int> elec_chainsaw_on( player *, item *, bool, const tripoint & );
cata::optional<int> extinguisher( player *, item *, bool, const tripoint & );
cata::optional<int> fill_pit( player *, item *, bool, const tripoint & );
cata::optional<int> firecracker( player *, item *, bool, const tripoint & );
cata::optional<int> firecracker_act( player *, item *, bool, const tripoint & );
cata::optional<int> firecracker_pack( player *, item *, bool, const tripoint & );
cata::optional<int> firecracker_pack_act( player *, item *, bool, const tripoint & );
cata::optional<int> fish_trap( player *, item *, bool, const tripoint & );
cata::optional<int> fishing_rod( player *, item *, bool, const tripoint & );
cata::optional<int> fitness_check( player *p, item *it, bool, const tripoint & );
cata::optional<int> foodperson( player *, item *, bool, const tripoint & );
cata::optional<int> gasmask( player *, item *, bool, const tripoint & );
cata::optional<int> geiger( player *, item *, bool, const tripoint & );
cata::optional<int> granade( player *, item *, bool, const tripoint & );
cata::optional<int> granade_act( player *, item *, bool, const tripoint & );
cata::optional<int> grenade_inc_act( player *, item *, bool, const tripoint & );
cata::optional<int> gun_repair( player *, item *, bool, const tripoint & );
cata::optional<int> gunmod_attach( player *, item *, bool, const tripoint & );
cata::optional<int> hacksaw( player *, item *, bool, const tripoint & );
cata::optional<int> hairkit( player *, item *, bool, const tripoint & );
cata::optional<int> hammer( player *, item *, bool, const tripoint & );
cata::optional<int> hand_crank( player *, item *, bool, const tripoint & );
cata::optional<int> heat_food( player *, item *, bool, const tripoint & );
cata::optional<int> heatpack( player *, item *, bool, const tripoint & );
cata::optional<int> hotplate( player *, item *, bool, const tripoint & );
cata::optional<int> jackhammer( player *, item *, bool, const tripoint & );
cata::optional<int> jet_injector( player *, item *, bool, const tripoint & );
cata::optional<int> ladder( player *, item *, bool, const tripoint & );
cata::optional<int> lumber( player *, item *, bool, const tripoint & );
cata::optional<int> ma_manual( player *, item *, bool, const tripoint & );
cata::optional<int> magic_8_ball( player *, item *, bool, const tripoint & );
cata::optional<int> makemound( player *, item *, bool, const tripoint & );
cata::optional<int> melatonin_tablet( player *, item *, bool, const tripoint & );
cata::optional<int> mind_splicer( player *, item *, bool, const tripoint & );
cata::optional<int> mininuke( player *, item *, bool, const tripoint & );
cata::optional<int> molotov_lit( player *, item *, bool, const tripoint & );
cata::optional<int> mop( player *, item *, bool, const tripoint & );
cata::optional<int> mp3( player *, item *, bool, const tripoint & );
cata::optional<int> mp3_on( player *, item *, bool, const tripoint & );
cata::optional<int> noise_emitter_off( player *, item *, bool, const tripoint & );
cata::optional<int> noise_emitter_on( player *, item *, bool, const tripoint & );
cata::optional<int> oxygen_bottle( player *, item *, bool, const tripoint & );
cata::optional<int> oxytorch( player *, item *, bool, const tripoint & );
cata::optional<int> pack_cbm( player *p, item *it, bool, const tripoint & );
cata::optional<int> pack_item( player *, item *, bool, const tripoint & );
cata::optional<int> pick_lock( player *p, item *it, bool, const tripoint &pos );
cata::optional<int> pickaxe( player *, item *, bool, const tripoint & );
cata::optional<int> play_game( player *, item *, bool, const tripoint & );
cata::optional<int> portable_game( player *, item *, bool active, const tripoint & );
cata::optional<int> portal( player *, item *, bool, const tripoint & );
cata::optional<int> radglove( player *, item *, bool, const tripoint & );
cata::optional<int> radio_mod( player *, item *, bool, const tripoint & );
cata::optional<int> radio_off( player *, item *, bool, const tripoint & );
cata::optional<int> radio_on( player *, item *, bool, const tripoint & );
cata::optional<int> remove_all_mods( player *, item *, bool, const tripoint & );
cata::optional<int> rm13armor_off( player *, item *, bool, const tripoint & );
cata::optional<int> rm13armor_on( player *, item *, bool, const tripoint & );
cata::optional<int> robotcontrol( player *, item *, bool active, const tripoint & );
cata::optional<int> rpgdie( player *, item *, bool, const tripoint & );
cata::optional<int> seed( player *, item *, bool, const tripoint & );
cata::optional<int> shavekit( player *, item *, bool, const tripoint & );
cata::optional<int> shocktonfa_off( player *, item *, bool, const tripoint & );
cata::optional<int> shocktonfa_on( player *, item *, bool, const tripoint & );
cata::optional<int> siphon( player *, item *, bool, const tripoint & );
cata::optional<int> solarpack( player *, item *, bool, const tripoint & );
cata::optional<int> solarpack_off( player *, item *, bool, const tripoint & );
cata::optional<int> spray_can( player *, item *, bool, const tripoint & );
cata::optional<int> stimpack( player *, item *, bool, const tripoint & );
cata::optional<int> strong_antibiotic( player *, item *, bool, const tripoint & );
cata::optional<int> talking_doll( player *, item *, bool, const tripoint & );
cata::optional<int> tazer( player *, item *, bool, const tripoint & );
cata::optional<int> tazer2( player *, item *, bool, const tripoint & );
cata::optional<int> teleport( player *, item *, bool, const tripoint & );
cata::optional<int> toolmod_attach( player *, item *, bool, const tripoint & );
cata::optional<int> tow_attach( player *, item *, bool, const tripoint & );
cata::optional<int> towel( player *, item *, bool, const tripoint & );
cata::optional<int> trimmer_off( player *, item *, bool, const tripoint & );
cata::optional<int> trimmer_on( player *, item *, bool, const tripoint & );
cata::optional<int> unfold_generic( player *, item *, bool, const tripoint & );
cata::optional<int> unpack_item( player *, item *, bool, const tripoint & );
cata::optional<int> vibe( player *, item *, bool, const tripoint & );
cata::optional<int> vortex( player *, item *, bool, const tripoint & );
cata::optional<int> wash_all_items( player *, item *, bool, const tripoint & );
cata::optional<int> wash_hard_items( player *, item *, bool, const tripoint & );
cata::optional<int> wash_items( player *p, bool soft_items, bool hard_items );
cata::optional<int> wash_soft_items( player *, item *, bool, const tripoint & );
cata::optional<int> water_purifier( player *, item *, bool, const tripoint & );
cata::optional<int> weak_antibiotic( player *, item *, bool, const tripoint & );
cata::optional<int> weather_tool( player *, item *, bool, const tripoint & );
cata::optional<int> wet_o_meter_tool( player *, item *, bool, const tripoint & );
=======
cata::optional<int> acidbomb_act( Character *, item *, bool, const tripoint & );
cata::optional<int> adrenaline_injector( Character *, item *, bool, const tripoint & );
cata::optional<int> arrow_flammable( Character *, item *, bool, const tripoint & );
cata::optional<int> bell( Character *, item *, bool, const tripoint & );
cata::optional<int> blood_draw( Character *, item *, bool, const tripoint & );
cata::optional<int> boltcutters( Character *, item *, bool, const tripoint & );
cata::optional<int> break_stick( Character *, item *, bool, const tripoint & );
cata::optional<int> c4( Character *, item *, bool, const tripoint & );
cata::optional<int> cable_attach( Character *, item *, bool, const tripoint & );
cata::optional<int> call_of_tindalos( Character *, item *, bool, const tripoint & );
cata::optional<int> camera( Character *, item *, bool, const tripoint & );
cata::optional<int> can_goo( Character *, item *, bool, const tripoint & );
cata::optional<int> capture_monster_act( Character *, item *, bool, const tripoint & );
cata::optional<int> capture_monster_veh( Character *, item *, bool, const tripoint & );
cata::optional<int> carver_off( Character *, item *, bool, const tripoint & );
cata::optional<int> carver_on( Character *, item *, bool, const tripoint & );
cata::optional<int> chainsaw_off( Character *, item *, bool, const tripoint & );
cata::optional<int> chainsaw_on( Character *, item *, bool, const tripoint & );
cata::optional<int> change_eyes( Character *, item *, bool, const tripoint & );
cata::optional<int> change_skin( Character *, item *, bool, const tripoint & );
cata::optional<int> chop_logs( Character *, item *, bool, const tripoint & );
cata::optional<int> chop_tree( Character *, item *, bool, const tripoint & );
cata::optional<int> circsaw_on( Character *, item *, bool, const tripoint & );
cata::optional<int> clear_rubble( Character *, item *, bool, const tripoint & );
cata::optional<int> coin_flip( Character *, item *, bool, const tripoint & );
cata::optional<int> combatsaw_off( Character *, item *, bool, const tripoint & );
cata::optional<int> combatsaw_on( Character *, item *, bool, const tripoint & );
cata::optional<int> contacts( Character *, item *, bool, const tripoint & );
cata::optional<int> crowbar( Character *, item *, bool, const tripoint & );
cata::optional<int> crowbar_weak( Character *, item *, bool, const tripoint & );
cata::optional<int> dig( Character *, item *, bool, const tripoint & );
cata::optional<int> dig_channel( Character *, item *, bool, const tripoint & );
cata::optional<int> directional_antenna( Character *, item *, bool, const tripoint & );
cata::optional<int> directional_hologram( Character *, item *, bool, const tripoint & );
cata::optional<int> dive_tank( Character *, item *, bool, const tripoint & );
cata::optional<int> dog_whistle( Character *, item *, bool, const tripoint & );
cata::optional<int> e_combatsaw_off( Character *, item *, bool, const tripoint & );
cata::optional<int> e_combatsaw_on( Character *, item *, bool, const tripoint & );
cata::optional<int> ehandcuffs( Character *, item *, bool, const tripoint & );
cata::optional<int> einktabletpc( Character *, item *, bool, const tripoint & );
cata::optional<int> elec_chainsaw_off( Character *, item *, bool, const tripoint & );
cata::optional<int> elec_chainsaw_on( Character *, item *, bool, const tripoint & );
cata::optional<int> emf_passive_off( Character *, item *, bool, const tripoint & );
cata::optional<int> emf_passive_on( Character *, item *, bool, const tripoint & );
cata::optional<int> extinguisher( Character *, item *, bool, const tripoint & );
cata::optional<int> fill_pit( Character *, item *, bool, const tripoint & );
cata::optional<int> firecracker( Character *, item *, bool, const tripoint & );
cata::optional<int> firecracker_act( Character *, item *, bool, const tripoint & );
cata::optional<int> firecracker_pack( Character *, item *, bool, const tripoint & );
cata::optional<int> firecracker_pack_act( Character *, item *, bool, const tripoint & );
cata::optional<int> fish_trap( Character *, item *, bool, const tripoint & );
cata::optional<int> fishing_rod( Character *, item *, bool, const tripoint & );
cata::optional<int> fitness_check( Character *p, item *it, bool, const tripoint & );
cata::optional<int> foodperson( Character *, item *, bool, const tripoint & );
cata::optional<int> gasmask( Character *, item *, bool, const tripoint & );
cata::optional<int> geiger( Character *, item *, bool, const tripoint & );
cata::optional<int> granade( Character *, item *, bool, const tripoint & );
cata::optional<int> granade_act( Character *, item *, bool, const tripoint & );
cata::optional<int> grenade_inc_act( Character *, item *, bool, const tripoint & );
cata::optional<int> gun_repair( Character *, item *, bool, const tripoint & );
cata::optional<int> gunmod_attach( Character *, item *, bool, const tripoint & );
cata::optional<int> hacksaw( Character *, item *, bool, const tripoint & );
cata::optional<int> hairkit( Character *, item *, bool, const tripoint & );
cata::optional<int> hammer( Character *, item *, bool, const tripoint & );
cata::optional<int> hand_crank( Character *, item *, bool, const tripoint & );
cata::optional<int> heat_food( Character *, item *, bool, const tripoint & );
cata::optional<int> heatpack( Character *, item *, bool, const tripoint & );
cata::optional<int> hotplate( Character *, item *, bool, const tripoint & );
cata::optional<int> hotplate_atomic( Character *, item *, bool, const tripoint & );
cata::optional<int> jackhammer( Character *, item *, bool, const tripoint & );
cata::optional<int> jet_injector( Character *, item *, bool, const tripoint & );
cata::optional<int> ladder( Character *, item *, bool, const tripoint & );
cata::optional<int> lumber( Character *, item *, bool, const tripoint & );
cata::optional<int> ma_manual( Character *, item *, bool, const tripoint & );
cata::optional<int> magic_8_ball( Character *, item *, bool, const tripoint & );
cata::optional<int> electricstorage( Character *, item *, bool, const tripoint & );
cata::optional<int> ebooksave( Character *, item *, bool, const tripoint & );
cata::optional<int> ebookread( Character *, item *, bool, const tripoint & );
cata::optional<int> makemound( Character *, item *, bool, const tripoint & );
cata::optional<int> manage_exosuit( Character *, item *, bool, const tripoint & );
cata::optional<int> melatonin_tablet( Character *, item *, bool, const tripoint & );
cata::optional<int> mind_splicer( Character *, item *, bool, const tripoint & );
cata::optional<int> mininuke( Character *, item *, bool, const tripoint & );
cata::optional<int> molotov_lit( Character *, item *, bool, const tripoint & );
cata::optional<int> mop( Character *, item *, bool, const tripoint & );
cata::optional<int> mp3( Character *, item *, bool, const tripoint & );
cata::optional<int> mp3_on( Character *, item *, bool, const tripoint & );
cata::optional<int> noise_emitter_off( Character *, item *, bool, const tripoint & );
cata::optional<int> noise_emitter_on( Character *, item *, bool, const tripoint & );
cata::optional<int> oxygen_bottle( Character *, item *, bool, const tripoint & );
cata::optional<int> oxytorch( Character *, item *, bool, const tripoint & );
cata::optional<int> binder_add_recipe( Character *, item *, bool, const tripoint & );
cata::optional<int> binder_manage_recipe( Character *, item *, bool, const tripoint & );
cata::optional<int> pack_cbm( Character *p, item *it, bool, const tripoint & );
cata::optional<int> pack_item( Character *, item *, bool, const tripoint & );
cata::optional<int> pick_lock( Character *p, item *it, bool, const tripoint &pos );
cata::optional<int> pickaxe( Character *, item *, bool, const tripoint & );
cata::optional<int> play_game( Character *, item *, bool, const tripoint & );
cata::optional<int> portable_game( Character *, item *, bool active, const tripoint & );
cata::optional<int> portal( Character *, item *, bool, const tripoint & );
cata::optional<int> radglove( Character *, item *, bool, const tripoint & );
cata::optional<int> radio_mod( Character *, item *, bool, const tripoint & );
cata::optional<int> radio_off( Character *, item *, bool, const tripoint & );
cata::optional<int> radio_on( Character *, item *, bool, const tripoint & );
cata::optional<int> remove_all_mods( Character *, item *, bool, const tripoint & );
cata::optional<int> rm13armor_off( Character *, item *, bool, const tripoint & );
cata::optional<int> rm13armor_on( Character *, item *, bool, const tripoint & );
cata::optional<int> robotcontrol( Character *, item *, bool active, const tripoint & );
cata::optional<int> rpgdie( Character *, item *, bool, const tripoint & );
cata::optional<int> seed( Character *, item *, bool, const tripoint & );
cata::optional<int> shavekit( Character *, item *, bool, const tripoint & );
cata::optional<int> shocktonfa_off( Character *, item *, bool, const tripoint & );
cata::optional<int> shocktonfa_on( Character *, item *, bool, const tripoint & );
cata::optional<int> siphon( Character *, item *, bool, const tripoint & );
cata::optional<int> solarpack( Character *, item *, bool, const tripoint & );
cata::optional<int> solarpack_off( Character *, item *, bool, const tripoint & );
cata::optional<int> spray_can( Character *, item *, bool, const tripoint & );
cata::optional<int> stimpack( Character *, item *, bool, const tripoint & );
cata::optional<int> strong_antibiotic( Character *, item *, bool, const tripoint & );
cata::optional<int> talking_doll( Character *, item *, bool, const tripoint & );
cata::optional<int> tazer( Character *, item *, bool, const tripoint & );
cata::optional<int> tazer2( Character *, item *, bool, const tripoint & );
cata::optional<int> teleport( Character *, item *, bool, const tripoint & );
cata::optional<int> toolmod_attach( Character *, item *, bool, const tripoint & );
cata::optional<int> tow_attach( Character *, item *, bool, const tripoint & );
cata::optional<int> towel( Character *, item *, bool, const tripoint & );
cata::optional<int> trimmer_off( Character *, item *, bool, const tripoint & );
cata::optional<int> trimmer_on( Character *, item *, bool, const tripoint & );
cata::optional<int> unfold_generic( Character *, item *, bool, const tripoint & );
cata::optional<int> unpack_item( Character *, item *, bool, const tripoint & );
cata::optional<int> vibe( Character *, item *, bool, const tripoint & );
cata::optional<int> vortex( Character *, item *, bool, const tripoint & );
cata::optional<int> wash_all_items( Character *, item *, bool, const tripoint & );
cata::optional<int> wash_hard_items( Character *, item *, bool, const tripoint & );
cata::optional<int> wash_items( Character *p, bool soft_items, bool hard_items );
cata::optional<int> wash_soft_items( Character *, item *, bool, const tripoint & );
cata::optional<int> water_purifier( Character *, item *, bool, const tripoint & );
cata::optional<int> weak_antibiotic( Character *, item *, bool, const tripoint & );
cata::optional<int> weather_tool( Character *, item *, bool, const tripoint & );
cata::optional<int> sextant( Character *, item *, bool, const tripoint & );
cata::optional<int> lux_meter( Character *, item *, bool, const tripoint & );
cata::optional<int> calories_intake_tracker( Character *p, item *, bool, const tripoint & );
>>>>>>> 689dfa57

// MACGUFFINS

cata::optional<int> radiocar( Character *, item *, bool, const tripoint & );
cata::optional<int> radiocaron( Character *, item *, bool, const tripoint & );
cata::optional<int> radiocontrol( Character *, item *, bool, const tripoint & );

cata::optional<int> autoclave( Character *, item *, bool, const tripoint & );

cata::optional<int> multicooker( Character *, item *, bool, const tripoint & );

cata::optional<int> remoteveh( Character *, item *, bool, const tripoint & );

cata::optional<int> craft( Character *, item *, bool, const tripoint & );

cata::optional<int> disassemble( Character *, item *, bool, const tripoint & );

// Helper functions for other iuse functions
void cut_log_into_planks( Character & );
void play_music( Character &p, const tripoint &source, int volume, int max_morale );
int towel_common( Character *, item *, bool );

// Helper for validating a potential taget of robot control
bool robotcontrol_can_target( Character *, const monster & );

// Helper for handling pesky wannabe-artists
cata::optional<int> handle_ground_graffiti( Character &p, item *it, const std::string &prefix,
        const tripoint &where );

//helper for lit cigs
cata::optional<std::string> can_smoke( const Character &you );
} // namespace iuse

void remove_radio_mod( item &it, Character &p );
// used for unit testing iuse::gun_repair
cata::optional<int> gun_repair( Character *p, item *it, item_location &loc );

// Helper for clothes washing
struct washing_requirements {
    int water;
    int cleanser;
    int time;
};
washing_requirements washing_requirements_for_volume( const units::volume & );

using use_function_pointer = cata::optional<int> ( * )( Character *, item *, bool,
                             const tripoint & );

class iuse_actor
{
    protected:
        explicit iuse_actor( const std::string &type, int cost = -1 ) : type( type ), cost( cost ) {}

    public:
        /**
         * The type of the action. It's not translated. Different iuse_actor instances may have the
         * same type, but different data.
         */
        const std::string type;

        /** Units of ammo required per invocation (or use value from base item if negative) */
        int cost;

        virtual ~iuse_actor() = default;
        virtual void load( const JsonObject &jo ) = 0;
        virtual cata::optional<int> use( Character &, item &, bool, const tripoint & ) const = 0;
        virtual ret_val<bool> can_use( const Character &, const item &, bool, const tripoint & ) const;
        virtual void info( const item &, std::vector<iteminfo> & ) const {}
        /**
         * Returns a deep copy of this object. Example implementation:
         * \code
         * class my_iuse_actor {
         *     std::unique_ptr<iuse_actor> clone() const override {
         *         return std::make_unique<my_iuse_actor>( *this );
         *     }
         * };
         * \endcode
         * The returned value should behave like the original item and must have the same type.
         */
        virtual std::unique_ptr<iuse_actor> clone() const = 0;
        /**
         * Returns whether the actor is valid (exists in the generator).
         */
        virtual bool is_valid() const;
        /**
         * Returns the translated name of the action. It is used for the item action menu.
         */
        virtual std::string get_name() const;
        /**
         * Finalizes the actor. Must be called after all items are loaded.
         */
        virtual void finalize( const itype_id &/*my_item_type*/ ) { }
};

struct use_function {
    protected:
        cata::clone_ptr<iuse_actor> actor;

    public:
        use_function() = default;
        use_function( const std::string &type, use_function_pointer f );
        explicit use_function( std::unique_ptr<iuse_actor> f ) : actor( std::move( f ) ) {}

        cata::optional<int> call( Character &, item &, bool, const tripoint & ) const;
        ret_val<bool> can_call( const Character &, const item &, bool t, const tripoint &pos ) const;

        iuse_actor *get_actor_ptr() {
            return actor.get();
        }

        const iuse_actor *get_actor_ptr() const {
            return actor.get();
        }

        explicit operator bool() const {
            return actor != nullptr;
        }

        /** @return See @ref iuse_actor::type */
        std::string get_type() const;
        /** @return See @ref iuse_actor::get_name */
        std::string get_name() const;
        /** @return Used by @ref item::info to get description of the actor */
        void dump_info( const item &, std::vector<iteminfo> & ) const;
};

#endif // CATA_SRC_IUSE_H<|MERGE_RESOLUTION|>--- conflicted
+++ resolved
@@ -67,140 +67,6 @@
 cata::optional<int> xanax( Character *, item *, bool, const tripoint & );
 
 // TOOLS
-<<<<<<< HEAD
-cata::optional<int> acidbomb_act( player *, item *, bool, const tripoint & );
-cata::optional<int> adrenaline_injector( player *, item *, bool, const tripoint & );
-cata::optional<int> arrow_flammable( player *, item *, bool, const tripoint & );
-cata::optional<int> bell( player *, item *, bool, const tripoint & );
-cata::optional<int> blood_draw( player *, item *, bool, const tripoint & );
-cata::optional<int> boltcutters( player *, item *, bool, const tripoint & );
-cata::optional<int> break_stick( player *, item *, bool, const tripoint & );
-cata::optional<int> c4( player *, item *, bool, const tripoint & );
-cata::optional<int> cable_attach( player *, item *, bool, const tripoint & );
-cata::optional<int> call_of_tindalos( player *, item *, bool, const tripoint & );
-cata::optional<int> camera( player *, item *, bool, const tripoint & );
-cata::optional<int> can_goo( player *, item *, bool, const tripoint & );
-cata::optional<int> capture_monster_act( player *, item *, bool, const tripoint & );
-cata::optional<int> capture_monster_veh( player *, item *, bool, const tripoint & );
-cata::optional<int> carver_off( player *, item *, bool, const tripoint & );
-cata::optional<int> carver_on( player *, item *, bool, const tripoint & );
-cata::optional<int> chainsaw_off( player *, item *, bool, const tripoint & );
-cata::optional<int> chainsaw_on( player *, item *, bool, const tripoint & );
-cata::optional<int> chop_logs( player *, item *, bool, const tripoint & );
-cata::optional<int> chop_tree( player *, item *, bool, const tripoint & );
-cata::optional<int> circsaw_on( player *, item *, bool, const tripoint & );
-cata::optional<int> clear_rubble( player *, item *, bool, const tripoint & );
-cata::optional<int> coin_flip( player *, item *, bool, const tripoint & );
-cata::optional<int> combatsaw_off( player *, item *, bool, const tripoint & );
-cata::optional<int> combatsaw_on( player *, item *, bool, const tripoint & );
-cata::optional<int> contacts( player *, item *, bool, const tripoint & );
-cata::optional<int> crowbar( player *, item *, bool, const tripoint & );
-cata::optional<int> cs_lajatang_off( player *, item *, bool, const tripoint & );
-cata::optional<int> cs_lajatang_on( player *, item *, bool, const tripoint & );
-cata::optional<int> dig( player *, item *, bool, const tripoint & );
-cata::optional<int> dig_channel( player *, item *, bool, const tripoint & );
-cata::optional<int> directional_antenna( player *, item *, bool, const tripoint & );
-cata::optional<int> directional_hologram( player *, item *, bool, const tripoint & );
-cata::optional<int> dive_tank( player *, item *, bool, const tripoint & );
-cata::optional<int> dog_whistle( player *, item *, bool, const tripoint & );
-cata::optional<int> e_combatsaw_off( player *, item *, bool, const tripoint & );
-cata::optional<int> e_combatsaw_on( player *, item *, bool, const tripoint & );
-cata::optional<int> ecs_lajatang_off( player *, item *, bool, const tripoint & );
-cata::optional<int> ecs_lajatang_on( player *, item *, bool, const tripoint & );
-cata::optional<int> ehandcuffs( player *, item *, bool, const tripoint & );
-cata::optional<int> einktabletpc( player *, item *, bool, const tripoint & );
-cata::optional<int> elec_chainsaw_off( player *, item *, bool, const tripoint & );
-cata::optional<int> elec_chainsaw_on( player *, item *, bool, const tripoint & );
-cata::optional<int> extinguisher( player *, item *, bool, const tripoint & );
-cata::optional<int> fill_pit( player *, item *, bool, const tripoint & );
-cata::optional<int> firecracker( player *, item *, bool, const tripoint & );
-cata::optional<int> firecracker_act( player *, item *, bool, const tripoint & );
-cata::optional<int> firecracker_pack( player *, item *, bool, const tripoint & );
-cata::optional<int> firecracker_pack_act( player *, item *, bool, const tripoint & );
-cata::optional<int> fish_trap( player *, item *, bool, const tripoint & );
-cata::optional<int> fishing_rod( player *, item *, bool, const tripoint & );
-cata::optional<int> fitness_check( player *p, item *it, bool, const tripoint & );
-cata::optional<int> foodperson( player *, item *, bool, const tripoint & );
-cata::optional<int> gasmask( player *, item *, bool, const tripoint & );
-cata::optional<int> geiger( player *, item *, bool, const tripoint & );
-cata::optional<int> granade( player *, item *, bool, const tripoint & );
-cata::optional<int> granade_act( player *, item *, bool, const tripoint & );
-cata::optional<int> grenade_inc_act( player *, item *, bool, const tripoint & );
-cata::optional<int> gun_repair( player *, item *, bool, const tripoint & );
-cata::optional<int> gunmod_attach( player *, item *, bool, const tripoint & );
-cata::optional<int> hacksaw( player *, item *, bool, const tripoint & );
-cata::optional<int> hairkit( player *, item *, bool, const tripoint & );
-cata::optional<int> hammer( player *, item *, bool, const tripoint & );
-cata::optional<int> hand_crank( player *, item *, bool, const tripoint & );
-cata::optional<int> heat_food( player *, item *, bool, const tripoint & );
-cata::optional<int> heatpack( player *, item *, bool, const tripoint & );
-cata::optional<int> hotplate( player *, item *, bool, const tripoint & );
-cata::optional<int> jackhammer( player *, item *, bool, const tripoint & );
-cata::optional<int> jet_injector( player *, item *, bool, const tripoint & );
-cata::optional<int> ladder( player *, item *, bool, const tripoint & );
-cata::optional<int> lumber( player *, item *, bool, const tripoint & );
-cata::optional<int> ma_manual( player *, item *, bool, const tripoint & );
-cata::optional<int> magic_8_ball( player *, item *, bool, const tripoint & );
-cata::optional<int> makemound( player *, item *, bool, const tripoint & );
-cata::optional<int> melatonin_tablet( player *, item *, bool, const tripoint & );
-cata::optional<int> mind_splicer( player *, item *, bool, const tripoint & );
-cata::optional<int> mininuke( player *, item *, bool, const tripoint & );
-cata::optional<int> molotov_lit( player *, item *, bool, const tripoint & );
-cata::optional<int> mop( player *, item *, bool, const tripoint & );
-cata::optional<int> mp3( player *, item *, bool, const tripoint & );
-cata::optional<int> mp3_on( player *, item *, bool, const tripoint & );
-cata::optional<int> noise_emitter_off( player *, item *, bool, const tripoint & );
-cata::optional<int> noise_emitter_on( player *, item *, bool, const tripoint & );
-cata::optional<int> oxygen_bottle( player *, item *, bool, const tripoint & );
-cata::optional<int> oxytorch( player *, item *, bool, const tripoint & );
-cata::optional<int> pack_cbm( player *p, item *it, bool, const tripoint & );
-cata::optional<int> pack_item( player *, item *, bool, const tripoint & );
-cata::optional<int> pick_lock( player *p, item *it, bool, const tripoint &pos );
-cata::optional<int> pickaxe( player *, item *, bool, const tripoint & );
-cata::optional<int> play_game( player *, item *, bool, const tripoint & );
-cata::optional<int> portable_game( player *, item *, bool active, const tripoint & );
-cata::optional<int> portal( player *, item *, bool, const tripoint & );
-cata::optional<int> radglove( player *, item *, bool, const tripoint & );
-cata::optional<int> radio_mod( player *, item *, bool, const tripoint & );
-cata::optional<int> radio_off( player *, item *, bool, const tripoint & );
-cata::optional<int> radio_on( player *, item *, bool, const tripoint & );
-cata::optional<int> remove_all_mods( player *, item *, bool, const tripoint & );
-cata::optional<int> rm13armor_off( player *, item *, bool, const tripoint & );
-cata::optional<int> rm13armor_on( player *, item *, bool, const tripoint & );
-cata::optional<int> robotcontrol( player *, item *, bool active, const tripoint & );
-cata::optional<int> rpgdie( player *, item *, bool, const tripoint & );
-cata::optional<int> seed( player *, item *, bool, const tripoint & );
-cata::optional<int> shavekit( player *, item *, bool, const tripoint & );
-cata::optional<int> shocktonfa_off( player *, item *, bool, const tripoint & );
-cata::optional<int> shocktonfa_on( player *, item *, bool, const tripoint & );
-cata::optional<int> siphon( player *, item *, bool, const tripoint & );
-cata::optional<int> solarpack( player *, item *, bool, const tripoint & );
-cata::optional<int> solarpack_off( player *, item *, bool, const tripoint & );
-cata::optional<int> spray_can( player *, item *, bool, const tripoint & );
-cata::optional<int> stimpack( player *, item *, bool, const tripoint & );
-cata::optional<int> strong_antibiotic( player *, item *, bool, const tripoint & );
-cata::optional<int> talking_doll( player *, item *, bool, const tripoint & );
-cata::optional<int> tazer( player *, item *, bool, const tripoint & );
-cata::optional<int> tazer2( player *, item *, bool, const tripoint & );
-cata::optional<int> teleport( player *, item *, bool, const tripoint & );
-cata::optional<int> toolmod_attach( player *, item *, bool, const tripoint & );
-cata::optional<int> tow_attach( player *, item *, bool, const tripoint & );
-cata::optional<int> towel( player *, item *, bool, const tripoint & );
-cata::optional<int> trimmer_off( player *, item *, bool, const tripoint & );
-cata::optional<int> trimmer_on( player *, item *, bool, const tripoint & );
-cata::optional<int> unfold_generic( player *, item *, bool, const tripoint & );
-cata::optional<int> unpack_item( player *, item *, bool, const tripoint & );
-cata::optional<int> vibe( player *, item *, bool, const tripoint & );
-cata::optional<int> vortex( player *, item *, bool, const tripoint & );
-cata::optional<int> wash_all_items( player *, item *, bool, const tripoint & );
-cata::optional<int> wash_hard_items( player *, item *, bool, const tripoint & );
-cata::optional<int> wash_items( player *p, bool soft_items, bool hard_items );
-cata::optional<int> wash_soft_items( player *, item *, bool, const tripoint & );
-cata::optional<int> water_purifier( player *, item *, bool, const tripoint & );
-cata::optional<int> weak_antibiotic( player *, item *, bool, const tripoint & );
-cata::optional<int> weather_tool( player *, item *, bool, const tripoint & );
-cata::optional<int> wet_o_meter_tool( player *, item *, bool, const tripoint & );
-=======
 cata::optional<int> acidbomb_act( Character *, item *, bool, const tripoint & );
 cata::optional<int> adrenaline_injector( Character *, item *, bool, const tripoint & );
 cata::optional<int> arrow_flammable( Character *, item *, bool, const tripoint & );
@@ -343,7 +209,6 @@
 cata::optional<int> sextant( Character *, item *, bool, const tripoint & );
 cata::optional<int> lux_meter( Character *, item *, bool, const tripoint & );
 cata::optional<int> calories_intake_tracker( Character *p, item *, bool, const tripoint & );
->>>>>>> 689dfa57
 
 // MACGUFFINS
 
