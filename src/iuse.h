#ifndef IUSE_H
#define IUSE_H

#include "monstergenerator.h"
#include <map>
#include <string>
#include <vector>

class item;
class player;
class JsonObject;

// iuse methods returning a bool indicating whether to consume a charge of the item being used.
class iuse
{
public:
// FOOD AND DRUGS (ADMINISTRATION)
    int raw_meat            (player*, item*, bool, point);
    int raw_fat             (player*, item*, bool, point);
    int raw_bone            (player*, item*, bool, point);
    int raw_fish            (player*, item*, bool, point);
    int raw_wildveg         (player*, item*, bool, point);
    int sewage              (player*, item*, bool, point);
    int honeycomb           (player*, item*, bool, point);
    int royal_jelly         (player*, item*, bool, point);
    int bandage             (player*, item*, bool, point);
    int firstaid            (player*, item*, bool, point);
    int completefirstaid    (player*, item*, bool, point);
    int disinfectant        (player*, item*, bool, point);
    int caff                (player*, item*, bool, point);
    int atomic_caff         (player*, item*, bool, point);
    int alcohol             (player*, item*, bool, point);
    int alcohol_weak        (player*, item*, bool, point);
    int alcohol_strong      (player*, item*, bool, point);
    int xanax               (player*, item*, bool, point);
    int smoking             (player*, item*, bool, point);
    int smoking_pipe        (player*, item*, bool, point);
    int ecig                (player*, item*, bool, point);
    int antibiotic          (player*, item*, bool, point);
    int eyedrops            (player*, item*, bool, point);
    int fungicide           (player*, item*, bool, point);
    int antifungal          (player*, item*, bool, point);
    int antiparasitic       (player*, item*, bool, point);
    int anticonvulsant      (player*, item*, bool, point);
    int weed_brownie        (player*, item*, bool, point);
    int coke                (player*, item*, bool, point);
    int grack               (player*, item*, bool, point);
    int meth                (player*, item*, bool, point);
    int vitamins            (player*, item*, bool, point);
    int vaccine             (player*, item*, bool, point);
    int poison              (player*, item*, bool, point);
    int fun_hallu           (player*, item*, bool, point);
    int thorazine           (player*, item*, bool, point);
    int prozac              (player*, item*, bool, point);
    int sleep               (player*, item*, bool, point);
    int iodine              (player*, item*, bool, point);
    int datura              (player*, item*, bool, point);
    int flumed              (player*, item*, bool, point);
    int flusleep            (player*, item*, bool, point);
    int inhaler             (player*, item*, bool, point);
    int blech               (player*, item*, bool, point);
    int plantblech          (player*, item*, bool, point);
    int chew                (player*, item*, bool, point);
    int mutagen             (player*, item*, bool, point);
    int mut_iv              (player*, item*, bool, point);
    int purifier            (player*, item*, bool, point);
    int purify_iv           (player*, item*, bool, point);
    int marloss             (player*, item*, bool, point);
    int marloss_seed        (player*, item*, bool, point);
    int marloss_gel         (player*, item*, bool, point);
    int mycus               (player*, item*, bool, point);
    int dogfood             (player*, item*, bool, point);
    int catfood             (player*, item*, bool, point);

// TOOLS
<<<<<<< HEAD
    int firestarter         (player *, item *, bool, point);
    int resolve_firestarter_use(player *p, item *, point);
    int calculate_time_for_lens_fire (player *p, float light_level);
    int sew                 (player *, item *, bool, point);
    int extra_battery       (player *, item *, bool, point);
    int rechargeable_battery(player *, item *, bool, point);
    int cut_up              (player *, item *, item *, bool, point);
    int scissors            (player *, item *, bool, point);
    int extinguisher        (player *, item *, bool, point);
    int hammer              (player *, item *, bool, point);
    int solder_weld         (player *, item *, bool, point);
    int water_purifier      (player *, item *, bool, point);
    int two_way_radio       (player *, item *, bool, point);
    int directional_antenna (player *, item *, bool, point);
    int radio_off           (player *, item *, bool, point);
    int radio_on            (player *, item *, bool, point);
    int horn_bicycle        (player *, item *, bool, point);
    int noise_emitter_off   (player *, item *, bool, point);
    int noise_emitter_on    (player *, item *, bool, point);
    int roadmap             (player *, item *, bool, point);
    int survivormap         (player *, item *, bool, point);
    int militarymap         (player *, item *, bool, point);
    int restaurantmap       (player *, item *, bool, point);
    int touristmap          (player *, item *, bool, point);
    int ma_manual           (player *, item *, bool, point);
    int picklock            (player *, item *, bool, point);
    int crowbar             (player *, item *, bool, point);
    int makemound           (player *, item *, bool, point);
    int dig                 (player *, item *, bool, point);
    int siphon              (player *, item *, bool, point);
    int chainsaw_off        (player *, item *, bool, point);
    int chainsaw_on         (player *, item *, bool, point);
    int cs_lajatang_off     (player *, item *, bool, point);
    int cs_lajatang_on      (player *, item *, bool, point);
    int carver_off          (player *, item *, bool, point);
    int carver_on           (player *, item *, bool, point);
    int trimmer_off         (player *, item *, bool, point);
    int trimmer_on          (player *, item *, bool, point);
    int circsaw_on          (player *, item *, bool, point);
    int combatsaw_off       (player *, item *, bool, point);
    int combatsaw_on        (player *, item *, bool, point);
    int shishkebab_off      (player *, item *, bool, point);
    int shishkebab_on       (player *, item *, bool, point);
    int firemachete_off     (player *, item *, bool, point);
    int firemachete_on      (player *, item *, bool, point);
    int broadfire_off       (player *, item *, bool, point);
    int broadfire_on        (player *, item *, bool, point);
    int firekatana_off      (player *, item *, bool, point);
    int firekatana_on       (player *, item *, bool, point);
    int zweifire_off        (player *, item *, bool, point);
    int zweifire_on         (player *, item *, bool, point);
    int jackhammer          (player *, item *, bool, point);
    int jacqueshammer       (player *, item *, bool, point);
    int pickaxe             (player *, item *, bool, point);
    int set_trap            (player *, item *, bool, point);
    int geiger              (player *, item *, bool, point);
    int teleport            (player *, item *, bool, point);
    int can_goo             (player *, item *, bool, point);
    int throwable_extinguisher_act(player *, item *, bool, point);
    int pipebomb_act        (player *, item *, bool, point);
    int granade             (player *, item *, bool, point);
    int granade_act         (player *, item *, bool, point);
    int c4                  (player *, item *, bool, point);
    int arrow_flamable      (player *, item *, bool, point);
    int acidbomb_act        (player *, item *, bool, point);
    int grenade_inc_act     (player *, item *, bool, point);
    int molotov             (player *, item *, bool, point);
    int molotov_lit         (player *, item *, bool, point);
    int firecracker_pack    (player *, item *, bool, point);
    int firecracker_pack_act(player *, item *, bool, point);
    int firecracker         (player *, item *, bool, point);
    int firecracker_act     (player *, item *, bool, point);
    int mininuke            (player *, item *, bool, point);
    int pheromone           (player *, item *, bool, point);
    int portal              (player *, item *, bool, point);
    int UPS_off             (player *, item *, bool, point);
    int UPS_on              (player *, item *, bool, point);
    int adv_UPS_off         (player *, item *, bool, point);
    int adv_UPS_on          (player *, item *, bool, point);
    int tazer               (player *, item *, bool, point);
    int tazer2              (player *, item *, bool, point);
    int shocktonfa_off      (player *, item *, bool, point);
    int shocktonfa_on       (player *, item *, bool, point);
    int mp3                 (player *, item *, bool, point);
    int mp3_on              (player *, item *, bool, point);
    int portable_game       (player *, item *, bool, point);
    int vibe                (player *, item *, bool, point);
    int vortex              (player *, item *, bool, point);
    int dog_whistle         (player *, item *, bool, point);
    int vacutainer          (player *, item *, bool, point);
    int knife               (player *, item *, bool, point);
=======
    int lighter             (player *, item *, bool);
    int primitive_fire      (player *, item *, bool);
    int sew                 (player *, item *, bool);
    int extra_battery       (player *, item *, bool);
    int rechargeable_battery(player *, item *, bool);
    int scissors            (player *, item *, bool);
    int extinguisher        (player *, item *, bool);
    int hammer              (player *, item *, bool);
    int solder_weld         (player *, item *, bool);
    int water_purifier      (player *, item *, bool);
    int two_way_radio       (player *, item *, bool);
    int directional_antenna (player *, item *, bool);
    int radio_off           (player *, item *, bool);
    int radio_on            (player *, item *, bool);
    int horn_bicycle        (player *, item *, bool);
    int noise_emitter_off   (player *, item *, bool);
    int noise_emitter_on    (player *, item *, bool);
    int roadmap             (player *, item *, bool);
    int survivormap         (player *, item *, bool);
    int militarymap         (player *, item *, bool);
    int restaurantmap       (player *, item *, bool);
    int touristmap          (player *, item *, bool);
    int ma_manual           (player *, item *, bool);
    int picklock            (player *, item *, bool);
    int crowbar             (player *, item *, bool);
    int makemound           (player *, item *, bool);
    int dig                 (player *, item *, bool);
    int siphon              (player *, item *, bool);
    int chainsaw_off        (player *, item *, bool);
    int chainsaw_on         (player *, item *, bool);
    int cs_lajatang_off     (player *, item *, bool);
    int cs_lajatang_on      (player *, item *, bool);
    int carver_off          (player *, item *, bool);
    int carver_on           (player *, item *, bool);
    int trimmer_off         (player *, item *, bool);
    int trimmer_on          (player *, item *, bool);
    int circsaw_on          (player *, item *, bool);
    int combatsaw_off       (player *, item *, bool);
    int combatsaw_on        (player *, item *, bool);
    int shishkebab_off      (player *, item *, bool);
    int shishkebab_on       (player *, item *, bool);
    int firemachete_off     (player *, item *, bool);
    int firemachete_on      (player *, item *, bool);
    int broadfire_off       (player *, item *, bool);
    int broadfire_on        (player *, item *, bool);
    int firekatana_off      (player *, item *, bool);
    int firekatana_on       (player *, item *, bool);
    int zweifire_off        (player *, item *, bool);
    int zweifire_on         (player *, item *, bool);
    int jackhammer          (player *, item *, bool);
    int jacqueshammer       (player *, item *, bool);
    int pickaxe             (player *, item *, bool);
    int set_trap            (player *, item *, bool);
    int geiger              (player *, item *, bool);
    int teleport            (player *, item *, bool);
    int can_goo             (player *, item *, bool);
    int throwable_extinguisher_act(player *, item *, bool);
    int pipebomb_act        (player *, item *, bool);
    int granade             (player *, item *, bool);
    int granade_act         (player *, item *, bool);
    int c4                  (player *, item *, bool);
    int arrow_flamable      (player *, item *, bool);
    int acidbomb_act        (player *, item *, bool);
    int molotov             (player *, item *, bool);
    int molotov_lit         (player *, item *, bool);
    int firecracker_pack    (player *, item *, bool);
    int firecracker_pack_act(player *, item *, bool);
    int firecracker         (player *, item *, bool);
    int firecracker_act     (player *, item *, bool);
    int mininuke            (player *, item *, bool);
    int pheromone           (player *, item *, bool);
    int portal              (player *, item *, bool);
    int manhack             (player *, item *, bool);
    int turret              (player *, item *, bool);
    int turret_laser        (player *, item *, bool);
    int turret_rifle        (player *, item *, bool);
    int UPS_off             (player *, item *, bool);
    int UPS_on              (player *, item *, bool);
    int adv_UPS_off         (player *, item *, bool);
    int adv_UPS_on          (player *, item *, bool);
    int tazer               (player *, item *, bool);
    int tazer2              (player *, item *, bool);
    int shocktonfa_off      (player *, item *, bool);
    int shocktonfa_on       (player *, item *, bool);
    int mp3                 (player *, item *, bool);
    int mp3_on              (player *, item *, bool);
    int portable_game       (player *, item *, bool);
    int vibe                (player *, item *, bool);
    int vortex              (player *, item *, bool);
    int dog_whistle         (player *, item *, bool);
    int vacutainer          (player *, item *, bool);
    int knife               (player *, item *, bool);
>>>>>>> 00257359
    static int cut_log_into_planks(player *p, item *it);
    int lumber              (player *, item *, bool, point);
    int oxytorch            (player *, item *, bool, point);
    int hacksaw             (player *, item *, bool, point);
    int portable_structure  (player *, item *, bool, point);
    int tent                (player *, item *, bool, point);
    int large_tent          (player *, item *, bool, point);
    int shelter             (player *, item *, bool, point);
    int torch_lit           (player *, item *, bool, point);
    int battletorch_lit     (player *, item *, bool, point);
    int bullet_puller       (player *, item *, bool, point);
    int boltcutters         (player *, item *, bool, point);
    int mop                 (player *, item *, bool, point);
    int spray_can           (player *, item *, bool, point);
    int rag                 (player *, item *, bool, point);
    int LAW                 (player *, item *, bool, point);
    int heatpack            (player *, item *, bool, point);
    int hotplate            (player *, item *, bool, point);
    int flask_yeast         (player *, item *, bool, point);
    int quiver              (player *, item *, bool, point);
    int boots               (player *, item *, bool, point);
    int sheath_sword        (player *, item *, bool, point);
    int sheath_knife        (player *, item *, bool, point);
    int holster_pistol      (player *, item *, bool, point);
    int holster_ankle       (player *, item *, bool, point);
    int towel               (player *, item *, bool, point);
    int unfold_generic      (player *, item *, bool, point);
    int airhorn             (player *, item *, bool, point);
    int adrenaline_injector (player *, item *, bool, point);
    int jet_injector        (player *, item *, bool, point);
    int contacts            (player *, item *, bool, point);
    int talking_doll        (player *, item *, bool, point);
    int bell                (player *, item *, bool, point);
    int seed                (player *, item *, bool, point);
    int oxygen_bottle       (player *, item *, bool, point);
    int atomic_battery      (player *, item *, bool, point);
    int ups_battery         (player *, item *, bool, point);
    int fishing_rod         (player *, item *, bool, point);
    int fish_trap           (player *, item *, bool, point);
    int gun_repair          (player *, item *, bool, point);
    int misc_repair         (player *, item *, bool, point);
    int rm13armor_off       (player *, item *, bool, point);
    int rm13armor_on        (player *, item *, bool, point);
    int unpack_item         (player *, item *, bool, point);
    int pack_item           (player *, item *, bool, point);
    int radglove            (player *, item *, bool, point);
    int robotcontrol        (player *, item *, bool, point);
    int einktabletpc        (player *, item *, bool, point);
    int camera              (player *, item *, bool, point);
    int ehandcuffs          (player *, item *, bool, point);
    int cable_attach        (player *, item *, bool, point);

// MACGUFFINS
    int mcg_note            (player *, item *, bool, point);

    int radiocar(player *, item *, bool, point);
    int radiocaron(player *, item *, bool, point);
    int radiocontrol(player *, item *, bool, point);

    int multicooker(player *, item *, bool, point);

// ARTIFACTS
    /* This function is used when an artifact is activated.
       It examines the item's artifact-specific properties.
       See artifact.h for a list.                        */
    int artifact            (player *, item *, bool, point);

    // Helper for listening to music, might deserve a better home, but not sure where.
    static void play_music( player *p, point source, int volume );

    static void reset_bullet_pulling();
    static void load_bullet_pulling(JsonObject &jo);
protected:
    typedef std::pair<std::string, int> result_t;
    typedef std::vector<result_t> result_list_t;
    typedef std::map<std::string, result_list_t> bullet_pulling_t;
    static bullet_pulling_t bullet_pulling_recipes;
};


typedef int (iuse::*use_function_pointer)(player*,item*,bool, point);

class iuse_actor {
protected:
    iuse_actor() { }
public:
    virtual ~iuse_actor() { }
    virtual long use(player*, item*, bool, point) const = 0;
    virtual iuse_actor *clone() const = 0;
};

struct use_function {
protected:
    enum use_function_t {
        USE_FUNCTION_NONE,
        USE_FUNCTION_CPP,
        USE_FUNCTION_ACTOR_PTR,
        USE_FUNCTION_LUA
    };

    use_function_t function_type;

    union {
        use_function_pointer cpp_function;
        int lua_function;
        iuse_actor *actor_ptr;
    };

public:
    use_function()
        : function_type(USE_FUNCTION_NONE)
    { }

    use_function(use_function_pointer f)
        : function_type(USE_FUNCTION_CPP), cpp_function(f)
    { }

    use_function(int f)
        : function_type(USE_FUNCTION_LUA), lua_function(f)
    { }

    use_function(iuse_actor *f)
        : function_type(USE_FUNCTION_ACTOR_PTR), actor_ptr(f)
    { }

    use_function(const use_function &other);

    ~use_function();

    int call(player*,item*,bool,point) const;

    void operator=(use_function_pointer f);
    void operator=(iuse_actor *f);
    void operator=(const use_function &other);

    bool operator==(use_function f) const {
        return function_type == USE_FUNCTION_CPP && f.function_type == USE_FUNCTION_CPP &&
        f.cpp_function == cpp_function;
    }

    bool operator==(use_function_pointer f) const {
        return (function_type == USE_FUNCTION_CPP) && (f == cpp_function);
    }

    bool operator!=(use_function_pointer f) const {
        return !(this->operator==(f));
    }
};

#endif<|MERGE_RESOLUTION|>--- conflicted
+++ resolved
@@ -73,14 +73,12 @@
     int catfood             (player*, item*, bool, point);
 
 // TOOLS
-<<<<<<< HEAD
     int firestarter         (player *, item *, bool, point);
     int resolve_firestarter_use(player *p, item *, point);
     int calculate_time_for_lens_fire (player *p, float light_level);
     int sew                 (player *, item *, bool, point);
     int extra_battery       (player *, item *, bool, point);
     int rechargeable_battery(player *, item *, bool, point);
-    int cut_up              (player *, item *, item *, bool, point);
     int scissors            (player *, item *, bool, point);
     int extinguisher        (player *, item *, bool, point);
     int hammer              (player *, item *, bool, point);
@@ -165,100 +163,6 @@
     int dog_whistle         (player *, item *, bool, point);
     int vacutainer          (player *, item *, bool, point);
     int knife               (player *, item *, bool, point);
-=======
-    int lighter             (player *, item *, bool);
-    int primitive_fire      (player *, item *, bool);
-    int sew                 (player *, item *, bool);
-    int extra_battery       (player *, item *, bool);
-    int rechargeable_battery(player *, item *, bool);
-    int scissors            (player *, item *, bool);
-    int extinguisher        (player *, item *, bool);
-    int hammer              (player *, item *, bool);
-    int solder_weld         (player *, item *, bool);
-    int water_purifier      (player *, item *, bool);
-    int two_way_radio       (player *, item *, bool);
-    int directional_antenna (player *, item *, bool);
-    int radio_off           (player *, item *, bool);
-    int radio_on            (player *, item *, bool);
-    int horn_bicycle        (player *, item *, bool);
-    int noise_emitter_off   (player *, item *, bool);
-    int noise_emitter_on    (player *, item *, bool);
-    int roadmap             (player *, item *, bool);
-    int survivormap         (player *, item *, bool);
-    int militarymap         (player *, item *, bool);
-    int restaurantmap       (player *, item *, bool);
-    int touristmap          (player *, item *, bool);
-    int ma_manual           (player *, item *, bool);
-    int picklock            (player *, item *, bool);
-    int crowbar             (player *, item *, bool);
-    int makemound           (player *, item *, bool);
-    int dig                 (player *, item *, bool);
-    int siphon              (player *, item *, bool);
-    int chainsaw_off        (player *, item *, bool);
-    int chainsaw_on         (player *, item *, bool);
-    int cs_lajatang_off     (player *, item *, bool);
-    int cs_lajatang_on      (player *, item *, bool);
-    int carver_off          (player *, item *, bool);
-    int carver_on           (player *, item *, bool);
-    int trimmer_off         (player *, item *, bool);
-    int trimmer_on          (player *, item *, bool);
-    int circsaw_on          (player *, item *, bool);
-    int combatsaw_off       (player *, item *, bool);
-    int combatsaw_on        (player *, item *, bool);
-    int shishkebab_off      (player *, item *, bool);
-    int shishkebab_on       (player *, item *, bool);
-    int firemachete_off     (player *, item *, bool);
-    int firemachete_on      (player *, item *, bool);
-    int broadfire_off       (player *, item *, bool);
-    int broadfire_on        (player *, item *, bool);
-    int firekatana_off      (player *, item *, bool);
-    int firekatana_on       (player *, item *, bool);
-    int zweifire_off        (player *, item *, bool);
-    int zweifire_on         (player *, item *, bool);
-    int jackhammer          (player *, item *, bool);
-    int jacqueshammer       (player *, item *, bool);
-    int pickaxe             (player *, item *, bool);
-    int set_trap            (player *, item *, bool);
-    int geiger              (player *, item *, bool);
-    int teleport            (player *, item *, bool);
-    int can_goo             (player *, item *, bool);
-    int throwable_extinguisher_act(player *, item *, bool);
-    int pipebomb_act        (player *, item *, bool);
-    int granade             (player *, item *, bool);
-    int granade_act         (player *, item *, bool);
-    int c4                  (player *, item *, bool);
-    int arrow_flamable      (player *, item *, bool);
-    int acidbomb_act        (player *, item *, bool);
-    int molotov             (player *, item *, bool);
-    int molotov_lit         (player *, item *, bool);
-    int firecracker_pack    (player *, item *, bool);
-    int firecracker_pack_act(player *, item *, bool);
-    int firecracker         (player *, item *, bool);
-    int firecracker_act     (player *, item *, bool);
-    int mininuke            (player *, item *, bool);
-    int pheromone           (player *, item *, bool);
-    int portal              (player *, item *, bool);
-    int manhack             (player *, item *, bool);
-    int turret              (player *, item *, bool);
-    int turret_laser        (player *, item *, bool);
-    int turret_rifle        (player *, item *, bool);
-    int UPS_off             (player *, item *, bool);
-    int UPS_on              (player *, item *, bool);
-    int adv_UPS_off         (player *, item *, bool);
-    int adv_UPS_on          (player *, item *, bool);
-    int tazer               (player *, item *, bool);
-    int tazer2              (player *, item *, bool);
-    int shocktonfa_off      (player *, item *, bool);
-    int shocktonfa_on       (player *, item *, bool);
-    int mp3                 (player *, item *, bool);
-    int mp3_on              (player *, item *, bool);
-    int portable_game       (player *, item *, bool);
-    int vibe                (player *, item *, bool);
-    int vortex              (player *, item *, bool);
-    int dog_whistle         (player *, item *, bool);
-    int vacutainer          (player *, item *, bool);
-    int knife               (player *, item *, bool);
->>>>>>> 00257359
     static int cut_log_into_planks(player *p, item *it);
     int lumber              (player *, item *, bool, point);
     int oxytorch            (player *, item *, bool, point);
