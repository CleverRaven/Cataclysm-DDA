#ifndef IUSE_H
#define IUSE_H

#include <map>
#include <string>
#include <vector>
#include "enums.h"

class item;
class player;
class JsonObject;
class MonsterGenerator;

// iuse methods returning a bool indicating whether to consume a charge of the item being used.
class iuse
{
public:
// FOOD AND DRUGS (ADMINISTRATION)
    int raw_meat            ( player*, item*, bool, const tripoint& );
    int raw_fat             ( player*, item*, bool, const tripoint& );
    int raw_bone            ( player*, item*, bool, const tripoint& );
    int raw_fish            ( player*, item*, bool, const tripoint& );
    int raw_wildveg         ( player*, item*, bool, const tripoint& );
    int sewage              ( player*, item*, bool, const tripoint& );
    int honeycomb           ( player*, item*, bool, const tripoint& );
    int royal_jelly         ( player*, item*, bool, const tripoint& );
    int bandage             ( player*, item*, bool, const tripoint& );
    int firstaid            ( player*, item*, bool, const tripoint& );
    int completefirstaid    ( player*, item*, bool, const tripoint& );
    int disinfectant        ( player*, item*, bool, const tripoint& );
    int caff                ( player*, item*, bool, const tripoint& );
    int atomic_caff         ( player*, item*, bool, const tripoint& );
    int alcohol_weak        ( player*, item*, bool, const tripoint& );
    int alcohol_medium      ( player*, item*, bool, const tripoint& );
    int alcohol_strong      ( player*, item*, bool, const tripoint& );
    int xanax               ( player*, item*, bool, const tripoint& );
    int smoking             ( player*, item*, bool, const tripoint& );
    int smoking_pipe        ( player*, item*, bool, const tripoint& );
    int ecig                ( player*, item*, bool, const tripoint& );
    int antibiotic          ( player*, item*, bool, const tripoint& );
    int eyedrops            ( player*, item*, bool, const tripoint& );
    int fungicide           ( player*, item*, bool, const tripoint& );
    int antifungal          ( player*, item*, bool, const tripoint& );
    int antiparasitic       ( player*, item*, bool, const tripoint& );
    int anticonvulsant      ( player*, item*, bool, const tripoint& );
    int weed_brownie        ( player*, item*, bool, const tripoint& );
    int coke                ( player*, item*, bool, const tripoint& );
    int grack               ( player*, item*, bool, const tripoint& );
    int meth                ( player*, item*, bool, const tripoint& );
    int vitamins            ( player*, item*, bool, const tripoint& );
    int vaccine             ( player*, item*, bool, const tripoint& );
    int flu_vaccine         ( player*, item*, bool, const tripoint& );
    int poison              ( player*, item*, bool, const tripoint& );
    int fun_hallu           ( player*, item*, bool, const tripoint& );
    int meditate            ( player*, item*, bool, const tripoint& );
    int thorazine           ( player*, item*, bool, const tripoint& );
    int prozac              ( player*, item*, bool, const tripoint& );
    int sleep               ( player*, item*, bool, const tripoint& );
    int iodine              ( player*, item*, bool, const tripoint& );
    int datura              ( player*, item*, bool, const tripoint& );
    int flumed              ( player*, item*, bool, const tripoint& );
    int flusleep            ( player*, item*, bool, const tripoint& );
    int inhaler             ( player*, item*, bool, const tripoint& );
    int blech               ( player*, item*, bool, const tripoint& );
    int plantblech          ( player*, item*, bool, const tripoint& );
    int chew                ( player*, item*, bool, const tripoint& );
    int mutagen             ( player*, item*, bool, const tripoint& );
    int mut_iv              ( player*, item*, bool, const tripoint& );
    int purifier            ( player*, item*, bool, const tripoint& );
    int purify_iv           ( player*, item*, bool, const tripoint& );
    int marloss             ( player*, item*, bool, const tripoint& );
    int marloss_seed        ( player*, item*, bool, const tripoint& );
    int marloss_gel         ( player*, item*, bool, const tripoint& );
    int mycus               ( player*, item*, bool, const tripoint& );
    int dogfood             ( player*, item*, bool, const tripoint& );
    int catfood             ( player*, item*, bool, const tripoint& );

// TOOLS
    int sew                 ( player*, item*, bool, const tripoint& );
    int sew_advanced        ( player*, item*, bool, const tripoint& );
    int extra_battery       ( player*, item*, bool, const tripoint& );
    int double_reactor      ( player*, item*, bool, const tripoint& );
    int rechargeable_battery( player*, item*, bool, const tripoint& );
    int scissors            ( player*, item*, bool, const tripoint& );
    int extinguisher        ( player*, item*, bool, const tripoint& );
    int hammer              ( player*, item*, bool, const tripoint& );
    int solder_weld         ( player*, item*, bool, const tripoint& );
    int water_purifier      ( player*, item*, bool, const tripoint& );
    int two_way_radio       ( player*, item*, bool, const tripoint& );
    int directional_antenna ( player*, item*, bool, const tripoint& );
    int radio_off           ( player*, item*, bool, const tripoint& );
    int radio_on            ( player*, item*, bool, const tripoint& );
    int noise_emitter_off   ( player*, item*, bool, const tripoint& );
    int noise_emitter_on    ( player*, item*, bool, const tripoint& );
    int ma_manual           ( player*, item*, bool, const tripoint& );
    int crowbar             ( player*, item*, bool, const tripoint& );
    int makemound           ( player*, item*, bool, const tripoint& );
    int dig                 ( player*, item*, bool, const tripoint& );
    int siphon              ( player*, item*, bool, const tripoint& );
    int chainsaw_off        ( player*, item*, bool, const tripoint& );
    int chainsaw_on         ( player*, item*, bool, const tripoint& );
    int elec_chainsaw_off   ( player*, item*, bool, const tripoint& );
    int elec_chainsaw_on    ( player*, item*, bool, const tripoint& );
    int cs_lajatang_off     ( player*, item*, bool, const tripoint& );
    int cs_lajatang_on      ( player*, item*, bool, const tripoint& );
    int carver_off          ( player*, item*, bool, const tripoint& );
    int carver_on           ( player*, item*, bool, const tripoint& );
    int trimmer_off         ( player*, item*, bool, const tripoint& );
    int trimmer_on          ( player*, item*, bool, const tripoint& );
    int circsaw_on          ( player*, item*, bool, const tripoint& );
    int combatsaw_off       ( player*, item*, bool, const tripoint& );
    int combatsaw_on        ( player*, item*, bool, const tripoint& );
    int jackhammer          ( player*, item*, bool, const tripoint& );
    int jacqueshammer       ( player*, item*, bool, const tripoint& );
    int pickaxe             ( player*, item*, bool, const tripoint& );
    int set_trap            ( player*, item*, bool, const tripoint& );
    int geiger              ( player*, item*, bool, const tripoint& );
    int teleport            ( player*, item*, bool, const tripoint& );
    int can_goo             ( player*, item*, bool, const tripoint& );
    int throwable_extinguisher_act( player*, item*, bool, const tripoint& );
    int capture_monster_act ( player*, item*, bool, const tripoint& );
    int pipebomb_act        ( player*, item*, bool, const tripoint& );
    int granade             ( player*, item*, bool, const tripoint& );
    int granade_act         ( player*, item*, bool, const tripoint& );
    int c4                  ( player*, item*, bool, const tripoint& );
    int arrow_flamable      ( player*, item*, bool, const tripoint& );
    int acidbomb_act        ( player*, item*, bool, const tripoint& );
    int grenade_inc_act     ( player*, item*, bool, const tripoint& );
    int molotov             ( player*, item*, bool, const tripoint& );
    int molotov_lit         ( player*, item*, bool, const tripoint& );
    int firecracker_pack    ( player*, item*, bool, const tripoint& );
    int firecracker_pack_act( player*, item*, bool, const tripoint& );
    int firecracker         ( player*, item*, bool, const tripoint& );
    int firecracker_act     ( player*, item*, bool, const tripoint& );
    int mininuke            ( player*, item*, bool, const tripoint& );
    int pheromone           ( player*, item*, bool, const tripoint& );
    int portal              ( player*, item*, bool, const tripoint& );
    int UPS_off             ( player*, item*, bool, const tripoint& );
    int UPS_on              ( player*, item*, bool, const tripoint& );
    int adv_UPS_off         ( player*, item*, bool, const tripoint& );
    int adv_UPS_on          ( player*, item*, bool, const tripoint& );
    int tazer               ( player*, item*, bool, const tripoint& );
    int tazer2              ( player*, item*, bool, const tripoint& );
    int shocktonfa_off      ( player*, item*, bool, const tripoint& );
    int shocktonfa_on       ( player*, item*, bool, const tripoint& );
    int mp3                 ( player*, item*, bool, const tripoint& );
    int mp3_on              ( player*, item*, bool, const tripoint& );
    int portable_game       ( player*, item*, bool, const tripoint& );
    int vibe                ( player*, item*, bool, const tripoint& );
    int vortex              ( player*, item*, bool, const tripoint& );
    int dog_whistle         ( player*, item*, bool, const tripoint& );
    int vacutainer          ( player*, item*, bool, const tripoint& );
    static void cut_log_into_planks(player *);
    int lumber              ( player*, item*, bool, const tripoint& );
    int oxytorch            ( player*, item*, bool, const tripoint& );
    int hacksaw             ( player*, item*, bool, const tripoint& );
    int portable_structure  ( player*, item*, bool, const tripoint& );
    int tent                ( player*, item*, bool, const tripoint& );
    int large_tent          ( player*, item*, bool, const tripoint& );
    int shelter             ( player*, item*, bool, const tripoint& );
    int torch_lit           ( player*, item*, bool, const tripoint& );
    int battletorch_lit     ( player*, item*, bool, const tripoint& );
    int bullet_puller       ( player*, item*, bool, const tripoint& );
    int boltcutters         ( player*, item*, bool, const tripoint& );
    int mop                 ( player*, item*, bool, const tripoint& );
    int spray_can           ( player*, item*, bool, const tripoint& );
    int rag                 ( player*, item*, bool, const tripoint& );
    int LAW                 ( player*, item*, bool, const tripoint& );
    int heatpack            ( player*, item*, bool, const tripoint& );
    int hotplate            ( player*, item*, bool, const tripoint& );
    int quiver              ( player*, item*, bool, const tripoint& );
<<<<<<< HEAD
    int boots               ( player*, item*, bool, const tripoint& );
    int sheath_sword        ( player*, item*, bool, const tripoint& );
    int sheath_knife        ( player*, item*, bool, const tripoint& );
    int holster_gun         ( player*, item*, bool, const tripoint& );
    int holster_ankle       ( player*, item*, bool, const tripoint& );
=======
    int belt_loop           ( player*, item*, bool, const tripoint& );
>>>>>>> 6653a563
    int towel               ( player*, item*, bool, const tripoint& );
    int unfold_generic      ( player*, item*, bool, const tripoint& );
    int adrenaline_injector ( player*, item*, bool, const tripoint& );
    int jet_injector        ( player*, item*, bool, const tripoint& );
    int stimpack            ( player*, item*, bool, const tripoint& );
    int contacts            ( player*, item*, bool, const tripoint& );
    int talking_doll        ( player*, item*, bool, const tripoint& );
    int bell                ( player*, item*, bool, const tripoint& );
    int seed                ( player*, item*, bool, const tripoint& );
    int oxygen_bottle       ( player*, item*, bool, const tripoint& );
    int atomic_battery      ( player*, item*, bool, const tripoint& );
    int ups_battery         ( player*, item*, bool, const tripoint& );
    int radio_mod           ( player*, item*, bool, const tripoint& );
    int remove_all_mods     ( player*, item*, bool, const tripoint& );
    int fishing_rod         ( player*, item*, bool, const tripoint& );
    int fish_trap           ( player*, item*, bool, const tripoint& );
    int gun_repair          ( player*, item*, bool, const tripoint& );
    int misc_repair         ( player*, item*, bool, const tripoint& );
    int rm13armor_off       ( player*, item*, bool, const tripoint& );
    int rm13armor_on        ( player*, item*, bool, const tripoint& );
    int unpack_item         ( player*, item*, bool, const tripoint& );
    int pack_item           ( player*, item*, bool, const tripoint& );
    int radglove            ( player*, item*, bool, const tripoint& );
    int robotcontrol        ( player*, item*, bool, const tripoint& );
    int einktabletpc        ( player*, item*, bool, const tripoint& );
    int camera              ( player*, item*, bool, const tripoint& );
    int ehandcuffs          ( player*, item*, bool, const tripoint& );
    int cable_attach        ( player*, item*, bool, const tripoint& );
    int shavekit            ( player*, item*, bool, const tripoint& );
    int hairkit             ( player*, item*, bool, const tripoint& );
    int weather_tool        ( player*, item*, bool, const tripoint& );
    int ladder              ( player*, item*, bool, const tripoint& );

// MACGUFFINS
    int mcg_note            ( player*, item*, bool, const tripoint& );

    int radiocar( player*, item*, bool, const tripoint& );
    int radiocaron( player*, item*, bool, const tripoint& );
    int radiocontrol( player*, item*, bool, const tripoint& );

    int multicooker( player*, item*, bool, const tripoint& );

    int remoteveh( player*, item*, bool, const tripoint& );

// ARTIFACTS
    /* This function is used when an artifact is activated.
       It examines the item's artifact-specific properties.
       See artifact.h for a list.                        */
    int artifact            ( player*, item*, bool, const tripoint& );

    // Helper for listening to music, might deserve a better home, but not sure where.
    static void play_music( player *p, const tripoint &source, int volume, int max_morale );

    // Helper for handling pesky wannabe-artists
    static int handle_ground_graffiti( player *p, item *it, const std::string prefix );

    static void reset_bullet_pulling();
    static void load_bullet_pulling(JsonObject &jo);
protected:
    typedef std::pair<std::string, int> result_t;
    typedef std::vector<result_t> result_list_t;
    typedef std::map<std::string, result_list_t> bullet_pulling_t;
    static bullet_pulling_t bullet_pulling_recipes;
};


typedef int (iuse::*use_function_pointer)( player*, item*, bool, const tripoint& );

class iuse_actor {
protected:
    iuse_actor() { }
public:
    std::string type;
    virtual ~iuse_actor() { }
    virtual long use( player*, item*, bool, const tripoint& ) const = 0;
    virtual bool can_use( const player*, const item*, bool, const tripoint& ) const { return true; }
    virtual iuse_actor *clone() const = 0;
};

struct use_function {
protected:
    enum use_function_t {
        USE_FUNCTION_NONE,
        USE_FUNCTION_CPP,
        USE_FUNCTION_ACTOR_PTR,
        USE_FUNCTION_LUA
    };

    use_function_t function_type;

    union {
        use_function_pointer cpp_function;
        int lua_function;
        iuse_actor *actor_ptr;
    };

public:
    use_function()
        : function_type(USE_FUNCTION_NONE)
    { }

    use_function(use_function_pointer f)
        : function_type(USE_FUNCTION_CPP), cpp_function(f)
    { }

    use_function(int f)
        : function_type(USE_FUNCTION_LUA), lua_function(f)
    { }

    use_function(iuse_actor *f)
        : function_type(USE_FUNCTION_ACTOR_PTR), actor_ptr(f)
    { }

    use_function(const use_function &other);

    ~use_function();

    long call( player*,item*,bool, const tripoint& ) const;

    iuse_actor *get_actor_ptr() const
    {
        if( function_type != USE_FUNCTION_ACTOR_PTR ) {
            return nullptr;
        }
        return actor_ptr;
    }

    // Gets actor->type or finds own type in item_factory::iuse_function_list
    std::string get_type_name() const;
    // Returns translated name of the action
    std::string get_name() const;

    bool can_call(const player *p, const item *it, bool t, const tripoint &pos) const
    {
        auto actor = get_actor_ptr();
        return actor == nullptr || actor->can_use( p, it, t, pos );
    }

    void operator=(use_function_pointer f);
    void operator=(iuse_actor *f);
    void operator=(const use_function &other);

    bool operator==(use_function f) const {
        if( function_type != f.function_type ) {
            return false;
        }

        switch( function_type ) {
            case USE_FUNCTION_NONE:
                return true;
            case USE_FUNCTION_CPP:
                return f.cpp_function == cpp_function;
            case USE_FUNCTION_ACTOR_PTR:
                return f.actor_ptr->type == actor_ptr->type;
            case USE_FUNCTION_LUA:
                return f.lua_function == lua_function;
            default:
                return false;
        }
    }

    bool operator==(use_function_pointer f) const {
        return (function_type == USE_FUNCTION_CPP) && (f == cpp_function);
    }

    bool operator!=(use_function_pointer f) const {
        return !(this->operator==(f));
    }
};

#endif<|MERGE_RESOLUTION|>--- conflicted
+++ resolved
@@ -169,15 +169,6 @@
     int heatpack            ( player*, item*, bool, const tripoint& );
     int hotplate            ( player*, item*, bool, const tripoint& );
     int quiver              ( player*, item*, bool, const tripoint& );
-<<<<<<< HEAD
-    int boots               ( player*, item*, bool, const tripoint& );
-    int sheath_sword        ( player*, item*, bool, const tripoint& );
-    int sheath_knife        ( player*, item*, bool, const tripoint& );
-    int holster_gun         ( player*, item*, bool, const tripoint& );
-    int holster_ankle       ( player*, item*, bool, const tripoint& );
-=======
-    int belt_loop           ( player*, item*, bool, const tripoint& );
->>>>>>> 6653a563
     int towel               ( player*, item*, bool, const tripoint& );
     int unfold_generic      ( player*, item*, bool, const tripoint& );
     int adrenaline_injector ( player*, item*, bool, const tripoint& );
