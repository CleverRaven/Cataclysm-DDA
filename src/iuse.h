--- conflicted
+++ resolved
@@ -71,142 +71,6 @@
 cata::optional<int> xanax( player *, item *, bool, const tripoint & );
 
 // TOOLS
-<<<<<<< HEAD
-int acidbomb_act( player *, item *, bool, const tripoint & );
-int adrenaline_injector( player *, item *, bool, const tripoint & );
-int arrow_flammable( player *, item *, bool, const tripoint & );
-int bell( player *, item *, bool, const tripoint & );
-int blood_draw( player *, item *, bool, const tripoint & );
-int boltcutters( player *, item *, bool, const tripoint & );
-int break_stick( player *, item *, bool, const tripoint & );
-int burrow( player *, item *, bool, const tripoint & );
-int c4( player *, item *, bool, const tripoint & );
-int cable_attach( player *, item *, bool, const tripoint & );
-int call_of_tindalos( player *, item *, bool, const tripoint & );
-int camera( player *, item *, bool, const tripoint & );
-int can_goo( player *, item *, bool, const tripoint & );
-int capture_monster_act( player *, item *, bool, const tripoint & );
-int capture_monster_veh( player *, item *, bool, const tripoint & );
-int carver_off( player *, item *, bool, const tripoint & );
-int carver_on( player *, item *, bool, const tripoint & );
-int chainsaw_off( player *, item *, bool, const tripoint & );
-int chainsaw_on( player *, item *, bool, const tripoint & );
-int chop_logs( player *, item *, bool, const tripoint & );
-int chop_tree( player *, item *, bool, const tripoint & );
-int circsaw_on( player *, item *, bool, const tripoint & );
-int clear_rubble( player *, item *, bool, const tripoint & );
-int coin_flip( player *, item *, bool, const tripoint & );
-int combatsaw_off( player *, item *, bool, const tripoint & );
-int combatsaw_on( player *, item *, bool, const tripoint & );
-int contacts( player *, item *, bool, const tripoint & );
-int crowbar( player *, item *, bool, const tripoint & );
-int cs_lajatang_off( player *, item *, bool, const tripoint & );
-int cs_lajatang_on( player *, item *, bool, const tripoint & );
-int dig( player *, item *, bool, const tripoint & );
-int dig_channel( player *, item *, bool, const tripoint & );
-int directional_antenna( player *, item *, bool, const tripoint & );
-int directional_hologram( player *, item *, bool, const tripoint & );
-int dive_tank( player *, item *, bool, const tripoint & );
-int dog_whistle( player *, item *, bool, const tripoint & );
-int e_combatsaw_off( player *, item *, bool, const tripoint & );
-int e_combatsaw_on( player *, item *, bool, const tripoint & );
-int ecs_lajatang_off( player *, item *, bool, const tripoint & );
-int ecs_lajatang_on( player *, item *, bool, const tripoint & );
-int ehandcuffs( player *, item *, bool, const tripoint & );
-int einktabletpc( player *, item *, bool, const tripoint & );
-int elec_chainsaw_off( player *, item *, bool, const tripoint & );
-int elec_chainsaw_on( player *, item *, bool, const tripoint & );
-int extinguisher( player *, item *, bool, const tripoint & );
-int fill_pit( player *, item *, bool, const tripoint & );
-int firecracker( player *, item *, bool, const tripoint & );
-int firecracker_act( player *, item *, bool, const tripoint & );
-int firecracker_pack( player *, item *, bool, const tripoint & );
-int firecracker_pack_act( player *, item *, bool, const tripoint & );
-int fish_trap( player *, item *, bool, const tripoint & );
-int fishing_rod( player *, item *, bool, const tripoint & );
-int fitness_check( player *p, item *it, bool, const tripoint & );
-int foodperson( player *, item *, bool, const tripoint & );
-int gasmask( player *, item *, bool, const tripoint & );
-int geiger( player *, item *, bool, const tripoint & );
-int granade( player *, item *, bool, const tripoint & );
-int granade_act( player *, item *, bool, const tripoint & );
-int grenade_inc_act( player *, item *, bool, const tripoint & );
-int gun_repair( player *, item *, bool, const tripoint & );
-int gunmod_attach( player *, item *, bool, const tripoint & );
-int hacksaw( player *, item *, bool, const tripoint & );
-int hairkit( player *, item *, bool, const tripoint & );
-int hammer( player *, item *, bool, const tripoint & );
-int hand_crank( player *, item *, bool, const tripoint & );
-int heat_food( player *, item *, bool, const tripoint & );
-int heatpack( player *, item *, bool, const tripoint & );
-int hotplate( player *, item *, bool, const tripoint & );
-int jackhammer( player *, item *, bool, const tripoint & );
-int jet_injector( player *, item *, bool, const tripoint & );
-int ladder( player *, item *, bool, const tripoint & );
-int lumber( player *, item *, bool, const tripoint & );
-int ma_manual( player *, item *, bool, const tripoint & );
-int magic_8_ball( player *, item *, bool, const tripoint & );
-int makemound( player *, item *, bool, const tripoint & );
-int melatonin_tablet( player *, item *, bool, const tripoint & );
-int mind_splicer( player *, item *, bool, const tripoint & );
-int mininuke( player *, item *, bool, const tripoint & );
-int molotov_lit( player *, item *, bool, const tripoint & );
-int mop( player *, item *, bool, const tripoint & );
-int mp3( player *, item *, bool, const tripoint & );
-int mp3_on( player *, item *, bool, const tripoint & );
-int noise_emitter_off( player *, item *, bool, const tripoint & );
-int noise_emitter_on( player *, item *, bool, const tripoint & );
-int oxygen_bottle( player *, item *, bool, const tripoint & );
-int oxytorch( player *, item *, bool, const tripoint & );
-int pack_cbm( player *p, item *it, bool, const tripoint & );
-int pack_item( player *, item *, bool, const tripoint & );
-int pheromone( player *, item *, bool, const tripoint & );
-int pick_lock( player *p, item *it, bool, const tripoint &pos );
-int pickaxe( player *, item *, bool, const tripoint & );
-int play_game( player *, item *, bool, const tripoint & );
-int portable_game( player *, item *, bool active, const tripoint & );
-int portal( player *, item *, bool, const tripoint & );
-int radglove( player *, item *, bool, const tripoint & );
-int radio_mod( player *, item *, bool, const tripoint & );
-int radio_off( player *, item *, bool, const tripoint & );
-int radio_on( player *, item *, bool, const tripoint & );
-int remove_all_mods( player *, item *, bool, const tripoint & );
-int rm13armor_off( player *, item *, bool, const tripoint & );
-int rm13armor_on( player *, item *, bool, const tripoint & );
-int robotcontrol( player *, item *, bool active, const tripoint & );
-int rpgdie( player *, item *, bool, const tripoint & );
-int seed( player *, item *, bool, const tripoint & );
-int shavekit( player *, item *, bool, const tripoint & );
-int shocktonfa_off( player *, item *, bool, const tripoint & );
-int shocktonfa_on( player *, item *, bool, const tripoint & );
-int siphon( player *, item *, bool, const tripoint & );
-int solarpack( player *, item *, bool, const tripoint & );
-int solarpack_off( player *, item *, bool, const tripoint & );
-int spray_can( player *, item *, bool, const tripoint & );
-int stimpack( player *, item *, bool, const tripoint & );
-int strong_antibiotic( player *, item *, bool, const tripoint & );
-int talking_doll( player *, item *, bool, const tripoint & );
-int tazer( player *, item *, bool, const tripoint & );
-int tazer2( player *, item *, bool, const tripoint & );
-int teleport( player *, item *, bool, const tripoint & );
-int toolmod_attach( player *, item *, bool, const tripoint & );
-int tow_attach( player *, item *, bool, const tripoint & );
-int towel( player *, item *, bool, const tripoint & );
-int trimmer_off( player *, item *, bool, const tripoint & );
-int trimmer_on( player *, item *, bool, const tripoint & );
-int unfold_generic( player *, item *, bool, const tripoint & );
-int unpack_item( player *, item *, bool, const tripoint & );
-int vibe( player *, item *, bool, const tripoint & );
-int vortex( player *, item *, bool, const tripoint & );
-int wash_all_items( player *, item *, bool, const tripoint & );
-int wash_hard_items( player *, item *, bool, const tripoint & );
-int wash_items( player *p, bool soft_items, bool hard_items );
-int wash_soft_items( player *, item *, bool, const tripoint & );
-int water_purifier( player *, item *, bool, const tripoint & );
-int weak_antibiotic( player *, item *, bool, const tripoint & );
-int weather_tool( player *, item *, bool, const tripoint & );
-int sextant( player *, item *, bool, const tripoint & );
-=======
 cata::optional<int> acidbomb_act( player *, item *, bool, const tripoint & );
 cata::optional<int> adrenaline_injector( player *, item *, bool, const tripoint & );
 cata::optional<int> arrow_flammable( player *, item *, bool, const tripoint & );
@@ -340,7 +204,7 @@
 cata::optional<int> water_purifier( player *, item *, bool, const tripoint & );
 cata::optional<int> weak_antibiotic( player *, item *, bool, const tripoint & );
 cata::optional<int> weather_tool( player *, item *, bool, const tripoint & );
->>>>>>> a28ef5c8
+int sextant( player *, item *, bool, const tripoint & );
 
 // MACGUFFINS
 
