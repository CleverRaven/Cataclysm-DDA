#ifndef IUSE_H
#define IUSE_H

#include <map>
#include <string>
#include <vector>
#include "enums.h"

class item;
class player;
class JsonObject;
class MonsterGenerator;

// iuse methods returning a bool indicating whether to consume a charge of the item being used.
namespace iuse {
// FOOD AND DRUGS (ADMINISTRATION)
    int raw_meat            (player*, item*, bool, point);
    int raw_fat             (player*, item*, bool, point);
    int raw_bone            (player*, item*, bool, point);
    int raw_fish            (player*, item*, bool, point);
    int raw_wildveg         (player*, item*, bool, point);
    int sewage              (player*, item*, bool, point);
    int honeycomb           (player*, item*, bool, point);
    int royal_jelly         (player*, item*, bool, point);
    int bandage             (player*, item*, bool, point);
    int firstaid            (player*, item*, bool, point);
    int completefirstaid    (player*, item*, bool, point);
    int disinfectant        (player*, item*, bool, point);
    int caff                (player*, item*, bool, point);
    int atomic_caff         (player*, item*, bool, point);
    int alcohol             (player*, item*, bool, point);
    int alcohol_weak        (player*, item*, bool, point);
    int alcohol_strong      (player*, item*, bool, point);
    int xanax               (player*, item*, bool, point);
    int smoking             (player*, item*, bool, point);
    int smoking_pipe        (player*, item*, bool, point);
    int ecig                (player*, item*, bool, point);
    int antibiotic          (player*, item*, bool, point);
    int eyedrops            (player*, item*, bool, point);
    int fungicide           (player*, item*, bool, point);
    int antifungal          (player*, item*, bool, point);
    int antiparasitic       (player*, item*, bool, point);
    int anticonvulsant      (player*, item*, bool, point);
    int weed_brownie        (player*, item*, bool, point);
    int coke                (player*, item*, bool, point);
    int grack               (player*, item*, bool, point);
    int meth                (player*, item*, bool, point);
    int vitamins            (player*, item*, bool, point);
    int vaccine             (player*, item*, bool, point);
    int flu_vaccine         (player*, item*, bool, point);
    int poison              (player*, item*, bool, point);
    int fun_hallu           (player*, item*, bool, point);
    int meditate            (player*, item*, bool, point);
    int thorazine           (player*, item*, bool, point);
    int prozac              (player*, item*, bool, point);
    int sleep               (player*, item*, bool, point);
    int iodine              (player*, item*, bool, point);
    int datura              (player*, item*, bool, point);
    int flumed              (player*, item*, bool, point);
    int flusleep            (player*, item*, bool, point);
    int inhaler             (player*, item*, bool, point);
    int blech               (player*, item*, bool, point);
    int plantblech          (player*, item*, bool, point);
    int chew                (player*, item*, bool, point);
    int mutagen             (player*, item*, bool, point);
    int mut_iv              (player*, item*, bool, point);
    int purifier            (player*, item*, bool, point);
    int purify_iv           (player*, item*, bool, point);
    int marloss             (player*, item*, bool, point);
    int marloss_seed        (player*, item*, bool, point);
    int marloss_gel         (player*, item*, bool, point);
    int mycus               (player*, item*, bool, point);
    int dogfood             (player*, item*, bool, point);
    int catfood             (player*, item*, bool, point);
// TOOLS
    int sew                 (player *, item *, bool, point);
    int sew_advanced        (player *, item *, bool, point);
    int extra_battery       (player *, item *, bool, point);
    int rechargeable_battery(player *, item *, bool, point);
    int scissors            (player *, item *, bool, point);
    int extinguisher        (player *, item *, bool, point);
    int hammer              (player *, item *, bool, point);
    int solder_weld         (player *, item *, bool, point);
    int water_purifier      (player *, item *, bool, point);
    int two_way_radio       (player *, item *, bool, point);
    int directional_antenna (player *, item *, bool, point);
    int radio_off           (player *, item *, bool, point);
    int radio_on            (player *, item *, bool, point);
    int horn_bicycle        (player *, item *, bool, point);
    int noise_emitter_off   (player *, item *, bool, point);
    int noise_emitter_on    (player *, item *, bool, point);
    int ma_manual           (player *, item *, bool, point);
    int crowbar             (player *, item *, bool, point);
    int makemound           (player *, item *, bool, point);
    int dig                 (player *, item *, bool, point);
    int siphon              (player *, item *, bool, point);
    int chainsaw_off        (player *, item *, bool, point);
    int chainsaw_on         (player *, item *, bool, point);
    int elec_chainsaw_off   (player *, item *, bool, point);
    int elec_chainsaw_on    (player *, item *, bool, point);
    int cs_lajatang_off     (player *, item *, bool, point);
    int cs_lajatang_on      (player *, item *, bool, point);
    int carver_off          (player *, item *, bool, point);
    int carver_on           (player *, item *, bool, point);
    int trimmer_off         (player *, item *, bool, point);
    int trimmer_on          (player *, item *, bool, point);
    int circsaw_on          (player *, item *, bool, point);
    int combatsaw_off       (player *, item *, bool, point);
    int combatsaw_on        (player *, item *, bool, point);
    int jackhammer          (player *, item *, bool, point);
    int jacqueshammer       (player *, item *, bool, point);
    int pickaxe             (player *, item *, bool, point);
    int set_trap            (player *, item *, bool, point);
    int geiger              (player *, item *, bool, point);
    int teleport            (player *, item *, bool, point);
    int can_goo             (player *, item *, bool, point);
    int throwable_extinguisher_act(player *, item *, bool, point);
    int pipebomb_act        (player *, item *, bool, point);
    int granade             (player *, item *, bool, point);
    int granade_act         (player *, item *, bool, point);
    int c4                  (player *, item *, bool, point);
    int arrow_flamable      (player *, item *, bool, point);
    int acidbomb_act        (player *, item *, bool, point);
    int grenade_inc_act     (player *, item *, bool, point);
    int molotov             (player *, item *, bool, point);
    int molotov_lit         (player *, item *, bool, point);
    int firecracker_pack    (player *, item *, bool, point);
    int firecracker_pack_act(player *, item *, bool, point);
    int firecracker         (player *, item *, bool, point);
    int firecracker_act     (player *, item *, bool, point);
    int mininuke            (player *, item *, bool, point);
    int pheromone           (player *, item *, bool, point);
    int portal              (player *, item *, bool, point);
    int UPS_off             (player *, item *, bool, point);
    int UPS_on              (player *, item *, bool, point);
    int adv_UPS_off         (player *, item *, bool, point);
    int adv_UPS_on          (player *, item *, bool, point);
    int tazer               (player *, item *, bool, point);
    int tazer2              (player *, item *, bool, point);
    int shocktonfa_off      (player *, item *, bool, point);
    int shocktonfa_on       (player *, item *, bool, point);
    int mp3                 (player *, item *, bool, point);
    int mp3_on              (player *, item *, bool, point);
    int portable_game       (player *, item *, bool, point);
    int vibe                (player *, item *, bool, point);
    int vortex              (player *, item *, bool, point);
    int dog_whistle         (player *, item *, bool, point);
    int vacutainer          (player *, item *, bool, point);
<<<<<<< HEAD
    static int cut_log_into_planks(player *p, item *it);
=======
    int knife               (player *, item *, bool, point);
>>>>>>> 795e0631
    int lumber              (player *, item *, bool, point);
    int oxytorch            (player *, item *, bool, point);
    int hacksaw             (player *, item *, bool, point);
    int portable_structure  (player *, item *, bool, point);
    int tent                (player *, item *, bool, point);
    int large_tent          (player *, item *, bool, point);
    int shelter             (player *, item *, bool, point);
    int torch_lit           (player *, item *, bool, point);
    int battletorch_lit     (player *, item *, bool, point);
    int bullet_puller       (player *, item *, bool, point);
    int boltcutters         (player *, item *, bool, point);
    int mop                 (player *, item *, bool, point);
    int spray_can           (player *, item *, bool, point);
    int rag                 (player *, item *, bool, point);
    int LAW                 (player *, item *, bool, point);
    int heatpack            (player *, item *, bool, point);
    int hotplate            (player *, item *, bool, point);
    int quiver              (player *, item *, bool, point);
    int boots               (player *, item *, bool, point);
    int sheath_sword        (player *, item *, bool, point);
    int sheath_knife        (player *, item *, bool, point);
    int holster_gun         (player *, item *, bool, point);
    int holster_ankle       (player *, item *, bool, point);
    int towel               (player *, item *, bool, point);
    int unfold_generic      (player *, item *, bool, point);
    int airhorn             (player *, item *, bool, point);
    int adrenaline_injector (player *, item *, bool, point);
    int jet_injector        (player *, item *, bool, point);
    int contacts            (player *, item *, bool, point);
    int talking_doll        (player *, item *, bool, point);
    int bell                (player *, item *, bool, point);
    int seed                (player *, item *, bool, point);
    int oxygen_bottle       (player *, item *, bool, point);
    int atomic_battery      (player *, item *, bool, point);
    int ups_battery         (player *, item *, bool, point);
    int remove_all_mods     (player *, item *, bool, point);
    int fishing_rod         (player *, item *, bool, point);
    int fish_trap           (player *, item *, bool, point);
    int gun_repair          (player *, item *, bool, point);
    int misc_repair         (player *, item *, bool, point);
    int rm13armor_off       (player *, item *, bool, point);
    int rm13armor_on        (player *, item *, bool, point);
    int unpack_item         (player *, item *, bool, point);
    int pack_item           (player *, item *, bool, point);
    int radglove            (player *, item *, bool, point);
    int robotcontrol        (player *, item *, bool, point);
    int einktabletpc        (player *, item *, bool, point);
    int camera              (player *, item *, bool, point);
    int ehandcuffs          (player *, item *, bool, point);
    int cable_attach        (player *, item *, bool, point);
    int weather_tool        (player *, item *, bool, point);
    int survivor_belt       (player *, item *, bool, point);
// MACGUFFINS
    int mcg_note            (player *, item *, bool, point);
    int radiocar            (player *, item *, bool, point);
    int radiocaron          (player *, item *, bool, point);
    int radiocontrol        (player *, item *, bool, point);
    int multicooker         (player *, item *, bool, point);
    int remoteveh           (player *, item *, bool, point);
// ARTIFACTS
    /* This function is used when an artifact is activated.
       It examines the item's artifact-specific properties.
       See artifact.h for a list.                        */
    int artifact            (player *, item *, bool, point);

    bool valid_to_cut_up(const item *it);
    int cut_up              (player *p, item *it, item *cut, bool);
    int cut_log_into_planks (player *p, item *it);

    // Helper for listening to music, might deserve a better home, but not sure where.
    void play_music( player *p, point source, int volume );

    void reset_bullet_pulling();
    void load_bullet_pulling(JsonObject &jo);
};

using use_function_pointer = int (*)(player*, item*, bool, point);

class iuse_actor {
protected:
    iuse_actor() = default;
public:
    std::string type;
    virtual ~iuse_actor() = default;
    virtual long use(player*, item*, bool, point) const = 0;
    virtual bool can_use( const player*, const item*, bool, const point& ) const { return true; }
    virtual iuse_actor *clone() const = 0;
};

struct use_function {
protected:
    enum use_function_t {
        USE_FUNCTION_NONE,
        USE_FUNCTION_CPP,
        USE_FUNCTION_ACTOR_PTR,
        USE_FUNCTION_LUA
    };

    use_function_t function_type;

    union {
        use_function_pointer cpp_function;
        int lua_function;
        iuse_actor *actor_ptr;
    };

public:
    use_function()
        : function_type(USE_FUNCTION_NONE)
    { }

    use_function(use_function_pointer f)
        : function_type(USE_FUNCTION_CPP), cpp_function(f)
    { }

    use_function(int f)
        : function_type(USE_FUNCTION_LUA), lua_function(f)
    { }

    use_function(iuse_actor *f)
        : function_type(USE_FUNCTION_ACTOR_PTR), actor_ptr(f)
    { }

    use_function(const use_function &other);

    ~use_function();

    long call(player*,item*,bool,point) const;

    iuse_actor *get_actor_ptr() const
    {
        if( function_type != USE_FUNCTION_ACTOR_PTR ) {
            return nullptr;
        }
        return actor_ptr;
    }

    void operator=(use_function_pointer f);
    void operator=(iuse_actor *f);
    void operator=(const use_function &other);

    bool operator==(use_function f) const {
        if( function_type != f.function_type ) {
            return false;
        }

        switch( function_type ) {
            case USE_FUNCTION_NONE:
                return true;
            case USE_FUNCTION_CPP:
                return f.cpp_function == cpp_function;
            case USE_FUNCTION_ACTOR_PTR:
                return f.actor_ptr->type == actor_ptr->type;
            case USE_FUNCTION_LUA:
                return f.lua_function == lua_function;
            default:
                return false;
        }
    }

    bool operator==(use_function_pointer f) const {
        return (function_type == USE_FUNCTION_CPP) && (f == cpp_function);
    }

    bool operator!=(use_function_pointer f) const {
        return !(this->operator==(f));
    }
};

#endif<|MERGE_RESOLUTION|>--- conflicted
+++ resolved
@@ -146,11 +146,7 @@
     int vortex              (player *, item *, bool, point);
     int dog_whistle         (player *, item *, bool, point);
     int vacutainer          (player *, item *, bool, point);
-<<<<<<< HEAD
     static int cut_log_into_planks(player *p, item *it);
-=======
-    int knife               (player *, item *, bool, point);
->>>>>>> 795e0631
     int lumber              (player *, item *, bool, point);
     int oxytorch            (player *, item *, bool, point);
     int hacksaw             (player *, item *, bool, point);
