--- conflicted
+++ resolved
@@ -547,7 +547,6 @@
         static std::unique_ptr<activity_actor> deserialize( JsonIn &jsin );
 };
 
-<<<<<<< HEAD
 class purify_water_activity_actor : public activity_actor
 {
     private:
@@ -568,7 +567,12 @@
 
         std::unique_ptr<activity_actor> clone() const override {
             return std::make_unique<purify_water_activity_actor>( *this );
-=======
+        }
+
+        void serialize( JsonOut &jsout ) const override;
+        static std::unique_ptr<activity_actor> deserialize( JsonIn &jsin );
+};
+
 class try_sleep_activity_actor : public activity_actor
 {
     private:
@@ -594,7 +598,6 @@
 
         std::unique_ptr<activity_actor> clone() const override {
             return std::make_unique<try_sleep_activity_actor>( *this );
->>>>>>> e8310091
         }
 
         void serialize( JsonOut &jsout ) const override;
