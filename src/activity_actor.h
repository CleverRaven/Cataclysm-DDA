--- conflicted
+++ resolved
@@ -9,11 +9,8 @@
 
 #include "clone_ptr.h"
 #include "item_location.h"
-<<<<<<< HEAD
+#include "item.h"
 #include "memory_fast.h"
-=======
-#include "item.h"
->>>>>>> f8f9f522
 #include "point.h"
 #include "type_id.h"
 #include "units.h"
