--- conflicted
+++ resolved
@@ -1711,72 +1711,6 @@
     };
 }
 
-<<<<<<< HEAD
-=======
-conditional_t::func f_query_tile( const JsonObject &jo, std::string_view member, bool is_npc )
-{
-    const map &here = get_map();
-
-    std::string type = jo.get_string( member.data() );
-    var_info target_var = read_var_info( jo.get_object( "target_var" ) );
-    if( target_var.type != var_type::global ) {
-        jo.throw_error_at( "target_var", "Only global variables can be used as targets for u_query" ) ;
-    }
-    std::string message;
-    if( jo.has_member( "message" ) ) {
-        message = jo.get_string( "message" );
-    }
-    dbl_or_var range;
-    if( jo.has_member( "range" ) ) {
-        range = get_dbl_or_var( jo, "range" );
-    }
-    bool z_level = jo.get_bool( "z_level", false );
-    return [type, target_var, message, range, z_level, is_npc, &here]( const_dialogue const & d ) {
-        std::optional<tripoint_bub_ms> loc;
-        Character const *ch = d.const_actor( is_npc )->get_const_character();
-        if( ch && ch->as_avatar() ) {
-            if( type == "anywhere" ) {
-                if( !message.empty() ) {
-                    static_popup popup;
-                    popup.on_top( true );
-                    popup.message( "%s", message );
-                }
-                tripoint_bub_ms center = d.const_actor( is_npc )->pos_bub( here );
-                const look_around_params looka_params = { true, center, center, false, true, true, z_level };
-                loc = g->look_around( looka_params ).position;
-            } else if( type == "line_of_sight" ) {
-                if( !message.empty() ) {
-                    static_popup popup;
-                    popup.on_top( true );
-                    popup.message( "%s", message );
-                }
-                avatar dummy;
-                dummy.set_pos_abs_only( get_avatar().pos_abs() );
-                target_handler::trajectory traj = target_handler::mode_select_only( dummy, range.evaluate( d ) );
-                if( !traj.empty() ) {
-                    loc = traj.back();
-                }
-            } else if( type == "around" ) {
-                if( !message.empty() ) {
-                    loc = choose_adjacent( message );
-                } else {
-                    loc = choose_adjacent( _( "Choose direction" ) );
-                }
-            } else {
-                debugmsg( string_format( "Invalid selection type: %s", type ) );
-            }
-
-        }
-        if( loc.has_value() ) {
-            tripoint_abs_ms pos_global = here.get_abs( *loc );
-            write_var_value( target_var.type, target_var.name, d,
-                             pos_global.to_string() );
-        }
-        return loc.has_value();
-    };
-}
-
->>>>>>> 0448b895
 conditional_t::func f_x_in_y_chance( const JsonObject &jo, const std::string_view member )
 {
     const JsonObject &var_obj = jo.get_object( member );
