#include "condition.h"

#include <climits>
#include <cstddef>
#include <functional>
#include <map>
#include <memory>
#include <optional>
#include <set>
#include <string>
#include <unordered_map>
#include <unordered_set>
#include <utility>
#include <vector>

#include "action.h"
#include "avatar.h"
#include "calendar.h"
#include "cata_utility.h"
#include "character.h"
#include "coordinates.h"
#include "dialogue.h"
#include "debug.h"
#include "dialogue_helpers.h"
#include "enum_conversions.h"
#include "field.h"
#include "flag.h"
#include "game.h"
#include "generic_factory.h"
#include "global_vars.h"
#include "item.h"
#include "item_category.h"
#include "json.h"
#include "kill_tracker.h"
#include "line.h"
#include "map.h"
#include "mapdata.h"
#include "martialarts.h"
#include "math_parser.h"
#include "mission.h"
#include "mtype.h"
#include "mutation.h"
#include "npc.h"
#include "overmap.h"
#include "overmapbuffer.h"
#include "point.h"
#include "popup.h"
#include "profession.h"
#include "ranged.h"
#include "recipe_groups.h"
#include "talker.h"
#include "type_id.h"
#include "units.h"
#include "vehicle.h"
#include "vpart_position.h"
#include "widget.h"
#include "worldfactory.h"

class basecamp;
class recipe;

static const efftype_id effect_currently_busy( "currently_busy" );

static const json_character_flag json_flag_MUTATION_THRESHOLD( "MUTATION_THRESHOLD" );

namespace
{
struct deferred_math {
    std::string str;
    bool assignment;
    std::shared_ptr<math_exp> exp;

    deferred_math( std::string_view str_, bool ass_ ) : str( str_ ), assignment( ass_ ),
        exp( std::make_shared<math_exp>() ) {}
};

struct condition_parser {
    using condition_func = conditional_t::func;
    using f_t = condition_func( * )( const JsonObject &, std::string_view );
    using f_t_beta = condition_func( * )( const JsonObject &, std::string_view, bool );
    using f_t_simple = condition_func( * )();
    using f_t_beta_simple = condition_func( * )( bool );

    condition_parser( std::string_view key_alpha_, jarg arg_, f_t f_ ) : key_alpha( key_alpha_ ),
        arg( arg_ ), f( f_ ) {}
    condition_parser( std::string_view key_alpha_, std::string_view key_beta_, jarg arg_,
                      f_t_beta f_ ) : key_alpha( key_alpha_ ), key_beta( key_beta_ ), arg( arg_ ), f_beta( f_ ) {
        has_beta = true;
    }
    condition_parser( std::string_view key_alpha_, f_t_simple f_ ) : key_alpha( key_alpha_ ),
        f_simple( f_ ) {}
    condition_parser( std::string_view key_alpha_, std::string_view key_beta_,
                      f_t_beta_simple f_ ) : key_alpha( key_alpha_ ), key_beta( key_beta_ ), f_beta_simple( f_ ) {
        has_beta = true;
    }

    bool check( const JsonObject &jo, bool beta = false ) const {
        std::string_view key = beta ? key_beta : key_alpha;
        if( ( ( arg & jarg::member ) && jo.has_member( key ) ) ||
            ( ( arg & jarg::object ) && jo.has_object( key ) ) ||
            ( ( arg & jarg::string ) && jo.has_string( key ) ) ||
            ( ( arg & jarg::array ) && jo.has_array( key ) ) ) {
            return true;
        }
        return false;
    }

    bool has_beta = false;
    std::string_view key_alpha;
    std::string_view key_beta;
    jarg arg;
    f_t f;
    f_t_beta f_beta;
    f_t_simple f_simple;
    f_t_beta_simple f_beta_simple;
};

std::queue<deferred_math> &get_deferred_math()
{
    static std::queue<deferred_math> dfr_math;
    return dfr_math;
}

std::shared_ptr<math_exp> &defer_math( std::string_view str, bool ass )
{
    get_deferred_math().emplace( str, ass );
    return get_deferred_math().back().exp;
}

}  // namespace

std::string get_talk_varname( const JsonObject &jo, std::string_view member,
                              bool check_value, dbl_or_var &default_val )
{
    if( check_value && !( jo.has_string( "value" ) ||
                          jo.has_array( "possible_values" ) ) ) {
        jo.throw_error( "invalid " + std::string( member ) + " condition in " + jo.str() );
    }
    const std::string &var_basename = jo.get_string( std::string( member ) );
    const std::string &type_var = jo.get_string( "type", "" );
    const std::string &var_context = jo.get_string( "context", "" );
    default_val = get_dbl_or_var( jo, "default", false );
    return "npctalk_var" + ( type_var.empty() ? "" : "_" + type_var ) + ( var_context.empty() ? "" : "_"
            + var_context ) + "_" + var_basename;
}

std::string get_talk_var_basename( const JsonObject &jo, std::string_view member,
                                   bool check_value )
{
    if( check_value && !( jo.has_string( "value" ) ||
                          jo.has_array( "possible_values" ) ) ) {
        jo.throw_error( "invalid " + std::string( member ) + " condition in " + jo.str() );
    }
    const std::string &var_basename = jo.get_string( std::string( member ) );
    return var_basename;
}

dbl_or_var_part get_dbl_or_var_part( const JsonValue &jv, std::string_view member, bool required,
                                     double default_val )
{
    dbl_or_var_part ret_val;
    if( jv.test_float() ) {
        ret_val.dbl_val = jv.get_float();
    } else if( jv.test_object() ) {
        JsonObject jo = jv.get_object();
        if( jo.has_array( "math" ) ) {
            ret_val.math_val.emplace();
            ret_val.math_val->from_json( jo, "math", eoc_math::type_t::ret );
        } else {
            jo.allow_omitted_members();
            ret_val.var_val = read_var_info( jo );
        }
    } else if( required ) {
        jv.throw_error( "No valid value for " + std::string( member ) );
    } else {
        ret_val.dbl_val = default_val;
    }
    return ret_val;
}

dbl_or_var get_dbl_or_var( const JsonObject &jo, std::string_view member, bool required,
                           double default_val )
{
    dbl_or_var ret_val;
    if( jo.has_array( member ) ) {
        JsonArray ja = jo.get_array( member );
        ret_val.min = get_dbl_or_var_part( ja.next_value(), member );
        ret_val.max = get_dbl_or_var_part( ja.next_value(), member );
        ret_val.pair = true;
    } else if( required ) {
        ret_val.min = get_dbl_or_var_part( jo.get_member( member ), member, required, default_val );
    } else {
        if( jo.has_member( member ) ) {
            ret_val.min = get_dbl_or_var_part( jo.get_member( member ), member, required, default_val );
        } else {
            ret_val.min.dbl_val = default_val;
        }
    }
    return ret_val;
}

duration_or_var_part get_duration_or_var_part( const JsonValue &jv, const std::string_view &member,
        bool required, time_duration default_val )
{
    duration_or_var_part ret_val;
    if( jv.test_string() ) {
        if( jv.get_string() == "infinite" ) {
            ret_val.dur_val = time_duration::from_turns( calendar::INDEFINITELY_LONG );
        } else {
            ret_val.dur_val = read_from_json_string<time_duration>( jv, time_duration::units );
        }
    } else if( jv.test_int() ) {
        ret_val.dur_val = time_duration::from_turns( jv.get_float() );
    } else if( jv.test_object() ) {
        JsonObject jo = jv.get_object();
        if( jo.has_array( "math" ) ) {
            ret_val.math_val.emplace();
            ret_val.math_val->from_json( jo, "math", eoc_math::type_t::ret );
        } else {
            jo.allow_omitted_members();
            ret_val.var_val = read_var_info( jo );
        }
    } else if( required ) {
        jv.throw_error( "No valid value for " + std::string( member ) );
    } else {
        ret_val.dur_val = default_val;
    }
    return ret_val;
}

duration_or_var get_duration_or_var( const JsonObject &jo, const std::string_view &member,
                                     bool required,
                                     time_duration default_val )
{
    duration_or_var ret_val;
    if( jo.has_array( member ) ) {
        JsonArray ja = jo.get_array( member );
        ret_val.min = get_duration_or_var_part( ja.next_value(), member );
        ret_val.max = get_duration_or_var_part( ja.next_value(), member );
        ret_val.pair = true;
    } else if( required ) {
        ret_val.min = get_duration_or_var_part( jo.get_member( member ), member, required, default_val );
    } else {
        if( jo.has_member( member ) ) {
            ret_val.min = get_duration_or_var_part( jo.get_member( member ), member, required, default_val );
        } else {
            ret_val.min.dur_val = default_val;
        }
    }
    return ret_val;
}

str_or_var get_str_or_var( const JsonValue &jv, std::string_view member, bool required,
                           std::string_view default_val )
{
    str_or_var ret_val;
    if( jv.test_string() ) {
        ret_val.str_val = jv.get_string();
    } else if( jv.test_object() ) {
        ret_val = get_str_or_var( jv.get_object(), member, default_val );
    } else if( required ) {
        jv.throw_error( "No valid value for " + std::string( member ) );
    } else {
        ret_val.str_val = default_val;
    }
    return ret_val;
}

str_or_var get_str_or_var( const JsonObject &jo, std::string_view,
                           std::string_view default_val )
{
    str_or_var ret_val;
    if( jo.has_member( "mutator" ) ) {
        // if we have a mutator then process that here.
        ret_val.function = conditional_t::get_get_string( jo );
    } else {
        ret_val.var_val = read_var_info( jo );
        ret_val.default_val = default_val;
    }
    return ret_val;
}

static bool json_object_read( const JsonObject &jo, translation &v )
{
    try {
        v.deserialize( jo );
        return true;
    } catch( const JsonError & ) {
        return false;
    }
}

translation_or_var get_translation_or_var( const JsonValue &jv, std::string_view member,
        bool required, const translation &default_val )
{
    translation_or_var ret_val;
    if( jv.test_object() ) {
        ret_val = get_translation_or_var( jv.get_object(), member, default_val );
    } else {
        translation str_val;
        if( jv.read( str_val ) ) {
            ret_val.str_val = str_val;
        } else if( required ) {
            jv.throw_error( "No valid value for " + std::string( member ) );
        } else {
            ret_val.str_val = default_val;
        }
    }
    return ret_val;
}

translation_or_var get_translation_or_var( const JsonObject &jo, std::string_view,
        const translation &default_val )
{
    translation_or_var ret_val;
    translation str_val;
    if( json_object_read( jo, str_val ) ) {
        ret_val.str_val = str_val;
    } else {
        if( jo.has_member( "mutator" ) ) {
            // if we have a mutator then process that here.
            ret_val.function = conditional_t::get_get_translation( jo );
        } else {
            ret_val.var_val = read_translation_var_info( jo );
            ret_val.default_val = default_val;
        }
    }
    return ret_val;
}

str_translation_or_var get_str_translation_or_var(
    const JsonValue &jv, std::string_view member, bool required,
    std::string_view str_default_val, const translation &translation_default_val )
{
    str_translation_or_var ret_val;
    if( jv.test_object() ) {
        const JsonObject &jo = jv.get_object();
        if( jo.get_bool( "i18n", false ) ) {
            ret_val.val = get_translation_or_var( jo, member, translation_default_val );
        } else {
            ret_val.val = get_str_or_var( jo, member, str_default_val );
        }
    } else {
        ret_val.val = get_str_or_var( jv, member, required, str_default_val );
    }
    return ret_val;
}

tripoint_abs_ms get_tripoint_from_var( std::optional<var_info> var, dialogue const &d )
{
    tripoint_abs_ms target_pos = get_map().getglobal( d.actor( false )->pos() );
    if( var.has_value() ) {
        std::string value = read_var_value( var.value(), d );
        if( !value.empty() ) {
            target_pos = tripoint_abs_ms( tripoint::from_string( value ) );
        }
    }
    return target_pos;
}

template<class T>
static T abstract_read_var_info_no_translation( std::string && );

template<>
std::string abstract_read_var_info_no_translation( std::string &&s )
{
    return std::move( s );
}

template<>
translation abstract_read_var_info_no_translation( std::string &&s )
{
    return no_translation( s );
}

template<class T>
static abstract_var_info<T> abstract_read_var_info( const JsonObject &jo )
{
    T default_val;
    dbl_or_var empty;
    var_type type;
    std::string name;
    if( jo.has_member( "default_str" ) ) {
        jo.read( "default_str", default_val );
    } else if( jo.has_string( "default" ) ) {
        std::string tmp = std::to_string( to_turns<int>( read_from_json_string<time_duration>
                                          ( jo.get_member( "default" ), time_duration::units ) ) );
        default_val = abstract_read_var_info_no_translation<T>( std::move( tmp ) );
    } else if( jo.has_float( "default" ) ) {
        std::string tmp = std::to_string( jo.get_float( "default" ) );
        default_val = abstract_read_var_info_no_translation<T>( std::move( tmp ) );
    }

    if( jo.has_string( "var_name" ) ) {
        const std::string &type_var = jo.get_string( "type", "" );
        const std::string &var_context = jo.get_string( "context", "" );
        name = "npctalk_var_" + type_var + ( type_var.empty() ? "" : "_" ) + var_context +
               ( var_context.empty() ? "" : "_" )
               + jo.get_string( "var_name" );
    }
    if( jo.has_member( "u_val" ) ) {
        type = var_type::u;
        if( name.empty() ) {
            name = get_talk_varname( jo, "u_val", false, empty );
        }
    } else if( jo.has_member( "npc_val" ) ) {
        type = var_type::npc;
        if( name.empty() ) {
            name = get_talk_varname( jo, "npc_val", false, empty );
        }
    } else if( jo.has_member( "global_val" ) ) {
        type = var_type::global;
        if( name.empty() ) {
            name = get_talk_varname( jo, "global_val", false, empty );
        }
    } else if( jo.has_member( "var_val" ) ) {
        type = var_type::var;
        if( name.empty() ) {
            name = get_talk_varname( jo, "var_val", false, empty );
        }
    } else if( jo.has_member( "context_val" ) ) {
        type = var_type::context;
        if( name.empty() ) {
            name = get_talk_varname( jo, "context_val", false, empty );
        }
    } else if( jo.has_member( "faction_val" ) ) {
        type = var_type::faction;
        if( name.empty() ) {
            name = get_talk_varname( jo, "faction_val", false, empty );
        }
    } else if( jo.has_member( "party_val" ) ) {
        type = var_type::party;
        if( name.empty() ) {
            name = get_talk_varname( jo, "party_val", false, empty );
        }
    } else {
        jo.throw_error( "Invalid variable type." );
    }
    return abstract_var_info<T>( type, name, default_val );
}

var_info read_var_info( const JsonObject &jo )
{
    return abstract_read_var_info<std::string>( jo );
}

translation_var_info read_translation_var_info( const JsonObject &jo )
{
    return abstract_read_var_info<translation>( jo );
}

void write_var_value( var_type type, const std::string &name, talker *talk, dialogue *d,
                      const std::string &value )
{
    global_variables &globvars = get_globals();
    std::string ret;
    var_info vinfo( var_type::global, "" );
    switch( type ) {
        case var_type::global:
            globvars.set_global_value( name, value );
            break;
        case var_type::var:
            ret = d->get_value( name );
            vinfo = process_variable( ret );
            write_var_value( vinfo.type, vinfo.name, talk, d, value );
            break;
        case var_type::u:
        case var_type::npc:
            talk->set_value( name, value );
            break;
        case var_type::faction:
            debugmsg( "Not implemented yet." );
            break;
        case var_type::party:
            debugmsg( "Not implemented yet." );
            break;
        case var_type::context:
            d->set_value( name, value );
            break;
        default:
            debugmsg( "Invalid type." );
            break;
    }
}

void write_var_value( var_type type, const std::string &name, talker *talk, dialogue *d,
                      double value )
{
    // NOLINTNEXTLINE(cata-translate-string-literal)
    write_var_value( type, name, talk, d, string_format( "%g", value ) );
}

static bodypart_id get_bp_from_str( const std::string &ctxt )
{
    bodypart_id bid = bodypart_str_id::NULL_ID();
    if( !ctxt.empty() ) {
        bid = bodypart_id( ctxt );
        if( !bid.is_valid() ) {
            bid = bodypart_str_id::NULL_ID();
        }
    }
    return bid;
}

void read_condition( const JsonObject &jo, const std::string &member_name,
                     conditional_t::func &condition, bool default_val )
{
    const auto null_function = [default_val]( dialogue const & ) {
        return default_val;
    };

    if( !jo.has_member( member_name ) ) {
        condition = null_function;
    } else if( jo.has_string( member_name ) ) {
        const std::string type = jo.get_string( member_name );
        conditional_t sub_condition( type );
        condition = [sub_condition]( dialogue & d ) {
            return sub_condition( d );
        };
    } else if( jo.has_object( member_name ) ) {
        JsonObject con_obj = jo.get_object( member_name );
        conditional_t sub_condition( con_obj );
        condition = [sub_condition]( dialogue & d ) {
            return sub_condition( d );
        };
    } else {
        jo.throw_error_at( member_name, "invalid condition syntax" );
    }
}

void finalize_conditions()
{
    std::queue<deferred_math> &dfr = get_deferred_math();
    while( !dfr.empty() ) {
        deferred_math &math = dfr.front();
        math.exp->parse( math.str, math.assignment );
        dfr.pop();
    }
}

namespace conditional_fun
{
namespace
{

conditional_t::func f_has_any_trait( const JsonObject &jo, std::string_view member, bool is_npc )
{
    std::vector<str_or_var> traits_to_check;
    for( JsonValue jv : jo.get_array( member ) ) {
        traits_to_check.emplace_back( get_str_or_var( jv, member ) );
    }
    return [traits_to_check, is_npc]( dialogue const & d ) {
        const talker *actor = d.actor( is_npc );
        for( const str_or_var &trait : traits_to_check ) {
            if( actor->has_trait( trait_id( trait.evaluate( d ) ) ) ) {
                return true;
            }
        }
        return false;
    };
}

conditional_t::func f_has_trait( const JsonObject &jo, std::string_view member, bool is_npc )
{
    str_or_var trait_to_check = get_str_or_var( jo.get_member( member ), member, true );
    return [trait_to_check, is_npc]( dialogue const & d ) {
        return d.actor( is_npc )->has_trait( trait_id( trait_to_check.evaluate( d ) ) );
    };
}

conditional_t::func f_has_visible_trait( const JsonObject &jo, std::string_view member,
        bool is_npc )
{
    str_or_var trait_to_check = get_str_or_var( jo.get_member( member ), member, true );
    return [trait_to_check, is_npc]( dialogue const & d ) {
        const talker *observer = d.actor( !is_npc );
        const talker *observed = d.actor( is_npc );
        int visibility_cap = observer->get_character()->get_mutation_visibility_cap(
                                 observed->get_character() );
        bool observed_has = observed->has_trait( trait_id( trait_to_check.evaluate( d ) ) );
        const mutation_branch &mut_branch = trait_id( trait_to_check.evaluate( d ) ).obj();
        bool is_visible = mut_branch.visibility > 0 && mut_branch.visibility >= visibility_cap;
        return observed_has && is_visible;
    };
}

conditional_t::func f_has_martial_art( const JsonObject &jo, std::string_view member,
                                       bool is_npc )
{
    str_or_var style_to_check = get_str_or_var( jo.get_member( member ), member, true );
    return [style_to_check, is_npc]( dialogue const & d ) {
        return d.actor( is_npc )->knows_martial_art( matype_id( style_to_check.evaluate( d ) ) );
    };
}

conditional_t::func f_has_flag( const JsonObject &jo, std::string_view member,
                                bool is_npc )
{
    str_or_var trait_flag_to_check = get_str_or_var( jo.get_member( member ), member, true );
    return [trait_flag_to_check, is_npc]( dialogue const & d ) {
        const talker *actor = d.actor( is_npc );
        if( json_character_flag( trait_flag_to_check.evaluate( d ) ) == json_flag_MUTATION_THRESHOLD ) {
            return actor->crossed_threshold();
        }
        return actor->has_flag( json_character_flag( trait_flag_to_check.evaluate( d ) ) );
    };
}

conditional_t::func f_has_species( const JsonObject &jo, std::string_view member,
                                   bool is_npc )
{
    str_or_var species_to_check = get_str_or_var( jo.get_member( member ), member, true );
    return [species_to_check, is_npc]( dialogue const & d ) {
        const talker *actor = d.actor( is_npc );
        return actor->has_species( species_id( species_to_check.evaluate( d ) ) );
    };
}

conditional_t::func f_bodytype( const JsonObject &jo, std::string_view member,
                                bool is_npc )
{
    str_or_var bt_to_check = get_str_or_var( jo.get_member( member ), member, true );
    return [bt_to_check, is_npc]( dialogue const & d ) {
        const talker *actor = d.actor( is_npc );
        return actor->bodytype( bodytype_id( bt_to_check.evaluate( d ) ) );
    };
}

conditional_t::func f_has_activity( bool is_npc )
{
    return [is_npc]( dialogue const & d ) {
        return d.actor( is_npc )->has_activity();
    };
}

conditional_t::func f_has_activity( const JsonObject &, std::string_view, bool is_npc )
{
    return f_has_activity( is_npc );
}

conditional_t::func f_has_proficiency( const JsonObject &jo, std::string_view member,
                                       bool is_npc )
{
    str_or_var proficiency_to_check = get_str_or_var( jo.get_member( member ), member, true );
    return [proficiency_to_check, is_npc]( dialogue const & d ) {
        return d.actor( is_npc )->knows_proficiency( proficiency_id( proficiency_to_check.evaluate( d ) ) );
    };
}

conditional_t::func f_is_riding( bool is_npc )
{
    return [is_npc]( dialogue const & d ) {
        return d.actor( is_npc )->is_mounted();
    };
}

conditional_t::func f_is_riding( const JsonObject &, std::string_view, bool is_npc )
{
    return f_is_riding( is_npc );
}

conditional_t::func f_npc_has_class( const JsonObject &jo, std::string_view member,
                                     bool is_npc )
{
    str_or_var class_to_check = get_str_or_var( jo.get_member( member ), member, true );
    return [class_to_check, is_npc]( dialogue const & d ) {
        return d.actor( is_npc )->is_myclass( npc_class_id( class_to_check.evaluate( d ) ) );
    };
}

conditional_t::func f_u_has_mission( const JsonObject &jo, std::string_view member )
{
    str_or_var u_mission = get_str_or_var( jo.get_member( member ), member, true );
    return [u_mission]( dialogue const & d ) {
        for( mission *miss_it : get_avatar().get_active_missions() ) {
            if( miss_it->mission_id() == mission_type_id( u_mission.evaluate( d ) ) ) {
                return true;
            }
        }
        return false;
    };
}

conditional_t::func f_u_monsters_in_direction( const JsonObject &jo,
        std::string_view member )
{
    str_or_var dir = get_str_or_var( jo.get_member( member ), member, true );
    return [dir]( dialogue const & d ) {
        //This string_to_enum function is defined in widget.h. Should it be moved?
        const int card_dir = static_cast<int>( io::string_to_enum<cardinal_direction>( dir.evaluate(
                d ) ) );
        int monster_count = get_avatar().get_mon_visible().unique_mons[card_dir].size();
        return monster_count > 0;
    };
}

conditional_t::func f_u_safe_mode_trigger( const JsonObject &jo, std::string_view member )
{
    str_or_var dir = get_str_or_var( jo.get_member( member ), member, true );
    return [dir]( dialogue const & d ) {
        //This string_to_enum function is defined in widget.h. Should it be moved?
        const int card_dir = static_cast<int>( io::string_to_enum<cardinal_direction>( dir.evaluate(
                d ) ) );
        return get_avatar().get_mon_visible().dangerous[card_dir];
    };
}

conditional_t::func f_u_profession( const JsonObject &jo, std::string_view member )
{
    str_or_var u_profession = get_str_or_var( jo.get_member( member ), member, true );
    return [u_profession]( dialogue const & d ) {
        const profession *prof = get_player_character().get_profession();
        std::set<const profession *> hobbies = get_player_character().get_hobbies();
        if( prof->get_profession_id() == profession_id( u_profession.evaluate( d ) ) ) {
            return true;
        } else if( profession_id( u_profession.evaluate( d ) )->is_hobby() ) {
            for( const profession *hob : hobbies ) {
                if( hob->get_profession_id() == profession_id( u_profession.evaluate( d ) ) ) {
                    return true;
                }
                break;
            }
            return false;
        } else {
            return false;
        }
    };
}

conditional_t::func f_has_strength( const JsonObject &jo, std::string_view member,
                                    bool is_npc )
{
    dbl_or_var dov = get_dbl_or_var( jo, member );
    return [dov, is_npc]( dialogue & d ) {
        return d.actor( is_npc )->str_cur() >= dov.evaluate( d );
    };
}

conditional_t::func f_has_dexterity( const JsonObject &jo, std::string_view member,
                                     bool is_npc )
{
    dbl_or_var dov = get_dbl_or_var( jo, member );
    return [dov, is_npc]( dialogue & d ) {
        return d.actor( is_npc )->dex_cur() >= dov.evaluate( d );
    };
}

conditional_t::func f_has_intelligence( const JsonObject &jo, std::string_view member,
                                        bool is_npc )
{
    dbl_or_var dov = get_dbl_or_var( jo, member );
    return [dov, is_npc]( dialogue & d ) {
        return d.actor( is_npc )->int_cur() >= dov.evaluate( d );
    };
}

conditional_t::func f_has_perception( const JsonObject &jo, std::string_view member,
                                      bool is_npc )
{
    dbl_or_var dov = get_dbl_or_var( jo, member );
    return [dov, is_npc]( dialogue & d ) {
        return d.actor( is_npc )->per_cur() >= dov.evaluate( d );
    };
}

conditional_t::func f_has_part_temp( const JsonObject &jo, std::string_view member,
                                     bool is_npc )
{
    dbl_or_var dov = get_dbl_or_var( jo, member );
    std::optional<bodypart_id> bp;
    optional( jo, false, "bodypart", bp );
    return [dov, bp, is_npc]( dialogue & d ) {
        bodypart_id bid = bp.value_or( get_bp_from_str( d.reason ) );
        return units::to_legacy_bodypart_temp( d.actor( is_npc )->get_cur_part_temp(
                bid ) ) >= dov.evaluate( d );
    };
}

conditional_t::func f_is_wearing( const JsonObject &jo, std::string_view member,
                                  bool is_npc )
{
    str_or_var item_id = get_str_or_var( jo.get_member( member ), member, true );
    return [item_id, is_npc]( dialogue const & d ) {
        return d.actor( is_npc )->is_wearing( itype_id( item_id.evaluate( d ) ) );
    };
}

conditional_t::func f_has_item( const JsonObject &jo, std::string_view member, bool is_npc )
{
    str_or_var item_id = get_str_or_var( jo.get_member( member ), member, true );
    return [item_id, is_npc]( dialogue const & d ) {
        const talker *actor = d.actor( is_npc );
        return actor->charges_of( itype_id( item_id.evaluate( d ) ) ) > 0 ||
               actor->has_amount( itype_id( item_id.evaluate( d ) ), 1 );
    };
}

conditional_t::func f_has_items( const JsonObject &jo, const std::string_view member,
                                 bool is_npc )
{
    JsonObject has_items = jo.get_object( member );
    if( !has_items.has_member( "item" ) || ( !has_items.has_member( "count" ) &&
            !has_items.has_member( "charges" ) ) ) {
        return []( dialogue const & ) {
            return false;
        };
    } else {
        str_or_var item_id = get_str_or_var( has_items.get_member( "item" ), "item", true );
        dbl_or_var count = get_dbl_or_var( has_items, "count", false );
        dbl_or_var charges = get_dbl_or_var( has_items, "charges", false );
        return [item_id, count, charges, is_npc]( dialogue & d ) {
            const talker *actor = d.actor( is_npc );
            itype_id id = itype_id( item_id.evaluate( d ) );
            if( charges.evaluate( d ) == 0 && item::count_by_charges( id ) ) {
                return actor->has_charges( id, count.evaluate( d ), true );
            }
            if( charges.evaluate( d ) > 0 && count.evaluate( d ) == 0 ) {
                return actor->has_charges( id, charges.evaluate( d ), true );
            }
            bool has_enough_charges = true;
            if( charges.evaluate( d ) > 0 ) {
                has_enough_charges = actor->has_charges( id, charges.evaluate( d ), true );
            }
            return has_enough_charges && actor->has_amount( id, count.evaluate( d ) );
        };
    }
}

conditional_t::func f_has_item_with_flag( const JsonObject &jo, std::string_view member,
        bool is_npc )
{
    str_or_var flag = get_str_or_var( jo.get_member( member ), member, true );
    return [flag, is_npc]( dialogue const & d ) {
        return d.actor( is_npc )->has_item_with_flag( flag_id( flag.evaluate( d ) ) );
    };
}

conditional_t::func f_has_item_category( const JsonObject &jo, std::string_view member,
        bool is_npc )
{
    str_or_var category_id = get_str_or_var( jo.get_member( member ), member, true );
    size_t count = 1;
    if( jo.has_int( "count" ) ) {
        int tcount = jo.get_int( "count" );
        if( tcount > 1 && tcount < INT_MAX ) {
            count = static_cast<size_t>( tcount );
        }
    }

    return [category_id, count, is_npc]( dialogue const & d ) {
        const talker *actor = d.actor( is_npc );
        const item_category_id cat_id = item_category_id( category_id.evaluate( d ) );
        const auto items_with = actor->const_items_with( [cat_id]( const item & it ) {
            return it.get_category_shallow().get_id() == cat_id;
        } );
        return items_with.size() >= count;
    };
}

conditional_t::func f_has_bionics( const JsonObject &jo, std::string_view member,
                                   bool is_npc )
{
    str_or_var bionics_id = get_str_or_var( jo.get_member( member ), member, true );
    return [bionics_id, is_npc]( dialogue const & d ) {
        const talker *actor = d.actor( is_npc );
        if( bionics_id.evaluate( d ) == "ANY" ) {
            return actor->num_bionics() > 0 || actor->has_max_power();
        }
        return actor->has_bionic( bionic_id( bionics_id.evaluate( d ) ) );
    };
}

conditional_t::func f_has_any_effect( const JsonObject &jo, std::string_view member,
                                      bool is_npc )
{
    std::vector<str_or_var> effects_to_check;
    for( JsonValue jv : jo.get_array( member ) ) {
        effects_to_check.emplace_back( get_str_or_var( jv, member ) );
    }
    dbl_or_var intensity = get_dbl_or_var( jo, "intensity", false, -1 );
    str_or_var bp;
    if( jo.has_member( "bodypart" ) ) {
        bp = get_str_or_var( jo.get_member( "bodypart" ), "bodypart", true );
    } else {
        bp.str_val = "";
    }
    return [effects_to_check, intensity, bp, is_npc]( dialogue & d ) {
        bodypart_id bid = bp.evaluate( d ).empty() ? get_bp_from_str( d.reason ) :
                          bodypart_id( bp.evaluate( d ) );
        for( const str_or_var &effect_id : effects_to_check ) {
            effect target = d.actor( is_npc )->get_effect( efftype_id( effect_id.evaluate( d ) ), bid );
            if( !target.is_null() && intensity.evaluate( d ) <= target.get_intensity() ) {
                return true;
            }
        }
        return false;
    };
}

conditional_t::func f_has_effect( const JsonObject &jo, std::string_view member,
                                  bool is_npc )
{
    str_or_var effect_id = get_str_or_var( jo.get_member( member ), member, true );
    dbl_or_var intensity = get_dbl_or_var( jo, "intensity", false, -1 );
    str_or_var bp;
    if( jo.has_member( "bodypart" ) ) {
        bp = get_str_or_var( jo.get_member( "bodypart" ), "bodypart", true );
    } else {
        bp.str_val = "";
    }
    return [effect_id, intensity, bp, is_npc]( dialogue & d ) {
        bodypart_id bid = bp.evaluate( d ).empty() ? get_bp_from_str( d.reason ) :
                          bodypart_id( bp.evaluate( d ) );
        effect target = d.actor( is_npc )->get_effect( efftype_id( effect_id.evaluate( d ) ), bid );
        return !target.is_null() && intensity.evaluate( d ) <= target.get_intensity();
    };
}

conditional_t::func f_need( const JsonObject &jo, std::string_view member, bool is_npc )
{
    str_or_var need = get_str_or_var( jo.get_member( member ), member, true );
    dbl_or_var dov;
    if( jo.has_int( "amount" ) ) {
        dov.min.dbl_val = jo.get_int( "amount" );
    } else if( jo.has_object( "amount" ) ) {
        dov = get_dbl_or_var( jo, "amount" );
    } else if( jo.has_string( "level" ) ) {
        const std::string &level = jo.get_string( "level" );
        auto flevel = fatigue_level_strs.find( level );
        if( flevel != fatigue_level_strs.end() ) {
            dov.min.dbl_val = static_cast<int>( flevel->second );
        }
    }
    return [need, dov, is_npc]( dialogue & d ) {
        const talker *actor = d.actor( is_npc );
        int amount = dov.evaluate( d );
        return ( actor->get_fatigue() > amount && need.evaluate( d ) == "fatigue" ) ||
               ( actor->get_hunger() > amount && need.evaluate( d ) == "hunger" ) ||
               ( actor->get_thirst() > amount && need.evaluate( d ) == "thirst" );
    };
}

conditional_t::func f_at_om_location( const JsonObject &jo, std::string_view member,
                                      bool is_npc )
{
    str_or_var location = get_str_or_var( jo.get_member( member ), member, true );
    return [location, is_npc]( dialogue const & d ) {
        const tripoint_abs_omt omt_pos = d.actor( is_npc )->global_omt_location();
        const oter_id &omt_ter = overmap_buffer.ter( omt_pos );
        const std::string &omt_str = omt_ter.id().str();
        std::string location_value = location.evaluate( d );

        if( location_value == "FACTION_CAMP_ANY" ) {
            std::optional<basecamp *> bcp = overmap_buffer.find_camp( omt_pos.xy() );
            if( bcp ) {
                return true;
            }
            // TODO: legacy check to be removed once primitive field camp OMTs have been purged
            return omt_str.find( "faction_base_camp" ) != std::string::npos;
        } else if( location_value == "FACTION_CAMP_START" ) {
            return !recipe_group::get_recipes_by_id( "all_faction_base_types", omt_str ).empty();
        } else {
            return oter_no_dir( omt_ter ) == location_value;
        }
    };
}

conditional_t::func f_near_om_location( const JsonObject &jo, std::string_view member,
                                        bool is_npc )
{
    str_or_var location = get_str_or_var( jo.get_member( member ), member, true );
    const dbl_or_var range = get_dbl_or_var( jo, "range", false, 1 );
    return [location, range, is_npc]( dialogue & d ) {
        const tripoint_abs_omt omt_pos = d.actor( is_npc )->global_omt_location();
        for( const tripoint_abs_omt &curr_pos : points_in_radius( omt_pos,
                range.evaluate( d ) ) ) {
            const oter_id &omt_ter = overmap_buffer.ter( curr_pos );
            const std::string &omt_str = omt_ter.id().str();
            std::string location_value = location.evaluate( d );

            if( location_value == "FACTION_CAMP_ANY" ) {
                std::optional<basecamp *> bcp = overmap_buffer.find_camp( curr_pos.xy() );
                if( bcp ) {
                    return true;
                }
                // TODO: legacy check to be removed once primitive field camp OMTs have been purged
                if( omt_str.find( "faction_base_camp" ) != std::string::npos ) {
                    return true;
                }
            } else if( location_value  == "FACTION_CAMP_START" &&
                       !recipe_group::get_recipes_by_id( "all_faction_base_types", omt_str ).empty() ) {
                return true;
            } else {
                if( oter_no_dir( omt_ter ) == location_value ) {
                    return true;
                }
            }
        }
        // should never get here this is for safety
        return false;
    };
}

conditional_t::func f_has_var( const JsonObject &jo, std::string_view member, bool is_npc )
{
    dbl_or_var empty;
    const std::string var_name = get_talk_varname( jo, member, false, empty );
    const std::string &value = jo.has_member( "value" ) ? jo.get_string( "value" ) : std::string();
    if( !jo.has_member( "value" ) ) {
        jo.throw_error( R"(Missing field: "value")" );
        return []( dialogue const & ) {
            return false;
        };
    }

    return [var_name, value, is_npc]( dialogue const & d ) {
        const talker *actor = d.actor( is_npc );
        return actor->get_value( var_name ) == value;
    };
}

conditional_t::func f_expects_vars( const JsonObject &jo, std::string_view member )
{
    std::vector<str_or_var> to_check;
    if( jo.has_array( member ) ) {
        for( const JsonValue &jv : jo.get_array( member ) ) {
            to_check.push_back( get_str_or_var( jv, member, true ) );
        }
    }

    return [to_check]( dialogue const & d ) {
        std::string missing_variables;
        for( const str_or_var &val : to_check ) {
            if( d.get_context().find( "npctalk_var_" + val.evaluate( d ) ) == d.get_context().end() ) {
                missing_variables += val.evaluate( d ) + ", ";
            }
        }
        if( !missing_variables.empty() ) {
            debugmsg( string_format( "Missing required variables: %s", missing_variables ) );
            return false;
        }
        return true;
    };
}

conditional_t::func f_npc_role_nearby( const JsonObject &jo, std::string_view member )
{
    str_or_var role = get_str_or_var( jo.get_member( member ), member, true );
    return [role]( dialogue const & d ) {
        const std::vector<npc *> available = g->get_npcs_if( [&]( const npc & guy ) {
            return d.actor( false )->posz() == guy.posz() &&
                   guy.companion_mission_role_id == role.evaluate( d ) &&
                   ( rl_dist( d.actor( false )->pos(), guy.pos() ) <= 48 );
        } );
        return !available.empty();
    };
}

conditional_t::func f_npc_allies( const JsonObject &jo, std::string_view member )
{
    dbl_or_var dov = get_dbl_or_var( jo, member );
    return [dov]( dialogue & d ) {
        return g->allies().size() >= static_cast<std::vector<npc *>::size_type>( dov.evaluate( d ) );
    };
}

conditional_t::func f_npc_allies_global( const JsonObject &jo, std::string_view member )
{
    dbl_or_var dov = get_dbl_or_var( jo, member );
    return [dov]( dialogue & d ) {
        const auto all_npcs = overmap_buffer.get_overmap_npcs();
        const size_t count = std::count_if( all_npcs.begin(),
        all_npcs.end(), []( const shared_ptr_fast<npc> &ptr ) {
            return ptr.get()->is_player_ally() && !ptr.get()->hallucination && !ptr.get()->is_dead();
        } );

        return count >= static_cast<size_t>( dov.evaluate( d ) );
    };
}

conditional_t::func f_u_has_cash( const JsonObject &jo, std::string_view member )
{
    dbl_or_var dov = get_dbl_or_var( jo, member );
    return [dov]( dialogue & d ) {
        return d.actor( false )->cash() >= dov.evaluate( d );
    };
}

conditional_t::func f_u_are_owed( const JsonObject &jo, std::string_view member )
{
    dbl_or_var dov = get_dbl_or_var( jo, member );
    return [dov]( dialogue & d ) {
        return d.actor( true )->debt() >= dov.evaluate( d );
    };
}

conditional_t::func f_npc_aim_rule( const JsonObject &jo, std::string_view member,
                                    bool is_npc )
{
    str_or_var setting = get_str_or_var( jo.get_member( member ), member, true );
    return [setting, is_npc]( dialogue const & d ) {
        return d.actor( is_npc )->has_ai_rule( "aim_rule", setting.evaluate( d ) );
    };
}

conditional_t::func f_npc_engagement_rule( const JsonObject &jo, std::string_view member,
        bool is_npc )
{
    str_or_var setting = get_str_or_var( jo.get_member( member ), member, true );
    return [setting, is_npc]( dialogue const & d ) {
        return d.actor( is_npc )->has_ai_rule( "engagement_rule", setting.evaluate( d ) );
    };
}

conditional_t::func f_npc_cbm_reserve_rule( const JsonObject &jo, std::string_view member,
        bool is_npc )
{
    str_or_var setting = get_str_or_var( jo.get_member( member ), member, true );
    return [setting, is_npc]( dialogue const & d ) {
        return d.actor( is_npc )->has_ai_rule( "cbm_reserve_rule", setting.evaluate( d ) );
    };
}

conditional_t::func f_npc_cbm_recharge_rule( const JsonObject &jo, std::string_view member,
        bool is_npc )
{
    str_or_var setting = get_str_or_var( jo.get_member( member ), member, true );
    return [setting, is_npc]( dialogue const & d ) {
        return d.actor( is_npc )->has_ai_rule( "cbm_recharge_rule", setting.evaluate( d ) );
    };
}

conditional_t::func f_npc_rule( const JsonObject &jo, std::string_view member, bool is_npc )
{
    str_or_var rule = get_str_or_var( jo.get_member( member ), member, true );
    return [rule, is_npc]( dialogue const & d ) {
        return d.actor( is_npc )->has_ai_rule( "ally_rule", rule.evaluate( d ) );
    };
}

conditional_t::func f_npc_override( const JsonObject &jo, std::string_view member,
                                    bool is_npc )
{
    str_or_var rule = get_str_or_var( jo.get_member( member ), member, true );
    return [rule, is_npc]( dialogue const & d ) {
        return d.actor( is_npc )->has_ai_rule( "ally_override", rule.evaluate( d ) );
    };
}

conditional_t::func f_is_season( const JsonObject &jo, std::string_view member )
{
    str_or_var season_name = get_str_or_var( jo.get_member( member ), member, true );
    return [season_name]( dialogue const & d ) {
        const season_type season = season_of_year( calendar::turn );
        return ( season == SPRING && season_name.evaluate( d ) == "spring" ) ||
               ( season == SUMMER && season_name.evaluate( d ) == "summer" ) ||
               ( season == AUTUMN && season_name.evaluate( d ) == "autumn" ) ||
               ( season == WINTER && season_name.evaluate( d ) == "winter" );
    };
}

conditional_t::func f_mission_goal( const JsonObject &jo, std::string_view member,
                                    bool is_npc )
{
    str_or_var mission_goal_str = get_str_or_var( jo.get_member( member ), member, true );
    return [mission_goal_str, is_npc]( dialogue const & d ) {
        mission *miss = d.actor( is_npc )->selected_mission();
        if( !miss ) {
            return false;
        }
        const mission_goal mgoal = io::string_to_enum<mission_goal>( mission_goal_str.evaluate( d ) );
        return miss->get_type().goal == mgoal;
    };
}

conditional_t::func f_is_gender( bool is_male, bool is_npc )
{
    return [is_male, is_npc]( dialogue const & d ) {
        return d.actor( is_npc )->is_male() == is_male;
    };
}

conditional_t::func f_is_male( bool is_npc )
{
    return f_is_gender( true, is_npc );
}
conditional_t::func f_is_female( bool is_npc )
{
    return f_is_gender( false, is_npc );
}

conditional_t::func f_is_alive( bool is_npc )
{
    return [is_npc]( dialogue const & d ) {
        return d.actor( is_npc )->get_is_alive();
    };
}

conditional_t::func f_exists( bool is_npc )
{
    return [is_npc]( dialogue const & d ) {
        if( ( is_npc && !d.has_beta ) || ( !is_npc && !d.has_alpha ) ) {
            return false;
        } else {
            return true;
        }
    };
}
conditional_t::func f_is_avatar( bool is_npc )
{
    return [is_npc]( dialogue const & d ) {
        return d.actor( is_npc )->get_character() && d.actor( is_npc )->get_character()->is_avatar();
    };
}

conditional_t::func f_is_npc( bool is_npc )
{
    return [is_npc]( dialogue const & d ) {
        return d.actor( is_npc )->get_npc();
    };
}

conditional_t::func f_is_character( bool is_npc )
{
    return [is_npc]( dialogue const & d ) {
        return d.actor( is_npc )->get_character();
    };
}

conditional_t::func f_is_monster( bool is_npc )
{
    return [is_npc]( dialogue const & d ) {
        return d.actor( is_npc )->get_monster();
    };
}

conditional_t::func f_is_item( bool is_npc )
{
    return [is_npc]( dialogue const & d ) {
        return d.actor( is_npc )->get_item();
    };
}

conditional_t::func f_is_furniture( bool is_npc )
{
    return [is_npc]( dialogue const & d ) {
        return d.actor( is_npc )->get_computer();
    };
}

conditional_t::func f_player_see( bool is_npc )
{
    return [is_npc]( dialogue const & d ) {
        const Creature *c = d.actor( is_npc )->get_creature();
        if( c ) {
            return get_player_view().sees( *c );
        } else {
            return get_player_view().sees( d.actor( is_npc )->pos() );
        }
    };
}

conditional_t::func f_no_assigned_mission()
{
    return []( dialogue const & d ) {
        return d.missions_assigned.empty();
    };
}

conditional_t::func f_has_assigned_mission()
{
    return []( dialogue const & d ) {
        return d.missions_assigned.size() == 1;
    };
}

conditional_t::func f_has_many_assigned_missions()
{
    return []( dialogue const & d ) {
        return d.missions_assigned.size() >= 2;
    };
}

conditional_t::func f_no_available_mission( bool is_npc )
{
    return [is_npc]( dialogue const & d ) {
        return d.actor( is_npc )->available_missions().empty();
    };
}

conditional_t::func f_has_available_mission( bool is_npc )
{
    return [is_npc]( dialogue const & d ) {
        return d.actor( is_npc )->available_missions().size() == 1;
    };
}

conditional_t::func f_has_many_available_missions( bool is_npc )
{
    return [is_npc]( dialogue const & d ) {
        return d.actor( is_npc )->available_missions().size() >= 2;
    };
}

conditional_t::func f_mission_complete( bool is_npc )
{
    return [is_npc]( dialogue const & d ) {
        mission *miss = d.actor( is_npc )->selected_mission();
        return miss && miss->is_complete( d.actor( is_npc )->getID() );
    };
}

conditional_t::func f_mission_incomplete( bool is_npc )
{
    return [is_npc]( dialogue const & d ) {
        mission *miss = d.actor( is_npc )->selected_mission();
        return miss && !miss->is_complete( d.actor( is_npc )->getID() );
    };
}

conditional_t::func f_mission_failed( bool is_npc )
{
    return [is_npc]( dialogue const & d ) {
        mission *miss = d.actor( is_npc )->selected_mission();
        return miss && miss->has_failed();
    };
}

conditional_t::func f_npc_service( const JsonObject &jo, std::string_view member, bool is_npc )
{
    dbl_or_var dov = get_dbl_or_var( jo, member );
    return [is_npc, dov]( dialogue & d ) {
        return !d.actor( is_npc )->has_effect( effect_currently_busy, bodypart_str_id::NULL_ID() ) &&
               d.actor( false )->cash() >= dov.evaluate( d );
    };
}

conditional_t::func f_npc_available( bool is_npc )
{
    return [is_npc]( dialogue const & d ) {
        return !d.actor( is_npc )->has_effect( effect_currently_busy, bodypart_str_id::NULL_ID() );
    };
}

conditional_t::func f_npc_following( bool is_npc )
{
    return [is_npc]( dialogue const & d ) {
        return d.actor( is_npc )->is_following();
    };
}

conditional_t::func f_npc_friend( bool is_npc )
{
    return [is_npc]( dialogue const & d ) {
        return d.actor( is_npc )->is_friendly( get_player_character() );
    };
}

conditional_t::func f_npc_hostile( bool is_npc )
{
    return [is_npc]( dialogue const & d ) {
        return d.actor( is_npc )->is_enemy();
    };
}

conditional_t::func f_npc_train_skills( bool is_npc )
{
    return [is_npc]( dialogue const & d ) {
        return !d.actor( is_npc )->skills_offered_to( *d.actor( !is_npc ) ).empty();
    };
}

conditional_t::func f_npc_train_styles( bool is_npc )
{
    return [is_npc]( dialogue const & d ) {
        return !d.actor( is_npc )->styles_offered_to( *d.actor( !is_npc ) ).empty();
    };
}

conditional_t::func f_npc_train_spells( bool is_npc )
{
    return [is_npc]( dialogue const & d ) {
        return !d.actor( is_npc )->spells_offered_to( *d.actor( !is_npc ) ).empty();
    };
}

conditional_t::func f_at_safe_space( bool is_npc )
{
    return [is_npc]( dialogue const & d ) {
        return overmap_buffer.is_safe( d.actor( is_npc )->global_omt_location() ) &&
               d.actor( is_npc )->is_safe();
    };
}

conditional_t::func f_can_stow_weapon( bool is_npc )
{
    return [is_npc]( dialogue const & d ) {
        const talker *actor = d.actor( is_npc );
        return !actor->unarmed_attack() && actor->can_stash_weapon();
    };
}

conditional_t::func f_can_drop_weapon( bool is_npc )
{
    return [is_npc]( dialogue const & d ) {
        const talker *actor = d.actor( is_npc );
        return !actor->unarmed_attack() && !actor->wielded_with_flag( flag_NO_UNWIELD );
    };
}

conditional_t::func f_has_weapon( bool is_npc )
{
    return [is_npc]( dialogue const & d ) {
        return !d.actor( is_npc )->unarmed_attack();
    };
}

conditional_t::func f_is_driving( bool is_npc )
{
    return [is_npc]( dialogue const & d ) {
        const talker *actor = d.actor( is_npc );
        if( const optional_vpart_position vp = get_map().veh_at( actor->pos() ) ) {
            return vp->vehicle().is_moving() && actor->is_in_control_of( vp->vehicle() );
        }
        return false;
    };
}

conditional_t::func f_has_stolen_item( bool /*is_npc*/ )
{
    return []( dialogue const & d ) {
        return d.actor( false )->has_stolen_item( *d.actor( true ) );
    };
}

conditional_t::func f_is_day()
{
    return []( dialogue const & ) {
        return !is_night( calendar::turn );
    };
}

conditional_t::func f_is_outside( bool is_npc )
{
    return [is_npc]( dialogue const & d ) {
        return is_creature_outside( *static_cast<talker const *>( d.actor( is_npc ) )->get_creature() );
    };
}

conditional_t::func f_is_underwater( bool is_npc )
{
    return [is_npc]( dialogue const & d ) {
        return get_map().is_divable( d.actor( is_npc )->pos() );
    };
}

conditional_t::func f_one_in_chance( const JsonObject &jo, std::string_view member )
{
    dbl_or_var dov = get_dbl_or_var( jo, member );
    return [dov]( dialogue & d ) {
        return one_in( dov.evaluate( d ) );
    };
}

conditional_t::func f_query( const JsonObject &jo, std::string_view member, bool is_npc )
{
    translation_or_var message = get_translation_or_var( jo.get_member( member ), member, true );
    bool default_val = jo.get_bool( "default" );
    return [message, default_val, is_npc]( dialogue const & d ) {
        const talker *actor = d.actor( is_npc );
        if( actor->get_character() && actor->get_character()->is_avatar() ) {
            std::string translated_message = message.evaluate( d );
            return query_yn( translated_message );
        } else {
            return default_val;
        }
    };
}

conditional_t::func f_query_tile( const JsonObject &jo, std::string_view member, bool is_npc )
{
    std::string type = jo.get_string( member.data() );
    var_info target_var = read_var_info( jo.get_object( "target_var" ) );
    std::string message;
    if( jo.has_member( "message" ) ) {
        message = jo.get_string( "message" );
    }
    dbl_or_var range;
    if( jo.has_member( "range" ) ) {
        range = get_dbl_or_var( jo, "range" );
    }
    bool z_level = jo.get_bool( "z_level", false );
    return [type, target_var, message, range, z_level, is_npc]( dialogue & d ) {
        std::optional<tripoint> loc;
        Character *ch = d.actor( is_npc )->get_character();
        if( ch && ch->as_avatar() ) {
            avatar *you = ch->as_avatar();
            if( type == "anywhere" ) {
                if( !message.empty() ) {
                    static_popup popup;
                    popup.on_top( true );
                    popup.message( "%s", message );
                }
                tripoint center = d.actor( is_npc )->pos();
                const look_around_params looka_params = { true, center, center, false, true, true, z_level };
                loc = g->look_around( looka_params ).position;
            } else if( type == "line_of_sight" ) {
                if( !message.empty() ) {
                    static_popup popup;
                    popup.on_top( true );
                    popup.message( "%s", message );
                }
                target_handler::trajectory traj = target_handler::mode_select_only( *you, range.evaluate( d ) );
                if( !traj.empty() ) {
                    loc = traj.back();
                }
            } else if( type == "around" ) {
                if( !message.empty() ) {
                    loc = choose_adjacent( message );
                } else {
                    loc = choose_adjacent( _( "Choose direction" ) );
                }
            } else {
                debugmsg( string_format( "Invalid selection type: %s", type ) );
            }

        }
        if( loc.has_value() ) {
            tripoint_abs_ms pos_global = get_map().getglobal( *loc );
            write_var_value( target_var.type, target_var.name, d.actor( target_var.type == var_type::npc ), &d,
                             pos_global.to_string() );
        }
        return loc.has_value();
    };
}

conditional_t::func f_x_in_y_chance( const JsonObject &jo, const std::string_view member )
{
    const JsonObject &var_obj = jo.get_object( member );
    dbl_or_var dovx = get_dbl_or_var( var_obj, "x" );
    dbl_or_var dovy = get_dbl_or_var( var_obj, "y" );
    return [dovx, dovy]( dialogue & d ) {
        return x_in_y( dovx.evaluate( d ),
                       dovy.evaluate( d ) );
    };
}

conditional_t::func f_is_weather( const JsonObject &jo, std::string_view member )
{
    str_or_var weather = get_str_or_var( jo.get_member( member ), member, true );
    return [weather]( dialogue const & d ) {
        return get_weather().weather_id == weather_type_id( weather.evaluate( d ) );
    };
}

conditional_t::func f_map_ter_furn_with_flag( const JsonObject &jo, std::string_view member )
{
    str_or_var furn_type = get_str_or_var( jo.get_member( member ), member, true );
    var_info loc_var = read_var_info( jo.get_object( "loc" ) );
    bool terrain = true;
    if( member == "map_terrain_with_flag" ) {
        terrain = true;
    } else if( member == "map_furniture_with_flag" ) {
        terrain = false;
    }
    return [terrain, furn_type, loc_var]( dialogue const & d ) {
        tripoint loc = get_map().getlocal( get_tripoint_from_var( loc_var, d ) );
        if( terrain ) {
            return get_map().ter( loc )->has_flag( furn_type.evaluate( d ) );
        } else {
            return get_map().furn( loc )->has_flag( furn_type.evaluate( d ) );
        }
    };
}

conditional_t::func f_map_in_city( const JsonObject &jo, std::string_view member )
{
    str_or_var target = get_str_or_var( jo.get_member( member ), member, true );
    return [target]( dialogue const & d ) {
        tripoint_abs_ms target_pos = tripoint_abs_ms( tripoint::from_string( target.evaluate( d ) ) );
        city_reference c = overmap_buffer.closest_city( project_to<coords::sm>( target_pos ) );
        c.distance = rl_dist( c.abs_sm_pos, project_to<coords::sm>( target_pos ) );
        return c && c.get_distance_from_bounds() <= 0;
    };
}

conditional_t::func f_mod_is_loaded( const JsonObject &jo, std::string_view member )
{
    str_or_var compared_mod = get_str_or_var( jo.get_member( member ), member, true );
    return [compared_mod]( dialogue const & d ) {
        mod_id comp_mod = mod_id( compared_mod.evaluate( d ) );
        for( const mod_id &mod : world_generator->active_world->active_mod_order ) {
            if( comp_mod == mod ) {
                return true;
            }
        }
        return false;
    };
}

conditional_t::func f_has_faction_trust( const JsonObject &jo, std::string_view member )
{
    dbl_or_var dov = get_dbl_or_var( jo, member );
    return [dov]( dialogue & d ) {
        return d.actor( true )->get_faction()->trusts_u >= dov.evaluate( d );
    };
}

conditional_t::func f_compare_string( const JsonObject &jo, std::string_view member )
{
    str_or_var first;
    str_or_var second;
    JsonArray objects = jo.get_array( member );
    if( objects.size() != 2 ) {
        jo.throw_error( "incorrect number of values.  Expected 2 in " + jo.str() );
        return []( dialogue const & ) {
            return false;
        };
    }

    if( objects.has_object( 0 ) ) {
        first = get_str_or_var( objects.next_value(), member, true );
    } else {
        first.str_val = objects.next_string();
    }
    if( objects.has_object( 1 ) ) {
        second = get_str_or_var( objects.next_value(), member, true );
    } else {
        second.str_val = objects.next_string();
    }

    return [first, second]( dialogue const & d ) {
        return first.evaluate( d ) == second.evaluate( d );
    };
}

conditional_t::func f_get_condition( const JsonObject &jo, std::string_view member )
{
    str_or_var conditionalToGet = get_str_or_var( jo.get_member( member ), member, true );
    return [conditionalToGet]( dialogue & d ) {
        return d.evaluate_conditional( conditionalToGet.evaluate( d ), d );
    };
}

conditional_t::func f_test_eoc( const JsonObject &jo, std::string_view member )
{
    str_or_var eocToTest = get_str_or_var( jo.get_member( member ), member, true );
    return [eocToTest]( dialogue & d ) {
        effect_on_condition_id tested( eocToTest.evaluate( d ) );
        if( !tested.is_valid() ) {
            debugmsg( "Invalid eoc id: %s", eocToTest.evaluate( d ) );
            return false;
        }
        return tested->condition( d );
    };
}

conditional_t::func f_has_ammo()
{
    return []( dialogue & d ) {
        item_location *it = d.actor( true )->get_item();
        if( it ) {
            return ( *it )->ammo_sufficient( d.actor( false )->get_character() );
        } else {
            debugmsg( "beta talker must be Item" );
            return false;
        }
    };
}

conditional_t::func f_math( const JsonObject &jo, const std::string_view member )
{
    eoc_math math;
    math.from_json( jo, member, eoc_math::type_t::compare );
    return [math = std::move( math )]( dialogue & d ) {
        return math.act( d );
    };
}

conditional_t::func f_u_has_camp()
{
    return []( dialogue const & ) {
        return !get_player_character().camps.empty();
    };
}

conditional_t::func f_has_pickup_list( bool is_npc )
{
    return [is_npc]( dialogue const & d ) {
        return d.actor( is_npc )->has_ai_rule( "pickup_rule", "any" );
    };
}

conditional_t::func f_is_by_radio()
{
    return []( dialogue const & d ) {
        return d.by_radio;
    };
}

conditional_t::func f_has_reason()
{
    return []( dialogue const & d ) {
        return !d.reason.empty();
    };
}

conditional_t::func f_roll_contested( const JsonObject &jo, const std::string_view member )
{
    dbl_or_var get_check = get_dbl_or_var( jo, member );
    dbl_or_var difficulty = get_dbl_or_var( jo, "difficulty", true );
    dbl_or_var die_size = get_dbl_or_var( jo, "die_size", false, 10 );
    return [get_check, difficulty, die_size]( dialogue & d ) {
        return rng( 1, die_size.evaluate( d ) ) + get_check.evaluate( d ) >
               difficulty.evaluate( d );
    };
}

conditional_t::func f_u_know_recipe( const JsonObject &jo, std::string_view member )
{
    str_or_var known_recipe_id = get_str_or_var( jo.get_member( member ), member, true );
    return [known_recipe_id]( dialogue & d ) {
        const recipe &rep = recipe_id( known_recipe_id.evaluate( d ) ).obj();
        // should be a talker function but recipes aren't in Character:: yet
        return get_player_character().knows_recipe( &rep );
    };
}

conditional_t::func f_mission_has_generic_rewards()
{
    return []( dialogue const & d ) {
        mission *miss = d.actor( true )->selected_mission();
        if( miss == nullptr ) {
            debugmsg( "mission_has_generic_rewards: mission_selected == nullptr" );
            return true;
        }
        return miss->has_generic_rewards();
    };
}

conditional_t::func f_has_worn_with_flag( const JsonObject &jo, std::string_view member,
        bool is_npc )
{
    str_or_var flag = get_str_or_var( jo.get_member( member ), member, true );
    std::optional<bodypart_id> bp;
    optional( jo, false, "bodypart", bp );
    return [flag, bp, is_npc]( dialogue const & d ) {
        bodypart_id bid = bp.value_or( get_bp_from_str( d.reason ) );
        return d.actor( is_npc )->worn_with_flag( flag_id( flag.evaluate( d ) ), bid );
    };
}

conditional_t::func f_has_wielded_with_flag( const JsonObject &jo, std::string_view member,
        bool is_npc )
{
    str_or_var flag = get_str_or_var( jo.get_member( member ), member, true );
    return [flag, is_npc]( dialogue const & d ) {
        return d.actor( is_npc )->wielded_with_flag( flag_id( flag.evaluate( d ) ) );
    };
}

conditional_t::func f_has_wielded_with_weapon_category( const JsonObject &jo,
        std::string_view member,
        bool is_npc )
{
    str_or_var w_cat = get_str_or_var( jo.get_member( member ), member, true );
    return [w_cat, is_npc]( dialogue const & d ) {
        return d.actor( is_npc )->wielded_with_weapon_category( weapon_category_id( w_cat.evaluate( d ) ) );
    };
}

conditional_t::func f_can_see( bool is_npc )
{
    return [is_npc]( dialogue const & d ) {
        return d.actor( is_npc )->can_see();
    };
}

conditional_t::func f_is_deaf( bool is_npc )
{
    return [is_npc]( dialogue const & d ) {
        return d.actor( is_npc )->is_deaf();
    };
}

conditional_t::func f_is_on_terrain( const JsonObject &jo, std::string_view member,
                                     bool is_npc )
{
    str_or_var terrain_type = get_str_or_var( jo.get_member( member ), member, true );
    return [terrain_type, is_npc]( dialogue const & d ) {
        map &here = get_map();
        return here.ter( d.actor( is_npc )->pos() ) == ter_id( terrain_type.evaluate( d ) );
    };
}

conditional_t::func f_is_on_terrain_with_flag( const JsonObject &jo, std::string_view member,
        bool is_npc )
{
    str_or_var terrain_type = get_str_or_var( jo.get_member( member ), member, true );
    return [terrain_type, is_npc]( dialogue const & d ) {
        map &here = get_map();
        return here.ter( d.actor( is_npc )->pos() )->has_flag( terrain_type.evaluate( d ) );
    };
}

conditional_t::func f_is_in_field( const JsonObject &jo, std::string_view member,
                                   bool is_npc )
{
<<<<<<< HEAD
    if( jo.has_member( "const" ) ) {
        const double const_value = jo.get_float( "const" );
        return [const_value]( dialogue const & ) {
            return const_value;
        };
    } else if( jo.has_member( "time" ) ) {
        const int value = to_turns<int>( read_from_json_string<time_duration>( jo.get_member( "time" ),
                                         time_duration::units ) );
        return [value]( dialogue const & ) {
            return value;
        };
    } else if( jo.has_member( "power" ) ) {
        units::energy power;
        if constexpr( std::is_same_v<JsonObject, J> ) {
            assign( jo, "power", power, false, 0_kJ );
        }
        const int power_value = units::to_millijoule( power );
        return [power_value]( dialogue const & ) {
            return power_value;
        };
    } else if( jo.has_member( "time_since_cataclysm" ) ) {
        time_duration given_unit = 1_turns;
        if( jo.has_string( "time_since_cataclysm" ) ) {
            std::string given_unit_str = jo.get_string( "time_since_cataclysm" );
            bool found = false;
            for( const auto &pair : time_duration::units ) {
                const std::string &unit = pair.first;
                if( unit == given_unit_str ) {
                    given_unit = pair.second;
                    found = true;
                    break;
                }
            }
            if( !found ) {
                jo.throw_error( "unrecognized time unit in " + jo.str() );
            }
        }
        return [given_unit]( dialogue const & ) {
            return ( to_turn<int>( calendar::turn ) - to_turn<int>( calendar::start_of_cataclysm ) ) /
                   to_turns<int>( given_unit );
        };
    } else if( jo.has_member( "time_until_eoc" ) ) {
        time_duration given_unit = 1_turns;
        effect_on_condition_id eoc_id = effect_on_condition_id( jo.get_string( "time_until_eoc" ) );
        if( jo.has_string( "unit" ) ) {
            std::string given_unit_str = jo.get_string( "unit" );
            bool found = false;
            for( const auto &pair : time_duration::units ) {
                const std::string &unit = pair.first;
                if( unit == given_unit_str ) {
                    given_unit = pair.second;
                    found = true;
                    break;
                }
            }
            if( !found ) {
                jo.throw_error( "unrecognized time unit in " + jo.str() );
            }
        }
        return [eoc_id, given_unit]( dialogue const & ) {
            queued_eocs copy_queue =
                g->queued_global_effect_on_conditions;
            time_point turn;
            bool found = false;
            while( !copy_queue.empty() ) {
                if( copy_queue.top().eoc == eoc_id ) {
                    turn = copy_queue.top().time;
                    found = true;
                    break;
                }
                copy_queue.pop();
            }
            if( !found ) {
                return -1;
            } else {
                return to_turns<int>( turn - calendar::turn ) / to_turns<int>( given_unit );
            }
        };
    } else if( jo.has_member( "rand" ) ) {
        int max_value = jo.get_int( "rand" );
        return [max_value]( dialogue const & ) {
            return rng( 0, max_value );
        };
    } else if( jo.has_member( "faction_trust" ) ) {
        str_or_var name = get_str_or_var( jo.get_member( "faction_trust" ), "faction_trust" );
        return [name]( dialogue const & d ) {
            faction *fac = g->faction_manager_ptr->get( faction_id( name.evaluate( d ) ) );
            return fac->trusts_u;
        };
    } else if( jo.has_member( "faction_like" ) ) {
        str_or_var name = get_str_or_var( jo.get_member( "faction_like" ), "faction_like" );
        return [name]( dialogue const & d ) {
            faction *fac = g->faction_manager_ptr->get( faction_id( name.evaluate( d ) ) );
            return fac->likes_u;
        };
    } else if( jo.has_member( "faction_respect" ) ) {
        str_or_var name = get_str_or_var( jo.get_member( "faction_respect" ), "faction_respect" );
        return [name]( dialogue const & d ) {
            faction *fac = g->faction_manager_ptr->get( faction_id( name.evaluate( d ) ) );
            return fac->respects_u;
        };
    } else if( jo.has_member( "u_val" ) || jo.has_member( "npc_val" ) ||
               jo.has_member( "global_val" ) || jo.has_member( "context_val" ) ) {
        const bool is_npc = jo.has_member( "npc_val" );
        const bool is_global = jo.has_member( "global_val" );
        const bool is_context = jo.has_member( "context_val" );
        const std::string checked_value = is_npc ? jo.get_string( "npc_val" ) :
                                          ( is_global ? jo.get_string( "global_val" ) : ( is_context ? jo.get_string( "context_val" ) :
                                                  jo.get_string( "u_val" ) ) );
        if( checked_value == "strength" ) {
            return [is_npc]( dialogue const & d ) {
                return d.actor( is_npc )->str_cur();
            };
        } else if( checked_value == "dexterity" ) {
            return [is_npc]( dialogue const & d ) {
                return d.actor( is_npc )->dex_cur();
            };
        } else if( checked_value == "intelligence" ) {
            return [is_npc]( dialogue const & d ) {
                return d.actor( is_npc )->int_cur();
            };
        } else if( checked_value == "perception" ) {
            return [is_npc]( dialogue const & d ) {
                return d.actor( is_npc )->per_cur();
            };
        } else if( checked_value == "strength_base" ) {
            return [is_npc]( dialogue const & d ) {
                return d.actor( is_npc )->get_str_max();
            };
        } else if( checked_value == "dexterity_base" ) {
            return [is_npc]( dialogue const & d ) {
                return d.actor( is_npc )->get_dex_max();
            };
        } else if( checked_value == "intelligence_base" ) {
            return [is_npc]( dialogue const & d ) {
                return d.actor( is_npc )->get_int_max();
            };
        } else if( checked_value == "perception_base" ) {
            return [is_npc]( dialogue const & d ) {
                return d.actor( is_npc )->get_per_max();
            };
        } else if( checked_value == "strength_bonus" ) {
            return [is_npc]( dialogue const & d ) {
                return d.actor( is_npc )->get_str_bonus();
            };
        } else if( checked_value == "dexterity_bonus" ) {
            return [is_npc]( dialogue const & d ) {
                return d.actor( is_npc )->get_dex_bonus();
            };
        } else if( checked_value == "intelligence_bonus" ) {
            return [is_npc]( dialogue const & d ) {
                return d.actor( is_npc )->get_int_bonus();
            };
        } else if( checked_value == "perception_bonus" ) {
            return [is_npc]( dialogue const & d ) {
                return d.actor( is_npc )->get_per_bonus();
            };
        } else if( checked_value == "hp" ) {
            std::optional<bodypart_id> bp;
            if constexpr( std::is_same_v<JsonObject, J> ) {
                optional( jo, false, "bodypart", bp );
            }
            return [is_npc, bp]( dialogue const & d ) {
                bodypart_id bid = bp.value_or( get_bp_from_str( d.reason ) );
                return d.actor( is_npc )->get_cur_hp( bid );
            };
        } else if( checked_value == "warmth" ) {
            std::optional<bodypart_id> bp;
            if constexpr( std::is_same_v<JsonObject, J> ) {
                optional( jo, false, "bodypart", bp );
            }
            return [is_npc, bp]( dialogue const & d ) {
                bodypart_id bid = bp.value_or( get_bp_from_str( d.reason ) );
                return units::to_legacy_bodypart_temp( d.actor( is_npc )->get_cur_part_temp( bid ) );
            };
        } else if( checked_value == "dodge" ) {
            return [is_npc]( dialogue const & d ) {
                return d.actor( is_npc )->get_character()->get_dodge();
            };
        } else if( checked_value == "effect_intensity" ) {
            const std::string &effect_id = jo.get_string( "effect" );
            std::optional<bodypart_id> bp;
            if constexpr( std::is_same_v<JsonObject, J> ) {
                optional( jo, false, "bodypart", bp );
            }
            return [effect_id, bp, is_npc]( dialogue const & d ) {
                bodypart_id bid = bp.value_or( get_bp_from_str( d.reason ) );
                effect target = d.actor( is_npc )->get_effect( efftype_id( effect_id ), bid );
                return target.is_null() ? -1 : target.get_intensity();
            };
        } else if( checked_value == "var" ) {
            var_info info( {}, {} );
            if constexpr( std::is_same_v<JsonObject, J> ) {
                info = read_var_info( jo );
            }
            return [info]( dialogue const & d ) {
                std::string var = read_var_value( info, d );
                if( !var.empty() ) {
                    // NOLINTNEXTLINE(cert-err34-c)
                    return std::atof( var.c_str() );
                } else if( !info.default_val.empty() ) {
                    // NOLINTNEXTLINE(cert-err34-c)
                    return std::atof( info.default_val.c_str() );
                }
                return 0.0;
            };
        } else if( checked_value == "time_since_var" ) {
            dbl_or_var empty;
            std::string var_name;
            if constexpr( std::is_same_v<JsonObject, J> ) {
                var_name = get_talk_varname( jo, "var_name", false, empty );
            }
            return [is_npc, var_name]( dialogue const & d ) {
                int stored_value = 0;
                const std::string &var = d.actor( is_npc )->get_value( var_name );
                if( !var.empty() ) {
                    stored_value = std::stof( var );
                }
                return to_turn<int>( calendar::turn ) - stored_value;
            };
        } else if( checked_value == "allies" ) {
            if( is_npc ) {
                jo.throw_error( "allies count not supported for NPCs.  In " + jo.str() );
            } else {
                return []( dialogue const & ) {
                    return static_cast<int>( g->allies().size() );
                };
            }
        } else if( checked_value == "cash" ) {
            if( is_npc ) {
                jo.throw_error( "cash count not supported for NPCs.  In " + jo.str() );
            } else {
                return [is_npc]( dialogue const & d ) {
                    return d.actor( is_npc )->cash();
                };
            }
        } else if( checked_value == "owed" ) {
            if( is_npc ) {
                jo.throw_error( "owed amount not supported for NPCs.  In " + jo.str() );
            } else {
                return []( dialogue const & d ) {
                    return d.actor( true )->debt();
                };
            }
        } else if( checked_value == "sold" ) {
            if( is_npc ) {
                jo.throw_error( "owed amount not supported for NPCs.  In " + jo.str() );
            } else {
                return []( dialogue const & d ) {
                    return d.actor( true )->sold();
                };
            }
        } else if( checked_value == "pos_x" ) {
            return [is_npc]( dialogue const & d ) {
                return d.actor( is_npc )->posx();
            };
        } else if( checked_value == "pos_y" ) {
            return [is_npc]( dialogue const & d ) {
                return d.actor( is_npc )->posy();
            };
        } else if( checked_value == "pos_z" ) {
            return [is_npc]( dialogue const & d ) {
                return d.actor( is_npc )->posz();
            };
        } else if( checked_value == "power" ) {
            return [is_npc]( dialogue const & d ) {
                // Energy in milijoule
                return static_cast<int>( d.actor( is_npc )->power_cur().value() );
            };
        } else if( checked_value == "power_max" ) {
            return [is_npc]( dialogue const & d ) {
                // Energy in milijoule
                return static_cast<int>( d.actor( is_npc )->power_max().value() );
            };
        } else if( checked_value == "power_percentage" ) {
            return [is_npc]( dialogue const & d ) {
                // Energy in milijoule
                int power_max = d.actor( is_npc )->power_max().value();
                if( power_max == 0 ) {
                    return 0; //Default value if character does not have power, avoids division with 0.
                } else {
                    return static_cast<int>( d.actor( is_npc )->power_cur().value() * 100 ) / power_max;
                }
            };
        } else if( checked_value == "morale" ) {
            return [is_npc]( dialogue const & d ) {
                return d.actor( is_npc )->morale_cur();
            };
        } else if( checked_value == "focus" ) {
            return [is_npc]( dialogue const & d ) {
                return d.actor( is_npc )->focus_cur();
            };
        } else if( checked_value == "mana" ) {
            return [is_npc]( dialogue const & d ) {
                return d.actor( is_npc )->mana_cur();
            };
        } else if( checked_value == "mana_max" ) {
            return [is_npc]( dialogue const & d ) {
                return d.actor( is_npc )->mana_max();
            };
        } else if( checked_value == "mana_percentage" ) {
            return [is_npc]( dialogue const & d ) {
                int mana_max = d.actor( is_npc )->mana_max();
                if( mana_max == 0 ) {
                    return 0; //Default value if character does not have mana, avoids division with 0.
                } else {
                    return ( d.actor( is_npc )->mana_cur() * 100 ) / mana_max;
                }
            };
        } else if( checked_value == "hunger" ) {
            return [is_npc]( dialogue const & d ) {
                return d.actor( is_npc )->get_hunger();
            };
        } else if( checked_value == "thirst" ) {
            return [is_npc]( dialogue const & d ) {
                return d.actor( is_npc )->get_thirst();
            };
        } else if( checked_value == "instant_thirst" ) {
            return [is_npc]( dialogue const & d ) {
                return d.actor( is_npc )->get_instant_thirst();
            };
        } else if( checked_value == "stored_kcal" ) {
            return [is_npc]( dialogue const & d ) {
                return d.actor( is_npc )->get_stored_kcal();
            };
        } else if( checked_value == "stored_kcal_percentage" ) {
            // 100% is 5 BMI's worth of kcal, which is considered healthy (this varies with height).
            return [is_npc]( dialogue const & d ) {
                int divisor = d.actor( is_npc )->get_healthy_kcal() / 100;
                //if no data default to default height of 175cm
                if( divisor == 0 ) {
                    divisor = 118169 / 100;
                }
                return d.actor( is_npc )->get_stored_kcal() / divisor;
            };
        } else if( checked_value == "item_count" ) {
            const itype_id item_id( jo.get_string( "item" ) );
            return [is_npc, item_id]( dialogue const & d ) {
                return d.actor( is_npc )->get_amount( item_id );
            };
        } else if( checked_value == "charge_count" ) {
            const itype_id item_id( jo.get_string( "item" ) );
            return [is_npc, item_id]( dialogue const & d ) {
                return d.actor( is_npc )->charges_of( item_id );
            };
        } else if( checked_value == "exp" ) {
            return [is_npc]( dialogue const & d ) {
                return d.actor( is_npc )->get_kill_xp();
            };
        } else if( checked_value == "addiction_intensity" ) {
            const addiction_id add_id( jo.get_string( "addiction" ) );
            if( jo.has_object( "mod" ) ) {
                // final_value = (val / (val - step * intensity)) - 1
                JsonObject jobj = jo.get_object( "mod" );
                const int val = jobj.get_int( "val", 0 );
                const int step = jobj.get_int( "step", 0 );
                return [is_npc, add_id, val, step]( dialogue const & d ) {
                    int intens = d.actor( is_npc )->get_addiction_intensity( add_id );
                    int denom = val - step * intens;
                    return denom == 0 ? 0 : ( val / std::max( 1, denom ) - 1 );
                };
            }
            const int mod = jo.get_int( "mod", 1 );
            return [is_npc, add_id, mod]( dialogue const & d ) {
                return d.actor( is_npc )->get_addiction_intensity( add_id ) * mod;
            };
        } else if( checked_value == "addiction_turns" ) {
            const addiction_id add_id( jo.get_string( "addiction" ) );
            return [is_npc, add_id]( dialogue const & d ) {
                return d.actor( is_npc )->get_addiction_turns( add_id );
            };
        } else if( checked_value == "stim" ) {
            return [is_npc]( dialogue const & d ) {
                return d.actor( is_npc )->get_stim();
            };
        } else if( checked_value == "pkill" ) {
            return [is_npc]( dialogue const & d ) {
                return d.actor( is_npc )->get_pkill();
            };
        } else if( checked_value == "rad" ) {
            return [is_npc]( dialogue const & d ) {
                return d.actor( is_npc )->get_rad();
            };
        } else if( checked_value == "item_rad" ) {
            if constexpr( std::is_same_v<JsonObject, J> ) {
                const std::string flag = jo.get_string( "flag" );
                const aggregate_type agg = jo.template get_enum_value<aggregate_type>( "aggregate",
                                           aggregate_type::FIRST );
                return [is_npc, flag, agg]( dialogue const & d ) {
                    return d.actor( is_npc )->item_rads( flag_id( flag ), agg );
                };
            }
        } else if( checked_value == "focus" ) {
            return [is_npc]( dialogue const & d ) {
                return d.actor( is_npc )->focus_cur();
            };
        } else if( checked_value == "activity_level" ) {
            return [is_npc]( dialogue const & d ) {
                return d.actor( is_npc )->get_activity_level();
            };
        } else if( checked_value == "fatigue" ) {
            return [is_npc]( dialogue const & d ) {
                return d.actor( is_npc )->get_fatigue();
            };
        } else if( checked_value == "stamina" ) {
            return [is_npc]( dialogue const & d ) {
                return d.actor( is_npc )->get_stamina();
            };
        } else if( checked_value == "sleep_deprivation" ) {
            return [is_npc]( dialogue const & d ) {
                return d.actor( is_npc )->get_sleep_deprivation();
            };
        } else if( checked_value == "anger" ) {
            return [is_npc]( dialogue const & d ) {
                return d.actor( is_npc )->get_anger();
            };
        } else if( checked_value == "friendly" ) {
            return [is_npc]( dialogue const & d ) {
                return d.actor( is_npc )->get_friendly();
            };
        } else if( checked_value == "vitamin" ) {
            std::string vitamin_name = jo.get_string( "name" );
            return [is_npc, vitamin_name]( dialogue const & d ) {
                Character const *you = static_cast<talker const *>( d.actor( is_npc ) )->get_character();
                if( you ) {
                    return you->vitamin_get( vitamin_id( vitamin_name ) );
                } else {
                    return 0;
                }
            };
        } else if( checked_value == "heart_rate" ) {
            return [is_npc]( dialogue const & d ) {
                Character const *you = static_cast<talker const *>( d.actor( is_npc ) )->get_character();
                if( you ) {
                    return static_cast<int>( 100 * you->get_heartrate_index() );
                } else {
                    return 0;
                }
            };
        } else if( checked_value == "blood_pressure" ) {
            return [is_npc]( dialogue const & d ) {
                Character const *you = static_cast<talker const *>( d.actor( is_npc ) )->get_character();
                if( you ) {
                    return static_cast<int>( 100 * you->get_circulation() );
                } else {
                    return 0;
                }
            };
        } else if( checked_value == "age" ) {
            return [is_npc]( dialogue const & d ) {
                return d.actor( is_npc )->get_age();
            };
        } else if( checked_value == "height" ) {
            return [is_npc]( dialogue const & d ) {
                return d.actor( is_npc )->get_height();
            };
        } else if( checked_value == "bmi_permil" ) {
            return [is_npc]( dialogue const & d ) {
                return d.actor( is_npc )->get_bmi_permil();
            };
        } else if( checked_value == "size" ) {
            return [is_npc]( dialogue const & d ) {
                return d.actor( is_npc )->get_size();
            };
        } else if( checked_value == "volume" ) {
            return [is_npc]( dialogue const & d ) {
                return d.actor( is_npc )->get_volume();
            };
        } else if( checked_value == "weight" ) {
            return [is_npc]( dialogue const & d ) {
                return d.actor( is_npc )->get_weight();
            };
        } else if( checked_value == "grab_strength" ) {
            return [is_npc]( dialogue const & d ) {
                return d.actor( is_npc )->get_grab_strength();
            };
        } else if( checked_value == "fine_detail_vision_mod" ) {
            return [is_npc]( dialogue const & d ) {
                return d.actor( is_npc )->get_fine_detail_vision_mod();
            };
        } else if( checked_value == "health" ) {
            return [is_npc]( dialogue const & d ) {
                return d.actor( is_npc )->get_health();
            };
        } else if( checked_value == "body_temp" ) {
            return [is_npc]( dialogue const & d ) {
                return units::to_legacy_bodypart_temp( d.actor( is_npc )->get_body_temp() );
            };
        } else if( checked_value == "body_temp_delta" ) {
            return [is_npc]( dialogue const & d ) {
                return units::to_legacy_bodypart_temp_delta( d.actor( is_npc )->get_body_temp_delta() );
            };
        } else if( checked_value == "npc_trust" ) {
            return [is_npc]( dialogue const & d ) {
                return d.actor( is_npc )->get_npc_trust();
            };
        } else if( checked_value == "npc_fear" ) {
            return [is_npc]( dialogue const & d ) {
                return d.actor( is_npc )->get_npc_fear();
            };
        } else if( checked_value == "npc_value" ) {
            return [is_npc]( dialogue const & d ) {
                return d.actor( is_npc )->get_npc_value();
            };
        } else if( checked_value == "npc_anger" ) {
            return [is_npc]( dialogue const & d ) {
                return d.actor( is_npc )->get_npc_anger();
            };
        } else if( checked_value == "field_strength" ) {
            if( jo.has_member( "field" ) ) {
                field_type_id ft = field_type_id( jo.get_string( "field" ) );
                return [is_npc, ft]( dialogue const & d ) {
                    map &here = get_map();
                    for( const std::pair<const field_type_id, field_entry> &f : here.field_at( d.actor(
                                is_npc )->pos() ) ) {
                        if( f.second.get_field_type() == ft ) {
                            return f.second.get_field_intensity();
                        }
                    }
                    return 0;
                };
            }
        } else if( checked_value == "spell_level" ) {
            if( jo.has_member( "school" ) ) {
                const std::string school_name = jo.get_string( "school" );
                const trait_id spell_school( school_name );
                return [is_npc, spell_school]( dialogue & d ) {
                    return d.actor( is_npc )->get_spell_level( spell_school );
                };
            } else if( jo.has_member( "spell" ) ) {
                const std::string spell_name = jo.get_string( "spell" );
                const spell_id this_spell_id( spell_name );
                return [is_npc, this_spell_id]( dialogue & d ) {
                    return d.actor( is_npc )->get_spell_level( this_spell_id );
                };
            } else {
                return [is_npc]( dialogue & d ) {
                    return d.actor( is_npc )->get_highest_spell_level();
                };
            }
        } else if( checked_value == "spell_level_adjustment" ) {
            if( jo.has_member( "school" ) ) {
                const std::string school_name = jo.get_string( "school" );
                const trait_id spell_school( school_name );
                return [is_npc, spell_school]( dialogue & d ) {
                    std::map<trait_id, double>::iterator it =
                        d.actor( is_npc )->get_character()->magic->caster_level_adjustment_by_school.find( spell_school );
                    if( it != d.actor( is_npc )->get_character()->magic->caster_level_adjustment_by_school.end() ) {
                        return it->second;
                    } else {
                        return 0.0;
                    }
                };
            } else if( jo.has_member( "spell" ) ) {
                const std::string spell_name = jo.get_string( "spell" );
                const spell_id this_spell_id( spell_name );
                return [is_npc, this_spell_id]( dialogue & d ) {
                    std::map<spell_id, double>::iterator it =
                        d.actor( is_npc )->get_character()->magic->caster_level_adjustment_by_spell.find( this_spell_id );
                    if( it != d.actor( is_npc )->get_character()->magic->caster_level_adjustment_by_spell.end() ) {
                        return it->second;
                    } else {
                        return 0.0;
                    }
                };
            } else {
                return [is_npc]( dialogue & d ) {
                    return d.actor( is_npc )->get_character()->magic->caster_level_adjustment;
                };
            }
        } else if( checked_value == "spell_exp" ) {
            const std::string spell_name = jo.get_string( "spell" );
            const spell_id this_spell_id( spell_name );
            return [is_npc, this_spell_id]( dialogue & d ) {
                return d.actor( is_npc )->get_spell_exp( this_spell_id );
            };
        } else if( checked_value == "spell_count" ) {
            trait_id school = trait_id::NULL_ID();
            if( jo.has_member( "school" ) ) {
                school = trait_id( jo.get_string( "school" ) );
            }
            return [is_npc, school]( dialogue & d ) {
                return d.actor( is_npc )->get_spell_count( school );
            };
        } else if( checked_value == "proficiency" ) {
            const std::string proficiency_name = jo.get_string( "proficiency_id" );
            const proficiency_id the_proficiency_id( proficiency_name );
            if( jo.has_int( "format" ) ) {
                const int format = jo.get_int( "format" );
                return [is_npc, format, the_proficiency_id]( dialogue & d ) {
                    return static_cast<int>( ( d.actor( is_npc )->proficiency_practiced_time(
                                                   the_proficiency_id ) * format ) /
                                             the_proficiency_id->time_to_learn() );
                };
            } else if( jo.has_member( "format" ) ) {
                const std::string format = jo.get_string( "format" );
                if( format == "time_spent" ) {
                    return [is_npc, the_proficiency_id]( dialogue & d ) {
                        return to_turns<int>( d.actor( is_npc )->proficiency_practiced_time( the_proficiency_id ) );
                    };
                } else if( format == "percent" ) {
                    return [is_npc, the_proficiency_id]( dialogue & d ) {
                        return static_cast<int>( ( d.actor( is_npc )->proficiency_practiced_time(
                                                       the_proficiency_id ) * 100 ) /
                                                 the_proficiency_id->time_to_learn() );
                    };
                } else if( format == "permille" ) {
                    return [is_npc, the_proficiency_id]( dialogue & d ) {
                        return static_cast<int>( ( d.actor( is_npc )->proficiency_practiced_time(
                                                       the_proficiency_id ) * 1000 ) /
                                                 the_proficiency_id->time_to_learn() );
                    };
                } else if( format == "total_time_required" ) {
                    return [the_proficiency_id]( dialogue & d ) {
                        static_cast<void>( d );
                        return to_turns<int>( the_proficiency_id->time_to_learn() );
                    };
                } else if( format == "time_left" ) {
                    return [is_npc, the_proficiency_id]( dialogue & d ) {
                        return to_turns<int>( the_proficiency_id->time_to_learn() - d.actor(
                                                  is_npc )->proficiency_practiced_time( the_proficiency_id ) );
                    };
                } else {
                    jo.throw_error( "unrecognized format in " + jo.str() );
                }
            }
        }
    } else if( jo.has_member( "moon" ) ) {
        return []( dialogue const & ) {
            return static_cast<int>( get_moon_phase( calendar::turn ) );
        };
    } else if( jo.has_member( "hour" ) ) {
        return []( dialogue const & ) {
            return to_hours<int>( time_past_midnight( calendar::turn ) );
        };
    } else if( jo.has_array( "distance" ) ) {
        JsonArray objects = jo.get_array( "distance" );
        if( objects.size() != 2 ) {
            objects.throw_error( "distance requires an array with 2 elements." );
        }
        std::string first = get_string_from_input( objects, 0 );
        std::string second = get_string_from_input( objects, 1 );
        return [first, second]( dialogue & d ) {
            tripoint_abs_ms first_point = get_tripoint_from_string( first, d );
            tripoint_abs_ms second_point = get_tripoint_from_string( second, d );
            return rl_dist( first_point, second_point );
        };
    } else if( jo.has_member( "mod_load_order" ) ) {
        const mod_id our_mod_id = mod_id( jo.get_string( "mod_load_order" ) );
        return [our_mod_id]( dialogue const & ) {
            int count = 0;
            for( const mod_id &mod : world_generator->active_world->active_mod_order ) {
                if( our_mod_id == mod ) {
                    return count;
                }
                count++;
            }
            return -1;
        };
    } else if( jo.has_array( "arithmetic" ) ) {
        talk_effect_fun_t arith;
        if constexpr( std::is_same_v<JsonObject, J> ) {
            arith.set_arithmetic( jo, "arithmetic", true );
        }
        return [arith]( dialogue & d ) {
            arith( d );
            var_info info = var_info( var_type::global, "temp_var" );
            std::string val = read_var_value( info, d );
            if( !val.empty() ) {
                return std::stof( val );
            } else {
                debugmsg( "No valid value." );
                return 0.0f;
=======
    str_or_var field_type = get_str_or_var( jo.get_member( member ), member, true );
    return [field_type, is_npc]( dialogue const & d ) {
        map &here = get_map();
        field_type_id ft = field_type_id( field_type.evaluate( d ) );
        for( const std::pair<const field_type_id, field_entry> &f : here.field_at( d.actor(
                    is_npc )->pos() ) ) {
            if( f.second.get_field_type() == ft ) {
                return true;
>>>>>>> 31381008
            }
        }
        return false;
    };
}

conditional_t::func f_has_move_mode( const JsonObject &jo, std::string_view member,
                                     bool is_npc )
{
    str_or_var mode = get_str_or_var( jo.get_member( member ), member, true );
    return [mode, is_npc]( dialogue const & d ) {
        return d.actor( is_npc )->get_move_mode() == move_mode_id( mode.evaluate( d ) );
    };
}

conditional_t::func f_can_see_location( const JsonObject &jo, std::string_view member,
                                        bool is_npc )
{
    str_or_var target = get_str_or_var( jo.get_member( member ), member, true );
    return [is_npc, target]( dialogue const & d ) {
        tripoint_abs_ms target_pos = tripoint_abs_ms( tripoint::from_string( target.evaluate( d ) ) );
        return d.actor( is_npc )->can_see_location( get_map().getlocal( target_pos ) );
    };
}

conditional_t::func f_using_martial_art( const JsonObject &jo, std::string_view member,
        bool is_npc )
{
    str_or_var style_to_check = get_str_or_var( jo.get_member( member ), member, true );
    return [style_to_check, is_npc]( dialogue const & d ) {
        return d.actor( is_npc )->using_martial_art( matype_id( style_to_check.evaluate( d ) ) );
    };
}

} // namespace
} // namespace conditional_fun

template<class T>
static std::function<T( const dialogue & )> get_get_str_( const JsonObject &jo,
        std::function<T( const std::string & )> ret_func )
{
    if( jo.get_string( "mutator" ) == "mon_faction" ) {
        str_or_var mtypeid = get_str_or_var( jo.get_member( "mtype_id" ), "mtype_id" );
        return [mtypeid, ret_func]( const dialogue & d ) {
            return ret_func( ( static_cast<mtype_id>( mtypeid.evaluate( d ) ) )->default_faction.str() );
        };
    } else if( jo.get_string( "mutator" ) == "game_option" ) {
        str_or_var option = get_str_or_var( jo.get_member( "option" ), "option" );
        return [option, ret_func]( const dialogue & d ) {
            return ret_func( get_option<std::string>( option.evaluate( d ) ) );
        };
    } else if( jo.get_string( "mutator" ) == "valid_technique" ) {
        std::vector<str_or_var> blacklist;
        if( jo.has_array( "blacklist" ) ) {
            for( const JsonValue &jv : jo.get_array( "blacklist" ) ) {
                blacklist.push_back( get_str_or_var( jv, "blacklist" ) );
            }
        }

        bool crit = jo.get_bool( "crit", false );
        bool dodge_counter = jo.get_bool( "dodge_counter", false );
        bool block_counter = jo.get_bool( "block_counter", false );

        return [blacklist, crit, dodge_counter, block_counter, ret_func]( const dialogue & d ) {
            std::vector<matec_id> bl;
            bl.reserve( blacklist.size() );
            for( const str_or_var &sv : blacklist ) {
                bl.emplace_back( sv.evaluate( d ) );
            }
            return ret_func( d.actor( false )->get_random_technique( *d.actor( true )->get_creature(),
                             crit, dodge_counter, block_counter, bl ).str() );
        };
    } else if( jo.get_string( "mutator" ) == "loc_relative_u" ) {
        str_or_var target = get_str_or_var( jo.get_member( "target" ), "target" );
        return [target, ret_func]( const dialogue & d ) {
            tripoint_abs_ms char_pos = get_map().getglobal( d.actor( false )->pos() );
            tripoint_abs_ms target_pos = char_pos + tripoint::from_string( target.evaluate( d ) );
            return ret_func( target_pos.to_string() );
        };
    } else if( jo.get_string( "mutator" ) == "topic_item" ) {
        return [ret_func]( const dialogue & d ) {
            return ret_func( d.cur_item.str() );
        };
    }

    return nullptr;
}

template<class T>
static std::function<T( const dialogue & )> get_get_translation_( const JsonObject &jo,
        std::function<T( const translation & )> ret_func )
{
    if( jo.get_string( "mutator" ) == "ma_technique_description" ) {
        str_or_var ma = get_str_or_var( jo.get_member( "matec_id" ), "matec_id" );

        return [ma, ret_func]( const dialogue & d ) {
            return ret_func( matec_id( ma.evaluate( d ) )->description );
        };
    } else if( jo.get_string( "mutator" ) == "ma_technique_name" ) {
        str_or_var ma = get_str_or_var( jo.get_member( "matec_id" ), "matec_id" );

        return [ma, ret_func]( const dialogue & d ) {
            return ret_func( matec_id( ma.evaluate( d ) )->name );
        };
    }

    return nullptr;
}

std::function<translation( const dialogue & )> conditional_t::get_get_translation(
    const JsonObject &jo )
{
    auto ret_func = get_get_str_<translation>( jo, []( const std::string & s ) {
        return no_translation( s );
    } );

    if( !ret_func ) {
        ret_func = get_get_translation_<translation>( jo, []( const translation & t ) {
            return t;
        } );
        if( !ret_func ) {
            jo.throw_error( "unrecognized string mutator in " + jo.str() );
            return []( const dialogue & ) {
                return translation();
            };
        }
    }

    return ret_func;
}

std::function<std::string( const dialogue & )> conditional_t::get_get_string( const JsonObject &jo )
{
    auto ret_func = get_get_str_<std::string>( jo, []( const std::string & s ) {
        return s;
    } );

    if( !ret_func ) {
        ret_func = get_get_translation_<std::string>( jo, []( const translation & t ) {
            return t.translated();
        } );
        if( !ret_func ) {
            jo.throw_error( "unrecognized string mutator in " + jo.str() );
            return []( const dialogue & ) {
                return "INVALID";
            };
        }
    }

    return ret_func;
}

namespace
{
std::unordered_map<std::string_view, int ( talker::* )() const> const f_get_vals = {
    { "activity_level", &talker::get_activity_level },
    { "age", &talker::get_age },
    { "anger", &talker::get_anger },
    { "bmi_permil", &talker::get_bmi_permil },
    { "cash", &talker::cash },
    { "dexterity_base", &talker::get_dex_max },
    { "dexterity_bonus", &talker::get_dex_bonus },
    { "dexterity", &talker::dex_cur },
    { "exp", &talker::get_kill_xp },
    { "fatigue", &talker::get_fatigue },
    { "fine_detail_vision_mod", &talker::get_fine_detail_vision_mod },
    { "focus", &talker::focus_cur },
    { "friendly", &talker::get_friendly },
    { "grab_strength", &talker::get_grab_strength },
    { "health", &talker::get_health },
    { "height", &talker::get_height },
    { "hunger", &talker::get_hunger },
    { "instant_thirst", &talker::get_instant_thirst },
    { "intelligence_base", &talker::get_int_max },
    { "intelligence_bonus", &talker::get_int_bonus },
    { "intelligence", &talker::int_cur },
    { "mana_max", &talker::mana_max },
    { "mana", &talker::mana_cur },
    { "morale", &talker::morale_cur },
    { "npc_anger", &talker::get_npc_anger },
    { "npc_fear", &talker::get_npc_fear },
    { "npc_trust", &talker::get_npc_trust },
    { "npc_value", &talker::get_npc_value },
    { "owed", &talker::debt },
    { "perception_base", &talker::get_per_max },
    { "perception_bonus", &talker::get_per_bonus },
    { "perception", &talker::per_cur },
    { "pkill", &talker::get_pkill },
    { "pos_x", &talker::posx },
    { "pos_y", &talker::posy },
    { "pos_z", &talker::posz },
    { "rad", &talker::get_rad },
    { "size", &talker::get_size },
    { "sleep_deprivation", &talker::get_sleep_deprivation },
    { "sold", &talker::sold },
    { "stamina", &talker::get_stamina },
    { "stim", &talker::get_stim },
    { "stored_kcal", &talker::get_stored_kcal },
    { "strength_base", &talker::get_str_max },
    { "strength_bonus", &talker::get_str_bonus },
    { "strength", &talker::str_cur },
    { "thirst", &talker::get_thirst },
    { "volume", &talker::get_volume },
    { "weight", &talker::get_weight },
    { "count", &talker::get_count }
};
} // namespace

// Consider adding new, single-purpose math functions instead of feeding this monster another else-if
std::function<double( dialogue & )> conditional_t::get_get_dbl( std::string_view checked_value,
        char scope )
{
    const bool is_npc = scope == 'n';

    if( auto iter = f_get_vals.find( checked_value ); iter != f_get_vals.end() ) {
        return [is_npc, func = iter->second ]( dialogue & d ) {
            return ( d.actor( is_npc )->*func )();
        };

    } else if( checked_value == "allies" ) {
        if( is_npc ) {
            throw std::invalid_argument( "Can't get allies count for NPCs" );
        }
        return []( dialogue const & ) {
            return static_cast<double>( g->allies().size() );
        };
    } else if( checked_value == "dodge" ) {
        return [is_npc]( dialogue const & d ) {
            return static_cast<talker const *>( d.actor( is_npc ) )->get_character()->get_dodge();
        };
    } else if( checked_value == "power_percentage" ) {
        return [is_npc]( dialogue const & d ) {
            // Energy in milijoule
            units::energy::value_type power_max = d.actor( is_npc )->power_max().value();
            if( power_max == 0 ) {
                return 0.0; //Default value if character does not have power, avoids division with 0.
            }
            return static_cast<double>( d.actor( is_npc )->power_cur().value() * 100.0L / power_max );
        };
    } else if( checked_value == "mana_percentage" ) {
        return [is_npc]( dialogue const & d ) {
            int mana_max = d.actor( is_npc )->mana_max();
            if( mana_max == 0 ) {
                return 0.0; //Default value if character does not have mana, avoids division with 0.
            }
            return d.actor( is_npc )->mana_cur() * 100.0 / mana_max;
        };
    } else if( checked_value == "stored_kcal_percentage" ) {
        // 100% is 5 BMI's worth of kcal, which is considered healthy (this varies with height).
        return [is_npc]( dialogue const & d ) {
            int divisor = d.actor( is_npc )->get_healthy_kcal() / 100;
            //if no data default to default height of 175cm
            if( divisor == 0 ) {
                divisor = 118169 / 100;
            }
            return static_cast<double>( d.actor( is_npc )->get_stored_kcal() ) / divisor;
        };
    } else if( checked_value == "body_temp" ) {
        return [is_npc]( dialogue const & d ) {
            return units::to_legacy_bodypart_temp( d.actor( is_npc )->get_body_temp() );
        };
    } else if( checked_value == "body_temp_delta" ) {
        return [is_npc]( dialogue const & d ) {
            return units::to_legacy_bodypart_temp_delta( d.actor( is_npc )->get_body_temp_delta() );
        };
    } else if( checked_value == "power" ) {
        return [is_npc]( dialogue const & d ) {
            // Energy in milijoule
            return static_cast<double>( d.actor( is_npc )->power_cur().value() );
        };
    } else if( checked_value == "power_max" ) {
        return [is_npc]( dialogue const & d ) {
            // Energy in milijoule
            return static_cast<double>( d.actor( is_npc )->power_max().value() );
        };
    }

    throw std::invalid_argument( string_format( R"(Invalid aspect "%s" for val())", checked_value ) );
}

namespace
{
std::unordered_map<std::string_view, void ( talker::* )( int )> const f_set_vals = {
    { "age", &talker::set_age },
    { "anger", &talker::set_anger },
    { "dexterity_base", &talker::set_dex_max },
    { "dexterity_bonus", &talker::set_dex_bonus },
    { "exp", &talker::set_kill_xp },
    { "fatigue", &talker::set_fatigue },
    { "friendly", &talker::set_friendly },
    { "height", &talker::set_height },
    { "intelligence_base", &talker::set_int_max },
    { "intelligence_bonus", &talker::set_int_bonus },
    { "mana", &talker::set_mana_cur },
    { "morale", &talker::set_morale },
    { "npc_anger", &talker::set_npc_anger },
    { "npc_fear", &talker::set_npc_fear },
    { "npc_trust", &talker::set_npc_trust },
    { "npc_value", &talker::set_npc_value },
    { "perception_base", &talker::set_per_max },
    { "perception_bonus", &talker::set_per_bonus },
    { "pkill", &talker::set_pkill },
    { "rad", &talker::set_rad },
    { "sleep_deprivation", &talker::set_sleep_deprivation },
    { "stamina", &talker::set_stamina },
    { "stim", &talker::set_stim },
    { "stored_kcal", &talker::set_stored_kcal },
    { "strength_base", &talker::set_str_max },
    { "strength_bonus", &talker::set_str_bonus },
    { "thirst", &talker::set_thirst },
};
} // namespace

// Consider adding new, single-purpose math functions instead of feeding this monster another else-if
std::function<void( dialogue &, double )>
conditional_t::get_set_dbl( std::string_view checked_value, char scope )
{
    const bool is_npc = scope == 'n';

    if( auto iter = f_set_vals.find( checked_value ); iter != f_set_vals.end() ) {
        return [is_npc, func = iter->second ]( dialogue & d, double input ) {
            ( d.actor( is_npc )->*func )( input );
        };

    } else if( checked_value == "owed" ) {
        return [is_npc]( dialogue & d, double input ) {
            d.actor( is_npc )->add_debt( input - d.actor( is_npc )->debt() );
        };
    } else if( checked_value == "sold" ) {
        return [is_npc]( dialogue & d, double input ) {
            d.actor( is_npc )->add_sold( input - d.actor( is_npc )->sold() );
        };
    } else if( checked_value == "pos_x" ) {
        return [is_npc]( dialogue & d, double input ) {
            tripoint const tr = d.actor( is_npc )->pos();
            d.actor( is_npc )->set_pos( tripoint( input, tr.y, tr.z ) );
        };
    } else if( checked_value == "pos_y" ) {
        return [is_npc]( dialogue & d, double input ) {
            tripoint const tr = d.actor( is_npc )->pos();
            d.actor( is_npc )->set_pos( tripoint( tr.x, input, tr.z ) );
        };
    } else if( checked_value == "pos_z" ) {
        return [is_npc]( dialogue & d, double input ) {
            tripoint const tr = d.actor( is_npc )->pos();
            d.actor( is_npc )->set_pos( tripoint( tr.xy(), input ) );
        };
    } else if( checked_value == "power" ) {
        return [is_npc]( dialogue & d, double input ) {
            // Energy in milijoule
            d.actor( is_npc )->set_power_cur( 1_mJ * input );
        };
    } else if( checked_value == "power_percentage" ) {
        return [is_npc]( dialogue & d, double input ) {
            // Energy in milijoule
            d.actor( is_npc )->set_power_cur( ( d.actor( is_npc )->power_max() * input ) / 100 );
        };
    } else if( checked_value == "focus" ) {
        return [is_npc]( dialogue & d, double input ) {
            d.actor( is_npc )->mod_focus( input - d.actor( is_npc )->focus_cur() );
        };
    } else if( checked_value == "mana_percentage" ) {
        return [is_npc]( dialogue & d, double input ) {
            d.actor( is_npc )->set_mana_cur( ( d.actor( is_npc )->mana_max() * input ) / 100 );
        };
    } else if( checked_value == "stored_kcal_percentage" ) {
        // 100% is 55'000 kcal, which is considered healthy.
        return [is_npc]( dialogue & d, double input ) {
            d.actor( is_npc )->set_stored_kcal( input * 5500 );
        };
    }
    throw std::invalid_argument( string_format( R"(Invalid aspect "%s" for val())", checked_value ) );
}

void eoc_math::_validate_type( JsonArray const &objects, type_t type_ ) const
{
    if( type_ != type_t::compare && action >= oper::equal ) {
        objects.throw_error( "Comparison operators can only be used in conditional statements" );
    } else if( type_ == type_t::compare && action < oper::equal ) {
        if( action == oper::assign ) {
            objects.throw_error(
                R"(Assignment operator "=" can't be used in a conditional statement.  Did you mean to use "=="? )" );
        } else if( action != oper::ret ) {
            objects.throw_error( "Only comparison operators can be used in conditional statements" );
        }
    } else if( type_ == type_t::ret && action > oper::ret ) {
        objects.throw_error( "Only return expressions are allowed in this context" );
    } else if( type_ != type_t::ret && action == oper::ret ) {
        objects.throw_error( "Return expression in assignment context has no effect" );
    }
}

void eoc_math::from_json( const JsonObject &jo, std::string_view member, type_t type_ )
{
    JsonArray const objects = jo.get_array( member );
    if( objects.size() > 3 ) {
        jo.throw_error( "Invalid number of args in " + jo.str() );
        return;
    }

    std::string const oper = objects.size() >= 2 ? objects.get_string( 1 ) : std::string{};

    if( objects.size() == 1 ) {
        action = oper::ret;
    } else if( objects.size() == 2 ) {
        if( oper == "++" ) {
            action = oper::increase;
        } else if( oper == "--" ) {
            action = oper::decrease;
        } else {
            jo.throw_error( "Invalid unary operator in " + jo.str() );
            return;
        }
    } else if( objects.size() == 3 ) {
        rhs = defer_math( objects.get_string( 2 ), false );
        if( oper == "=" ) {
            action = oper::assign;
        } else if( oper == "+=" ) {
            action = oper::plus_assign;
        } else if( oper == "-=" ) {
            action = oper::minus_assign;
        } else if( oper == "*=" ) {
            action = oper::mult_assign;
        } else if( oper == "/=" ) {
            action = oper::div_assign;
        } else if( oper == "%=" ) {
            action = oper::mod_assign;
        } else if( oper == "==" ) {
            action = oper::equal;
        } else if( oper == "!=" ) {
            action = oper::not_equal;
        } else if( oper == "<" ) {
            action = oper::less;
        } else if( oper == "<=" ) {
            action = oper::equal_or_less;
        } else if( oper == ">" ) {
            action = oper::greater;
        } else if( oper == ">=" ) {
            action = oper::equal_or_greater;
        } else {
            jo.throw_error( "Invalid binary operator in " + jo.str() );
            return;
        }
    }
    _validate_type( objects, type_ );
    bool const lhs_assign = action >= oper::assign && action <= oper::decrease;
    lhs = defer_math( objects.get_string( 0 ), lhs_assign );
    if( action >= oper::plus_assign && action <= oper::decrease ) {
        mhs = defer_math( objects.get_string( 0 ), false );
    }
}

double eoc_math::act( dialogue &d ) const
{
    switch( action ) {
        case oper::ret:
            return lhs->eval( d );
        case oper::assign:
            lhs->assign( d, rhs->eval( d ) );
            break;
        case oper::plus_assign:
            lhs->assign( d, mhs->eval( d ) + rhs->eval( d ) );
            break;
        case oper::minus_assign:
            lhs->assign( d, mhs->eval( d ) - rhs->eval( d ) );
            break;
        case oper::mult_assign:
            lhs->assign( d, mhs->eval( d ) * rhs->eval( d ) );
            break;
        case oper::div_assign:
            lhs->assign( d, mhs->eval( d ) / rhs->eval( d ) );
            break;
        case oper::mod_assign:
            lhs->assign( d, std::fmod( mhs->eval( d ), rhs->eval( d ) ) );
            break;
        case oper::increase:
            lhs->assign( d, mhs->eval( d ) + 1 );
            break;
        case oper::decrease:
            lhs->assign( d, mhs->eval( d ) - 1 );
            break;
        case oper::equal:
            return static_cast<double>( float_equals( lhs->eval( d ), rhs->eval( d ) ) );
        case oper::not_equal:
            return static_cast<double>( !float_equals( lhs->eval( d ), rhs->eval( d ) ) );
        case oper::less:
            return lhs->eval( d ) < rhs->eval( d );
        case oper::equal_or_less:
            return lhs->eval( d ) <= rhs->eval( d );
        case oper::greater:
            return lhs->eval( d ) > rhs->eval( d );
        case oper::equal_or_greater:
            return lhs->eval( d ) >= rhs->eval( d );
        case oper::invalid:
        default:
            debugmsg( "unknown eoc math operator %d %s", action, d.get_callstack() );
    }

    return 0;
}

static const
std::vector<condition_parser>
parsers = {
    {"u_has_any_trait", "npc_has_any_trait", jarg::array, &conditional_fun::f_has_any_trait },
    {"u_has_trait", "npc_has_trait", jarg::member, &conditional_fun::f_has_trait },
    {"u_has_visible_trait", "npc_has_visible_trait", jarg::member, &conditional_fun::f_has_visible_trait },
    {"u_has_martial_art", "npc_has_martial_art", jarg::member, &conditional_fun::f_has_martial_art },
    {"u_using_martial_art", "npc_using_martial_art", jarg::member, &conditional_fun::f_using_martial_art },
    {"u_has_proficiency", "npc_has_proficiency", jarg::member, &conditional_fun::f_has_proficiency },
    {"u_has_flag", "npc_has_flag", jarg::member, &conditional_fun::f_has_flag },
    {"u_has_species", "npc_has_species", jarg::member, &conditional_fun::f_has_species },
    {"u_bodytype", "npc_bodytype", jarg::member, &conditional_fun::f_bodytype },
    {"u_has_class", "npc_has_class", jarg::member, &conditional_fun::f_npc_has_class },
    {"u_has_activity", "npc_has_activity", jarg::string, &conditional_fun::f_has_activity },
    {"u_is_riding", "npc_is_riding", jarg::string, &conditional_fun::f_is_riding },
    {"u_has_mission", jarg::string, &conditional_fun::f_u_has_mission },
    {"u_monsters_in_direction", jarg::string, &conditional_fun::f_u_monsters_in_direction },
    {"u_safe_mode_trigger", jarg::member, &conditional_fun::f_u_safe_mode_trigger },
    {"u_profession", jarg::string, &conditional_fun::f_u_profession },
    {"u_has_strength", "npc_has_strength", jarg::member | jarg::array, &conditional_fun::f_has_strength },
    {"u_has_dexterity", "npc_has_dexterity", jarg::member | jarg::array, &conditional_fun::f_has_dexterity },
    {"u_has_intelligence", "npc_has_intelligence", jarg::member | jarg::array, &conditional_fun::f_has_intelligence },
    {"u_has_perception", "npc_has_perception", jarg::member | jarg::array, &conditional_fun::f_has_perception },
    {"u_has_part_temp", "npc_has_part_temp", jarg::member | jarg::array, &conditional_fun::f_has_part_temp },
    {"u_is_wearing", "npc_is_wearing", jarg::member, &conditional_fun::f_is_wearing },
    {"u_has_item", "npc_has_item", jarg::member, &conditional_fun::f_has_item },
    {"u_has_item_with_flag", "npc_has_item_with_flag", jarg::member, &conditional_fun::f_has_item_with_flag },
    {"u_has_items", "npc_has_items", jarg::member, &conditional_fun::f_has_items },
    {"u_has_item_category", "npc_has_item_category", jarg::member, &conditional_fun::f_has_item_category },
    {"u_has_bionics", "npc_has_bionics", jarg::member, &conditional_fun::f_has_bionics },
    {"u_has_any_effect", "npc_has_any_effect", jarg::array, &conditional_fun::f_has_any_effect },
    {"u_has_effect", "npc_has_effect", jarg::member, &conditional_fun::f_has_effect },
    {"u_need", "npc_need", jarg::member, &conditional_fun::f_need },
    {"u_query", "npc_query", jarg::member, &conditional_fun::f_query },
    {"u_query_tile", "npc_query_tile", jarg::member, &conditional_fun::f_query_tile },
    {"u_at_om_location", "npc_at_om_location", jarg::member, &conditional_fun::f_at_om_location },
    {"u_near_om_location", "npc_near_om_location", jarg::member, &conditional_fun::f_near_om_location },
    {"u_has_var", "npc_has_var", jarg::string, &conditional_fun::f_has_var },
    {"expects_vars", jarg::member, &conditional_fun::f_expects_vars },
    {"npc_role_nearby", jarg::string, &conditional_fun::f_npc_role_nearby },
    {"npc_allies", jarg::member | jarg::array, &conditional_fun::f_npc_allies },
    {"npc_allies_global", jarg::member | jarg::array, &conditional_fun::f_npc_allies_global },
    {"u_service", "npc_service", jarg::member, &conditional_fun::f_npc_service },
    {"u_has_cash", jarg::member | jarg::array, &conditional_fun::f_u_has_cash },
    {"u_are_owed", jarg::member | jarg::array, &conditional_fun::f_u_are_owed },
    {"u_aim_rule", "npc_aim_rule", jarg::member, &conditional_fun::f_npc_aim_rule },
    {"u_engagement_rule", "npc_engagement_rule", jarg::member, &conditional_fun::f_npc_engagement_rule },
    {"u_cbm_reserve_rule", "npc_cbm_reserve_rule", jarg::member, &conditional_fun::f_npc_cbm_reserve_rule },
    {"u_cbm_recharge_rule", "npc_cbm_recharge_rule", jarg::member, &conditional_fun::f_npc_cbm_recharge_rule },
    {"u_rule", "npc_rule", jarg::member, &conditional_fun::f_npc_rule },
    {"u_override", "npc_override", jarg::member, &conditional_fun::f_npc_override },
    {"is_season", jarg::member, &conditional_fun::f_is_season },
    {"u_mission_goal", "mission_goal", jarg::member, &conditional_fun::f_mission_goal },
    {"u_mission_goal", "npc_mission_goal", jarg::member, &conditional_fun::f_mission_goal },
    {"roll_contested", jarg::member, &conditional_fun::f_roll_contested },
    {"u_know_recipe", jarg::member, &conditional_fun::f_u_know_recipe },
    {"one_in_chance", jarg::member | jarg::array, &conditional_fun::f_one_in_chance },
    {"x_in_y_chance", jarg::object, &conditional_fun::f_x_in_y_chance },
    {"u_has_worn_with_flag", "npc_has_worn_with_flag", jarg::member, &conditional_fun::f_has_worn_with_flag },
    {"u_has_wielded_with_flag", "npc_has_wielded_with_flag", jarg::member, &conditional_fun::f_has_wielded_with_flag },
    {"u_has_wielded_with_weapon_category", "npc_has_wielded_with_weapon_category", jarg::member, &conditional_fun::f_has_wielded_with_weapon_category },
    {"u_is_on_terrain", "npc_is_on_terrain", jarg::member, &conditional_fun::f_is_on_terrain },
    {"u_is_on_terrain_with_flag", "npc_is_on_terrain_with_flag", jarg::member, &conditional_fun::f_is_on_terrain_with_flag },
    {"u_is_in_field", "npc_is_in_field", jarg::member, &conditional_fun::f_is_in_field },
    {"u_has_move_mode", "npc_has_move_mode", jarg::member, &conditional_fun::f_has_move_mode },
    {"u_can_see_location", "npc_can_see_location", jarg::member, &conditional_fun::f_can_see_location },
    {"is_weather", jarg::member, &conditional_fun::f_is_weather },
    {"map_terrain_with_flag", jarg::member, &conditional_fun::f_map_ter_furn_with_flag },
    {"map_furniture_with_flag", jarg::member, &conditional_fun::f_map_ter_furn_with_flag },
    {"map_in_city", jarg::member, &conditional_fun::f_map_in_city },
    {"mod_is_loaded", jarg::member, &conditional_fun::f_mod_is_loaded },
    {"u_has_faction_trust", jarg::member | jarg::array, &conditional_fun::f_has_faction_trust },
    {"math", jarg::member, &conditional_fun::f_math },
    {"compare_string", jarg::member, &conditional_fun::f_compare_string },
    {"get_condition", jarg::member, &conditional_fun::f_get_condition },
    {"test_eoc", jarg::member, &conditional_fun::f_test_eoc },
};

// When updating this, please also update `dynamic_line_string_keys` in
// `lang/string_extractor/parsers/talk_topic.py` so the lines are properly
// extracted for translation
static const
std::vector<condition_parser>
parsers_simple = {
    {"u_male", "npc_male", &conditional_fun::f_is_male },
    {"u_female", "npc_female", &conditional_fun::f_is_female },
    {"has_no_assigned_mission", &conditional_fun::f_no_assigned_mission },
    {"has_assigned_mission", &conditional_fun::f_has_assigned_mission },
    {"has_many_assigned_missions", &conditional_fun::f_has_many_assigned_missions },
    {"u_has_no_available_mission", "has_no_available_mission", &conditional_fun::f_no_available_mission },
    {"u_has_no_available_mission", "npc_has_no_available_mission", &conditional_fun::f_no_available_mission },
    {"u_has_available_mission", "has_available_mission", &conditional_fun::f_has_available_mission },
    {"u_has_available_mission", "npc_has_available_mission", &conditional_fun::f_has_available_mission },
    {"u_has_many_available_missions", "has_many_available_missions", &conditional_fun::f_has_many_available_missions },
    {"u_has_many_available_missions", "npc_has_many_available_missions", &conditional_fun::f_has_many_available_missions },
    {"u_mission_complete", "mission_complete", &conditional_fun::f_mission_complete },
    {"u_mission_complete", "npc_mission_complete", &conditional_fun::f_mission_complete },
    {"u_mission_incomplete", "mission_incomplete", &conditional_fun::f_mission_incomplete },
    {"u_mission_incomplete", "npc_mission_incomplete", &conditional_fun::f_mission_incomplete },
    {"u_mission_failed", "mission_failed", &conditional_fun::f_mission_failed },
    {"u_mission_failed", "npc_mission_failed", &conditional_fun::f_mission_failed },
    {"u_available", "npc_available", &conditional_fun::f_npc_available },
    {"u_following", "npc_following", &conditional_fun::f_npc_following },
    {"u_friend", "npc_friend", &conditional_fun::f_npc_friend },
    {"u_hostile", "npc_hostile", &conditional_fun::f_npc_hostile },
    {"u_train_skills", "npc_train_skills", &conditional_fun::f_npc_train_skills },
    {"u_train_styles", "npc_train_styles", &conditional_fun::f_npc_train_styles },
    {"u_train_spells", "npc_train_spells", &conditional_fun::f_npc_train_spells },
    {"u_at_safe_space", "at_safe_space", &conditional_fun::f_at_safe_space },
    {"u_at_safe_space", "npc_at_safe_space", &conditional_fun::f_at_safe_space },
    {"u_can_stow_weapon", "npc_can_stow_weapon", &conditional_fun::f_can_stow_weapon },
    {"u_can_drop_weapon", "npc_can_drop_weapon", &conditional_fun::f_can_drop_weapon },
    {"u_has_weapon", "npc_has_weapon", &conditional_fun::f_has_weapon },
    {"u_driving", "npc_driving", &conditional_fun::f_is_driving },
    {"u_has_activity", "npc_has_activity", &conditional_fun::f_has_activity },
    {"u_is_riding", "npc_is_riding", &conditional_fun::f_is_riding },
    {"is_day", &conditional_fun::f_is_day },
    {"u_has_stolen_item", "npc_has_stolen_item", &conditional_fun::f_has_stolen_item },
    {"u_is_outside", "is_outside", &conditional_fun::f_is_outside },
    {"u_is_outside", "npc_is_outside", &conditional_fun::f_is_outside },
    {"u_is_underwater", "npc_is_underwater", &conditional_fun::f_is_underwater },
    {"u_has_camp", &conditional_fun::f_u_has_camp },
    {"u_has_pickup_list", "has_pickup_list", &conditional_fun::f_has_pickup_list },
    {"u_has_pickup_list", "npc_has_pickup_list", &conditional_fun::f_has_pickup_list },
    {"is_by_radio", &conditional_fun::f_is_by_radio },
    {"has_reason", &conditional_fun::f_has_reason },
    {"mission_has_generic_rewards", &conditional_fun::f_mission_has_generic_rewards },
    {"u_can_see", "npc_can_see", &conditional_fun::f_can_see },
    {"u_is_deaf", "npc_is_deaf", &conditional_fun::f_is_deaf },
    {"u_is_alive", "npc_is_alive", &conditional_fun::f_is_alive },
    {"u_exists", "npc_exists", &conditional_fun::f_exists },
    {"u_is_avatar", "npc_is_avatar", &conditional_fun::f_is_avatar },
    {"u_is_npc", "npc_is_npc", &conditional_fun::f_is_npc },
    {"u_is_character", "npc_is_character", &conditional_fun::f_is_character },
    {"u_is_monster", "npc_is_monster", &conditional_fun::f_is_monster },
    {"u_is_item", "npc_is_item", &conditional_fun::f_is_item },
    {"u_is_furniture", "npc_is_furniture", &conditional_fun::f_is_furniture },
    {"has_ammo", &conditional_fun::f_has_ammo },
    {"player_see_u", "player_see_npc", &conditional_fun::f_player_see },
};

conditional_t::conditional_t( const JsonObject &jo )
{
    // improve the clarity of NPC setter functions
    bool found_sub_member = false;
    const auto parse_array = []( const JsonObject & jo, const std::string_view type ) {
        std::vector<conditional_t> conditionals;
        for( const JsonValue entry : jo.get_array( type ) ) {
            if( entry.test_string() ) {
                conditional_t type_condition( entry.get_string() );
                conditionals.emplace_back( type_condition );
            } else {
                JsonObject cond = entry.get_object();
                conditional_t type_condition( cond );
                conditionals.emplace_back( type_condition );
            }
        }
        return conditionals;
    };
    if( jo.has_array( "and" ) ) {
        std::vector<conditional_t> and_conditionals = parse_array( jo, "and" );
        found_sub_member = true;
        condition = [acs = std::move( and_conditionals )]( dialogue & d ) {
            return std::all_of( acs.begin(), acs.end(), [&d]( conditional_t const & cond ) {
                return cond( d );
            } );
        };
    } else if( jo.has_array( "or" ) ) {
        std::vector<conditional_t> or_conditionals = parse_array( jo, "or" );
        found_sub_member = true;
        condition = [ocs = std::move( or_conditionals )]( dialogue & d ) {
            return std::any_of( ocs.begin(), ocs.end(), [&d]( conditional_t const & cond ) {
                return cond( d );
            } );
        };
    } else if( jo.has_object( "not" ) ) {
        JsonObject cond = jo.get_object( "not" );
        const conditional_t sub_condition = conditional_t( cond );
        found_sub_member = true;
        condition = [sub_condition]( dialogue & d ) {
            return !sub_condition( d );
        };
    } else if( jo.has_string( "not" ) ) {
        const conditional_t sub_condition = conditional_t( jo.get_string( "not" ) );
        found_sub_member = true;
        condition = [sub_condition]( dialogue & d ) {
            return !sub_condition( d );
        };
    }
    if( !found_sub_member ) {
        for( const std::string &sub_member : dialogue_data::complex_conds() ) {
            if( jo.has_member( sub_member ) ) {
                found_sub_member = true;
                break;
            }
        }
    }
    bool found = false;
    for( const condition_parser &p : parsers ) {
        if( p.has_beta ) {
            if( p.check( jo ) ) {
                condition = p.f_beta( jo, p.key_alpha, false );
                found = true;
            } else if( p.check( jo, true ) ) {
                condition = p.f_beta( jo, p.key_beta, true );
                found = true;
            }
        } else if( p.check( jo ) ) {
            condition = p.f( jo, p.key_alpha );
            if( jo.has_member( "math" ) ) {
                found_sub_member = true;
            }
            found = true;
        }
        if( found ) {
            break;
        }
    }
    if( !found ) {
        for( const std::string &sub_member : dialogue_data::simple_string_conds() ) {
            if( jo.has_string( sub_member ) ) {
                const conditional_t sub_condition( jo.get_string( sub_member ) );
                condition = [sub_condition]( dialogue & d ) {
                    return sub_condition( d );
                };
                found_sub_member = true;
                break;
            }
        }
    }
    if( !found_sub_member ) {
        jo.throw_error( "unrecognized condition in " + jo.str() );
    }
}

conditional_t::conditional_t( std::string_view type )
{
    bool found = false;
    for( const condition_parser &p : parsers_simple ) {
        if( p.has_beta ) {
            if( type == p.key_alpha ) {
                condition = p.f_beta_simple( false );
                found = true;
            } else if( type == p.key_beta ) {
                condition = p.f_beta_simple( true );
                found = true;
            }
        } else if( type == p.key_alpha ) {
            condition = p.f_simple();
            found = true;
        }
        if( found ) {
            break;
        }
    }
    if( !found ) {
        condition = []( dialogue const & ) {
            return false;
        };
    }
}

const std::unordered_set<std::string> &dialogue_data::simple_string_conds()
{
    static std::unordered_set<std::string> ret;
    if( ret.empty() ) {
        for( const condition_parser &p : parsers_simple ) {
            ret.emplace( p.key_alpha );
            if( p.has_beta ) {
                ret.emplace( p.key_beta );
            }
        }
    }
    return ret;
}

const std::unordered_set<std::string> &dialogue_data::complex_conds()
{
    static std::unordered_set<std::string> ret;
    if( ret.empty() ) {
        for( const condition_parser &p : parsers ) {
            ret.emplace( p.key_alpha );
            if( p.has_beta ) {
                ret.emplace( p.key_beta );
            }
        }
    }
    return ret;
}<|MERGE_RESOLUTION|>--- conflicted
+++ resolved
@@ -1806,681 +1806,6 @@
 conditional_t::func f_is_in_field( const JsonObject &jo, std::string_view member,
                                    bool is_npc )
 {
-<<<<<<< HEAD
-    if( jo.has_member( "const" ) ) {
-        const double const_value = jo.get_float( "const" );
-        return [const_value]( dialogue const & ) {
-            return const_value;
-        };
-    } else if( jo.has_member( "time" ) ) {
-        const int value = to_turns<int>( read_from_json_string<time_duration>( jo.get_member( "time" ),
-                                         time_duration::units ) );
-        return [value]( dialogue const & ) {
-            return value;
-        };
-    } else if( jo.has_member( "power" ) ) {
-        units::energy power;
-        if constexpr( std::is_same_v<JsonObject, J> ) {
-            assign( jo, "power", power, false, 0_kJ );
-        }
-        const int power_value = units::to_millijoule( power );
-        return [power_value]( dialogue const & ) {
-            return power_value;
-        };
-    } else if( jo.has_member( "time_since_cataclysm" ) ) {
-        time_duration given_unit = 1_turns;
-        if( jo.has_string( "time_since_cataclysm" ) ) {
-            std::string given_unit_str = jo.get_string( "time_since_cataclysm" );
-            bool found = false;
-            for( const auto &pair : time_duration::units ) {
-                const std::string &unit = pair.first;
-                if( unit == given_unit_str ) {
-                    given_unit = pair.second;
-                    found = true;
-                    break;
-                }
-            }
-            if( !found ) {
-                jo.throw_error( "unrecognized time unit in " + jo.str() );
-            }
-        }
-        return [given_unit]( dialogue const & ) {
-            return ( to_turn<int>( calendar::turn ) - to_turn<int>( calendar::start_of_cataclysm ) ) /
-                   to_turns<int>( given_unit );
-        };
-    } else if( jo.has_member( "time_until_eoc" ) ) {
-        time_duration given_unit = 1_turns;
-        effect_on_condition_id eoc_id = effect_on_condition_id( jo.get_string( "time_until_eoc" ) );
-        if( jo.has_string( "unit" ) ) {
-            std::string given_unit_str = jo.get_string( "unit" );
-            bool found = false;
-            for( const auto &pair : time_duration::units ) {
-                const std::string &unit = pair.first;
-                if( unit == given_unit_str ) {
-                    given_unit = pair.second;
-                    found = true;
-                    break;
-                }
-            }
-            if( !found ) {
-                jo.throw_error( "unrecognized time unit in " + jo.str() );
-            }
-        }
-        return [eoc_id, given_unit]( dialogue const & ) {
-            queued_eocs copy_queue =
-                g->queued_global_effect_on_conditions;
-            time_point turn;
-            bool found = false;
-            while( !copy_queue.empty() ) {
-                if( copy_queue.top().eoc == eoc_id ) {
-                    turn = copy_queue.top().time;
-                    found = true;
-                    break;
-                }
-                copy_queue.pop();
-            }
-            if( !found ) {
-                return -1;
-            } else {
-                return to_turns<int>( turn - calendar::turn ) / to_turns<int>( given_unit );
-            }
-        };
-    } else if( jo.has_member( "rand" ) ) {
-        int max_value = jo.get_int( "rand" );
-        return [max_value]( dialogue const & ) {
-            return rng( 0, max_value );
-        };
-    } else if( jo.has_member( "faction_trust" ) ) {
-        str_or_var name = get_str_or_var( jo.get_member( "faction_trust" ), "faction_trust" );
-        return [name]( dialogue const & d ) {
-            faction *fac = g->faction_manager_ptr->get( faction_id( name.evaluate( d ) ) );
-            return fac->trusts_u;
-        };
-    } else if( jo.has_member( "faction_like" ) ) {
-        str_or_var name = get_str_or_var( jo.get_member( "faction_like" ), "faction_like" );
-        return [name]( dialogue const & d ) {
-            faction *fac = g->faction_manager_ptr->get( faction_id( name.evaluate( d ) ) );
-            return fac->likes_u;
-        };
-    } else if( jo.has_member( "faction_respect" ) ) {
-        str_or_var name = get_str_or_var( jo.get_member( "faction_respect" ), "faction_respect" );
-        return [name]( dialogue const & d ) {
-            faction *fac = g->faction_manager_ptr->get( faction_id( name.evaluate( d ) ) );
-            return fac->respects_u;
-        };
-    } else if( jo.has_member( "u_val" ) || jo.has_member( "npc_val" ) ||
-               jo.has_member( "global_val" ) || jo.has_member( "context_val" ) ) {
-        const bool is_npc = jo.has_member( "npc_val" );
-        const bool is_global = jo.has_member( "global_val" );
-        const bool is_context = jo.has_member( "context_val" );
-        const std::string checked_value = is_npc ? jo.get_string( "npc_val" ) :
-                                          ( is_global ? jo.get_string( "global_val" ) : ( is_context ? jo.get_string( "context_val" ) :
-                                                  jo.get_string( "u_val" ) ) );
-        if( checked_value == "strength" ) {
-            return [is_npc]( dialogue const & d ) {
-                return d.actor( is_npc )->str_cur();
-            };
-        } else if( checked_value == "dexterity" ) {
-            return [is_npc]( dialogue const & d ) {
-                return d.actor( is_npc )->dex_cur();
-            };
-        } else if( checked_value == "intelligence" ) {
-            return [is_npc]( dialogue const & d ) {
-                return d.actor( is_npc )->int_cur();
-            };
-        } else if( checked_value == "perception" ) {
-            return [is_npc]( dialogue const & d ) {
-                return d.actor( is_npc )->per_cur();
-            };
-        } else if( checked_value == "strength_base" ) {
-            return [is_npc]( dialogue const & d ) {
-                return d.actor( is_npc )->get_str_max();
-            };
-        } else if( checked_value == "dexterity_base" ) {
-            return [is_npc]( dialogue const & d ) {
-                return d.actor( is_npc )->get_dex_max();
-            };
-        } else if( checked_value == "intelligence_base" ) {
-            return [is_npc]( dialogue const & d ) {
-                return d.actor( is_npc )->get_int_max();
-            };
-        } else if( checked_value == "perception_base" ) {
-            return [is_npc]( dialogue const & d ) {
-                return d.actor( is_npc )->get_per_max();
-            };
-        } else if( checked_value == "strength_bonus" ) {
-            return [is_npc]( dialogue const & d ) {
-                return d.actor( is_npc )->get_str_bonus();
-            };
-        } else if( checked_value == "dexterity_bonus" ) {
-            return [is_npc]( dialogue const & d ) {
-                return d.actor( is_npc )->get_dex_bonus();
-            };
-        } else if( checked_value == "intelligence_bonus" ) {
-            return [is_npc]( dialogue const & d ) {
-                return d.actor( is_npc )->get_int_bonus();
-            };
-        } else if( checked_value == "perception_bonus" ) {
-            return [is_npc]( dialogue const & d ) {
-                return d.actor( is_npc )->get_per_bonus();
-            };
-        } else if( checked_value == "hp" ) {
-            std::optional<bodypart_id> bp;
-            if constexpr( std::is_same_v<JsonObject, J> ) {
-                optional( jo, false, "bodypart", bp );
-            }
-            return [is_npc, bp]( dialogue const & d ) {
-                bodypart_id bid = bp.value_or( get_bp_from_str( d.reason ) );
-                return d.actor( is_npc )->get_cur_hp( bid );
-            };
-        } else if( checked_value == "warmth" ) {
-            std::optional<bodypart_id> bp;
-            if constexpr( std::is_same_v<JsonObject, J> ) {
-                optional( jo, false, "bodypart", bp );
-            }
-            return [is_npc, bp]( dialogue const & d ) {
-                bodypart_id bid = bp.value_or( get_bp_from_str( d.reason ) );
-                return units::to_legacy_bodypart_temp( d.actor( is_npc )->get_cur_part_temp( bid ) );
-            };
-        } else if( checked_value == "dodge" ) {
-            return [is_npc]( dialogue const & d ) {
-                return d.actor( is_npc )->get_character()->get_dodge();
-            };
-        } else if( checked_value == "effect_intensity" ) {
-            const std::string &effect_id = jo.get_string( "effect" );
-            std::optional<bodypart_id> bp;
-            if constexpr( std::is_same_v<JsonObject, J> ) {
-                optional( jo, false, "bodypart", bp );
-            }
-            return [effect_id, bp, is_npc]( dialogue const & d ) {
-                bodypart_id bid = bp.value_or( get_bp_from_str( d.reason ) );
-                effect target = d.actor( is_npc )->get_effect( efftype_id( effect_id ), bid );
-                return target.is_null() ? -1 : target.get_intensity();
-            };
-        } else if( checked_value == "var" ) {
-            var_info info( {}, {} );
-            if constexpr( std::is_same_v<JsonObject, J> ) {
-                info = read_var_info( jo );
-            }
-            return [info]( dialogue const & d ) {
-                std::string var = read_var_value( info, d );
-                if( !var.empty() ) {
-                    // NOLINTNEXTLINE(cert-err34-c)
-                    return std::atof( var.c_str() );
-                } else if( !info.default_val.empty() ) {
-                    // NOLINTNEXTLINE(cert-err34-c)
-                    return std::atof( info.default_val.c_str() );
-                }
-                return 0.0;
-            };
-        } else if( checked_value == "time_since_var" ) {
-            dbl_or_var empty;
-            std::string var_name;
-            if constexpr( std::is_same_v<JsonObject, J> ) {
-                var_name = get_talk_varname( jo, "var_name", false, empty );
-            }
-            return [is_npc, var_name]( dialogue const & d ) {
-                int stored_value = 0;
-                const std::string &var = d.actor( is_npc )->get_value( var_name );
-                if( !var.empty() ) {
-                    stored_value = std::stof( var );
-                }
-                return to_turn<int>( calendar::turn ) - stored_value;
-            };
-        } else if( checked_value == "allies" ) {
-            if( is_npc ) {
-                jo.throw_error( "allies count not supported for NPCs.  In " + jo.str() );
-            } else {
-                return []( dialogue const & ) {
-                    return static_cast<int>( g->allies().size() );
-                };
-            }
-        } else if( checked_value == "cash" ) {
-            if( is_npc ) {
-                jo.throw_error( "cash count not supported for NPCs.  In " + jo.str() );
-            } else {
-                return [is_npc]( dialogue const & d ) {
-                    return d.actor( is_npc )->cash();
-                };
-            }
-        } else if( checked_value == "owed" ) {
-            if( is_npc ) {
-                jo.throw_error( "owed amount not supported for NPCs.  In " + jo.str() );
-            } else {
-                return []( dialogue const & d ) {
-                    return d.actor( true )->debt();
-                };
-            }
-        } else if( checked_value == "sold" ) {
-            if( is_npc ) {
-                jo.throw_error( "owed amount not supported for NPCs.  In " + jo.str() );
-            } else {
-                return []( dialogue const & d ) {
-                    return d.actor( true )->sold();
-                };
-            }
-        } else if( checked_value == "pos_x" ) {
-            return [is_npc]( dialogue const & d ) {
-                return d.actor( is_npc )->posx();
-            };
-        } else if( checked_value == "pos_y" ) {
-            return [is_npc]( dialogue const & d ) {
-                return d.actor( is_npc )->posy();
-            };
-        } else if( checked_value == "pos_z" ) {
-            return [is_npc]( dialogue const & d ) {
-                return d.actor( is_npc )->posz();
-            };
-        } else if( checked_value == "power" ) {
-            return [is_npc]( dialogue const & d ) {
-                // Energy in milijoule
-                return static_cast<int>( d.actor( is_npc )->power_cur().value() );
-            };
-        } else if( checked_value == "power_max" ) {
-            return [is_npc]( dialogue const & d ) {
-                // Energy in milijoule
-                return static_cast<int>( d.actor( is_npc )->power_max().value() );
-            };
-        } else if( checked_value == "power_percentage" ) {
-            return [is_npc]( dialogue const & d ) {
-                // Energy in milijoule
-                int power_max = d.actor( is_npc )->power_max().value();
-                if( power_max == 0 ) {
-                    return 0; //Default value if character does not have power, avoids division with 0.
-                } else {
-                    return static_cast<int>( d.actor( is_npc )->power_cur().value() * 100 ) / power_max;
-                }
-            };
-        } else if( checked_value == "morale" ) {
-            return [is_npc]( dialogue const & d ) {
-                return d.actor( is_npc )->morale_cur();
-            };
-        } else if( checked_value == "focus" ) {
-            return [is_npc]( dialogue const & d ) {
-                return d.actor( is_npc )->focus_cur();
-            };
-        } else if( checked_value == "mana" ) {
-            return [is_npc]( dialogue const & d ) {
-                return d.actor( is_npc )->mana_cur();
-            };
-        } else if( checked_value == "mana_max" ) {
-            return [is_npc]( dialogue const & d ) {
-                return d.actor( is_npc )->mana_max();
-            };
-        } else if( checked_value == "mana_percentage" ) {
-            return [is_npc]( dialogue const & d ) {
-                int mana_max = d.actor( is_npc )->mana_max();
-                if( mana_max == 0 ) {
-                    return 0; //Default value if character does not have mana, avoids division with 0.
-                } else {
-                    return ( d.actor( is_npc )->mana_cur() * 100 ) / mana_max;
-                }
-            };
-        } else if( checked_value == "hunger" ) {
-            return [is_npc]( dialogue const & d ) {
-                return d.actor( is_npc )->get_hunger();
-            };
-        } else if( checked_value == "thirst" ) {
-            return [is_npc]( dialogue const & d ) {
-                return d.actor( is_npc )->get_thirst();
-            };
-        } else if( checked_value == "instant_thirst" ) {
-            return [is_npc]( dialogue const & d ) {
-                return d.actor( is_npc )->get_instant_thirst();
-            };
-        } else if( checked_value == "stored_kcal" ) {
-            return [is_npc]( dialogue const & d ) {
-                return d.actor( is_npc )->get_stored_kcal();
-            };
-        } else if( checked_value == "stored_kcal_percentage" ) {
-            // 100% is 5 BMI's worth of kcal, which is considered healthy (this varies with height).
-            return [is_npc]( dialogue const & d ) {
-                int divisor = d.actor( is_npc )->get_healthy_kcal() / 100;
-                //if no data default to default height of 175cm
-                if( divisor == 0 ) {
-                    divisor = 118169 / 100;
-                }
-                return d.actor( is_npc )->get_stored_kcal() / divisor;
-            };
-        } else if( checked_value == "item_count" ) {
-            const itype_id item_id( jo.get_string( "item" ) );
-            return [is_npc, item_id]( dialogue const & d ) {
-                return d.actor( is_npc )->get_amount( item_id );
-            };
-        } else if( checked_value == "charge_count" ) {
-            const itype_id item_id( jo.get_string( "item" ) );
-            return [is_npc, item_id]( dialogue const & d ) {
-                return d.actor( is_npc )->charges_of( item_id );
-            };
-        } else if( checked_value == "exp" ) {
-            return [is_npc]( dialogue const & d ) {
-                return d.actor( is_npc )->get_kill_xp();
-            };
-        } else if( checked_value == "addiction_intensity" ) {
-            const addiction_id add_id( jo.get_string( "addiction" ) );
-            if( jo.has_object( "mod" ) ) {
-                // final_value = (val / (val - step * intensity)) - 1
-                JsonObject jobj = jo.get_object( "mod" );
-                const int val = jobj.get_int( "val", 0 );
-                const int step = jobj.get_int( "step", 0 );
-                return [is_npc, add_id, val, step]( dialogue const & d ) {
-                    int intens = d.actor( is_npc )->get_addiction_intensity( add_id );
-                    int denom = val - step * intens;
-                    return denom == 0 ? 0 : ( val / std::max( 1, denom ) - 1 );
-                };
-            }
-            const int mod = jo.get_int( "mod", 1 );
-            return [is_npc, add_id, mod]( dialogue const & d ) {
-                return d.actor( is_npc )->get_addiction_intensity( add_id ) * mod;
-            };
-        } else if( checked_value == "addiction_turns" ) {
-            const addiction_id add_id( jo.get_string( "addiction" ) );
-            return [is_npc, add_id]( dialogue const & d ) {
-                return d.actor( is_npc )->get_addiction_turns( add_id );
-            };
-        } else if( checked_value == "stim" ) {
-            return [is_npc]( dialogue const & d ) {
-                return d.actor( is_npc )->get_stim();
-            };
-        } else if( checked_value == "pkill" ) {
-            return [is_npc]( dialogue const & d ) {
-                return d.actor( is_npc )->get_pkill();
-            };
-        } else if( checked_value == "rad" ) {
-            return [is_npc]( dialogue const & d ) {
-                return d.actor( is_npc )->get_rad();
-            };
-        } else if( checked_value == "item_rad" ) {
-            if constexpr( std::is_same_v<JsonObject, J> ) {
-                const std::string flag = jo.get_string( "flag" );
-                const aggregate_type agg = jo.template get_enum_value<aggregate_type>( "aggregate",
-                                           aggregate_type::FIRST );
-                return [is_npc, flag, agg]( dialogue const & d ) {
-                    return d.actor( is_npc )->item_rads( flag_id( flag ), agg );
-                };
-            }
-        } else if( checked_value == "focus" ) {
-            return [is_npc]( dialogue const & d ) {
-                return d.actor( is_npc )->focus_cur();
-            };
-        } else if( checked_value == "activity_level" ) {
-            return [is_npc]( dialogue const & d ) {
-                return d.actor( is_npc )->get_activity_level();
-            };
-        } else if( checked_value == "fatigue" ) {
-            return [is_npc]( dialogue const & d ) {
-                return d.actor( is_npc )->get_fatigue();
-            };
-        } else if( checked_value == "stamina" ) {
-            return [is_npc]( dialogue const & d ) {
-                return d.actor( is_npc )->get_stamina();
-            };
-        } else if( checked_value == "sleep_deprivation" ) {
-            return [is_npc]( dialogue const & d ) {
-                return d.actor( is_npc )->get_sleep_deprivation();
-            };
-        } else if( checked_value == "anger" ) {
-            return [is_npc]( dialogue const & d ) {
-                return d.actor( is_npc )->get_anger();
-            };
-        } else if( checked_value == "friendly" ) {
-            return [is_npc]( dialogue const & d ) {
-                return d.actor( is_npc )->get_friendly();
-            };
-        } else if( checked_value == "vitamin" ) {
-            std::string vitamin_name = jo.get_string( "name" );
-            return [is_npc, vitamin_name]( dialogue const & d ) {
-                Character const *you = static_cast<talker const *>( d.actor( is_npc ) )->get_character();
-                if( you ) {
-                    return you->vitamin_get( vitamin_id( vitamin_name ) );
-                } else {
-                    return 0;
-                }
-            };
-        } else if( checked_value == "heart_rate" ) {
-            return [is_npc]( dialogue const & d ) {
-                Character const *you = static_cast<talker const *>( d.actor( is_npc ) )->get_character();
-                if( you ) {
-                    return static_cast<int>( 100 * you->get_heartrate_index() );
-                } else {
-                    return 0;
-                }
-            };
-        } else if( checked_value == "blood_pressure" ) {
-            return [is_npc]( dialogue const & d ) {
-                Character const *you = static_cast<talker const *>( d.actor( is_npc ) )->get_character();
-                if( you ) {
-                    return static_cast<int>( 100 * you->get_circulation() );
-                } else {
-                    return 0;
-                }
-            };
-        } else if( checked_value == "age" ) {
-            return [is_npc]( dialogue const & d ) {
-                return d.actor( is_npc )->get_age();
-            };
-        } else if( checked_value == "height" ) {
-            return [is_npc]( dialogue const & d ) {
-                return d.actor( is_npc )->get_height();
-            };
-        } else if( checked_value == "bmi_permil" ) {
-            return [is_npc]( dialogue const & d ) {
-                return d.actor( is_npc )->get_bmi_permil();
-            };
-        } else if( checked_value == "size" ) {
-            return [is_npc]( dialogue const & d ) {
-                return d.actor( is_npc )->get_size();
-            };
-        } else if( checked_value == "volume" ) {
-            return [is_npc]( dialogue const & d ) {
-                return d.actor( is_npc )->get_volume();
-            };
-        } else if( checked_value == "weight" ) {
-            return [is_npc]( dialogue const & d ) {
-                return d.actor( is_npc )->get_weight();
-            };
-        } else if( checked_value == "grab_strength" ) {
-            return [is_npc]( dialogue const & d ) {
-                return d.actor( is_npc )->get_grab_strength();
-            };
-        } else if( checked_value == "fine_detail_vision_mod" ) {
-            return [is_npc]( dialogue const & d ) {
-                return d.actor( is_npc )->get_fine_detail_vision_mod();
-            };
-        } else if( checked_value == "health" ) {
-            return [is_npc]( dialogue const & d ) {
-                return d.actor( is_npc )->get_health();
-            };
-        } else if( checked_value == "body_temp" ) {
-            return [is_npc]( dialogue const & d ) {
-                return units::to_legacy_bodypart_temp( d.actor( is_npc )->get_body_temp() );
-            };
-        } else if( checked_value == "body_temp_delta" ) {
-            return [is_npc]( dialogue const & d ) {
-                return units::to_legacy_bodypart_temp_delta( d.actor( is_npc )->get_body_temp_delta() );
-            };
-        } else if( checked_value == "npc_trust" ) {
-            return [is_npc]( dialogue const & d ) {
-                return d.actor( is_npc )->get_npc_trust();
-            };
-        } else if( checked_value == "npc_fear" ) {
-            return [is_npc]( dialogue const & d ) {
-                return d.actor( is_npc )->get_npc_fear();
-            };
-        } else if( checked_value == "npc_value" ) {
-            return [is_npc]( dialogue const & d ) {
-                return d.actor( is_npc )->get_npc_value();
-            };
-        } else if( checked_value == "npc_anger" ) {
-            return [is_npc]( dialogue const & d ) {
-                return d.actor( is_npc )->get_npc_anger();
-            };
-        } else if( checked_value == "field_strength" ) {
-            if( jo.has_member( "field" ) ) {
-                field_type_id ft = field_type_id( jo.get_string( "field" ) );
-                return [is_npc, ft]( dialogue const & d ) {
-                    map &here = get_map();
-                    for( const std::pair<const field_type_id, field_entry> &f : here.field_at( d.actor(
-                                is_npc )->pos() ) ) {
-                        if( f.second.get_field_type() == ft ) {
-                            return f.second.get_field_intensity();
-                        }
-                    }
-                    return 0;
-                };
-            }
-        } else if( checked_value == "spell_level" ) {
-            if( jo.has_member( "school" ) ) {
-                const std::string school_name = jo.get_string( "school" );
-                const trait_id spell_school( school_name );
-                return [is_npc, spell_school]( dialogue & d ) {
-                    return d.actor( is_npc )->get_spell_level( spell_school );
-                };
-            } else if( jo.has_member( "spell" ) ) {
-                const std::string spell_name = jo.get_string( "spell" );
-                const spell_id this_spell_id( spell_name );
-                return [is_npc, this_spell_id]( dialogue & d ) {
-                    return d.actor( is_npc )->get_spell_level( this_spell_id );
-                };
-            } else {
-                return [is_npc]( dialogue & d ) {
-                    return d.actor( is_npc )->get_highest_spell_level();
-                };
-            }
-        } else if( checked_value == "spell_level_adjustment" ) {
-            if( jo.has_member( "school" ) ) {
-                const std::string school_name = jo.get_string( "school" );
-                const trait_id spell_school( school_name );
-                return [is_npc, spell_school]( dialogue & d ) {
-                    std::map<trait_id, double>::iterator it =
-                        d.actor( is_npc )->get_character()->magic->caster_level_adjustment_by_school.find( spell_school );
-                    if( it != d.actor( is_npc )->get_character()->magic->caster_level_adjustment_by_school.end() ) {
-                        return it->second;
-                    } else {
-                        return 0.0;
-                    }
-                };
-            } else if( jo.has_member( "spell" ) ) {
-                const std::string spell_name = jo.get_string( "spell" );
-                const spell_id this_spell_id( spell_name );
-                return [is_npc, this_spell_id]( dialogue & d ) {
-                    std::map<spell_id, double>::iterator it =
-                        d.actor( is_npc )->get_character()->magic->caster_level_adjustment_by_spell.find( this_spell_id );
-                    if( it != d.actor( is_npc )->get_character()->magic->caster_level_adjustment_by_spell.end() ) {
-                        return it->second;
-                    } else {
-                        return 0.0;
-                    }
-                };
-            } else {
-                return [is_npc]( dialogue & d ) {
-                    return d.actor( is_npc )->get_character()->magic->caster_level_adjustment;
-                };
-            }
-        } else if( checked_value == "spell_exp" ) {
-            const std::string spell_name = jo.get_string( "spell" );
-            const spell_id this_spell_id( spell_name );
-            return [is_npc, this_spell_id]( dialogue & d ) {
-                return d.actor( is_npc )->get_spell_exp( this_spell_id );
-            };
-        } else if( checked_value == "spell_count" ) {
-            trait_id school = trait_id::NULL_ID();
-            if( jo.has_member( "school" ) ) {
-                school = trait_id( jo.get_string( "school" ) );
-            }
-            return [is_npc, school]( dialogue & d ) {
-                return d.actor( is_npc )->get_spell_count( school );
-            };
-        } else if( checked_value == "proficiency" ) {
-            const std::string proficiency_name = jo.get_string( "proficiency_id" );
-            const proficiency_id the_proficiency_id( proficiency_name );
-            if( jo.has_int( "format" ) ) {
-                const int format = jo.get_int( "format" );
-                return [is_npc, format, the_proficiency_id]( dialogue & d ) {
-                    return static_cast<int>( ( d.actor( is_npc )->proficiency_practiced_time(
-                                                   the_proficiency_id ) * format ) /
-                                             the_proficiency_id->time_to_learn() );
-                };
-            } else if( jo.has_member( "format" ) ) {
-                const std::string format = jo.get_string( "format" );
-                if( format == "time_spent" ) {
-                    return [is_npc, the_proficiency_id]( dialogue & d ) {
-                        return to_turns<int>( d.actor( is_npc )->proficiency_practiced_time( the_proficiency_id ) );
-                    };
-                } else if( format == "percent" ) {
-                    return [is_npc, the_proficiency_id]( dialogue & d ) {
-                        return static_cast<int>( ( d.actor( is_npc )->proficiency_practiced_time(
-                                                       the_proficiency_id ) * 100 ) /
-                                                 the_proficiency_id->time_to_learn() );
-                    };
-                } else if( format == "permille" ) {
-                    return [is_npc, the_proficiency_id]( dialogue & d ) {
-                        return static_cast<int>( ( d.actor( is_npc )->proficiency_practiced_time(
-                                                       the_proficiency_id ) * 1000 ) /
-                                                 the_proficiency_id->time_to_learn() );
-                    };
-                } else if( format == "total_time_required" ) {
-                    return [the_proficiency_id]( dialogue & d ) {
-                        static_cast<void>( d );
-                        return to_turns<int>( the_proficiency_id->time_to_learn() );
-                    };
-                } else if( format == "time_left" ) {
-                    return [is_npc, the_proficiency_id]( dialogue & d ) {
-                        return to_turns<int>( the_proficiency_id->time_to_learn() - d.actor(
-                                                  is_npc )->proficiency_practiced_time( the_proficiency_id ) );
-                    };
-                } else {
-                    jo.throw_error( "unrecognized format in " + jo.str() );
-                }
-            }
-        }
-    } else if( jo.has_member( "moon" ) ) {
-        return []( dialogue const & ) {
-            return static_cast<int>( get_moon_phase( calendar::turn ) );
-        };
-    } else if( jo.has_member( "hour" ) ) {
-        return []( dialogue const & ) {
-            return to_hours<int>( time_past_midnight( calendar::turn ) );
-        };
-    } else if( jo.has_array( "distance" ) ) {
-        JsonArray objects = jo.get_array( "distance" );
-        if( objects.size() != 2 ) {
-            objects.throw_error( "distance requires an array with 2 elements." );
-        }
-        std::string first = get_string_from_input( objects, 0 );
-        std::string second = get_string_from_input( objects, 1 );
-        return [first, second]( dialogue & d ) {
-            tripoint_abs_ms first_point = get_tripoint_from_string( first, d );
-            tripoint_abs_ms second_point = get_tripoint_from_string( second, d );
-            return rl_dist( first_point, second_point );
-        };
-    } else if( jo.has_member( "mod_load_order" ) ) {
-        const mod_id our_mod_id = mod_id( jo.get_string( "mod_load_order" ) );
-        return [our_mod_id]( dialogue const & ) {
-            int count = 0;
-            for( const mod_id &mod : world_generator->active_world->active_mod_order ) {
-                if( our_mod_id == mod ) {
-                    return count;
-                }
-                count++;
-            }
-            return -1;
-        };
-    } else if( jo.has_array( "arithmetic" ) ) {
-        talk_effect_fun_t arith;
-        if constexpr( std::is_same_v<JsonObject, J> ) {
-            arith.set_arithmetic( jo, "arithmetic", true );
-        }
-        return [arith]( dialogue & d ) {
-            arith( d );
-            var_info info = var_info( var_type::global, "temp_var" );
-            std::string val = read_var_value( info, d );
-            if( !val.empty() ) {
-                return std::stof( val );
-            } else {
-                debugmsg( "No valid value." );
-                return 0.0f;
-=======
     str_or_var field_type = get_str_or_var( jo.get_member( member ), member, true );
     return [field_type, is_npc]( dialogue const & d ) {
         map &here = get_map();
@@ -2489,7 +1814,6 @@
                     is_npc )->pos() ) ) {
             if( f.second.get_field_type() == ft ) {
                 return true;
->>>>>>> 31381008
             }
         }
         return false;
