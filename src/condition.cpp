--- conflicted
+++ resolved
@@ -774,8 +774,7 @@
     };
 }
 
-<<<<<<< HEAD
-void conditional_t::set_u_has_achievement( const JsonObject &jo, const std::string &member )
+void conditional_t::f_u_has_achievement( const JsonObject &jo, std::string_view member )
 {
     str_or_var u_achievement = get_str_or_var( jo.get_member( member ), member, true );
     condition = [u_achievement]( dialogue const & d ) {
@@ -783,12 +782,8 @@
     };
 }
 
-void conditional_t::set_u_monsters_in_direction( const JsonObject &jo,
-        const std::string &member )
-=======
 conditional_t::func f_u_monsters_in_direction( const JsonObject &jo,
         std::string_view member )
->>>>>>> dca38e58
 {
     str_or_var dir = get_str_or_var( jo.get_member( member ), member, true );
     return [dir]( const_dialogue const & d ) {
@@ -2583,6 +2578,7 @@
     {"u_has_activity", "npc_has_activity", jarg::string, &conditional_fun::f_has_activity },
     {"u_is_riding", "npc_is_riding", jarg::string, &conditional_fun::f_is_riding },
     {"u_has_mission", jarg::string, &conditional_fun::f_u_has_mission },
+    {"u_has_achievement", jarg::string, &conditional_fun::f_u_has_achievement },
     {"u_monsters_in_direction", jarg::string, &conditional_fun::f_u_monsters_in_direction },
     {"u_safe_mode_trigger", jarg::member, &conditional_fun::f_u_safe_mode_trigger },
     {"u_profession", jarg::string, &conditional_fun::f_u_profession },
@@ -2775,239 +2771,6 @@
             }
         }
     }
-<<<<<<< HEAD
-    if( jo.has_array( "u_has_any_trait" ) ) {
-        set_has_any_trait( jo, "u_has_any_trait" );
-    } else if( jo.has_array( "npc_has_any_trait" ) ) {
-        set_has_any_trait( jo, "npc_has_any_trait", true );
-    } else if( jo.has_member( "u_has_trait" ) ) {
-        set_has_trait( jo, "u_has_trait" );
-    } else if( jo.has_member( "npc_has_trait" ) ) {
-        set_has_trait( jo, "npc_has_trait", true );
-    } else if( jo.has_member( "u_has_visible_trait" ) ) {
-        set_has_visible_trait( jo, "u_has_visible_trait" );
-    } else if( jo.has_member( "npc_has_visible_trait" ) ) {
-        set_has_visible_trait( jo, "npc_has_visible_trait", true );
-    } else if( jo.has_member( "u_has_martial_art" ) ) {
-        set_has_martial_art( jo, "u_has_martial_art" );
-    } else if( jo.has_member( "npc_has_martial_art" ) ) {
-        set_has_martial_art( jo, "npc_has_martial_art", true );
-    } else if( jo.has_member( "u_has_flag" ) ) {
-        set_has_flag( jo, "u_has_flag" );
-    } else if( jo.has_member( "npc_has_flag" ) ) {
-        set_has_flag( jo, "npc_has_flag", true );
-    } else if( jo.has_member( "u_has_species" ) ) {
-        set_has_species( jo, "u_has_species" );
-    } else if( jo.has_member( "npc_has_species" ) ) {
-        set_has_species( jo, "npc_has_species", true );
-    } else if( jo.has_member( "u_bodytype" ) ) {
-        set_bodytype( jo, "u_bodytype" );
-    } else if( jo.has_member( "npc_bodytype" ) ) {
-        set_bodytype( jo, "npc_bodytype", true );
-    } else if( jo.has_member( "npc_has_class" ) ) {
-        set_npc_has_class( jo, "npc_has_class", true );
-    } else if( jo.has_member( "u_has_class" ) ) {
-        set_npc_has_class( jo, "u_has_class", false );
-    } else if( jo.has_string( "npc_has_activity" ) ) {
-        set_has_activity( is_npc );
-    } else if( jo.has_string( "npc_is_riding" ) ) {
-        set_is_riding( is_npc );
-    } else if( jo.has_member( "u_has_mission" ) ) {
-        set_u_has_mission( jo, "u_has_mission" );
-    } else if( jo.has_member( "u_has_achievement" ) ) {
-        set_u_has_achievement( jo, "u_has_achievement" );
-    } else if( jo.has_member( "u_monsters_in_direction" ) ) {
-        set_u_monsters_in_direction( jo, "u_monsters_in_direction" );
-    } else if( jo.has_member( "u_safe_mode_trigger" ) ) {
-        set_u_safe_mode_trigger( jo, "u_safe_mode_trigger" );
-    } else if( jo.has_member( "u_has_strength" ) || jo.has_array( "u_has_strength" ) ) {
-        set_has_strength( jo, "u_has_strength" );
-    } else if( jo.has_member( "npc_has_strength" ) || jo.has_array( "npc_has_strength" ) ) {
-        set_has_strength( jo, "npc_has_strength", is_npc );
-    } else if( jo.has_member( "u_has_dexterity" ) || jo.has_array( "u_has_dexterity" ) ) {
-        set_has_dexterity( jo, "u_has_dexterity" );
-    } else if( jo.has_member( "npc_has_dexterity" ) || jo.has_array( "npc_has_dexterity" ) ) {
-        set_has_dexterity( jo, "npc_has_dexterity", is_npc );
-    } else if( jo.has_member( "u_has_intelligence" ) || jo.has_array( "u_has_intelligence" ) ) {
-        set_has_intelligence( jo, "u_has_intelligence" );
-    } else if( jo.has_member( "npc_has_intelligence" ) || jo.has_array( "npc_has_intelligence" ) ) {
-        set_has_intelligence( jo, "npc_has_intelligence", is_npc );
-    } else if( jo.has_member( "u_has_perception" ) || jo.has_array( "u_has_perception" ) ) {
-        set_has_perception( jo, "u_has_perception" );
-    } else if( jo.has_member( "npc_has_perception" ) || jo.has_array( "npc_has_perception" ) ) {
-        set_has_perception( jo, "npc_has_perception", is_npc );
-    } else if( jo.has_member( "u_has_hp" ) || jo.has_array( "u_has_hp" ) ) {
-        set_has_hp( jo, "u_has_hp" );
-    } else if( jo.has_member( "npc_has_hp" ) || jo.has_array( "npc_has_hp" ) ) {
-        set_has_hp( jo, "npc_has_hp", is_npc );
-    } else if( jo.has_member( "u_has_part_temp" ) || jo.has_array( "u_has_part_temp" ) ) {
-        set_has_part_temp( jo, "u_has_part_temp" );
-    } else if( jo.has_member( "npc_has_part_temp" ) || jo.has_array( "npc_has_part_temp" ) ) {
-        set_has_part_temp( jo, "npc_has_part_temp", is_npc );
-    } else if( jo.has_member( "u_is_wearing" ) ) {
-        set_is_wearing( jo, "u_is_wearing" );
-    } else if( jo.has_member( "npc_is_wearing" ) ) {
-        set_is_wearing( jo, "npc_is_wearing", is_npc );
-    } else if( jo.has_member( "u_has_item" ) ) {
-        set_has_item( jo, "u_has_item" );
-    } else if( jo.has_member( "npc_has_item" ) ) {
-        set_has_item( jo, "npc_has_item", is_npc );
-    } else if( jo.has_member( "u_has_item_with_flag" ) ) {
-        set_has_item_with_flag( jo, "u_has_item_with_flag" );
-    } else if( jo.has_member( "npc_has_item_with_flag" ) ) {
-        set_has_item_with_flag( jo, "npc_has_item_with_flag", is_npc );
-    } else if( jo.has_member( "u_has_items" ) ) {
-        set_has_items( jo, "u_has_items" );
-    } else if( jo.has_member( "npc_has_items" ) ) {
-        set_has_items( jo, "npc_has_items", is_npc );
-    } else if( jo.has_member( "u_has_item_category" ) ) {
-        set_has_item_category( jo, "u_has_item_category" );
-    } else if( jo.has_member( "npc_has_item_category" ) ) {
-        set_has_item_category( jo, "npc_has_item_category", is_npc );
-    } else if( jo.has_member( "u_has_bionics" ) ) {
-        set_has_bionics( jo, "u_has_bionics" );
-    } else if( jo.has_member( "npc_has_bionics" ) ) {
-        set_has_bionics( jo, "npc_has_bionics", is_npc );
-    } else if( jo.has_member( "u_has_effect" ) ) {
-        set_has_effect( jo, "u_has_effect" );
-    } else if( jo.has_member( "npc_has_effect" ) ) {
-        set_has_effect( jo, "npc_has_effect", is_npc );
-    } else if( jo.has_member( "u_need" ) ) {
-        set_need( jo, "u_need" );
-    } else if( jo.has_member( "npc_need" ) ) {
-        set_need( jo, "npc_need", is_npc );
-    } else if( jo.has_member( "u_query" ) ) {
-        set_query( jo, "u_query" );
-    } else if( jo.has_member( "npc_query" ) ) {
-        set_query( jo, "npc_query", is_npc );
-    } else if( jo.has_member( "u_at_om_location" ) ) {
-        set_at_om_location( jo, "u_at_om_location" );
-    } else if( jo.has_member( "npc_at_om_location" ) ) {
-        set_at_om_location( jo, "npc_at_om_location", is_npc );
-    } else if( jo.has_member( "u_near_om_location" ) ) {
-        set_near_om_location( jo, "u_near_om_location" );
-    } else if( jo.has_member( "npc_near_om_location" ) ) {
-        set_near_om_location( jo, "npc_near_om_location", is_npc );
-    } else if( jo.has_string( "u_has_var" ) ) {
-        set_has_var( jo, "u_has_var" );
-    } else if( jo.has_string( "npc_has_var" ) ) {
-        set_has_var( jo, "npc_has_var", is_npc );
-    } else if( jo.has_member( "expects_vars" ) ) {
-        set_expects_vars( jo, "expects_vars" );
-    } else if( jo.has_string( "u_compare_var" ) ) {
-        set_compare_var( jo, "u_compare_var" );
-    } else if( jo.has_string( "npc_compare_var" ) ) {
-        set_compare_var( jo, "npc_compare_var", is_npc );
-    } else if( jo.has_string( "u_compare_time_since_var" ) ) {
-        set_compare_time_since_var( jo, "u_compare_time_since_var" );
-    } else if( jo.has_string( "npc_compare_time_since_var" ) ) {
-        set_compare_time_since_var( jo, "npc_compare_time_since_var", is_npc );
-    } else if( jo.has_string( "npc_role_nearby" ) ) {
-        set_npc_role_nearby( jo, "npc_role_nearby" );
-    } else if( jo.has_member( "npc_allies" ) || jo.has_array( "npc_allies" ) ) {
-        set_npc_allies( jo, "npc_allies" );
-    } else if( jo.has_member( "npc_allies_global" ) || jo.has_array( "npc_allies_global" ) ) {
-        set_npc_allies_global( jo, "npc_allies_global" );
-    } else if( jo.get_bool( "npc_service", false ) ) {
-        set_npc_available( true );
-    } else if( jo.get_bool( "u_service", false ) ) {
-        set_npc_available( false );
-    } else if( jo.has_member( "u_has_cash" ) || jo.has_array( "u_has_cash" ) ) {
-        set_u_has_cash( jo, "u_has_cash" );
-    } else if( jo.has_member( "u_are_owed" ) || jo.has_array( "u_are_owed" ) ) {
-        set_u_are_owed( jo, "u_are_owed" );
-    } else if( jo.has_member( "npc_aim_rule" ) ) {
-        set_npc_aim_rule( jo, "npc_aim_rule", true );
-    } else if( jo.has_member( "u_aim_rule" ) ) {
-        set_npc_aim_rule( jo, "u_aim_rule", false );
-    } else if( jo.has_member( "npc_engagement_rule" ) ) {
-        set_npc_engagement_rule( jo, "npc_engagement_rule", true );
-    } else if( jo.has_member( "u_engagement_rule" ) ) {
-        set_npc_engagement_rule( jo, "u_engagement_rule", false );
-    } else if( jo.has_member( "npc_cbm_reserve_rule" ) ) {
-        set_npc_cbm_reserve_rule( jo, "npc_cbm_reserve_rule", true );
-    } else if( jo.has_member( "u_cbm_reserve_rule" ) ) {
-        set_npc_cbm_reserve_rule( jo, "u_cbm_reserve_rule", false );
-    } else if( jo.has_member( "npc_cbm_recharge_rule" ) ) {
-        set_npc_cbm_recharge_rule( jo, "npc_cbm_recharge_rule", true );
-    } else if( jo.has_member( "u_cbm_recharge_rule" ) ) {
-        set_npc_cbm_recharge_rule( jo, "u_cbm_recharge_rule", false );
-    } else if( jo.has_member( "npc_rule" ) ) {
-        set_npc_rule( jo, "npc_rule", true );
-    } else if( jo.has_member( "u_rule" ) ) {
-        set_npc_rule( jo, "npc_rule", false );
-    } else if( jo.has_member( "npc_override" ) ) {
-        set_npc_override( jo, "npc_override", true );
-    } else if( jo.has_string( "u_override" ) ) {
-        set_npc_override( jo, "u_override", false );
-    } else if( jo.has_member( "days_since_cataclysm" ) || jo.has_array( "days_since_cataclysm" ) ) {
-        set_days_since( jo, "days_since_cataclysm" );
-    } else if( jo.has_member( "is_season" ) ) {
-        set_is_season( jo, "is_season" );
-    } else if( jo.has_member( "mission_goal" ) ) {
-        set_mission_goal( jo, "mission_goal", true );
-    } else if( jo.has_member( "npc_mission_goal" ) ) {
-        set_mission_goal( jo, "npc_mission_goal", true );
-    } else if( jo.has_member( "u_mission_goal" ) ) {
-        set_mission_goal( jo, "u_mission_goal", false );
-    } else if( jo.has_member( "roll_contested" ) ) {
-        set_roll_contested( jo, "roll_contested" );
-    } else if( jo.has_member( "u_know_recipe" ) ) {
-        set_u_know_recipe( jo, "u_know_recipe" );
-    } else if( jo.has_member( "one_in_chance" ) || jo.has_array( "one_in_chance" ) ) {
-        set_one_in_chance( jo, "one_in_chance" );
-    } else if( jo.has_object( "x_in_y_chance" ) ) {
-        set_x_in_y_chance( jo, "x_in_y_chance" );
-    } else if( jo.has_member( "u_has_worn_with_flag" ) ) {
-        set_has_worn_with_flag( jo, "u_has_worn_with_flag" );
-    } else if( jo.has_member( "npc_has_worn_with_flag" ) ) {
-        set_has_worn_with_flag( jo, "npc_has_worn_with_flag", is_npc );
-    } else if( jo.has_member( "u_has_wielded_with_flag" ) ) {
-        set_has_wielded_with_flag( jo, "u_has_wielded_with_flag" );
-    } else if( jo.has_member( "npc_has_wielded_with_flag" ) ) {
-        set_has_wielded_with_flag( jo, "npc_has_wielded_with_flag", is_npc );
-    } else if( jo.has_member( "u_has_wielded_with_weapon_category" ) ) {
-        set_has_wielded_with_weapon_category( jo, "u_has_wielded_with_weapon_category" );
-    } else if( jo.has_member( "npc_has_wielded_with_weapon_category" ) ) {
-        set_has_wielded_with_weapon_category( jo, "npc_has_wielded_with_weapon_category", is_npc );
-    } else if( jo.has_member( "u_is_on_terrain" ) ) {
-        set_is_on_terrain( jo, "u_is_on_terrain" );
-    } else if( jo.has_member( "npc_is_on_terrain" ) ) {
-        set_is_on_terrain( jo, "npc_is_on_terrain", is_npc );
-    } else if( jo.has_member( "u_is_on_terrain_with_flag" ) ) {
-        set_is_on_terrain_with_flag( jo, "u_is_on_terrain_with_flag" );
-    } else if( jo.has_member( "npc_is_on_terrain_with_flag" ) ) {
-        set_is_on_terrain_with_flag( jo, "npc_is_on_terrain_with_flag", is_npc );
-    } else if( jo.has_member( "u_is_in_field" ) ) {
-        set_is_in_field( jo, "u_is_in_field" );
-    } else if( jo.has_member( "npc_is_in_field" ) ) {
-        set_is_in_field( jo, "npc_is_in_field", is_npc );
-    } else if( jo.has_member( "u_has_move_mode" ) ) {
-        set_has_move_mode( jo, "u_has_move_mode" );
-    } else if( jo.has_member( "npc_has_move_mode" ) ) {
-        set_has_move_mode( jo, "npc_has_move_mode", is_npc );
-    } else if( jo.has_member( "is_weather" ) ) {
-        set_is_weather( jo, "is_weather" );
-    } else if( jo.has_member( "mod_is_loaded" ) ) {
-        set_mod_is_loaded( jo, "mod_is_loaded" );
-    } else if( jo.has_member( "u_has_faction_trust" ) || jo.has_array( "u_has_faction_trust" ) ) {
-        set_has_faction_trust( jo, "u_has_faction_trust" );
-    } else if( jo.has_member( "compare_int" ) ) {
-        set_compare_num( jo, "compare_int" );
-    } else if( jo.has_member( "compare_num" ) ) {
-        set_compare_num( jo, "compare_num" );
-    } else if( jo.has_member( "math" ) ) {
-        set_math( jo, "math" );
-        found_sub_member = true;
-    } else if( jo.has_member( "compare_string" ) ) {
-        set_compare_string( jo, "compare_string" );
-    } else if( jo.has_member( "get_condition" ) ) {
-        set_get_condition( jo, "get_condition" );
-    } else if( jo.has_member( "get_game_option" ) ) {
-        set_get_option( jo, "get_game_option" );
-    } else {
-        for( const std::string &sub_member : dialogue_data::simple_string_conds ) {
-=======
     bool found = false;
     for( const condition_parser &p : parsers ) {
         if( p.has_beta ) {
@@ -3031,7 +2794,6 @@
     }
     if( !found ) {
         for( const std::string &sub_member : dialogue_data::simple_string_conds() ) {
->>>>>>> dca38e58
             if( jo.has_string( sub_member ) ) {
                 const conditional_t sub_condition( jo.get_string( sub_member ) );
                 condition = [sub_condition]( const_dialogue const & d ) {
