--- conflicted
+++ resolved
@@ -1492,7 +1492,6 @@
         return [option]( const dialogue & d ) {
             return get_option<std::string>( option.evaluate( d ) );
         };
-<<<<<<< HEAD
     } else if( jo.get_string( "mutator" ) == "valid_technique" ) {
         std::vector<str_or_var> blacklist;
         if( jo.has_array( "blacklist" ) ) {
@@ -1524,14 +1523,12 @@
 
         return [ma]( const dialogue & d ) {
             return matec_id( ma.evaluate( d ) )->name.translated();
-=======
     } else if( jo.get_string( "mutator" ) == "loc_relative_u" ) {
         str_or_var target = get_str_or_var( jo.get_member( "target" ), "target" );
         return [target]( const dialogue & d ) {
             tripoint_abs_ms char_pos = get_map().getglobal( d.actor( false )->pos() );
             tripoint_abs_ms target_pos = char_pos + tripoint::from_string( target.evaluate( d ) );
             return target_pos.to_string();
->>>>>>> b3e4a9c9
         };
     }
 
