#include "condition.h"

#include <climits>
#include <cstddef>
#include <functional>
#include <map>
#include <memory>
#include <new>
#include <optional>
#include <set>
#include <string>
#include <unordered_map>
#include <unordered_set>
#include <utility>
#include <vector>

#include "action.h"
#include "avatar.h"
#include "calendar.h"
#include "cata_utility.h"
#include "character.h"
#include "coordinates.h"
#include "dialogue.h"
#include "debug.h"
#include "enum_conversions.h"
#include "field.h"
#include "flag.h"
#include "game.h"
#include "generic_factory.h"
#include "global_vars.h"
#include "item.h"
#include "item_category.h"
#include "json.h"
#include "kill_tracker.h"
#include "line.h"
#include "map.h"
#include "mapdata.h"
#include "martialarts.h"
#include "math_parser.h"
#include "math_parser_shim.h"
#include "mission.h"
#include "mtype.h"
#include "mutation.h"
#include "npc.h"
#include "overmap.h"
#include "overmapbuffer.h"
#include "point.h"
#include "popup.h"
#include "profession.h"
#include "ranged.h"
#include "recipe_groups.h"
#include "talker.h"
#include "type_id.h"
#include "units.h"
#include "vehicle.h"
#include "vpart_position.h"
#include "widget.h"
#include "worldfactory.h"

class basecamp;
class recipe;

static const efftype_id effect_currently_busy( "currently_busy" );

static const json_character_flag json_flag_MUTATION_THRESHOLD( "MUTATION_THRESHOLD" );

namespace
{
struct deferred_math {
    std::string str;
    bool assignment;
    std::shared_ptr<math_exp> exp;

    deferred_math( std::string_view str_, bool ass_ ) : str( str_ ), assignment( ass_ ),
        exp( std::make_shared<math_exp>() ) {}
};

struct condition_parser {
    using condition_func = conditional_t::func;
    using f_t = condition_func( * )( const JsonObject &, std::string_view );
    using f_t_beta = condition_func( * )( const JsonObject &, std::string_view, bool );
    using f_t_simple = condition_func( * )();
    using f_t_beta_simple = condition_func( * )( bool );

    condition_parser( std::string_view key_alpha_, jarg arg_, f_t f_ ) : key_alpha( key_alpha_ ),
        arg( arg_ ), f( f_ ) {}
    condition_parser( std::string_view key_alpha_, std::string_view key_beta_, jarg arg_,
                      f_t_beta f_ ) : key_alpha( key_alpha_ ), key_beta( key_beta_ ), arg( arg_ ), f_beta( f_ ) {
        has_beta = true;
    }
    condition_parser( std::string_view key_alpha_, f_t_simple f_ ) : key_alpha( key_alpha_ ),
        f_simple( f_ ) {}
    condition_parser( std::string_view key_alpha_, std::string_view key_beta_,
                      f_t_beta_simple f_ ) : key_alpha( key_alpha_ ), key_beta( key_beta_ ), f_beta_simple( f_ ) {
        has_beta = true;
    }

    bool check( const JsonObject &jo, bool beta = false ) const {
        std::string_view key = beta ? key_beta : key_alpha;
        if( ( ( arg & jarg::member ) && jo.has_member( key ) ) ||
            ( ( arg & jarg::object ) && jo.has_object( key ) ) ||
            ( ( arg & jarg::string ) && jo.has_string( key ) ) ||
            ( ( arg & jarg::array ) && jo.has_array( key ) ) ) {
            return true;
        }
        return false;
    }

    bool has_beta = false;
    std::string_view key_alpha;
    std::string_view key_beta;
    jarg arg;
    f_t f;
    f_t_beta f_beta;
    f_t_simple f_simple;
    f_t_beta_simple f_beta_simple;
};

std::queue<deferred_math> &get_deferred_math()
{
    static std::queue<deferred_math> dfr_math;
    return dfr_math;
}

std::shared_ptr<math_exp> &defer_math( std::string_view str, bool ass )
{
    get_deferred_math().emplace( str, ass );
    return get_deferred_math().back().exp;
}

}  // namespace

std::string get_talk_varname( const JsonObject &jo, std::string_view member,
                              bool check_value, dbl_or_var &default_val )
{
    if( check_value && !( jo.has_string( "value" ) || jo.has_member( "time" ) ||
                          jo.has_array( "possible_values" ) ) ) {
        jo.throw_error( "invalid " + std::string( member ) + " condition in " + jo.str() );
    }
    const std::string &var_basename = jo.get_string( std::string( member ) );
    const std::string &type_var = jo.get_string( "type", "" );
    const std::string &var_context = jo.get_string( "context", "" );
    default_val = get_dbl_or_var( jo, "default", false );
    if( jo.has_member( "default_time" ) ) {
        dbl_or_var value;
        time_duration max_time;
        mandatory( jo, false, "default_time", max_time );
        value.min.dbl_val = to_turns<int>( max_time );
        default_val = std::move( value );
    }
    return "npctalk_var" + ( type_var.empty() ? "" : "_" + type_var ) + ( var_context.empty() ? "" : "_"
            + var_context ) + "_" + var_basename;
}

std::string get_talk_var_basename( const JsonObject &jo, std::string_view member,
                                   bool check_value )
{
    if( check_value && !( jo.has_string( "value" ) || jo.has_member( "time" ) ||
                          jo.has_array( "possible_values" ) ) ) {
        jo.throw_error( "invalid " + std::string( member ) + " condition in " + jo.str() );
    }
    const std::string &var_basename = jo.get_string( std::string( member ) );
    return var_basename;
}

dbl_or_var_part get_dbl_or_var_part( const JsonValue &jv, std::string_view member, bool required,
                                     double default_val )
{
    dbl_or_var_part ret_val;
    if( jv.test_float() ) {
        ret_val.dbl_val = jv.get_float();
    } else if( jv.test_object() ) {
        JsonObject jo = jv.get_object();
        jo.allow_omitted_members();
        if( jo.has_array( "arithmetic" ) ) {
            talk_effect_fun_t arith;
            arith.set_arithmetic( jo, "arithmetic", true );
            ret_val.arithmetic_val = arith;
        } else if( jo.has_array( "math" ) ) {
            ret_val.math_val.emplace();
            ret_val.math_val->from_json( jo, "math", eoc_math::type_t::ret );
        } else {
            ret_val.var_val = read_var_info( jo );
        }
    } else if( required ) {
        jv.throw_error( "No valid value for " + std::string( member ) );
    } else {
        ret_val.dbl_val = default_val;
    }
    return ret_val;
}

dbl_or_var get_dbl_or_var( const JsonObject &jo, std::string_view member, bool required,
                           double default_val )
{
    dbl_or_var ret_val;
    if( jo.has_array( member ) ) {
        JsonArray ja = jo.get_array( member );
        ret_val.min = get_dbl_or_var_part( ja.next_value(), member );
        ret_val.max = get_dbl_or_var_part( ja.next_value(), member );
        ret_val.pair = true;
    } else if( required ) {
        ret_val.min = get_dbl_or_var_part( jo.get_member( member ), member, required, default_val );
    } else {
        if( jo.has_member( member ) ) {
            ret_val.min = get_dbl_or_var_part( jo.get_member( member ), member, required, default_val );
        } else {
            ret_val.min.dbl_val = default_val;
        }
    }
    return ret_val;
}

duration_or_var_part get_duration_or_var_part( const JsonValue &jv, const std::string &member,
        bool required, time_duration default_val )
{
    duration_or_var_part ret_val;
    if( jv.test_string() ) {
        if( jv.get_string() == "infinite" ) {
            ret_val.dur_val = time_duration::from_turns( calendar::INDEFINITELY_LONG );
        } else {
            ret_val.dur_val = read_from_json_string<time_duration>( jv, time_duration::units );
        }
    } else if( jv.test_int() ) {
        ret_val.dur_val = time_duration::from_turns( jv.get_int() );
    } else if( jv.test_object() ) {
        JsonObject jo = jv.get_object();
        jo.allow_omitted_members();
        if( jo.has_array( "arithmetic" ) ) {
            talk_effect_fun_t arith;
            arith.set_arithmetic( jo, "arithmetic", true );
            ret_val.arithmetic_val = arith;
        } else if( jo.has_array( "math" ) ) {
            ret_val.math_val.emplace();
            ret_val.math_val->from_json( jo, "math", eoc_math::type_t::ret );
        } else {
            ret_val.var_val = read_var_info( jo );
        }
    } else if( required ) {
        jv.throw_error( "No valid value for " + member );
    } else {
        ret_val.dur_val = default_val;
    }
    return ret_val;
}

duration_or_var get_duration_or_var( const JsonObject &jo, const std::string &member, bool required,
                                     time_duration default_val )
{
    duration_or_var ret_val;
    if( jo.has_array( member ) ) {
        JsonArray ja = jo.get_array( member );
        ret_val.min = get_duration_or_var_part( ja.next_value(), member );
        ret_val.max = get_duration_or_var_part( ja.next_value(), member );
        ret_val.pair = true;
    } else if( required ) {
        ret_val.min = get_duration_or_var_part( jo.get_member( member ), member, required, default_val );
    } else {
        if( jo.has_member( member ) ) {
            ret_val.min = get_duration_or_var_part( jo.get_member( member ), member, required, default_val );
        } else {
            ret_val.min.dur_val = default_val;
        }
    }
    return ret_val;
}

str_or_var get_str_or_var( const JsonValue &jv, std::string_view member, bool required,
                           std::string_view default_val )
{
    str_or_var ret_val;
    if( jv.test_string() ) {
        ret_val.str_val = jv.get_string();
    } else if( jv.test_object() ) {
        const JsonObject &jo = jv.get_object();
        if( jo.has_member( "mutator" ) ) {
            // if we have a mutator then process that here.
            ret_val.function = conditional_t::get_get_string( jo );
        } else {
            ret_val.var_val = read_var_info( jo );
            ret_val.default_val = default_val;
        }
    } else if( required ) {
        jv.throw_error( "No valid value for " + std::string( member ) );
    } else {
        ret_val.str_val = default_val;
    }
    return ret_val;
}

translation_or_var get_translation_or_var( const JsonValue &jv, std::string_view member,
        bool required, const translation &default_val )
{
    translation_or_var ret_val;
    translation str_val;
    if( jv.read( str_val ) ) {
        ret_val.str_val = str_val;
    } else if( jv.test_object() ) {
        const JsonObject &jo = jv.get_object();
        if( jo.has_member( "mutator" ) ) {
            // if we have a mutator then process that here.
            ret_val.function = conditional_t::get_get_translation( jo );
        } else {
            ret_val.var_val = read_var_info( jo );
            ret_val.default_val = default_val;
        }
    } else if( required ) {
        jv.throw_error( "No valid value for " + std::string( member ) );
    } else {
        ret_val.str_val = default_val;
    }
    return ret_val;
}

tripoint_abs_ms get_tripoint_from_var( std::optional<var_info> var, dialogue const &d )
{
    tripoint_abs_ms target_pos = get_map().getglobal( d.actor( false )->pos() );
    if( var.has_value() ) {
        std::string value = read_var_value( var.value(), d );
        if( !value.empty() ) {
            target_pos = tripoint_abs_ms( tripoint::from_string( value ) );
        }
    }
    return target_pos;
}

var_info read_var_info( const JsonObject &jo )
{
    std::string default_val;
    dbl_or_var empty;
    var_type type;
    std::string name;
    if( jo.has_string( "default_str" ) ) {
        default_val = jo.get_string( "default_str" );
    } else if( jo.has_string( "default" ) ) {
        default_val = std::to_string( to_turns<int>( read_from_json_string<time_duration>
                                      ( jo.get_member( "default" ), time_duration::units ) ) );
    } else if( jo.has_float( "default" ) ) {
        default_val = std::to_string( jo.get_float( "default" ) );
    } else if( jo.has_member( "default_time" ) ) {
        time_duration max_time;
        mandatory( jo, false, "default_time", max_time );
        default_val = std::to_string( to_turns<int>( max_time ) );
    }

    if( jo.has_string( "var_name" ) ) {
        const std::string &type_var = jo.get_string( "type", "" );
        const std::string &var_context = jo.get_string( "context", "" );
        name = "npctalk_var_" + type_var + ( type_var.empty() ? "" : "_" ) + var_context +
               ( var_context.empty() ? "" : "_" )
               + jo.get_string( "var_name" );
    }
    if( jo.has_member( "u_val" ) ) {
        type = var_type::u;
        if( name.empty() ) {
            name = get_talk_varname( jo, "u_val", false, empty );
        }
    } else if( jo.has_member( "npc_val" ) ) {
        type = var_type::npc;
        if( name.empty() ) {
            name = get_talk_varname( jo, "npc_val", false, empty );
        }
    } else if( jo.has_member( "global_val" ) ) {
        type = var_type::global;
        if( name.empty() ) {
            name = get_talk_varname( jo, "global_val", false, empty );
        }
    } else if( jo.has_member( "var_val" ) ) {
        type = var_type::var;
        if( name.empty() ) {
            name = get_talk_varname( jo, "var_val", false, empty );
        }
    } else if( jo.has_member( "context_val" ) ) {
        type = var_type::context;
        if( name.empty() ) {
            name = get_talk_varname( jo, "context_val", false, empty );
        }
    } else if( jo.has_member( "faction_val" ) ) {
        type = var_type::faction;
        if( name.empty() ) {
            name = get_talk_varname( jo, "faction_val", false, empty );
        }
    } else if( jo.has_member( "party_val" ) ) {
        type = var_type::party;
        if( name.empty() ) {
            name = get_talk_varname( jo, "party_val", false, empty );
        }
    } else {
        jo.throw_error( "Invalid variable type." );
    }
    return var_info( type, name, default_val );
}

void write_var_value( var_type type, const std::string &name, talker *talk, dialogue *d,
                      const std::string &value )
{
    global_variables &globvars = get_globals();
    std::string ret;
    var_info vinfo( var_type::global, "" );
    switch( type ) {
        case var_type::global:
            globvars.set_global_value( name, value );
            break;
        case var_type::var:
            ret = d->get_value( name );
            vinfo = process_variable( ret );
            write_var_value( vinfo.type, vinfo.name, talk, d, value );
            break;
        case var_type::u:
        case var_type::npc:
            talk->set_value( name, value );
            break;
        case var_type::faction:
            debugmsg( "Not implemented yet." );
            break;
        case var_type::party:
            debugmsg( "Not implemented yet." );
            break;
        case var_type::context:
            d->set_value( name, value );
            break;
        default:
            debugmsg( "Invalid type." );
            break;
    }
}

void write_var_value( var_type type, const std::string &name, talker *talk, dialogue *d,
                      double value )
{
    // NOLINTNEXTLINE(cata-translate-string-literal)
    write_var_value( type, name, talk, d, string_format( "%g", value ) );
}

static bodypart_id get_bp_from_str( const std::string &ctxt )
{
    bodypart_id bid = bodypart_str_id::NULL_ID();
    if( !ctxt.empty() ) {
        bid = bodypart_id( ctxt );
        if( !bid.is_valid() ) {
            bid = bodypart_str_id::NULL_ID();
        }
    }
    return bid;
}

void read_condition( const JsonObject &jo, const std::string &member_name,
                     conditional_t::func &condition, bool default_val )
{
    const auto null_function = [default_val]( dialogue const & ) {
        return default_val;
    };

    if( !jo.has_member( member_name ) ) {
        condition = null_function;
    } else if( jo.has_string( member_name ) ) {
        const std::string type = jo.get_string( member_name );
        conditional_t sub_condition( type );
        condition = [sub_condition]( dialogue & d ) {
            return sub_condition( d );
        };
    } else if( jo.has_object( member_name ) ) {
        JsonObject con_obj = jo.get_object( member_name );
        conditional_t sub_condition( con_obj );
        condition = [sub_condition]( dialogue & d ) {
            return sub_condition( d );
        };
    } else {
        jo.throw_error_at( member_name, "invalid condition syntax" );
    }
}

void finalize_conditions()
{
    std::queue<deferred_math> &dfr = get_deferred_math();
    while( !dfr.empty() ) {
        deferred_math &math = dfr.front();
        math.exp->parse( math.str, math.assignment );
        dfr.pop();
    }
}

static std::string get_string_from_input( const JsonArray &objects, int index )
{
    if( objects.has_string( index ) ) {
        std::string type = objects.get_string( index );
        if( type == "u" || type == "npc" ) {
            return type;
        }
    }
    dbl_or_var empty;
    JsonObject object = objects.get_object( index );
    if( object.has_string( "u_val" ) ) {
        return "u_" + get_talk_varname( object, "u_val", false, empty );
    } else if( object.has_string( "npc_val" ) ) {
        return "npc_" + get_talk_varname( object, "npc_val", false, empty );
    } else if( object.has_string( "global_val" ) ) {
        return "global_" + get_talk_varname( object, "global_val", false, empty );
    } else if( object.has_string( "context_val" ) ) {
        return "context_" + get_talk_varname( object, "context_val", false, empty );
    } else if( object.has_string( "faction_val" ) ) {
        return "faction_" + get_talk_varname( object, "faction_val", false, empty );
    } else if( object.has_string( "party_val" ) ) {
        return "party_" + get_talk_varname( object, "party_val", false, empty );
    }
    object.throw_error( "Invalid input type." );
    return "";
}

static tripoint_abs_ms get_tripoint_from_string( const std::string &type, dialogue const &d )
{
    if( type == "u" ) {
        return d.actor( false )->global_pos();
    } else if( type == "npc" ) {
        return d.actor( true )->global_pos();
    } else if( type.find( "u_" ) == 0 ) {
        var_info var = var_info( var_type::u, type.substr( 2, type.size() - 2 ) );
        return get_tripoint_from_var( var, d );
    } else if( type.find( "npc_" ) == 0 ) {
        var_info var = var_info( var_type::npc, type.substr( 4, type.size() - 4 ) );
        return get_tripoint_from_var( var, d );
    } else if( type.find( "global_" ) == 0 ) {
        var_info var = var_info( var_type::global, type.substr( 7, type.size() - 7 ) );
        return get_tripoint_from_var( var, d );
    } else if( type.find( "faction_" ) == 0 ) {
        var_info var = var_info( var_type::faction, type.substr( 8, type.size() - 8 ) );
        return get_tripoint_from_var( var, d );
    } else if( type.find( "party_" ) == 0 ) {
        var_info var = var_info( var_type::party, type.substr( 6, type.size() - 6 ) );
        return get_tripoint_from_var( var, d );
    } else if( type.find( "context_" ) == 0 ) {
        var_info var = var_info( var_type::context, type.substr( 8, type.size() - 8 ) );
        return get_tripoint_from_var( var, d );
    }
    return tripoint_abs_ms();
}


namespace conditional_fun
{
namespace
{

conditional_t::func f_has_any_trait( const JsonObject &jo, std::string_view member, bool is_npc )
{
    std::vector<str_or_var> traits_to_check;
    for( JsonValue jv : jo.get_array( member ) ) {
        traits_to_check.emplace_back( get_str_or_var( jv, member ) );
    }
    return [traits_to_check, is_npc]( dialogue const & d ) {
        const talker *actor = d.actor( is_npc );
        for( const str_or_var &trait : traits_to_check ) {
            if( actor->has_trait( trait_id( trait.evaluate( d ) ) ) ) {
                return true;
            }
        }
        return false;
    };
}

conditional_t::func f_has_trait( const JsonObject &jo, std::string_view member, bool is_npc )
{
    str_or_var trait_to_check = get_str_or_var( jo.get_member( member ), member, true );
    return [trait_to_check, is_npc]( dialogue const & d ) {
        return d.actor( is_npc )->has_trait( trait_id( trait_to_check.evaluate( d ) ) );
    };
}        


void conditional_t::set_can_see_friends( const JsonObject &jo, std::string_view member, bool is_npc )
{
    dbl_or_var dov = get_dbl_or_var( jo, member );
    condition = [ dov, is_npc ]( dialogue & d ) {
        Character &player_character = get_player_character();
        const Character *ch = d.actor( is_npc )->get_character();
        int seen = 0;
            if( is_npc ) {
                    if( ch->sees( player_character ) && ch->as_npc()->is_friendly( player_character ) ) {
                    seen += 1;
                    }
                    for( npc &guy : g->all_npcs() ) {
                        if( ch->sees( guy ) && guy.is_friendly( *ch ) ) {
                        seen += 1;
                        }
                    }
            } else if( !is_npc ) {
                int seen = 0;
                for( npc &guy : g->all_npcs() ) {
                    if( get_player_view().sees( guy ) && guy.is_friendly( player_character ) ) {
                    seen += 1;
                    }
                }
            }
        return seen >= dov.evaluate( d );
    };
}

conditional_t::func f_has_visible_trait( const JsonObject &jo, std::string_view member,
        bool is_npc )
{
    str_or_var trait_to_check = get_str_or_var( jo.get_member( member ), member, true );
    return [trait_to_check, is_npc]( dialogue const & d ) {
        const talker *observer = d.actor( !is_npc );
        const talker *observed = d.actor( is_npc );
        int visibility_cap = observer->get_character()->get_mutation_visibility_cap(
                                 observed->get_character() );
        bool observed_has = observed->has_trait( trait_id( trait_to_check.evaluate( d ) ) );
        const mutation_branch &mut_branch = trait_id( trait_to_check.evaluate( d ) ).obj();
        bool is_visible = mut_branch.visibility > 0 && mut_branch.visibility >= visibility_cap;
        return observed_has && is_visible;
    };
}

conditional_t::func f_has_martial_art( const JsonObject &jo, std::string_view member,
                                       bool is_npc )
{
    str_or_var style_to_check = get_str_or_var( jo.get_member( member ), member, true );
    return [style_to_check, is_npc]( dialogue const & d ) {
        return d.actor( is_npc )->knows_martial_art( matype_id( style_to_check.evaluate( d ) ) );
    };
}

conditional_t::func f_has_flag( const JsonObject &jo, std::string_view member,
                                bool is_npc )
{
    str_or_var trait_flag_to_check = get_str_or_var( jo.get_member( member ), member, true );
    return [trait_flag_to_check, is_npc]( dialogue const & d ) {
        const talker *actor = d.actor( is_npc );
        if( json_character_flag( trait_flag_to_check.evaluate( d ) ) == json_flag_MUTATION_THRESHOLD ) {
            return actor->crossed_threshold();
        }
        return actor->has_flag( json_character_flag( trait_flag_to_check.evaluate( d ) ) );
    };
}

conditional_t::func f_has_species( const JsonObject &jo, std::string_view member,
                                   bool is_npc )
{
    str_or_var species_to_check = get_str_or_var( jo.get_member( member ), member, true );
    return [species_to_check, is_npc]( dialogue const & d ) {
        const talker *actor = d.actor( is_npc );
        return actor->has_species( species_id( species_to_check.evaluate( d ) ) );
    };
}

conditional_t::func f_bodytype( const JsonObject &jo, std::string_view member,
                                bool is_npc )
{
    str_or_var bt_to_check = get_str_or_var( jo.get_member( member ), member, true );
    return [bt_to_check, is_npc]( dialogue const & d ) {
        const talker *actor = d.actor( is_npc );
        return actor->bodytype( bodytype_id( bt_to_check.evaluate( d ) ) );
    };
}

conditional_t::func f_has_activity( bool is_npc )
{
    return [is_npc]( dialogue const & d ) {
        return d.actor( is_npc )->has_activity();
    };
}

conditional_t::func f_has_activity( const JsonObject &, std::string_view, bool is_npc )
{
    return f_has_activity( is_npc );
}

conditional_t::func f_has_proficiency( const JsonObject &jo, std::string_view member,
                                       bool is_npc )
{
    str_or_var proficiency_to_check = get_str_or_var( jo.get_member( member ), member, true );
    return [proficiency_to_check, is_npc]( dialogue const & d ) {
        return d.actor( is_npc )->knows_proficiency( proficiency_id( proficiency_to_check.evaluate( d ) ) );
    };
}

conditional_t::func f_is_riding( bool is_npc )
{
    return [is_npc]( dialogue const & d ) {
        return d.actor( is_npc )->is_mounted();
    };
}

conditional_t::func f_is_riding( const JsonObject &, std::string_view, bool is_npc )
{
    return f_is_riding( is_npc );
}

conditional_t::func f_npc_has_class( const JsonObject &jo, std::string_view member,
                                     bool is_npc )
{
    str_or_var class_to_check = get_str_or_var( jo.get_member( member ), member, true );
    return [class_to_check, is_npc]( dialogue const & d ) {
        return d.actor( is_npc )->is_myclass( npc_class_id( class_to_check.evaluate( d ) ) );
    };
}

conditional_t::func f_u_has_mission( const JsonObject &jo, std::string_view member )
{
    str_or_var u_mission = get_str_or_var( jo.get_member( member ), member, true );
    return [u_mission]( dialogue const & d ) {
        for( mission *miss_it : get_avatar().get_active_missions() ) {
            if( miss_it->mission_id() == mission_type_id( u_mission.evaluate( d ) ) ) {
                return true;
            }
        }
        return false;
    };
}

conditional_t::func f_u_monsters_in_direction( const JsonObject &jo,
        std::string_view member )
{
    str_or_var dir = get_str_or_var( jo.get_member( member ), member, true );
    return [dir]( dialogue const & d ) {
        //This string_to_enum function is defined in widget.h. Should it be moved?
        const int card_dir = static_cast<int>( io::string_to_enum<cardinal_direction>( dir.evaluate(
                d ) ) );
        int monster_count = get_avatar().get_mon_visible().unique_mons[card_dir].size();
        return monster_count > 0;
    };
}

conditional_t::func f_u_safe_mode_trigger( const JsonObject &jo, std::string_view member )
{
    str_or_var dir = get_str_or_var( jo.get_member( member ), member, true );
    return [dir]( dialogue const & d ) {
        //This string_to_enum function is defined in widget.h. Should it be moved?
        const int card_dir = static_cast<int>( io::string_to_enum<cardinal_direction>( dir.evaluate(
                d ) ) );
        return get_avatar().get_mon_visible().dangerous[card_dir];
    };
}

conditional_t::func f_u_profession( const JsonObject &jo, std::string_view member )
{
    str_or_var u_profession = get_str_or_var( jo.get_member( member ), member, true );
    return [u_profession]( dialogue const & d ) {
        const profession *prof = get_player_character().get_profession();
        std::set<const profession *> hobbies = get_player_character().get_hobbies();
        if( prof->get_profession_id() == profession_id( u_profession.evaluate( d ) ) ) {
            return true;
        } else if( profession_id( u_profession.evaluate( d ) )->is_hobby() ) {
            for( const profession *hob : hobbies ) {
                if( hob->get_profession_id() == profession_id( u_profession.evaluate( d ) ) ) {
                    return true;
                }
                break;
            }
            return false;
        } else {
            return false;
        }
    };
}

conditional_t::func f_has_strength( const JsonObject &jo, std::string_view member,
                                    bool is_npc )
{
    dbl_or_var dov = get_dbl_or_var( jo, member );
    return [dov, is_npc]( dialogue & d ) {
        return d.actor( is_npc )->str_cur() >= dov.evaluate( d );
    };
}

conditional_t::func f_has_dexterity( const JsonObject &jo, std::string_view member,
                                     bool is_npc )
{
    dbl_or_var dov = get_dbl_or_var( jo, member );
    return [dov, is_npc]( dialogue & d ) {
        return d.actor( is_npc )->dex_cur() >= dov.evaluate( d );
    };
}

conditional_t::func f_has_intelligence( const JsonObject &jo, std::string_view member,
                                        bool is_npc )
{
    dbl_or_var dov = get_dbl_or_var( jo, member );
    return [dov, is_npc]( dialogue & d ) {
        return d.actor( is_npc )->int_cur() >= dov.evaluate( d );
    };
}

conditional_t::func f_has_perception( const JsonObject &jo, std::string_view member,
                                      bool is_npc )
{
    dbl_or_var dov = get_dbl_or_var( jo, member );
    return [dov, is_npc]( dialogue & d ) {
        return d.actor( is_npc )->per_cur() >= dov.evaluate( d );
    };
}

conditional_t::func f_has_hp( const JsonObject &jo, std::string_view member, bool is_npc )
{
    dbl_or_var dov = get_dbl_or_var( jo, member );
    std::optional<bodypart_id> bp;
    optional( jo, false, "bodypart", bp );
    return [dov, bp, is_npc]( dialogue & d ) {
        bodypart_id bid = bp.value_or( get_bp_from_str( d.reason ) );
        return d.actor( is_npc )->get_cur_hp( bid ) >= dov.evaluate( d );
    };
}

conditional_t::func f_has_part_temp( const JsonObject &jo, std::string_view member,
                                     bool is_npc )
{
    dbl_or_var dov = get_dbl_or_var( jo, member );
    std::optional<bodypart_id> bp;
    optional( jo, false, "bodypart", bp );
    return [dov, bp, is_npc]( dialogue & d ) {
        bodypart_id bid = bp.value_or( get_bp_from_str( d.reason ) );
        return units::to_legacy_bodypart_temp( d.actor( is_npc )->get_cur_part_temp(
                bid ) ) >= dov.evaluate( d );
    };
}

conditional_t::func f_is_wearing( const JsonObject &jo, std::string_view member,
                                  bool is_npc )
{
    str_or_var item_id = get_str_or_var( jo.get_member( member ), member, true );
    return [item_id, is_npc]( dialogue const & d ) {
        return d.actor( is_npc )->is_wearing( itype_id( item_id.evaluate( d ) ) );
    };
}

conditional_t::func f_has_item( const JsonObject &jo, std::string_view member, bool is_npc )
{
    str_or_var item_id = get_str_or_var( jo.get_member( member ), member, true );
    return [item_id, is_npc]( dialogue const & d ) {
        const talker *actor = d.actor( is_npc );
        return actor->charges_of( itype_id( item_id.evaluate( d ) ) ) > 0 ||
               actor->has_amount( itype_id( item_id.evaluate( d ) ), 1 );
    };
}

conditional_t::func f_has_items( const JsonObject &jo, const std::string_view member,
                                 bool is_npc )
{
    JsonObject has_items = jo.get_object( member );
    if( !has_items.has_member( "item" ) || ( !has_items.has_member( "count" ) &&
            !has_items.has_member( "charges" ) ) ) {
        return []( dialogue const & ) {
            return false;
        };
    } else {
        str_or_var item_id = get_str_or_var( has_items.get_member( "item" ), "item", true );
        dbl_or_var count = get_dbl_or_var( has_items, "count", false );
        dbl_or_var charges = get_dbl_or_var( has_items, "charges", false );
        return [item_id, count, charges, is_npc]( dialogue & d ) {
            const talker *actor = d.actor( is_npc );
            itype_id id = itype_id( item_id.evaluate( d ) );
            if( charges.evaluate( d ) == 0 && item::count_by_charges( id ) ) {
                return actor->has_charges( id, count.evaluate( d ), true );
            }
            if( charges.evaluate( d ) > 0 && count.evaluate( d ) == 0 ) {
                return actor->has_charges( id, charges.evaluate( d ), true );
            }
            bool has_enough_charges = true;
            if( charges.evaluate( d ) > 0 ) {
                has_enough_charges = actor->has_charges( id, charges.evaluate( d ), true );
            }
            return has_enough_charges && actor->has_amount( id, count.evaluate( d ) );
        };
    }
}

conditional_t::func f_has_item_with_flag( const JsonObject &jo, std::string_view member,
        bool is_npc )
{
    str_or_var flag = get_str_or_var( jo.get_member( member ), member, true );
    return [flag, is_npc]( dialogue const & d ) {
        return d.actor( is_npc )->has_item_with_flag( flag_id( flag.evaluate( d ) ) );
    };
}

conditional_t::func f_has_item_category( const JsonObject &jo, std::string_view member,
        bool is_npc )
{
    str_or_var category_id = get_str_or_var( jo.get_member( member ), member, true );
    size_t count = 1;
    if( jo.has_int( "count" ) ) {
        int tcount = jo.get_int( "count" );
        if( tcount > 1 && tcount < INT_MAX ) {
            count = static_cast<size_t>( tcount );
        }
    }

    return [category_id, count, is_npc]( dialogue const & d ) {
        const talker *actor = d.actor( is_npc );
        const item_category_id cat_id = item_category_id( category_id.evaluate( d ) );
        const auto items_with = actor->const_items_with( [cat_id]( const item & it ) {
            return it.get_category_shallow().get_id() == cat_id;
        } );
        return items_with.size() >= count;
    };
}

conditional_t::func f_has_bionics( const JsonObject &jo, std::string_view member,
                                   bool is_npc )
{
    str_or_var bionics_id = get_str_or_var( jo.get_member( member ), member, true );
    return [bionics_id, is_npc]( dialogue const & d ) {
        const talker *actor = d.actor( is_npc );
        if( bionics_id.evaluate( d ) == "ANY" ) {
            return actor->num_bionics() > 0 || actor->has_max_power();
        }
        return actor->has_bionic( bionic_id( bionics_id.evaluate( d ) ) );
    };
}

conditional_t::func f_has_any_effect( const JsonObject &jo, std::string_view member,
                                      bool is_npc )
{
    std::vector<str_or_var> effects_to_check;
    for( JsonValue jv : jo.get_array( member ) ) {
        effects_to_check.emplace_back( get_str_or_var( jv, member ) );
    }
    dbl_or_var intensity = get_dbl_or_var( jo, "intensity", false, -1 );
    str_or_var bp;
    if( jo.has_member( "bodypart" ) ) {
        bp = get_str_or_var( jo.get_member( "bodypart" ), "bodypart", true );
    } else {
        bp.str_val = "";
    }
    return [effects_to_check, intensity, bp, is_npc]( dialogue & d ) {
        bodypart_id bid = bp.evaluate( d ).empty() ? get_bp_from_str( d.reason ) :
                          bodypart_id( bp.evaluate( d ) );
        for( const str_or_var &effect_id : effects_to_check ) {
            effect target = d.actor( is_npc )->get_effect( efftype_id( effect_id.evaluate( d ) ), bid );
            if( !target.is_null() && intensity.evaluate( d ) <= target.get_intensity() ) {
                return true;
            }
        }
        return false;
    };
}

conditional_t::func f_has_effect( const JsonObject &jo, std::string_view member,
                                  bool is_npc )
{
    str_or_var effect_id = get_str_or_var( jo.get_member( member ), member, true );
    dbl_or_var intensity = get_dbl_or_var( jo, "intensity", false, -1 );
    str_or_var bp;
    if( jo.has_member( "bodypart" ) ) {
        bp = get_str_or_var( jo.get_member( "bodypart" ), "bodypart", true );
    } else {
        bp.str_val = "";
    }
    return [effect_id, intensity, bp, is_npc]( dialogue & d ) {
        bodypart_id bid = bp.evaluate( d ).empty() ? get_bp_from_str( d.reason ) :
                          bodypart_id( bp.evaluate( d ) );
        effect target = d.actor( is_npc )->get_effect( efftype_id( effect_id.evaluate( d ) ), bid );
        return !target.is_null() && intensity.evaluate( d ) <= target.get_intensity();
    };
}

conditional_t::func f_need( const JsonObject &jo, std::string_view member, bool is_npc )
{
    str_or_var need = get_str_or_var( jo.get_member( member ), member, true );
    dbl_or_var dov;
    if( jo.has_int( "amount" ) ) {
        dov.min.dbl_val = jo.get_int( "amount" );
    } else if( jo.has_object( "amount" ) ) {
        dov = get_dbl_or_var( jo, "amount" );
    } else if( jo.has_string( "level" ) ) {
        const std::string &level = jo.get_string( "level" );
        auto flevel = fatigue_level_strs.find( level );
        if( flevel != fatigue_level_strs.end() ) {
            dov.min.dbl_val = static_cast<int>( flevel->second );
        }
    }
    return [need, dov, is_npc]( dialogue & d ) {
        const talker *actor = d.actor( is_npc );
        int amount = dov.evaluate( d );
        return ( actor->get_fatigue() > amount && need.evaluate( d ) == "fatigue" ) ||
               ( actor->get_hunger() > amount && need.evaluate( d ) == "hunger" ) ||
               ( actor->get_thirst() > amount && need.evaluate( d ) == "thirst" );
    };
}

conditional_t::func f_at_om_location( const JsonObject &jo, std::string_view member,
                                      bool is_npc )
{
    str_or_var location = get_str_or_var( jo.get_member( member ), member, true );
    return [location, is_npc]( dialogue const & d ) {
        const tripoint_abs_omt omt_pos = d.actor( is_npc )->global_omt_location();
        const oter_id &omt_ter = overmap_buffer.ter( omt_pos );
        const std::string &omt_str = omt_ter.id().str();
        std::string location_value = location.evaluate( d );

        if( location_value == "FACTION_CAMP_ANY" ) {
            std::optional<basecamp *> bcp = overmap_buffer.find_camp( omt_pos.xy() );
            if( bcp ) {
                return true;
            }
            // TODO: legacy check to be removed once primitive field camp OMTs have been purged
            return omt_str.find( "faction_base_camp" ) != std::string::npos;
        } else if( location_value == "FACTION_CAMP_START" ) {
            return !recipe_group::get_recipes_by_id( "all_faction_base_types", omt_str ).empty();
        } else {
            return oter_no_dir( omt_ter ) == location_value;
        }
    };
}

conditional_t::func f_near_om_location( const JsonObject &jo, std::string_view member,
                                        bool is_npc )
{
    str_or_var location = get_str_or_var( jo.get_member( member ), member, true );
    const dbl_or_var range = get_dbl_or_var( jo, "range", false, 1 );
    return [location, range, is_npc]( dialogue & d ) {
        const tripoint_abs_omt omt_pos = d.actor( is_npc )->global_omt_location();
        for( const tripoint_abs_omt &curr_pos : points_in_radius( omt_pos,
                range.evaluate( d ) ) ) {
            const oter_id &omt_ter = overmap_buffer.ter( curr_pos );
            const std::string &omt_str = omt_ter.id().str();
            std::string location_value = location.evaluate( d );

            if( location_value == "FACTION_CAMP_ANY" ) {
                std::optional<basecamp *> bcp = overmap_buffer.find_camp( curr_pos.xy() );
                if( bcp ) {
                    return true;
                }
                // TODO: legacy check to be removed once primitive field camp OMTs have been purged
                if( omt_str.find( "faction_base_camp" ) != std::string::npos ) {
                    return true;
                }
            } else if( location_value  == "FACTION_CAMP_START" &&
                       !recipe_group::get_recipes_by_id( "all_faction_base_types", omt_str ).empty() ) {
                return true;
            } else {
                if( oter_no_dir( omt_ter ) == location_value ) {
                    return true;
                }
            }
        }
        // should never get here this is for safety
        return false;
    };
}

conditional_t::func f_has_var( const JsonObject &jo, std::string_view member, bool is_npc )
{
    dbl_or_var empty;
    const std::string var_name = get_talk_varname( jo, member, false, empty );
    const std::string &value = jo.has_member( "value" ) ? jo.get_string( "value" ) : std::string();
    const bool time_check = jo.has_member( "time" ) && jo.get_bool( "time" );
    if( !time_check && !jo.has_member( "value" ) ) {
        jo.throw_error( R"(Missing field: "value" or "time")" );
        return []( dialogue const & ) {
            return false;
        };
    }

    return [var_name, value, time_check, is_npc]( dialogue const & d ) {
        const talker *actor = d.actor( is_npc );
        if( time_check ) {
            return !actor->get_value( var_name ).empty();
        }
        return actor->get_value( var_name ) == value;
    };
}

conditional_t::func f_expects_vars( const JsonObject &jo, std::string_view member )
{
    std::vector<str_or_var> to_check;
    if( jo.has_array( member ) ) {
        for( const JsonValue &jv : jo.get_array( member ) ) {
            to_check.push_back( get_str_or_var( jv, member, true ) );
        }
    }

    return [to_check]( dialogue const & d ) {
        std::string missing_variables;
        for( const str_or_var &val : to_check ) {
            if( d.get_context().find( "npctalk_var_" + val.evaluate( d ) ) == d.get_context().end() ) {
                missing_variables += val.evaluate( d ) + ", ";
            }
        }
        if( !missing_variables.empty() ) {
            debugmsg( string_format( "Missing required variables: %s", missing_variables ) );
            return false;
        }
        return true;
    };
}

conditional_t::func f_compare_var( const JsonObject &jo, std::string_view member,
                                   bool is_npc )
{
    dbl_or_var empty;
    const std::string var_name = get_talk_varname( jo, member, false, empty );
    const std::string &op = jo.get_string( "op" );

    dbl_or_var dov = get_dbl_or_var( jo, "value" );
    return [var_name, op, dov, is_npc]( dialogue & d ) {
        double stored_value = 0;
        double value = dov.evaluate( d );
        const std::string &var = d.actor( is_npc )->get_value( var_name );
        if( !var.empty() ) {
            stored_value = std::stof( var );
        }

        if( op == "==" ) {
            return stored_value == value;

        } else if( op == "!=" ) {
            return stored_value != value;

        } else if( op == "<=" ) {
            return stored_value <= value;

        } else if( op == ">=" ) {
            return stored_value >= value;

        } else if( op == "<" ) {
            return stored_value < value;

        } else if( op == ">" ) {
            return stored_value > value;
        }

        return false;
    };
}

conditional_t::func f_compare_time_since_var( const JsonObject &jo, std::string_view member,
        bool is_npc )
{
    dbl_or_var empty;
    const std::string var_name = get_talk_varname( jo, member, false, empty );
    const std::string &op = jo.get_string( "op" );
    const int value = to_turns<int>( read_from_json_string<time_duration>( jo.get_member( "time" ),
                                     time_duration::units ) );
    return [var_name, op, value, is_npc]( dialogue const & d ) {
        int stored_value = 0;
        const std::string &var = d.actor( is_npc )->get_value( var_name );
        if( var.empty() ) {
            return false;
        } else {
            stored_value = std::stof( var );
        }
        stored_value += value;
        int now = to_turn<int>( calendar::turn );

        if( op == "==" ) {
            return stored_value == now;

        } else if( op == "!=" ) {
            return stored_value != now;

        } else if( op == "<=" ) {
            return now <= stored_value;

        } else if( op == ">=" ) {
            return now >= stored_value;

        } else if( op == "<" ) {
            return now < stored_value;

        } else if( op == ">" ) {
            return now > stored_value;
        }

        return false;
    };
}

conditional_t::func f_npc_role_nearby( const JsonObject &jo, std::string_view member )
{
    str_or_var role = get_str_or_var( jo.get_member( member ), member, true );
    return [role]( dialogue const & d ) {
        const std::vector<npc *> available = g->get_npcs_if( [&]( const npc & guy ) {
            return d.actor( false )->posz() == guy.posz() &&
                   guy.companion_mission_role_id == role.evaluate( d ) &&
                   ( rl_dist( d.actor( false )->pos(), guy.pos() ) <= 48 );
        } );
        return !available.empty();
    };
}

conditional_t::func f_npc_allies( const JsonObject &jo, std::string_view member )
{
    dbl_or_var dov = get_dbl_or_var( jo, member );
    return [dov]( dialogue & d ) {
        return g->allies().size() >= static_cast<std::vector<npc *>::size_type>( dov.evaluate( d ) );
    };
}

conditional_t::func f_npc_allies_global( const JsonObject &jo, std::string_view member )
{
    dbl_or_var dov = get_dbl_or_var( jo, member );
    return [dov]( dialogue & d ) {
        const auto all_npcs = overmap_buffer.get_overmap_npcs();
        const size_t count = std::count_if( all_npcs.begin(),
        all_npcs.end(), []( const shared_ptr_fast<npc> &ptr ) {
            return ptr.get()->is_player_ally() && !ptr.get()->hallucination && !ptr.get()->is_dead();
        } );

        return count >= static_cast<size_t>( dov.evaluate( d ) );
    };
}

conditional_t::func f_u_has_cash( const JsonObject &jo, std::string_view member )
{
    dbl_or_var dov = get_dbl_or_var( jo, member );
    return [dov]( dialogue & d ) {
        return d.actor( false )->cash() >= dov.evaluate( d );
    };
}

conditional_t::func f_u_are_owed( const JsonObject &jo, std::string_view member )
{
    dbl_or_var dov = get_dbl_or_var( jo, member );
    return [dov]( dialogue & d ) {
        return d.actor( true )->debt() >= dov.evaluate( d );
    };
}

conditional_t::func f_npc_aim_rule( const JsonObject &jo, std::string_view member,
                                    bool is_npc )
{
    str_or_var setting = get_str_or_var( jo.get_member( member ), member, true );
    return [setting, is_npc]( dialogue const & d ) {
        return d.actor( is_npc )->has_ai_rule( "aim_rule", setting.evaluate( d ) );
    };
}

conditional_t::func f_npc_engagement_rule( const JsonObject &jo, std::string_view member,
        bool is_npc )
{
    str_or_var setting = get_str_or_var( jo.get_member( member ), member, true );
    return [setting, is_npc]( dialogue const & d ) {
        return d.actor( is_npc )->has_ai_rule( "engagement_rule", setting.evaluate( d ) );
    };
}

conditional_t::func f_npc_cbm_reserve_rule( const JsonObject &jo, std::string_view member,
        bool is_npc )
{
    str_or_var setting = get_str_or_var( jo.get_member( member ), member, true );
    return [setting, is_npc]( dialogue const & d ) {
        return d.actor( is_npc )->has_ai_rule( "cbm_reserve_rule", setting.evaluate( d ) );
    };
}

conditional_t::func f_npc_cbm_recharge_rule( const JsonObject &jo, std::string_view member,
        bool is_npc )
{
    str_or_var setting = get_str_or_var( jo.get_member( member ), member, true );
    return [setting, is_npc]( dialogue const & d ) {
        return d.actor( is_npc )->has_ai_rule( "cbm_recharge_rule", setting.evaluate( d ) );
    };
}

conditional_t::func f_npc_rule( const JsonObject &jo, std::string_view member, bool is_npc )
{
    str_or_var rule = get_str_or_var( jo.get_member( member ), member, true );
    return [rule, is_npc]( dialogue const & d ) {
        return d.actor( is_npc )->has_ai_rule( "ally_rule", rule.evaluate( d ) );
    };
}

conditional_t::func f_npc_override( const JsonObject &jo, std::string_view member,
                                    bool is_npc )
{
    str_or_var rule = get_str_or_var( jo.get_member( member ), member, true );
    return [rule, is_npc]( dialogue const & d ) {
        return d.actor( is_npc )->has_ai_rule( "ally_override", rule.evaluate( d ) );
    };
}

conditional_t::func f_days_since( const JsonObject &jo, std::string_view member )
{
    dbl_or_var dov = get_dbl_or_var( jo, member );
    return [dov]( dialogue & d ) {
        return calendar::turn >= calendar::start_of_cataclysm + 1_days * dov.evaluate( d );
    };
}

conditional_t::func f_is_season( const JsonObject &jo, std::string_view member )
{
    str_or_var season_name = get_str_or_var( jo.get_member( member ), member, true );
    return [season_name]( dialogue const & d ) {
        const season_type season = season_of_year( calendar::turn );
        return ( season == SPRING && season_name.evaluate( d ) == "spring" ) ||
               ( season == SUMMER && season_name.evaluate( d ) == "summer" ) ||
               ( season == AUTUMN && season_name.evaluate( d ) == "autumn" ) ||
               ( season == WINTER && season_name.evaluate( d ) == "winter" );
    };
}

conditional_t::func f_mission_goal( const JsonObject &jo, std::string_view member,
                                    bool is_npc )
{
    str_or_var mission_goal_str = get_str_or_var( jo.get_member( member ), member, true );
    return [mission_goal_str, is_npc]( dialogue const & d ) {
        mission *miss = d.actor( is_npc )->selected_mission();
        if( !miss ) {
            return false;
        }
        const mission_goal mgoal = io::string_to_enum<mission_goal>( mission_goal_str.evaluate( d ) );
        return miss->get_type().goal == mgoal;
    };
}

conditional_t::func f_is_gender( bool is_male, bool is_npc )
{
    return [is_male, is_npc]( dialogue const & d ) {
        return d.actor( is_npc )->is_male() == is_male;
    };
}

conditional_t::func f_is_male( bool is_npc )
{
    return f_is_gender( true, is_npc );
}
conditional_t::func f_is_female( bool is_npc )
{
    return f_is_gender( false, is_npc );
}

conditional_t::func f_is_alive( bool is_npc )
{
    return [is_npc]( dialogue const & d ) {
        return d.actor( is_npc )->get_is_alive();
    };
}

conditional_t::func f_is_avatar( bool is_npc )
{
    return [is_npc]( dialogue const & d ) {
        return d.actor( is_npc )->get_character() && d.actor( is_npc )->get_character()->is_avatar();
    };
}

conditional_t::func f_is_npc( bool is_npc )
{
    return [is_npc]( dialogue const & d ) {
        return d.actor( is_npc )->get_npc();
    };
}

conditional_t::func f_is_character( bool is_npc )
{
    return [is_npc]( dialogue const & d ) {
        return d.actor( is_npc )->get_character();
    };
}

conditional_t::func f_is_monster( bool is_npc )
{
    return [is_npc]( dialogue const & d ) {
        return d.actor( is_npc )->get_monster();
    };
}

conditional_t::func f_is_item( bool is_npc )
{
    return [is_npc]( dialogue const & d ) {
        return d.actor( is_npc )->get_item();
    };
}

conditional_t::func f_is_furniture( bool is_npc )
{
    return [is_npc]( dialogue const & d ) {
        return d.actor( is_npc )->get_computer();
    };
}

conditional_t::func f_player_see( bool is_npc )
{
    return [is_npc]( dialogue const & d ) {
        const Creature *c = d.actor( is_npc )->get_creature();
        if( c ) {
            return get_player_view().sees( *c );
        } else {
            return get_player_view().sees( d.actor( is_npc )->pos() );
        }
    };
}

conditional_t::func f_no_assigned_mission()
{
    return []( dialogue const & d ) {
        return d.missions_assigned.empty();
    };
}

conditional_t::func f_has_assigned_mission()
{
    return []( dialogue const & d ) {
        return d.missions_assigned.size() == 1;
    };
}

conditional_t::func f_has_many_assigned_missions()
{
    return []( dialogue const & d ) {
        return d.missions_assigned.size() >= 2;
    };
}

conditional_t::func f_no_available_mission( bool is_npc )
{
    return [is_npc]( dialogue const & d ) {
        return d.actor( is_npc )->available_missions().empty();
    };
}

conditional_t::func f_has_available_mission( bool is_npc )
{
    return [is_npc]( dialogue const & d ) {
        return d.actor( is_npc )->available_missions().size() == 1;
    };
}

conditional_t::func f_has_many_available_missions( bool is_npc )
{
    return [is_npc]( dialogue const & d ) {
        return d.actor( is_npc )->available_missions().size() >= 2;
    };
}

conditional_t::func f_mission_complete( bool is_npc )
{
    return [is_npc]( dialogue const & d ) {
        mission *miss = d.actor( is_npc )->selected_mission();
        return miss && miss->is_complete( d.actor( is_npc )->getID() );
    };
}

conditional_t::func f_mission_incomplete( bool is_npc )
{
    return [is_npc]( dialogue const & d ) {
        mission *miss = d.actor( is_npc )->selected_mission();
        return miss && !miss->is_complete( d.actor( is_npc )->getID() );
    };
}

conditional_t::func f_mission_failed( bool is_npc )
{
    return [is_npc]( dialogue const & d ) {
        mission *miss = d.actor( is_npc )->selected_mission();
        return miss && miss->has_failed();
    };
}

conditional_t::func f_npc_service( const JsonObject &jo, std::string_view member, bool is_npc )
{
    dbl_or_var dov = get_dbl_or_var( jo, member );
    return [is_npc, dov]( dialogue & d ) {
        return !d.actor( is_npc )->has_effect( effect_currently_busy, bodypart_str_id::NULL_ID() ) &&
               d.actor( false )->cash() >= dov.evaluate( d );
    };
}

conditional_t::func f_npc_available( bool is_npc )
{
    return [is_npc]( dialogue const & d ) {
        return !d.actor( is_npc )->has_effect( effect_currently_busy, bodypart_str_id::NULL_ID() );
    };
}

conditional_t::func f_npc_following( bool is_npc )
{
    return [is_npc]( dialogue const & d ) {
        return d.actor( is_npc )->is_following();
    };
}

conditional_t::func f_npc_friend( bool is_npc )
{
    return [is_npc]( dialogue const & d ) {
        return d.actor( is_npc )->is_friendly( get_player_character() );
    };
}

conditional_t::func f_npc_hostile( bool is_npc )
{
    return [is_npc]( dialogue const & d ) {
        return d.actor( is_npc )->is_enemy();
    };
}

conditional_t::func f_npc_train_skills( bool is_npc )
{
    return [is_npc]( dialogue const & d ) {
        return !d.actor( is_npc )->skills_offered_to( *d.actor( !is_npc ) ).empty();
    };
}

conditional_t::func f_npc_train_styles( bool is_npc )
{
    return [is_npc]( dialogue const & d ) {
        return !d.actor( is_npc )->styles_offered_to( *d.actor( !is_npc ) ).empty();
    };
}

conditional_t::func f_npc_train_spells( bool is_npc )
{
    return [is_npc]( dialogue const & d ) {
        return !d.actor( is_npc )->spells_offered_to( *d.actor( !is_npc ) ).empty();
    };
}

conditional_t::func f_at_safe_space( bool is_npc )
{
    return [is_npc]( dialogue const & d ) {
        return overmap_buffer.is_safe( d.actor( is_npc )->global_omt_location() ) &&
               d.actor( is_npc )->is_safe();
    };
}

conditional_t::func f_can_stow_weapon( bool is_npc )
{
    return [is_npc]( dialogue const & d ) {
        const talker *actor = d.actor( is_npc );
        return !actor->unarmed_attack() && actor->can_stash_weapon();
    };
}

conditional_t::func f_can_drop_weapon( bool is_npc )
{
    return [is_npc]( dialogue const & d ) {
        const talker *actor = d.actor( is_npc );
        return !actor->unarmed_attack() && !actor->wielded_with_flag( flag_NO_UNWIELD );
    };
}

conditional_t::func f_has_weapon( bool is_npc )
{
    return [is_npc]( dialogue const & d ) {
        return !d.actor( is_npc )->unarmed_attack();
    };
}

conditional_t::func f_is_driving( bool is_npc )
{
    return [is_npc]( dialogue const & d ) {
        const talker *actor = d.actor( is_npc );
        if( const optional_vpart_position vp = get_map().veh_at( actor->pos() ) ) {
            return vp->vehicle().is_moving() && actor->is_in_control_of( vp->vehicle() );
        }
        return false;
    };
}

conditional_t::func f_has_stolen_item( bool /*is_npc*/ )
{
    return []( dialogue const & d ) {
        return d.actor( false )->has_stolen_item( *d.actor( true ) );
    };
}

conditional_t::func f_is_day()
{
    return []( dialogue const & ) {
        return !is_night( calendar::turn );
    };
}

conditional_t::func f_is_outside( bool is_npc )
{
    return [is_npc]( dialogue const & d ) {
        return is_creature_outside( *static_cast<talker const *>( d.actor( is_npc ) )->get_creature() );
    };
}

conditional_t::func f_is_underwater( bool is_npc )
{
    return [is_npc]( dialogue const & d ) {
        return get_map().is_divable( d.actor( is_npc )->pos() );
    };
}

conditional_t::func f_one_in_chance( const JsonObject &jo, std::string_view member )
{
    dbl_or_var dov = get_dbl_or_var( jo, member );
    return [dov]( dialogue & d ) {
        return one_in( dov.evaluate( d ) );
    };
}

conditional_t::func f_query( const JsonObject &jo, std::string_view member, bool is_npc )
{
    translation_or_var message = get_translation_or_var( jo.get_member( member ), member, true );
    bool default_val = jo.get_bool( "default" );
    return [message, default_val, is_npc]( dialogue const & d ) {
        const talker *actor = d.actor( is_npc );
        if( actor->get_character() && actor->get_character()->is_avatar() ) {
            std::string translated_message = message.evaluate( d );
            return query_yn( translated_message );
        } else {
            return default_val;
        }
    };
}

conditional_t::func f_query_tile( const JsonObject &jo, std::string_view member, bool is_npc )
{
    std::string type = jo.get_string( member.data() );
    var_info target_var = read_var_info( jo.get_object( "target_var" ) );
    std::string message;
    if( jo.has_member( "message" ) ) {
        message = jo.get_string( "message" );
    }
    dbl_or_var range;
    if( jo.has_member( "range" ) ) {
        range = get_dbl_or_var( jo, "range" );
    }
    bool z_level = jo.get_bool( "z_level", false );
    return [type, target_var, message, range, z_level, is_npc]( dialogue & d ) {
        std::optional<tripoint> loc;
        Character *ch = d.actor( is_npc )->get_character();
        if( ch && ch->as_avatar() ) {
            avatar *you = ch->as_avatar();
            if( type == "anywhere" ) {
                if( !message.empty() ) {
                    static_popup popup;
                    popup.on_top( true );
                    popup.message( "%s", message );
                }
                tripoint center = d.actor( is_npc )->pos();
                const look_around_params looka_params = { true, center, center, false, true, true, z_level };
                loc = g->look_around( looka_params ).position;
            } else if( type == "line_of_sight" ) {
                if( !message.empty() ) {
                    static_popup popup;
                    popup.on_top( true );
                    popup.message( "%s", message );
                }
                target_handler::trajectory traj = target_handler::mode_select_only( *you, range.evaluate( d ) );
                if( !traj.empty() ) {
                    loc = traj.back();
                }
            } else if( type == "around" ) {
                if( !message.empty() ) {
                    loc = choose_adjacent( message );
                } else {
                    loc = choose_adjacent( _( "Choose direction" ) );
                }
            } else {
                debugmsg( string_format( "Invalid selection type: %s", type ) );
            }

        }
        if( loc.has_value() ) {
            tripoint_abs_ms pos_global = get_map().getglobal( *loc );
            write_var_value( target_var.type, target_var.name, d.actor( target_var.type == var_type::npc ), &d,
                             pos_global.to_string() );
        }
        return loc.has_value();
    };
}

conditional_t::func f_x_in_y_chance( const JsonObject &jo, const std::string_view member )
{
    const JsonObject &var_obj = jo.get_object( member );
    dbl_or_var dovx = get_dbl_or_var( var_obj, "x" );
    dbl_or_var dovy = get_dbl_or_var( var_obj, "y" );
    return [dovx, dovy]( dialogue & d ) {
        return x_in_y( dovx.evaluate( d ),
                       dovy.evaluate( d ) );
    };
}

conditional_t::func f_is_weather( const JsonObject &jo, std::string_view member )
{
    str_or_var weather = get_str_or_var( jo.get_member( member ), member, true );
    return [weather]( dialogue const & d ) {
        return get_weather().weather_id == weather_type_id( weather.evaluate( d ) );
    };
}

conditional_t::func f_map_ter_furn_with_flag( const JsonObject &jo, std::string_view member )
{
    str_or_var furn_type = get_str_or_var( jo.get_member( member ), member, true );
    var_info loc_var = read_var_info( jo.get_object( "loc" ) );
    bool terrain = true;
    if( member == "map_terrain_with_flag" ) {
        terrain = true;
    } else if( member == "map_furniture_with_flag" ) {
        terrain = false;
    }
    return [terrain, furn_type, loc_var]( dialogue const & d ) {
        tripoint loc = get_map().getlocal( get_tripoint_from_var( loc_var, d ) );
        if( terrain ) {
            return get_map().ter( loc )->has_flag( furn_type.evaluate( d ) );
        } else {
            return get_map().furn( loc )->has_flag( furn_type.evaluate( d ) );
        }
    };
}

conditional_t::func f_map_in_city( const JsonObject &jo, std::string_view member )
{
    str_or_var target = get_str_or_var( jo.get_member( member ), member, true );
    return [target]( dialogue const & d ) {
        tripoint_abs_ms target_pos = tripoint_abs_ms( tripoint::from_string( target.evaluate( d ) ) );
        city_reference c = overmap_buffer.closest_city( project_to<coords::sm>( target_pos ) );
        c.distance = rl_dist( c.abs_sm_pos, project_to<coords::sm>( target_pos ) );
        return c && c.get_distance_from_bounds() <= 0;
    };
}

conditional_t::func f_mod_is_loaded( const JsonObject &jo, std::string_view member )
{
    str_or_var compared_mod = get_str_or_var( jo.get_member( member ), member, true );
    return [compared_mod]( dialogue const & d ) {
        mod_id comp_mod = mod_id( compared_mod.evaluate( d ) );
        for( const mod_id &mod : world_generator->active_world->active_mod_order ) {
            if( comp_mod == mod ) {
                return true;
            }
        }
        return false;
    };
}

conditional_t::func f_has_faction_trust( const JsonObject &jo, std::string_view member )
{
    dbl_or_var dov = get_dbl_or_var( jo, member );
    return [dov]( dialogue & d ) {
        return d.actor( true )->get_faction()->trusts_u >= dov.evaluate( d );
    };
}

conditional_t::func f_compare_string( const JsonObject &jo, std::string_view member )
{
    str_or_var first;
    str_or_var second;
    JsonArray objects = jo.get_array( member );
    if( objects.size() != 2 ) {
        jo.throw_error( "incorrect number of values.  Expected 2 in " + jo.str() );
        return []( dialogue const & ) {
            return false;
        };
    }

    if( objects.has_object( 0 ) ) {
        first = get_str_or_var( objects.next_value(), member, true );
    } else {
        first.str_val = objects.next_string();
    }
    if( objects.has_object( 1 ) ) {
        second = get_str_or_var( objects.next_value(), member, true );
    } else {
        second.str_val = objects.next_string();
    }

    return [first, second]( dialogue const & d ) {
        return first.evaluate( d ) == second.evaluate( d );
    };
}

conditional_t::func f_get_condition( const JsonObject &jo, std::string_view member )
{
    str_or_var conditionalToGet = get_str_or_var( jo.get_member( member ), member, true );
    return [conditionalToGet]( dialogue & d ) {
        return d.evaluate_conditional( conditionalToGet.evaluate( d ), d );
    };
}

conditional_t::func f_get_option( const JsonObject &jo, std::string_view member )
{
    str_or_var optionToGet = get_str_or_var( jo.get_member( member ), member, true );
    return [optionToGet]( dialogue & d ) {
        return get_option<bool>( optionToGet.evaluate( d ) );
    };
}

conditional_t::func f_compare_num( const JsonObject &jo, const std::string_view member )
{
    JsonArray objects = jo.get_array( member );
    if( objects.size() != 3 ) {
        jo.throw_error( "incorrect number of values.  Expected three in " + jo.str() );
        return []( dialogue const & ) {
            return false;
        };
    }
    std::function<double( dialogue & )> get_first_dbl = objects.has_object(
                0 ) ? conditional_t::get_get_dbl(
                objects.get_object( 0 ) ) : conditional_t::get_get_dbl( objects.get_string( 0 ), jo );
    std::function<double( dialogue & )> get_second_dbl = objects.has_object(
                2 ) ? conditional_t::get_get_dbl(
                objects.get_object( 2 ) ) : conditional_t::get_get_dbl( objects.get_string( 2 ), jo );
    const std::string &op = objects.get_string( 1 );

    if( op == "==" || op == "=" ) {
        return [get_first_dbl, get_second_dbl]( dialogue & d ) {
            return get_first_dbl( d ) == get_second_dbl( d );
        };
    } else if( op == "!=" ) {
        return [get_first_dbl, get_second_dbl]( dialogue & d ) {
            return get_first_dbl( d ) != get_second_dbl( d );
        };
    } else if( op == "<=" ) {
        return [get_first_dbl, get_second_dbl]( dialogue & d ) {
            return get_first_dbl( d ) <= get_second_dbl( d );
        };
    } else if( op == ">=" ) {
        return [get_first_dbl, get_second_dbl]( dialogue & d ) {
            return get_first_dbl( d ) >= get_second_dbl( d );
        };
    } else if( op == "<" ) {
        return [get_first_dbl, get_second_dbl]( dialogue & d ) {
            return get_first_dbl( d ) < get_second_dbl( d );
        };
    } else if( op == ">" ) {
        return [get_first_dbl, get_second_dbl]( dialogue & d ) {
            return get_first_dbl( d ) > get_second_dbl( d );
        };
    } else {
        jo.throw_error( "unexpected operator " + jo.get_string( "op" ) + " in " + jo.str() );
        return []( dialogue const & ) {
            return false;
        };
    }
}

conditional_t::func f_math( const JsonObject &jo, const std::string_view member )
{
    eoc_math math;
    math.from_json( jo, member, eoc_math::type_t::compare );
    return [math = std::move( math )]( dialogue & d ) {
        return math.act( d );
    };
}

conditional_t::func f_u_has_camp()
{
    return []( dialogue const & ) {
        return !get_player_character().camps.empty();
    };
}

conditional_t::func f_has_pickup_list( bool is_npc )
{
    return [is_npc]( dialogue const & d ) {
        return d.actor( is_npc )->has_ai_rule( "pickup_rule", "any" );
    };
}

conditional_t::func f_is_by_radio()
{
    return []( dialogue const & d ) {
        return d.by_radio;
    };
}

conditional_t::func f_has_reason()
{
    return []( dialogue const & d ) {
        return !d.reason.empty();
    };
}

conditional_t::func f_roll_contested( const JsonObject &jo, const std::string_view member )
{
    std::function<double( dialogue & )> get_check = conditional_t::get_get_dbl( jo.get_object(
                member ) );
    dbl_or_var difficulty = get_dbl_or_var( jo, "difficulty", true );
    dbl_or_var die_size = get_dbl_or_var( jo, "die_size", false, 10 );
    return [get_check, difficulty, die_size]( dialogue & d ) {
        return rng( 1, die_size.evaluate( d ) ) + get_check( d ) > difficulty.evaluate( d );
    };
}

conditional_t::func f_u_know_recipe( const JsonObject &jo, std::string_view member )
{
    str_or_var known_recipe_id = get_str_or_var( jo.get_member( member ), member, true );
    return [known_recipe_id]( dialogue & d ) {
        const recipe &rep = recipe_id( known_recipe_id.evaluate( d ) ).obj();
        // should be a talker function but recipes aren't in Character:: yet
        return get_player_character().knows_recipe( &rep );
    };
}

conditional_t::func f_mission_has_generic_rewards()
{
    return []( dialogue const & d ) {
        mission *miss = d.actor( true )->selected_mission();
        if( miss == nullptr ) {
            debugmsg( "mission_has_generic_rewards: mission_selected == nullptr" );
            return true;
        }
        return miss->has_generic_rewards();
    };
}

conditional_t::func f_has_worn_with_flag( const JsonObject &jo, std::string_view member,
        bool is_npc )
{
    str_or_var flag = get_str_or_var( jo.get_member( member ), member, true );
    std::optional<bodypart_id> bp;
    optional( jo, false, "bodypart", bp );
    return [flag, bp, is_npc]( dialogue const & d ) {
        bodypart_id bid = bp.value_or( get_bp_from_str( d.reason ) );
        return d.actor( is_npc )->worn_with_flag( flag_id( flag.evaluate( d ) ), bid );
    };
}

conditional_t::func f_has_wielded_with_flag( const JsonObject &jo, std::string_view member,
        bool is_npc )
{
    str_or_var flag = get_str_or_var( jo.get_member( member ), member, true );
    return [flag, is_npc]( dialogue const & d ) {
        return d.actor( is_npc )->wielded_with_flag( flag_id( flag.evaluate( d ) ) );
    };
}

conditional_t::func f_has_wielded_with_weapon_category( const JsonObject &jo,
        std::string_view member,
        bool is_npc )
{
    str_or_var w_cat = get_str_or_var( jo.get_member( member ), member, true );
    return [w_cat, is_npc]( dialogue const & d ) {
        return d.actor( is_npc )->wielded_with_weapon_category( weapon_category_id( w_cat.evaluate( d ) ) );
    };
}

conditional_t::func f_can_see( bool is_npc )
{
    return [is_npc]( dialogue const & d ) {
        return d.actor( is_npc )->can_see();
    };
}

conditional_t::func f_is_deaf( bool is_npc )
{
    return [is_npc]( dialogue const & d ) {
        return d.actor( is_npc )->is_deaf();
    };
}

conditional_t::func f_is_on_terrain( const JsonObject &jo, std::string_view member,
                                     bool is_npc )
{
    str_or_var terrain_type = get_str_or_var( jo.get_member( member ), member, true );
    return [terrain_type, is_npc]( dialogue const & d ) {
        map &here = get_map();
        return here.ter( d.actor( is_npc )->pos() ) == ter_id( terrain_type.evaluate( d ) );
    };
}

conditional_t::func f_is_on_terrain_with_flag( const JsonObject &jo, std::string_view member,
        bool is_npc )
{
    str_or_var terrain_type = get_str_or_var( jo.get_member( member ), member, true );
    return [terrain_type, is_npc]( dialogue const & d ) {
        map &here = get_map();
        return here.ter( d.actor( is_npc )->pos() )->has_flag( terrain_type.evaluate( d ) );
    };
}

conditional_t::func f_is_in_field( const JsonObject &jo, std::string_view member,
                                   bool is_npc )
{
    str_or_var field_type = get_str_or_var( jo.get_member( member ), member, true );
    return [field_type, is_npc]( dialogue const & d ) {
        map &here = get_map();
        field_type_id ft = field_type_id( field_type.evaluate( d ) );
        for( const std::pair<const field_type_id, field_entry> &f : here.field_at( d.actor(
                    is_npc )->pos() ) ) {
            if( f.second.get_field_type() == ft ) {
                return true;
            }
        }
        return false;
    };
}

conditional_t::func f_has_move_mode( const JsonObject &jo, std::string_view member,
                                     bool is_npc )
{
    str_or_var mode = get_str_or_var( jo.get_member( member ), member, true );
    return [mode, is_npc]( dialogue const & d ) {
        return d.actor( is_npc )->get_move_mode() == move_mode_id( mode.evaluate( d ) );
    };
}

conditional_t::func f_can_see_location( const JsonObject &jo, std::string_view member,
                                        bool is_npc )
{
    str_or_var target = get_str_or_var( jo.get_member( member ), member, true );
    return [is_npc, target]( dialogue const & d ) {
        tripoint_abs_ms target_pos = tripoint_abs_ms( tripoint::from_string( target.evaluate( d ) ) );
        return d.actor( is_npc )->can_see_location( get_map().getlocal( target_pos ) );
    };
}

conditional_t::func f_using_martial_art( const JsonObject &jo, std::string_view member,
        bool is_npc )
{
    str_or_var style_to_check = get_str_or_var( jo.get_member( member ), member, true );
    return [style_to_check, is_npc]( dialogue const & d ) {
        return d.actor( is_npc )->using_martial_art( matype_id( style_to_check.evaluate( d ) ) );
    };
}

} // namespace
} // namespace conditional_fun

template<class T>
static std::function<T( const dialogue & )> get_get_str_( const JsonObject &jo,
        std::function<T( const std::string & )> ret_func )
{
    if( jo.get_string( "mutator" ) == "mon_faction" ) {
        str_or_var mtypeid = get_str_or_var( jo.get_member( "mtype_id" ), "mtype_id" );
        return [mtypeid, ret_func]( const dialogue & d ) {
            return ret_func( ( static_cast<mtype_id>( mtypeid.evaluate( d ) ) )->default_faction.str() );
        };
    } else if( jo.get_string( "mutator" ) == "game_option" ) {
        str_or_var option = get_str_or_var( jo.get_member( "option" ), "option" );
        return [option, ret_func]( const dialogue & d ) {
            return ret_func( get_option<std::string>( option.evaluate( d ) ) );
        };
    } else if( jo.get_string( "mutator" ) == "valid_technique" ) {
        std::vector<str_or_var> blacklist;
        if( jo.has_array( "blacklist" ) ) {
            for( const JsonValue &jv : jo.get_array( "blacklist" ) ) {
                blacklist.push_back( get_str_or_var( jv, "blacklist" ) );
            }
        }

        bool crit = jo.get_bool( "crit", false );
        bool dodge_counter = jo.get_bool( "dodge_counter", false );
        bool block_counter = jo.get_bool( "block_counter", false );

        return [blacklist, crit, dodge_counter, block_counter, ret_func]( const dialogue & d ) {
            std::vector<matec_id> bl;
            bl.reserve( blacklist.size() );
            for( const str_or_var &sv : blacklist ) {
                bl.emplace_back( sv.evaluate( d ) );
            }
            return ret_func( d.actor( false )->get_random_technique( *d.actor( true )->get_creature(),
                             crit, dodge_counter, block_counter, bl ).str() );
        };
    } else if( jo.get_string( "mutator" ) == "loc_relative_u" ) {
        str_or_var target = get_str_or_var( jo.get_member( "target" ), "target" );
        return [target, ret_func]( const dialogue & d ) {
            tripoint_abs_ms char_pos = get_map().getglobal( d.actor( false )->pos() );
            tripoint_abs_ms target_pos = char_pos + tripoint::from_string( target.evaluate( d ) );
            return ret_func( target_pos.to_string() );
        };
    } else if( jo.get_string( "mutator" ) == "topic_item" ) {
        return [ret_func]( const dialogue & d ) {
            return ret_func( d.cur_item.str() );
        };
    }

    return nullptr;
}

template<class T>
static std::function<T( const dialogue & )> get_get_translation_( const JsonObject &jo,
        std::function<T( const translation & )> ret_func )
{
    if( jo.get_string( "mutator" ) == "ma_technique_description" ) {
        str_or_var ma = get_str_or_var( jo.get_member( "matec_id" ), "matec_id" );

        return [ma, ret_func]( const dialogue & d ) {
            return ret_func( matec_id( ma.evaluate( d ) )->description );
        };
    } else if( jo.get_string( "mutator" ) == "ma_technique_name" ) {
        str_or_var ma = get_str_or_var( jo.get_member( "matec_id" ), "matec_id" );

        return [ma, ret_func]( const dialogue & d ) {
            return ret_func( matec_id( ma.evaluate( d ) )->name );
        };
    }

    return nullptr;
}

std::function<translation( const dialogue & )> conditional_t::get_get_translation(
    const JsonObject &jo )
{
    auto ret_func = get_get_str_<translation>( jo, []( const std::string & s ) {
        return no_translation( s );
    } );

    if( !ret_func ) {
        ret_func = get_get_translation_<translation>( jo, []( const translation & t ) {
            return t;
        } );
        if( !ret_func ) {
            jo.throw_error( "unrecognized string mutator in " + jo.str() );
            return []( const dialogue & ) {
                return translation();
            };
        }
    }

    return ret_func;
}

std::function<std::string( const dialogue & )> conditional_t::get_get_string( const JsonObject &jo )
{
    auto ret_func = get_get_str_<std::string>( jo, []( const std::string & s ) {
        return s;
    } );

    if( !ret_func ) {
        ret_func = get_get_translation_<std::string>( jo, []( const translation & t ) {
            return t.translated();
        } );
        if( !ret_func ) {
            jo.throw_error( "unrecognized string mutator in " + jo.str() );
            return []( const dialogue & ) {
                return "INVALID";
            };
        }
    }

    return ret_func;
}

template<class J>
// NOLINTNEXTLINE(readability-function-cognitive-complexity): not my problem!!
std::function<double( dialogue & )> conditional_t::get_get_dbl( J const &jo )
{
    if( jo.has_member( "const" ) ) {
        const double const_value = jo.get_float( "const" );
        return [const_value]( dialogue const & ) {
            return const_value;
        };
    } else if( jo.has_member( "time" ) ) {
        const int value = to_turns<int>( read_from_json_string<time_duration>( jo.get_member( "time" ),
                                         time_duration::units ) );
        return [value]( dialogue const & ) {
            return value;
        };
    } else if( jo.has_member( "time_since_cataclysm" ) ) {
        time_duration given_unit = 1_turns;
        if( jo.has_string( "time_since_cataclysm" ) ) {
            std::string given_unit_str = jo.get_string( "time_since_cataclysm" );
            bool found = false;
            for( const auto &pair : time_duration::units ) {
                const std::string &unit = pair.first;
                if( unit == given_unit_str ) {
                    given_unit = pair.second;
                    found = true;
                    break;
                }
            }
            if( !found ) {
                jo.throw_error( "unrecognized time unit in " + jo.str() );
            }
        }
        return [given_unit]( dialogue const & ) {
            return ( to_turn<int>( calendar::turn ) - to_turn<int>( calendar::start_of_cataclysm ) ) /
                   to_turns<int>( given_unit );
        };
    } else if( jo.has_member( "time_until_eoc" ) ) {
        time_duration given_unit = 1_turns;
        effect_on_condition_id eoc_id = effect_on_condition_id( jo.get_string( "time_until_eoc" ) );
        if( jo.has_string( "unit" ) ) {
            std::string given_unit_str = jo.get_string( "unit" );
            bool found = false;
            for( const auto &pair : time_duration::units ) {
                const std::string &unit = pair.first;
                if( unit == given_unit_str ) {
                    given_unit = pair.second;
                    found = true;
                    break;
                }
            }
            if( !found ) {
                jo.throw_error( "unrecognized time unit in " + jo.str() );
            }
        }
        return [eoc_id, given_unit]( dialogue const & ) {
            queued_eocs copy_queue =
                g->queued_global_effect_on_conditions;
            time_point turn;
            bool found = false;
            while( !copy_queue.empty() ) {
                if( copy_queue.top().eoc == eoc_id ) {
                    turn = copy_queue.top().time;
                    found = true;
                    break;
                }
                copy_queue.pop();
            }
            if( !found ) {
                return -1;
            } else {
                return to_turns<int>( turn - calendar::turn ) / to_turns<int>( given_unit );
            }
        };
    } else if( jo.has_member( "rand" ) ) {
        int max_value = jo.get_int( "rand" );
        return [max_value]( dialogue const & ) {
            return rng( 0, max_value );
        };
    } else if( jo.has_member( "faction_trust" ) ) {
        str_or_var name = get_str_or_var( jo.get_member( "faction_trust" ), "faction_trust" );
        return [name]( dialogue const & d ) {
            faction *fac = g->faction_manager_ptr->get( faction_id( name.evaluate( d ) ) );
            return fac->trusts_u;
        };
    } else if( jo.has_member( "faction_like" ) ) {
        str_or_var name = get_str_or_var( jo.get_member( "faction_like" ), "faction_like" );
        return [name]( dialogue const & d ) {
            faction *fac = g->faction_manager_ptr->get( faction_id( name.evaluate( d ) ) );
            return fac->likes_u;
        };
    } else if( jo.has_member( "faction_respect" ) ) {
        str_or_var name = get_str_or_var( jo.get_member( "faction_respect" ), "faction_respect" );
        return [name]( dialogue const & d ) {
            faction *fac = g->faction_manager_ptr->get( faction_id( name.evaluate( d ) ) );
            return fac->respects_u;
        };
    } else if( jo.has_member( "u_val" ) || jo.has_member( "npc_val" ) ||
               jo.has_member( "global_val" ) || jo.has_member( "context_val" ) ) {
        const bool is_npc = jo.has_member( "npc_val" );
        const bool is_global = jo.has_member( "global_val" );
        const bool is_context = jo.has_member( "context_val" );
        const std::string checked_value = is_npc ? jo.get_string( "npc_val" ) :
                                          ( is_global ? jo.get_string( "global_val" ) : ( is_context ? jo.get_string( "context_val" ) :
                                                  jo.get_string( "u_val" ) ) );
        if( checked_value == "strength" ) {
            return [is_npc]( dialogue const & d ) {
                return d.actor( is_npc )->str_cur();
            };
        } else if( checked_value == "dexterity" ) {
            return [is_npc]( dialogue const & d ) {
                return d.actor( is_npc )->dex_cur();
            };
        } else if( checked_value == "intelligence" ) {
            return [is_npc]( dialogue const & d ) {
                return d.actor( is_npc )->int_cur();
            };
        } else if( checked_value == "perception" ) {
            return [is_npc]( dialogue const & d ) {
                return d.actor( is_npc )->per_cur();
            };
        } else if( checked_value == "strength_base" ) {
            return [is_npc]( dialogue const & d ) {
                return d.actor( is_npc )->get_str_max();
            };
        } else if( checked_value == "dexterity_base" ) {
            return [is_npc]( dialogue const & d ) {
                return d.actor( is_npc )->get_dex_max();
            };
        } else if( checked_value == "intelligence_base" ) {
            return [is_npc]( dialogue const & d ) {
                return d.actor( is_npc )->get_int_max();
            };
        } else if( checked_value == "perception_base" ) {
            return [is_npc]( dialogue const & d ) {
                return d.actor( is_npc )->get_per_max();
            };
        } else if( checked_value == "strength_bonus" ) {
            return [is_npc]( dialogue const & d ) {
                return d.actor( is_npc )->get_str_bonus();
            };
        } else if( checked_value == "dexterity_bonus" ) {
            return [is_npc]( dialogue const & d ) {
                return d.actor( is_npc )->get_dex_bonus();
            };
        } else if( checked_value == "intelligence_bonus" ) {
            return [is_npc]( dialogue const & d ) {
                return d.actor( is_npc )->get_int_bonus();
            };
        } else if( checked_value == "perception_bonus" ) {
            return [is_npc]( dialogue const & d ) {
                return d.actor( is_npc )->get_per_bonus();
            };
        } else if( checked_value == "warmth" ) {
            std::optional<bodypart_id> bp;
            if constexpr( std::is_same_v<JsonObject, J> ) {
                optional( jo, false, "bodypart", bp );
            }
            return [is_npc, bp]( dialogue const & d ) {
                bodypart_id bid = bp.value_or( get_bp_from_str( d.reason ) );
                return units::to_legacy_bodypart_temp( d.actor( is_npc )->get_cur_part_temp( bid ) );
            };
        } else if( checked_value == "dodge" ) {
            return [is_npc]( dialogue const & d ) {
                return d.actor( is_npc )->get_character()->get_dodge();
            };
        } else if( checked_value == "effect_intensity" ) {
            const std::string &effect_id = jo.get_string( "effect" );
            std::optional<bodypart_id> bp;
            if constexpr( std::is_same_v<JsonObject, J> ) {
                optional( jo, false, "bodypart", bp );
            }
            return [effect_id, bp, is_npc]( dialogue const & d ) {
                bodypart_id bid = bp.value_or( get_bp_from_str( d.reason ) );
                effect target = d.actor( is_npc )->get_effect( efftype_id( effect_id ), bid );
                return target.is_null() ? -1 : target.get_intensity();
            };
        } else if( checked_value == "var" ) {
            var_info info( {}, {} );
            if constexpr( std::is_same_v<JsonObject, J> ) {
                info = read_var_info( jo );
            }
            return [info]( dialogue const & d ) {
                std::string var = read_var_value( info, d );
                if( !var.empty() ) {
                    // NOLINTNEXTLINE(cert-err34-c)
                    return std::atof( var.c_str() );
                } else if( !info.default_val.empty() ) {
                    // NOLINTNEXTLINE(cert-err34-c)
                    return std::atof( info.default_val.c_str() );
                }
                return 0.0;
            };
        } else if( checked_value == "time_since_var" ) {
            dbl_or_var empty;
            std::string var_name;
            if constexpr( std::is_same_v<JsonObject, J> ) {
                var_name = get_talk_varname( jo, "var_name", false, empty );
            }
            return [is_npc, var_name]( dialogue const & d ) {
                int stored_value = 0;
                const std::string &var = d.actor( is_npc )->get_value( var_name );
                if( !var.empty() ) {
                    stored_value = std::stof( var );
                }
                return to_turn<int>( calendar::turn ) - stored_value;
            };
        } else if( checked_value == "allies" ) {
            if( is_npc ) {
                jo.throw_error( "allies count not supported for NPCs.  In " + jo.str() );
            } else {
                return []( dialogue const & ) {
                    return static_cast<int>( g->allies().size() );
                };
            }
        } else if( checked_value == "cash" ) {
            if( is_npc ) {
                jo.throw_error( "cash count not supported for NPCs.  In " + jo.str() );
            } else {
                return [is_npc]( dialogue const & d ) {
                    return d.actor( is_npc )->cash();
                };
            }
        } else if( checked_value == "owed" ) {
            if( is_npc ) {
                jo.throw_error( "owed amount not supported for NPCs.  In " + jo.str() );
            } else {
                return []( dialogue const & d ) {
                    return d.actor( true )->debt();
                };
            }
        } else if( checked_value == "sold" ) {
            if( is_npc ) {
                jo.throw_error( "owed amount not supported for NPCs.  In " + jo.str() );
            } else {
                return []( dialogue const & d ) {
                    return d.actor( true )->sold();
                };
            }
        } else if( checked_value == "pos_x" ) {
            return [is_npc]( dialogue const & d ) {
                return d.actor( is_npc )->posx();
            };
        } else if( checked_value == "pos_y" ) {
            return [is_npc]( dialogue const & d ) {
                return d.actor( is_npc )->posy();
            };
        } else if( checked_value == "pos_z" ) {
            return [is_npc]( dialogue const & d ) {
                return d.actor( is_npc )->posz();
            };
        } else if( checked_value == "power" ) {
            return [is_npc]( dialogue const & d ) {
                // Energy in milijoule
                return static_cast<int>( d.actor( is_npc )->power_cur().value() );
            };
        } else if( checked_value == "power_max" ) {
            return [is_npc]( dialogue const & d ) {
                // Energy in milijoule
                return static_cast<int>( d.actor( is_npc )->power_max().value() );
            };
        } else if( checked_value == "power_percentage" ) {
            return [is_npc]( dialogue const & d ) {
                // Energy in milijoule
                int power_max = d.actor( is_npc )->power_max().value();
                if( power_max == 0 ) {
                    return 0; //Default value if character does not have power, avoids division with 0.
                } else {
                    return static_cast<int>( d.actor( is_npc )->power_cur().value() * 100 ) / power_max;
                }
            };
        } else if( checked_value == "morale" ) {
            return [is_npc]( dialogue const & d ) {
                return d.actor( is_npc )->morale_cur();
            };
        } else if( checked_value == "focus" ) {
            return [is_npc]( dialogue const & d ) {
                return d.actor( is_npc )->focus_cur();
            };
        } else if( checked_value == "mana" ) {
            return [is_npc]( dialogue const & d ) {
                return d.actor( is_npc )->mana_cur();
            };
        } else if( checked_value == "mana_max" ) {
            return [is_npc]( dialogue const & d ) {
                return d.actor( is_npc )->mana_max();
            };
        } else if( checked_value == "mana_percentage" ) {
            return [is_npc]( dialogue const & d ) {
                int mana_max = d.actor( is_npc )->mana_max();
                if( mana_max == 0 ) {
                    return 0; //Default value if character does not have mana, avoids division with 0.
                } else {
                    return ( d.actor( is_npc )->mana_cur() * 100 ) / mana_max;
                }
            };
        } else if( checked_value == "hunger" ) {
            return [is_npc]( dialogue const & d ) {
                return d.actor( is_npc )->get_hunger();
            };
        } else if( checked_value == "thirst" ) {
            return [is_npc]( dialogue const & d ) {
                return d.actor( is_npc )->get_thirst();
            };
        } else if( checked_value == "instant_thirst" ) {
            return [is_npc]( dialogue const & d ) {
                return d.actor( is_npc )->get_instant_thirst();
            };
        } else if( checked_value == "stored_kcal" ) {
            return [is_npc]( dialogue const & d ) {
                return d.actor( is_npc )->get_stored_kcal();
            };
        } else if( checked_value == "stored_kcal_percentage" ) {
            // 100% is 5 BMI's worth of kcal, which is considered healthy (this varies with height).
            return [is_npc]( dialogue const & d ) {
                int divisor = d.actor( is_npc )->get_healthy_kcal() / 100;
                //if no data default to default height of 175cm
                if( divisor == 0 ) {
                    divisor = 118169 / 100;
                }
                return d.actor( is_npc )->get_stored_kcal() / divisor;
            };
        } else if( checked_value == "item_count" ) {
            const itype_id item_id( jo.get_string( "item" ) );
            return [is_npc, item_id]( dialogue const & d ) {
                return d.actor( is_npc )->get_amount( item_id );
            };
        } else if( checked_value == "charge_count" ) {
            const itype_id item_id( jo.get_string( "item" ) );
            return [is_npc, item_id]( dialogue const & d ) {
                return d.actor( is_npc )->charges_of( item_id );
            };
        } else if( checked_value == "exp" ) {
            return [is_npc]( dialogue const & d ) {
                return d.actor( is_npc )->get_kill_xp();
            };
        } else if( checked_value == "addiction_intensity" ) {
            const addiction_id add_id( jo.get_string( "addiction" ) );
            if( jo.has_object( "mod" ) ) {
                // final_value = (val / (val - step * intensity)) - 1
                JsonObject jobj = jo.get_object( "mod" );
                const int val = jobj.get_int( "val", 0 );
                const int step = jobj.get_int( "step", 0 );
                return [is_npc, add_id, val, step]( dialogue const & d ) {
                    int intens = d.actor( is_npc )->get_addiction_intensity( add_id );
                    int denom = val - step * intens;
                    return denom == 0 ? 0 : ( val / std::max( 1, denom ) - 1 );
                };
            }
            const int mod = jo.get_int( "mod", 1 );
            return [is_npc, add_id, mod]( dialogue const & d ) {
                return d.actor( is_npc )->get_addiction_intensity( add_id ) * mod;
            };
        } else if( checked_value == "addiction_turns" ) {
            const addiction_id add_id( jo.get_string( "addiction" ) );
            return [is_npc, add_id]( dialogue const & d ) {
                return d.actor( is_npc )->get_addiction_turns( add_id );
            };
        } else if( checked_value == "stim" ) {
            return [is_npc]( dialogue const & d ) {
                return d.actor( is_npc )->get_stim();
            };
        } else if( checked_value == "pkill" ) {
            return [is_npc]( dialogue const & d ) {
                return d.actor( is_npc )->get_pkill();
            };
        } else if( checked_value == "rad" ) {
            return [is_npc]( dialogue const & d ) {
                return d.actor( is_npc )->get_rad();
            };
        } else if( checked_value == "focus" ) {
            return [is_npc]( dialogue const & d ) {
                return d.actor( is_npc )->focus_cur();
            };
        } else if( checked_value == "activity_level" ) {
            return [is_npc]( dialogue const & d ) {
                return d.actor( is_npc )->get_activity_level();
            };
        } else if( checked_value == "fatigue" ) {
            return [is_npc]( dialogue const & d ) {
                return d.actor( is_npc )->get_fatigue();
            };
        } else if( checked_value == "stamina" ) {
            return [is_npc]( dialogue const & d ) {
                return d.actor( is_npc )->get_stamina();
            };
        } else if( checked_value == "sleep_deprivation" ) {
            return [is_npc]( dialogue const & d ) {
                return d.actor( is_npc )->get_sleep_deprivation();
            };
        } else if( checked_value == "anger" ) {
            return [is_npc]( dialogue const & d ) {
                return d.actor( is_npc )->get_anger();
            };
        } else if( checked_value == "friendly" ) {
            return [is_npc]( dialogue const & d ) {
                return d.actor( is_npc )->get_friendly();
            };
        } else if( checked_value == "vitamin" ) {
            std::string vitamin_name = jo.get_string( "name" );
            return [is_npc, vitamin_name]( dialogue const & d ) {
                Character const *you = static_cast<talker const *>( d.actor( is_npc ) )->get_character();
                if( you ) {
                    return you->vitamin_get( vitamin_id( vitamin_name ) );
                } else {
                    return 0;
                }
            };
        } else if( checked_value == "age" ) {
            return [is_npc]( dialogue const & d ) {
                return d.actor( is_npc )->get_age();
            };
        } else if( checked_value == "height" ) {
            return [is_npc]( dialogue const & d ) {
                return d.actor( is_npc )->get_height();
            };
        } else if( checked_value == "bmi_permil" ) {
            return [is_npc]( dialogue const & d ) {
                return d.actor( is_npc )->get_bmi_permil();
            };
        } else if( checked_value == "size" ) {
            return [is_npc]( dialogue const & d ) {
                return d.actor( is_npc )->get_size();
            };
        } else if( checked_value == "volume" ) {
            return [is_npc]( dialogue const & d ) {
                return d.actor( is_npc )->get_volume();
            };
        } else if( checked_value == "weight" ) {
            return [is_npc]( dialogue const & d ) {
                return d.actor( is_npc )->get_weight();
            };
        } else if( checked_value == "grab_strength" ) {
            return [is_npc]( dialogue const & d ) {
                return d.actor( is_npc )->get_grab_strength();
            };
        } else if( checked_value == "fine_detail_vision_mod" ) {
            return [is_npc]( dialogue const & d ) {
                return d.actor( is_npc )->get_fine_detail_vision_mod();
            };
        } else if( checked_value == "health" ) {
            return [is_npc]( dialogue const & d ) {
                return d.actor( is_npc )->get_health();
            };
        } else if( checked_value == "body_temp" ) {
            return [is_npc]( dialogue const & d ) {
                return units::to_legacy_bodypart_temp( d.actor( is_npc )->get_body_temp() );
            };
        } else if( checked_value == "body_temp_delta" ) {
            return [is_npc]( dialogue const & d ) {
                return units::to_legacy_bodypart_temp_delta( d.actor( is_npc )->get_body_temp_delta() );
            };
        } else if( checked_value == "npc_trust" ) {
            return [is_npc]( dialogue const & d ) {
                return d.actor( is_npc )->get_npc_trust();
            };
        } else if( checked_value == "npc_fear" ) {
            return [is_npc]( dialogue const & d ) {
                return d.actor( is_npc )->get_npc_fear();
            };
        } else if( checked_value == "npc_value" ) {
            return [is_npc]( dialogue const & d ) {
                return d.actor( is_npc )->get_npc_value();
            };
        } else if( checked_value == "npc_anger" ) {
            return [is_npc]( dialogue const & d ) {
                return d.actor( is_npc )->get_npc_anger();
            };
        } else if( checked_value == "field_strength" ) {
            if( jo.has_member( "field" ) ) {
                field_type_id ft = field_type_id( jo.get_string( "field" ) );
                return [is_npc, ft]( dialogue const & d ) {
                    map &here = get_map();
                    for( const std::pair<const field_type_id, field_entry> &f : here.field_at( d.actor(
                                is_npc )->pos() ) ) {
                        if( f.second.get_field_type() == ft ) {
                            return f.second.get_field_intensity();
                        }
                    }
                    return 0;
                };
            }
        } else if( checked_value == "spell_level" ) {
            if( jo.has_member( "school" ) ) {
                const std::string school_name = jo.get_string( "school" );
                const trait_id spell_school( school_name );
                return [is_npc, spell_school]( dialogue & d ) {
                    return d.actor( is_npc )->get_spell_level( spell_school );
                };
            } else if( jo.has_member( "spell" ) ) {
                const std::string spell_name = jo.get_string( "spell" );
                const spell_id this_spell_id( spell_name );
                return [is_npc, this_spell_id]( dialogue & d ) {
                    return d.actor( is_npc )->get_spell_level( this_spell_id );
                };
            } else {
                return [is_npc]( dialogue & d ) {
                    return d.actor( is_npc )->get_highest_spell_level();
                };
            }
        } else if( checked_value == "spell_level_adjustment" ) {
            if( jo.has_member( "school" ) ) {
                const std::string school_name = jo.get_string( "school" );
                const trait_id spell_school( school_name );
                return [is_npc, spell_school]( dialogue & d ) {
                    std::map<trait_id, double>::iterator it =
                        d.actor( is_npc )->get_character()->magic->caster_level_adjustment_by_school.find( spell_school );
                    if( it != d.actor( is_npc )->get_character()->magic->caster_level_adjustment_by_school.end() ) {
                        return it->second;
                    } else {
                        return 0.0;
                    }
                };
            } else if( jo.has_member( "spell" ) ) {
                const std::string spell_name = jo.get_string( "spell" );
                const spell_id this_spell_id( spell_name );
                return [is_npc, this_spell_id]( dialogue & d ) {
                    std::map<spell_id, double>::iterator it =
                        d.actor( is_npc )->get_character()->magic->caster_level_adjustment_by_spell.find( this_spell_id );
                    if( it != d.actor( is_npc )->get_character()->magic->caster_level_adjustment_by_spell.end() ) {
                        return it->second;
                    } else {
                        return 0.0;
                    }
                };
            } else {
                return [is_npc]( dialogue & d ) {
                    return d.actor( is_npc )->get_character()->magic->caster_level_adjustment;
                };
            }
        } else if( checked_value == "spell_exp" ) {
            const std::string spell_name = jo.get_string( "spell" );
            const spell_id this_spell_id( spell_name );
            return [is_npc, this_spell_id]( dialogue & d ) {
                return d.actor( is_npc )->get_spell_exp( this_spell_id );
            };
        } else if( checked_value == "spell_count" ) {
            trait_id school = trait_id::NULL_ID();
            if( jo.has_member( "school" ) ) {
                school = trait_id( jo.get_string( "school" ) );
            }
            return [is_npc, school]( dialogue & d ) {
                return d.actor( is_npc )->get_spell_count( school );
            };
        } else if( checked_value == "proficiency" ) {
            const std::string proficiency_name = jo.get_string( "proficiency_id" );
            const proficiency_id the_proficiency_id( proficiency_name );
            if( jo.has_int( "format" ) ) {
                const int format = jo.get_int( "format" );
                return [is_npc, format, the_proficiency_id]( dialogue & d ) {
                    return static_cast<int>( ( d.actor( is_npc )->proficiency_practiced_time(
                                                   the_proficiency_id ) * format ) /
                                             the_proficiency_id->time_to_learn() );
                };
            } else if( jo.has_member( "format" ) ) {
                const std::string format = jo.get_string( "format" );
                if( format == "time_spent" ) {
                    return [is_npc, the_proficiency_id]( dialogue & d ) {
                        return to_turns<int>( d.actor( is_npc )->proficiency_practiced_time( the_proficiency_id ) );
                    };
                } else if( format == "percent" ) {
                    return [is_npc, the_proficiency_id]( dialogue & d ) {
                        return static_cast<int>( ( d.actor( is_npc )->proficiency_practiced_time(
                                                       the_proficiency_id ) * 100 ) /
                                                 the_proficiency_id->time_to_learn() );
                    };
                } else if( format == "permille" ) {
                    return [is_npc, the_proficiency_id]( dialogue & d ) {
                        return static_cast<int>( ( d.actor( is_npc )->proficiency_practiced_time(
                                                       the_proficiency_id ) * 1000 ) /
                                                 the_proficiency_id->time_to_learn() );
                    };
                } else if( format == "total_time_required" ) {
                    return [the_proficiency_id]( dialogue & d ) {
                        static_cast<void>( d );
                        return to_turns<int>( the_proficiency_id->time_to_learn() );
                    };
                } else if( format == "time_left" ) {
                    return [is_npc, the_proficiency_id]( dialogue & d ) {
                        return to_turns<int>( the_proficiency_id->time_to_learn() - d.actor(
                                                  is_npc )->proficiency_practiced_time( the_proficiency_id ) );
                    };
                } else {
                    jo.throw_error( "unrecognized format in " + jo.str() );
                }
            }
        }
    } else if( jo.has_member( "moon" ) ) {
        return []( dialogue const & ) {
            return static_cast<int>( get_moon_phase( calendar::turn ) );
        };
    } else if( jo.has_member( "hour" ) ) {
        return []( dialogue const & ) {
            return to_hours<int>( time_past_midnight( calendar::turn ) );
        };
    } else if( jo.has_array( "distance" ) ) {
        JsonArray objects = jo.get_array( "distance" );
        if( objects.size() != 2 ) {
            objects.throw_error( "distance requires an array with 2 elements." );
        }
        std::string first = get_string_from_input( objects, 0 );
        std::string second = get_string_from_input( objects, 1 );
        return [first, second]( dialogue & d ) {
            tripoint_abs_ms first_point = get_tripoint_from_string( first, d );
            tripoint_abs_ms second_point = get_tripoint_from_string( second, d );
            return rl_dist( first_point, second_point );
        };
    } else if( jo.has_member( "mod_load_order" ) ) {
        const mod_id our_mod_id = mod_id( jo.get_string( "mod_load_order" ) );
        return [our_mod_id]( dialogue const & ) {
            int count = 0;
            for( const mod_id &mod : world_generator->active_world->active_mod_order ) {
                if( our_mod_id == mod ) {
                    return count;
                }
                count++;
            }
            return -1;
        };
    } else if( jo.has_array( "arithmetic" ) ) {
        talk_effect_fun_t arith;
        if constexpr( std::is_same_v<JsonObject, J> ) {
            arith.set_arithmetic( jo, "arithmetic", true );
        }
        return [arith]( dialogue & d ) {
            arith( d );
            var_info info = var_info( var_type::global, "temp_var" );
            std::string val = read_var_value( info, d );
            if( !val.empty() ) {
                return std::stof( val );
            } else {
                debugmsg( "No valid value." );
                return 0.0f;
            }
        };
    } else if( jo.has_array( "math" ) ) {
        // no recursive math through shim
        if constexpr( std::is_same_v<JsonObject, J> ) {
            eoc_math math;
            math.from_json( jo, "math", eoc_math::type_t::ret );
            return [math = std::move( math )]( dialogue & d ) {
                return math.act( d );
            };
        }
    }
    jo.throw_error( "unrecognized number source in " + jo.str() );
    return []( dialogue const & ) {
        return 0.0;
    };
}

std::function<double( dialogue & )> conditional_t::get_get_dbl( const std::string &value,
        const JsonObject &jo )
{
    if( value == "moon" ) {
        return []( dialogue const & ) {
            return static_cast<int>( get_moon_phase( calendar::turn ) );
        };
    } else if( value == "hour" ) {
        return []( dialogue const & ) {
            return to_hours<int>( time_past_midnight( calendar::turn ) );
        };
    }
    jo.throw_error( "unrecognized number source in " + value );
    return []( dialogue const & ) {
        return 0.0;
    };
}

static double handle_min_max( dialogue &d, double input, std::optional<dbl_or_var_part> min,
                              std::optional<dbl_or_var_part> max )
{
    if( min.has_value() ) {
        double min_val = min.value().evaluate( d );
        input = std::max( min_val, input );
    }
    if( max.has_value() ) {
        double max_val = max.value().evaluate( d );
        input = std::min( max_val, input );
    }
    return input;
}

template <class J>
std::function<void( dialogue &, double )>
// NOLINTNEXTLINE(readability-function-cognitive-complexity): not my problem!!
conditional_t::get_set_dbl( const J &jo, const std::optional<dbl_or_var_part> &min,
                            const std::optional<dbl_or_var_part> &max, bool temp_var )
{
    if( temp_var ) {
        jo.allow_omitted_members();
        return [min, max]( dialogue & d, double input ) {
            write_var_value( var_type::global, "temp_var", d.actor( false ), &d,
                             handle_min_max( d, input, min, max ) );
        };
    } else if( jo.has_member( "const" ) ) {
        jo.throw_error( "attempted to alter a constant value in " + jo.str() );
    } else if( jo.has_member( "time" ) ) {
        jo.throw_error( "can not alter a time constant.  Did you mean time_since_cataclysm or time_since_var?  In "
                        + jo.str() );
    } else if( jo.has_member( "time_since_cataclysm" ) ) {
        time_duration given_unit = 1_turns;
        if( jo.has_string( "time_since_cataclysm" ) ) {
            std::string given_unit_str = jo.get_string( "time_since_cataclysm" );
            bool found = false;
            for( const auto &pair : time_duration::units ) {
                const std::string &unit = pair.first;
                if( unit == given_unit_str ) {
                    given_unit = pair.second;
                    found = true;
                    break;
                }
            }
            if( !found ) {
                jo.throw_error( "unrecognized time unit in " + jo.str() );
            }
        }
        return [given_unit, min, max]( dialogue & d, double input ) {
            calendar::turn = time_point( handle_min_max( d, input, min,
                                         max ) * to_turns<int>( given_unit ) );
        };
    } else if( jo.has_member( "rand" ) ) {
        jo.throw_error( "can not alter the random number generator, silly!  In " + jo.str() );
    } else if( jo.has_member( "faction_trust" ) ) {
        str_or_var name = get_str_or_var( jo.get_member( "faction_trust" ), "faction_trust" );
        return [name, min, max]( dialogue & d, double input ) {
            faction *fac = g->faction_manager_ptr->get( faction_id( name.evaluate( d ) ) );
            fac->trusts_u = handle_min_max( d, input, min, max );
        };
    } else if( jo.has_member( "faction_like" ) ) {
        str_or_var name = get_str_or_var( jo.get_member( "faction_like" ), "faction_like" );
        return [name, min, max]( dialogue & d, double input ) {
            faction *fac = g->faction_manager_ptr->get( faction_id( name.evaluate( d ) ) );
            fac->likes_u = handle_min_max( d, input, min, max );
        };
    } else if( jo.has_member( "faction_respect" ) ) {
        str_or_var name = get_str_or_var( jo.get_member( "faction_respect" ), "faction_respect" );
        return [name, min, max]( dialogue & d, double input ) {
            faction *fac = g->faction_manager_ptr->get( faction_id( name.evaluate( d ) ) );
            fac->respects_u = handle_min_max( d, input, min, max );
        };
    } else if( jo.has_member( "u_val" ) || jo.has_member( "npc_val" ) ||
               jo.has_member( "global_val" ) || jo.has_member( "faction_val" ) || jo.has_member( "party_val" ) ||
               jo.has_member( "context_val" ) ) {
        var_type type = var_type::u;
        std::string checked_value;
        if( jo.has_member( "u_val" ) ) {
            type = var_type::u;
            checked_value = jo.get_string( "u_val" );
        } else if( jo.has_member( "npc_val" ) ) {
            type = var_type::npc;
            checked_value = jo.get_string( "npc_val" );
        } else if( jo.has_member( "global_val" ) ) {
            type = var_type::global;
            checked_value = jo.get_string( "global_val" );
        } else if( jo.has_member( "var_val" ) ) {
            type = var_type::var;
            checked_value = jo.get_string( "var_val" );
        } else if( jo.has_member( "context_val" ) ) {
            type = var_type::context;
            checked_value = jo.get_string( "context_val" );
        } else if( jo.has_member( "faction_val" ) ) {
            type = var_type::faction;
            checked_value = jo.get_string( "faction_val" );
        } else if( jo.has_member( "party_val" ) ) {
            type = var_type::party;
            checked_value = jo.get_string( "party_val" );
        } else {
            jo.throw_error( "Invalid variable type." );
        }

        const bool is_npc = type == var_type::npc;
        if( checked_value == "strength_base" ) {
            return [is_npc, min, max]( dialogue & d, double input ) {
                d.actor( is_npc )->set_str_max( handle_min_max( d, input, min, max ) );
            };
        } else if( checked_value == "dexterity_base" ) {
            return [is_npc, min, max]( dialogue & d, double input ) {
                d.actor( is_npc )->set_dex_max( handle_min_max( d, input, min, max ) );
            };
        } else if( checked_value == "intelligence_base" ) {
            return [is_npc, min, max]( dialogue & d, double input ) {
                d.actor( is_npc )->set_int_max( handle_min_max( d, input, min, max ) );
            };
        } else if( checked_value == "perception_base" ) {
            return [is_npc, min, max]( dialogue & d, double input ) {
                d.actor( is_npc )->set_per_max( handle_min_max( d, input, min, max ) );
            };
        } else if( checked_value == "strength_bonus" ) {
            return [is_npc, min, max]( dialogue & d, double input ) {
                d.actor( is_npc )->set_str_max( handle_min_max( d, input, min, max ) );
            };
        } else if( checked_value == "dexterity_bonus" ) {
            return [is_npc, min, max]( dialogue & d, double input ) {
                d.actor( is_npc )->set_dex_max( handle_min_max( d, input, min, max ) );
            };
        } else if( checked_value == "intelligence_bonus" ) {
            return [is_npc, min, max]( dialogue & d, double input ) {
                d.actor( is_npc )->set_int_max( handle_min_max( d, input, min, max ) );
            };
        } else if( checked_value == "perception_bonus" ) {
            return [is_npc, min, max]( dialogue & d, double input ) {
                d.actor( is_npc )->set_per_max( handle_min_max( d, input, min, max ) );
            };
        } else if( checked_value == "var" ) {
            dbl_or_var empty;
            std::string var_name;
            if constexpr( std::is_same_v<JsonObject, J> ) {
                var_name = get_talk_varname( jo, "var_name", false, empty );
            }
            return [is_npc, var_name, type, min, max]( dialogue & d, double input ) {
                write_var_value( type, var_name, d.actor( is_npc ), &d,
                                 handle_min_max( d, input, min, max ) );
            };
        } else if( checked_value == "time_since_var" ) {
            // This is a strange thing to want to adjust. But we allow it nevertheless.
            dbl_or_var empty;
            std::string var_name;
            if constexpr( std::is_same_v<JsonObject, J> ) {
                var_name = get_talk_varname( jo, "var_name", false, empty );
            }
            return [is_npc, var_name, min, max]( dialogue & d, double input ) {
                int storing_value = to_turn<int>( calendar::turn ) - handle_min_max( d, input, min, max );
                d.actor( is_npc )->set_value( var_name, std::to_string( storing_value ) );
            };
        } else if( checked_value == "allies" ) {
            // It would be possible to make this work by removing allies and spawning new ones as needed.
            // But why would you ever want to do it this way?
            jo.throw_error( "altering allies this way is currently not supported.  In " + jo.str() );
        } else if( checked_value == "cash" ) {
            // TODO: See if this can be handeled in a clever way.
            jo.throw_error( "altering cash this way is currently not supported.  In " + jo.str() );
        } else if( checked_value == "owed" ) {
            if( is_npc ) {
                jo.throw_error( "owed amount not supported for NPCs.  In " + jo.str() );
            } else {
                return [min, max]( dialogue & d, double input ) {
                    d.actor( true )->add_debt( handle_min_max( d, input, min, max ) - d.actor( true )->debt() );
                };
            }
        } else if( checked_value == "sold" ) {
            if( is_npc ) {
                jo.throw_error( "sold amount not supported for NPCs.  In " + jo.str() );
            } else {
                return [min, max]( dialogue & d, double input ) {
                    d.actor( true )->add_sold( handle_min_max( d, input, min, max ) - d.actor( true )->sold() );
                };
            }
        } else if( checked_value == "pos_x" ) {
            return [is_npc, min, max]( dialogue & d, double input ) {
                d.actor( is_npc )->set_pos( tripoint( handle_min_max( d, input, min, max ),
                                                      d.actor( is_npc )->posy(),
                                                      d.actor( is_npc )->posz() ) );
            };
        } else if( checked_value == "pos_y" ) {
            return [is_npc, min, max]( dialogue & d, double input ) {
                d.actor( is_npc )->set_pos( tripoint( d.actor( is_npc )->posx(), handle_min_max( d, input, min,
                                                      max ),
                                                      d.actor( is_npc )->posz() ) );
            };
        } else if( checked_value == "pos_z" ) {
            return [is_npc, min, max]( dialogue & d, double input ) {
                d.actor( is_npc )->set_pos( tripoint( d.actor( is_npc )->posx(), d.actor( is_npc )->posy(),
                                                      handle_min_max( d, input, min, max ) ) );
            };
        } else if( checked_value == "power" ) {
            return [is_npc, min, max]( dialogue & d, double input ) {
                // Energy in milijoule
                d.actor( is_npc )->set_power_cur( 1_mJ * handle_min_max( d, input, min, max ) );
            };
        } else if( checked_value == "power_max" ) {
            jo.throw_error( "altering max power this way is currently not supported.  In " + jo.str() );
        } else if( checked_value == "power_percentage" ) {
            return [is_npc, min, max]( dialogue & d, double input ) {
                // Energy in milijoule
                d.actor( is_npc )->set_power_cur( ( d.actor( is_npc )->power_max() * handle_min_max( d, input,
                                                    min,
                                                    max ) ) / 100 );
            };
        } else if( checked_value == "focus" ) {
            return [is_npc, min, max]( dialogue & d, double input ) {
                d.actor( is_npc )->mod_focus( handle_min_max( d, input, min,
                                              max ) - d.actor( is_npc )->focus_cur() );
            };
        } else if( checked_value == "mana" ) {
            return [is_npc, min, max]( dialogue & d, double input ) {
                d.actor( is_npc )->set_mana_cur( handle_min_max( d, input, min, max ) );
            };
        } else if( checked_value == "mana_max" ) {
            jo.throw_error( "altering max mana this way is currently not supported.  In " + jo.str() );
        } else if( checked_value == "mana_percentage" ) {
            return [is_npc, min, max]( dialogue & d, double input ) {
                d.actor( is_npc )->set_mana_cur( ( d.actor( is_npc )->mana_max() * handle_min_max( d, input, min,
                                                   max ) ) / 100 );
            };
        } else if( checked_value == "hunger" ) {
            jo.throw_error( "altering hunger this way is currently not supported.  In " + jo.str() );
        } else if( checked_value == "thirst" ) {
            return [is_npc, min, max]( dialogue & d, double input ) {
                d.actor( is_npc )->set_thirst( handle_min_max( d, input, min, max ) );
            };
        } else if( checked_value == "stored_kcal" ) {
            return [is_npc, min, max]( dialogue & d, double input ) {
                d.actor( is_npc )->set_stored_kcal( handle_min_max( d, input, min, max ) );
            };
        } else if( checked_value == "stored_kcal_percentage" ) {
            // 100% is 55'000 kcal, which is considered healthy.
            return [is_npc, min, max]( dialogue & d, double input ) {
                d.actor( is_npc )->set_stored_kcal( handle_min_max( d, input, min, max ) * 5500 );
            };
        } else if( checked_value == "item_count" ) {
            jo.throw_error( "altering items this way is currently not supported.  In " + jo.str() );
        } else if( checked_value == "exp" ) {
            jo.throw_error( "altering max exp this way is currently not supported.  In " + jo.str() );
        } else if( checked_value == "addiction_turns" ) {
            const addiction_id add_id( jo.get_string( "addiction" ) );
            return [is_npc, min, max, add_id]( dialogue & d, double input ) {
                d.actor( is_npc )->set_addiction_turns( add_id, handle_min_max( d, input, min, max ) );
            };
        } else if( checked_value == "stim" ) {
            return [is_npc, min, max]( dialogue & d, double input ) {
                d.actor( is_npc )->set_stim( handle_min_max( d, input, min, max ) );
            };
        } else if( checked_value == "pkill" ) {
            return [is_npc, min, max]( dialogue & d, double input ) {
                d.actor( is_npc )->set_pkill( handle_min_max( d, input, min, max ) );
            };
        } else if( checked_value == "rad" ) {
            return [is_npc, min, max]( dialogue & d, double input ) {
                d.actor( is_npc )->set_rad( handle_min_max( d, input, min, max ) );
            };
        } else if( checked_value == "fatigue" ) {
            return [is_npc, min, max]( dialogue & d, double input ) {
                d.actor( is_npc )->set_fatigue( handle_min_max( d, input, min, max ) );
            };
        } else if( checked_value == "stamina" ) {
            return [is_npc, min, max]( dialogue & d, double input ) {
                d.actor( is_npc )->set_stamina( handle_min_max( d, input, min, max ) );
            };
        } else if( checked_value == "sleep_deprivation" ) {
            return [is_npc, min, max]( dialogue & d, double input ) {
                d.actor( is_npc )->set_sleep_deprivation( handle_min_max( d, input, min, max ) );
            };
        } else if( checked_value == "anger" ) {
            return [is_npc, min, max]( dialogue & d, double input ) {
                d.actor( is_npc )->set_anger( handle_min_max( d, input, min, max ) );
            };
        } else if( checked_value == "morale" ) {
            return [is_npc, min, max]( dialogue & d, double input ) {
                d.actor( is_npc )->set_morale( handle_min_max( d, input, min, max ) );
            };
        } else if( checked_value == "friendly" ) {
            return [is_npc, min, max]( dialogue & d, double input ) {
                d.actor( is_npc )->set_friendly( handle_min_max( d, input, min, max ) );
            };
        } else if( checked_value == "exp" ) {
            return [is_npc, min, max]( dialogue & d, double input ) {
                d.actor( is_npc )->set_kill_xp( handle_min_max( d, input, min, max ) );
            };
        } else if( checked_value == "vitamin" ) {
            std::string vitamin_name = jo.get_string( "name" );
            return [is_npc, min, max, vitamin_name]( dialogue & d, double input ) {
                Character *you = d.actor( is_npc )->get_character();
                if( you ) {
                    you->vitamin_set( vitamin_id( vitamin_name ), handle_min_max( d, input, min, max ) );
                }
            };
        } else if( checked_value == "age" ) {
            return [is_npc, min, max]( dialogue & d, double input ) {
                d.actor( is_npc )->set_age( handle_min_max( d, input, min, max ) );
            };
        } else if( checked_value == "height" ) {
            return [is_npc, min, max]( dialogue & d, double input ) {
                d.actor( is_npc )->set_height( handle_min_max( d, input, min, max ) );
            };
        } else if( checked_value == "npc_trust" ) {
            return [is_npc, min, max]( dialogue & d, double input ) {
                d.actor( is_npc )->set_npc_trust( handle_min_max( d, input, min, max ) );
            };
        } else if( checked_value == "npc_fear" ) {
            return [is_npc, min, max]( dialogue & d, double input ) {
                d.actor( is_npc )->set_npc_fear( handle_min_max( d, input, min, max ) );
            };
        } else if( checked_value == "npc_value" ) {
            return [is_npc, min, max]( dialogue & d, double input ) {
                d.actor( is_npc )->set_npc_value( handle_min_max( d, input, min, max ) );
            };
        } else if( checked_value == "npc_anger" ) {
            return [is_npc, min, max]( dialogue & d, double input ) {
                d.actor( is_npc )->set_npc_anger( handle_min_max( d, input, min, max ) );
            };
        } else if( checked_value == "spell_level" ) {
            const std::string spell_name = jo.get_string( "spell" );
            const spell_id this_spell_id( spell_name );
            return [is_npc, min, max, this_spell_id]( dialogue & d, double input ) {
                d.actor( is_npc )->set_spell_level( this_spell_id, handle_min_max( d, input, min, max ) );
            };
        } else if( checked_value == "spell_level_adjustment" ) {
            if( jo.has_member( "school" ) ) {
                const std::string school_name = jo.get_string( "school" );
                const trait_id spell_school( school_name );
                return [is_npc, min, max, spell_school]( dialogue & d, double input ) {
                    std::map<trait_id, double>::iterator it =
                        d.actor( is_npc )->get_character()->magic->caster_level_adjustment_by_school.find( spell_school );
                    if( it != d.actor( is_npc )->get_character()->magic->caster_level_adjustment_by_school.end() ) {
                        it->second = handle_min_max( d, input, min, max );
                    } else {
                        d.actor( is_npc )->get_character()->magic->caster_level_adjustment_by_school.insert( { spell_school, handle_min_max( d, input, min, max ) } );
                    }
                };
            } else if( jo.has_member( "spell" ) ) {
                const std::string spell_name = jo.get_string( "spell" );
                const spell_id this_spell_id( spell_name );
                return [is_npc, min, max, this_spell_id]( dialogue & d, double input ) {
                    std::map<spell_id, double>::iterator it =
                        d.actor( is_npc )->get_character()->magic->caster_level_adjustment_by_spell.find( this_spell_id );
                    if( it != d.actor( is_npc )->get_character()->magic->caster_level_adjustment_by_spell.end() ) {
                        it->second = handle_min_max( d, input, min, max );
                    } else {
                        d.actor( is_npc )->get_character()->magic->caster_level_adjustment_by_spell.insert( { this_spell_id, handle_min_max( d, input, min, max ) } );
                    }
                };
            } else {
                return [is_npc, min, max]( dialogue & d, double input ) {
                    d.actor( is_npc )->get_character()->magic->caster_level_adjustment =
                        handle_min_max( d, input, min, max );
                };
            }
        } else if( checked_value == "spell_exp" ) {
            const std::string spell_name = jo.get_string( "spell" );
            const spell_id this_spell_id( spell_name );
            return [is_npc, min, max, this_spell_id]( dialogue & d, double input ) {
                d.actor( is_npc )->set_spell_exp( this_spell_id, handle_min_max( d, input, min, max ) );
            };
        } else if( checked_value == "proficiency" ) {
            const std::string proficiency_name = jo.get_string( "proficiency_id" );
            const proficiency_id the_proficiency_id( proficiency_name );
            if( jo.has_int( "format" ) ) {
                const int format = jo.get_int( "format" );
                return [is_npc, format, the_proficiency_id]( dialogue const & d, double input ) {
                    d.actor( is_npc )->set_proficiency_practiced_time( the_proficiency_id,
                            to_turns<int>( the_proficiency_id->time_to_learn() * input ) / format );
                };
            } else if( jo.has_member( "format" ) ) {
                const std::string format = jo.get_string( "format" );
                if( format == "time_spent" ) {
                    return [is_npc, the_proficiency_id]( dialogue const & d, double input ) {
                        d.actor( is_npc )->set_proficiency_practiced_time( the_proficiency_id, input );
                    };
                } else if( format == "percent" ) {
                    return [is_npc, the_proficiency_id]( dialogue const & d, double input ) {
                        d.actor( is_npc )->set_proficiency_practiced_time( the_proficiency_id,
                                to_turns<int>( the_proficiency_id->time_to_learn()* input ) / 100 );
                    };
                } else if( format == "permille" ) {
                    return [is_npc, the_proficiency_id]( dialogue const & d, double input ) {
                        d.actor( is_npc )->set_proficiency_practiced_time( the_proficiency_id,
                                to_turns<int>( the_proficiency_id->time_to_learn() * input ) / 1000 );
                    };
                } else if( format == "time_left" ) {
                    return [is_npc, the_proficiency_id]( dialogue const & d, double input ) {
                        d.actor( is_npc )->set_proficiency_practiced_time( the_proficiency_id,
                                to_turns<int>( the_proficiency_id->time_to_learn() ) - input );
                    };
                } else {
                    jo.throw_error( "unrecognized format in " + jo.str() );
                }
            }
        }
    }
    jo.throw_error( "error setting double destination in " + jo.str() );
    return []( dialogue const &, double ) {};
}

void eoc_math::_validate_type( JsonArray const &objects, type_t type_ ) const
{
    if( type_ != type_t::compare && action >= oper::equal ) {
        objects.throw_error( "Comparison operators can only be used in conditional statements" );
    } else if( type_ == type_t::compare && action < oper::equal ) {
        if( action == oper::assign ) {
            objects.throw_error(
                R"(Assignment operator "=" can't be used in a conditional statement.  Did you mean to use "=="? )" );
        } else if( action != oper::ret ) {
            objects.throw_error( "Only comparison operators can be used in conditional statements" );
        }
    } else if( type_ == type_t::ret && action > oper::ret ) {
        objects.throw_error( "Only return expressions are allowed in this context" );
    } else if( type_ != type_t::ret && action == oper::ret ) {
        objects.throw_error( "Return expression in assignment context has no effect" );
    }
}

void eoc_math::from_json( const JsonObject &jo, std::string_view member, type_t type_ )
{
    JsonArray const objects = jo.get_array( member );
    if( objects.size() > 3 ) {
        jo.throw_error( "Invalid number of args in " + jo.str() );
        return;
    }

    std::string const oper = objects.size() >= 2 ? objects.get_string( 1 ) : std::string{};

    if( objects.size() == 1 ) {
        action = oper::ret;
    } else if( objects.size() == 2 ) {
        if( oper == "++" ) {
            action = oper::increase;
        } else if( oper == "--" ) {
            action = oper::decrease;
        } else {
            jo.throw_error( "Invalid unary operator in " + jo.str() );
            return;
        }
    } else if( objects.size() == 3 ) {
        rhs = defer_math( objects.get_string( 2 ), false );
        if( oper == "=" ) {
            action = oper::assign;
        } else if( oper == "+=" ) {
            action = oper::plus_assign;
        } else if( oper == "-=" ) {
            action = oper::minus_assign;
        } else if( oper == "*=" ) {
            action = oper::mult_assign;
        } else if( oper == "/=" ) {
            action = oper::div_assign;
        } else if( oper == "%=" ) {
            action = oper::mod_assign;
        } else if( oper == "==" ) {
            action = oper::equal;
        } else if( oper == "!=" ) {
            action = oper::not_equal;
        } else if( oper == "<" ) {
            action = oper::less;
        } else if( oper == "<=" ) {
            action = oper::equal_or_less;
        } else if( oper == ">" ) {
            action = oper::greater;
        } else if( oper == ">=" ) {
            action = oper::equal_or_greater;
        } else {
            jo.throw_error( "Invalid binary operator in " + jo.str() );
            return;
        }
    }
    _validate_type( objects, type_ );
    bool const lhs_assign = action >= oper::assign && action <= oper::decrease;
    lhs = defer_math( objects.get_string( 0 ), lhs_assign );
    if( action >= oper::plus_assign && action <= oper::decrease ) {
        mhs = defer_math( objects.get_string( 0 ), false );
    }
}

double eoc_math::act( dialogue &d ) const
{
    switch( action ) {
        case oper::ret:
            return lhs->eval( d );
        case oper::assign:
            lhs->assign( d, rhs->eval( d ) );
            break;
        case oper::plus_assign:
            lhs->assign( d, mhs->eval( d ) + rhs->eval( d ) );
            break;
        case oper::minus_assign:
            lhs->assign( d, mhs->eval( d ) - rhs->eval( d ) );
            break;
        case oper::mult_assign:
            lhs->assign( d, mhs->eval( d ) * rhs->eval( d ) );
            break;
        case oper::div_assign:
            lhs->assign( d, mhs->eval( d ) / rhs->eval( d ) );
            break;
        case oper::mod_assign:
            lhs->assign( d, std::fmod( mhs->eval( d ), rhs->eval( d ) ) );
            break;
        case oper::increase:
            lhs->assign( d, mhs->eval( d ) + 1 );
            break;
        case oper::decrease:
            lhs->assign( d, mhs->eval( d ) - 1 );
            break;
        case oper::equal:
            return static_cast<double>( float_equals( lhs->eval( d ), rhs->eval( d ) ) );
        case oper::not_equal:
            return static_cast<double>( !float_equals( lhs->eval( d ), rhs->eval( d ) ) );
        case oper::less:
            return lhs->eval( d ) < rhs->eval( d );
        case oper::equal_or_less:
            return lhs->eval( d ) <= rhs->eval( d );
        case oper::greater:
            return lhs->eval( d ) > rhs->eval( d );
        case oper::equal_or_greater:
            return lhs->eval( d ) >= rhs->eval( d );
        case oper::invalid:
        default:
            debugmsg( "unknown eoc math operator %d %s", action, d.get_callstack() );
    }

    return 0;
}

static const
std::vector<condition_parser>
parsers = {
<<<<<<< HEAD
    {"u_has_any_trait", "npc_has_any_trait", jarg::array, &conditional_t::set_has_any_trait },
    {"u_has_trait", "npc_has_trait", jarg::member, &conditional_t::set_has_trait },
    {"u_has_visible_trait", "npc_has_visible_trait", jarg::member, &conditional_t::set_has_visible_trait },
    {"u_has_martial_art", "npc_has_martial_art", jarg::member, &conditional_t::set_has_martial_art },
    {"u_using_martial_art", "npc_using_martial_art", jarg::member, &conditional_t::set_using_martial_art },
    {"u_has_proficiency", "npc_has_proficiency", jarg::member, &conditional_t::set_has_proficiency },
    {"u_has_flag", "npc_has_flag", jarg::member, &conditional_t::set_has_flag },
    {"u_has_species", "npc_has_species", jarg::member, &conditional_t::set_has_species },
    {"u_bodytype", "npc_bodytype", jarg::member, &conditional_t::set_bodytype },
    {"u_has_class", "npc_has_class", jarg::member, &conditional_t::set_npc_has_class },
    {"u_has_activity", "npc_has_activity", jarg::string, &conditional_t::set_has_activity },
    {"u_is_riding", "npc_is_riding", jarg::string, &conditional_t::set_is_riding },
    {"u_has_mission", jarg::string, &conditional_t::set_u_has_mission },
    {"u_monsters_in_direction", jarg::string, &conditional_t::set_u_monsters_in_direction },
    {"u_safe_mode_trigger", jarg::member, &conditional_t::set_u_safe_mode_trigger },
    {"u_profession", jarg::string, &conditional_t::set_u_profession },
    {"u_has_strength", "npc_has_strength", jarg::member | jarg::array, &conditional_t::set_has_strength },
    {"u_has_dexterity", "npc_has_dexterity", jarg::member | jarg::array, &conditional_t::set_has_dexterity },
    {"u_has_intelligence", "npc_has_intelligence", jarg::member | jarg::array, &conditional_t::set_has_intelligence },
    {"u_has_perception", "npc_has_perception", jarg::member | jarg::array, &conditional_t::set_has_perception },
    {"u_has_hp", "npc_has_hp", jarg::member | jarg::array, &conditional_t::set_has_hp },
    {"u_has_part_temp", "npc_has_part_temp", jarg::member | jarg::array, &conditional_t::set_has_part_temp },
    {"u_is_wearing", "npc_is_wearing", jarg::member, &conditional_t::set_is_wearing },
    {"u_has_item", "npc_has_item", jarg::member, &conditional_t::set_has_item },
    {"u_has_item_with_flag", "npc_has_item_with_flag", jarg::member, &conditional_t::set_has_item_with_flag },
    {"u_has_items", "npc_has_items", jarg::member, &conditional_t::set_has_items },
    {"u_has_item_category", "npc_has_item_category", jarg::member, &conditional_t::set_has_item_category },
    {"u_has_bionics", "npc_has_bionics", jarg::member, &conditional_t::set_has_bionics },
    {"u_has_any_effect", "npc_has_any_effect", jarg::array, &conditional_t::set_has_any_effect },
    {"u_has_effect", "npc_has_effect", jarg::member, &conditional_t::set_has_effect },
    {"u_need", "npc_need", jarg::member, &conditional_t::set_need },
    {"u_query", "npc_query", jarg::member, &conditional_t::set_query },
    {"u_query_tile", "npc_query_tile", jarg::member, &conditional_t::set_query_tile },
    {"u_at_om_location", "npc_at_om_location", jarg::member, &conditional_t::set_at_om_location },
    {"u_near_om_location", "npc_near_om_location", jarg::member, &conditional_t::set_near_om_location },
    {"u_has_var", "npc_has_var", jarg::string, &conditional_t::set_has_var },
    {"expects_vars", jarg::member, &conditional_t::set_expects_vars },
    {"u_compare_var", "npc_compare_var", jarg::string, &conditional_t::set_compare_var },
    {"u_compare_time_since_var", "npc_compare_time_since_var", jarg::string, &conditional_t::set_compare_time_since_var },
    {"npc_role_nearby", jarg::string, &conditional_t::set_npc_role_nearby },
    {"npc_allies", jarg::member | jarg::array, &conditional_t::set_npc_allies },
    {"npc_allies_global", jarg::member | jarg::array, &conditional_t::set_npc_allies_global },
    {"u_service", "npc_service", jarg::member, &conditional_t::set_npc_service },
    {"u_has_cash", jarg::member | jarg::array, &conditional_t::set_u_has_cash },
    {"u_are_owed", jarg::member | jarg::array, &conditional_t::set_u_are_owed },
    {"u_aim_rule", "npc_aim_rule", jarg::member, &conditional_t::set_npc_aim_rule },
    {"u_engagement_rule", "npc_engagement_rule", jarg::member, &conditional_t::set_npc_engagement_rule },
    {"u_cbm_reserve_rule", "npc_cbm_reserve_rule", jarg::member, &conditional_t::set_npc_cbm_reserve_rule },
    {"u_cbm_recharge_rule", "npc_cbm_recharge_rule", jarg::member, &conditional_t::set_npc_cbm_recharge_rule },
    {"u_rule", "npc_rule", jarg::member, &conditional_t::set_npc_rule },
    {"u_override", "npc_override", jarg::member, &conditional_t::set_npc_override },
    {"days_since_cataclysm", jarg::member | jarg::array, &conditional_t::set_days_since },
    {"is_season", jarg::member, &conditional_t::set_is_season },
    {"u_mission_goal", "mission_goal", jarg::member, &conditional_t::set_mission_goal },
    {"u_mission_goal", "npc_mission_goal", jarg::member, &conditional_t::set_mission_goal },
    {"roll_contested", jarg::member, &conditional_t::set_roll_contested },
    {"u_know_recipe", jarg::member, &conditional_t::set_u_know_recipe },
    {"one_in_chance", jarg::member | jarg::array, &conditional_t::set_one_in_chance },
    {"x_in_y_chance", jarg::object, &conditional_t::set_x_in_y_chance },
    {"u_has_worn_with_flag", "npc_has_worn_with_flag", jarg::member, &conditional_t::set_has_worn_with_flag },
    {"u_has_wielded_with_flag", "npc_has_wielded_with_flag", jarg::member, &conditional_t::set_has_wielded_with_flag },
    {"u_has_wielded_with_weapon_category", "npc_has_wielded_with_weapon_category", jarg::member, &conditional_t::set_has_wielded_with_weapon_category },
    {"u_is_on_terrain", "npc_is_on_terrain", jarg::member, &conditional_t::set_is_on_terrain },
    {"u_is_on_terrain_with_flag", "npc_is_on_terrain_with_flag", jarg::member, &conditional_t::set_is_on_terrain_with_flag },
    {"u_is_in_field", "npc_is_in_field", jarg::member, &conditional_t::set_is_in_field },
    {"u_has_move_mode", "npc_has_move_mode", jarg::member, &conditional_t::set_has_move_mode },
    {"u_can_see_location", "npc_can_see_location", jarg::member, &conditional_t::set_can_see_location },
    {"is_weather", jarg::member, &conditional_t::set_is_weather },
    {"map_terrain_with_flag", jarg::member, &conditional_t::set_map_ter_furn_with_flag },
    {"map_furniture_with_flag", jarg::member, &conditional_t::set_map_ter_furn_with_flag },
    {"map_in_city", jarg::member, &conditional_t::set_map_in_city },
    {"mod_is_loaded", jarg::member, &conditional_t::set_mod_is_loaded },
    {"u_has_faction_trust", jarg::member | jarg::array, &conditional_t::set_has_faction_trust },
    {"compare_int", jarg::member, &conditional_t::set_compare_num },
    {"compare_num", jarg::member, &conditional_t::set_compare_num },
    {"math", jarg::member, &conditional_t::set_math },
    {"compare_string", jarg::member, &conditional_t::set_compare_string },
    {"get_condition", jarg::member, &conditional_t::set_get_condition },
    {"get_game_option", jarg::member, &conditional_t::set_get_option },
    {"u_can_see_friends", "npc_can_see_friends", jarg::member | jarg::array, &conditional_t::set_can_see_friends },
=======
    {"u_has_any_trait", "npc_has_any_trait", jarg::array, &conditional_fun::f_has_any_trait },
    {"u_has_trait", "npc_has_trait", jarg::member, &conditional_fun::f_has_trait },
    {"u_has_visible_trait", "npc_has_visible_trait", jarg::member, &conditional_fun::f_has_visible_trait },
    {"u_has_martial_art", "npc_has_martial_art", jarg::member, &conditional_fun::f_has_martial_art },
    {"u_using_martial_art", "npc_using_martial_art", jarg::member, &conditional_fun::f_using_martial_art },
    {"u_has_proficiency", "npc_has_proficiency", jarg::member, &conditional_fun::f_has_proficiency },
    {"u_has_flag", "npc_has_flag", jarg::member, &conditional_fun::f_has_flag },
    {"u_has_species", "npc_has_species", jarg::member, &conditional_fun::f_has_species },
    {"u_bodytype", "npc_bodytype", jarg::member, &conditional_fun::f_bodytype },
    {"u_has_class", "npc_has_class", jarg::member, &conditional_fun::f_npc_has_class },
    {"u_has_activity", "npc_has_activity", jarg::string, &conditional_fun::f_has_activity },
    {"u_is_riding", "npc_is_riding", jarg::string, &conditional_fun::f_is_riding },
    {"u_has_mission", jarg::string, &conditional_fun::f_u_has_mission },
    {"u_monsters_in_direction", jarg::string, &conditional_fun::f_u_monsters_in_direction },
    {"u_safe_mode_trigger", jarg::member, &conditional_fun::f_u_safe_mode_trigger },
    {"u_profession", jarg::string, &conditional_fun::f_u_profession },
    {"u_has_strength", "npc_has_strength", jarg::member | jarg::array, &conditional_fun::f_has_strength },
    {"u_has_dexterity", "npc_has_dexterity", jarg::member | jarg::array, &conditional_fun::f_has_dexterity },
    {"u_has_intelligence", "npc_has_intelligence", jarg::member | jarg::array, &conditional_fun::f_has_intelligence },
    {"u_has_perception", "npc_has_perception", jarg::member | jarg::array, &conditional_fun::f_has_perception },
    {"u_has_hp", "npc_has_hp", jarg::member | jarg::array, &conditional_fun::f_has_hp },
    {"u_has_part_temp", "npc_has_part_temp", jarg::member | jarg::array, &conditional_fun::f_has_part_temp },
    {"u_is_wearing", "npc_is_wearing", jarg::member, &conditional_fun::f_is_wearing },
    {"u_has_item", "npc_has_item", jarg::member, &conditional_fun::f_has_item },
    {"u_has_item_with_flag", "npc_has_item_with_flag", jarg::member, &conditional_fun::f_has_item_with_flag },
    {"u_has_items", "npc_has_items", jarg::member, &conditional_fun::f_has_items },
    {"u_has_item_category", "npc_has_item_category", jarg::member, &conditional_fun::f_has_item_category },
    {"u_has_bionics", "npc_has_bionics", jarg::member, &conditional_fun::f_has_bionics },
    {"u_has_any_effect", "npc_has_any_effect", jarg::array, &conditional_fun::f_has_any_effect },
    {"u_has_effect", "npc_has_effect", jarg::member, &conditional_fun::f_has_effect },
    {"u_need", "npc_need", jarg::member, &conditional_fun::f_need },
    {"u_query", "npc_query", jarg::member, &conditional_fun::f_query },
    {"u_query_tile", "npc_query_tile", jarg::member, &conditional_fun::f_query_tile },
    {"u_at_om_location", "npc_at_om_location", jarg::member, &conditional_fun::f_at_om_location },
    {"u_near_om_location", "npc_near_om_location", jarg::member, &conditional_fun::f_near_om_location },
    {"u_has_var", "npc_has_var", jarg::string, &conditional_fun::f_has_var },
    {"expects_vars", jarg::member, &conditional_fun::f_expects_vars },
    {"u_compare_var", "npc_compare_var", jarg::string, &conditional_fun::f_compare_var },
    {"u_compare_time_since_var", "npc_compare_time_since_var", jarg::string, &conditional_fun::f_compare_time_since_var },
    {"npc_role_nearby", jarg::string, &conditional_fun::f_npc_role_nearby },
    {"npc_allies", jarg::member | jarg::array, &conditional_fun::f_npc_allies },
    {"npc_allies_global", jarg::member | jarg::array, &conditional_fun::f_npc_allies_global },
    {"u_service", "npc_service", jarg::member, &conditional_fun::f_npc_service },
    {"u_has_cash", jarg::member | jarg::array, &conditional_fun::f_u_has_cash },
    {"u_are_owed", jarg::member | jarg::array, &conditional_fun::f_u_are_owed },
    {"u_aim_rule", "npc_aim_rule", jarg::member, &conditional_fun::f_npc_aim_rule },
    {"u_engagement_rule", "npc_engagement_rule", jarg::member, &conditional_fun::f_npc_engagement_rule },
    {"u_cbm_reserve_rule", "npc_cbm_reserve_rule", jarg::member, &conditional_fun::f_npc_cbm_reserve_rule },
    {"u_cbm_recharge_rule", "npc_cbm_recharge_rule", jarg::member, &conditional_fun::f_npc_cbm_recharge_rule },
    {"u_rule", "npc_rule", jarg::member, &conditional_fun::f_npc_rule },
    {"u_override", "npc_override", jarg::member, &conditional_fun::f_npc_override },
    {"days_since_cataclysm", jarg::member | jarg::array, &conditional_fun::f_days_since },
    {"is_season", jarg::member, &conditional_fun::f_is_season },
    {"u_mission_goal", "mission_goal", jarg::member, &conditional_fun::f_mission_goal },
    {"u_mission_goal", "npc_mission_goal", jarg::member, &conditional_fun::f_mission_goal },
    {"roll_contested", jarg::member, &conditional_fun::f_roll_contested },
    {"u_know_recipe", jarg::member, &conditional_fun::f_u_know_recipe },
    {"one_in_chance", jarg::member | jarg::array, &conditional_fun::f_one_in_chance },
    {"x_in_y_chance", jarg::object, &conditional_fun::f_x_in_y_chance },
    {"u_has_worn_with_flag", "npc_has_worn_with_flag", jarg::member, &conditional_fun::f_has_worn_with_flag },
    {"u_has_wielded_with_flag", "npc_has_wielded_with_flag", jarg::member, &conditional_fun::f_has_wielded_with_flag },
    {"u_has_wielded_with_weapon_category", "npc_has_wielded_with_weapon_category", jarg::member, &conditional_fun::f_has_wielded_with_weapon_category },
    {"u_is_on_terrain", "npc_is_on_terrain", jarg::member, &conditional_fun::f_is_on_terrain },
    {"u_is_on_terrain_with_flag", "npc_is_on_terrain_with_flag", jarg::member, &conditional_fun::f_is_on_terrain_with_flag },
    {"u_is_in_field", "npc_is_in_field", jarg::member, &conditional_fun::f_is_in_field },
    {"u_has_move_mode", "npc_has_move_mode", jarg::member, &conditional_fun::f_has_move_mode },
    {"u_can_see_location", "npc_can_see_location", jarg::member, &conditional_fun::f_can_see_location },
    {"is_weather", jarg::member, &conditional_fun::f_is_weather },
    {"map_terrain_with_flag", jarg::member, &conditional_fun::f_map_ter_furn_with_flag },
    {"map_furniture_with_flag", jarg::member, &conditional_fun::f_map_ter_furn_with_flag },
    {"map_in_city", jarg::member, &conditional_fun::f_map_in_city },
    {"mod_is_loaded", jarg::member, &conditional_fun::f_mod_is_loaded },
    {"u_has_faction_trust", jarg::member | jarg::array, &conditional_fun::f_has_faction_trust },
    {"compare_int", jarg::member, &conditional_fun::f_compare_num },
    {"compare_num", jarg::member, &conditional_fun::f_compare_num },
    {"math", jarg::member, &conditional_fun::f_math },
    {"compare_string", jarg::member, &conditional_fun::f_compare_string },
    {"get_condition", jarg::member, &conditional_fun::f_get_condition },
    {"get_game_option", jarg::member, &conditional_fun::f_get_option },
>>>>>>> 685a518f
};

// When updating this, please also update `dynamic_line_string_keys` in
// `lang/string_extractor/parsers/talk_topic.py` so the lines are properly
// extracted for translation
static const
std::vector<condition_parser>
parsers_simple = {
<<<<<<< HEAD
    {"u_male", "npc_male", &conditional_t::set_is_male },
    {"u_female", "npc_female", &conditional_t::set_is_female },
    {"has_no_assigned_mission", &conditional_t::set_no_assigned_mission },
    {"has_assigned_mission", &conditional_t::set_has_assigned_mission },
    {"has_many_assigned_missions", &conditional_t::set_has_many_assigned_missions },
    {"u_has_no_available_mission", "has_no_available_mission", &conditional_t::set_no_available_mission },
    {"u_has_no_available_mission", "npc_has_no_available_mission", &conditional_t::set_no_available_mission },
    {"u_has_available_mission", "has_available_mission", &conditional_t::set_has_available_mission },
    {"u_has_available_mission", "npc_has_available_mission", &conditional_t::set_has_available_mission },
    {"u_has_many_available_missions", "has_many_available_missions", &conditional_t::set_has_many_available_missions },
    {"u_has_many_available_missions", "npc_has_many_available_missions", &conditional_t::set_has_many_available_missions },
    {"u_mission_complete", "mission_complete", &conditional_t::set_mission_complete },
    {"u_mission_complete", "npc_mission_complete", &conditional_t::set_mission_complete },
    {"u_mission_incomplete", "mission_incomplete", &conditional_t::set_mission_incomplete },
    {"u_mission_incomplete", "npc_mission_incomplete", &conditional_t::set_mission_incomplete },
    {"u_mission_failed", "mission_failed", &conditional_t::set_mission_failed },
    {"u_mission_failed", "npc_mission_failed", &conditional_t::set_mission_failed },
    {"u_available", "npc_available", &conditional_t::set_npc_available },
    {"u_following", "npc_following", &conditional_t::set_npc_following },
    {"u_friend", "npc_friend", &conditional_t::set_npc_friend },
    {"u_hostile", "npc_hostile", &conditional_t::set_npc_hostile },
    {"u_train_skills", "npc_train_skills", &conditional_t::set_npc_train_skills },
    {"u_train_styles", "npc_train_styles", &conditional_t::set_npc_train_styles },
    {"u_train_spells", "npc_train_spells", &conditional_t::set_npc_train_spells },
    {"u_at_safe_space", "at_safe_space", &conditional_t::set_at_safe_space },
    {"u_at_safe_space", "npc_at_safe_space", &conditional_t::set_at_safe_space },
    {"u_can_stow_weapon", "npc_can_stow_weapon", &conditional_t::set_can_stow_weapon },
    {"u_can_drop_weapon", "npc_can_drop_weapon", &conditional_t::set_can_drop_weapon },
    {"u_has_weapon", "npc_has_weapon", &conditional_t::set_has_weapon },
    {"u_driving", "npc_driving", &conditional_t::set_is_driving },
    {"u_has_activity", "npc_has_activity", &conditional_t::set_has_activity },
    {"u_is_riding", "npc_is_riding", &conditional_t::set_is_riding },
    {"is_day", &conditional_t::set_is_day },
    {"u_has_stolen_item", "npc_has_stolen_item", &conditional_t::set_has_stolen_item },
    {"u_is_outside", "is_outside", &conditional_t::set_is_outside },
    {"u_is_outside", "npc_is_outside", &conditional_t::set_is_outside },
    {"u_is_underwater", "npc_is_underwater", &conditional_t::set_is_underwater },
    {"u_has_camp", &conditional_t::set_u_has_camp },
    {"u_has_pickup_list", "has_pickup_list", &conditional_t::set_has_pickup_list },
    {"u_has_pickup_list", "npc_has_pickup_list", &conditional_t::set_has_pickup_list },
    {"is_by_radio", &conditional_t::set_is_by_radio },
    {"has_reason", &conditional_t::set_has_reason },
    {"mission_has_generic_rewards", &conditional_t::set_mission_has_generic_rewards },
    {"u_can_see", "npc_can_see", &conditional_t::set_can_see },
    {"u_is_deaf", "npc_is_deaf", &conditional_t::set_is_deaf },
    {"u_is_alive", "npc_is_alive", &conditional_t::set_is_alive },
    {"u_is_avatar", "npc_is_avatar", &conditional_t::set_is_avatar },
    {"u_is_npc", "npc_is_npc", &conditional_t::set_is_npc },
    {"u_is_character", "npc_is_character", &conditional_t::set_is_character },
    {"u_is_monster", "npc_is_monster", &conditional_t::set_is_monster },
    {"u_is_item", "npc_is_item", &conditional_t::set_is_item },
    {"u_is_furniture", "npc_is_furniture", &conditional_t::set_is_furniture },
    {"player_see_u", "player_see_npc", &conditional_t::set_player_see }
=======
    {"u_male", "npc_male", &conditional_fun::f_is_male },
    {"u_female", "npc_female", &conditional_fun::f_is_female },
    {"has_no_assigned_mission", &conditional_fun::f_no_assigned_mission },
    {"has_assigned_mission", &conditional_fun::f_has_assigned_mission },
    {"has_many_assigned_missions", &conditional_fun::f_has_many_assigned_missions },
    {"u_has_no_available_mission", "has_no_available_mission", &conditional_fun::f_no_available_mission },
    {"u_has_no_available_mission", "npc_has_no_available_mission", &conditional_fun::f_no_available_mission },
    {"u_has_available_mission", "has_available_mission", &conditional_fun::f_has_available_mission },
    {"u_has_available_mission", "npc_has_available_mission", &conditional_fun::f_has_available_mission },
    {"u_has_many_available_missions", "has_many_available_missions", &conditional_fun::f_has_many_available_missions },
    {"u_has_many_available_missions", "npc_has_many_available_missions", &conditional_fun::f_has_many_available_missions },
    {"u_mission_complete", "mission_complete", &conditional_fun::f_mission_complete },
    {"u_mission_complete", "npc_mission_complete", &conditional_fun::f_mission_complete },
    {"u_mission_incomplete", "mission_incomplete", &conditional_fun::f_mission_incomplete },
    {"u_mission_incomplete", "npc_mission_incomplete", &conditional_fun::f_mission_incomplete },
    {"u_mission_failed", "mission_failed", &conditional_fun::f_mission_failed },
    {"u_mission_failed", "npc_mission_failed", &conditional_fun::f_mission_failed },
    {"u_available", "npc_available", &conditional_fun::f_npc_available },
    {"u_following", "npc_following", &conditional_fun::f_npc_following },
    {"u_friend", "npc_friend", &conditional_fun::f_npc_friend },
    {"u_hostile", "npc_hostile", &conditional_fun::f_npc_hostile },
    {"u_train_skills", "npc_train_skills", &conditional_fun::f_npc_train_skills },
    {"u_train_styles", "npc_train_styles", &conditional_fun::f_npc_train_styles },
    {"u_train_spells", "npc_train_spells", &conditional_fun::f_npc_train_spells },
    {"u_at_safe_space", "at_safe_space", &conditional_fun::f_at_safe_space },
    {"u_at_safe_space", "npc_at_safe_space", &conditional_fun::f_at_safe_space },
    {"u_can_stow_weapon", "npc_can_stow_weapon", &conditional_fun::f_can_stow_weapon },
    {"u_can_drop_weapon", "npc_can_drop_weapon", &conditional_fun::f_can_drop_weapon },
    {"u_has_weapon", "npc_has_weapon", &conditional_fun::f_has_weapon },
    {"u_driving", "npc_driving", &conditional_fun::f_is_driving },
    {"u_has_activity", "npc_has_activity", &conditional_fun::f_has_activity },
    {"u_is_riding", "npc_is_riding", &conditional_fun::f_is_riding },
    {"is_day", &conditional_fun::f_is_day },
    {"u_has_stolen_item", "npc_has_stolen_item", &conditional_fun::f_has_stolen_item },
    {"u_is_outside", "is_outside", &conditional_fun::f_is_outside },
    {"u_is_outside", "npc_is_outside", &conditional_fun::f_is_outside },
    {"u_is_underwater", "npc_is_underwater", &conditional_fun::f_is_underwater },
    {"u_has_camp", &conditional_fun::f_u_has_camp },
    {"u_has_pickup_list", "has_pickup_list", &conditional_fun::f_has_pickup_list },
    {"u_has_pickup_list", "npc_has_pickup_list", &conditional_fun::f_has_pickup_list },
    {"is_by_radio", &conditional_fun::f_is_by_radio },
    {"has_reason", &conditional_fun::f_has_reason },
    {"mission_has_generic_rewards", &conditional_fun::f_mission_has_generic_rewards },
    {"u_can_see", "npc_can_see", &conditional_fun::f_can_see },
    {"u_is_deaf", "npc_is_deaf", &conditional_fun::f_is_deaf },
    {"u_is_alive", "npc_is_alive", &conditional_fun::f_is_alive },
    {"u_is_avatar", "npc_is_avatar", &conditional_fun::f_is_avatar },
    {"u_is_npc", "npc_is_npc", &conditional_fun::f_is_npc },
    {"u_is_character", "npc_is_character", &conditional_fun::f_is_character },
    {"u_is_monster", "npc_is_monster", &conditional_fun::f_is_monster },
    {"u_is_item", "npc_is_item", &conditional_fun::f_is_item },
    {"u_is_furniture", "npc_is_furniture", &conditional_fun::f_is_furniture },
    {"player_see_u", "player_see_npc", &conditional_fun::f_player_see },
>>>>>>> 685a518f
};

conditional_t::conditional_t( const JsonObject &jo )
{
    // improve the clarity of NPC setter functions
    bool found_sub_member = false;
    const auto parse_array = []( const JsonObject & jo, const std::string_view type ) {
        std::vector<conditional_t> conditionals;
        for( const JsonValue entry : jo.get_array( type ) ) {
            if( entry.test_string() ) {
                conditional_t type_condition( entry.get_string() );
                conditionals.emplace_back( type_condition );
            } else {
                JsonObject cond = entry.get_object();
                conditional_t type_condition( cond );
                conditionals.emplace_back( type_condition );
            }
        }
        return conditionals;
    };
    if( jo.has_array( "and" ) ) {
        std::vector<conditional_t> and_conditionals = parse_array( jo, "and" );
        found_sub_member = true;
        condition = [acs = std::move( and_conditionals )]( dialogue & d ) {
            return std::all_of( acs.begin(), acs.end(), [&d]( conditional_t const & cond ) {
                return cond( d );
            } );
        };
    } else if( jo.has_array( "or" ) ) {
        std::vector<conditional_t> or_conditionals = parse_array( jo, "or" );
        found_sub_member = true;
        condition = [ocs = std::move( or_conditionals )]( dialogue & d ) {
            return std::any_of( ocs.begin(), ocs.end(), [&d]( conditional_t const & cond ) {
                return cond( d );
            } );
        };
    } else if( jo.has_object( "not" ) ) {
        JsonObject cond = jo.get_object( "not" );
        const conditional_t sub_condition = conditional_t( cond );
        found_sub_member = true;
        condition = [sub_condition]( dialogue & d ) {
            return !sub_condition( d );
        };
    } else if( jo.has_string( "not" ) ) {
        const conditional_t sub_condition = conditional_t( jo.get_string( "not" ) );
        found_sub_member = true;
        condition = [sub_condition]( dialogue & d ) {
            return !sub_condition( d );
        };
    }
    if( !found_sub_member ) {
        for( const std::string &sub_member : dialogue_data::complex_conds() ) {
            if( jo.has_member( sub_member ) ) {
                found_sub_member = true;
                break;
            }
        }
    }
    bool found = false;
    for( const condition_parser &p : parsers ) {
        if( p.has_beta ) {
            if( p.check( jo ) ) {
                condition = p.f_beta( jo, p.key_alpha, false );
                found = true;
            } else if( p.check( jo, true ) ) {
                condition = p.f_beta( jo, p.key_beta, true );
                found = true;
            }
        } else if( p.check( jo ) ) {
            condition = p.f( jo, p.key_alpha );
            if( jo.has_member( "math" ) ) {
                found_sub_member = true;
            }
            found = true;
        }
        if( found ) {
            break;
        }
    }
    if( !found ) {
        for( const std::string &sub_member : dialogue_data::simple_string_conds() ) {
            if( jo.has_string( sub_member ) ) {
                const conditional_t sub_condition( jo.get_string( sub_member ) );
                condition = [sub_condition]( dialogue & d ) {
                    return sub_condition( d );
                };
                found_sub_member = true;
                break;
            }
        }
    }
    if( !found_sub_member ) {
        jo.throw_error( "unrecognized condition in " + jo.str() );
    }
}

conditional_t::conditional_t( std::string_view type )
{
    bool found = false;
    for( const condition_parser &p : parsers_simple ) {
        if( p.has_beta ) {
            if( type == p.key_alpha ) {
                condition = p.f_beta_simple( false );
                found = true;
            } else if( type == p.key_beta ) {
                condition = p.f_beta_simple( true );
                found = true;
            }
        } else if( type == p.key_alpha ) {
            condition = p.f_simple();
            found = true;
        }
        if( found ) {
            break;
        }
    }
    if( !found ) {
        condition = []( dialogue const & ) {
            return false;
        };
    }
}

const std::unordered_set<std::string> &dialogue_data::simple_string_conds()
{
    static std::unordered_set<std::string> ret;
    if( ret.empty() ) {
        for( const condition_parser &p : parsers_simple ) {
            ret.emplace( p.key_alpha );
            if( p.has_beta ) {
                ret.emplace( p.key_beta );
            }
        }
    }
    return ret;
}

const std::unordered_set<std::string> &dialogue_data::complex_conds()
{
    static std::unordered_set<std::string> ret;
    if( ret.empty() ) {
        for( const condition_parser &p : parsers ) {
            ret.emplace( p.key_alpha );
            if( p.has_beta ) {
                ret.emplace( p.key_beta );
            }
        }
    }
    return ret;
}

template std::function<double( dialogue & )>
conditional_t::get_get_dbl<>( kwargs_shim const & );

template std::function<void( dialogue &, double )>
conditional_t::get_set_dbl<>( const kwargs_shim &,
                              const std::optional<dbl_or_var_part> &,
                              const std::optional<dbl_or_var_part> &, bool );

template std::function<void( dialogue &, double )>
conditional_t::get_set_dbl<>( const JsonObject &,
                              const std::optional<dbl_or_var_part> &,
                              const std::optional<dbl_or_var_part> &, bool );<|MERGE_RESOLUTION|>--- conflicted
+++ resolved
@@ -3321,7 +3321,6 @@
 static const
 std::vector<condition_parser>
 parsers = {
-<<<<<<< HEAD
     {"u_has_any_trait", "npc_has_any_trait", jarg::array, &conditional_t::set_has_any_trait },
     {"u_has_trait", "npc_has_trait", jarg::member, &conditional_t::set_has_trait },
     {"u_has_visible_trait", "npc_has_visible_trait", jarg::member, &conditional_t::set_has_visible_trait },
@@ -3402,7 +3401,6 @@
     {"get_condition", jarg::member, &conditional_t::set_get_condition },
     {"get_game_option", jarg::member, &conditional_t::set_get_option },
     {"u_can_see_friends", "npc_can_see_friends", jarg::member | jarg::array, &conditional_t::set_can_see_friends },
-=======
     {"u_has_any_trait", "npc_has_any_trait", jarg::array, &conditional_fun::f_has_any_trait },
     {"u_has_trait", "npc_has_trait", jarg::member, &conditional_fun::f_has_trait },
     {"u_has_visible_trait", "npc_has_visible_trait", jarg::member, &conditional_fun::f_has_visible_trait },
@@ -3482,7 +3480,6 @@
     {"compare_string", jarg::member, &conditional_fun::f_compare_string },
     {"get_condition", jarg::member, &conditional_fun::f_get_condition },
     {"get_game_option", jarg::member, &conditional_fun::f_get_option },
->>>>>>> 685a518f
 };
 
 // When updating this, please also update `dynamic_line_string_keys` in
@@ -3491,7 +3488,6 @@
 static const
 std::vector<condition_parser>
 parsers_simple = {
-<<<<<<< HEAD
     {"u_male", "npc_male", &conditional_t::set_is_male },
     {"u_female", "npc_female", &conditional_t::set_is_female },
     {"has_no_assigned_mission", &conditional_t::set_no_assigned_mission },
@@ -3545,7 +3541,6 @@
     {"u_is_item", "npc_is_item", &conditional_t::set_is_item },
     {"u_is_furniture", "npc_is_furniture", &conditional_t::set_is_furniture },
     {"player_see_u", "player_see_npc", &conditional_t::set_player_see }
-=======
     {"u_male", "npc_male", &conditional_fun::f_is_male },
     {"u_female", "npc_female", &conditional_fun::f_is_female },
     {"has_no_assigned_mission", &conditional_fun::f_no_assigned_mission },
@@ -3599,7 +3594,6 @@
     {"u_is_item", "npc_is_item", &conditional_fun::f_is_item },
     {"u_is_furniture", "npc_is_furniture", &conditional_fun::f_is_furniture },
     {"player_see_u", "player_see_npc", &conditional_fun::f_player_see },
->>>>>>> 685a518f
 };
 
 conditional_t::conditional_t( const JsonObject &jo )
