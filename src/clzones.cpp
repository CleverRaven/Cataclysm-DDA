--- conflicted
+++ resolved
@@ -702,11 +702,7 @@
 }
 
 std::unordered_set<tripoint> zone_manager::get_near( const zone_type_id &type,
-<<<<<<< HEAD
-        const tripoint &where, int range, bool npc_search, const faction_id &fac ) const
-=======
         const tripoint &where, int range, const item *it, const faction_id &fac ) const
->>>>>>> 141974c7
 {
     const auto &point_set = get_point_set( type, fac );
     auto near_point_set = std::unordered_set<tripoint>();
@@ -714,12 +710,6 @@
     for( auto &point : point_set ) {
         if( point.z == where.z ) {
             if( square_dist( point, where ) <= range ) {
-<<<<<<< HEAD
-                if( npc_search && ( has( zone_type_id( "NO_NPC_PICKUP" ), point ) ) ) {
-                    continue;
-                }
-                near_point_set.insert( point );
-=======
                 if( it && has( zone_type_id( "LOOT_CUSTOM" ), point ) ) {
                     if( custom_loot_has( point, it ) ) {
                         near_point_set.insert( point );
@@ -727,7 +717,6 @@
                 } else {
                     near_point_set.insert( point );
                 }
->>>>>>> 141974c7
             }
         }
     }
@@ -736,12 +725,6 @@
     for( auto &point : vzone_set ) {
         if( point.z == where.z ) {
             if( square_dist( point, where ) <= range ) {
-<<<<<<< HEAD
-                if( npc_search && ( has( zone_type_id( "NO_NPC_PICKUP" ), point ) ) ) {
-                    continue;
-                }
-                near_point_set.insert( point );
-=======
                 if( it && has( zone_type_id( "LOOT_CUSTOM" ), point ) ) {
                     if( custom_loot_has( point, it ) ) {
                         near_point_set.insert( point );
@@ -749,7 +732,6 @@
                 } else {
                     near_point_set.insert( point );
                 }
->>>>>>> 141974c7
             }
         }
     }
