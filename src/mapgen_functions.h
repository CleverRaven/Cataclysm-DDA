#pragma once
#ifndef BUILDING_GENERATION_H
#define BUILDING_GENERATION_H

#include "int_id.h"
#include "weighted_list.h"

#include <string>
#include <map>

class time_point;
struct ter_t;
using ter_id = int_id<ter_t>;
struct furn_t;
using furn_id = int_id<furn_t>;
struct trap;
using trap_id = int_id<trap>;
struct regional_settings;
class map;
struct oter_t;
using oter_id = int_id<oter_t>;
enum field_id : int;
namespace om_direction
{
enum class type : int;
} // namespace om_direction

struct mapgendata
{
public:
  oter_id t_nesw[8];
  int n_fac = 0;  // dir == 0
  int e_fac = 0;  // dir == 1
  int s_fac = 0;  // dir == 2
  int w_fac = 0;  // dir == 3
  int ne_fac = 0; // dir == 4
  int se_fac = 0; // dir == 5
  int sw_fac = 0; // dir == 6
  int nw_fac = 0; // dir == 7
  oter_id t_above;
  int zlevel;
  const regional_settings &region;
  map &m;
  weighted_int_list<ter_id> default_groundcover;
  mapgendata(oter_id t_north, oter_id t_east, oter_id t_south, oter_id t_west,
             oter_id t_neast, oter_id t_seast, oter_id t_swest, oter_id t_nwest,
             oter_id up, int z, const regional_settings &rsettings, map &mp );
  void set_dir(int dir_in, int val);
  void fill(int val);
  int& dir(int dir_in);
  const oter_id &north() const { return t_nesw[0]; }
  const oter_id &east()  const { return t_nesw[1]; }
  const oter_id &south() const { return t_nesw[2]; }
  const oter_id &west()  const { return t_nesw[3]; }
  const oter_id &neast() const { return t_nesw[4]; }
  const oter_id &seast() const { return t_nesw[5]; }
  const oter_id &swest() const { return t_nesw[6]; }
  const oter_id &nwest() const { return t_nesw[7]; }
  const oter_id &above() const { return t_above; }
  const oter_id &neighbor_at( om_direction::type dir ) const;
  void fill_groundcover();
  void square_groundcover(const int x1, const int y1, const int x2, const int y2);
  ter_id groundcover();
  bool is_groundcover(const ter_id iid ) const;
};

/**
 * Calculates the coordinates of a rotated point.
 * Should match the `mapgen_*` rotation.
 */
tripoint rotate_point( const tripoint &p, int turn );

int terrain_type_to_nesw_array( oter_id terrain_type, bool array[4] );

// @todo: pass mapgendata by reference.
typedef void (*building_gen_pointer)(map *,oter_id,mapgendata,const time_point &,float);
building_gen_pointer get_mapgen_cfunction( const std::string &ident );
ter_id grass_or_dirt();
ter_id clay_or_sand();

// helper functions for mapgen.cpp, so that we can avoid having a massive switch statement (sorta)
<<<<<<< HEAD
void mapgen_null(map *m, oter_id terrain_type, mapgendata dat, int turn, float density);
void mapgen_crater(map *m, oter_id terrain_type, mapgendata dat, int turn, float density);
void mapgen_field(map *m, oter_id terrain_type, mapgendata dat, int turn, float density);
void mapgen_dirtlot(map *m, oter_id terrain_type, mapgendata dat, int turn, float density);
void mapgen_forest_general(map *m, oter_id terrain_type, mapgendata dat, int turn, float density);
void mapgen_hive(map *m, oter_id terrain_type, mapgendata dat, int turn, float density);
void mapgen_spider_pit(map *m, oter_id terrain_type, mapgendata dat, int turn, float density);
void mapgen_fungal_bloom(map *m, oter_id terrain_type, mapgendata dat, int turn, float density);
void mapgen_fungal_tower(map *m, oter_id terrain_type, mapgendata dat, int turn, float density);
void mapgen_fungal_flowers(map *m, oter_id terrain_type, mapgendata dat, int turn, float density);
void mapgen_river_center(map *m, oter_id terrain_type, mapgendata dat, int turn, float density);
void mapgen_road(map *m, oter_id terrain_type, mapgendata dat, int turn, float density);
void mapgen_field(map *m, oter_id terrain_type, mapgendata dat, int turn, float density);
void mapgen_bridge(map *m, oter_id terrain_type, mapgendata dat, int turn, float density);
void mapgen_highway(map *m, oter_id terrain_type, mapgendata dat, int turn, float density);
void mapgen_river_curved_not(map *m, oter_id terrain_type, mapgendata dat, int turn, float density);
void mapgen_river_straight(map *m, oter_id terrain_type, mapgendata dat, int turn, float density);
void mapgen_river_curved(map *m, oter_id terrain_type, mapgendata dat, int turn, float density);

void mapgen_generic_house(map *m, oter_id terrain_type, mapgendata dat, int turn, float density, int variant); // not mapped
void mapgen_generic_house_boxy(map *m, oter_id terrain_type, mapgendata dat, int turn, float density);
void mapgen_generic_house_big_livingroom(map *m, oter_id terrain_type, mapgendata dat, int turn, float density);
void mapgen_generic_house_center_hallway(map *m, oter_id terrain_type, mapgendata dat, int turn, float density);

void mapgen_pharm(map *m, oter_id terrain_type, mapgendata dat, int turn, float density);

void mapgen_s_sports(map *m, oter_id terrain_type, mapgendata dat, int turn, float density);

void mapgen_basement_generic_layout(map *m, oter_id terrain_type, mapgendata dat, int turn, float density);
void mapgen_basement_junk(map *m, oter_id terrain_type, mapgendata dat, int turn, float density);
void mapgen_basement_chemlab(map *m, oter_id terrain_type, mapgendata dat, int turn, float density);
void mapgen_basement_weed(map *m, oter_id terrain_type, mapgendata dat, int turn, float density);
void mapgen_basement_game(map *m, oter_id terrain_type, mapgendata dat, int turn, float density);
void mapgen_basement_spiders(map *m, oter_id terrain_type, mapgendata dat, int turn, float density);
=======
void mapgen_null(map *m, oter_id terrain_type, mapgendata dat, const time_point &time, float density);
void mapgen_crater(map *m, oter_id terrain_type, mapgendata dat, const time_point &time, float density);
void mapgen_field(map *m, oter_id terrain_type, mapgendata dat, const time_point &time, float density);
void mapgen_dirtlot(map *m, oter_id terrain_type, mapgendata dat, const time_point &time, float density);
void mapgen_forest_general(map *m, oter_id terrain_type, mapgendata dat, const time_point &time, float density);
void mapgen_hive(map *m, oter_id terrain_type, mapgendata dat, const time_point &time, float density);
void mapgen_spider_pit(map *m, oter_id terrain_type, mapgendata dat, const time_point &time, float density);
void mapgen_fungal_bloom(map *m, oter_id terrain_type, mapgendata dat, const time_point &time, float density);
void mapgen_fungal_tower(map *m, oter_id terrain_type, mapgendata dat, const time_point &time, float density);
void mapgen_fungal_flowers(map *m, oter_id terrain_type, mapgendata dat, const time_point &time, float density);
void mapgen_river_center(map *m, oter_id terrain_type, mapgendata dat, const time_point &time, float density);
void mapgen_road(map *m, oter_id terrain_type, mapgendata dat, const time_point &time, float density);
void mapgen_field(map *m, oter_id terrain_type, mapgendata dat, const time_point &time, float density);
void mapgen_bridge(map *m, oter_id terrain_type, mapgendata dat, const time_point &time, float density);
void mapgen_highway(map *m, oter_id terrain_type, mapgendata dat, const time_point &time, float density);
void mapgen_river_curved_not(map *m, oter_id terrain_type, mapgendata dat, const time_point &time, float density);
void mapgen_river_straight(map *m, oter_id terrain_type, mapgendata dat, const time_point &time, float density);
void mapgen_river_curved(map *m, oter_id terrain_type, mapgendata dat, const time_point &time, float density);
void mapgen_parking_lot(map *m, oter_id terrain_type, mapgendata dat, const time_point &time, float density);
void mapgen_gas_station(map *m, oter_id terrain_type, mapgendata dat, const time_point &time, float density);

void mapgen_generic_house(map *m, oter_id terrain_type, mapgendata dat, const time_point &time, float density, int variant); // not mapped
void mapgen_generic_house_boxy(map *m, oter_id terrain_type, mapgendata dat, const time_point &time, float density);
void mapgen_generic_house_big_livingroom(map *m, oter_id terrain_type, mapgendata dat, const time_point &time, float density);
void mapgen_generic_house_center_hallway(map *m, oter_id terrain_type, mapgendata dat, const time_point &time, float density);

void mapgen_pharm(map *m, oter_id terrain_type, mapgendata dat, const time_point &time, float density);

void mapgen_s_sports(map *m, oter_id terrain_type, mapgendata dat, const time_point &time, float density);

void mapgen_basement_generic_layout(map *m, oter_id terrain_type, mapgendata dat, const time_point &time, float density);
void mapgen_basement_junk(map *m, oter_id terrain_type, mapgendata dat, const time_point &time, float density);
void mapgen_basement_chemlab(map *m, oter_id terrain_type, mapgendata dat, const time_point &time, float density);
void mapgen_basement_weed(map *m, oter_id terrain_type, mapgendata dat, const time_point &time, float density);
void mapgen_basement_game(map *m, oter_id terrain_type, mapgendata dat, const time_point &time, float density);
void mapgen_basement_spiders(map *m, oter_id terrain_type, mapgendata dat, const time_point &time, float density);
>>>>>>> a7b829aa
// autogen.sh
void mapgen_police(map *m, oter_id terrain_type, mapgendata dat, const time_point &turn, float density);
void mapgen_pawn(map *m, oter_id terrain_type, mapgendata dat, const time_point &turn, float density);
void mapgen_mil_surplus(map *m, oter_id terrain_type, mapgendata dat, const time_point &turn, float density);
void mapgen_cave(map *m, oter_id terrain_type, mapgendata dat, const time_point &turn, float density);
void mapgen_cave_rat(map *m, oter_id terrain_type, mapgendata dat, const time_point &turn, float density);
void mapgen_cavern(map *m, oter_id terrain_type, mapgendata dat, const time_point &turn, float density);
void mapgen_rock(map *m, oter_id terrain_type, mapgendata dat, const time_point &turn, float density);
void mapgen_rock_partial(map *m, oter_id terrain_type, mapgendata dat, const time_point &turn, float density);
void mapgen_open_air(map *m, oter_id terrain_type, mapgendata dat, const time_point &turn, float density);
void mapgen_rift(map *m, oter_id terrain_type, mapgendata dat, const time_point &turn, float density);
void mapgen_hellmouth(map *m, oter_id terrain_type, mapgendata dat, const time_point &turn, float density);
void mapgen_subway(map *m, oter_id terrain_type, mapgendata dat, const time_point &turn, float density);

void mapgen_sewer_curved(map *m, oter_id terrain_type, mapgendata dat, const time_point &turn, float density);
void mapgen_sewer_four_way(map *m, oter_id terrain_type, mapgendata dat, const time_point &turn, float density);
void mapgen_sewer_straight(map *m, oter_id terrain_type, mapgendata dat, const time_point &turn, float density);
void mapgen_sewer_tee(map *m, oter_id terrain_type, mapgendata dat, const time_point &turn, float density);

void mapgen_ants_curved(map *m, oter_id terrain_type, mapgendata dat, const time_point &turn, float density);
void mapgen_ants_four_way(map *m, oter_id terrain_type, mapgendata dat, const time_point &turn, float density);
void mapgen_ants_straight(map *m, oter_id terrain_type, mapgendata dat, const time_point &turn, float density);
void mapgen_ants_tee(map *m, oter_id terrain_type, mapgendata dat, const time_point &turn, float density);

void mapgen_ants_food(map *m, oter_id terrain_type, mapgendata dat, const time_point &turn, float density);
void mapgen_ants_larvae(map *m, oter_id terrain_type, mapgendata dat, const time_point &turn, float density);
void mapgen_ants_queen(map *m, oter_id terrain_type, mapgendata dat, const time_point &turn, float density);
void mapgen_tutorial(map *m, oter_id terrain_type, mapgendata dat, const time_point &turn, float density);

// Temporary wrappers
void mremove_trap( map *m, int x, int y );
void mtrap_set( map *m, int x, int y, trap_id t );
void madd_field( map *m, int x, int y, field_id t, int density );

#endif<|MERGE_RESOLUTION|>--- conflicted
+++ resolved
@@ -79,42 +79,6 @@
 ter_id clay_or_sand();
 
 // helper functions for mapgen.cpp, so that we can avoid having a massive switch statement (sorta)
-<<<<<<< HEAD
-void mapgen_null(map *m, oter_id terrain_type, mapgendata dat, int turn, float density);
-void mapgen_crater(map *m, oter_id terrain_type, mapgendata dat, int turn, float density);
-void mapgen_field(map *m, oter_id terrain_type, mapgendata dat, int turn, float density);
-void mapgen_dirtlot(map *m, oter_id terrain_type, mapgendata dat, int turn, float density);
-void mapgen_forest_general(map *m, oter_id terrain_type, mapgendata dat, int turn, float density);
-void mapgen_hive(map *m, oter_id terrain_type, mapgendata dat, int turn, float density);
-void mapgen_spider_pit(map *m, oter_id terrain_type, mapgendata dat, int turn, float density);
-void mapgen_fungal_bloom(map *m, oter_id terrain_type, mapgendata dat, int turn, float density);
-void mapgen_fungal_tower(map *m, oter_id terrain_type, mapgendata dat, int turn, float density);
-void mapgen_fungal_flowers(map *m, oter_id terrain_type, mapgendata dat, int turn, float density);
-void mapgen_river_center(map *m, oter_id terrain_type, mapgendata dat, int turn, float density);
-void mapgen_road(map *m, oter_id terrain_type, mapgendata dat, int turn, float density);
-void mapgen_field(map *m, oter_id terrain_type, mapgendata dat, int turn, float density);
-void mapgen_bridge(map *m, oter_id terrain_type, mapgendata dat, int turn, float density);
-void mapgen_highway(map *m, oter_id terrain_type, mapgendata dat, int turn, float density);
-void mapgen_river_curved_not(map *m, oter_id terrain_type, mapgendata dat, int turn, float density);
-void mapgen_river_straight(map *m, oter_id terrain_type, mapgendata dat, int turn, float density);
-void mapgen_river_curved(map *m, oter_id terrain_type, mapgendata dat, int turn, float density);
-
-void mapgen_generic_house(map *m, oter_id terrain_type, mapgendata dat, int turn, float density, int variant); // not mapped
-void mapgen_generic_house_boxy(map *m, oter_id terrain_type, mapgendata dat, int turn, float density);
-void mapgen_generic_house_big_livingroom(map *m, oter_id terrain_type, mapgendata dat, int turn, float density);
-void mapgen_generic_house_center_hallway(map *m, oter_id terrain_type, mapgendata dat, int turn, float density);
-
-void mapgen_pharm(map *m, oter_id terrain_type, mapgendata dat, int turn, float density);
-
-void mapgen_s_sports(map *m, oter_id terrain_type, mapgendata dat, int turn, float density);
-
-void mapgen_basement_generic_layout(map *m, oter_id terrain_type, mapgendata dat, int turn, float density);
-void mapgen_basement_junk(map *m, oter_id terrain_type, mapgendata dat, int turn, float density);
-void mapgen_basement_chemlab(map *m, oter_id terrain_type, mapgendata dat, int turn, float density);
-void mapgen_basement_weed(map *m, oter_id terrain_type, mapgendata dat, int turn, float density);
-void mapgen_basement_game(map *m, oter_id terrain_type, mapgendata dat, int turn, float density);
-void mapgen_basement_spiders(map *m, oter_id terrain_type, mapgendata dat, int turn, float density);
-=======
 void mapgen_null(map *m, oter_id terrain_type, mapgendata dat, const time_point &time, float density);
 void mapgen_crater(map *m, oter_id terrain_type, mapgendata dat, const time_point &time, float density);
 void mapgen_field(map *m, oter_id terrain_type, mapgendata dat, const time_point &time, float density);
@@ -151,7 +115,6 @@
 void mapgen_basement_weed(map *m, oter_id terrain_type, mapgendata dat, const time_point &time, float density);
 void mapgen_basement_game(map *m, oter_id terrain_type, mapgendata dat, const time_point &time, float density);
 void mapgen_basement_spiders(map *m, oter_id terrain_type, mapgendata dat, const time_point &time, float density);
->>>>>>> a7b829aa
 // autogen.sh
 void mapgen_police(map *m, oter_id terrain_type, mapgendata dat, const time_point &turn, float density);
 void mapgen_pawn(map *m, oter_id terrain_type, mapgendata dat, const time_point &turn, float density);
