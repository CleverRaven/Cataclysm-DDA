--- conflicted
+++ resolved
@@ -159,11 +159,8 @@
         void set_unset_flag( const JsonObject &jo, std::string_view member, bool is_npc );
         void set_activate( const JsonObject &jo, std::string_view member, bool is_npc );
         void set_map_run_item_eocs( const JsonObject &jo, std::string_view member, bool is_npc );
-<<<<<<< HEAD
+        void set_set_talker( const JsonObject &jo, std::string_view member, bool is_npc );
         void set_wants_to_talk( bool is_npc = false );
-=======
-        void set_set_talker( const JsonObject &jo, std::string_view member, bool is_npc );
->>>>>>> 2a67568c
         void operator()( dialogue &d ) const {
             if( !function ) {
                 return;
