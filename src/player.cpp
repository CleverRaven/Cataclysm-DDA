--- conflicted
+++ resolved
@@ -2416,112 +2416,6 @@
     search_surroundings();
 }
 
-<<<<<<< HEAD
-void player::set_movement_mode( const player_movemode new_mode )
-{
-    switch( new_mode ) {
-        case PMM_WALK: {
-            if( is_mounted() ) {
-                if( mounted_creature->has_flag( MF_RIDEABLE_MECH ) ) {
-                    add_msg( _( "You set your mech's leg power to a loping fast walk." ) );
-                } else {
-                    add_msg( _( "You nudge your steed into a steady trot." ) );
-                }
-            } else {
-                add_msg( _( "You start walking." ) );
-            }
-            break;
-        }
-        case PMM_RUN: {
-            if( can_run() ) {
-                if( is_hauling() ) {
-                    stop_hauling();
-                }
-                if( is_mounted() ) {
-                    if( mounted_creature->has_flag( MF_RIDEABLE_MECH ) ) {
-                        add_msg( _( "You set the power of your mech's leg servos to maximum." ) );
-                    } else {
-                        add_msg( _( "You spur your steed into a gallop." ) );
-                    }
-                } else {
-                    add_msg( _( "You start running." ) );
-                }
-            } else {
-                if( is_mounted() ) {
-                    // mounts dont currently have stamina, but may do in future.
-                    add_msg( m_bad, _( "Your steed is too tired to go faster." ) );
-                } else if( get_working_leg_count() < 2 ) {
-                    add_msg( m_bad, _( "You need two functional legs to run." ) );
-                } else {
-                    add_msg( m_bad, _( "You're too tired to run." ) );
-                }
-                return;
-            }
-            break;
-        }
-        case PMM_CROUCH: {
-            if( is_mounted() ) {
-                if( mounted_creature->has_flag( MF_RIDEABLE_MECH ) ) {
-                    add_msg( _( "You reduce the power of your mech's leg servos to minimum." ) );
-                } else {
-                    add_msg( _( "You slow your steed to a walk." ) );
-                }
-            } else {
-                add_msg( _( "You start crouching." ) );
-            }
-            break;
-        }
-        default: {
-            return;
-        }
-    }
-    move_mode = new_mode;
-}
-
-bool player::movement_mode_is( const player_movemode mode ) const
-{
-    return move_mode == mode;
-}
-
-void player::toggle_run_mode()
-{
-    if( move_mode == PMM_RUN ) {
-        set_movement_mode( PMM_WALK );
-    } else {
-        set_movement_mode( PMM_RUN );
-    }
-}
-
-void player::toggle_crouch_mode()
-{
-    if( move_mode == PMM_CROUCH ) {
-        set_movement_mode( PMM_WALK );
-    } else {
-        set_movement_mode( PMM_CROUCH );
-    }
-}
-
-void player::reset_move_mode()
-{
-    if( move_mode != PMM_WALK ) {
-        set_movement_mode( PMM_WALK );
-    }
-}
-
-void player::cycle_move_mode()
-{
-    unsigned char as_uchar = static_cast<unsigned char>( move_mode );
-    as_uchar = ( as_uchar + 1 + PMM_COUNT ) % PMM_COUNT;
-    set_movement_mode( static_cast<player_movemode>( as_uchar ) );
-    if( !movement_mode_is( static_cast<player_movemode>( as_uchar ) ) ) {
-        as_uchar = ( as_uchar + 1 + PMM_COUNT ) % PMM_COUNT;
-        set_movement_mode( static_cast<player_movemode>( as_uchar ) );
-    }
-
-}
-
-=======
->>>>>>> 08353e32
 void player::search_surroundings()
 {
     if( controlling_vehicle ) {
