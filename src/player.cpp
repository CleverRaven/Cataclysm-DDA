#include "player.h"

#include <cctype>
#include <algorithm>
#include <cmath>
#include <cstdlib>
#include <iterator>
#include <map>
#include <string>
#include <sstream>
#include <limits>
#include <bitset>
#include <exception>
#include <tuple>

#include "action.h"
#include "activity_handlers.h"
#include "addiction.h"
#include "ammo.h"
#include "avatar.h"
#include "avatar_action.h"
#include "bionics.h"
#include "cata_utility.h"
#include "catacharset.h"
#include "coordinate_conversions.h"
#include "craft_command.h"
#include "creature_tracker.h"
#include "cursesdef.h"
#include "debug.h"
#include "effect.h"
#include "event_bus.h"
#include "fault.h"
#include "filesystem.h"
#include "fungal_effects.h"
#include "game.h"
#include "gun_mode.h"
#include "handle_liquid.h"
#include "input.h"
#include "inventory.h"
#include "item.h"
#include "item_location.h"
#include "itype.h"
#include "iuse_actor.h"
#include "magic.h"
#include "map.h"
#include "map_iterator.h"
#include "mapdata.h"
#include "martialarts.h"
#include "material.h"
#include "memorial_logger.h"
#include "messages.h"
#include "monster.h"
#include "morale.h"
#include "morale_types.h"
#include "mtype.h"
#include "mutation.h"
#include "name.h"
#include "npc.h"
#include "options.h"
#include "output.h"
#include "overmapbuffer.h"
#include "pickup.h"
#include "profession.h"
#include "ranged.h"
#include "recipe_dictionary.h"
#include "requirements.h"
#include "skill.h"
#include "sounds.h"
#include "string_formatter.h"
#include "submap.h"
#include "text_snippets.h"
#include "translations.h"
#include "trap.h"
#include "ui.h"
#include "uistate.h"
#include "veh_type.h"
#include "vehicle.h"
#include "vitamin.h"
#include "vpart_position.h"
#include "vpart_range.h"
#include "weather.h"
#include "weather_gen.h"
#include "field.h"
#include "fire.h"
#include "int_id.h"
#include "iuse.h"
#include "lightmap.h"
#include "line.h"
#include "math_defines.h"
#include "omdata.h"
#include "overmap_types.h"
#include "recipe.h"
#include "rng.h"
#include "units.h"
#include "visitable.h"
#include "string_id.h"
#include "colony.h"
#include "enums.h"
#include "flat_set.h"
#include "stomach.h"
#include "teleport.h"

const double MAX_RECOIL = 3000;

const mtype_id mon_player_blob( "mon_player_blob" );
const mtype_id mon_shadow_snake( "mon_shadow_snake" );

const skill_id skill_dodge( "dodge" );
const skill_id skill_gun( "gun" );
const skill_id skill_mechanics( "mechanics" );
const skill_id skill_swimming( "swimming" );
const skill_id skill_throw( "throw" );
const skill_id skill_unarmed( "unarmed" );

const efftype_id effect_adrenaline( "adrenaline" );
const efftype_id effect_alarm_clock( "alarm_clock" );
const efftype_id effect_asthma( "asthma" );
const efftype_id effect_attention( "attention" );
const efftype_id effect_bandaged( "bandaged" );
const efftype_id effect_bite( "bite" );
const efftype_id effect_blind( "blind" );
const efftype_id effect_bloodworms( "bloodworms" );
const efftype_id effect_boomered( "boomered" );
const efftype_id effect_brainworms( "brainworms" );
const efftype_id effect_cig( "cig" );
const efftype_id effect_common_cold( "common_cold" );
const efftype_id effect_contacts( "contacts" );
const efftype_id effect_corroding( "corroding" );
const efftype_id effect_cough_suppress( "cough_suppress" );
const efftype_id effect_recently_coughed( "recently_coughed" );
const efftype_id effect_darkness( "darkness" );
const efftype_id effect_datura( "datura" );
const efftype_id effect_deaf( "deaf" );
const efftype_id effect_depressants( "depressants" );
const efftype_id effect_dermatik( "dermatik" );
const efftype_id effect_disabled( "disabled" );
const efftype_id effect_disinfected( "disinfected" );
const efftype_id effect_downed( "downed" );
const efftype_id effect_drunk( "drunk" );
const efftype_id effect_earphones( "earphones" );
const efftype_id effect_evil( "evil" );
const efftype_id effect_flu( "flu" );
const efftype_id effect_foodpoison( "foodpoison" );
const efftype_id effect_formication( "formication" );
const efftype_id effect_fungus( "fungus" );
const efftype_id effect_glowy_led( "glowy_led" );
const efftype_id effect_got_checked( "got_checked" );
const efftype_id effect_grabbed( "grabbed" );
const efftype_id effect_grabbing( "grabbing" );
const efftype_id effect_hallu( "hallu" );
const efftype_id effect_happy( "happy" );
const efftype_id effect_infected( "infected" );
const efftype_id effect_iodine( "iodine" );
const efftype_id effect_irradiated( "irradiated" );
const efftype_id effect_jetinjector( "jetinjector" );
const efftype_id effect_lack_sleep( "lack_sleep" );
const efftype_id effect_sleep_deprived( "sleep_deprived" );
const efftype_id effect_lying_down( "lying_down" );
const efftype_id effect_mending( "mending" );
const efftype_id effect_meth( "meth" );
const efftype_id effect_narcosis( "narcosis" );
const efftype_id effect_nausea( "nausea" );
const efftype_id effect_no_sight( "no_sight" );
const efftype_id effect_onfire( "onfire" );
const efftype_id effect_paincysts( "paincysts" );
const efftype_id effect_pkill( "pkill" );
const efftype_id effect_pkill1( "pkill1" );
const efftype_id effect_pkill2( "pkill2" );
const efftype_id effect_pkill3( "pkill3" );
const efftype_id effect_recover( "recover" );
const efftype_id effect_riding( "riding" );
const efftype_id effect_sad( "sad" );
const efftype_id effect_shakes( "shakes" );
const efftype_id effect_sleep( "sleep" );
const efftype_id effect_slept_through_alarm( "slept_through_alarm" );
const efftype_id effect_spores( "spores" );
const efftype_id effect_stim( "stim" );
const efftype_id effect_stim_overdose( "stim_overdose" );
const efftype_id effect_stunned( "stunned" );
const efftype_id effect_tapeworm( "tapeworm" );
const efftype_id effect_took_thorazine( "took_thorazine" );
const efftype_id effect_valium( "valium" );
const efftype_id effect_visuals( "visuals" );
const efftype_id effect_weed_high( "weed_high" );
const efftype_id effect_winded( "winded" );
const efftype_id effect_bleed( "bleed" );
const efftype_id effect_magnesium_supplements( "magnesium" );
const efftype_id effect_pet( "pet" );

const species_id ROBOT( "ROBOT" );

static const bionic_id bio_ads( "bio_ads" );
static const bionic_id bio_advreactor( "bio_advreactor" );
static const bionic_id bio_armor_arms( "bio_armor_arms" );
static const bionic_id bio_armor_eyes( "bio_armor_eyes" );
static const bionic_id bio_armor_head( "bio_armor_head" );
static const bionic_id bio_armor_legs( "bio_armor_legs" );
static const bionic_id bio_armor_torso( "bio_armor_torso" );
static const bionic_id bio_blaster( "bio_blaster" );
static const bionic_id bio_carbon( "bio_carbon" );
static const bionic_id bio_cloak( "bio_cloak" );
static const bionic_id bio_cqb( "bio_cqb" );
static const bionic_id bio_dis_acid( "bio_dis_acid" );
static const bionic_id bio_dis_shock( "bio_dis_shock" );
static const bionic_id bio_drain( "bio_drain" );
static const bionic_id bio_earplugs( "bio_earplugs" );
static const bionic_id bio_ears( "bio_ears" );
static const bionic_id bio_eye_optic( "bio_eye_optic" );
static const bionic_id bio_faraday( "bio_faraday" );
static const bionic_id bio_glowy( "bio_glowy" );
static const bionic_id bio_geiger( "bio_geiger" );
static const bionic_id bio_gills( "bio_gills" );
static const bionic_id bio_ground_sonar( "bio_ground_sonar" );
static const bionic_id bio_itchy( "bio_itchy" );
static const bionic_id bio_jointservo( "bio_jointservo" );
static const bionic_id bio_laser( "bio_laser" );
static const bionic_id bio_leaky( "bio_leaky" );
static const bionic_id bio_lighter( "bio_lighter" );
static const bionic_id bio_membrane( "bio_membrane" );
static const bionic_id bio_memory( "bio_memory" );
static const bionic_id bio_noise( "bio_noise" );
static const bionic_id bio_plut_filter( "bio_plut_filter" );
static const bionic_id bio_power_weakness( "bio_power_weakness" );
static const bionic_id bio_reactor( "bio_reactor" );
static const bionic_id bio_recycler( "bio_recycler" );
static const bionic_id bio_shakes( "bio_shakes" );
static const bionic_id bio_sleepy( "bio_sleepy" );
static const bionic_id bn_bio_solar( "bn_bio_solar" );
static const bionic_id bio_soporific( "bio_soporific" );
static const bionic_id bio_spasm( "bio_spasm" );
static const bionic_id bio_speed( "bio_speed" );
static const bionic_id bio_syringe( "bio_syringe" );
static const bionic_id bio_tools( "bio_tools" );
static const bionic_id bio_trip( "bio_trip" );
static const bionic_id bio_uncanny_dodge( "bio_uncanny_dodge" );
static const bionic_id bio_ups( "bio_ups" );
static const bionic_id bio_watch( "bio_watch" );
static const bionic_id bio_synaptic_regen( "bio_synaptic_regen" );

// Aftershock stuff!
static const bionic_id afs_bio_linguistic_coprocessor( "afs_bio_linguistic_coprocessor" );

static const trait_id trait_ACIDBLOOD( "ACIDBLOOD" );
static const trait_id trait_ACIDPROOF( "ACIDPROOF" );
static const trait_id trait_ADDICTIVE( "ADDICTIVE" );
static const trait_id trait_ADRENALINE( "ADRENALINE" );
static const trait_id trait_ALBINO( "ALBINO" );
static const trait_id trait_AMPHIBIAN( "AMPHIBIAN" );
static const trait_id trait_ANTENNAE( "ANTENNAE" );
static const trait_id trait_ANTLERS( "ANTLERS" );
static const trait_id trait_ASTHMA( "ASTHMA" );
static const trait_id trait_BADBACK( "BADBACK" );
static const trait_id trait_BARK( "BARK" );
static const trait_id trait_CANNIBAL( "CANNIBAL" );
static const trait_id trait_CENOBITE( "CENOBITE" );
static const trait_id trait_CEPH_EYES( "CEPH_EYES" );
static const trait_id trait_CF_HAIR( "CF_HAIR" );
static const trait_id trait_CHAOTIC( "CHAOTIC" );
static const trait_id trait_CHAOTIC_BAD( "CHAOTIC_BAD" );
static const trait_id trait_CHEMIMBALANCE( "CHEMIMBALANCE" );
static const trait_id trait_CHITIN_FUR( "CHITIN_FUR" );
static const trait_id trait_CHITIN_FUR2( "CHITIN_FUR2" );
static const trait_id trait_CHITIN_FUR3( "CHITIN_FUR3" );
static const trait_id trait_CHLOROMORPH( "CHLOROMORPH" );
static const trait_id trait_CLUMSY( "CLUMSY" );
static const trait_id trait_COLDBLOOD4( "COLDBLOOD4" );
static const trait_id trait_DEAF( "DEAF" );
static const trait_id trait_DEFT( "DEFT" );
static const trait_id trait_DEBUG_BIONIC_POWER( "DEBUG_BIONIC_POWER" );
static const trait_id trait_DEBUG_CLOAK( "DEBUG_CLOAK" );
static const trait_id trait_DEBUG_HS( "DEBUG_HS" );
static const trait_id trait_DEBUG_LS( "DEBUG_LS" );
static const trait_id trait_DEBUG_NODMG( "DEBUG_NODMG" );
static const trait_id trait_DEBUG_NOTEMP( "DEBUG_NOTEMP" );
static const trait_id trait_DISIMMUNE( "DISIMMUNE" );
static const trait_id trait_DISRESISTANT( "DISRESISTANT" );
static const trait_id trait_EASYSLEEPER( "EASYSLEEPER" );
static const trait_id trait_EASYSLEEPER2( "EASYSLEEPER2" );
static const trait_id trait_ELECTRORECEPTORS( "ELECTRORECEPTORS" );
static const trait_id trait_EATHEALTH( "EATHEALTH" );
static const trait_id trait_FASTHEALER( "FASTHEALER" );
static const trait_id trait_FASTHEALER2( "FASTHEALER2" );
static const trait_id trait_FASTLEARNER( "FASTLEARNER" );
static const trait_id trait_FASTREADER( "FASTREADER" );
static const trait_id trait_FAT( "FAT" );
static const trait_id trait_FELINE_FUR( "FELINE_FUR" );
static const trait_id trait_FRESHWATEROSMOSIS( "FRESHWATEROSMOSIS" );
static const trait_id trait_FUR( "FUR" );
static const trait_id trait_GILLS( "GILLS" );
static const trait_id trait_GILLS_CEPH( "GILLS_CEPH" );
static const trait_id trait_HATES_BOOKS( "HATES_BOOKS" );
static const trait_id trait_HEAVYSLEEPER( "HEAVYSLEEPER" );
static const trait_id trait_HEAVYSLEEPER2( "HEAVYSLEEPER2" );
static const trait_id trait_HOLLOW_BONES( "HOLLOW_BONES" );
static const trait_id trait_HOOVES( "HOOVES" );
static const trait_id trait_HORNS_POINTED( "HORNS_POINTED" );
static const trait_id trait_HUGE( "HUGE" );
static const trait_id trait_HUGE_OK( "HUGE_OK" );
static const trait_id trait_INFIMMUNE( "INFIMMUNE" );
static const trait_id trait_INSOMNIA( "INSOMNIA" );
static const trait_id trait_INT_SLIME( "INT_SLIME" );
static const trait_id trait_JITTERY( "JITTERY" );
static const trait_id trait_LARGE( "LARGE" );
static const trait_id trait_LARGE_OK( "LARGE_OK" );
static const trait_id trait_LEAVES( "LEAVES" );
static const trait_id trait_LEAVES2( "LEAVES2" );
static const trait_id trait_LEAVES3( "LEAVES3" );
static const trait_id trait_LEG_TENTACLES( "LEG_TENTACLES" );
static const trait_id trait_LEG_TENT_BRACE( "LEG_TENT_BRACE" );
static const trait_id trait_LIGHTFUR( "LIGHTFUR" );
static const trait_id trait_LIGHTSTEP( "LIGHTSTEP" );
static const trait_id trait_LIGHT_BONES( "LIGHT_BONES" );
static const trait_id trait_LOVES_BOOKS( "LOVES_BOOKS" );
static const trait_id trait_LUPINE_FUR( "LUPINE_FUR" );
static const trait_id trait_MEMBRANE( "MEMBRANE" );
static const trait_id trait_MOODSWINGS( "MOODSWINGS" );
static const trait_id trait_MOREPAIN( "MORE_PAIN" );
static const trait_id trait_MOREPAIN2( "MORE_PAIN2" );
static const trait_id trait_MOREPAIN3( "MORE_PAIN3" );
static const trait_id trait_MYOPIC( "MYOPIC" );
static const trait_id trait_M_BLOSSOMS( "M_BLOSSOMS" );
static const trait_id trait_M_DEPENDENT( "M_DEPENDENT" );
static const trait_id trait_M_IMMUNE( "M_IMMUNE" );
static const trait_id trait_M_SKIN2( "M_SKIN2" );
static const trait_id trait_M_SKIN3( "M_SKIN3" );
static const trait_id trait_M_SPORES( "M_SPORES" );
static const trait_id trait_NARCOLEPTIC( "NARCOLEPTIC" );
static const trait_id trait_NAUSEA( "NAUSEA" );
static const trait_id trait_NOMAD( "NOMAD" );
static const trait_id trait_NOMAD2( "NOMAD2" );
static const trait_id trait_NOMAD3( "NOMAD3" );
static const trait_id trait_NONADDICTIVE( "NONADDICTIVE" );
static const trait_id trait_NOPAIN( "NOPAIN" );
static const trait_id trait_NO_THIRST( "NO_THIRST" );
static const trait_id trait_PACIFIST( "PACIFIST" );
static const trait_id trait_PADDED_FEET( "PADDED_FEET" );
static const trait_id trait_PAINREC1( "PAINREC1" );
static const trait_id trait_PAINREC2( "PAINREC2" );
static const trait_id trait_PAINREC3( "PAINREC3" );
static const trait_id trait_PAINRESIST( "PAINRESIST" );
static const trait_id trait_PAINRESIST_TROGLO( "PAINRESIST_TROGLO" );
static const trait_id trait_PARAIMMUNE( "PARAIMMUNE" );
static const trait_id trait_PARKOUR( "PARKOUR" );
static const trait_id trait_PAWS( "PAWS" );
static const trait_id trait_PAWS_LARGE( "PAWS_LARGE" );
static const trait_id trait_PER_SLIME( "PER_SLIME" );
static const trait_id trait_PER_SLIME_OK( "PER_SLIME_OK" );
static const trait_id trait_PRED2( "PRED2" );
static const trait_id trait_PRED3( "PRED3" );
static const trait_id trait_PRED4( "PRED4" );
static const trait_id trait_PROF_DICEMASTER( "PROF_DICEMASTER" );
static const trait_id trait_PROF_FOODP( "PROF_FOODP" );
static const trait_id trait_PROF_SKATER( "PROF_SKATER" );
static const trait_id trait_PSYCHOPATH( "PSYCHOPATH" );
static const trait_id trait_PYROMANIA( "PYROMANIA" );
static const trait_id trait_KILLER( "KILLER" );
static const trait_id trait_QUILLS( "QUILLS" );
static const trait_id trait_RADIOACTIVE1( "RADIOACTIVE1" );
static const trait_id trait_RADIOACTIVE2( "RADIOACTIVE2" );
static const trait_id trait_RADIOACTIVE3( "RADIOACTIVE3" );
static const trait_id trait_RADIOGENIC( "RADIOGENIC" );
static const trait_id trait_REGEN( "REGEN" );
static const trait_id trait_REGEN_LIZ( "REGEN_LIZ" );
static const trait_id trait_ROOTS2( "ROOTS2" );
static const trait_id trait_ROOTS3( "ROOTS3" );
static const trait_id trait_SAPIOVORE( "SAPIOVORE" );
static const trait_id trait_SAVANT( "SAVANT" );
static const trait_id trait_SCHIZOPHRENIC( "SCHIZOPHRENIC" );
static const trait_id trait_SEESLEEP( "SEESLEEP" );
static const trait_id trait_SELFAWARE( "SELFAWARE" );
static const trait_id trait_SHARKTEETH( "SHARKTEETH" );
static const trait_id trait_SHELL2( "SHELL2" );
static const trait_id trait_SHOUT1( "SHOUT1" );
static const trait_id trait_SHOUT2( "SHOUT2" );
static const trait_id trait_SHOUT3( "SHOUT3" );
static const trait_id trait_SLEEK_SCALES( "SLEEK_SCALES" );
static const trait_id trait_SLIMESPAWNER( "SLIMESPAWNER" );
static const trait_id trait_SLIMY( "SLIMY" );
static const trait_id trait_SLOWHEALER( "SLOWHEALER" );
static const trait_id trait_SLOWLEARNER( "SLOWLEARNER" );
static const trait_id trait_SLOWREADER( "SLOWREADER" );
static const trait_id trait_SORES( "SORES" );
static const trait_id trait_SPINES( "SPINES" );
static const trait_id trait_SPIRITUAL( "SPIRITUAL" );
static const trait_id trait_SQUEAMISH( "SQUEAMISH" );
static const trait_id trait_STRONGSTOMACH( "STRONGSTOMACH" );
static const trait_id trait_SUNBURN( "SUNBURN" );
static const trait_id trait_SUNLIGHT_DEPENDENT( "SUNLIGHT_DEPENDENT" );
static const trait_id trait_TAIL_FIN( "TAIL_FIN" );
static const trait_id trait_THORNS( "THORNS" );
static const trait_id trait_THRESH_SPIDER( "THRESH_SPIDER" );
static const trait_id trait_TOUGH_FEET( "TOUGH_FEET" );
static const trait_id trait_TRANSPIRATION( "TRANSPIRATION" );
static const trait_id trait_TROGLO( "TROGLO" );
static const trait_id trait_TROGLO2( "TROGLO2" );
static const trait_id trait_TROGLO3( "TROGLO3" );
static const trait_id trait_UNSTABLE( "UNSTABLE" );
static const trait_id trait_URSINE_EYE( "URSINE_EYE" );
static const trait_id trait_URSINE_FUR( "URSINE_FUR" );
static const trait_id trait_VISCOUS( "VISCOUS" );
static const trait_id trait_VOMITOUS( "VOMITOUS" );
static const trait_id trait_WATERSLEEP( "WATERSLEEP" );
static const trait_id trait_WEAKSTOMACH( "WEAKSTOMACH" );
static const trait_id trait_WEBBED( "WEBBED" );
static const trait_id trait_WEB_SPINNER( "WEB_SPINNER" );
static const trait_id trait_WEB_WALKER( "WEB_WALKER" );
static const trait_id trait_WEB_WEAVER( "WEB_WEAVER" );
static const trait_id trait_WOOLALLERGY( "WOOLALLERGY" );

stat_mod player::get_pain_penalty() const
{
    stat_mod ret;
    int pain = get_perceived_pain();
    if( pain <= 0 ) {
        return ret;
    }

    int stat_penalty = std::floor( std::pow( pain, 0.8f ) / 10.0f );

    bool ceno = has_trait( trait_CENOBITE );
    if( !ceno ) {
        ret.strength = stat_penalty;
        ret.dexterity = stat_penalty;
    }

    if( !has_trait( trait_INT_SLIME ) ) {
        ret.intelligence = 1 + stat_penalty;
    } else {
        ret.intelligence = 1 + pain / 5;
    }

    ret.perception = stat_penalty * 2 / 3;

    ret.speed = std::pow( pain, 0.7f );
    if( ceno ) {
        ret.speed /= 2;
    }

    ret.speed = std::min( ret.speed, 50 );
    return ret;
}

player::player()
{
    str_cur = 8;
    str_max = 8;
    dex_cur = 8;
    dex_max = 8;
    int_cur = 8;
    int_max = 8;
    per_cur = 8;
    per_max = 8;
    dodges_left = 1;
    blocks_left = 1;
    set_power_level( 0_kJ );
    set_max_power_level( 0_kJ );
    cash = 0;
    scent = 500;
    male = true;
    prof = profession::has_initialized() ? profession::generic() :
           nullptr; //workaround for a potential structural limitation, see player::create

    start_location = start_location_id( "shelter" );
    moves = 100;
    movecounter = 0;
    oxygen = 0;
    in_vehicle = false;
    controlling_vehicle = false;
    grab_point = tripoint_zero;
    hauling = false;
    focus_pool = 100;
    last_item = itype_id( "null" );
    sight_max = 9999;
    last_batch = 0;
    lastconsumed = itype_id( "null" );
    next_expected_position = cata::nullopt;
    death_drops = true;

    empty_traits();

    nv_cached = false;
    volume = 0;

    set_value( "THIEF_MODE", "THIEF_ASK" );

    for( const auto &v : vitamin::all() ) {
        vitamin_levels[ v.first ] = 0;
    }

    recalc_sight_limits();
    reset_encumbrance();
}

player::~player() = default;
player::player( player && ) = default;
player &player::operator=( player && ) = default;

void player::normalize()
{
    Character::normalize();

    recalc_hp();

    temp_conv.fill( BODYTEMP_NORM );
    set_stamina( get_stamina_max() );
}

void player::process_turn()
{
    // Has to happen before reset_stats
    clear_miss_reasons();

    Character::process_turn();

    // If we're actively handling something we can't just drop it on the ground
    // in the middle of handling it
    if( activity.targets.empty() ) {
        drop_invalid_inventory();
    }
    process_items();
    // Didn't just pick something up
    last_item = itype_id( "null" );

    if( !is_npc() && has_trait( trait_DEBUG_BIONIC_POWER ) ) {
        mod_power_level( get_max_power_level() );
    }

    visit_items( [this]( item * e ) {
        e->process_artifact( this, pos() );
        e->process_relic( this );
        return VisitResponse::NEXT;
    } );

    suffer();
    // NPCs curently dont make any use of their scent, pointless to calculate it
    // TODO: make use of NPC scent.
    if( !is_npc() ) {
        // Set our scent towards the norm
        int norm_scent = 500;
        if( has_trait( trait_WEAKSCENT ) ) {
            norm_scent = 300;
        }
        if( has_trait( trait_SMELLY ) ) {
            norm_scent = 800;
        }
        if( has_trait( trait_SMELLY2 ) ) {
            norm_scent = 1200;
        }
        // Not so much that you don't have a scent
        // but that you smell like a plant, rather than
        // a human. When was the last time you saw a critter
        // attack a bluebell or an apple tree?
        if( has_trait( trait_FLOWERS ) && !has_trait( trait_CHLOROMORPH ) ) {
            norm_scent -= 200;
        }
        // You *are* a plant.  Unless someone hunts triffids by scent,
        // you don't smell like prey.
        if( has_trait( trait_CHLOROMORPH ) ) {
            norm_scent = 0;
        }

<<<<<<< HEAD
    // Set our scent towards the norm
    int norm_scent = 500;
    int temp_norm_scent = INT_MIN;
    bool found_intensity = false;
    for( const trait_id &mut : get_mutations() ) {
        const cata::optional<int> &scent_intensity = mut->scent_intensity;
        if( scent_intensity ) {
            found_intensity = true;
            temp_norm_scent = std::max( temp_norm_scent, *scent_intensity );
        }
    }
    if( found_intensity ) {
        norm_scent = temp_norm_scent;
    }

    for( const trait_id &mut : get_mutations() ) {
        const cata::optional<int> &scent_mask = mut->scent_mask;
        if( scent_mask ) {
            norm_scent += *scent_mask;
        }
    }

    // Scent increases fast at first, and slows down as it approaches normal levels.
    // Estimate it will take about norm_scent * 2 turns to go from 0 - norm_scent / 2
    // Without smelly trait this is about 1.5 hrs. Slows down significantly after that.
    if( scent < rng( 0, norm_scent ) ) {
        scent++;
    }
=======
        // Scent increases fast at first, and slows down as it approaches normal levels.
        // Estimate it will take about norm_scent * 2 turns to go from 0 - norm_scent / 2
        // Without smelly trait this is about 1.5 hrs. Slows down significantly after that.
        if( scent < rng( 0, norm_scent ) ) {
            scent++;
        }
>>>>>>> 847e182b

        // Unusually high scent decreases steadily until it reaches normal levels.
        if( scent > norm_scent ) {
            scent--;
        }

        for( const trait_id &mut : get_mutations() ) {
            scent *= mut.obj().scent_modifier;
        }
    }

    // We can dodge again! Assuming we can actually move...
    if( in_sleep_state() ) {
        blocks_left = 0;
        dodges_left = 0;
    } else if( moves > 0 ) {
        blocks_left = get_num_blocks();
        dodges_left = get_num_dodges();
    }

    // auto-learning. This is here because skill-increases happens all over the place:
    // SkillLevel::readBook (has no connection to the skill or the player),
    // player::read, player::practice, ...
    // Check for spontaneous discovery of martial art styles
    for( auto &style : autolearn_martialart_types() ) {
        const matype_id &ma( style );

        if( !martial_arts_data.has_martialart( ma ) && can_autolearn( ma ) ) {
            martial_arts_data.add_martialart( ma );
            add_msg_if_player( m_info, _( "You have learned a new style: %s!" ), ma.obj().name );
        }
    }

    // Update time spent conscious in this overmap tile for the Nomad traits.
    if( !is_npc() && ( has_trait( trait_NOMAD ) || has_trait( trait_NOMAD2 ) ||
                       has_trait( trait_NOMAD3 ) ) &&
        !has_effect( effect_sleep ) && !has_effect( effect_narcosis ) ) {
        const tripoint ompos = global_omt_location();
        const point pos = ompos.xy();
        if( overmap_time.find( pos ) == overmap_time.end() ) {
            overmap_time[pos] = 1_turns;
        } else {
            overmap_time[pos] += 1_turns;
        }
    }
    // Decay time spent in other overmap tiles.
    if( !is_npc() && calendar::once_every( 1_hours ) ) {
        const tripoint ompos = global_omt_location();
        const time_point now = calendar::turn;
        time_duration decay_time = 0_days;
        if( has_trait( trait_NOMAD ) ) {
            decay_time = 7_days;
        } else if( has_trait( trait_NOMAD2 ) ) {
            decay_time = 14_days;
        } else if( has_trait( trait_NOMAD3 ) ) {
            decay_time = 28_days;
        }
        auto it = overmap_time.begin();
        while( it != overmap_time.end() ) {
            if( it->first.x == ompos.x && it->first.y == ompos.y ) {
                it++;
                continue;
            }
            // Find the amount of time passed since the player touched any of the overmap tile's submaps.
            const tripoint tpt = tripoint( it->first, 0 );
            const time_point last_touched = overmap_buffer.scent_at( tpt ).creation_time;
            const time_duration since_visit = now - last_touched;
            // If the player has spent little time in this overmap tile, let it decay after just an hour instead of the usual extended decay time.
            const time_duration modified_decay_time = it->second > 5_minutes ? decay_time : 1_hours;
            if( since_visit > modified_decay_time ) {
                // Reduce the tracked time spent in this overmap tile.
                const time_duration decay_amount = std::min( since_visit - modified_decay_time, 1_hours );
                const time_duration updated_value = it->second - decay_amount;
                if( updated_value <= 0_turns ) {
                    // We can stop tracking this tile if there's no longer any time recorded there.
                    it = overmap_time.erase( it );
                    continue;
                } else {
                    it->second = updated_value;
                }
            }
            it++;
        }
    }
}

void player::action_taken()
{
    nv_cached = false;
}

int player::kcal_speed_penalty()
{
    static const std::vector<std::pair<float, float>> starv_thresholds = { {
            std::make_pair( 0.0f, -90.0f ),
            std::make_pair( character_weight_category::emaciated, -50.f ),
            std::make_pair( character_weight_category::underweight, -25.0f ),
            std::make_pair( character_weight_category::normal, 0.0f )
        }
    };
    if( get_kcal_percent() > 0.95f ) {
        // @TODO: get speed penalties for being too fat, too
        return 0;
    } else {
        return round( multi_lerp( starv_thresholds, get_bmi() ) );
    }
}

int player::thirst_speed_penalty( int thirst )
{
    // We die at 1200 thirst
    // Start by dropping speed really fast, but then level it off a bit
    static const std::vector<std::pair<float, float>> thirst_thresholds = {{
            std::make_pair( 40.0f, 0.0f ),
            std::make_pair( 300.0f, -25.0f ),
            std::make_pair( 600.0f, -50.0f ),
            std::make_pair( 1200.0f, -75.0f )
        }
    };
    return static_cast<int>( multi_lerp( thirst_thresholds, thirst ) );
}

void player::recalc_speed_bonus()
{
    // Minus some for weight...
    int carry_penalty = 0;
    if( weight_carried() > weight_capacity() && !has_trait( trait_id( "DEBUG_STORAGE" ) ) ) {
        carry_penalty = 25 * ( weight_carried() - weight_capacity() ) / ( weight_capacity() );
    }
    mod_speed_bonus( -carry_penalty );

    mod_speed_bonus( -get_pain_penalty().speed );

    if( get_thirst() > 40 ) {
        mod_speed_bonus( thirst_speed_penalty( get_thirst() ) );
    }
    // fat or underweight, you get slower. cumulative with hunger
    mod_speed_bonus( kcal_speed_penalty() );

    for( const auto &maps : *effects ) {
        for( auto i : maps.second ) {
            bool reduced = resists_effect( i.second );
            mod_speed_bonus( i.second.get_mod( "SPEED", reduced ) );
        }
    }

    // add martial arts speed bonus
    mod_speed_bonus( mabuff_speed_bonus() );

    // Not sure why Sunlight Dependent is here, but OK
    // Ectothermic/COLDBLOOD4 is intended to buff folks in the Summer
    // Threshold-crossing has its charms ;-)
    if( g != nullptr ) {
        if( has_trait( trait_SUNLIGHT_DEPENDENT ) && !g->is_in_sunlight( pos() ) ) {
            mod_speed_bonus( -( g->light_level( posz() ) >= 12 ? 5 : 10 ) );
        }
        const float temperature_speed_modifier = mutation_value( "temperature_speed_modifier" );
        if( temperature_speed_modifier != 0 ) {
            const auto player_local_temp = g->weather.get_temperature( pos() );
            if( has_trait( trait_COLDBLOOD4 ) || player_local_temp < 65 ) {
                mod_speed_bonus( ( player_local_temp - 65 ) * temperature_speed_modifier );
            }
        }
    }

    if( has_artifact_with( AEP_SPEED_UP ) ) {
        mod_speed_bonus( 20 );
    }
    if( has_artifact_with( AEP_SPEED_DOWN ) ) {
        mod_speed_bonus( -20 );
    }

    float speed_modifier = Character::mutation_value( "speed_modifier" );
    set_speed_bonus( static_cast<int>( get_speed() * speed_modifier ) - get_speed_base() );

    if( has_bionic( bio_speed ) ) { // multiply by 1.1
        set_speed_bonus( static_cast<int>( get_speed() * 1.1 ) - get_speed_base() );
    }

    // Speed cannot be less than 25% of base speed, so minimal speed bonus is -75% base speed.
    const int min_speed_bonus = static_cast<int>( -0.75 * get_speed_base() );
    if( get_speed_bonus() < min_speed_bonus ) {
        set_speed_bonus( min_speed_bonus );
    }
}

int player::run_cost( int base_cost, bool diag ) const
{
    float movecost = static_cast<float>( base_cost );
    if( diag ) {
        movecost *= 0.7071f; // because everything here assumes 100 is base
    }
    const bool flatground = movecost < 105;
    // The "FLAT" tag includes soft surfaces, so not a good fit.
    const bool on_road = flatground && g->m.has_flag( "ROAD", pos() );
    const bool on_fungus = g->m.has_flag_ter_or_furn( "FUNGUS", pos() );

    if( !is_mounted() ) {
        if( movecost > 100 ) {
            movecost *= Character::mutation_value( "movecost_obstacle_modifier" );
            if( movecost < 100 ) {
                movecost = 100;
            }
        }
        if( has_trait( trait_M_IMMUNE ) && on_fungus ) {
            if( movecost > 75 ) {
                movecost =
                    75; // Mycal characters are faster on their home territory, even through things like shrubs
            }
        }
        if( is_limb_hindered( hp_leg_l ) ) {
            movecost += 25;
        }

        if( is_limb_hindered( hp_leg_r ) ) {
            movecost += 25;
        }
        movecost *= Character::mutation_value( "movecost_modifier" );
        if( flatground ) {
            movecost *= Character::mutation_value( "movecost_flatground_modifier" );
        }
        if( has_trait( trait_PADDED_FEET ) && !footwear_factor() ) {
            movecost *= .9f;
        }
        if( has_active_bionic( bio_jointservo ) ) {
            if( move_mode == CMM_RUN ) {
                movecost *= 0.85f;
            } else {
                movecost *= 0.95f;
            }
        } else if( has_bionic( bio_jointservo ) ) {
            movecost *= 1.1f;
        }

        if( worn_with_flag( "SLOWS_MOVEMENT" ) ) {
            movecost *= 1.1f;
        }
        if( worn_with_flag( "FIN" ) ) {
            movecost *= 1.5f;
        }
        if( worn_with_flag( "ROLLER_INLINE" ) ) {
            if( on_road ) {
                movecost *= 0.5f;
            } else {
                movecost *= 1.5f;
            }
        }
        // Quad skates might be more stable than inlines,
        // but that also translates into a slower speed when on good surfaces.
        if( worn_with_flag( "ROLLER_QUAD" ) ) {
            if( on_road ) {
                movecost *= 0.7f;
            } else {
                movecost *= 1.3f;
            }
        }
        // Skates with only one wheel (roller shoes) are fairly less stable
        // and fairly slower as well
        if( worn_with_flag( "ROLLER_ONE" ) ) {
            if( on_road ) {
                movecost *= 0.85f;
            } else {
                movecost *= 1.1f;
            }
        }

        movecost +=
            ( ( encumb( bp_foot_l ) + encumb( bp_foot_r ) ) * 2.5 +
              ( encumb( bp_leg_l ) + encumb( bp_leg_r ) ) * 1.5 ) / 10;

        // ROOTS3 does slow you down as your roots are probing around for nutrients,
        // whether you want them to or not.  ROOTS1 is just too squiggly without shoes
        // to give you some stability.  Plants are a bit of a slow-mover.  Deal.
        const bool mutfeet = has_trait( trait_LEG_TENTACLES ) || has_trait( trait_PADDED_FEET ) ||
                             has_trait( trait_HOOVES ) || has_trait( trait_TOUGH_FEET ) || has_trait( trait_ROOTS2 );
        if( !is_wearing_shoes( side::LEFT ) && !mutfeet ) {
            movecost += 8;
        }
        if( !is_wearing_shoes( side::RIGHT ) && !mutfeet ) {
            movecost += 8;
        }

        if( has_trait( trait_ROOTS3 ) && g->m.has_flag( "DIGGABLE", pos() ) ) {
            movecost += 10 * footwear_factor();
        }

        movecost = calculate_by_enchantment( movecost, enchantment::mod::MOVE_COST );
        movecost /= stamina_move_cost_modifier();
    }

    if( diag ) {
        movecost *= M_SQRT2;
    }

    return static_cast<int>( movecost );
}

int player::swim_speed() const
{
    int ret;
    if( is_mounted() ) {
        monster *mon = mounted_creature.get();
        // no difference in swim speed by monster type yet.
        // TODO: difference in swim speed by monster type.
        // No monsters are currently mountable and can swim, though mods may allow this.
        if( mon->has_flag( MF_SWIMS ) ) {
            ret = 25;
            ret += get_weight() / 120_gram - 50 * ( mon->get_size() - 1 );
            return ret;
        }
    }
    const auto usable = exclusive_flag_coverage( "ALLOWS_NATURAL_ATTACKS" );
    float hand_bonus_mult = ( usable.test( bp_hand_l ) ? 0.5f : 0.0f ) +
                            ( usable.test( bp_hand_r ) ? 0.5f : 0.0f );

    if( !has_trait( trait_AMPHIBIAN ) ) {
        ret = 440 + weight_carried() / 60_gram - 50 * get_skill_level( skill_swimming );
        /** AMPHIBIAN increases base swim speed */
    } else {
        ret = 200 + weight_carried() / 120_gram - 50 * get_skill_level( skill_swimming );
    }
    /** @EFFECT_STR increases swim speed bonus from PAWS */
    if( has_trait( trait_PAWS ) ) {
        ret -= hand_bonus_mult * ( 20 + str_cur * 3 );
    }
    /** @EFFECT_STR increases swim speed bonus from PAWS_LARGE */
    if( has_trait( trait_PAWS_LARGE ) ) {
        ret -= hand_bonus_mult * ( 20 + str_cur * 4 );
    }
    /** @EFFECT_STR increases swim speed bonus from swim_fins */
    if( worn_with_flag( "FIN", bp_foot_l ) || worn_with_flag( "FIN", bp_foot_r ) ) {
        if( worn_with_flag( "FIN", bp_foot_l ) && worn_with_flag( "FIN", bp_foot_r ) ) {
            ret -= ( 15 * str_cur );
        } else {
            ret -= ( 15 * str_cur ) / 2;
        }
    }
    /** @EFFECT_STR increases swim speed bonus from WEBBED */
    if( has_trait( trait_WEBBED ) ) {
        ret -= hand_bonus_mult * ( 60 + str_cur * 5 );
    }
    /** @EFFECT_STR increases swim speed bonus from TAIL_FIN */
    if( has_trait( trait_TAIL_FIN ) ) {
        ret -= 100 + str_cur * 10;
    }
    if( has_trait( trait_SLEEK_SCALES ) ) {
        ret -= 100;
    }
    if( has_trait( trait_LEG_TENTACLES ) ) {
        ret -= 60;
    }
    if( has_trait( trait_FAT ) ) {
        ret -= 30;
    }
    /** @EFFECT_SWIMMING increases swim speed */
    ret += ( 50 - get_skill_level( skill_swimming ) * 2 ) * ( ( encumb( bp_leg_l ) + encumb(
                bp_leg_r ) ) / 10 );
    ret += ( 80 - get_skill_level( skill_swimming ) * 3 ) * ( encumb( bp_torso ) / 10 );
    if( get_skill_level( skill_swimming ) < 10 ) {
        for( auto &i : worn ) {
            ret += i.volume() / 125_ml * ( 10 - get_skill_level( skill_swimming ) );
        }
    }
    /** @EFFECT_STR increases swim speed */

    /** @EFFECT_DEX increases swim speed */
    ret -= str_cur * 6 + dex_cur * 4;
    if( worn_with_flag( "FLOTATION" ) ) {
        ret = std::min( ret, 400 );
        ret = std::max( ret, 200 );
    }
    // If (ret > 500), we can not swim; so do not apply the underwater bonus.
    if( underwater && ret < 500 ) {
        ret -= 50;
    }

    // Running movement mode while swimming means faster swim style, like crawlstroke
    if( move_mode == CMM_RUN ) {
        ret -= 80;
    }
    // Crouching movement mode while swimming means slower swim style, like breaststroke
    if( move_mode == CMM_CROUCH ) {
        ret += 50;
    }

    if( ret < 30 ) {
        ret = 30;
    }
    return ret;
}

bool player::digging() const
{
    return false;
}

bool player::is_on_ground() const
{
    return get_working_leg_count() < 2 || has_effect( effect_downed );
}

float player::stability_roll() const
{
    /** @EFFECT_STR improves player stability roll */

    /** @EFFECT_PER slightly improves player stability roll */

    /** @EFFECT_DEX slightly improves player stability roll */

    /** @EFFECT_MELEE improves player stability roll */
    return get_melee() + get_str() + ( get_per() / 3.0f ) + ( get_dex() / 4.0f );
}

double player::recoil_vehicle() const
{
    // TODO: vary penalty dependent upon vehicle part on which player is boarded

    if( in_vehicle ) {
        if( const optional_vpart_position vp = g->m.veh_at( pos() ) ) {
            return static_cast<double>( abs( vp->vehicle().velocity ) ) * 3 / 100;
        }
    }
    return 0;
}

double player::recoil_total() const
{
    return recoil + recoil_vehicle();
}

bool player::is_underwater() const
{
    return underwater;
}

bool player::is_hallucination() const
{
    return false;
}

void player::set_underwater( bool u )
{
    if( underwater != u ) {
        underwater = u;
        recalc_sight_limits();
    }
}

nc_color player::basic_symbol_color() const
{
    if( has_effect( effect_onfire ) ) {
        return c_red;
    }
    if( has_effect( effect_stunned ) ) {
        return c_light_blue;
    }
    if( has_effect( effect_boomered ) ) {
        return c_pink;
    }
    if( has_active_mutation( trait_id( "SHELL2" ) ) ) {
        return c_magenta;
    }
    if( underwater ) {
        return c_blue;
    }
    if( has_active_bionic( bio_cloak ) || has_artifact_with( AEP_INVISIBLE ) ||
        is_wearing_active_optcloak() || has_trait( trait_DEBUG_CLOAK ) ) {
        return c_dark_gray;
    }
    if( move_mode == CMM_RUN ) {
        return c_yellow;
    }
    if( move_mode == CMM_CROUCH ) {
        return c_light_gray;
    }
    return c_white;
}

void player::mod_stat( const std::string &stat, float modifier )
{
    if( stat == "thirst" ) {
        mod_thirst( modifier );
    } else if( stat == "fatigue" ) {
        mod_fatigue( modifier );
    } else if( stat == "oxygen" ) {
        oxygen += modifier;
    } else if( stat == "stamina" ) {
        if( get_stamina() + modifier < 0 ) {
            add_effect( effect_winded, 10_turns );
        }
        mod_stamina( modifier );
        set_stamina( std::min( get_stamina(), get_stamina_max() ) );
        set_stamina( std::max( 0, get_stamina() ) );
    } else {
        // Fall through to the creature method.
        Character::mod_stat( stat, modifier );
    }
}

time_duration player::estimate_effect_dur( const skill_id &relevant_skill,
        const efftype_id &target_effect, const time_duration &error_magnitude,
        int threshold, const Creature &target ) const
{
    const time_duration zero_duration = 0_turns;

    int skill_lvl = get_skill_level( relevant_skill );

    time_duration estimate = std::max( zero_duration, target.get_effect_dur( target_effect ) +
                                       rng( -1, 1 ) * error_magnitude *
                                       rng( 0, std::max( 0, threshold - skill_lvl ) ) );
    return estimate;
}

bool player::has_conflicting_trait( const trait_id &flag ) const
{
    return ( has_opposite_trait( flag ) || has_lower_trait( flag ) || has_higher_trait( flag ) ||
             has_same_type_trait( flag ) );
}

bool player::has_opposite_trait( const trait_id &flag ) const
{
    for( auto &i : flag->cancels ) {
        if( has_trait( i ) ) {
            return true;
        }
    }
    return false;
}

bool player::has_lower_trait( const trait_id &flag ) const
{
    for( auto &i : flag->prereqs ) {
        if( has_trait( i ) || has_lower_trait( i ) ) {
            return true;
        }
    }
    return false;
}

bool player::has_higher_trait( const trait_id &flag ) const
{
    for( auto &i : flag->replacements ) {
        if( has_trait( i ) || has_higher_trait( i ) ) {
            return true;
        }
    }
    return false;
}

bool player::has_same_type_trait( const trait_id &flag ) const
{
    for( auto &i : get_mutations_in_types( flag->types ) ) {
        if( has_trait( i ) && flag != i ) {
            return true;
        }
    }
    return false;
}

bool player::purifiable( const trait_id &flag ) const
{
    return flag->purifiable;
}

/// Returns a randomly selected dream
std::string player::get_category_dream( const std::string &cat,
                                        int strength ) const
{
    std::vector<dream> valid_dreams;
    //Pull the list of dreams
    for( auto &i : dreams ) {
        //Pick only the ones matching our desired category and strength
        if( ( i.category == cat ) && ( i.strength == strength ) ) {
            // Put the valid ones into our list
            valid_dreams.push_back( i );
        }
    }
    if( valid_dreams.empty() ) {
        return "";
    }
    const dream &selected_dream = random_entry( valid_dreams );
    return random_entry( selected_dream.messages() );
}

std::list<item *> player::get_radio_items()
{
    std::list<item *> rc_items;
    const invslice &stacks = inv.slice();
    for( auto &stack : stacks ) {
        item &stack_iter = stack->front();
        if( stack_iter.has_flag( "RADIO_ACTIVATION" ) ) {
            rc_items.push_back( &stack_iter );
        }
    }

    for( auto &elem : worn ) {
        if( elem.has_flag( "RADIO_ACTIVATION" ) ) {
            rc_items.push_back( &elem );
        }
    }

    if( is_armed() ) {
        if( weapon.has_flag( "RADIO_ACTIVATION" ) ) {
            rc_items.push_back( &weapon );
        }
    }
    return rc_items;
}

std::list<item *> player::get_artifact_items()
{
    std::list<item *> art_items;
    const invslice &stacks = inv.slice();
    for( auto &stack : stacks ) {
        item &stack_iter = stack->front();
        if( stack_iter.is_artifact() ) {
            art_items.push_back( &stack_iter );
        }
    }
    for( auto &elem : worn ) {
        if( elem.is_artifact() ) {
            art_items.push_back( &elem );
        }
    }
    if( is_armed() ) {
        if( weapon.is_artifact() ) {
            art_items.push_back( &weapon );
        }
    }
    return art_items;
}

const tripoint &player::pos() const
{
    return position;
}

int player::sight_range( int light_level ) const
{
    /* Via Beer-Lambert we have:
     * light_level * (1 / exp( LIGHT_TRANSPARENCY_OPEN_AIR * distance) ) <= LIGHT_AMBIENT_LOW
     * Solving for distance:
     * 1 / exp( LIGHT_TRANSPARENCY_OPEN_AIR * distance ) <= LIGHT_AMBIENT_LOW / light_level
     * 1 <= exp( LIGHT_TRANSPARENCY_OPEN_AIR * distance ) * LIGHT_AMBIENT_LOW / light_level
     * light_level <= exp( LIGHT_TRANSPARENCY_OPEN_AIR * distance ) * LIGHT_AMBIENT_LOW
     * log(light_level) <= LIGHT_TRANSPARENCY_OPEN_AIR * distance + log(LIGHT_AMBIENT_LOW)
     * log(light_level) - log(LIGHT_AMBIENT_LOW) <= LIGHT_TRANSPARENCY_OPEN_AIR * distance
     * log(LIGHT_AMBIENT_LOW / light_level) <= LIGHT_TRANSPARENCY_OPEN_AIR * distance
     * log(LIGHT_AMBIENT_LOW / light_level) * (1 / LIGHT_TRANSPARENCY_OPEN_AIR) <= distance
     */
    int range = static_cast<int>( -log( get_vision_threshold( static_cast<int>( g->m.ambient_light_at(
                                            pos() ) ) ) /
                                        static_cast<float>( light_level ) ) *
                                  ( 1.0 / LIGHT_TRANSPARENCY_OPEN_AIR ) );
    // int range = log(light_level * LIGHT_AMBIENT_LOW) / LIGHT_TRANSPARENCY_OPEN_AIR;

    // Clamp to [1, sight_max].
    return std::max( 1, std::min( range, sight_max ) );
}

int player::unimpaired_range() const
{
    return std::min( sight_max, 60 );
}

bool player::overmap_los( const tripoint &omt, int sight_points )
{
    const tripoint ompos = global_omt_location();
    if( omt.x < ompos.x - sight_points || omt.x > ompos.x + sight_points ||
        omt.y < ompos.y - sight_points || omt.y > ompos.y + sight_points ) {
        // Outside maximum sight range
        return false;
    }

    const std::vector<tripoint> line = line_to( ompos, omt, 0, 0 );
    for( size_t i = 0; i < line.size() && sight_points >= 0; i++ ) {
        const tripoint &pt = line[i];
        const oter_id &ter = overmap_buffer.ter( pt );
        sight_points -= static_cast<int>( ter->get_see_cost() );
        if( sight_points < 0 ) {
            return false;
        }
    }
    return true;
}

int player::overmap_sight_range( int light_level ) const
{
    int sight = sight_range( light_level );
    if( sight < SEEX ) {
        return 0;
    }
    if( sight <= SEEX * 4 ) {
        return ( sight / ( SEEX / 2 ) );
    }

    sight = 6;
    // The higher your perception, the farther you can see.
    sight += static_cast<int>( get_per() / 2 );
    // The higher up you are, the farther you can see.
    sight += std::max( 0, posz() ) * 2;
    // Mutations like Scout and Topographagnosia affect how far you can see.
    sight += Character::mutation_value( "overmap_sight" );

    float multiplier = Character::mutation_value( "overmap_multiplier" );
    // Binoculars double your sight range.
    const bool has_optic = ( has_item_with_flag( "ZOOM" ) || has_bionic( bio_eye_optic ) ||
                             ( is_mounted() &&
                               mounted_creature->has_flag( MF_MECH_RECON_VISION ) ) );
    if( has_optic ) {
        multiplier += 1;
    }

    sight = round( sight * multiplier );
    return std::max( sight, 3 );
}

#define MAX_CLAIRVOYANCE 40
int player::clairvoyance() const
{
    if( vision_mode_cache[VISION_CLAIRVOYANCE_SUPER] ) {
        return MAX_CLAIRVOYANCE;
    }

    if( vision_mode_cache[VISION_CLAIRVOYANCE_PLUS] ) {
        return 8;
    }

    if( vision_mode_cache[VISION_CLAIRVOYANCE] ) {
        return 3;
    }

    return 0;
}

bool player::sight_impaired() const
{
    return ( ( ( has_effect( effect_boomered ) || has_effect( effect_no_sight ) ||
                 has_effect( effect_darkness ) ) &&
               ( !( has_trait( trait_PER_SLIME_OK ) ) ) ) ||
             ( underwater && !has_bionic( bio_membrane ) && !has_trait( trait_MEMBRANE ) &&
               !worn_with_flag( "SWIM_GOGGLES" ) && !has_trait( trait_PER_SLIME_OK ) &&
               !has_trait( trait_CEPH_EYES ) && !has_trait( trait_SEESLEEP ) ) ||
             ( ( has_trait( trait_MYOPIC ) || has_trait( trait_URSINE_EYE ) ) &&
               !worn_with_flag( "FIX_NEARSIGHT" ) &&
               !has_effect( effect_contacts ) &&
               !has_bionic( bio_eye_optic ) ) ||
             has_trait( trait_PER_SLIME ) );
}

bool player::avoid_trap( const tripoint &pos, const trap &tr ) const
{
    /** @EFFECT_DEX increases chance to avoid traps */

    /** @EFFECT_DODGE increases chance to avoid traps */
    int myroll = dice( 3, dex_cur + get_skill_level( skill_dodge ) * 1.5 );
    int traproll;
    if( tr.can_see( pos, *this ) ) {
        traproll = dice( 3, tr.get_avoidance() );
    } else {
        traproll = dice( 6, tr.get_avoidance() );
    }

    if( has_trait( trait_LIGHTSTEP ) ) {
        myroll += dice( 2, 6 );
    }

    if( has_trait( trait_CLUMSY ) ) {
        myroll -= dice( 2, 6 );
    }

    return myroll >= traproll;
}

bool player::has_alarm_clock() const
{
    return ( has_item_with_flag( "ALARMCLOCK", true ) ||
             ( g->m.veh_at( pos() ) &&
               !empty( g->m.veh_at( pos() )->vehicle().get_avail_parts( "ALARMCLOCK" ) ) ) ||
             has_bionic( bio_watch ) );
}

bool player::has_watch() const
{
    return ( has_item_with_flag( "WATCH", true ) ||
             ( g->m.veh_at( pos() ) &&
               !empty( g->m.veh_at( pos() )->vehicle().get_avail_parts( "WATCH" ) ) ) ||
             has_bionic( bio_watch ) );
}

void player::pause()
{
    moves = 0;
    recoil = MAX_RECOIL;

    // Train swimming if underwater
    if( !in_vehicle ) {
        if( underwater ) {
            practice( skill_swimming, 1 );
            drench( 100, { {
                    bp_leg_l, bp_leg_r, bp_torso, bp_arm_l,
                    bp_arm_r, bp_head, bp_eyes, bp_mouth,
                    bp_foot_l, bp_foot_r, bp_hand_l, bp_hand_r
                }
            }, true );
        } else if( g->m.has_flag( TFLAG_DEEP_WATER, pos() ) ) {
            practice( skill_swimming, 1 );
            // Same as above, except no head/eyes/mouth
            drench( 100, { {
                    bp_leg_l, bp_leg_r, bp_torso, bp_arm_l,
                    bp_arm_r, bp_foot_l, bp_foot_r, bp_hand_l,
                    bp_hand_r
                }
            }, true );
        } else if( g->m.has_flag( "SWIMMABLE", pos() ) ) {
            drench( 40, { { bp_foot_l, bp_foot_r, bp_leg_l, bp_leg_r } }, false );
        }
    }

    // Try to put out clothing/hair fire
    if( has_effect( effect_onfire ) ) {
        time_duration total_removed = 0_turns;
        time_duration total_left = 0_turns;
        bool on_ground = has_effect( effect_downed );
        for( const body_part bp : all_body_parts ) {
            effect &eff = get_effect( effect_onfire, bp );
            if( eff.is_null() ) {
                continue;
            }

            // TODO: Tools and skills
            total_left += eff.get_duration();
            // Being on the ground will smother the fire much faster because you can roll
            const time_duration dur_removed = on_ground ? eff.get_duration() / 2 + 2_turns : 1_turns;
            eff.mod_duration( -dur_removed );
            total_removed += dur_removed;
        }

        // Don't drop on the ground when the ground is on fire
        if( total_left > 1_minutes && !is_dangerous_fields( g->m.field_at( pos() ) ) ) {
            add_effect( effect_downed, 2_turns, num_bp, false, 0, true );
            add_msg_player_or_npc( m_warning,
                                   _( "You roll on the ground, trying to smother the fire!" ),
                                   _( "<npcname> rolls on the ground!" ) );
        } else if( total_removed > 0_turns ) {
            add_msg_player_or_npc( m_warning,
                                   _( "You attempt to put out the fire on you!" ),
                                   _( "<npcname> attempts to put out the fire on them!" ) );
        }
    }

    // on-pause effects for martial arts
    martial_arts_data.ma_onpause_effects( *this );

    if( is_npc() ) {
        // The stuff below doesn't apply to NPCs
        // search_surroundings should eventually do, though
        return;
    }

    if( in_vehicle && one_in( 8 ) ) {
        VehicleList vehs = g->m.get_vehicles();
        vehicle *veh = nullptr;
        for( auto &v : vehs ) {
            veh = v.v;
            if( veh && veh->is_moving() && veh->player_in_control( *this ) ) {
                double exp_temp = 1 + veh->total_mass() / 400.0_kilogram +
                                  std::abs( veh->velocity / 3200.0 );
                int experience = static_cast<int>( exp_temp );
                if( exp_temp - experience > 0 && x_in_y( exp_temp - experience, 1.0 ) ) {
                    experience++;
                }
                practice( skill_id( "driving" ), experience );
                break;
            }
        }
    }

    search_surroundings();
}

void player::search_surroundings()
{
    if( controlling_vehicle ) {
        return;
    }
    // Search for traps in a larger area than before because this is the only
    // way we can "find" traps that aren't marked as visible.
    // Detection formula takes care of likelihood of seeing within this range.
    for( const tripoint &tp : g->m.points_in_radius( pos(), 5 ) ) {
        const trap &tr = g->m.tr_at( tp );
        if( tr.is_null() || tp == pos() ) {
            continue;
        }
        if( has_active_bionic( bio_ground_sonar ) && !knows_trap( tp ) &&
            ( tr.loadid == tr_beartrap_buried ||
              tr.loadid == tr_landmine_buried || tr.loadid == tr_sinkhole ) ) {
            const std::string direction = direction_name( direction_from( pos(), tp ) );
            add_msg_if_player( m_warning, _( "Your ground sonar detected a %1$s to the %2$s!" ),
                               tr.name(), direction );
            add_known_trap( tp, tr );
        }
        if( !sees( tp ) ) {
            continue;
        }
        if( tr.is_always_invisible() || tr.can_see( tp, *this ) ) {
            // Already seen, or can never be seen
            continue;
        }
        // Chance to detect traps we haven't yet seen.
        if( tr.detect_trap( tp, *this ) ) {
            if( tr.get_visibility() > 0 ) {
                // Only bug player about traps that aren't trivial to spot.
                const std::string direction = direction_name(
                                                  direction_from( pos(), tp ) );
                add_msg_if_player( _( "You've spotted a %1$s to the %2$s!" ),
                                   tr.name(), direction );
            }
            add_known_trap( tp, tr );
        }
    }
}

int player::read_speed( bool return_stat_effect ) const
{
    // Stat window shows stat effects on based on current stat
    const int intel = get_int();
    /** @EFFECT_INT increases reading speed */
    int ret = to_moves<int>( 1_minutes ) - to_moves<int>( 3_seconds ) * ( intel - 8 );

    if( has_bionic( afs_bio_linguistic_coprocessor ) ) { // Aftershock
        ret *= .85;
    }

    if( has_trait( trait_FASTREADER ) ) {
        ret *= .8;
    }

    if( has_trait( trait_PROF_DICEMASTER ) ) {
        ret *= .9;
    }

    if( has_trait( trait_SLOWREADER ) ) {
        ret *= 1.3;
    }

    if( ret < to_moves<int>( 1_seconds ) ) {
        ret = to_moves<int>( 1_seconds );
    }
    // return_stat_effect actually matters here
    return return_stat_effect ? ret : ret / 10;
}

int player::rust_rate( bool return_stat_effect ) const
{
    if( get_option<std::string>( "SKILL_RUST" ) == "off" ) {
        return 0;
    }

    // Stat window shows stat effects on based on current stat
    int intel = get_int();
    /** @EFFECT_INT reduces skill rust */
    int ret = ( ( get_option<std::string>( "SKILL_RUST" ) == "vanilla" ||
                  get_option<std::string>( "SKILL_RUST" ) == "capped" ) ? 500 : 500 - 35 * ( intel - 8 ) );

    ret *= mutation_value( "skill_rust_multiplier" );

    if( ret < 0 ) {
        ret = 0;
    }

    // return_stat_effect actually matters here
    return ( return_stat_effect ? ret : ret / 10 );
}

int player::talk_skill() const
{
    /** @EFFECT_INT slightly increases talking skill */

    /** @EFFECT_PER slightly increases talking skill */

    /** @EFFECT_SPEECH increases talking skill */
    int ret = get_int() + get_per() + get_skill_level( skill_id( "speech" ) ) * 3;
    return ret;
}

int player::intimidation() const
{
    /** @EFFECT_STR increases intimidation factor */
    int ret = get_str() * 2;
    if( weapon.is_gun() ) {
        ret += 10;
    }
    if( weapon.damage_melee( DT_BASH ) >= 12 ||
        weapon.damage_melee( DT_CUT ) >= 12 ||
        weapon.damage_melee( DT_STAB ) >= 12 ) {
        ret += 5;
    }

    if( get_stim() > 20 ) {
        ret += 2;
    }
    if( has_effect( effect_drunk ) ) {
        ret -= 4;
    }

    return ret;
}

bool player::is_dead_state() const
{
    return hp_cur[hp_head] <= 0 || hp_cur[hp_torso] <= 0;
}

void player::on_dodge( Creature *source, float difficulty )
{
    static const matec_id tec_none( "tec_none" );

    // Each avoided hit consumes an available dodge
    // When no more available we are likely to fail player::dodge_roll
    dodges_left--;

    // dodging throws of our aim unless we are either skilled at dodging or using a small weapon
    if( is_armed() && weapon.is_gun() ) {
        recoil += std::max( weapon.volume() / 250_ml - get_skill_level( skill_dodge ), 0 ) * rng( 0, 100 );
        recoil = std::min( MAX_RECOIL, recoil );
    }

    // Even if we are not to train still call practice to prevent skill rust
    difficulty = std::max( difficulty, 0.0f );
    practice( skill_dodge, difficulty * 2, difficulty );

    martial_arts_data.ma_ondodge_effects( *this );

    // For adjacent attackers check for techniques usable upon successful dodge
    if( source && square_dist( pos(), source->pos() ) == 1 ) {
        matec_id tec = pick_technique( *source, used_weapon(), false, true, false );

        if( tec != tec_none && !is_dead_state() ) {
            if( get_stamina() < get_stamina_max() / 3 ) {
                add_msg( m_bad, _( "You try to counterattack but you are too exhausted!" ) );
            } else {
                melee_attack( *source, false, tec );
            }
        }
    }
}

void player::on_hit( Creature *source, body_part bp_hit,
                     float /*difficulty*/, dealt_projectile_attack const *const proj )
{
    check_dead_state();
    if( source == nullptr || proj != nullptr ) {
        return;
    }

    bool u_see = g->u.sees( *this );
    if( has_active_bionic( bionic_id( "bio_ods" ) ) && get_power_level() > 5_kJ ) {
        if( is_player() ) {
            add_msg( m_good, _( "Your offensive defense system shocks %s in mid-attack!" ),
                     source->disp_name() );
        } else if( u_see ) {
            add_msg( _( "%1$s's offensive defense system shocks %2$s in mid-attack!" ),
                     disp_name(),
                     source->disp_name() );
        }
        int shock = rng( 1, 4 );
        mod_power_level( units::from_kilojoule( -shock ) );
        damage_instance ods_shock_damage;
        ods_shock_damage.add_damage( DT_ELECTRIC, shock * 5 );
        // Should hit body part used for attack
        source->deal_damage( this, bp_torso, ods_shock_damage );
    }
    if( !wearing_something_on( bp_hit ) &&
        ( has_trait( trait_SPINES ) || has_trait( trait_QUILLS ) ) ) {
        int spine = rng( 1, has_trait( trait_QUILLS ) ? 20 : 8 );
        if( !is_player() ) {
            if( u_see ) {
                add_msg( _( "%1$s's %2$s puncture %3$s in mid-attack!" ), name,
                         ( has_trait( trait_QUILLS ) ? _( "quills" ) : _( "spines" ) ),
                         source->disp_name() );
            }
        } else {
            add_msg( m_good, _( "Your %1$s puncture %2$s in mid-attack!" ),
                     ( has_trait( trait_QUILLS ) ? _( "quills" ) : _( "spines" ) ),
                     source->disp_name() );
        }
        damage_instance spine_damage;
        spine_damage.add_damage( DT_STAB, spine );
        source->deal_damage( this, bp_torso, spine_damage );
    }
    if( ( !( wearing_something_on( bp_hit ) ) ) && ( has_trait( trait_THORNS ) ) &&
        ( !( source->has_weapon() ) ) ) {
        if( !is_player() ) {
            if( u_see ) {
                add_msg( _( "%1$s's %2$s scrape %3$s in mid-attack!" ), name,
                         _( "thorns" ), source->disp_name() );
            }
        } else {
            add_msg( m_good, _( "Your thorns scrape %s in mid-attack!" ), source->disp_name() );
        }
        int thorn = rng( 1, 4 );
        damage_instance thorn_damage;
        thorn_damage.add_damage( DT_CUT, thorn );
        // In general, critters don't have separate limbs
        // so safer to target the torso
        source->deal_damage( this, bp_torso, thorn_damage );
    }
    if( ( !( wearing_something_on( bp_hit ) ) ) && ( has_trait( trait_CF_HAIR ) ) ) {
        if( !is_player() ) {
            if( u_see ) {
                add_msg( _( "%1$s gets a load of %2$s's %3$s stuck in!" ), source->disp_name(),
                         name, ( _( "hair" ) ) );
            }
        } else {
            add_msg( m_good, _( "Your hairs detach into %s!" ), source->disp_name() );
        }
        source->add_effect( effect_stunned, 2_turns );
        if( one_in( 3 ) ) { // In the eyes!
            source->add_effect( effect_blind, 2_turns );
        }
    }
    if( worn_with_flag( "REQUIRES_BALANCE" ) && !has_effect( effect_downed ) ) {
        int rolls = 4;
        if( worn_with_flag( "ROLLER_ONE" ) ) {
            rolls += 2;
        }
        if( has_trait( trait_PROF_SKATER ) ) {
            rolls--;
        }
        if( has_trait( trait_DEFT ) ) {
            rolls--;
        }
        if( has_trait( trait_CLUMSY ) ) {
            rolls++;
        }

        if( stability_roll() < dice( rolls, 10 ) ) {
            if( !is_player() ) {
                if( u_see ) {
                    add_msg( _( "%1$s loses their balance while being hit!" ), name );
                }
            } else {
                add_msg( m_bad, _( "You lose your balance while being hit!" ) );
            }
            add_effect( effect_downed, 2_turns );
        }
    }
    Character::on_hit( source, bp_hit, 0.0f, proj );
}

int player::get_lift_assist() const
{
    int result = 0;
    const std::vector<npc *> helpers = g->u.get_crafting_helpers();
    for( const npc *np : helpers ) {
        result += np->get_str();
    }
    return result;
}

int player::get_num_crafting_helpers( int max ) const
{
    std::vector<npc *> helpers = g->u.get_crafting_helpers();
    return std::min( max, static_cast<int>( helpers.size() ) );
}

bool player::immune_to( body_part bp, damage_unit dam ) const
{
    if( has_trait( trait_DEBUG_NODMG ) || is_immune_damage( dam.type ) ) {
        return true;
    }

    passive_absorb_hit( bp, dam );

    for( const item &cloth : worn ) {
        if( cloth.get_coverage() == 100 && cloth.covers( bp ) ) {
            cloth.mitigate_damage( dam );
        }
    }

    return dam.amount <= 0;
}

dealt_damage_instance player::deal_damage( Creature *source, body_part bp,
        const damage_instance &d )
{
    if( has_trait( trait_DEBUG_NODMG ) ) {
        return dealt_damage_instance();
    }

    //damage applied here
    dealt_damage_instance dealt_dams = Creature::deal_damage( source, bp, d );
    //block reduction should be by applied this point
    int dam = dealt_dams.total_damage();

    // TODO: Pre or post blit hit tile onto "this"'s location here
    if( dam > 0 && g->u.sees( pos() ) ) {
        g->draw_hit_player( *this, dam );

        if( is_player() && source ) {
            //monster hits player melee
            SCT.add( point( posx(), posy() ),
                     direction_from( point_zero, point( posx() - source->posx(), posy() - source->posy() ) ),
                     get_hp_bar( dam, get_hp_max( player::bp_to_hp( bp ) ) ).first, m_bad,
                     body_part_name( bp ), m_neutral );
        }
    }

    // handle snake artifacts
    if( has_artifact_with( AEP_SNAKES ) && dam >= 6 ) {
        const int snakes = dam / 6;
        int spawned = 0;
        for( int i = 0; i < snakes; i++ ) {
            if( monster *const snake = g->place_critter_around( mon_shadow_snake, pos(), 1 ) ) {
                snake->friendly = -1;
                spawned++;
            }
        }
        if( spawned == 1 ) {
            add_msg( m_warning, _( "A snake sprouts from your body!" ) );
        } else if( spawned >= 2 ) {
            add_msg( m_warning, _( "Some snakes sprout from your body!" ) );
        }
    }

    // And slimespawners too
    if( ( has_trait( trait_SLIMESPAWNER ) ) && ( dam >= 10 ) && one_in( 20 - dam ) ) {
        if( monster *const slime = g->place_critter_around( mon_player_blob, pos(), 1 ) ) {
            slime->friendly = -1;
            add_msg_if_player( m_warning, _( "Slime is torn from you, and moves on its own!" ) );
        }
    }

    //Acid blood effects.
    bool u_see = g->u.sees( *this );
    int cut_dam = dealt_dams.type_damage( DT_CUT );
    if( source && has_trait( trait_ACIDBLOOD ) && !one_in( 3 ) &&
        ( dam >= 4 || cut_dam > 0 ) && ( rl_dist( g->u.pos(), source->pos() ) <= 1 ) ) {
        if( is_player() ) {
            add_msg( m_good, _( "Your acidic blood splashes %s in mid-attack!" ),
                     source->disp_name() );
        } else if( u_see ) {
            add_msg( _( "%1$s's acidic blood splashes on %2$s in mid-attack!" ),
                     disp_name(), source->disp_name() );
        }
        damage_instance acidblood_damage;
        acidblood_damage.add_damage( DT_ACID, rng( 4, 16 ) );
        if( !one_in( 4 ) ) {
            source->deal_damage( this, bp_arm_l, acidblood_damage );
            source->deal_damage( this, bp_arm_r, acidblood_damage );
        } else {
            source->deal_damage( this, bp_torso, acidblood_damage );
            source->deal_damage( this, bp_head, acidblood_damage );
        }
    }

    int recoil_mul = 100;
    switch( bp ) {
        case bp_eyes:
            if( dam > 5 || cut_dam > 0 ) {
                const time_duration minblind = std::max( 1_turns, 1_turns * ( dam + cut_dam ) / 10 );
                const time_duration maxblind = std::min( 5_turns, 1_turns * ( dam + cut_dam ) / 4 );
                add_effect( effect_blind, rng( minblind, maxblind ) );
            }
            break;
        case bp_torso:
            break;
        case bp_hand_l:
        // Fall through to arms
        case bp_arm_l:
        // Hit to arms/hands are really bad to our aim
        case bp_hand_r:
        // Fall through to arms
        case bp_arm_r:
            recoil_mul = 200;
            break;
        case bp_foot_l:
        // Fall through to legs
        case bp_leg_l:
            break;
        case bp_foot_r:
        // Fall through to legs
        case bp_leg_r:
            break;
        case bp_mouth:
        // Fall through to head damage
        case bp_head:
            // TODO: Some daze maybe? Move drain?
            break;
        default:
            debugmsg( "Wacky body part hit!" );
    }

    // TODO: Scale with damage in a way that makes sense for power armors, plate armor and naked skin.
    recoil += recoil_mul * weapon.volume() / 250_ml;
    recoil = std::min( MAX_RECOIL, recoil );
    //looks like this should be based off of dealt damages, not d as d has no damage reduction applied.
    // Skip all this if the damage isn't from a creature. e.g. an explosion.
    if( source != nullptr ) {
        if( source->has_flag( MF_GRABS ) && !source->is_hallucination() &&
            !source->has_effect( effect_grabbing ) ) {
            /** @EFFECT_DEX increases chance to avoid being grabbed, if DEX>STR */

            /** @EFFECT_STR increases chance to avoid being grabbed, if STR>DEX */
            if( has_grab_break_tec() && get_grab_resist() > 0 &&
                ( get_dex() > get_str() ? rng( 0, get_dex() ) : rng( 0, get_str() ) ) >
                rng( 0, 10 ) ) {
                if( has_effect( effect_grabbed ) ) {
                    add_msg_if_player( m_warning, _( "You are being grabbed by %s, but you bat it away!" ),
                                       source->disp_name() );
                } else {
                    add_msg_player_or_npc( m_info, _( "You are being grabbed by %s, but you break its grab!" ),
                                           _( "<npcname> are being grabbed by %s, but they break its grab!" ),
                                           source->disp_name() );
                }
            } else {
                int prev_effect = get_effect_int( effect_grabbed );
                add_effect( effect_grabbed, 2_turns, bp_torso, false, prev_effect + 2 );
                source->add_effect( effect_grabbing, 2_turns );
                add_msg_player_or_npc( m_bad, _( "You are grabbed by %s!" ), _( "<npcname> is grabbed by %s!" ),
                                       source->disp_name() );
            }
        }
    }

    if( get_option<bool>( "FILTHY_WOUNDS" ) ) {
        int sum_cover = 0;
        for( const item &i : worn ) {
            if( i.covers( bp ) && i.is_filthy() ) {
                sum_cover += i.get_coverage();
            }
        }

        // Chance of infection is damage (with cut and stab x4) * sum of coverage on affected body part, in percent.
        // i.e. if the body part has a sum of 100 coverage from filthy clothing,
        // each point of damage has a 1% change of causing infection.
        if( sum_cover > 0 ) {
            const int cut_type_dam = dealt_dams.type_damage( DT_CUT ) + dealt_dams.type_damage( DT_STAB );
            const int combined_dam = dealt_dams.type_damage( DT_BASH ) + ( cut_type_dam * 4 );
            const int infection_chance = ( combined_dam * sum_cover ) / 100;
            if( x_in_y( infection_chance, 100 ) ) {
                if( has_effect( effect_bite, bp ) ) {
                    add_effect( effect_bite, 40_minutes, bp, true );
                } else if( has_effect( effect_infected, bp ) ) {
                    add_effect( effect_infected, 25_minutes, bp, true );
                } else {
                    add_effect( effect_bite, 1_turns, bp, true );
                }
                add_msg_if_player( _( "Filth from your clothing has implanted deep in the wound." ) );
            }
        }
    }

    on_hurt( source );
    return dealt_dams;
}

void player::mod_pain( int npain )
{
    if( npain > 0 ) {
        if( has_trait( trait_NOPAIN ) || has_effect( effect_narcosis ) ) {
            return;
        }
        // always increase pain gained by one from these bad mutations
        if( has_trait( trait_MOREPAIN ) ) {
            npain += std::max( 1, roll_remainder( npain * 0.25 ) );
        } else if( has_trait( trait_MOREPAIN2 ) ) {
            npain += std::max( 1, roll_remainder( npain * 0.5 ) );
        } else if( has_trait( trait_MOREPAIN3 ) ) {
            npain += std::max( 1, roll_remainder( npain * 1.0 ) );
        }

        if( npain > 1 ) {
            // if it's 1 it'll just become 0, which is bad
            if( has_trait( trait_PAINRESIST_TROGLO ) ) {
                npain = roll_remainder( npain * 0.5 );
            } else if( has_trait( trait_PAINRESIST ) ) {
                npain = roll_remainder( npain * 0.67 );
            }
        }
    }
    Creature::mod_pain( npain );
}

void player::set_pain( int npain )
{
    const int prev_pain = get_perceived_pain();
    Creature::set_pain( npain );
    const int cur_pain = get_perceived_pain();

    if( cur_pain != prev_pain ) {
        react_to_felt_pain( cur_pain - prev_pain );
        on_stat_change( "perceived_pain", cur_pain );
    }
}

int player::get_perceived_pain() const
{
    if( get_effect_int( effect_adrenaline ) > 1 ) {
        return 0;
    }

    return std::max( get_pain() - get_painkiller(), 0 );
}

void Character::react_to_felt_pain( int intensity )
{
    if( intensity <= 0 ) {
        return;
    }
    if( is_player() && intensity >= 2 ) {
        g->cancel_activity_or_ignore_query( distraction_type::pain,  _( "Ouch, something hurts!" ) );
    }
    // Only a large pain burst will actually wake people while sleeping.
    if( has_effect( effect_sleep ) && !has_effect( effect_narcosis ) ) {
        int pain_thresh = rng( 3, 5 );

        if( has_trait( trait_HEAVYSLEEPER ) ) {
            pain_thresh += 2;
        } else if( has_trait( trait_HEAVYSLEEPER2 ) ) {
            pain_thresh += 5;
        }

        if( intensity >= pain_thresh ) {
            wake_up();
        }
    }
}

int player::reduce_healing_effect( const efftype_id &eff_id, int remove_med, body_part hurt )
{
    effect &e = get_effect( eff_id, hurt );
    int intensity = e.get_intensity();
    if( remove_med < intensity ) {
        if( eff_id == effect_bandaged ) {
            add_msg_if_player( m_bad, _( "Bandages on your %s were damaged!" ), body_part_name( hurt ) );
        } else  if( eff_id == effect_disinfected ) {
            add_msg_if_player( m_bad, _( "You got some filth on your disinfected %s!" ),
                               body_part_name( hurt ) );
        }
    } else {
        if( eff_id == effect_bandaged ) {
            add_msg_if_player( m_bad, _( "Bandages on your %s were destroyed!" ), body_part_name( hurt ) );
        } else  if( eff_id == effect_disinfected ) {
            add_msg_if_player( m_bad, _( "Your %s is no longer disinfected!" ), body_part_name( hurt ) );
        }
    }
    e.mod_duration( -6_hours * remove_med );
    return intensity;
}

/*
    Where damage to player is actually applied to hit body parts
    Might be where to put bleed stuff rather than in player::deal_damage()
 */
void player::apply_damage( Creature *source, body_part hurt, int dam, const bool bypass_med )
{
    if( is_dead_state() || has_trait( trait_DEBUG_NODMG ) ) {
        // don't do any more damage if we're already dead
        // Or if we're debugging and don't want to die
        return;
    }

    hp_part hurtpart = bp_to_hp( hurt );
    if( hurtpart == num_hp_parts ) {
        debugmsg( "Wacky body part hurt!" );
        hurtpart = hp_torso;
    }

    mod_pain( dam / 2 );

    const int dam_to_bodypart = std::min( dam, hp_cur[hurtpart] );

    hp_cur[hurtpart] -= dam_to_bodypart;
    g->events().send<event_type::character_takes_damage>( getID(), dam_to_bodypart );

    if( hp_cur[hurtpart] <= 0 && ( source == nullptr || !source->is_hallucination() ) ) {
        if( !weapon.is_null() && !can_wield( weapon ).success() ) {
            put_into_vehicle_or_drop( *this, item_drop_reason::tumbling, { weapon } );
            i_rem( &weapon );
        }
        if( has_effect( effect_mending, hurt ) ) {
            effect &e = get_effect( effect_mending, hurt );
            float remove_mend = dam / 20.0f;
            e.mod_duration( -e.get_max_duration() * remove_mend );
        }
    }

    if( dam > get_painkiller() ) {
        on_hurt( source );
    }

    if( !bypass_med ) {
        // remove healing effects if damaged
        int remove_med = roll_remainder( dam / 5.0f );
        if( remove_med > 0 && has_effect( effect_bandaged, hurt ) ) {
            remove_med -= reduce_healing_effect( effect_bandaged, remove_med, hurt );
        }
        if( remove_med > 0 && has_effect( effect_disinfected, hurt ) ) {
            // NOLINTNEXTLINE(clang-analyzer-deadcode.DeadStores)
            remove_med -= reduce_healing_effect( effect_disinfected, remove_med, hurt );
        }
    }
}

float player::fall_damage_mod() const
{
    if( has_effect_with_flag( "EFFECT_FEATHER_FALL" ) ) {
        return 0.0f;
    }
    float ret = 1.0f;

    // Ability to land properly is 2x as important as dexterity itself
    /** @EFFECT_DEX decreases damage from falling */

    /** @EFFECT_DODGE decreases damage from falling */
    float dex_dodge = dex_cur / 2.0 + get_skill_level( skill_dodge );
    // Penalize for wearing heavy stuff
    const float average_leg_encumb = ( encumb( bp_leg_l ) + encumb( bp_leg_r ) ) / 2.0;
    dex_dodge -= ( average_leg_encumb + encumb( bp_torso ) ) / 10;
    // But prevent it from increasing damage
    dex_dodge = std::max( 0.0f, dex_dodge );
    // 100% damage at 0, 75% at 10, 50% at 20 and so on
    ret *= ( 100.0f - ( dex_dodge * 4.0f ) ) / 100.0f;

    if( has_trait( trait_PARKOUR ) ) {
        ret *= 2.0f / 3.0f;
    }

    // TODO: Bonus for Judo, mutations. Penalty for heavy weight (including mutations)
    return std::max( 0.0f, ret );
}

// force is maximum damage to hp before scaling
int player::impact( const int force, const tripoint &p )
{
    // Falls over ~30m are fatal more often than not
    // But that would be quite a lot considering 21 z-levels in game
    // so let's assume 1 z-level is comparable to 30 force

    if( force <= 0 ) {
        return force;
    }

    // Damage modifier (post armor)
    float mod = 1.0f;
    int effective_force = force;
    int cut = 0;
    // Percentage armor penetration - armor won't help much here
    // TODO: Make cushioned items like bike helmets help more
    float armor_eff = 1.0f;
    // Shock Absorber CBM heavily reduces damage
    const bool shock_absorbers = has_active_bionic( bionic_id( "bio_shock_absorber" ) );

    // Being slammed against things rather than landing means we can't
    // control the impact as well
    const bool slam = p != pos();
    std::string target_name = "a swarm of bugs";
    Creature *critter = g->critter_at( p );
    if( critter != this && critter != nullptr ) {
        target_name = critter->disp_name();
        // Slamming into creatures and NPCs
        // TODO: Handle spikes/horns and hard materials
        armor_eff = 0.5f; // 2x as much as with the ground
        // TODO: Modify based on something?
        mod = 1.0f;
        effective_force = force;
    } else if( const optional_vpart_position vp = g->m.veh_at( p ) ) {
        // Slamming into vehicles
        // TODO: Integrate it with vehicle collision function somehow
        target_name = vp->vehicle().disp_name();
        if( vp.part_with_feature( "SHARP", true ) ) {
            // Now we're actually getting impaled
            cut = force; // Lots of fun
        }

        mod = slam ? 1.0f : fall_damage_mod();
        armor_eff = 0.25f; // Not much
        if( !slam && vp->part_with_feature( "ROOF", true ) ) {
            // Roof offers better landing than frame or pavement
            effective_force /= 2; // TODO: Make this not happen with heavy duty/plated roof
        }
    } else {
        // Slamming into terrain/furniture
        target_name = g->m.disp_name( p );
        int hard_ground = g->m.has_flag( TFLAG_DIGGABLE, p ) ? 0 : 3;
        armor_eff = 0.25f; // Not much
        // Get cut by stuff
        // This isn't impalement on metal wreckage, more like flying through a closed window
        cut = g->m.has_flag( TFLAG_SHARP, p ) ? 5 : 0;
        effective_force = force + hard_ground;
        mod = slam ? 1.0f : fall_damage_mod();
        if( g->m.has_furn( p ) ) {
            // TODO: Make furniture matter
        } else if( g->m.has_flag( TFLAG_SWIMMABLE, p ) ) {
            // TODO: Some formula of swimming
            effective_force /= 4;
        }
    }

    // Rescale for huge force
    // At >30 force, proper landing is impossible and armor helps way less
    if( effective_force > 30 ) {
        // Armor simply helps way less
        armor_eff *= 30.0f / effective_force;
        if( mod < 1.0f ) {
            // Everything past 30 damage gets a worse modifier
            const float scaled_mod = std::pow( mod, 30.0f / effective_force );
            const float scaled_damage = ( 30.0f * mod ) + scaled_mod * ( effective_force - 30.0f );
            mod = scaled_damage / effective_force;
        }
    }

    if( !slam && mod < 1.0f && mod * force < 5 ) {
        // Perfect landing, no damage (regardless of armor)
        add_msg_if_player( m_warning, _( "You land on %s." ), target_name );
        return 0;
    }

    // Shock absorbers kick in only when they need to, so if our other protections fail, fall back on them
    if( shock_absorbers ) {
        effective_force -= 15; // Provide a flat reduction to force
        if( mod > 0.25f ) {
            mod = 0.25f; // And provide a 75% reduction against that force if we don't have it already
        }
        if( effective_force < 0 ) {
            effective_force = 0;
        }
    }

    int total_dealt = 0;
    if( mod * effective_force >= 5 ) {
        for( int i = 0; i < num_hp_parts; i++ ) {
            const body_part bp = hp_to_bp( static_cast<hp_part>( i ) );
            const int bash = effective_force * rng( 60, 100 ) / 100;
            damage_instance di;
            di.add_damage( DT_BASH, bash, 0, armor_eff, mod );
            // No good way to land on sharp stuff, so here modifier == 1.0f
            di.add_damage( DT_CUT, cut, 0, armor_eff, 1.0f );
            total_dealt += deal_damage( nullptr, bp, di ).total_damage();
        }
    }

    if( total_dealt > 0 && is_player() ) {
        // "You slam against the dirt" is fine
        add_msg( m_bad, _( "You are slammed against %1$s for %2$d damage." ),
                 target_name, total_dealt );
    } else if( is_player() && shock_absorbers ) {
        add_msg( m_bad, _( "You are slammed against %s!" ),
                 target_name, total_dealt );
        add_msg( m_good, _( "…but your shock absorbers negate the damage!" ) );
    } else if( slam ) {
        // Only print this line if it is a slam and not a landing
        // Non-players should only get this one: player doesn't know how much damage was dealt
        // and landing messages for each slammed creature would be too much
        add_msg_player_or_npc( m_bad,
                               _( "You are slammed against %s." ),
                               _( "<npcname> is slammed against %s." ),
                               target_name );
    } else {
        // No landing message for NPCs
        add_msg_if_player( m_warning, _( "You land on %s." ), target_name );
    }

    if( x_in_y( mod, 1.0f ) ) {
        add_effect( effect_downed, rng( 1_turns, 1_turns + mod * 3_turns ) );
    }

    return total_dealt;
}

void player::knock_back_to( const tripoint &to )
{
    if( to == pos() ) {
        return;
    }

    // First, see if we hit a monster
    if( monster *const critter = g->critter_at<monster>( to ) ) {
        deal_damage( critter, bp_torso, damage_instance( DT_BASH, critter->type->size ) );
        add_effect( effect_stunned, 1_turns );
        /** @EFFECT_STR_MAX allows knocked back player to knock back, damage, stun some monsters */
        if( ( str_max - 6 ) / 4 > critter->type->size ) {
            critter->knock_back_from( pos() ); // Chain reaction!
            critter->apply_damage( this, bp_torso, ( str_max - 6 ) / 4 );
            critter->add_effect( effect_stunned, 1_turns );
        } else if( ( str_max - 6 ) / 4 == critter->type->size ) {
            critter->apply_damage( this, bp_torso, ( str_max - 6 ) / 4 );
            critter->add_effect( effect_stunned, 1_turns );
        }
        critter->check_dead_state();

        add_msg_player_or_npc( _( "You bounce off a %s!" ), _( "<npcname> bounces off a %s!" ),
                               critter->name() );
        return;
    }

    if( npc *const np = g->critter_at<npc>( to ) ) {
        deal_damage( np, bp_torso, damage_instance( DT_BASH, np->get_size() ) );
        add_effect( effect_stunned, 1_turns );
        np->deal_damage( this, bp_torso, damage_instance( DT_BASH, 3 ) );
        add_msg_player_or_npc( _( "You bounce off %s!" ), _( "<npcname> bounces off %s!" ),
                               np->name );
        np->check_dead_state();
        return;
    }

    // If we're still in the function at this point, we're actually moving a tile!
    if( g->m.has_flag( "LIQUID", to ) && g->m.has_flag( TFLAG_DEEP_WATER, to ) ) {
        if( !is_npc() ) {
            avatar_action::swim( g->m, g->u, to );
        }
        // TODO: NPCs can't swim!
    } else if( g->m.impassable( to ) ) { // Wait, it's a wall

        // It's some kind of wall.
        apply_damage( nullptr, bp_torso,
                      3 ); // TODO: who knocked us back? Maybe that creature should be the source of the damage?
        add_effect( effect_stunned, 2_turns );
        add_msg_player_or_npc( _( "You bounce off a %s!" ), _( "<npcname> bounces off a %s!" ),
                               g->m.obstacle_name( to ) );

    } else { // It's no wall
        setpos( to );
    }
}

int player::hp_percentage() const
{
    int total_cur = 0;
    int total_max = 0;
    // Head and torso HP are weighted 3x and 2x, respectively
    total_cur = hp_cur[hp_head] * 3 + hp_cur[hp_torso] * 2;
    total_max = hp_max[hp_head] * 3 + hp_max[hp_torso] * 2;
    for( int i = hp_arm_l; i < num_hp_parts; i++ ) {
        total_cur += hp_cur[i];
        total_max += hp_max[i];
    }

    return ( 100 * total_cur ) / total_max;
}

// Returns the number of multiples of tick_length we would "pass" on our way `from` to `to`
// For example, if `tick_length` is 1 hour, then going from 0:59 to 1:01 should return 1
inline int ticks_between( const time_point &from, const time_point &to,
                          const time_duration &tick_length )
{
    return ( to_turn<int>( to ) / to_turns<int>( tick_length ) ) - ( to_turn<int>
            ( from ) / to_turns<int>( tick_length ) );
}

void player::update_body()
{
    update_body( calendar::turn - 1_turns, calendar::turn );
}

void player::update_body( const time_point &from, const time_point &to )
{
    if( !is_npc() ) {
        update_stamina( to_turns<int>( to - from ) );
    }
    update_stomach( from, to );
    recalculate_enchantment_cache();
    if( ticks_between( from, to, 3_minutes ) > 0 ) {
        magic.update_mana( *this, to_turns<float>( 3_minutes ) );
    }
    const int five_mins = ticks_between( from, to, 5_minutes );
    if( five_mins > 0 ) {
        check_needs_extremes();
        update_needs( five_mins );
        regen( five_mins );
        // Note: mend ticks once per 5 minutes, but wants rate in TURNS, not 5 minute intervals
        //@todo change @ref med to take time_duration
        mend( five_mins * to_turns<int>( 5_minutes ) );
    }
    if( ticks_between( from, to, 24_hours ) > 0 ) {
        enforce_minimum_healing();
    }

    const int thirty_mins = ticks_between( from, to, 30_minutes );
    if( thirty_mins > 0 ) {
        if( activity.is_null() ) {
            reset_activity_level();
        }
        // Radiation kills health even at low doses
        update_health( has_trait( trait_RADIOGENIC ) ? 0 : -radiation );
        get_sick();
    }

    for( const auto &v : vitamin::all() ) {
        const time_duration rate = vitamin_rate( v.first );
        if( rate > 0_turns ) {
            int qty = ticks_between( from, to, rate );
            if( qty > 0 ) {
                vitamin_mod( v.first, 0 - qty );
            }

        } else if( rate < 0_turns ) {
            // mutations can result in vitamins being generated (but never accumulated)
            int qty = ticks_between( from, to, -rate );
            if( qty > 0 ) {
                vitamin_mod( v.first, qty );
            }
        }
    }
}

void player::update_stomach( const time_point &from, const time_point &to )
{
    const needs_rates rates = calc_needs_rates();
    // No food/thirst/fatigue clock at all
    const bool debug_ls = has_trait( trait_DEBUG_LS );
    // No food/thirst, capped fatigue clock (only up to tired)
    const bool npc_no_food = is_npc() && get_option<bool>( "NO_NPC_FOOD" );
    const bool foodless = debug_ls || npc_no_food;
    const bool mouse = has_trait( trait_NO_THIRST );
    const bool mycus = has_trait( trait_M_DEPENDENT );
    const float kcal_per_time = get_bmr() / ( 12.0f * 24.0f );
    const int five_mins = ticks_between( from, to, 5_minutes );
    const int half_hours = ticks_between( from, to, 30_minutes );
    const units::volume stomach_capacity = stomach.capacity( *this );

    if( five_mins > 0 ) {
        // Digest nutrients in stomach, they are destined for the guts (except water)
        nutrients digested_to_guts = stomach.digest( *this, rates, five_mins, half_hours );
        // Digest nutrients in guts, they will be distributed to needs levels
        nutrients digested_to_body = guts.digest( *this, rates, five_mins, half_hours );
        // Water from stomach skips guts and gets absorbed by body
        set_thirst( std::max(
                        -100, get_thirst() - units::to_milliliter<int>( digested_to_guts.water ) / 5 ) );
        guts.ingest( digested_to_guts );
        // Apply nutrients, unless this is an NPC and NO_NPC_FOOD is enabled.
        if( !is_npc() || !get_option<bool>( "NO_NPC_FOOD" ) ) {
            mod_stored_kcal( digested_to_body.kcal );
            vitamins_mod( digested_to_body.vitamins, false );
        }
    }
    if( stomach.time_since_ate() > 10_minutes ) {
        if( stomach.contains() >= stomach_capacity && get_hunger() > -61 ) {
            // you're engorged! your stomach is full to bursting!
            set_hunger( -61 );
        } else if( stomach.contains() >= stomach_capacity / 2 && get_hunger() > -21 ) {
            // sated
            set_hunger( -21 );
        } else if( stomach.contains() >= stomach_capacity / 8 && get_hunger() > -1 ) {
            // that's really all the food you need to feel full
            set_hunger( -1 );
        } else if( stomach.contains() == 0_ml ) {
            if( guts.get_calories() == 0 && get_stored_kcal() < get_healthy_kcal() && get_hunger() < 300 ) {
                // there's no food except what you have stored in fat
                set_hunger( 300 );
            } else if( get_hunger() < 100 && ( ( guts.get_calories() == 0 &&
                                                 get_stored_kcal() >= get_healthy_kcal() ) || get_stored_kcal() < get_healthy_kcal() ) ) {
                set_hunger( 100 );
            } else if( get_hunger() < 0 ) {
                set_hunger( 0 );
            }
        }
        if( !foodless && rates.hunger > 0.0f ) {
            mod_hunger( roll_remainder( rates.hunger * five_mins ) );
            // instead of hunger keeping track of how you're living, burn calories instead
            mod_stored_kcal( -roll_remainder( five_mins * kcal_per_time ) );
        }
    } else
        // you fill up when you eat fast, but less so than if you eat slow
        // if you just ate but your stomach is still empty it will still
        // delay your filling up (drugs?)
    {
        if( stomach.contains() >= stomach_capacity && get_hunger() > -61 ) {
            // you're engorged! your stomach is full to bursting!
            set_hunger( -61 );
        } else if( stomach.contains() >= stomach_capacity * 3 / 4 && get_hunger() > -21 ) {
            // sated
            set_hunger( -21 );
        } else if( stomach.contains() >= stomach_capacity / 2 && get_hunger() > -1 ) {
            // that's really all the food you need to feel full
            set_hunger( -1 );
        } else if( stomach.contains() > 0_ml && get_kcal_percent() > 0.95 ) {
            // usually eating something cools your hunger
            set_hunger( 0 );
        }
    }

    if( !foodless && rates.thirst > 0.0f ) {
        mod_thirst( roll_remainder( rates.thirst * five_mins ) );
    }
    // Mycus and Metabolic Rehydration makes thirst unnecessary
    // since water is not limited by intake but by absorption, we can just set thirst to zero
    if( mycus || mouse ) {
        set_thirst( 0 );
    }
}

void player::get_sick()
{
    // NPCs are too dumb to handle infections now
    if( is_npc() || has_trait( trait_DISIMMUNE ) ) {
        // In a shocking twist, disease immunity prevents diseases.
        return;
    }

    if( has_effect( effect_flu ) || has_effect( effect_common_cold ) ) {
        // While it's certainly possible to get sick when you already are,
        // it wouldn't be very fun.
        return;
    }

    // Normal people get sick about 2-4 times/year.
    int base_diseases_per_year = 3;
    if( has_trait( trait_DISRESISTANT ) ) {
        // Disease resistant people only get sick once a year.
        base_diseases_per_year = 1;
    }

    // This check runs once every 30 minutes, so double to get hours, *24 to get days.
    const int checks_per_year = 2 * 24 * 365;

    // Health is in the range [-200,200].
    // Diseases are half as common for every 50 health you gain.
    float health_factor = std::pow( 2.0f, get_healthy() / 50.0f );

    int disease_rarity = static_cast<int>( checks_per_year * health_factor / base_diseases_per_year );
    add_msg( m_debug, "disease_rarity = %d", disease_rarity );
    if( one_in( disease_rarity ) ) {
        if( one_in( 6 ) ) {
            // The flu typically lasts 3-10 days.
            add_env_effect( effect_flu, bp_mouth, 3, rng( 3_days, 10_days ) );
        } else {
            // A cold typically lasts 1-14 days.
            add_env_effect( effect_common_cold, bp_mouth, 3, rng( 1_days, 14_days ) );
        }
    }
}

void player::check_needs_extremes()
{
    // Check if we've overdosed... in any deadly way.
    if( get_stim() > 250 ) {
        add_msg_if_player( m_bad, _( "You have a sudden heart attack!" ) );
        g->events().send<event_type::dies_from_drug_overdose>( getID(), efftype_id() );
        hp_cur[hp_torso] = 0;
    } else if( get_stim() < -200 || get_painkiller() > 240 ) {
        add_msg_if_player( m_bad, _( "Your breathing stops completely." ) );
        g->events().send<event_type::dies_from_drug_overdose>( getID(), efftype_id() );
        hp_cur[hp_torso] = 0;
    } else if( has_effect( effect_jetinjector ) && get_effect_dur( effect_jetinjector ) > 40_minutes ) {
        if( !( has_trait( trait_NOPAIN ) ) ) {
            add_msg_if_player( m_bad, _( "Your heart spasms painfully and stops." ) );
        } else {
            add_msg_if_player( _( "Your heart spasms and stops." ) );
        }
        g->events().send<event_type::dies_from_drug_overdose>( getID(), effect_jetinjector );
        hp_cur[hp_torso] = 0;
    } else if( get_effect_dur( effect_adrenaline ) > 50_minutes ) {
        add_msg_if_player( m_bad, _( "Your heart spasms and stops." ) );
        g->events().send<event_type::dies_from_drug_overdose>( getID(), effect_adrenaline );
        hp_cur[hp_torso] = 0;
    } else if( get_effect_int( effect_drunk ) > 4 ) {
        add_msg_if_player( m_bad, _( "Your breathing slows down to a stop." ) );
        g->events().send<event_type::dies_from_drug_overdose>( getID(), effect_drunk );
        hp_cur[hp_torso] = 0;
    }

    // check if we've starved
    if( is_player() ) {
        if( get_stored_kcal() <= 0 ) {
            add_msg_if_player( m_bad, _( "You have starved to death." ) );
            g->events().send<event_type::dies_of_starvation>( getID() );
            hp_cur[hp_torso] = 0;
        } else {
            if( calendar::once_every( 1_hours ) ) {
                std::string message;
                if( stomach.contains() <= stomach.capacity( *this ) / 4 ) {
                    if( get_kcal_percent() < 0.1f ) {
                        message = _( "Food…" );
                    } else if( get_kcal_percent() < 0.25f ) {
                        message = _( "Due to insufficient nutrition, your body is suffering from starvation." );
                    } else if( get_kcal_percent() < 0.5f ) {
                        message = _( "Despite having something in your stomach, you still feel like you haven't eaten in days…" );
                    } else if( get_kcal_percent() < 0.8f ) {
                        message = _( "Your stomach feels so empty…" );
                    }
                } else {
                    if( get_kcal_percent() < 0.1f ) {
                        message = _( "Food…" );
                    } else if( get_kcal_percent() < 0.25f ) {
                        message = _( "You are EMACIATED!" );
                    } else if( get_kcal_percent() < 0.5f ) {
                        message = _( "You feel weak due to malnutrition." );
                    } else if( get_kcal_percent() < 0.8f ) {
                        message = _( "You feel that your body needs more nutritious food." );
                    }
                }
                add_msg_if_player( m_warning, message );
            }
        }
    }

    // Check if we're dying of thirst
    if( is_player() && get_thirst() >= 600 && ( stomach.get_water() == 0_ml ||
            guts.get_water() == 0_ml ) ) {
        if( get_thirst() >= 1200 ) {
            add_msg_if_player( m_bad, _( "You have died of dehydration." ) );
            g->events().send<event_type::dies_of_thirst>( getID() );
            hp_cur[hp_torso] = 0;
        } else if( get_thirst() >= 1000 && calendar::once_every( 30_minutes ) ) {
            add_msg_if_player( m_warning, _( "Even your eyes feel dry…" ) );
        } else if( get_thirst() >= 800 && calendar::once_every( 30_minutes ) ) {
            add_msg_if_player( m_warning, _( "You are THIRSTY!" ) );
        } else if( calendar::once_every( 30_minutes ) ) {
            add_msg_if_player( m_warning, _( "Your mouth feels so dry…" ) );
        }
    }

    // Check if we're falling asleep, unless we're sleeping
    if( get_fatigue() >= EXHAUSTED + 25 && !in_sleep_state() ) {
        if( get_fatigue() >= MASSIVE_FATIGUE ) {
            add_msg_if_player( m_bad, _( "Survivor sleep now." ) );
            g->events().send<event_type::falls_asleep_from_exhaustion>( getID() );
            mod_fatigue( -10 );
            fall_asleep();
        } else if( get_fatigue() >= 800 && calendar::once_every( 30_minutes ) ) {
            add_msg_if_player( m_warning, _( "Anywhere would be a good place to sleep…" ) );
        } else if( calendar::once_every( 30_minutes ) ) {
            add_msg_if_player( m_warning, _( "You feel like you haven't slept in days." ) );
        }
    }

    // Even if we're not Exhausted, we really should be feeling lack/sleep earlier
    // Penalties start at Dead Tired and go from there
    if( get_fatigue() >= DEAD_TIRED && !in_sleep_state() ) {
        if( get_fatigue() >= 700 ) {
            if( calendar::once_every( 30_minutes ) ) {
                add_msg_if_player( m_warning, _( "You're too physically tired to stop yawning." ) );
                add_effect( effect_lack_sleep, 30_minutes + 1_turns );
            }
            /** @EFFECT_INT slightly decreases occurrence of short naps when dead tired */
            if( one_in( 50 + int_cur ) ) {
                // Rivet's idea: look out for microsleeps!
                fall_asleep( 30_seconds );
            }
        } else if( get_fatigue() >= EXHAUSTED ) {
            if( calendar::once_every( 30_minutes ) ) {
                add_msg_if_player( m_warning, _( "How much longer until bedtime?" ) );
                add_effect( effect_lack_sleep, 30_minutes + 1_turns );
            }
            /** @EFFECT_INT slightly decreases occurrence of short naps when exhausted */
            if( one_in( 100 + int_cur ) ) {
                fall_asleep( 30_seconds );
            }
        } else if( get_fatigue() >= DEAD_TIRED && calendar::once_every( 30_minutes ) ) {
            add_msg_if_player( m_warning, _( "*yawn* You should really get some sleep." ) );
            add_effect( effect_lack_sleep, 30_minutes + 1_turns );
        }
    }

    // Sleep deprivation kicks in if lack of sleep is avoided with stimulants or otherwise for long periods of time
    int sleep_deprivation = get_sleep_deprivation();
    float sleep_deprivation_pct = sleep_deprivation / static_cast<float>( SLEEP_DEPRIVATION_MASSIVE );

    if( sleep_deprivation >= SLEEP_DEPRIVATION_HARMLESS && !in_sleep_state() ) {
        if( calendar::once_every( 60_minutes ) ) {
            if( sleep_deprivation < SLEEP_DEPRIVATION_MINOR ) {
                add_msg_if_player( m_warning,
                                   _( "Your mind feels tired.  It's been a while since you've slept well." ) );
                mod_fatigue( 1 );
            } else if( sleep_deprivation < SLEEP_DEPRIVATION_SERIOUS ) {
                add_msg_if_player( m_bad,
                                   _( "Your mind feels foggy from lack of good sleep, and your eyes keep trying to close against your will." ) );
                mod_fatigue( 5 );

                if( one_in( 10 ) ) {
                    mod_healthy_mod( -1, 0 );
                }
            } else if( sleep_deprivation < SLEEP_DEPRIVATION_MAJOR ) {
                add_msg_if_player( m_bad,
                                   _( "Your mind feels weary, and you dread every wakeful minute that passes.  You crave sleep, and feel like you're about to collapse." ) );
                mod_fatigue( 10 );

                if( one_in( 5 ) ) {
                    mod_healthy_mod( -2, 0 );
                }
            } else if( sleep_deprivation < SLEEP_DEPRIVATION_MASSIVE ) {
                add_msg_if_player( m_bad,
                                   _( "You haven't slept decently for so long that your whole body is screaming for mercy.  It's a miracle that you're still awake, but it just feels like a curse now." ) );
                mod_fatigue( 40 );

                mod_healthy_mod( -5, 0 );
            }
            // else you pass out for 20 hours, guaranteed

            // Microsleeps are slightly worse if you're sleep deprived, but not by much. (chance: 1 in (75 + int_cur) at lethal sleep deprivation)
            // Note: these can coexist with fatigue-related microsleeps
            /** @EFFECT_INT slightly decreases occurrence of short naps when sleep deprived */
            if( one_in( static_cast<int>( sleep_deprivation_pct * 75 ) + int_cur ) ) {
                fall_asleep( 30_seconds );
            }

            // Stimulants can be used to stay awake a while longer, but after a while you'll just collapse.
            bool can_pass_out = ( get_stim() < 30 && sleep_deprivation >= SLEEP_DEPRIVATION_MINOR ) ||
                                sleep_deprivation >= SLEEP_DEPRIVATION_MAJOR;

            if( can_pass_out && calendar::once_every( 10_minutes ) ) {
                /** @EFFECT_PER slightly increases resilience against passing out from sleep deprivation */
                if( one_in( static_cast<int>( ( 1 - sleep_deprivation_pct ) * 100 ) + per_cur ) ||
                    sleep_deprivation >= SLEEP_DEPRIVATION_MASSIVE ) {
                    add_msg_player_or_npc( m_bad,
                                           _( "Your body collapses due to sleep deprivation, your neglected fatigue rushing back all at once, and you pass out on the spot." )
                                           , _( "<npcname> collapses to the ground from exhaustion." ) ) ;
                    if( get_fatigue() < EXHAUSTED ) {
                        set_fatigue( EXHAUSTED );
                    }

                    if( sleep_deprivation >= SLEEP_DEPRIVATION_MAJOR ) {
                        fall_asleep( 20_hours );
                    } else if( sleep_deprivation >= SLEEP_DEPRIVATION_SERIOUS ) {
                        fall_asleep( 16_hours );
                    } else {
                        fall_asleep( 12_hours );
                    }
                }
            }

        }
    }

}

needs_rates player::calc_needs_rates() const
{
    const effect &sleep = get_effect( effect_sleep );
    const bool has_recycler = has_bionic( bio_recycler );
    const bool asleep = !sleep.is_null();

    needs_rates rates;
    rates.hunger = metabolic_rate();

    // TODO: this is where calculating basal metabolic rate, in kcal per day would go
    rates.kcal = 2500.0;

    add_msg_if_player( m_debug, "Metabolic rate: %.2f", rates.hunger );

    rates.thirst = get_option< float >( "PLAYER_THIRST_RATE" );
    rates.thirst *= 1.0f +  mutation_value( "thirst_modifier" );
    if( worn_with_flag( "SLOWS_THIRST" ) ) {
        rates.thirst *= 0.7f;
    }

    rates.fatigue = get_option< float >( "PLAYER_FATIGUE_RATE" );
    rates.fatigue *= 1.0f + mutation_value( "fatigue_modifier" );

    // Note: intentionally not in metabolic rate
    if( has_recycler ) {
        // Recycler won't help much with mutant metabolism - it is intended for human one
        rates.hunger = std::min( rates.hunger, std::max( 0.5f, rates.hunger - 0.5f ) );
        rates.thirst = std::min( rates.thirst, std::max( 0.5f, rates.thirst - 0.5f ) );
    }

    if( asleep ) {
        rates.recovery = 1.0f + mutation_value( "fatigue_regen_modifier" );
        if( !is_hibernating() ) {
            // Hunger and thirst advance more slowly while we sleep. This is the standard rate.
            rates.hunger *= 0.5f;
            rates.thirst *= 0.5f;
            const int intense = sleep.is_null() ? 0 : sleep.get_intensity();
            // Accelerated recovery capped to 2x over 2 hours
            // After 16 hours of activity, equal to 7.25 hours of rest
            const int accelerated_recovery_chance = 24 - intense + 1;
            const float accelerated_recovery_rate = 1.0f / accelerated_recovery_chance;
            rates.recovery += accelerated_recovery_rate;
        } else {
            // Hunger and thirst advance *much* more slowly whilst we hibernate.
            rates.hunger *= ( 2.0f / 7.0f );
            rates.thirst *= ( 2.0f / 7.0f );
        }
        rates.recovery -= static_cast<float>( get_perceived_pain() ) / 60;

    } else {
        rates.recovery = 0;
    }

    if( has_activity( activity_id( "ACT_TREE_COMMUNION" ) ) ) {
        // Much of the body's needs are taken care of by the trees.
        // Hair Roots dont provide any bodily needs.
        if( has_trait( trait_ROOTS2 ) || has_trait( trait_ROOTS3 ) ) {
            rates.hunger *= 0.5f;
            rates.thirst *= 0.5f;
            rates.fatigue *= 0.5f;
        }
    }

    if( has_trait( trait_TRANSPIRATION ) ) {
        // Transpiration, the act of moving nutrients with evaporating water, can take a very heavy toll on your thirst when it's really hot.
        rates.thirst *= ( ( g->weather.get_temperature( pos() ) - 32.5f ) / 40.0f );
    }

    if( is_npc() ) {
        rates.hunger *= 0.25f;
        rates.thirst *= 0.25f;
    }

    return rates;
}

void player::update_needs( int rate_multiplier )
{
    const int current_stim = get_stim();
    // Hunger, thirst, & fatigue up every 5 minutes
    effect &sleep = get_effect( effect_sleep );
    // No food/thirst/fatigue clock at all
    const bool debug_ls = has_trait( trait_DEBUG_LS );
    // No food/thirst, capped fatigue clock (only up to tired)
    const bool npc_no_food = is_npc() && get_option<bool>( "NO_NPC_FOOD" );
    const bool asleep = !sleep.is_null();
    const bool lying = asleep || has_effect( effect_lying_down ) ||
                       activity.id() == "ACT_TRY_SLEEP";

    needs_rates rates = calc_needs_rates();

    const bool wasnt_fatigued = get_fatigue() <= DEAD_TIRED;
    // Don't increase fatigue if sleeping or trying to sleep or if we're at the cap.
    if( get_fatigue() < 1050 && !asleep && !debug_ls ) {
        if( rates.fatigue > 0.0f ) {
            int fatigue_roll = roll_remainder( rates.fatigue * rate_multiplier );
            mod_fatigue( fatigue_roll );

            if( get_option< bool >( "SLEEP_DEPRIVATION" ) ) {
                // Synaptic regen bionic stops SD while awake and boosts it while sleeping
                if( !has_active_bionic( bio_synaptic_regen ) ) {
                    // fatigue_roll should be around 1 - so the counter increases by 1 every minute on average,
                    // but characters who need less sleep will also get less sleep deprived, and vice-versa.

                    // Note: Since needs are updated in 5-minute increments, we have to multiply the roll again by
                    // 5. If rate_multiplier is > 1, fatigue_roll will be higher and this will work out.
                    mod_sleep_deprivation( fatigue_roll * 5 );
                }
            }

            if( npc_no_food && get_fatigue() > TIRED ) {
                set_fatigue( TIRED );
                set_sleep_deprivation( 0 );
            }
        }
    } else if( asleep ) {
        if( rates.recovery > 0.0f ) {
            int recovered = roll_remainder( rates.recovery * rate_multiplier );
            if( get_fatigue() - recovered < -20 ) {
                // Should be wake up, but that could prevent some retroactive regeneration
                sleep.set_duration( 1_turns );
                mod_fatigue( -25 );
            } else {
                if( has_effect( effect_recently_coughed ) ) {
                    recovered *= .5;
                }
                mod_fatigue( -recovered );
                if( get_option< bool >( "SLEEP_DEPRIVATION" ) ) {
                    // Sleeping on the ground, no bionic = 1x rest_modifier
                    // Sleeping on a bed, no bionic      = 2x rest_modifier
                    // Sleeping on a comfy bed, no bionic= 3x rest_modifier

                    // Sleeping on the ground, bionic    = 3x rest_modifier
                    // Sleeping on a bed, bionic         = 6x rest_modifier
                    // Sleeping on a comfy bed, bionic   = 9x rest_modifier
                    float rest_modifier = ( has_active_bionic( bio_synaptic_regen ) ? 3 : 1 );
                    // Magnesium supplements also add a flat bonus to recovery speed
                    if( has_effect( effect_magnesium_supplements ) ) {
                        rest_modifier += 1;
                    }

                    comfort_level comfort = base_comfort_value( pos() );

                    if( comfort >= comfort_level::very_comfortable ) {
                        rest_modifier *= 3;
                    } else  if( comfort >= comfort_level::comfortable ) {
                        rest_modifier *= 2.5;
                    } else if( comfort >= comfort_level::slightly_comfortable ) {
                        rest_modifier *= 2;
                    }

                    // If we're just tired, we'll get a decent boost to our sleep quality.
                    // The opposite is true for very tired characters.
                    if( get_fatigue() < DEAD_TIRED ) {
                        rest_modifier += 2;
                    } else if( get_fatigue() >= EXHAUSTED ) {
                        rest_modifier = ( rest_modifier > 2 ) ? rest_modifier - 2 : 1;
                    }

                    // Recovered is multiplied by 2 as well, since we spend 1/3 of the day sleeping
                    mod_sleep_deprivation( -rest_modifier * ( recovered * 2 ) );
                }
            }
        }
    }
    if( is_player() && wasnt_fatigued && get_fatigue() > DEAD_TIRED && !lying ) {
        if( !activity ) {
            add_msg_if_player( m_warning, _( "You're feeling tired.  %s to lie down for sleep." ),
                               press_x( ACTION_SLEEP ) );
        } else {
            g->cancel_activity_query( _( "You're feeling tired." ) );
        }
    }

    if( current_stim < 0 ) {
        set_stim( std::min( current_stim + rate_multiplier, 0 ) );
    } else if( current_stim > 0 ) {
        set_stim( std::max( current_stim - rate_multiplier, 0 ) );
    }

    if( get_painkiller() > 0 ) {
        mod_painkiller( -std::min( get_painkiller(), rate_multiplier ) );
    }

    // Huge folks take penalties for cramming themselves in vehicles
    if( in_vehicle && ( has_trait( trait_HUGE ) || has_trait( trait_HUGE_OK ) ) ) {
        vehicle *veh = veh_pointer_or_null( g->m.veh_at( pos() ) );
        // it's painful to work the controls, but passengers in open topped vehicles are fine
        if( veh && ( veh->enclosed_at( pos() ) || veh->player_in_control( *this ) ) ) {
            add_msg_if_player( m_bad,
                               _( "You're cramping up from stuffing yourself in this vehicle." ) );
            if( is_npc() ) {
                npc &as_npc = dynamic_cast<npc &>( *this );
                as_npc.complain_about( "cramped_vehicle", 1_hours, "<cramped_vehicle>", false );
            }
            mod_pain_noresist( 2 * rng( 2, 3 ) );
            focus_pool -= 1;
        }
    }
}

void player::regen( int rate_multiplier )
{
    int pain_ticks = rate_multiplier;
    while( get_pain() > 0 && pain_ticks-- > 0 ) {
        mod_pain( -roll_remainder( 0.2f + get_pain() / 50.0f ) );
    }

    float rest = rest_quality();
    float heal_rate = healing_rate( rest ) * to_turns<int>( 5_minutes );
    if( heal_rate > 0.0f ) {
        healall( roll_remainder( rate_multiplier * heal_rate ) );
    } else if( heal_rate < 0.0f ) {
        int rot_rate = roll_remainder( rate_multiplier * -heal_rate );
        // Has to be in loop because some effects depend on rounding
        while( rot_rate-- > 0 ) {
            hurtall( 1, nullptr, false );
        }
    }

    // include healing effects
    for( int i = 0; i < num_hp_parts; i++ ) {
        body_part bp = hp_to_bp( static_cast<hp_part>( i ) );
        float healing = healing_rate_medicine( rest, bp ) * to_turns<int>( 5_minutes );

        int healing_apply = roll_remainder( healing );
        healed_bp( i, healing_apply );
        heal( bp, healing_apply );
        if( damage_bandaged[i] > 0 ) {
            damage_bandaged[i] -= healing_apply;
            if( damage_bandaged[i] <= 0 ) {
                damage_bandaged[i] = 0;
                remove_effect( effect_bandaged, bp );
                add_msg_if_player( _( "Bandaged wounds on your %s was healed." ), body_part_name( bp ) );
            }
        }
        if( damage_disinfected[i] > 0 ) {
            damage_disinfected[i] -= healing_apply;
            if( damage_disinfected[i] <= 0 ) {
                damage_disinfected[i] = 0;
                remove_effect( effect_disinfected, bp );
                add_msg_if_player( _( "Disinfected wounds on your %s was healed." ), body_part_name( bp ) );
            }
        }

        // remove effects if the limb was healed by other way
        if( has_effect( effect_bandaged, bp ) && ( hp_cur[i] == hp_max[i] ) ) {
            damage_bandaged[i] = 0;
            remove_effect( effect_bandaged, bp );
            add_msg_if_player( _( "Bandaged wounds on your %s was healed." ), body_part_name( bp ) );
        }
        if( has_effect( effect_disinfected, bp ) && ( hp_cur[i] == hp_max[i] ) ) {
            damage_disinfected[i] = 0;
            remove_effect( effect_disinfected, bp );
            add_msg_if_player( _( "Disinfected wounds on your %s was healed." ), body_part_name( bp ) );
        }
    }

    if( radiation > 0 ) {
        radiation = std::max( 0, radiation - roll_remainder( rate_multiplier / 50.0f ) );
    }
}

bool player::is_hibernating() const
{
    // Hibernating only kicks in whilst Engorged; separate tracking for hunger/thirst here
    // as a safety catch.  One test subject managed to get two Colds during hibernation;
    // since those add fatigue and dry out the character, the subject went for the full 10 days plus
    // a little, and came out of it well into Parched.  Hibernating shouldn't endanger your
    // life like that--but since there's much less fluid reserve than food reserve,
    // simply using the same numbers won't work.
    return has_effect( effect_sleep ) && get_kcal_percent() > 0.8f &&
           get_thirst() <= 80 && has_active_mutation( trait_id( "HIBERNATE" ) );
}

void player::siphon( vehicle &veh, const itype_id &desired_liquid )
{
    auto qty = veh.fuel_left( desired_liquid );
    if( qty <= 0 ) {
        add_msg( m_bad, _( "There is not enough %s left to siphon it." ),
                 item::nname( desired_liquid ) );
        return;
    }

    item liquid( desired_liquid, calendar::turn, qty );
    if( liquid.is_food() ) {
        liquid.set_item_specific_energy( veh.fuel_specific_energy( desired_liquid ) );
    }
    if( liquid_handler::handle_liquid( liquid, nullptr, 1, nullptr, &veh ) ) {
        veh.drain( desired_liquid, qty - liquid.charges );
    }
}

void player::add_pain_msg( int val, body_part bp ) const
{
    if( has_trait( trait_NOPAIN ) ) {
        return;
    }
    if( bp == num_bp ) {
        if( val > 20 ) {
            add_msg_if_player( _( "Your body is wracked with excruciating pain!" ) );
        } else if( val > 10 ) {
            add_msg_if_player( _( "Your body is wracked with terrible pain!" ) );
        } else if( val > 5 ) {
            add_msg_if_player( _( "Your body is wracked with pain!" ) );
        } else if( val > 1 ) {
            add_msg_if_player( _( "Your body pains you!" ) );
        } else {
            add_msg_if_player( _( "Your body aches." ) );
        }
    } else {
        if( val > 20 ) {
            add_msg_if_player( _( "Your %s is wracked with excruciating pain!" ),
                               body_part_name_accusative( bp ) );
        } else if( val > 10 ) {
            add_msg_if_player( _( "Your %s is wracked with terrible pain!" ),
                               body_part_name_accusative( bp ) );
        } else if( val > 5 ) {
            add_msg_if_player( _( "Your %s is wracked with pain!" ),
                               body_part_name_accusative( bp ) );
        } else if( val > 1 ) {
            add_msg_if_player( _( "Your %s pains you!" ),
                               body_part_name_accusative( bp ) );
        } else {
            add_msg_if_player( _( "Your %s aches." ),
                               body_part_name_accusative( bp ) );
        }
    }
}

void player::process_one_effect( effect &it, bool is_new )
{
    bool reduced = resists_effect( it );
    double mod = 1;
    body_part bp = it.get_bp();
    int val = 0;

    // Still hardcoded stuff, do this first since some modify their other traits
    hardcoded_effects( it );

    const auto get_effect = [&it, is_new]( const std::string & arg, bool reduced ) {
        if( is_new ) {
            return it.get_amount( arg, reduced );
        }
        return it.get_mod( arg, reduced );
    };

    // Handle miss messages
    auto msgs = it.get_miss_msgs();
    if( !msgs.empty() ) {
        for( const auto &i : msgs ) {
            add_miss_reason( _( i.first ), static_cast<unsigned>( i.second ) );
        }
    }

    // Handle health mod
    val = get_effect( "H_MOD", reduced );
    if( val != 0 ) {
        mod = 1;
        if( is_new || it.activated( calendar::turn, "H_MOD", val, reduced, mod ) ) {
            int bounded = bound_mod_to_vals(
                              get_healthy_mod(), val, it.get_max_val( "H_MOD", reduced ),
                              it.get_min_val( "H_MOD", reduced ) );
            // This already applies bounds, so we pass them through.
            mod_healthy_mod( bounded, get_healthy_mod() + bounded );
        }
    }

    // Handle health
    val = get_effect( "HEALTH", reduced );
    if( val != 0 ) {
        mod = 1;
        if( is_new || it.activated( calendar::turn, "HEALTH", val, reduced, mod ) ) {
            mod_healthy( bound_mod_to_vals( get_healthy(), val,
                                            it.get_max_val( "HEALTH", reduced ), it.get_min_val( "HEALTH", reduced ) ) );
        }
    }

    // Handle stim
    val = get_effect( "STIM", reduced );
    if( val != 0 ) {
        mod = 1;
        if( is_new || it.activated( calendar::turn, "STIM", val, reduced, mod ) ) {
            mod_stim( bound_mod_to_vals( get_stim(), val, it.get_max_val( "STIM", reduced ),
                                         it.get_min_val( "STIM", reduced ) ) );
        }
    }

    // Handle hunger
    val = get_effect( "HUNGER", reduced );
    if( val != 0 ) {
        mod = 1;
        if( is_new || it.activated( calendar::turn, "HUNGER", val, reduced, mod ) ) {
            mod_hunger( bound_mod_to_vals( get_hunger(), val, it.get_max_val( "HUNGER", reduced ),
                                           it.get_min_val( "HUNGER", reduced ) ) );
        }
    }

    // Handle thirst
    val = get_effect( "THIRST", reduced );
    if( val != 0 ) {
        mod = 1;
        if( is_new || it.activated( calendar::turn, "THIRST", val, reduced, mod ) ) {
            mod_thirst( bound_mod_to_vals( get_thirst(), val, it.get_max_val( "THIRST", reduced ),
                                           it.get_min_val( "THIRST", reduced ) ) );
        }
    }

    // Handle fatigue
    val = get_effect( "FATIGUE", reduced );
    // Prevent ongoing fatigue effects while asleep.
    // These are meant to change how fast you get tired, not how long you sleep.
    if( val != 0 && !in_sleep_state() ) {
        mod = 1;
        if( is_new || it.activated( calendar::turn, "FATIGUE", val, reduced, mod ) ) {
            mod_fatigue( bound_mod_to_vals( get_fatigue(), val, it.get_max_val( "FATIGUE", reduced ),
                                            it.get_min_val( "FATIGUE", reduced ) ) );
        }
    }

    // Handle Radiation
    val = get_effect( "RAD", reduced );
    if( val != 0 ) {
        mod = 1;
        if( is_new || it.activated( calendar::turn, "RAD", val, reduced, mod ) ) {
            radiation += bound_mod_to_vals( radiation, val, it.get_max_val( "RAD", reduced ), 0 );
            // Radiation can't go negative
            if( radiation < 0 ) {
                radiation = 0;
            }
        }
    }

    // Handle Pain
    val = get_effect( "PAIN", reduced );
    if( val != 0 ) {
        mod = 1;
        if( it.get_sizing( "PAIN" ) ) {
            if( has_trait( trait_FAT ) ) {
                mod *= 1.5;
            }
            if( has_trait( trait_LARGE ) || has_trait( trait_LARGE_OK ) ) {
                mod *= 2;
            }
            if( has_trait( trait_HUGE ) || has_trait( trait_HUGE_OK ) ) {
                mod *= 3;
            }
        }
        if( is_new || it.activated( calendar::turn, "PAIN", val, reduced, mod ) ) {
            int pain_inc = bound_mod_to_vals( get_pain(), val, it.get_max_val( "PAIN", reduced ), 0 );
            mod_pain( pain_inc );
            if( pain_inc > 0 ) {
                add_pain_msg( val, bp );
            }
        }
    }

    // Handle Damage
    val = get_effect( "HURT", reduced );
    if( val != 0 ) {
        mod = 1;
        if( it.get_sizing( "HURT" ) ) {
            if( has_trait( trait_FAT ) ) {
                mod *= 1.5;
            }
            if( has_trait( trait_LARGE ) || has_trait( trait_LARGE_OK ) ) {
                mod *= 2;
            }
            if( has_trait( trait_HUGE ) || has_trait( trait_HUGE_OK ) ) {
                mod *= 3;
            }
        }
        if( is_new || it.activated( calendar::turn, "HURT", val, reduced, mod ) ) {
            if( bp == num_bp ) {
                if( val > 5 ) {
                    add_msg_if_player( _( "Your %s HURTS!" ), body_part_name_accusative( bp_torso ) );
                } else {
                    add_msg_if_player( _( "Your %s hurts!" ), body_part_name_accusative( bp_torso ) );
                }
                apply_damage( nullptr, bp_torso, val, true );
            } else {
                if( val > 5 ) {
                    add_msg_if_player( _( "Your %s HURTS!" ), body_part_name_accusative( bp ) );
                } else {
                    add_msg_if_player( _( "Your %s hurts!" ), body_part_name_accusative( bp ) );
                }
                apply_damage( nullptr, bp, val, true );
            }
        }
    }

    // Handle Sleep
    val = get_effect( "SLEEP", reduced );
    if( val != 0 ) {
        mod = 1;
        if( ( is_new || it.activated( calendar::turn, "SLEEP", val, reduced, mod ) ) &&
            !has_effect( efftype_id( "sleep" ) ) ) {
            add_msg_if_player( _( "You pass out!" ) );
            fall_asleep( time_duration::from_turns( val ) );
        }
    }

    // Handle painkillers
    val = get_effect( "PKILL", reduced );
    if( val != 0 ) {
        mod = it.get_addict_mod( "PKILL", addiction_level( ADD_PKILLER ) );
        if( is_new || it.activated( calendar::turn, "PKILL", val, reduced, mod ) ) {
            mod_painkiller( bound_mod_to_vals( get_painkiller(), val, it.get_max_val( "PKILL", reduced ), 0 ) );
        }
    }

    // Handle coughing
    mod = 1;
    val = 0;
    if( it.activated( calendar::turn, "COUGH", val, reduced, mod ) ) {
        cough( it.get_harmful_cough() );
    }

    // Handle vomiting
    mod = vomit_mod();
    val = 0;
    if( it.activated( calendar::turn, "VOMIT", val, reduced, mod ) ) {
        vomit();
    }

    // Handle stamina
    val = get_effect( "STAMINA", reduced );
    if( val != 0 ) {
        mod = 1;
        if( is_new || it.activated( calendar::turn, "STAMINA", val, reduced, mod ) ) {
            mod_stat( "stamina", bound_mod_to_vals( get_stamina(), val,
                                                    it.get_max_val( "STAMINA", reduced ),
                                                    it.get_min_val( "STAMINA", reduced ) ) );
        }
    }

    // Speed and stats are handled in recalc_speed_bonus and reset_stats respectively
}

void player::process_effects()
{
    //Special Removals
    if( has_effect( effect_darkness ) && g->is_in_sunlight( pos() ) ) {
        remove_effect( effect_darkness );
    }
    if( has_trait( trait_M_IMMUNE ) && has_effect( effect_fungus ) ) {
        vomit();
        remove_effect( effect_fungus );
        add_msg_if_player( m_bad,  _( "We have mistakenly colonized a local guide!  Purging now." ) );
    }
    if( has_trait( trait_PARAIMMUNE ) && ( has_effect( effect_dermatik ) ||
                                           has_effect( effect_tapeworm ) ||
                                           has_effect( effect_bloodworms ) || has_effect( effect_brainworms ) ||
                                           has_effect( effect_paincysts ) ) ) {
        remove_effect( effect_dermatik );
        remove_effect( effect_tapeworm );
        remove_effect( effect_bloodworms );
        remove_effect( effect_brainworms );
        remove_effect( effect_paincysts );
        add_msg_if_player( m_good, _( "Something writhes and inside of you as it dies." ) );
    }
    if( has_trait( trait_ACIDBLOOD ) && ( has_effect( effect_dermatik ) ||
                                          has_effect( effect_bloodworms ) ||
                                          has_effect( effect_brainworms ) ) ) {
        remove_effect( effect_dermatik );
        remove_effect( effect_bloodworms );
        remove_effect( effect_brainworms );
    }
    if( has_trait( trait_EATHEALTH ) && has_effect( effect_tapeworm ) ) {
        remove_effect( effect_tapeworm );
        add_msg_if_player( m_good, _( "Your bowels gurgle as something inside them dies." ) );
    }
    if( has_trait( trait_INFIMMUNE ) && ( has_effect( effect_bite ) || has_effect( effect_infected ) ||
                                          has_effect( effect_recover ) ) ) {
        remove_effect( effect_bite );
        remove_effect( effect_infected );
        remove_effect( effect_recover );
    }

    //Human only effects
    for( auto &elem : *effects ) {
        for( auto &_effect_it : elem.second ) {
            process_one_effect( _effect_it.second, false );
        }
    }

    Creature::process_effects();
}

double player::vomit_mod()
{
    double mod = 1;
    if( has_effect( effect_weed_high ) ) {
        mod *= .1;
    }
    if( has_trait( trait_STRONGSTOMACH ) ) {
        mod *= .5;
    }
    if( has_trait( trait_WEAKSTOMACH ) ) {
        mod *= 2;
    }
    if( has_trait( trait_NAUSEA ) ) {
        mod *= 3;
    }
    if( has_trait( trait_VOMITOUS ) ) {
        mod *= 3;
    }
    // If you're already nauseous, any food in your stomach greatly
    // increases chance of vomiting. Liquids don't provoke vomiting, though.
    if( stomach.contains() != 0_ml && has_effect( effect_nausea ) ) {
        mod *= 5 * get_effect_int( effect_nausea );
    }
    return mod;
}

void player::update_body_wetness( const w_point &weather )
{
    // Average number of turns to go from completely soaked to fully dry
    // assuming average temperature and humidity
    constexpr time_duration average_drying = 2_hours;

    // A modifier on drying time
    double delay = 1.0;
    // Weather slows down drying
    delay += ( ( weather.humidity - 66 ) - ( weather.temperature - 65 ) ) / 100;
    delay = std::max( 0.1, delay );
    // Fur/slime retains moisture
    if( has_trait( trait_LIGHTFUR ) || has_trait( trait_FUR ) || has_trait( trait_FELINE_FUR ) ||
        has_trait( trait_LUPINE_FUR ) || has_trait( trait_CHITIN_FUR ) || has_trait( trait_CHITIN_FUR2 ) ||
        has_trait( trait_CHITIN_FUR3 ) ) {
        delay = delay * 6 / 5;
    }
    if( has_trait( trait_URSINE_FUR ) || has_trait( trait_SLIMY ) ) {
        delay *= 1.5;
    }

    if( !x_in_y( 1, to_turns<int>( average_drying * delay / 100.0 ) ) ) {
        // No drying this turn
        return;
    }

    // Now per-body-part stuff
    // To make drying uniform, make just one roll and reuse it
    const int drying_roll = rng( 1, 80 );

    for( const body_part bp : all_body_parts ) {
        if( body_wetness[bp] == 0 ) {
            continue;
        }
        // This is to normalize drying times
        int drying_chance = drench_capacity[bp];
        // Body temperature affects duration of wetness
        // Note: Using temp_conv rather than temp_cur, to better approximate environment
        if( temp_conv[bp] >= BODYTEMP_SCORCHING ) {
            drying_chance *= 2;
        } else if( temp_conv[bp] >= BODYTEMP_VERY_HOT ) {
            drying_chance = drying_chance * 3 / 2;
        } else if( temp_conv[bp] >= BODYTEMP_HOT ) {
            drying_chance = drying_chance * 4 / 3;
        } else if( temp_conv[bp] > BODYTEMP_COLD ) {
            // Comfortable, doesn't need any changes
        } else {
            // Evaporation doesn't change that much at lower temp
            drying_chance = drying_chance * 3 / 4;
        }

        if( drying_chance < 1 ) {
            drying_chance = 1;
        }

        // TODO: Make evaporation reduce body heat
        if( drying_chance >= drying_roll ) {
            body_wetness[bp] -= 1;
            if( body_wetness[bp] < 0 ) {
                body_wetness[bp] = 0;
            }
        }
    }
    // TODO: Make clothing slow down drying
}

void player::on_worn_item_transform( const item &old_it, const item &new_it )
{
    morale->on_worn_item_transform( old_it, new_it );
}

void player::process_items()
{
    if( weapon.needs_processing() && weapon.process( this, pos(), false ) ) {
        weapon = item();
    }

    std::vector<item *> inv_active = inv.active_items();
    for( item *tmp_it : inv_active ) {
        if( tmp_it->process( this, pos(), false ) ) {
            inv.remove_item( tmp_it );
        }
    }

    // worn items
    remove_worn_items_with( [this]( item & itm ) {
        return itm.needs_processing() && itm.process( this, pos(), false );
    } );

    // Active item processing done, now we're recharging.
    item *cloak = nullptr;
    item *power_armor = nullptr;
    std::vector<item *> active_worn_items;
    bool weapon_active = weapon.has_flag( "USE_UPS" ) &&
                         weapon.charges < weapon.type->maximum_charges();
    std::vector<size_t> active_held_items;
    int ch_UPS = 0;
    for( size_t index = 0; index < inv.size(); index++ ) {
        item &it = inv.find_item( index );
        itype_id identifier = it.type->get_id();
        if( identifier == "UPS_off" ) {
            ch_UPS += it.ammo_remaining();
        } else if( identifier == "adv_UPS_off" ) {
            ch_UPS += it.ammo_remaining() / 0.6;
        }
        if( it.has_flag( "USE_UPS" ) && it.charges < it.type->maximum_charges() ) {
            active_held_items.push_back( index );
        }
    }
    bool update_required = get_check_encumbrance();
    for( item &w : worn ) {
        if( w.has_flag( "USE_UPS" ) &&
            w.charges < w.type->maximum_charges() ) {
            active_worn_items.push_back( &w );
        }
        if( cloak == nullptr && w.has_flag( "ACTIVE_CLOAKING" ) ) {
            cloak = &w;
        }
        // Only the main power armor item can be active, the other ones (hauling frame, helmet) aren't.
        if( power_armor == nullptr && w.is_power_armor() ) {
            power_armor = &w;
        }
        // Necessary for UPS in Aftershock - check worn items for charge
        const itype_id &identifier = w.typeId();
        if( identifier == "UPS_off" ) {
            ch_UPS += w.ammo_remaining();
        } else if( identifier == "adv_UPS_off" ) {
            ch_UPS += w.ammo_remaining() / 0.6;
        }
        if( !update_required && w.has_flag( "ENCUMBRANCE_UPDATE" ) ) {
            update_required = true;
        }
        w.unset_flag( "ENCUMBRANCE_UPDATE" );
    }
    if( update_required ) {
        reset_encumbrance();
    }
    if( has_active_bionic( bionic_id( "bio_ups" ) ) ) {
        ch_UPS += units::to_kilojoule( get_power_level() );
    }
    int ch_UPS_used = 0;
    if( cloak != nullptr ) {
        if( ch_UPS >= 20 ) {
            use_charges( "UPS", 20 );
            ch_UPS -= 20;
            if( ch_UPS < 200 && one_in( 3 ) ) {
                add_msg_if_player( m_warning, _( "Your cloaking flickers for a moment!" ) );
            }
        } else if( ch_UPS > 0 ) {
            use_charges( "UPS", ch_UPS );
            return;
        } else {
            add_msg_if_player( m_bad,
                               _( "Your cloaking flickers and becomes opaque." ) );
            // Bypass the "you deactivate the ..." message
            cloak->active = false;
            return;
        }
    }

    // For powered armor, an armor-powering bionic should always be preferred over UPS usage.
    if( power_armor != nullptr ) {
        const int power_cost = 4;
        bool bio_powered = can_interface_armor() && has_power();
        // Bionic power costs are handled elsewhere.
        if( !bio_powered ) {
            if( ch_UPS >= power_cost ) {
                use_charges( "UPS", power_cost );
                ch_UPS -= power_cost;
            } else {
                // Deactivate armor here, bypassing the usual deactivation message.
                add_msg_if_player( m_warning, _( "Your power armor disengages." ) );
                power_armor->active = false;
            }
        }
    }

    // Load all items that use the UPS to their minimal functional charge,
    // The tool is not really useful if its charges are below charges_to_use
    for( size_t index : active_held_items ) {
        if( ch_UPS_used >= ch_UPS ) {
            break;
        }
        item &it = inv.find_item( index );
        ch_UPS_used++;
        it.charges++;
    }
    if( weapon_active && ch_UPS_used < ch_UPS ) {
        ch_UPS_used++;
        weapon.charges++;
    }
    for( item *worn_item : active_worn_items ) {
        if( ch_UPS_used >= ch_UPS ) {
            break;
        }
        ch_UPS_used++;
        worn_item->charges++;
    }
    if( ch_UPS_used > 0 ) {
        use_charges( "UPS", ch_UPS_used );
    }
}

item player::reduce_charges( int position, int quantity )
{
    item &it = i_at( position );
    if( it.is_null() ) {
        debugmsg( "invalid item position %d for reduce_charges", position );
        return item();
    }
    if( it.charges <= quantity ) {
        return i_rem( position );
    }
    it.mod_charges( -quantity );
    item tmp( it );
    tmp.charges = quantity;
    return tmp;
}

item player::reduce_charges( item *it, int quantity )
{
    if( !has_item( *it ) ) {
        debugmsg( "invalid item (name %s) for reduce_charges", it->tname() );
        return item();
    }
    if( it->charges <= quantity ) {
        return i_rem( it );
    }
    it->mod_charges( -quantity );
    item result( *it );
    result.charges = quantity;
    return result;
}

int player::invlet_to_position( const int linvlet ) const
{
    // Invlets may come from curses, which may also return any kind of key codes, those being
    // of type int and they can become valid, but different characters when casted to char.
    // Example: KEY_NPAGE (returned when the player presses the page-down key) is 0x152,
    // casted to char would yield 0x52, which happens to be 'R', a valid invlet.
    if( linvlet > std::numeric_limits<char>::max() || linvlet < std::numeric_limits<char>::min() ) {
        return INT_MIN;
    }
    const char invlet = static_cast<char>( linvlet );
    if( is_npc() ) {
        DebugLog( D_WARNING,  D_GAME ) << "Why do you need to call player::invlet_to_position on npc " <<
                                       name;
    }
    if( weapon.invlet == invlet ) {
        return -1;
    }
    auto iter = worn.begin();
    for( size_t i = 0; i < worn.size(); i++, iter++ ) {
        if( iter->invlet == invlet ) {
            return worn_position_to_index( i );
        }
    }
    return inv.invlet_to_position( invlet );
}

bool player::can_interface_armor() const
{
    bool okay = std::any_of( my_bionics->begin(), my_bionics->end(),
    []( const bionic & b ) {
        return b.powered && b.info().armor_interface;
    } );
    return okay;
}

int player::amount_worn( const itype_id &id ) const
{
    int amount = 0;
    for( auto &elem : worn ) {
        if( elem.typeId() == id ) {
            ++amount;
        }
    }
    return amount;
}

bool player::has_mission_item( int mission_id ) const
{
    return mission_id != -1 && has_item_with( has_mission_item_filter{ mission_id } );
}

//Returns the amount of charges that were consumed by the player
int player::drink_from_hands( item &water )
{
    int charges_consumed = 0;
    if( query_yn( _( "Drink %s from your hands?" ),
                  colorize( water.type_name(), water.color_in_inventory() ) ) ) {
        // Create a dose of water no greater than the amount of water remaining.
        item water_temp( water );
        // If player is slaked water might not get consumed.
        consume_item( water_temp );
        charges_consumed = water.charges - water_temp.charges;
        if( charges_consumed > 0 ) {
            moves -= 350;
        }
    }

    return charges_consumed;
}

// TODO: Properly split medications and food instead of hacking around
bool player::consume_med( item &target )
{
    if( !target.is_medication() ) {
        return false;
    }

    const itype_id tool_type = target.get_comestible()->tool;
    const auto req_tool = item::find_type( tool_type );
    bool tool_override = false;
    if( tool_type == "syringe" && has_bionic( bio_syringe ) ) {
        tool_override = true;
    }
    if( req_tool->tool ) {
        if( !( has_amount( tool_type, 1 ) && has_charges( tool_type, req_tool->tool->charges_per_use ) ) &&
            !tool_override ) {
            add_msg_if_player( m_info, _( "You need a %s to consume that!" ), req_tool->nname( 1 ) );
            return false;
        }
        use_charges( tool_type, req_tool->tool->charges_per_use );
    }

    int amount_used = 1;
    if( target.type->has_use() ) {
        amount_used = target.type->invoke( *this, target, pos() );
        if( amount_used <= 0 ) {
            return false;
        }
    }

    // TODO: Get the target it was used on
    // Otherwise injecting someone will give us addictions etc.
    if( target.has_flag( "NO_INGEST" ) ) {
        const auto &comest = *target.get_comestible();
        // Assume that parenteral meds don't spoil, so don't apply rot
        modify_health( comest );
        modify_stimulation( comest );
        modify_addiction( comest );
        modify_morale( target );
    } else {
        // Take by mouth
        consume_effects( target );
    }

    mod_moves( -250 );
    target.charges -= amount_used;
    return target.charges <= 0;
}

static bool query_consume_ownership( item &target, player &p )
{
    if( !target.is_owned_by( p, true ) ) {
        bool choice = true;
        if( p.get_value( "THIEF_MODE" ) == "THIEF_ASK" ) {
            choice = Pickup::query_thief();
        }
        if( p.get_value( "THIEF_MODE" ) == "THIEF_HONEST" || !choice ) {
            return false;
        }
        std::vector<npc *> witnesses;
        for( npc &elem : g->all_npcs() ) {
            if( rl_dist( elem.pos(), p.pos() ) < MAX_VIEW_DISTANCE && elem.sees( p.pos() ) ) {
                witnesses.push_back( &elem );
            }
        }
        for( npc *elem : witnesses ) {
            elem->say( "<witnessed_thievery>", 7 );
        }
        if( !witnesses.empty() && target.is_owned_by( p, true ) ) {
            if( g->u.add_faction_warning( target.get_owner() ) ) {
                for( npc *elem : witnesses ) {
                    elem->make_angry();
                }
            }
        }
    }
    return true;
}

bool player::consume_item( item &target )
{
    if( target.is_null() ) {
        add_msg_if_player( m_info, _( "You do not have that item." ) );
        return false;
    }
    if( is_underwater() && !has_trait( trait_WATERSLEEP ) ) {
        add_msg_if_player( m_info, _( "You can't do that while underwater." ) );
        return false;
    }

    item &comest = get_consumable_from( target );

    if( comest.is_null() || target.is_craft() ) {
        add_msg_if_player( m_info, _( "You can't eat your %s." ), target.tname() );
        if( is_npc() ) {
            debugmsg( "%s tried to eat a %s", name, target.tname() );
        }
        return false;
    }
    if( is_player() && !query_consume_ownership( target, *this ) ) {
        return false;
    }
    if( consume_med( comest ) ||
        eat( comest ) || feed_reactor_with( comest ) || feed_furnace_with( comest ) ||
        fuel_bionic_with( comest ) ) {

        if( target.is_container() ) {
            target.on_contents_changed();
        }

        return comest.charges <= 0;
    }

    return false;
}

bool player::consume( int target_position )
{
    auto &target = i_at( target_position );
    if( consume_item( target ) ) {

        const bool was_in_container = !can_consume_as_is( target );

        if( was_in_container ) {
            i_rem( &target.contents.front() );
        } else {
            i_rem( &target );
        }

        //Restack and sort so that we don't lie about target's invlet
        if( target_position >= 0 ) {
            inv.restack( *this );
        }

        if( was_in_container && target_position == -1 ) {
            add_msg_if_player( _( "You are now wielding an empty %s." ), weapon.tname() );
        } else if( was_in_container && target_position < -1 ) {
            add_msg_if_player( _( "You are now wearing an empty %s." ), target.tname() );
        } else if( was_in_container && !is_npc() ) {
            bool drop_it = false;
            if( get_option<std::string>( "DROP_EMPTY" ) == "no" ) {
                drop_it = false;
            } else if( get_option<std::string>( "DROP_EMPTY" ) == "watertight" ) {
                drop_it = !target.is_watertight_container();
            } else if( get_option<std::string>( "DROP_EMPTY" ) == "all" ) {
                drop_it = true;
            }
            if( drop_it ) {
                add_msg( _( "You drop the empty %s." ), target.tname() );
                put_into_vehicle_or_drop( *this, item_drop_reason::deliberate, { inv.remove_item( &target ) } );
            } else {
                int quantity = inv.const_stack( inv.position_by_item( &target ) ).size();
                char letter = target.invlet ? target.invlet : ' ';
                add_msg( m_info, _( "%c - %d empty %s" ), letter, quantity, target.tname( quantity ) );
            }
        }
    } else if( target_position >= 0 ) {
        if( Pickup::handle_spillable_contents( *this, target, g->m ) ) {
            i_rem( &target );
        }
        inv.restack( *this );
        inv.unsort();
    }

    return true;
}

bool player::add_faction_warning( const faction_id &id )
{
    const auto it = warning_record.find( id );
    if( it != warning_record.end() ) {
        it->second.first += 1;
        if( it->second.second - calendar::turn > 5_minutes ) {
            it->second.first -= 1;
        }
        it->second.second = calendar::turn;
        if( it->second.first > 3 ) {
            return true;
        }
    } else {
        warning_record[id] = std::make_pair( 1, calendar::turn );
    }
    faction *fac = g->faction_manager_ptr->get( id );
    if( fac != nullptr && is_player() && fac->id != faction_id( "no_faction" ) ) {
        fac->likes_u -= 1;
        fac->respects_u -= 1;
    }
    return false;
}

int player::current_warnings_fac( const faction_id &id )
{
    const auto it = warning_record.find( id );
    if( it != warning_record.end() ) {
        if( it->second.second - calendar::turn > 5_minutes ) {
            it->second.first = std::max( 0,
                                         it->second.first - 1 );
        }
        return it->second.first;
    }
    return 0;
}

bool player::beyond_final_warning( const faction_id &id )
{
    const auto it = warning_record.find( id );
    if( it != warning_record.end() ) {
        if( it->second.second - calendar::turn > 5_minutes ) {
            it->second.first = std::max( 0,
                                         it->second.first - 1 );
        }
        return it->second.first > 3;
    }
    return false;
}

item::reload_option player::select_ammo( const item &base,
        std::vector<item::reload_option> opts ) const
{
    if( opts.empty() ) {
        add_msg_if_player( m_info, _( "Never mind." ) );
        return item::reload_option();
    }

    uilist menu;
    menu.text = string_format( base.is_watertight_container() ? _( "Refill %s" ) :
                               base.has_flag( "RELOAD_AND_SHOOT" ) ? _( "Select ammo for %s" ) : _( "Reload %s" ),
                               base.tname() );
    menu.w_width = -1;
    menu.w_height = -1;

    // Construct item names
    std::vector<std::string> names;
    std::transform( opts.begin(), opts.end(),
    std::back_inserter( names ), [&]( const item::reload_option & e ) {
        if( e.ammo->is_magazine() && e.ammo->ammo_data() ) {
            if( e.ammo->ammo_current() == "battery" ) {
                // This battery ammo is not a real object that can be recovered but pseudo-object that represents charge
                //~ battery storage (charges)
                return string_format( pgettext( "magazine", "%1$s (%2$d)" ), e.ammo->type_name(),
                                      e.ammo->ammo_remaining() );
            } else {
                //~ magazine with ammo (count)
                return string_format( pgettext( "magazine", "%1$s with %2$s (%3$d)" ), e.ammo->type_name(),
                                      e.ammo->ammo_data()->nname( e.ammo->ammo_remaining() ), e.ammo->ammo_remaining() );
            }
        } else if( e.ammo->is_watertight_container() ||
                   ( e.ammo->is_ammo_container() && g->u.is_worn( *e.ammo ) ) ) {
            // worn ammo containers should be named by their contents with their location also updated below
            return e.ammo->contents.front().display_name();

        } else {
            return ( ammo_location && ammo_location == e.ammo ? "* " : "" ) + e.ammo->display_name();
        }
    } );

    // Get location descriptions
    std::vector<std::string> where;
    std::transform( opts.begin(), opts.end(),
    std::back_inserter( where ), []( const item::reload_option & e ) {
        bool is_ammo_container = e.ammo->is_ammo_container();
        if( is_ammo_container || e.ammo->is_container() ) {
            if( is_ammo_container && g->u.is_worn( *e.ammo ) ) {
                return e.ammo->type_name();
            }
            return string_format( _( "%s, %s" ), e.ammo->type_name(), e.ammo.describe( &g->u ) );
        }
        return e.ammo.describe( &g->u );
    } );

    // Pads elements to match longest member and return length
    auto pad = []( std::vector<std::string> &vec, int n, int t ) -> int {
        for( const auto &e : vec )
        {
            n = std::max( n, utf8_width( e, true ) + t );
        }
        for( auto &e : vec )
        {
            e += std::string( n - utf8_width( e, true ), ' ' );
        }
        return n;
    };

    // Pad the first column including 4 trailing spaces
    int w = pad( names, utf8_width( menu.text, true ), 6 );
    menu.text.insert( 0, 2, ' ' ); // add space for UI hotkeys
    menu.text += std::string( w + 2 - utf8_width( menu.text, true ), ' ' );

    // Pad the location similarly (excludes leading "| " and trailing " ")
    w = pad( where, utf8_width( _( "| Location " ) ) - 3, 6 );
    menu.text += _( "| Location " );
    menu.text += std::string( w + 3 - utf8_width( _( "| Location " ) ), ' ' );

    menu.text += _( "| Amount  " );
    menu.text += _( "| Moves   " );

    // We only show ammo statistics for guns and magazines
    if( base.is_gun() || base.is_magazine() ) {
        menu.text += _( "| Damage  | Pierce  " );
    }

    auto draw_row = [&]( int idx ) {
        const auto &sel = opts[ idx ];
        std::string row = string_format( "%s| %s |", names[ idx ], where[ idx ] );
        row += string_format( ( sel.ammo->is_ammo() ||
                                sel.ammo->is_ammo_container() ) ? " %-7d |" : "         |", sel.qty() );
        row += string_format( " %-7d ", sel.moves() );

        if( base.is_gun() || base.is_magazine() ) {
            const itype *ammo = sel.ammo->is_ammo_container() ? sel.ammo->contents.front().ammo_data() :
                                sel.ammo->ammo_data();
            if( ammo ) {
                if( ammo->ammo->prop_damage ) {
                    row += string_format( "| *%-6.2f | %-7d", static_cast<float>( *ammo->ammo->prop_damage ),
                                          ammo->ammo->legacy_pierce );
                } else {
                    const damage_instance &dam = ammo->ammo->damage;
                    row += string_format( "| %-7d | %-7d", static_cast<int>( dam.total_damage() ),
                                          static_cast<int>( dam.empty() ? 0.0f : ( *dam.begin() ).res_pen ) );
                }
            } else {
                row += "|         |         ";
            }
        }
        return row;
    };

    itype_id last = uistate.lastreload[ ammotype( base.ammo_default() ) ];
    // We keep the last key so that pressing the key twice (for example, r-r for reload)
    // will always pick the first option on the list.
    int last_key = inp_mngr.get_previously_pressed_key();
    bool last_key_bound = false;
    // This is the entry that has out default
    int default_to = 0;

    // If last_key is RETURN, don't use that to override hotkey
    if( last_key == '\n' ) {
        last_key_bound = true;
        default_to = -1;
    }

    for( auto i = 0; i < static_cast<int>( opts.size() ); ++i ) {
        const item &ammo = opts[ i ].ammo->is_ammo_container() ? opts[ i ].ammo->contents.front() :
                           *opts[ i ].ammo;

        char hotkey = -1;
        if( g->u.has_item( ammo ) ) {
            // if ammo in player possession and either it or any container has a valid invlet use this
            if( ammo.invlet ) {
                hotkey = ammo.invlet;
            } else {
                for( const auto obj : g->u.parents( ammo ) ) {
                    if( obj->invlet ) {
                        hotkey = obj->invlet;
                        break;
                    }
                }
            }
        }
        if( last == ammo.typeId() ) {
            if( !last_key_bound && hotkey == -1 ) {
                // If this is the first occurrence of the most recently used type of ammo and the hotkey
                // was not already set above then set it to the keypress that opened this prompt
                hotkey = last_key;
                last_key_bound = true;
            }
            if( !last_key_bound ) {
                // Pressing the last key defaults to the first entry of compatible type
                default_to = i;
                last_key_bound = true;
            }
        }
        if( hotkey == last_key ) {
            last_key_bound = true;
            // Prevent the default from being used: key is bound to something already
            default_to = -1;
        }

        menu.addentry( i, true, hotkey, draw_row( i ) );
    }

    struct reload_callback : public uilist_callback {
        public:
            std::vector<item::reload_option> &opts;
            const std::function<std::string( int )> draw_row;
            int last_key;
            const int default_to;
            const bool can_partial_reload;

            reload_callback( std::vector<item::reload_option> &_opts,
                             std::function<std::string( int )> _draw_row,
                             int _last_key, int _default_to, bool _can_partial_reload ) :
                opts( _opts ), draw_row( _draw_row ),
                last_key( _last_key ), default_to( _default_to ),
                can_partial_reload( _can_partial_reload )
            {}

            bool key( const input_context &, const input_event &event, int idx, uilist *menu ) override {
                auto cur_key = event.get_first_input();
                if( default_to != -1 && cur_key == last_key ) {
                    // Select the first entry on the list
                    menu->ret = default_to;
                    return true;
                }
                if( idx < 0 || idx >= static_cast<int>( opts.size() ) ) {
                    return false;
                }
                auto &sel = opts[ idx ];
                switch( cur_key ) {
                    case KEY_LEFT:
                        if( can_partial_reload ) {
                            sel.qty( sel.qty() - 1 );
                            menu->entries[ idx ].txt = draw_row( idx );
                        }
                        return true;

                    case KEY_RIGHT:
                        if( can_partial_reload ) {
                            sel.qty( sel.qty() + 1 );
                            menu->entries[ idx ].txt = draw_row( idx );
                        }
                        return true;
                }
                return false;
            }
    } cb( opts, draw_row, last_key, default_to, !base.has_flag( "RELOAD_ONE" ) );
    menu.callback = &cb;

    menu.query();
    if( menu.ret < 0 || static_cast<size_t>( menu.ret ) >= opts.size() ) {
        add_msg_if_player( m_info, _( "Never mind." ) );
        return item::reload_option();
    }

    const item_location &sel = opts[ menu.ret ].ammo;
    uistate.lastreload[ ammotype( base.ammo_default() ) ] = sel->is_ammo_container() ?
            sel->contents.front().typeId() :
            sel->typeId();
    return opts[ menu.ret ] ;
}

bool player::list_ammo( const item &base, std::vector<item::reload_option> &ammo_list,
                        bool empty ) const
{
    auto opts = base.gunmods();
    opts.push_back( &base );

    if( base.magazine_current() ) {
        opts.push_back( base.magazine_current() );
    }

    for( const auto mod : base.gunmods() ) {
        if( mod->magazine_current() ) {
            opts.push_back( mod->magazine_current() );
        }
    }

    bool ammo_match_found = false;
    for( const auto e : opts ) {
        for( item_location &ammo : find_ammo( *e, empty ) ) {
            // don't try to unload frozen liquids
            if( ammo->is_watertight_container() && ammo->contents_made_of( SOLID ) ) {
                continue;
            }
            auto id = ( ammo->is_ammo_container() || ammo->is_container() )
                      ? ammo->contents.front().typeId()
                      : ammo->typeId();
            if( e->can_reload_with( id ) ) {
                // Speedloaders require an empty target.
                if( !ammo->has_flag( "SPEEDLOADER" ) || e->ammo_remaining() < 1 ) {
                    ammo_match_found = true;
                }
            }
            if( can_reload( *e, id ) || e->has_flag( "RELOAD_AND_SHOOT" ) ) {
                ammo_list.emplace_back( this, e, &base, std::move( ammo ) );
            }
        }
    }
    return ammo_match_found;
}

item::reload_option player::select_ammo( const item &base, bool prompt, bool empty ) const
{
    std::vector<item::reload_option> ammo_list;
    bool ammo_match_found = list_ammo( base, ammo_list, empty );

    if( ammo_list.empty() ) {
        if( !is_npc() ) {
            if( !base.is_magazine() && !base.magazine_integral() && !base.magazine_current() ) {
                add_msg_if_player( m_info, _( "You need a compatible magazine to reload the %s!" ),
                                   base.tname() );

            } else if( ammo_match_found ) {
                add_msg_if_player( m_info, _( "Nothing to reload!" ) );
            } else {
                std::string name;
                if( base.ammo_data() ) {
                    name = base.ammo_data()->nname( 1 );
                } else if( base.is_watertight_container() ) {
                    name = base.is_container_empty() ? "liquid" : base.contents.front().tname();
                } else {
                    name = enumerate_as_string( base.ammo_types().begin(),
                    base.ammo_types().end(), []( const ammotype & at ) {
                        return at->name();
                    }, enumeration_conjunction::none );
                }
                add_msg_if_player( m_info, _( "You don't have any %s to reload your %s!" ),
                                   name, base.tname() );
            }
        }
        return item::reload_option();
    }

    // sort in order of move cost (ascending), then remaining ammo (descending) with empty magazines always last
    std::stable_sort( ammo_list.begin(), ammo_list.end(), []( const item::reload_option & lhs,
    const item::reload_option & rhs ) {
        return lhs.ammo->ammo_remaining() > rhs.ammo->ammo_remaining();
    } );
    std::stable_sort( ammo_list.begin(), ammo_list.end(), []( const item::reload_option & lhs,
    const item::reload_option & rhs ) {
        return lhs.moves() < rhs.moves();
    } );
    std::stable_sort( ammo_list.begin(), ammo_list.end(), []( const item::reload_option & lhs,
    const item::reload_option & rhs ) {
        return ( lhs.ammo->ammo_remaining() != 0 ) > ( rhs.ammo->ammo_remaining() != 0 );
    } );

    if( is_npc() ) {
        return ammo_list[ 0 ] ;
    }

    if( !prompt && ammo_list.size() == 1 ) {
        // unconditionally suppress the prompt if there's only one option
        return ammo_list[ 0 ] ;
    }

    return select_ammo( base, std::move( ammo_list ) );
}

ret_val<bool> player::can_wear( const item &it ) const
{
    if( !it.is_armor() ) {
        return ret_val<bool>::make_failure( _( "Putting on a %s would be tricky." ), it.tname() );
    }

    if( it.is_power_armor() ) {
        for( auto &elem : worn ) {
            if( ( elem.get_covered_body_parts() & it.get_covered_body_parts() ).any() ) {
                return ret_val<bool>::make_failure( _( "Can't wear power armor over other gear!" ) );
            }
        }
        if( !it.covers( bp_torso ) ) {
            bool power_armor = false;
            if( !worn.empty() ) {
                for( auto &elem : worn ) {
                    if( elem.is_power_armor() ) {
                        power_armor = true;
                        break;
                    }
                }
            }
            if( !power_armor ) {
                return ret_val<bool>::make_failure(
                           _( "You can only wear power armor components with power armor!" ) );
            }
        }

        for( auto &i : worn ) {
            if( i.is_power_armor() && i.typeId() == it.typeId() ) {
                return ret_val<bool>::make_failure( _( "Can't wear more than one %s!" ), it.tname() );
            }
        }
    } else {
        // Only headgear can be worn with power armor, except other power armor components.
        // You can't wear headgear if power armor helmet is already sitting on your head.
        bool has_helmet = false;
        if( is_wearing_power_armor( &has_helmet ) &&
            ( has_helmet || !( it.covers( bp_head ) || it.covers( bp_mouth ) || it.covers( bp_eyes ) ) ) ) {
            return ret_val<bool>::make_failure( _( "Can't wear %s with power armor!" ), it.tname() );
        }
    }

    // Check if we don't have both hands available before wearing a briefcase, shield, etc. Also occurs if we're already wearing one.
    if( it.has_flag( "RESTRICT_HANDS" ) && ( !has_two_arms() || worn_with_flag( "RESTRICT_HANDS" ) ||
            weapon.is_two_handed( *this ) ) ) {
        return ret_val<bool>::make_failure( ( is_player() ? _( "You don't have a hand free to wear that." )
                                              : string_format( _( "%s doesn't have a hand free to wear that." ), name ) ) );
    }

    for( auto &i : worn ) {
        if( i.has_flag( "ONLY_ONE" ) && i.typeId() == it.typeId() ) {
            return ret_val<bool>::make_failure( _( "Can't wear more than one %s!" ), it.tname() );
        }
    }

    if( amount_worn( it.typeId() ) >= MAX_WORN_PER_TYPE ) {
        return ret_val<bool>::make_failure( _( "Can't wear %i or more %s at once." ),
                                            MAX_WORN_PER_TYPE + 1, it.tname( MAX_WORN_PER_TYPE + 1 ) );
    }

    if( ( ( it.covers( bp_foot_l ) && is_wearing_shoes( side::LEFT ) ) ||
          ( it.covers( bp_foot_r ) && is_wearing_shoes( side::RIGHT ) ) ) &&
        ( !it.has_flag( "OVERSIZE" ) || !it.has_flag( "OUTER" ) ) && !it.has_flag( "SKINTIGHT" ) &&
        !it.has_flag( "BELTED" ) && !it.has_flag( "PERSONAL" ) && !it.has_flag( "AURA" ) &&
        !it.has_flag( "SEMITANGIBLE" ) ) {
        // Checks to see if the player is wearing shoes
        return ret_val<bool>::make_failure( ( is_player() ? _( "You're already wearing footwear!" )
                                              : string_format( _( "%s is already wearing footwear!" ), name ) ) );
    }

    if( it.covers( bp_head ) &&
        !it.has_flag( "HELMET_COMPAT" ) && !it.has_flag( "SKINTIGHT" ) && !it.has_flag( "PERSONAL" ) &&
        !it.has_flag( "AURA" ) && !it.has_flag( "SEMITANGIBLE" ) && !it.has_flag( "OVERSIZE" ) &&
        is_wearing_helmet() ) {
        return ret_val<bool>::make_failure( wearing_something_on( bp_head ),
                                            ( is_player() ? _( "You can't wear that with other headgear!" )
                                              : string_format( _( "%s can't wear that with other headgear!" ), name ) ) );
    }

    if( it.covers( bp_head ) && !it.has_flag( "SEMITANGIBLE" ) &&
        ( it.has_flag( "SKINTIGHT" ) || it.has_flag( "HELMET_COMPAT" ) ) &&
        ( head_cloth_encumbrance() + it.get_encumber( *this ) > 40 ) ) {
        return ret_val<bool>::make_failure( ( is_player() ? _( "You can't wear that much on your head!" )
                                              : string_format( _( "%s can't wear that much on their head!" ), name ) ) );
    }

    if( has_trait( trait_WOOLALLERGY ) && ( it.made_of( material_id( "wool" ) ) ||
                                            it.item_tags.count( "wooled" ) ) ) {
        return ret_val<bool>::make_failure( _( "Can't wear that, it's made of wool!" ) );
    }

    if( it.is_filthy() && has_trait( trait_SQUEAMISH ) ) {
        return ret_val<bool>::make_failure( _( "Can't wear that, it's filthy!" ) );
    }

    if( !it.has_flag( "OVERSIZE" ) && !it.has_flag( "SEMITANGIBLE" ) ) {
        for( const trait_id &mut : get_mutations() ) {
            const auto &branch = mut.obj();
            if( branch.conflicts_with_item( it ) ) {
                return ret_val<bool>::make_failure( _( "Your %s mutation prevents you from wearing your %s." ),
                                                    branch.name(), it.type_name() );
            }
        }
        if( it.covers( bp_head ) && !it.has_flag( "SEMITANGIBLE" ) &&
            !it.made_of( material_id( "wool" ) ) && !it.made_of( material_id( "cotton" ) ) &&
            !it.made_of( material_id( "nomex" ) ) && !it.made_of( material_id( "leather" ) ) &&
            ( has_trait( trait_HORNS_POINTED ) || has_trait( trait_ANTENNAE ) ||
              has_trait( trait_ANTLERS ) ) ) {
            return ret_val<bool>::make_failure( _( "Cannot wear a helmet over %s." ),
                                                ( has_trait( trait_HORNS_POINTED ) ? _( "horns" ) :
                                                  ( has_trait( trait_ANTENNAE ) ? _( "antennae" ) : _( "antlers" ) ) ) );
        }
    }

    return ret_val<bool>::make_success();
}

ret_val<bool> player::can_wield( const item &it ) const
{
    if( it.made_of_from_type( LIQUID ) ) {
        return ret_val<bool>::make_failure( _( "Can't wield spilt liquids." ) );
    }

    if( get_working_arm_count() <= 0 ) {
        return ret_val<bool>::make_failure(
                   _( "You need at least one arm to even consider wielding something." ) );
    }

    if( it.is_two_handed( *this ) && ( !has_two_arms() || worn_with_flag( "RESTRICT_HANDS" ) ) ) {
        if( worn_with_flag( "RESTRICT_HANDS" ) ) {
            return ret_val<bool>::make_failure(
                       _( "Something you are wearing hinders the use of both hands." ) );
        } else if( it.has_flag( "ALWAYS_TWOHAND" ) ) {
            return ret_val<bool>::make_failure( _( "The %s can't be wielded with only one arm." ),
                                                it.tname() );
        } else {
            return ret_val<bool>::make_failure( _( "You are too weak to wield %s with only one arm." ),
                                                it.tname() );
        }
    }

    return ret_val<bool>::make_success();
}

bool player::unwield()
{
    if( weapon.is_null() ) {
        return true;
    }

    if( !can_unwield( weapon ).success() ) {
        return false;
    }

    const std::string query = string_format( _( "Stop wielding %s?" ), weapon.tname() );

    if( !dispose_item( item_location( *this, &weapon ), query ) ) {
        return false;
    }

    inv.unsort();

    return true;
}

// ids of martial art styles that are available with the bio_cqb bionic.
static const std::vector<matype_id> bio_cqb_styles{ {
        matype_id{ "style_aikido" },
        matype_id{ "style_biojutsu" },
        matype_id{ "style_boxing" },
        matype_id{ "style_capoeira" },
        matype_id{ "style_crane" },
        matype_id{ "style_dragon" },
        matype_id{ "style_judo" },
        matype_id{ "style_karate" },
        matype_id{ "style_krav_maga" },
        matype_id{ "style_leopard" },
        matype_id{ "style_muay_thai" },
        matype_id{ "style_ninjutsu" },
        matype_id{ "style_pankration" },
        matype_id{ "style_snake" },
        matype_id{ "style_taekwondo" },
        matype_id{ "style_tai_chi" },
        matype_id{ "style_tiger" },
        matype_id{ "style_wingchun" },
        matype_id{ "style_zui_quan" }
    }};

bool character_martial_arts::pick_style( const avatar &you ) // Style selection menu
{
    enum style_selection {
        KEEP_HANDS_FREE = 0,
        STYLE_OFFSET
    };

    // If there are style already, cursor starts there
    // if no selected styles, cursor starts from no-style

    // Any other keys quit the menu
    const std::vector<matype_id> &selectable_styles = you.has_active_bionic(
                bio_cqb ) ? bio_cqb_styles :
            ma_styles;

    input_context ctxt( "MELEE_STYLE_PICKER" );
    ctxt.register_action( "SHOW_DESCRIPTION" );

    uilist kmenu;
    kmenu.text = string_format( _( "Select a style.  (press %s for more info)" ),
                                ctxt.get_desc( "SHOW_DESCRIPTION" ) );
    ma_style_callback callback( static_cast<size_t>( STYLE_OFFSET ), selectable_styles );
    kmenu.callback = &callback;
    kmenu.input_category = "MELEE_STYLE_PICKER";
    kmenu.additional_actions.emplace_back( "SHOW_DESCRIPTION", "" );
    kmenu.desc_enabled = true;
    kmenu.addentry_desc( KEEP_HANDS_FREE, true, 'h',
                         keep_hands_free ? _( "Keep hands free (on)" ) : _( "Keep hands free (off)" ),
                         _( "When this is enabled, player won't wield things unless explicitly told to." ) );

    kmenu.selected = STYLE_OFFSET;

    for( size_t i = 0; i < selectable_styles.size(); i++ ) {
        auto &style = selectable_styles[i].obj();
        //Check if this style is currently selected
        const bool selected = selectable_styles[i] == style_selected;
        std::string entry_text = style.name.translated();
        if( selected ) {
            kmenu.selected = i + STYLE_OFFSET;
            entry_text = colorize( entry_text, c_pink );
        }
        kmenu.addentry_desc( i + STYLE_OFFSET, true, -1, entry_text, style.description.translated() );
    }

    kmenu.query();
    int selection = kmenu.ret;

    if( selection >= STYLE_OFFSET ) {
        style_selected = selectable_styles[selection - STYLE_OFFSET];
        martialart_use_message( you );
    } else if( selection == KEEP_HANDS_FREE ) {
        keep_hands_free = !keep_hands_free;
    } else {
        return false;
    }

    return true;
}

hint_rating player::rate_action_wear( const item &it ) const
{
    // TODO: flag already-worn items as HINT_IFFY

    if( !it.is_armor() ) {
        return HINT_CANT;
    }

    return can_wear( it ).success() ? HINT_GOOD : HINT_IFFY;
}

hint_rating player::rate_action_change_side( const item &it ) const
{
    if( !is_worn( it ) ) {
        return HINT_IFFY;
    }

    if( !it.is_sided() ) {
        return HINT_CANT;
    }

    return HINT_GOOD;
}

bool player::can_reload( const item &it, const itype_id &ammo ) const
{
    if( !it.is_reloadable_with( ammo ) ) {
        return false;
    }

    if( it.is_ammo_belt() ) {
        const auto &linkage = it.type->magazine->linkage;
        if( linkage && !has_charges( *linkage, 1 ) ) {
            return false;
        }
    }

    return true;
}

bool player::dispose_item( item_location &&obj, const std::string &prompt )
{
    uilist menu;
    menu.text = prompt.empty() ? string_format( _( "Dispose of %s" ), obj->tname() ) : prompt;

    using dispose_option = struct {
        std::string prompt;
        bool enabled;
        char invlet;
        int moves;
        std::function<bool()> action;
    };

    std::vector<dispose_option> opts;

    const bool bucket = obj->is_bucket_nonempty();

    opts.emplace_back( dispose_option {
        bucket ? _( "Spill contents and store in inventory" ) : _( "Store in inventory" ),
        volume_carried() + obj->volume() <= volume_capacity(), '1',
        item_handling_cost( *obj ),
        [this, bucket, &obj] {
            if( bucket && !obj->spill_contents( *this ) )
            {
                return false;
            }

            moves -= item_handling_cost( *obj );
            inv.add_item_keep_invlet( *obj );
            inv.unsort();
            obj.remove_item();
            return true;
        }
    } );

    opts.emplace_back( dispose_option {
        _( "Drop item" ), true, '2', 0, [this, &obj] {
            put_into_vehicle_or_drop( *this, item_drop_reason::deliberate, { *obj } );
            obj.remove_item();
            return true;
        }
    } );

    opts.emplace_back( dispose_option {
        bucket ? _( "Spill contents and wear item" ) : _( "Wear item" ),
        can_wear( *obj ).success(), '3', item_wear_cost( *obj ),
        [this, bucket, &obj] {
            if( bucket && !obj->spill_contents( *this ) )
            {
                return false;
            }

            item it = *obj;
            obj.remove_item();
            return !!wear_item( it );
        }
    } );

    for( auto &e : worn ) {
        if( e.can_holster( *obj ) ) {
            auto ptr = dynamic_cast<const holster_actor *>( e.type->get_use( "holster" )->get_actor_ptr() );
            opts.emplace_back( dispose_option {
                string_format( _( "Store in %s" ), e.tname() ), true, e.invlet,
                item_store_cost( *obj, e, false, ptr->draw_cost ),
                [this, ptr, &e, &obj]{
                    return ptr->store( *this, e, *obj );
                }
            } );
        }
    }

    int w = utf8_width( menu.text, true ) + 4;
    for( const auto &e : opts ) {
        w = std::max( w, utf8_width( e.prompt, true ) + 4 );
    }
    for( auto &e : opts ) {
        e.prompt += std::string( w - utf8_width( e.prompt, true ), ' ' );
    }

    menu.text.insert( 0, 2, ' ' ); // add space for UI hotkeys
    menu.text += std::string( w + 2 - utf8_width( menu.text, true ), ' ' );
    menu.text += _( " | Moves  " );

    for( const auto &e : opts ) {
        menu.addentry( -1, e.enabled, e.invlet, string_format( e.enabled ? "%s | %-7d" : "%s |",
                       e.prompt, e.moves ) );
    }

    menu.query();
    if( menu.ret >= 0 ) {
        return opts[ menu.ret ].action();
    }
    return false;
}

void player::mend_item( item_location &&obj, bool interactive )
{
    if( g->u.has_trait( trait_DEBUG_HS ) ) {
        uilist menu;
        menu.text = _( "Toggle which fault?" );
        std::vector<std::pair<fault_id, bool>> opts;
        for( const auto &f : obj->faults_potential() ) {
            opts.emplace_back( f, !!obj->faults.count( f ) );
            menu.addentry( -1, true, -1, string_format(
                               opts.back().second ? pgettext( "fault", "Mend: %s" ) : pgettext( "fault", "Set: %s" ),
                               f.obj().name() ) );
        }
        if( opts.empty() ) {
            add_msg( m_info, _( "The %s doesn't have any faults to toggle." ), obj->tname() );
            return;
        }
        menu.query();
        if( menu.ret >= 0 ) {
            if( opts[ menu.ret ].second ) {
                obj->faults.erase( opts[ menu.ret ].first );
            } else {
                obj->faults.insert( opts[ menu.ret ].first );
            }
        }
        return;
    }

    auto inv = crafting_inventory();

    struct mending_option {
        fault_id fault;
        std::reference_wrapper<const mending_method> method;
        bool doable;
    };

    std::vector<mending_option> mending_options;
    for( const fault_id &f : obj->faults ) {
        for( const auto &m : f->mending_methods() ) {
            mending_option opt { f, m.second, true };
            for( const auto &sk : m.second.skills ) {
                if( get_skill_level( sk.first ) < sk.second ) {
                    opt.doable = false;
                    break;
                }
            }
            opt.doable = opt.doable &&
                         m.second.requirements->can_make_with_inventory( inv, is_crafting_component );
            mending_options.emplace_back( opt );
        }
    }

    if( mending_options.empty() ) {
        if( interactive ) {
            add_msg( m_info, _( "The %s doesn't have any faults to mend." ), obj->tname() );
            if( obj->damage() > 0 ) {
                const std::set<std::string> &rep = obj->repaired_with();
                const std::string repair_options =
                enumerate_as_string( rep.begin(), rep.end(), []( const itype_id & e ) {
                    return item::nname( e );
                }, enumeration_conjunction::or_ );

                add_msg( m_info, _( "It is damaged, and could be repaired with %s.  "
                                    "%s to use one of those items." ),
                         repair_options, press_x( ACTION_USE ) );
            }
        }
        return;
    }

    int sel = 0;
    if( interactive ) {
        uilist menu;
        menu.text = _( "Mend which fault?" );
        menu.desc_enabled = true;
        menu.desc_lines = 0; // Let uilist handle description height

        constexpr int fold_width = 80;

        for( const mending_option &opt : mending_options ) {
            const mending_method &method = opt.method;
            const nc_color col = opt.doable ? c_white : c_light_gray;

            auto reqs = method.requirements.obj();
            auto tools = reqs.get_folded_tools_list( fold_width, col, inv );
            auto comps = reqs.get_folded_components_list( fold_width, col, inv, is_crafting_component );

            std::ostringstream descr;
            if( method.turns_into ) {
                descr << string_format( _( "Turns into: <color_cyan>%s</color>\n" ),
                                        method.turns_into->obj().name() );
            }
            descr << string_format( _( "Time required: <color_cyan>%s</color>\n" ),
                                    to_string_approx( method.time ) );
            if( method.skills.empty() ) {
                descr << string_format( _( "Skills: <color_cyan>none</color>\n" ) );
            } else {
                descr << string_format( _( "Skills: %s\n" ),
                                        enumerate_as_string( method.skills.begin(), method.skills.end(),
                [this]( const std::pair<skill_id, int> &sk ) -> std::string {
                    if( get_skill_level( sk.first ) >= sk.second )
                    {
                        return string_format( pgettext( "skill requirement",
                                                        //~ %1$s: skill name, %2$s: current skill level, %3$s: required skill level
                                                        "<color_cyan>%1$s</color> <color_green>(%2$d/%3$d)</color>" ),
                                              sk.first->name(), get_skill_level( sk.first ), sk.second );
                    } else
                    {
                        return string_format( pgettext( "skill requirement",
                                                        //~ %1$s: skill name, %2$s: current skill level, %3$s: required skill level
                                                        "<color_cyan>%1$s</color> <color_yellow>(%2$d/%3$d)</color>" ),
                                              sk.first->name(), get_skill_level( sk.first ), sk.second );
                    }
                } ) );
            }

            std::copy( tools.begin(), tools.end(), std::ostream_iterator<std::string>( descr, "\n" ) );
            std::copy( comps.begin(), comps.end(), std::ostream_iterator<std::string>( descr, "\n" ) );

            const std::string desc = method.description + "\n\n" + colorize( descr.str(), col );
            menu.addentry_desc( -1, true, -1, method.name.translated(), desc );
        }
        menu.query();
        if( menu.ret < 0 ) {
            add_msg( _( "Never mind." ) );
            return;
        }
        sel = menu.ret;
    }

    if( sel >= 0 ) {
        const mending_option &opt = mending_options[sel];
        if( !opt.doable ) {
            if( interactive ) {
                add_msg( m_info, _( "You are currently unable to mend the %s this way." ), obj->tname() );
            }
            return;
        }

        const mending_method &method = opt.method;
        assign_activity( activity_id( "ACT_MEND_ITEM" ), to_moves<int>( method.time ) );
        activity.name = opt.fault.str();
        activity.str_values.emplace_back( method.id );
        activity.targets.push_back( std::move( obj ) );
    }
}

int player::item_reload_cost( const item &it, const item &ammo, int qty ) const
{
    if( ammo.is_ammo() || ammo.is_frozen_liquid() ) {
        qty = std::max( std::min( ammo.charges, qty ), 1 );
    } else if( ammo.is_ammo_container() || ammo.is_container() ) {
        qty = std::max( std::min( ammo.contents.front().charges, qty ), 1 );
    } else if( ammo.is_magazine() ) {
        qty = 1;
    } else {
        debugmsg( "cannot determine reload cost as %s is neither ammo or magazine", ammo.tname() );
        return 0;
    }

    // If necessary create duplicate with appropriate number of charges
    item obj = ammo;
    obj = obj.split( qty );
    if( obj.is_null() ) {
        obj = ammo;
    }
    // No base cost for handling ammo - that's already included in obtain cost
    // We have the ammo in our hands right now
    int mv = item_handling_cost( obj, true, 0 );

    if( ammo.has_flag( "MAG_BULKY" ) ) {
        mv *= 1.5; // bulky magazines take longer to insert
    }

    if( !it.is_gun() && !it.is_magazine() ) {
        return mv + 100; // reload a tool or sealable container
    }

    /** @EFFECT_GUN decreases the time taken to reload a magazine */
    /** @EFFECT_PISTOL decreases time taken to reload a pistol */
    /** @EFFECT_SMG decreases time taken to reload an SMG */
    /** @EFFECT_RIFLE decreases time taken to reload a rifle */
    /** @EFFECT_SHOTGUN decreases time taken to reload a shotgun */
    /** @EFFECT_LAUNCHER decreases time taken to reload a launcher */

    int cost = ( it.is_gun() ? it.get_reload_time() : it.type->magazine->reload_time ) * qty;

    skill_id sk = it.is_gun() ? it.type->gun->skill_used : skill_gun;
    mv += cost / ( 1.0f + std::min( get_skill_level( sk ) * 0.1f, 1.0f ) );

    if( it.has_flag( "STR_RELOAD" ) ) {
        /** @EFFECT_STR reduces reload time of some weapons */
        mv -= get_str() * 20;
    }

    return std::max( mv, 25 );
}

int player::item_wear_cost( const item &it ) const
{
    double mv = item_handling_cost( it );

    switch( it.get_layer() ) {
        case PERSONAL_LAYER:
            break;

        case UNDERWEAR_LAYER:
            mv *= 1.5;
            break;

        case REGULAR_LAYER:
            break;

        case WAIST_LAYER:
        case OUTER_LAYER:
            mv /= 1.5;
            break;

        case BELTED_LAYER:
            mv /= 2.0;
            break;

        case AURA_LAYER:
            break;

        default:
            break;
    }

    mv *= std::max( it.get_encumber( *this ) / 10.0, 1.0 );

    return mv;
}

cata::optional<std::list<item>::iterator>
player::wear( int pos, bool interactive )
{
    return wear( i_at( pos ), interactive );
}

cata::optional<std::list<item>::iterator>
player::wear( item &to_wear, bool interactive )
{
    if( is_worn( to_wear ) ) {
        if( interactive ) {
            add_msg_player_or_npc( m_info,
                                   _( "You are already wearing that." ),
                                   _( "<npcname> is already wearing that." )
                                 );
        }
        return cata::nullopt;
    }
    if( to_wear.is_null() ) {
        if( interactive ) {
            add_msg_player_or_npc( m_info,
                                   _( "You don't have that item." ),
                                   _( "<npcname> doesn't have that item." ) );
        }
        return cata::nullopt;
    }

    bool was_weapon;
    item to_wear_copy( to_wear );
    if( &to_wear == &weapon ) {
        weapon = item();
        was_weapon = true;
    } else {
        inv.remove_item( &to_wear );
        inv.restack( *this );
        was_weapon = false;
    }

    auto result = wear_item( to_wear_copy, interactive );
    if( !result ) {
        if( was_weapon ) {
            weapon = to_wear_copy;
        } else {
            inv.add_item( to_wear_copy, true );
        }
        return cata::nullopt;
    }

    return result;
}

cata::optional<std::list<item>::iterator>
player::wear_item( const item &to_wear, bool interactive )
{
    const auto ret = can_wear( to_wear );
    if( !ret.success() ) {
        if( interactive ) {
            add_msg_if_player( m_info, "%s", ret.c_str() );
        }
        return cata::nullopt;
    }

    const bool was_deaf = is_deaf();
    const bool supertinymouse = g->u.has_trait( trait_id( "SMALL2" ) ) ||
                                g->u.has_trait( trait_id( "SMALL_OK" ) );
    last_item = to_wear.typeId();

    std::list<item>::iterator position = position_to_wear_new_item( to_wear );
    std::list<item>::iterator new_item_it = worn.insert( position, to_wear );

    if( interactive ) {
        add_msg_player_or_npc(
            _( "You put on your %s." ),
            _( "<npcname> puts on their %s." ),
            to_wear.tname() );
        moves -= item_wear_cost( to_wear );

        for( const body_part bp : all_body_parts ) {
            if( to_wear.covers( bp ) && encumb( bp ) >= 40 ) {
                add_msg_if_player( m_warning,
                                   bp == bp_eyes ?
                                   _( "Your %s are very encumbered!  %s" ) : _( "Your %s is very encumbered!  %s" ),
                                   body_part_name( bp ), encumb_text( bp ) );
            }
        }
        if( !was_deaf && is_deaf() ) {
            add_msg_if_player( m_info, _( "You're deafened!" ) );
        }
        if( supertinymouse && !to_wear.has_flag( "UNDERSIZE" ) ) {
            add_msg_if_player( m_warning,
                               _( "This %s is too big to wear comfortably!  Maybe it could be refitted…" ),
                               to_wear.tname() );
        } else if( to_wear.has_flag( "UNDERSIZE" ) ) {
            add_msg_if_player( m_warning,
                               _( "This %s is too small to wear comfortably!  Maybe it could be refitted…" ),
                               to_wear.tname() );
        }
    } else {
        add_msg_if_npc( _( "<npcname> puts on their %s." ), to_wear.tname() );
    }

    new_item_it->on_wear( *this );

    inv.update_invlet( *new_item_it );
    inv.update_cache_with_item( *new_item_it );

    recalc_sight_limits();
    reset_encumbrance();

    return new_item_it;
}

bool player::change_side( item &it, bool interactive )
{
    if( !it.swap_side() ) {
        if( interactive ) {
            add_msg_player_or_npc( m_info,
                                   _( "You cannot swap the side on which your %s is worn." ),
                                   _( "<npcname> cannot swap the side on which their %s is worn." ),
                                   it.tname() );
        }
        return false;
    }

    if( interactive ) {
        add_msg_player_or_npc( m_info, _( "You swap the side on which your %s is worn." ),
                               _( "<npcname> swaps the side on which their %s is worn." ),
                               it.tname() );
    }

    mod_moves( -250 );
    reset_encumbrance();

    return true;
}

bool player::change_side( int pos, bool interactive )
{
    item &it( i_at( pos ) );

    if( !is_worn( it ) ) {
        if( interactive ) {
            add_msg_player_or_npc( m_info,
                                   _( "You are not wearing that item." ),
                                   _( "<npcname> isn't wearing that item." ) );
        }
        return false;
    }

    return change_side( it, interactive );
}

hint_rating player::rate_action_takeoff( const item &it ) const
{
    if( !it.is_armor() ) {
        return HINT_CANT;
    }

    if( is_worn( it ) ) {
        return HINT_GOOD;
    }

    return HINT_IFFY;
}

std::list<const item *> player::get_dependent_worn_items( const item &it ) const
{
    std::list<const item *> dependent;
    // Adds dependent worn items recursively
    const std::function<void( const item &it )> add_dependent = [ & ]( const item & it ) {
        for( const auto &wit : worn ) {
            if( &wit == &it || !wit.is_worn_only_with( it ) ) {
                continue;
            }
            const auto iter = std::find_if( dependent.begin(), dependent.end(),
            [ &wit ]( const item * dit ) {
                return &wit == dit;
            } );
            if( iter == dependent.end() ) { // Not in the list yet
                add_dependent( wit );
                dependent.push_back( &wit );
            }
        }
    };

    if( is_worn( it ) ) {
        add_dependent( it );
    }

    return dependent;
}

ret_val<bool> player::can_takeoff( const item &it, const std::list<item> *res ) const
{
    auto iter = std::find_if( worn.begin(), worn.end(), [ &it ]( const item & wit ) {
        return &it == &wit;
    } );

    if( iter == worn.end() ) {
        return ret_val<bool>::make_failure( !is_npc() ? _( "You are not wearing that item." ) :
                                            _( "<npcname> is not wearing that item." ) );
    }

    if( res == nullptr && !get_dependent_worn_items( it ).empty() ) {
        return ret_val<bool>::make_failure( !is_npc() ?
                                            _( "You can't take off power armor while wearing other power armor components." ) :
                                            _( "<npcname> can't take off power armor while wearing other power armor components." ) );
    }
    if( it.has_flag( "NO_TAKEOFF" ) ) {
        return ret_val<bool>::make_failure( !is_npc() ?
                                            _( "You can't take that item off." ) :
                                            _( "<npcname> can't take that item off." ) );
    }
    return ret_val<bool>::make_success();
}

bool player::takeoff( const item &it, std::list<item> *res )
{
    const auto ret = can_takeoff( it, res );
    if( !ret.success() ) {
        add_msg( m_info, "%s", ret.c_str() );
        return false;
    }

    auto iter = std::find_if( worn.begin(), worn.end(), [ &it ]( const item & wit ) {
        return &it == &wit;
    } );

    if( res == nullptr ) {
        if( volume_carried() + it.volume() > volume_capacity_reduced_by( it.get_storage() ) ) {
            if( is_npc() || query_yn( _( "No room in inventory for your %s.  Drop it?" ),
                                      colorize( it.tname(), it.color_in_inventory() ) ) ) {
                drop( get_item_position( &it ), pos() );
                return true; // the drop activity ends up taking off the item anyway so shouldn't try to do it again here
            } else {
                return false;
            }
        }
        iter->on_takeoff( *this );
        inv.add_item_keep_invlet( it );
    } else {
        iter->on_takeoff( *this );
        res->push_back( it );
    }

    add_msg_player_or_npc( _( "You take off your %s." ),
                           _( "<npcname> takes off their %s." ),
                           it.tname() );

    mod_moves( -250 );    // TODO: Make this variable
    worn.erase( iter );

    recalc_sight_limits();
    reset_encumbrance();

    return true;
}

bool player::takeoff( int pos )
{
    return takeoff( i_at( pos ) );
}

bool player::add_or_drop_with_msg( item &it, const bool unloading )
{
    if( it.made_of( LIQUID ) ) {
        liquid_handler::consume_liquid( it, 1 );
        return it.charges <= 0;
    }
    it.charges = this->i_add_to_container( it, unloading );
    if( it.is_ammo() && it.charges == 0 ) {
        return true;
    } else if( !this->can_pickVolume( it ) ) {
        put_into_vehicle_or_drop( *this, item_drop_reason::too_large, { it } );
    } else if( !this->can_pickWeight( it, !get_option<bool>( "DANGEROUS_PICKUPS" ) ) ) {
        put_into_vehicle_or_drop( *this, item_drop_reason::too_heavy, { it } );
    } else {
        auto &ni = this->i_add( it );
        add_msg( _( "You put the %s in your inventory." ), ni.tname() );
        add_msg( m_info, "%c - %s", ni.invlet == 0 ? ' ' : ni.invlet, ni.tname() );
    }
    return true;
}

bool player::unload( item &it )
{
    // Unload a container consuming moves per item successfully removed
    if( it.is_container() || it.is_bandolier() ) {
        if( it.contents.empty() ) {
            add_msg( m_info, _( "The %s is already empty!" ), it.tname() );
            return false;
        }
        if( !it.can_unload_liquid() ) {
            add_msg( m_info, _( "The liquid can't be unloaded in its current state!" ) );
            return false;
        }

        bool changed = false;
        it.contents.erase( std::remove_if( it.contents.begin(), it.contents.end(), [this,
        &changed]( item & e ) {
            int old_charges = e.charges;
            const bool consumed = this->add_or_drop_with_msg( e, true );
            changed = changed || consumed || e.charges != old_charges;
            if( consumed ) {
                this->mod_moves( -this->item_handling_cost( e ) );
            }
            return consumed;
        } ), it.contents.end() );
        if( changed ) {
            it.on_contents_changed();
        }
        return true;
    }

    // If item can be unloaded more than once (currently only guns) prompt user to choose
    std::vector<std::string> msgs( 1, it.tname() );
    std::vector<item *> opts( 1, &it );

    for( auto e : it.gunmods() ) {
        if( e->is_gun() && !e->has_flag( "NO_UNLOAD" ) &&
            ( e->magazine_current() || e->ammo_remaining() > 0 || e->casings_count() > 0 ) ) {
            msgs.emplace_back( e->tname() );
            opts.emplace_back( e );
        }
    }

    item *target = nullptr;
    if( opts.size() > 1 ) {
        const int ret = uilist( _( "Unload what?" ), msgs );
        if( ret >= 0 ) {
            target = opts[ret];
        }
    } else {
        target = &it;
    }

    if( target == nullptr ) {
        return false;
    }

    // Next check for any reasons why the item cannot be unloaded
    if( target->ammo_types().empty() || target->ammo_capacity() <= 0 ) {
        add_msg( m_info, _( "You can't unload a %s!" ), target->tname() );
        return false;
    }

    if( target->has_flag( "NO_UNLOAD" ) ) {
        if( target->has_flag( "RECHARGE" ) || target->has_flag( "USE_UPS" ) ) {
            add_msg( m_info, _( "You can't unload a rechargeable %s!" ), target->tname() );
        } else {
            add_msg( m_info, _( "You can't unload a %s!" ), target->tname() );
        }
        return false;
    }

    if( !target->magazine_current() && target->ammo_remaining() <= 0 && target->casings_count() <= 0 ) {
        if( target->is_tool() ) {
            add_msg( m_info, _( "Your %s isn't charged." ), target->tname() );
        } else {
            add_msg( m_info, _( "Your %s isn't loaded." ), target->tname() );
        }
        return false;
    }

    target->casings_handle( [&]( item & e ) {
        return this->i_add_or_drop( e );
    } );

    if( target->is_magazine() ) {
        player_activity unload_mag_act( activity_id( "ACT_UNLOAD_MAG" ) );
        g->u.assign_activity( unload_mag_act );
        g->u.activity.targets.emplace_back( item_location( *this, target ) );

        // Calculate the time to remove the contained ammo (consuming half as much time as required to load the magazine)
        int mv = 0;
        for( auto &content : target->contents ) {
            mv += this->item_reload_cost( it, content, content.charges ) / 2;
        }
        g->u.activity.moves_left += mv;

        // I think this means if unload is not done on ammo-belt, it takes as long as it takes to reload a mag.
        if( !it.is_ammo_belt() ) {
            g->u.activity.moves_left += mv;
        }
        g->u.activity.auto_resume = true;

        return true;

    } else if( target->magazine_current() ) {
        if( !this->add_or_drop_with_msg( *target->magazine_current(), true ) ) {
            return false;
        }
        // Eject magazine consuming half as much time as required to insert it
        this->moves -= this->item_reload_cost( *target, *target->magazine_current(), -1 ) / 2;

        target->contents.remove_if( [&target]( const item & e ) {
            return target->magazine_current() == &e;
        } );

    } else if( target->ammo_remaining() ) {
        int qty = target->ammo_remaining();

        if( target->ammo_current() == "plut_cell" ) {
            qty = target->ammo_remaining() / PLUTONIUM_CHARGES;
            if( qty > 0 ) {
                add_msg( _( "You recover %i unused plutonium." ), qty );
            } else {
                add_msg( m_info, _( "You can't remove partially depleted plutonium!" ) );
                return false;
            }
        }

        // Construct a new ammo item and try to drop it
        item ammo( target->ammo_current(), calendar::turn, qty );

        if( ammo.made_of_from_type( LIQUID ) ) {
            if( !this->add_or_drop_with_msg( ammo ) ) {
                qty -= ammo.charges; // only handled part (or none) of the liquid
            }
            if( qty <= 0 ) {
                return false; // no liquid was moved
            }

        } else if( !this->add_or_drop_with_msg( ammo, qty > 1 ) ) {
            return false;
        }

        // If successful remove appropriate qty of ammo consuming half as much time as required to load it
        this->moves -= this->item_reload_cost( *target, ammo, qty ) / 2;

        if( target->ammo_current() == "plut_cell" ) {
            qty *= PLUTONIUM_CHARGES;
        }

        target->ammo_set( target->ammo_current(), target->ammo_remaining() - qty );
    }

    // Turn off any active tools
    if( target->is_tool() && target->active && target->ammo_remaining() == 0 ) {
        target->type->invoke( *this, *target, this->pos() );
    }

    add_msg( _( "You unload your %s." ), target->tname() );
    return true;
}

void player::use_wielded()
{
    use( -1 );
}

hint_rating player::rate_action_reload( const item &it ) const
{
    hint_rating res = HINT_CANT;

    // Guns may contain additional reloadable mods so check these first
    for( const auto mod : it.gunmods() ) {
        switch( rate_action_reload( *mod ) ) {
            case HINT_GOOD:
                return HINT_GOOD;

            case HINT_CANT:
                continue;

            case HINT_IFFY:
                res = HINT_IFFY;
        }
    }

    if( !it.is_reloadable() ) {
        return res;
    }

    return can_reload( it ) ? HINT_GOOD : HINT_IFFY;
}

hint_rating player::rate_action_unload( const item &it ) const
{
    if( ( it.is_container() || it.is_bandolier() ) && !it.contents.empty() &&
        it.can_unload_liquid() ) {
        return HINT_GOOD;
    }

    if( it.has_flag( "NO_UNLOAD" ) ) {
        return HINT_CANT;
    }

    if( it.magazine_current() ) {
        return HINT_GOOD;
    }

    for( auto e : it.gunmods() ) {
        if( e->is_gun() && !e->has_flag( "NO_UNLOAD" ) &&
            ( e->magazine_current() || e->ammo_remaining() > 0 || e->casings_count() > 0 ) ) {
            return HINT_GOOD;
        }
    }

    if( it.ammo_types().empty() ) {
        return HINT_CANT;
    }

    if( it.ammo_remaining() > 0 || it.casings_count() > 0 ) {
        return HINT_GOOD;
    }

    if( it.ammo_capacity() > 0 ) {
        return HINT_IFFY;
    }

    return HINT_CANT;
}

hint_rating player::rate_action_mend( const item &it ) const
{
    // TODO: check also if item damage could be repaired via a tool
    if( !it.faults.empty() ) {
        return HINT_GOOD;
    }
    return it.faults_potential().empty() ? HINT_CANT : HINT_IFFY;
}

hint_rating player::rate_action_disassemble( const item &it )
{
    if( can_disassemble( it, crafting_inventory() ).success() ) {
        return HINT_GOOD; // possible

    } else if( recipe_dictionary::get_uncraft( it.typeId() ) ) {
        return HINT_IFFY; // potentially possible but we currently lack requirements

    } else {
        return HINT_CANT; // never possible
    }
}

hint_rating player::rate_action_use( const item &it ) const
{
    if( it.is_tool() ) {
        return it.ammo_sufficient() ? HINT_GOOD : HINT_IFFY;

    } else if( it.is_gunmod() ) {
        /** @EFFECT_GUN >0 allows rating estimates for gun modifications */
        if( get_skill_level( skill_gun ) == 0 ) {
            return HINT_IFFY;
        } else {
            return HINT_GOOD;
        }
    } else if( it.is_food() || it.is_medication() || it.is_book() || it.is_armor() ) {
        return HINT_IFFY; //the rating is subjective, could be argued as HINT_CANT or HINT_GOOD as well
    } else if( it.type->has_use() ) {
        return HINT_GOOD;
    } else if( !it.is_container_empty() ) {
        return rate_action_use( it.get_contained() );
    }

    return HINT_CANT;
}

void player::use( int inventory_position )
{
    item &used = i_at( inventory_position );
    auto loc = item_location( *this, &used );

    use( loc );
}

void player::use( item_location loc )
{
    item &used = *loc.get_item();
    int inventory_position = loc.where() == item_location::type::character ?
                             this->get_item_position( &used ) : INT_MIN;

    if( used.is_null() ) {
        add_msg( m_info, _( "You do not have that item." ) );
        return;
    }

    last_item = used.typeId();

    if( used.is_tool() ) {
        if( !used.type->has_use() ) {
            add_msg_if_player( _( "You can't do anything interesting with your %s." ), used.tname() );
            return;
        }
        invoke_item( &used, loc.position() );

    } else if( used.type->can_use( "DOGFOOD" ) ||
               used.type->can_use( "CATFOOD" ) ||
               used.type->can_use( "BIRDFOOD" ) ||
               used.type->can_use( "CATTLEFODDER" ) ) {
        invoke_item( &used, loc.position() );

    } else if( !used.is_craft() && ( used.is_food() ||
                                     used.is_medication() ||
                                     used.get_contained().is_food() ||
                                     used.get_contained().is_medication() ) ) {
        consume( inventory_position );

    } else if( used.is_book() ) {
        // TODO: Remove this nasty cast once this and related functions are migrated to avatar
        if( avatar *u = dynamic_cast<avatar *>( this ) ) {
            u->read( inventory_position );
        }
    } else if( used.type->has_use() ) {
        invoke_item( &used, loc.position() );

    } else {
        add_msg( m_info, _( "You can't do anything interesting with your %s." ),
                 used.tname() );
    }
}

void player::reassign_item( item &it, int invlet )
{
    bool remove_old = true;
    if( invlet ) {
        item &prev = i_at( invlet_to_position( invlet ) );
        if( !prev.is_null() ) {
            remove_old = it.typeId() != prev.typeId();
            inv.reassign_item( prev, it.invlet, remove_old );
        }
    }

    if( !invlet || inv_chars.valid( invlet ) ) {
        const auto iter = inv.assigned_invlet.find( it.invlet );
        bool found = iter != inv.assigned_invlet.end();
        if( found ) {
            inv.assigned_invlet.erase( iter );
        }
        if( invlet && ( !found || it.invlet != invlet ) ) {
            inv.assigned_invlet[invlet] = it.typeId();
        }
        inv.reassign_item( it, invlet, remove_old );
    }
}

bool player::gunmod_remove( item &gun, item &mod )
{
    auto iter = std::find_if( gun.contents.begin(), gun.contents.end(), [&mod]( const item & e ) {
        return &mod == &e;
    } );
    if( iter == gun.contents.end() ) {
        debugmsg( "Cannot remove non-existent gunmod" );
        return false;
    }
    if( mod.ammo_remaining() && !g->unload( mod ) ) {
        return false;
    }

    gun.gun_set_mode( gun_mode_id( "DEFAULT" ) );
    moves -= mod.type->gunmod->install_time / 2;

    if( mod.typeId() == "brass_catcher" ) {
        gun.casings_handle( [&]( item & e ) {
            return i_add_or_drop( e );
        } );
    }

    const itype *modtype = mod.type;

    i_add_or_drop( mod );
    gun.contents.erase( iter );

    //If the removed gunmod added mod locations, check to see if any mods are in invalid locations
    if( !modtype->gunmod->add_mod.empty() ) {
        std::map<gunmod_location, int> mod_locations = gun.get_mod_locations();
        for( const auto &slot : mod_locations ) {
            int free_slots = gun.get_free_mod_locations( slot.first );

            for( auto the_mod : gun.gunmods() ) {
                if( the_mod->type->gunmod->location == slot.first && free_slots < 0 ) {
                    gunmod_remove( gun, *the_mod );
                    free_slots++;
                } else if( mod_locations.find( the_mod->type->gunmod->location ) ==
                           mod_locations.end() ) {
                    gunmod_remove( gun, *the_mod );
                }
            }
        }
    }

    //~ %1$s - gunmod, %2$s - gun.
    add_msg_if_player( _( "You remove your %1$s from your %2$s." ), modtype->nname( 1 ),
                       gun.tname() );

    return true;
}

std::pair<int, int> player::gunmod_installation_odds( const item &gun, const item &mod ) const
{
    // Mods with INSTALL_DIFFICULT have a chance to fail, potentially damaging the gun
    if( !mod.has_flag( "INSTALL_DIFFICULT" ) || has_trait( trait_DEBUG_HS ) ) {
        return std::make_pair( 100, 0 );
    }

    int roll = 100; // chance of success (%)
    int risk = 0;   // chance of failure (%)
    int chances = 1; // start with 1 in 6 (~17% chance)

    for( const auto &e : mod.type->min_skills ) {
        // gain an additional chance for every level above the minimum requirement
        skill_id sk = e.first == "weapon" ? gun.gun_skill() : skill_id( e.first );
        chances += std::max( get_skill_level( sk ) - e.second, 0 );
    }
    // cap success from skill alone to 1 in 5 (~83% chance)
    roll = std::min( static_cast<double>( chances ), 5.0 ) / 6.0 * 100;
    // focus is either a penalty or bonus of at most +/-10%
    roll += ( std::min( std::max( focus_pool, 140 ), 60 ) - 100 ) / 4;
    // dexterity and intelligence give +/-2% for each point above or below 12
    roll += ( get_dex() - 12 ) * 2;
    roll += ( get_int() - 12 ) * 2;
    // each level of damage to the base gun reduces success by 10%
    roll -= std::max( gun.damage_level( 4 ), 0 ) * 10;
    roll = std::min( std::max( roll, 0 ), 100 );

    // risk of causing damage on failure increases with less durable guns
    risk = ( 100 - roll ) * ( ( 10.0 - std::min( gun.type->gun->durability, 9 ) ) / 10.0 );

    return std::make_pair( roll, risk );
}

void player::gunmod_add( item &gun, item &mod )
{
    if( !gun.is_gunmod_compatible( mod ).success() ) {
        debugmsg( "Tried to add incompatible gunmod" );
        return;
    }

    if( !has_item( gun ) && !has_item( mod ) ) {
        debugmsg( "Tried gunmod installation but mod/gun not in player possession" );
        return;
    }

    // first check at least the minimum requirements are met
    if( !has_trait( trait_DEBUG_HS ) && !can_use( mod, gun ) ) {
        return;
    }

    // any (optional) tool charges that are used during installation
    auto odds = gunmod_installation_odds( gun, mod );
    int roll = odds.first;
    int risk = odds.second;

    std::string tool;
    int qty = 0;

    if( mod.is_irremovable() ) {
        if( !query_yn( _( "Permanently install your %1$s in your %2$s?" ),
                       colorize( mod.tname(), mod.color_in_inventory() ),
                       colorize( gun.tname(), gun.color_in_inventory() ) ) ) {
            add_msg_if_player( _( "Never mind." ) );
            return; // player canceled installation
        }
    }

    // if chance of success <100% prompt user to continue
    if( roll < 100 ) {
        uilist prompt;
        prompt.text = string_format( _( "Attach your %1$s to your %2$s?" ), mod.tname(),
                                     gun.tname() );

        std::vector<std::function<void()>> actions;

        prompt.addentry( -1, true, 'w',
                         string_format( _( "Try without tools (%i%%) risking damage (%i%%)" ), roll, risk ) );
        actions.emplace_back( [&] {} );

        prompt.addentry( -1, has_charges( "small_repairkit", 100 ), 'f',
                         string_format( _( "Use 100 charges of firearm repair kit (%i%%)" ), std::min( roll * 2, 100 ) ) );

        actions.emplace_back( [&] {
            tool = "small_repairkit";
            qty = 100;
            roll *= 2; // firearm repair kit improves success...
            risk /= 2; // ...and reduces the risk of damage upon failure
        } );

        prompt.addentry( -1, has_charges( "large_repairkit", 25 ), 'g',
                         string_format( _( "Use 25 charges of gunsmith repair kit (%i%%)" ), std::min( roll * 3, 100 ) ) );

        actions.emplace_back( [&] {
            tool = "large_repairkit";
            qty = 25;
            roll *= 3; // gunsmith repair kit improves success markedly...
            risk = 0;  // ...and entirely prevents damage upon failure
        } );

        prompt.query();
        if( prompt.ret < 0 ) {
            add_msg_if_player( _( "Never mind." ) );
            return; // player canceled installation
        }
        actions[ prompt.ret ]();
    }

    const int turns = !has_trait( trait_DEBUG_HS ) ? mod.type->gunmod->install_time : 0;
    const int moves = to_moves<int>( time_duration::from_turns( turns ) );

    assign_activity( activity_id( "ACT_GUNMOD_ADD" ), moves, -1, get_item_position( &gun ), tool );
    activity.values.push_back( get_item_position( &mod ) );
    activity.values.push_back( roll ); // chance of success (%)
    activity.values.push_back( risk ); // chance of damage (%)
    activity.values.push_back( qty ); // tool charges
}

void player::toolmod_add( item_location tool, item_location mod )
{
    if( !tool && !mod ) {
        debugmsg( "Tried toolmod installation but mod/tool not available" );
        return;
    }
    // first check at least the minimum requirements are met
    if( !has_trait( trait_DEBUG_HS ) && !can_use( *mod, *tool ) ) {
        return;
    }

    if( !query_yn( _( "Permanently install your %1$s in your %2$s?" ),
                   colorize( mod->tname(), mod->color_in_inventory() ),
                   colorize( tool->tname(), tool->color_in_inventory() ) ) ) {
        add_msg_if_player( _( "Never mind." ) );
        return; // player canceled installation
    }

    assign_activity( activity_id( "ACT_TOOLMOD_ADD" ), 1, -1 );
    activity.targets.emplace_back( std::move( tool ) );
    activity.targets.emplace_back( std::move( mod ) );
}

bool player::fun_to_read( const item &book ) const
{
    // If you don't have a problem with eating humans, To Serve Man becomes rewarding
    if( ( has_trait( trait_CANNIBAL ) || has_trait( trait_PSYCHOPATH ) ||
          has_trait( trait_SAPIOVORE ) ) &&
        book.typeId() == "cookbook_human" ) {
        return true;
    } else if( has_trait( trait_SPIRITUAL ) && book.has_flag( "INSPIRATIONAL" ) ) {
        return true;
    } else {
        return book_fun_for( book, *this ) > 0;
    }
}

int player::book_fun_for( const item &book, const player &p ) const
{
    int fun_bonus = book.type->book->fun;
    if( !book.is_book() ) {
        debugmsg( "called avatar::book_fun_for with non-book" );
        return 0;
    }

    // If you don't have a problem with eating humans, To Serve Man becomes rewarding
    if( ( p.has_trait( trait_CANNIBAL ) || p.has_trait( trait_PSYCHOPATH ) ||
          p.has_trait( trait_SAPIOVORE ) ) &&
        book.typeId() == "cookbook_human" ) {
        fun_bonus = abs( fun_bonus );
    } else if( p.has_trait( trait_SPIRITUAL ) && book.has_flag( "INSPIRATIONAL" ) ) {
        fun_bonus = abs( fun_bonus * 3 );
    }

    if( has_trait( trait_LOVES_BOOKS ) ) {
        fun_bonus++;
    } else if( has_trait( trait_HATES_BOOKS ) ) {
        if( book.type->book->fun > 0 ) {
            fun_bonus = 0;
        } else {
            fun_bonus--;
        }
    }

    return fun_bonus;
}

bool player::studied_all_recipes( const itype &book ) const
{
    if( !book.book ) {
        return true;
    }
    for( auto &elem : book.book->recipes ) {
        if( !knows_recipe( elem.recipe ) ) {
            return false;
        }
    }
    return true;
}

const recipe_subset &player::get_learned_recipes() const
{
    // Cache validity check
    if( *_skills != *valid_autolearn_skills ) {
        for( const auto &r : recipe_dict.all_autolearn() ) {
            if( meets_skill_requirements( r->autolearn_requirements ) ) {
                learned_recipes->include( r );
            }
        }
        *valid_autolearn_skills = *_skills; // Reassign the validity stamp
    }

    return *learned_recipes;
}

recipe_subset player::get_recipes_from_books( const inventory &crafting_inv ) const
{
    recipe_subset res;

    for( const auto &stack : crafting_inv.const_slice() ) {
        const item &candidate = stack->front();

        for( std::pair<const recipe *, int> recipe_entry :
             candidate.get_available_recipes( *this ) ) {
            res.include( recipe_entry.first, recipe_entry.second );
        }
    }

    return res;
}

std::set<itype_id> player::get_books_for_recipe( const inventory &crafting_inv,
        const recipe *r ) const
{
    std::set<itype_id> book_ids;
    const int skill_level = get_skill_level( r->skill_used );
    for( auto &book_lvl : r->booksets ) {
        itype_id book_id = book_lvl.first;
        int required_skill_level = book_lvl.second;
        // NPCs don't need to identify books
        if( !has_identified( book_id ) ) {
            continue;
        }

        if( skill_level >= required_skill_level && crafting_inv.amount_of( book_id ) > 0 ) {
            book_ids.insert( book_id );
        }
    }
    return book_ids;
}

recipe_subset player::get_available_recipes( const inventory &crafting_inv,
        const std::vector<npc *> *helpers ) const
{
    recipe_subset res( get_learned_recipes() );

    res.include( get_recipes_from_books( crafting_inv ) );

    if( helpers != nullptr ) {
        for( npc *np : *helpers ) {
            // Directly form the helper's inventory
            res.include( get_recipes_from_books( np->inv ) );
            // Being told what to do
            res.include_if( np->get_learned_recipes(), [ this ]( const recipe & r ) {
                return get_skill_level( r.skill_used ) >= static_cast<int>( r.difficulty *
                        0.8f ); // Skilled enough to understand
            } );
        }
    }

    return res;
}

void player::try_to_sleep( const time_duration &dur )
{
    const optional_vpart_position vp = g->m.veh_at( pos() );
    const trap &trap_at_pos = g->m.tr_at( pos() );
    const ter_id ter_at_pos = g->m.ter( pos() );
    const furn_id furn_at_pos = g->m.furn( pos() );
    bool plantsleep = false;
    bool fungaloid_cosplay = false;
    bool websleep = false;
    bool webforce = false;
    bool websleeping = false;
    bool in_shell = false;
    bool watersleep = false;
    if( has_trait( trait_CHLOROMORPH ) ) {
        plantsleep = true;
        if( ( ter_at_pos == t_dirt || ter_at_pos == t_pit ||
              ter_at_pos == t_dirtmound || ter_at_pos == t_pit_shallow ||
              ter_at_pos == t_grass ) && !vp &&
            furn_at_pos == f_null ) {
            add_msg_if_player( m_good, _( "You relax as your roots embrace the soil." ) );
        } else if( vp ) {
            add_msg_if_player( m_bad, _( "It's impossible to sleep in this wheeled pot!" ) );
        } else if( furn_at_pos != f_null ) {
            add_msg_if_player( m_bad,
                               _( "The humans' furniture blocks your roots.  You can't get comfortable." ) );
        } else { // Floor problems
            add_msg_if_player( m_bad, _( "Your roots scrabble ineffectively at the unyielding surface." ) );
        }
    } else if( has_trait( trait_M_SKIN3 ) ) {
        fungaloid_cosplay = true;
        if( g->m.has_flag_ter_or_furn( "FUNGUS", pos() ) ) {
            add_msg_if_player( m_good,
                               _( "Our fibers meld with the ground beneath us.  The gills on our neck begin to seed the air with spores as our awareness fades." ) );
        }
    }
    if( has_trait( trait_WEB_WALKER ) ) {
        websleep = true;
    }
    // Not sure how one would get Arachnid w/o web-making, but Just In Case
    if( has_trait( trait_THRESH_SPIDER ) && ( has_trait( trait_WEB_SPINNER ) ||
            ( has_trait( trait_WEB_WEAVER ) ) ) ) {
        webforce = true;
    }
    if( websleep || webforce ) {
        int web = g->m.get_field_intensity( pos(), fd_web );
        if( !webforce ) {
            // At this point, it's kinda weird, but surprisingly comfy...
            if( web >= 3 ) {
                add_msg_if_player( m_good,
                                   _( "These thick webs support your weight, and are strangely comfortable…" ) );
                websleeping = true;
            } else if( web > 0 ) {
                add_msg_if_player( m_info,
                                   _( "You try to sleep, but the webs get in the way.  You brush them aside." ) );
                g->m.remove_field( pos(), fd_web );
            }
        } else {
            // Here, you're just not comfortable outside a nice thick web.
            if( web >= 3 ) {
                add_msg_if_player( m_good, _( "You relax into your web." ) );
                websleeping = true;
            } else {
                add_msg_if_player( m_bad,
                                   _( "You try to sleep, but you feel exposed and your spinnerets keep twitching." ) );
                add_msg_if_player( m_info, _( "Maybe a nice thick web would help you sleep." ) );
            }
        }
    }
    if( has_active_mutation( trait_SHELL2 ) ) {
        // Your shell's interior is a comfortable place to sleep.
        in_shell = true;
    }
    if( has_trait( trait_WATERSLEEP ) ) {
        if( underwater ) {
            add_msg_if_player( m_good,
                               _( "You lay beneath the waves' embrace, gazing up through the water's surface…" ) );
            watersleep = true;
        } else if( g->m.has_flag_ter( "SWIMMABLE", pos() ) ) {
            add_msg_if_player( m_good, _( "You settle into the water and begin to drowse…" ) );
            watersleep = true;
        }
    }
    if( !plantsleep && ( furn_at_pos.obj().comfort > static_cast<int>( comfort_level::neutral ) ||
                         ter_at_pos == t_improvised_shelter ||
                         trap_at_pos.comfort > static_cast<int>( comfort_level::neutral ) ||
                         in_shell || websleeping || watersleep ||
                         vp.part_with_feature( "SEAT", true ) ||
                         vp.part_with_feature( "BED", true ) ) ) {
        add_msg_if_player( m_good, _( "This is a comfortable place to sleep." ) );
    } else if( !plantsleep && !fungaloid_cosplay && !watersleep ) {
        if( !vp && ter_at_pos != t_floor ) {
            add_msg_if_player( ter_at_pos.obj().movecost <= 2 ?
                               _( "It's a little hard to get to sleep on this %s." ) :
                               _( "It's hard to get to sleep on this %s." ),
                               ter_at_pos.obj().name() );
        } else if( vp ) {
            if( vp->part_with_feature( VPFLAG_AISLE, true ) ) {
                add_msg_if_player(
                    //~ %1$s: vehicle name, %2$s: vehicle part name
                    _( "It's a little hard to get to sleep on this %2$s in %1$s." ),
                    vp->vehicle().disp_name(),
                    vp->part_with_feature( VPFLAG_AISLE, true )->part().name( false ) );
            } else {
                add_msg_if_player(
                    //~ %1$s: vehicle name
                    _( "It's hard to get to sleep in %1$s." ),
                    vp->vehicle().disp_name() );
            }
        }
    }
    add_msg_if_player( _( "You start trying to fall asleep." ) );
    if( has_active_bionic( bio_soporific ) ) {
        bio_soporific_powered_at_last_sleep_check = has_power();
        if( bio_soporific_powered_at_last_sleep_check ) {
            // The actual bonus is applied in sleep_spot( p ).
            add_msg_if_player( m_good, _( "Your soporific inducer starts working its magic." ) );
        } else {
            add_msg_if_player( m_bad, _( "Your soporific inducer doesn't have enough power to operate." ) );
        }
    }
    assign_activity( activity_id( "ACT_TRY_SLEEP" ), to_moves<int>( dur ) );
}

comfort_level player::base_comfort_value( const tripoint &p ) const
{
    // Comfort of sleeping spots is "objective", while sleep_spot( p ) is "subjective"
    // As in the latter also checks for fatigue and other variables while this function
    // only looks at the base comfyness of something. It's still subjective, in a sense,
    // as arachnids who sleep in webs will find most places comfortable for instance.
    int comfort = 0;

    bool plantsleep = has_trait( trait_CHLOROMORPH );
    bool fungaloid_cosplay = has_trait( trait_M_SKIN3 );
    bool websleep = has_trait( trait_WEB_WALKER );
    bool webforce = has_trait( trait_THRESH_SPIDER ) && ( has_trait( trait_WEB_SPINNER ) ||
                    ( has_trait( trait_WEB_WEAVER ) ) );
    bool in_shell = has_active_mutation( trait_SHELL2 );
    bool watersleep = has_trait( trait_WATERSLEEP );

    const optional_vpart_position vp = g->m.veh_at( p );
    const maptile tile = g->m.maptile_at( p );
    const trap &trap_at_pos = tile.get_trap_t();
    const ter_id ter_at_pos = tile.get_ter();
    const furn_id furn_at_pos = tile.get_furn();

    int web = g->m.get_field_intensity( p, fd_web );

    // Some mutants have different comfort needs
    if( !plantsleep && !webforce ) {
        if( in_shell ) {
            comfort += 1 + static_cast<int>( comfort_level::slightly_comfortable );
            // Note: shelled individuals can still use sleeping aids!
        } else if( vp ) {
            vehicle &veh = vp->vehicle();
            const cata::optional<vpart_reference> carg = vp.part_with_feature( "CARGO", false );
            const cata::optional<vpart_reference> board = vp.part_with_feature( "BOARDABLE", true );
            if( carg ) {
                vehicle_stack items = veh.get_items( carg->part_index() );
                for( auto &items_it : items ) {
                    if( items_it.has_flag( "SLEEP_AID" ) ) {
                        // Note: BED + SLEEP_AID = 9 pts, or 1 pt below very_comfortable
                        comfort += 1 + static_cast<int>( comfort_level::slightly_comfortable );
                        add_msg_if_player( m_info, _( "You use your %s for comfort." ), items_it.tname() );
                        break; // prevents using more than 1 sleep aid
                    }
                }
            }
            if( board ) {
                comfort += board->info().comfort;
            } else {
                comfort -= g->m.move_cost( p );
            }
        }
        // Not in a vehicle, start checking furniture/terrain/traps at this point in decreasing order
        else if( furn_at_pos != f_null ) {
            comfort += 0 + furn_at_pos.obj().comfort;
        }
        // Web sleepers can use their webs if better furniture isn't available
        else if( websleep && web >= 3 ) {
            comfort += 1 + static_cast<int>( comfort_level::slightly_comfortable );
        } else if( ter_at_pos == t_improvised_shelter ) {
            comfort += 0 + static_cast<int>( comfort_level::slightly_comfortable );
        } else if( ter_at_pos == t_floor || ter_at_pos == t_floor_waxed ||
                   ter_at_pos == t_carpet_red || ter_at_pos == t_carpet_yellow ||
                   ter_at_pos == t_carpet_green || ter_at_pos == t_carpet_purple ) {
            comfort += 1 + static_cast<int>( comfort_level::neutral );
        } else if( !trap_at_pos.is_null() ) {
            comfort += 0 + trap_at_pos.comfort;
        } else {
            // Not a comfortable sleeping spot
            comfort -= g->m.move_cost( p );
        }

        auto items = g->m.i_at( p );
        for( auto &items_it : items ) {
            if( items_it.has_flag( "SLEEP_AID" ) ) {
                // Note: BED + SLEEP_AID = 9 pts, or 1 pt below very_comfortable
                comfort += 1 + static_cast<int>( comfort_level::slightly_comfortable );
                add_msg_if_player( m_info, _( "You use your %s for comfort." ), items_it.tname() );
                break; // prevents using more than 1 sleep aid
            }
        }

        if( fungaloid_cosplay && g->m.has_flag_ter_or_furn( "FUNGUS", pos() ) ) {
            comfort += static_cast<int>( comfort_level::very_comfortable );
        } else if( watersleep && g->m.has_flag_ter( "SWIMMABLE", pos() ) ) {
            comfort += static_cast<int>( comfort_level::very_comfortable );
        }
    } else if( plantsleep ) {
        if( vp || furn_at_pos != f_null ) {
            // Sleep ain't happening in a vehicle or on furniture
            comfort = static_cast<int>( comfort_level::uncomfortable );
        } else {
            // It's very easy for Chloromorphs to get to sleep on soil!
            if( ter_at_pos == t_dirt || ter_at_pos == t_pit || ter_at_pos == t_dirtmound ||
                ter_at_pos == t_pit_shallow ) {
                comfort += static_cast<int>( comfort_level::very_comfortable );
            }
            // Not as much if you have to dig through stuff first
            else if( ter_at_pos == t_grass ) {
                comfort += static_cast<int>( comfort_level::comfortable );
            }
            // Sleep ain't happening
            else {
                comfort = static_cast<int>( comfort_level::uncomfortable );
            }
        }
        // Has webforce
    } else {
        if( web >= 3 ) {
            // Thick Web and you're good to go
            comfort += static_cast<int>( comfort_level::very_comfortable );
        } else {
            comfort = static_cast<int>( comfort_level::uncomfortable );
        }
    }

    if( comfort > static_cast<int>( comfort_level::comfortable ) ) {
        return comfort_level::very_comfortable;
    } else if( comfort > static_cast<int>( comfort_level::slightly_comfortable ) ) {
        return comfort_level::comfortable;
    } else if( comfort > static_cast<int>( comfort_level::neutral ) ) {
        return comfort_level::slightly_comfortable;
    } else if( comfort == static_cast<int>( comfort_level::neutral ) ) {
        return comfort_level::neutral;
    } else {
        return comfort_level::uncomfortable;
    }
}

int player::sleep_spot( const tripoint &p ) const
{
    const int current_stim = get_stim();
    comfort_level base_level = base_comfort_value( p );
    int sleepy = static_cast<int>( base_level );
    bool watersleep = has_trait( trait_WATERSLEEP );

    if( has_addiction( ADD_SLEEP ) ) {
        sleepy -= 4;
    }
    if( has_trait( trait_INSOMNIA ) ) {
        // 12.5 points is the difference between "tired" and "dead tired"
        sleepy -= 12;
    }
    if( has_trait( trait_EASYSLEEPER ) ) {
        // Low fatigue (being rested) has a much stronger effect than high fatigue
        // so it's OK for the value to be that much higher
        sleepy += 24;
    }
    if( has_active_bionic( bio_soporific ) ) {
        sleepy += 30;
    }
    if( has_trait( trait_EASYSLEEPER2 ) ) {
        // Mousefolk can sleep just about anywhere.
        sleepy += 40;
    }
    if( watersleep && g->m.has_flag_ter( "SWIMMABLE", pos() ) ) {
        sleepy += 10; //comfy water!
    }

    if( get_fatigue() < TIRED + 1 ) {
        sleepy -= static_cast<int>( ( TIRED + 1 - get_fatigue() ) / 4 );
    } else {
        sleepy += static_cast<int>( ( get_fatigue() - TIRED + 1 ) / 16 );
    }

    if( current_stim > 0 || !has_trait( trait_INSOMNIA ) ) {
        sleepy -= 2 * current_stim;
    } else {
        // Make it harder for insomniac to get around the trait
        sleepy -= current_stim;
    }

    return sleepy;
}

bool player::can_sleep()
{
    if( has_effect( effect_meth ) ) {
        // Sleep ain't happening until that meth wears off completely.
        return false;
    }

    // Since there's a bit of randomness to falling asleep, we want to
    // prevent exploiting this if can_sleep() gets called over and over.
    // Only actually check if we can fall asleep no more frequently than
    // every 30 minutes.  We're assuming that if we return true, we'll
    // immediately be falling asleep after that.
    //
    // Also if player debug menu'd time backwards this breaks, just do the
    // check anyway, this will reset the timer if 'dur' is negative.
    const time_point now = calendar::turn;
    const time_duration dur = now - last_sleep_check;
    if( dur >= 0_turns && dur < 30_minutes ) {
        return false;
    }
    last_sleep_check = now;

    int sleepy = sleep_spot( pos() );
    sleepy += rng( -8, 8 );
    bool result = sleepy > 0;

    if( has_active_bionic( bio_soporific ) ) {
        if( bio_soporific_powered_at_last_sleep_check && !has_power() ) {
            add_msg_if_player( m_bad, _( "Your soporific inducer runs out of power!" ) );
        } else if( !bio_soporific_powered_at_last_sleep_check && has_power() ) {
            add_msg_if_player( m_good, _( "Your soporific inducer starts back up." ) );
        }
        bio_soporific_powered_at_last_sleep_check = has_power();
    }

    return result;
}

// Returned values range from 1.0 (unimpeded vision) to 11.0 (totally blind).
//  1.0 is LIGHT_AMBIENT_LIT or brighter
//  4.0 is a dark clear night, barely bright enough for reading and crafting
//  6.0 is LIGHT_AMBIENT_DIM
//  7.3 is LIGHT_AMBIENT_MINIMAL, a dark cloudy night, unlit indoors
// 11.0 is zero light or blindness
float player::fine_detail_vision_mod( const tripoint &p ) const
{
    // PER_SLIME_OK implies you can get enough eyes around the bile
    // that you can generally see.  There still will be the haze, but
    // it's annoying rather than limiting.
    if( is_blind() ||
        ( ( has_effect( effect_boomered ) || has_effect( effect_darkness ) ) &&
          !has_trait( trait_PER_SLIME_OK ) ) ) {
        return 11.0;
    }
    // Scale linearly as light level approaches LIGHT_AMBIENT_LIT.
    // If we're actually a source of light, assume we can direct it where we need it.
    // Therefore give a hefty bonus relative to ambient light.
    float own_light = std::max( 1.0, LIGHT_AMBIENT_LIT - active_light() - 2 );

    // Same calculation as above, but with a result 3 lower.
    float ambient_light = std::max( 1.0,
                                    LIGHT_AMBIENT_LIT - g->m.ambient_light_at( p == tripoint_zero ? pos() : p ) + 1.0 );

    return std::min( own_light, ambient_light );
}

int player::get_armor_bash( body_part bp ) const
{
    return get_armor_bash_base( bp ) + armor_bash_bonus;
}

int player::get_armor_cut( body_part bp ) const
{
    return get_armor_cut_base( bp ) + armor_cut_bonus;
}

int player::get_armor_type( damage_type dt, body_part bp ) const
{
    switch( dt ) {
        case DT_TRUE:
        case DT_BIOLOGICAL:
            return 0;
        case DT_BASH:
            return get_armor_bash( bp );
        case DT_CUT:
            return get_armor_cut( bp );
        case DT_STAB:
            return get_armor_cut( bp ) * 0.8f;
        case DT_ACID:
        case DT_HEAT:
        case DT_COLD:
        case DT_ELECTRIC: {
            int ret = 0;
            for( auto &i : worn ) {
                if( i.covers( bp ) ) {
                    ret += i.damage_resist( dt );
                }
            }

            ret += mutation_armor( bp, dt );
            return ret;
        }
        case DT_NULL:
        case NUM_DT:
            // Let it error below
            break;
    }

    debugmsg( "Invalid damage type: %d", dt );
    return 0;
}

int player::get_armor_bash_base( body_part bp ) const
{
    int ret = 0;
    for( auto &i : worn ) {
        if( i.covers( bp ) ) {
            ret += i.bash_resist();
        }
    }
    if( has_bionic( bio_carbon ) ) {
        ret += 2;
    }
    if( bp == bp_head && has_bionic( bio_armor_head ) ) {
        ret += 3;
    }
    if( ( bp == bp_arm_l || bp == bp_arm_r ) && has_bionic( bio_armor_arms ) ) {
        ret += 3;
    }
    if( bp == bp_torso && has_bionic( bio_armor_torso ) ) {
        ret += 3;
    }
    if( ( bp == bp_leg_l || bp == bp_leg_r ) && has_bionic( bio_armor_legs ) ) {
        ret += 3;
    }
    if( bp == bp_eyes && has_bionic( bio_armor_eyes ) ) {
        ret += 3;
    }

    ret += mutation_armor( bp, DT_BASH );
    return ret;
}

int player::get_armor_cut_base( body_part bp ) const
{
    int ret = 0;
    for( auto &i : worn ) {
        if( i.covers( bp ) ) {
            ret += i.cut_resist();
        }
    }
    if( has_bionic( bio_carbon ) ) {
        ret += 4;
    }
    if( bp == bp_head && has_bionic( bio_armor_head ) ) {
        ret += 3;
    } else if( ( bp == bp_arm_l || bp == bp_arm_r ) && has_bionic( bio_armor_arms ) ) {
        ret += 3;
    } else if( bp == bp_torso && has_bionic( bio_armor_torso ) ) {
        ret += 3;
    } else if( ( bp == bp_leg_l || bp == bp_leg_r ) && has_bionic( bio_armor_legs ) ) {
        ret += 3;
    } else if( bp == bp_eyes && has_bionic( bio_armor_eyes ) ) {
        ret += 3;
    }

    ret += mutation_armor( bp, DT_CUT );
    return ret;
}

int player::get_armor_acid( body_part bp ) const
{
    return get_armor_type( DT_ACID, bp );
}

int player::get_env_resist( body_part bp ) const
{
    int ret = 0;
    for( auto &i : worn ) {
        // Head protection works on eyes too (e.g. baseball cap)
        if( i.covers( bp ) || ( bp == bp_eyes && i.covers( bp_head ) ) ) {
            ret += i.get_env_resist();
        }
    }

    for( const bionic &bio : *my_bionics ) {
        const auto EP = bio.info().env_protec.find( bp );
        if( EP != bio.info().env_protec.end() ) {
            ret += EP->second;
        }
    }

    if( bp == bp_eyes && has_trait( trait_SEESLEEP ) ) {
        ret += 8;
    }
    return ret;
}

bool player::natural_attack_restricted_on( body_part bp ) const
{
    for( auto &i : worn ) {
        if( i.covers( bp ) && !i.has_flag( "ALLOWS_NATURAL_ATTACKS" ) && !i.has_flag( "SEMITANGIBLE" ) &&
            !i.has_flag( "PERSONAL" ) && !i.has_flag( "AURA" ) ) {
            return true;
        }
    }
    return false;
}

int player::adjust_for_focus( int amount ) const
{
    int effective_focus = focus_pool;
    if( has_trait( trait_FASTLEARNER ) ) {
        effective_focus += 15;
    }
    if( has_active_bionic( bio_memory ) ) {
        effective_focus += 10;
    }
    if( has_trait( trait_SLOWLEARNER ) ) {
        effective_focus -= 15;
    }
    double tmp = amount * ( effective_focus / 100.0 );
    return roll_remainder( tmp );
}

void player::practice( const skill_id &id, int amount, int cap, bool suppress_warning )
{
    SkillLevel &level = get_skill_level_object( id );
    const Skill &skill = id.obj();
    std::string skill_name = skill.name();

    if( !level.can_train() && !in_sleep_state() ) {
        // If leveling is disabled, don't train, don't drain focus, don't print anything
        // Leaving as a skill method rather than global for possible future skill cap setting
        return;
    }

    const auto highest_skill = [&]() {
        std::pair<skill_id, int> result( skill_id::NULL_ID(), -1 );
        for( const auto &pair : *_skills ) {
            const SkillLevel &lobj = pair.second;
            if( lobj.level() > result.second ) {
                result = std::make_pair( pair.first, lobj.level() );
            }
        }
        return result.first;
    };

    const bool isSavant = has_trait( trait_SAVANT );
    const skill_id savantSkill = isSavant ? highest_skill() : skill_id::NULL_ID();

    amount = adjust_for_focus( amount );

    if( has_trait( trait_PACIFIST ) && skill.is_combat_skill() ) {
        if( !one_in( 3 ) ) {
            amount = 0;
        }
    }
    if( has_trait( trait_PRED2 ) && skill.is_combat_skill() ) {
        if( one_in( 3 ) ) {
            amount *= 2;
        }
    }
    if( has_trait( trait_PRED3 ) && skill.is_combat_skill() ) {
        amount *= 2;
    }

    if( has_trait( trait_PRED4 ) && skill.is_combat_skill() ) {
        amount *= 3;
    }

    if( isSavant && id != savantSkill ) {
        amount /= 2;
    }

    if( amount > 0 && get_skill_level( id ) > cap ) { //blunt grinding cap implementation for crafting
        amount = 0;
        if( !suppress_warning ) {
            handle_skill_warning( id, false );
        }
    }
    if( amount > 0 && level.isTraining() ) {
        int oldLevel = get_skill_level( id );
        get_skill_level_object( id ).train( amount );
        int newLevel = get_skill_level( id );
        if( is_player() && newLevel > oldLevel ) {
            add_msg( m_good, _( "Your skill in %s has increased to %d!" ), skill_name, newLevel );
        }
        if( is_player() && newLevel > cap ) {
            //inform player immediately that the current recipe can't be used to train further
            add_msg( m_info, _( "You feel that %s tasks of this level are becoming trivial." ),
                     skill_name );
        }

        int chance_to_drop = focus_pool;
        focus_pool -= chance_to_drop / 100;
        // Apex Predators don't think about much other than killing.
        // They don't lose Focus when practicing combat skills.
        if( ( rng( 1, 100 ) <= ( chance_to_drop % 100 ) ) && ( !( has_trait( trait_PRED4 ) &&
                skill.is_combat_skill() ) ) ) {
            focus_pool--;
        }
    }

    get_skill_level_object( id ).practice();
}

void player::handle_skill_warning( const skill_id &id, bool force_warning )
{
    //remind the player intermittently that no skill gain takes place
    if( is_player() && ( force_warning || one_in( 5 ) ) ) {
        SkillLevel &level = get_skill_level_object( id );

        const Skill &skill = id.obj();
        std::string skill_name = skill.name();
        int curLevel = level.level();

        add_msg( m_info, _( "This task is too simple to train your %s beyond %d." ),
                 skill_name, curLevel );
    }
}

int player::exceeds_recipe_requirements( const recipe &rec ) const
{
    return get_all_skills().exceeds_recipe_requirements( rec );
}

bool player::has_recipe_requirements( const recipe &rec ) const
{
    return get_all_skills().has_recipe_requirements( rec );
}

bool player::can_decomp_learn( const recipe &rec ) const
{
    return !rec.learn_by_disassembly.empty() &&
           meets_skill_requirements( rec.learn_by_disassembly );
}

bool player::knows_recipe( const recipe *rec ) const
{
    return get_learned_recipes().contains( rec );
}

int player::has_recipe( const recipe *r, const inventory &crafting_inv,
                        const std::vector<npc *> &helpers ) const
{
    if( !r->skill_used ) {
        return 0;
    }

    if( knows_recipe( r ) ) {
        return r->difficulty;
    }

    const auto available = get_available_recipes( crafting_inv, &helpers );
    return available.contains( r ) ? available.get_custom_difficulty( r ) : -1;
}

void player::learn_recipe( const recipe *const rec )
{
    if( rec->never_learn ) {
        return;
    }
    learned_recipes->include( rec );
}

bool player::has_gun_for_ammo( const ammotype &at ) const
{
    return has_item_with( [at]( const item & it ) {
        // item::ammo_type considers the active gunmod.
        return it.is_gun() && it.ammo_types().count( at );
    } );
}

bool player::has_magazine_for_ammo( const ammotype &at ) const
{
    return has_item_with( [&at]( const item & it ) {
        return !it.has_flag( "NO_RELOAD" ) &&
               ( ( it.is_magazine() && it.ammo_types().count( at ) ) ||
                 ( it.is_gun() && it.magazine_integral() && it.ammo_types().count( at ) ) ||
                 ( it.is_gun() && it.magazine_current() != nullptr &&
                   it.magazine_current()->ammo_types().count( at ) ) );
    } );
}

// mytest return weapon name to display in sidebar
std::string player::weapname( unsigned int truncate ) const
{
    if( weapon.is_gun() ) {
        std::string str = string_format( "(%s) %s", weapon.gun_current_mode().tname(), weapon.type_name() );

        // Is either the base item or at least one auxiliary gunmod loaded (includes empty magazines)
        bool base = weapon.ammo_capacity() > 0 && !weapon.has_flag( "RELOAD_AND_SHOOT" );

        const auto mods = weapon.gunmods();
        bool aux = std::any_of( mods.begin(), mods.end(), [&]( const item * e ) {
            return e->is_gun() && e->ammo_capacity() > 0 && !e->has_flag( "RELOAD_AND_SHOOT" );
        } );

        if( base || aux ) {
            str += " (";
            if( base ) {
                str += std::to_string( weapon.ammo_remaining() );
                if( weapon.magazine_integral() ) {
                    str += "/" + std::to_string( weapon.ammo_capacity() );
                }
            } else {
                str += "---";
            }
            str += ")";

            for( auto e : mods ) {
                if( e->is_gun() && e->ammo_capacity() > 0 && !e->has_flag( "RELOAD_AND_SHOOT" ) ) {
                    str += " (" + std::to_string( e->ammo_remaining() );
                    if( e->magazine_integral() ) {
                        str += "/" + std::to_string( e->ammo_capacity() );
                    }
                    str += ")";
                }
            }
        }
        return str;

    } else if( weapon.is_container() && weapon.contents.size() == 1 ) {
        return string_format( "%s (%d)", weapon.tname(),
                              weapon.contents.front().charges );

    } else if( !is_armed() ) {
        return _( "fists" );

    } else {
        return weapon.tname( 1, true, truncate );
    }
}

bool player::wield_contents( item &container, int pos, bool penalties, int base_cost )
{
    // if index not specified and container has multiple items then ask the player to choose one
    if( pos < 0 ) {
        std::vector<std::string> opts;
        std::transform( container.contents.begin(), container.contents.end(),
        std::back_inserter( opts ), []( const item & elem ) {
            return elem.display_name();
        } );
        if( opts.size() > 1 ) {
            pos = uilist( _( "Wield what?" ), opts );
            if( pos < 0 ) {
                return false;
            }
        } else {
            pos = 0;
        }
    }

    if( pos >= static_cast<int>( container.contents.size() ) ) {
        debugmsg( "Tried to wield non-existent item from container (player::wield_contents)" );
        return false;
    }

    auto target = std::next( container.contents.begin(), pos );
    const auto ret = can_wield( *target );
    if( !ret.success() ) {
        add_msg_if_player( m_info, "%s", ret.c_str() );
        return false;
    }

    int mv = 0;

    if( is_armed() ) {
        if( !unwield() ) {
            return false;
        }
        inv.unsort();
    }

    weapon = std::move( *target );
    container.contents.erase( target );
    container.on_contents_changed();

    inv.update_invlet( weapon );
    inv.update_cache_with_item( weapon );
    last_item = weapon.typeId();

    /**
     * @EFFECT_PISTOL decreases time taken to draw pistols from holsters
     * @EFFECT_SMG decreases time taken to draw smgs from holsters
     * @EFFECT_RIFLE decreases time taken to draw rifles from holsters
     * @EFFECT_SHOTGUN decreases time taken to draw shotguns from holsters
     * @EFFECT_LAUNCHER decreases time taken to draw launchers from holsters
     * @EFFECT_STABBING decreases time taken to draw stabbing weapons from sheathes
     * @EFFECT_CUTTING decreases time taken to draw cutting weapons from scabbards
     * @EFFECT_BASHING decreases time taken to draw bashing weapons from holsters
     */
    int lvl = get_skill_level( weapon.is_gun() ? weapon.gun_skill() : weapon.melee_skill() );
    mv += item_handling_cost( weapon, penalties, base_cost ) / ( ( lvl + 10.0f ) / 10.0f );

    moves -= mv;

    weapon.on_wield( *this, mv );

    return true;
}

void player::store( item &container, item &put, bool penalties, int base_cost )
{
    moves -= item_store_cost( put, container, penalties, base_cost );
    container.put_in( i_rem( &put ) );
    reset_encumbrance();
}

nc_color encumb_color( int level )
{
    if( level < 0 ) {
        return c_green;
    }
    if( level < 10 ) {
        return c_light_gray;
    }
    if( level < 40 ) {
        return c_yellow;
    }
    if( level < 70 ) {
        return c_light_red;
    }
    return c_red;
}

float player::get_melee() const
{
    return get_skill_level( skill_id( "melee" ) );
}

bool player::uncanny_dodge()
{
    bool is_u = this == &g->u;
    bool seen = g->u.sees( *this );
    if( this->get_power_level() < 74_kJ || !this->has_active_bionic( bio_uncanny_dodge ) ) {
        return false;
    }
    tripoint adjacent = adjacent_tile();
    mod_power_level( -75_kJ );
    if( adjacent.x != posx() || adjacent.y != posy() ) {
        position.x = adjacent.x;
        position.y = adjacent.y;
        if( is_u ) {
            add_msg( _( "Time seems to slow down and you instinctively dodge!" ) );
        } else if( seen ) {
            add_msg( _( "%s dodges… so fast!" ), this->disp_name() );

        }
        return true;
    }
    if( is_u ) {
        add_msg( _( "You try to dodge but there's no room!" ) );
    } else if( seen ) {
        add_msg( _( "%s tries to dodge but there's no room!" ), this->disp_name() );
    }
    return false;
}

int player::climbing_cost( const tripoint &from, const tripoint &to ) const
{
    if( !g->m.valid_move( from, to, false, true ) ) {
        return 0;
    }

    const int diff = g->m.climb_difficulty( from );

    if( diff > 5 ) {
        return 0;
    }

    return 50 + diff * 100;
    // TODO: All sorts of mutations, equipment weight etc.
}

void player::environmental_revert_effect()
{
    addictions.clear();
    morale->clear();

    for( int part = 0; part < num_hp_parts; part++ ) {
        hp_cur[part] = hp_max[part];
    }
    set_hunger( 0 );
    set_thirst( 0 );
    set_fatigue( 0 );
    set_healthy( 0 );
    set_healthy_mod( 0 );
    set_stim( 0 );
    set_pain( 0 );
    set_painkiller( 0 );
    radiation = 0;

    recalc_sight_limits();
    reset_encumbrance();
}

void player::set_destination( const std::vector<tripoint> &route,
                              const player_activity &new_destination_activity )
{
    auto_move_route = route;
    set_destination_activity( new_destination_activity );
    destination_point.emplace( g->m.getabs( route.back() ) );
}

void player::clear_destination()
{
    auto_move_route.clear();
    clear_destination_activity();
    destination_point = cata::nullopt;
    next_expected_position = cata::nullopt;
}

bool player::has_distant_destination() const
{
    return has_destination() && !get_destination_activity().is_null() &&
           get_destination_activity().id() == "ACT_TRAVELLING" && !omt_path.empty();
}

bool player::has_destination() const
{
    return !auto_move_route.empty();
}

bool player::has_destination_activity() const
{
    return !get_destination_activity().is_null() && destination_point &&
           position == g->m.getlocal( *destination_point );
}

void player::start_destination_activity()
{
    if( !has_destination_activity() ) {
        debugmsg( "Tried to start invalid destination activity" );
        return;
    }

    assign_activity( get_destination_activity() );
    clear_destination();
}

std::vector<tripoint> &player::get_auto_move_route()
{
    return auto_move_route;
}

action_id player::get_next_auto_move_direction()
{
    if( !has_destination() ) {
        return ACTION_NULL;
    }

    if( next_expected_position ) {
        if( pos() != *next_expected_position ) {
            // We're off course, possibly stumbling or stuck, cancel auto move
            return ACTION_NULL;
        }
    }

    next_expected_position.emplace( auto_move_route.front() );
    auto_move_route.erase( auto_move_route.begin() );

    tripoint dp = *next_expected_position - pos();

    // Make sure the direction is just one step and that
    // all diagonal moves have 0 z component
    if( abs( dp.x ) > 1 || abs( dp.y ) > 1 || abs( dp.z ) > 1 ||
        ( abs( dp.z ) != 0 && ( abs( dp.x ) != 0 || abs( dp.y ) != 0 ) ) ) {
        // Should never happen, but check just in case
        return ACTION_NULL;
    }
    return get_movement_direction_from_delta( dp );
}

bool player::defer_move( const tripoint &next )
{
    // next must be adjacent to current pos
    if( square_dist( next, pos() ) != 1 ) {
        return false;
    }
    // next must be adjacent to subsequent move in any preexisting automove route
    if( has_destination() && square_dist( auto_move_route.front(), next ) != 1 ) {
        return false;
    }
    auto_move_route.insert( auto_move_route.begin(), next );
    next_expected_position = pos();
    return true;
}

void player::shift_destination( const point &shift )
{
    if( next_expected_position ) {
        *next_expected_position += shift;
    }

    for( auto &elem : auto_move_route ) {
        elem += shift;
    }
}

bool player::has_weapon() const
{
    return !unarmed_attack();
}

m_size player::get_size() const
{
    if( has_trait( trait_id( "SMALL2" ) ) || has_trait( trait_id( "SMALL_OK" ) ) ||
        has_trait( trait_id( "SMALL" ) ) ) {
        return MS_SMALL;
    } else if( has_trait( trait_LARGE ) || has_trait( trait_LARGE_OK ) ) {
        return MS_LARGE;
    } else if( has_trait( trait_HUGE ) || has_trait( trait_HUGE_OK ) ) {
        return MS_HUGE;
    }
    return MS_MEDIUM;
}

int player::get_hp() const
{
    return get_hp( num_hp_parts );
}

int player::get_hp( hp_part bp ) const
{
    if( bp < num_hp_parts ) {
        return hp_cur[bp];
    }
    int hp_total = 0;
    for( int i = 0; i < num_hp_parts; ++i ) {
        hp_total += hp_cur[i];
    }
    return hp_total;
}

int player::get_hp_max() const
{
    return get_hp_max( num_hp_parts );
}

int player::get_hp_max( hp_part bp ) const
{
    if( bp < num_hp_parts ) {
        return hp_max[bp];
    }
    int hp_total = 0;
    for( int i = 0; i < num_hp_parts; ++i ) {
        hp_total += hp_max[i];
    }
    return hp_total;
}

Creature::Attitude player::attitude_to( const Creature &other ) const
{
    const auto m = dynamic_cast<const monster *>( &other );
    if( m != nullptr ) {
        if( m->friendly != 0 ) {
            return A_FRIENDLY;
        }
        switch( m->attitude( const_cast<player *>( this ) ) ) {
            // player probably does not want to harm them, but doesn't care much at all.
            case MATT_FOLLOW:
            case MATT_FPASSIVE:
            case MATT_IGNORE:
            case MATT_FLEE:
                return A_NEUTRAL;
            // player does not want to harm those.
            case MATT_FRIEND:
            case MATT_ZLAVE:
                // Don't want to harm your zlave!
                return A_FRIENDLY;
            case MATT_ATTACK:
                return A_HOSTILE;
            case MATT_NULL:
            case NUM_MONSTER_ATTITUDES:
                break;
        }

        return A_NEUTRAL;
    }

    const auto p = dynamic_cast<const npc *>( &other );
    if( p != nullptr ) {
        if( p->is_enemy() ) {
            return A_HOSTILE;
        } else if( p->is_player_ally() ) {
            return A_FRIENDLY;
        } else {
            return A_NEUTRAL;
        }
    } else if( &other == this ) {
        return A_FRIENDLY;
    }

    return A_NEUTRAL;
}

bool player::sees( const tripoint &t, bool, int ) const
{
    static const bionic_id str_bio_night( "bio_night" );
    const int wanted_range = rl_dist( pos(), t );
    bool can_see = is_player() ? g->m.pl_sees( t, wanted_range ) :
                   Creature::sees( t );
    // Clairvoyance is now pretty cheap, so we can check it early
    if( wanted_range < MAX_CLAIRVOYANCE && wanted_range < clairvoyance() ) {
        return true;
    }
    // Only check if we need to override if we already came to the opposite conclusion.
    if( can_see && wanted_range < 15 && wanted_range > sight_range( 1 ) &&
        has_active_bionic( str_bio_night ) ) {
        can_see = false;
    }
    if( can_see && wanted_range > unimpaired_range() ) {
        can_see = false;
    }

    return can_see;
}

bool player::sees( const Creature &critter ) const
{
    // This handles only the player/npc specific stuff (monsters don't have traits or bionics).
    const int dist = rl_dist( pos(), critter.pos() );
    if( dist <= 3 && has_active_mutation( trait_ANTENNAE ) ) {
        return true;
    }

    return Creature::sees( critter );
}

nc_color player::bodytemp_color( int bp ) const
{
    nc_color color = c_light_gray; // default
    if( bp == bp_eyes ) {
        color = c_light_gray;    // Eyes don't count towards warmth
    } else if( temp_conv[bp]  > BODYTEMP_SCORCHING ) {
        color = c_red;
    } else if( temp_conv[bp]  > BODYTEMP_VERY_HOT ) {
        color = c_light_red;
    } else if( temp_conv[bp]  > BODYTEMP_HOT ) {
        color = c_yellow;
    } else if( temp_conv[bp]  > BODYTEMP_COLD ) {
        color = c_green;
    } else if( temp_conv[bp]  > BODYTEMP_VERY_COLD ) {
        color = c_light_blue;
    } else if( temp_conv[bp]  > BODYTEMP_FREEZING ) {
        color = c_cyan;
    } else if( temp_conv[bp] <= BODYTEMP_FREEZING ) {
        color = c_blue;
    }
    return color;
}

//message related stuff
void player::add_msg_if_player( const std::string &msg ) const
{
    Messages::add_msg( msg );
}

void player::add_msg_player_or_npc( const std::string &player_msg,
                                    const std::string &/*npc_msg*/ ) const
{
    Messages::add_msg( player_msg );
}

void player::add_msg_if_player( const game_message_type type, const std::string &msg ) const
{
    Messages::add_msg( type, msg );
}

void player::add_msg_player_or_npc( const game_message_type type, const std::string &player_msg,
                                    const std::string &/*npc_msg*/ ) const
{
    Messages::add_msg( type, player_msg );
}

void player::add_msg_player_or_say( const std::string &player_msg,
                                    const std::string &/*npc_speech*/ ) const
{
    Messages::add_msg( player_msg );
}

void player::add_msg_player_or_say( const game_message_type type, const std::string &player_msg,
                                    const std::string &/*npc_speech*/ ) const
{
    Messages::add_msg( type, player_msg );
}

bool player::knows_trap( const tripoint &pos ) const
{
    const tripoint p = g->m.getabs( pos );
    return known_traps.count( p ) > 0;
}

void player::add_known_trap( const tripoint &pos, const trap &t )
{
    const tripoint p = g->m.getabs( pos );
    if( t.is_null() ) {
        known_traps.erase( p );
    } else {
        // TODO: known_traps should map to a trap_str_id
        known_traps[p] = t.id.str();
    }
}

bool player::can_hear( const tripoint &source, const int volume ) const
{
    if( is_deaf() ) {
        return false;
    }

    // source is in-ear and at our square, we can hear it
    if( source == pos() && volume == 0 ) {
        return true;
    }
    const int dist = rl_dist( source, pos() );
    const float volume_multiplier = hearing_ability();
    return ( volume - weather::sound_attn( g->weather.weather ) ) * volume_multiplier >= dist;
}

float player::hearing_ability() const
{
    float volume_multiplier = 1.0;

    // Mutation/Bionic volume modifiers
    if( has_active_bionic( bio_ears ) && !has_active_bionic( bio_earplugs ) ) {
        volume_multiplier *= 3.5;
    }
    if( has_trait( trait_PER_SLIME ) ) {
        // Random hearing :-/
        // (when it's working at all, see player.cpp)
        // changed from 0.5 to fix Mac compiling error
        volume_multiplier *= ( rng( 1, 2 ) );
    }

    volume_multiplier *= Character::mutation_value( "hearing_modifier" );

    if( has_effect( effect_deaf ) ) {
        // Scale linearly up to 30 minutes
        volume_multiplier *= ( 30_minutes - get_effect_dur( effect_deaf ) ) / 30_minutes;
    }

    if( has_effect( effect_earphones ) ) {
        volume_multiplier *= .25;
    }

    return volume_multiplier;
}

std::string player::visible_mutations( const int visibility_cap ) const
{
    const std::string trait_str = enumerate_as_string( my_mutations.begin(), my_mutations.end(),
    [visibility_cap ]( const std::pair<trait_id, trait_data> &pr ) -> std::string {
        const auto &mut_branch = pr.first.obj();
        // Finally some use for visibility trait of mutations
        if( mut_branch.visibility > 0 && mut_branch.visibility >= visibility_cap )
        {
            return colorize( mut_branch.name(), mut_branch.get_display_color() );
        }

        return std::string();
    } );
    return trait_str;
}

std::vector<std::string> player::short_description_parts() const
{
    std::vector<std::string> result;

    if( is_armed() ) {
        result.push_back( _( "Wielding: " ) + weapon.tname() );
    }
    const std::string worn_str = enumerate_as_string( worn.begin(), worn.end(),
    []( const item & it ) {
        return it.tname();
    } );
    if( !worn_str.empty() ) {
        result.push_back( _( "Wearing: " ) + worn_str );
    }
    const int visibility_cap = 0; // no cap
    const auto trait_str = visible_mutations( visibility_cap );
    if( !trait_str.empty() ) {
        result.push_back( _( "Traits: " ) + trait_str );
    }
    return result;
}

std::string player::short_description() const
{
    return join( short_description_parts(), ";   " );
}

int player::print_info( const catacurses::window &w, int vStart, int, int column ) const
{
    mvwprintw( w, point( column, vStart++ ), _( "You (%s)" ), name );
    return vStart;
}

bool player::is_visible_in_range( const Creature &critter, const int range ) const
{
    return sees( critter ) && rl_dist( pos(), critter.pos() ) <= range;
}

std::vector<Creature *> player::get_visible_creatures( const int range ) const
{
    return g->get_creatures_if( [this, range]( const Creature & critter ) -> bool {
        return this != &critter && pos() != critter.pos() && // TODO: get rid of fake npcs (pos() check)
        rl_dist( pos(), critter.pos() ) <= range && sees( critter );
    } );
}

std::vector<Creature *> player::get_targetable_creatures( const int range ) const
{
    return g->get_creatures_if( [this, range]( const Creature & critter ) -> bool {
        return this != &critter && pos() != critter.pos() && // TODO: get rid of fake npcs (pos() check)
        round( rl_dist_exact( pos(), critter.pos() ) ) <= range &&
        ( sees( critter ) || sees_with_infrared( critter ) );
    } );
}

std::vector<Creature *> player::get_hostile_creatures( int range ) const
{
    return g->get_creatures_if( [this, range]( const Creature & critter ) -> bool {
        float dist_to_creature;
        // Fixes circular distance range for ranged attacks
        dist_to_creature = round( rl_dist_exact( pos(), critter.pos() ) );
        return this != &critter && pos() != critter.pos() && // TODO: get rid of fake npcs (pos() check)
        dist_to_creature <= range && critter.attitude_to( *this ) == A_HOSTILE
        && sees( critter );
    } );
}

void player::place_corpse()
{
    //If the character/NPC is on a distant mission, don't drop their their gear when they die since they still have a local pos
    if( !death_drops ) {
        return;
    }
    std::vector<item *> tmp = inv_dump();
    item body = item::make_corpse( mtype_id::NULL_ID(), calendar::turn, name );
    body.set_item_temperature( 310.15 );
    for( auto itm : tmp ) {
        g->m.add_item_or_charges( pos(), *itm );
    }
    for( auto &bio : *my_bionics ) {
        if( item::type_is_defined( bio.id.str() ) ) {
            item cbm( bio.id.str(), calendar::turn );
            cbm.set_flag( "FILTHY" );
            cbm.set_flag( "NO_STERILE" );
            cbm.set_flag( "NO_PACKED" );
            cbm.faults.emplace( fault_id( "fault_bionic_salvaged" ) );
            body.put_in( cbm );
        }
    }

    // Restore amount of installed pseudo-modules of Power Storage Units
    std::pair<int, int> storage_modules = amount_of_storage_bionics();
    for( int i = 0; i < storage_modules.first; ++i ) {
        body.emplace_back( "bio_power_storage" );
    }
    for( int i = 0; i < storage_modules.second; ++i ) {
        body.emplace_back( "bio_power_storage_mkII" );
    }
    g->m.add_item_or_charges( pos(), body );
}

void player::place_corpse( const tripoint &om_target )
{
    tinymap bay;
    bay.load( tripoint( om_target.x * 2, om_target.y * 2, om_target.z ), false );
    int finX = rng( 1, SEEX * 2 - 2 );
    int finY = rng( 1, SEEX * 2 - 2 );
    // This makes no sense at all. It may find a random tile without furniture, but
    // if the first try to find one fails, it will go through all tiles of the map
    // and essentially select the last one that has no furniture.
    // Q: Why check for furniture? (Check for passable or can-place-items seems more useful.)
    // Q: Why not grep a random point out of all the possible points (e.g. via random_entry)?
    // Q: Why use furn_str_id instead of f_null?
    // @todo fix it, see above.
    if( bay.furn( point( finX, finY ) ) != furn_str_id( "f_null" ) ) {
        for( const tripoint &p : bay.points_on_zlevel() ) {
            if( bay.furn( p ) == furn_str_id( "f_null" ) ) {
                finX = p.x;
                finY = p.y;
            }
        }
    }

    std::vector<item *> tmp = inv_dump();
    item body = item::make_corpse( mtype_id::NULL_ID(), calendar::turn, name );
    for( auto itm : tmp ) {
        bay.add_item_or_charges( point( finX, finY ), *itm );
    }
    for( auto &bio : *my_bionics ) {
        if( item::type_is_defined( bio.id.str() ) ) {
            body.put_in( item( bio.id.str(), calendar::turn ) );
        }
    }

    // Restore amount of installed pseudo-modules of Power Storage Units
    std::pair<int, int> storage_modules = amount_of_storage_bionics();
    for( int i = 0; i < storage_modules.first; ++i ) {
        body.emplace_back( "bio_power_storage" );
    }
    for( int i = 0; i < storage_modules.second; ++i ) {
        body.emplace_back( "bio_power_storage_mkII" );
    }
    bay.add_item_or_charges( point( finX, finY ), body );
}

bool player::sees_with_infrared( const Creature &critter ) const
{
    if( !vision_mode_cache[IR_VISION] || !critter.is_warm() ) {
        return false;
    }

    if( is_player() || critter.is_player() ) {
        // Players should not use map::sees
        // Likewise, players should not be "looked at" with map::sees, not to break symmetry
        return g->m.pl_line_of_sight( critter.pos(),
                                      sight_range( current_daylight_level( calendar::turn ) ) );
    }

    return g->m.sees( pos(), critter.pos(), sight_range( current_daylight_level( calendar::turn ) ) );
}

float player::power_rating() const
{
    int dmg = std::max( { weapon.damage_melee( DT_BASH ),
                          weapon.damage_melee( DT_CUT ),
                          weapon.damage_melee( DT_STAB )
                        } );

    int ret = 2;
    // Small guns can be easily hidden from view
    if( weapon.volume() <= 250_ml ) {
        ret = 2;
    } else if( weapon.is_gun() ) {
        ret = 4;
    } else if( dmg > 12 ) {
        ret = 3; // Melee weapon or weapon-y tool
    }
    if( has_trait( trait_HUGE ) || has_trait( trait_HUGE_OK ) ) {
        ret += 1;
    }
    if( is_wearing_power_armor( nullptr ) ) {
        ret = 5; // No mercy!
    }
    return ret;
}

float player::speed_rating() const
{
    float ret = get_speed() / 100.0f;
    ret *= 100.0f / run_cost( 100, false );
    // Adjustment for player being able to run, but not doing so at the moment
    if( move_mode != CMM_RUN ) {
        ret *= 1.0f + ( static_cast<float>( get_stamina() ) / static_cast<float>( get_stamina_max() ) );
    }
    return ret;
}

item &player::item_with_best_of_quality( const quality_id &qid )
{
    int maxq = max_quality( qid );
    auto items_with_quality = items_with( [qid]( const item & it ) {
        return it.has_quality( qid );
    } );
    for( item *it : items_with_quality ) {
        if( it->get_quality( qid ) == maxq ) {
            return *it;
        }
    }
    return null_item_reference();
}

bool player::crush_frozen_liquid( item_location loc )
{

    player &u = g->u;

    if( u.has_quality( quality_id( "HAMMER" ) ) ) {
        item hammering_item = u.item_with_best_of_quality( quality_id( "HAMMER" ) );
        //~ %1$s: item to be crushed, %2$s: hammer name
        if( query_yn( _( "Do you want to crush up %1$s with your %2$s?\n"
                         "<color_red>Be wary of fragile items nearby!</color>" ),
                      loc.get_item()->display_name(), hammering_item.tname() ) ) {

            //Risk smashing tile with hammering tool, risk is lower with higher dex, damage lower with lower strength
            if( one_in( 1 + u.dex_cur / 4 ) ) {
                add_msg_if_player( colorize( _( "You swing your %s wildly!" ), c_red ),
                                   hammering_item.tname() );
                int smashskill = u.str_cur + hammering_item.damage_melee( DT_BASH );
                g->m.bash( loc.position(), smashskill );
            }
            add_msg_if_player( _( "You crush up and gather %s" ), loc.get_item()->display_name() );
            return true;
        }
    } else {
        popup( _( "You need a hammering tool to crush up frozen liquids!" ) );
    }
    return false;
}

void player::on_mutation_gain( const trait_id &mid )
{
    morale->on_mutation_gain( mid );
    magic.on_mutation_gain( mid, *this );
    update_type_of_scent( mid );
}

void player::on_mutation_loss( const trait_id &mid )
{
    morale->on_mutation_loss( mid );
    magic.on_mutation_loss( mid );
    update_type_of_scent( mid, false );
}

void player::on_stat_change( const std::string &stat, int value )
{
    morale->on_stat_change( stat, value );
}

void player::on_item_wear( const item &it )
{
    morale->on_item_wear( it );
}

void player::on_item_takeoff( const item &it )
{
    morale->on_item_takeoff( it );
}

void player::on_worn_item_washed( const item &it )
{
    if( is_worn( it ) ) {
        morale->on_worn_item_washed( it );
    }
}

void player::on_effect_int_change( const efftype_id &eid, int intensity, body_part bp )
{
    // Adrenaline can reduce perceived pain (or increase it when you enter comedown).
    // See @ref get_perceived_pain()
    if( eid == effect_adrenaline ) {
        // Note that calling this does no harm if it wasn't changed.
        on_stat_change( "perceived_pain", get_perceived_pain() );
    }

    morale->on_effect_int_change( eid, intensity, bp );
}

const targeting_data &player::get_targeting_data()
{
    if( tdata == nullptr ) {
        debugmsg( "Tried to get targeting data before setting it" );
        tdata.reset( new targeting_data() );
        tdata->relevant = nullptr;
        g->u.cancel_activity();
    }

    return *tdata;
}

void player::set_targeting_data( const targeting_data &td )
{
    tdata.reset( new targeting_data( td ) );
}

bool player::query_yn( const std::string &mes ) const
{
    return ::query_yn( mes );
}

const pathfinding_settings &player::get_pathfinding_settings() const
{
    return *path_settings;
}

std::set<tripoint> player::get_path_avoid() const
{
    std::set<tripoint> ret;
    for( npc &guy : g->all_npcs() ) {
        if( sees( guy ) ) {
            ret.insert( guy.pos() );
        }
    }

    // TODO: Add known traps in a way that doesn't destroy performance

    return ret;
}

void player::do_skill_rust()
{
    const int rate = rust_rate();
    if( rate <= 0 ) {
        return;
    }
    for( auto &pair : *_skills ) {
        if( rate <= rng( 0, 1000 ) ) {
            continue;
        }

        const Skill &aSkill = *pair.first;
        SkillLevel &skill_level_obj = pair.second;

        if( aSkill.is_combat_skill() &&
            ( ( has_trait( trait_PRED2 ) && one_in( 4 ) ) ||
              ( has_trait( trait_PRED3 ) && one_in( 2 ) ) ||
              ( has_trait( trait_PRED4 ) && x_in_y( 2, 3 ) ) ) ) {
            // Their brain is optimized to remember this
            if( one_in( 15600 ) ) {
                // They've already passed the roll to avoid rust at
                // this point, but print a message about it now and
                // then.
                //
                // 13 combat skills, 600 turns/hr, 7800 tests/hr.
                // This means PRED2/PRED3/PRED4 think of hunting on
                // average every 8/4/3 hours, enough for immersion
                // without becoming an annoyance.
                //
                add_msg_if_player( _( "Your heart races as you recall your most recent hunt." ) );
                mod_stim( 1 );
            }
            continue;
        }

        const bool charged_bio_mem = get_power_level() > 25_kJ && has_active_bionic( bio_memory );
        const int oldSkillLevel = skill_level_obj.level();
        if( skill_level_obj.rust( charged_bio_mem ) ) {
            add_msg_if_player( m_warning,
                               _( "Your knowledge of %s begins to fade, but your memory banks retain it!" ), aSkill.name() );
            mod_power_level( -25_kJ );
        }
        const int newSkill = skill_level_obj.level();
        if( newSkill < oldSkillLevel ) {
            add_msg_if_player( m_bad, _( "Your skill in %s has reduced to %d!" ), aSkill.name(), newSkill );
        }
    }
}

std::pair<std::string, nc_color> player::get_hunger_description() const
{
    const bool calorie_deficit = get_bmi() < character_weight_category::normal;
    const units::volume contains = stomach.contains();
    const units::volume cap = stomach.capacity( *this );
    std::string hunger_string;
    nc_color hunger_color = c_white;
    // i ate just now!
    const bool just_ate = stomach.time_since_ate() < 15_minutes;
    // i ate a meal recently enough that i shouldn't need another meal
    const bool recently_ate = stomach.time_since_ate() < 3_hours;
    if( calorie_deficit ) {
        if( contains >= cap ) {
            hunger_string = _( "Engorged" );
            hunger_color = c_green;
        } else if( contains > cap * 3 / 4 ) {
            hunger_string = _( "Sated" );
            hunger_color = c_green;
        } else if( just_ate && contains > cap / 2 ) {
            hunger_string = _( "Full" );
            hunger_color = c_green;
        } else if( just_ate ) {
            hunger_string = _( "Hungry" );
            hunger_color = c_yellow;
        } else if( recently_ate ) {
            hunger_string = _( "Very Hungry" );
            hunger_color = c_yellow;
        } else if( get_bmi() < character_weight_category::emaciated ) {
            hunger_string = _( "Starving!" );
            hunger_color = c_red;
        } else if( get_bmi() < character_weight_category::underweight ) {
            hunger_string = _( "Near starving" );
            hunger_color = c_red;
        } else {
            hunger_string = _( "Famished" );
            hunger_color = c_light_red;
        }
    } else {
        if( contains >= cap * 5 / 6 ) {
            hunger_string = _( "Engorged" );
            hunger_color = c_green;
        } else if( contains > cap * 11 / 20 ) {
            hunger_string = _( "Sated" );
            hunger_color = c_green;
        } else if( recently_ate && contains >= cap * 3 / 8 ) {
            hunger_string = _( "Full" );
            hunger_color = c_green;
        } else if( ( stomach.time_since_ate() > 90_minutes && contains < cap / 8 && recently_ate ) ||
                   ( just_ate && contains > 0_ml && contains < cap * 3 / 8 ) ) {
            hunger_string = _( "Peckish" );
            hunger_color = c_dark_gray;
        } else if( !just_ate && ( recently_ate || contains > 0_ml ) ) {
            hunger_string.clear();
        } else {
            if( get_bmi() > character_weight_category::overweight ) {
                hunger_string = _( "Hungry" );
            } else {
                hunger_string = _( "Very Hungry" );
            }
            hunger_color = c_yellow;
        }
    }

    return std::make_pair( hunger_string, hunger_color );
}

std::pair<std::string, nc_color> player::get_pain_description() const
{
    auto pain = Creature::get_pain_description();
    nc_color pain_color = pain.second;
    std::string pain_string;
    // get pain color
    if( get_perceived_pain() >= 60 ) {
        pain_color = c_red;
    } else if( get_perceived_pain() >= 40 ) {
        pain_color = c_light_red;
    }
    // get pain string
    if( ( has_trait( trait_SELFAWARE ) || has_effect( effect_got_checked ) ) &&
        get_perceived_pain() > 0 ) {
        pain_string = string_format( "%s %d", _( "Pain " ), get_perceived_pain() );
    } else if( get_perceived_pain() > 0 ) {
        pain_string = pain.first;
    }
    return std::make_pair( pain_string, pain_color );
}

void player::enforce_minimum_healing()
{
    for( int i = 0; i < num_hp_parts; i++ ) {
        if( healed_total[i] <= 0 ) {
            heal( static_cast<hp_part>( i ), 1 );
        }
        healed_total[i] = 0;
    }
}<|MERGE_RESOLUTION|>--- conflicted
+++ resolved
@@ -559,7 +559,6 @@
             norm_scent = 0;
         }
 
-<<<<<<< HEAD
     // Set our scent towards the norm
     int norm_scent = 500;
     int temp_norm_scent = INT_MIN;
@@ -582,20 +581,12 @@
         }
     }
 
-    // Scent increases fast at first, and slows down as it approaches normal levels.
-    // Estimate it will take about norm_scent * 2 turns to go from 0 - norm_scent / 2
-    // Without smelly trait this is about 1.5 hrs. Slows down significantly after that.
-    if( scent < rng( 0, norm_scent ) ) {
-        scent++;
-    }
-=======
         // Scent increases fast at first, and slows down as it approaches normal levels.
         // Estimate it will take about norm_scent * 2 turns to go from 0 - norm_scent / 2
         // Without smelly trait this is about 1.5 hrs. Slows down significantly after that.
         if( scent < rng( 0, norm_scent ) ) {
             scent++;
         }
->>>>>>> 847e182b
 
         // Unusually high scent decreases steadily until it reaches normal levels.
         if( scent > norm_scent ) {
