--- conflicted
+++ resolved
@@ -777,26 +777,6 @@
              has_same_type_trait( flag ) );
 }
 
-<<<<<<< HEAD
-=======
-bool player::has_opposite_trait( const trait_id &flag ) const
-{
-    for( const trait_id &i : flag->cancels ) {
-        if( has_trait( i ) ) {
-            return true;
-        }
-    }
-    for( const trait_id &mut : get_mutations() ) {
-        for( const trait_id &canceled_trait : mut->cancels ) {
-            if( canceled_trait == flag ) {
-                return true;
-            }
-        }
-    }
-    return false;
-}
-
->>>>>>> 5dd7e741
 bool player::has_lower_trait( const trait_id &flag ) const
 {
     for( auto &i : flag->prereqs ) {
@@ -4168,36 +4148,6 @@
     return std::min( own_light, ambient_light );
 }
 
-<<<<<<< HEAD
-bool player::natural_attack_restricted_on( body_part bp ) const
-{
-    for( auto &i : worn ) {
-        if( i.covers( bp ) && !i.has_flag( "ALLOWS_NATURAL_ATTACKS" ) && !i.has_flag( "SEMITANGIBLE" ) &&
-            !i.has_flag( "PERSONAL" ) && !i.has_flag( "AURA" ) ) {
-            return true;
-        }
-    }
-    return false;
-=======
-int player::adjust_for_focus( int amount ) const
-{
-    int effective_focus = focus_pool;
-    if( has_trait( trait_FASTLEARNER ) ) {
-        effective_focus += 15;
-    }
-    if( has_active_bionic( bio_memory ) ) {
-        effective_focus += 10;
-    }
-    if( has_trait( trait_SLOWLEARNER ) ) {
-        effective_focus -= 15;
-    }
-    effective_focus += ( get_int_base() - get_option<int>( "INT_BASED_LEARNING_BASE_VALUE" ) ) *
-                       get_option<int>( "INT_BASED_LEARNING_FOCUS_ADJUSTMENT" );
-    double tmp = amount * ( effective_focus / 100.0 );
-    return roll_remainder( tmp );
->>>>>>> 5dd7e741
-}
-
 void player::practice( const skill_id &id, int amount, int cap, bool suppress_warning )
 {
     SkillLevel &level = get_skill_level_object( id );
