#include "player.h"
#include "profession.h"
#include "bionics.h"
#include "mission.h"
#include "game.h"
#include "disease.h"
#include "addiction.h"
#include "moraledata.h"
#include "inventory.h"
#include "artifact.h"
#include "options.h"
#include <sstream>
#include <stdlib.h>
#include <algorithm>
#include "weather.h"
#include "item.h"
#include "material.h"
#include "translations.h"
#include "name.h"
#include "cursesdef.h"
#include "catacharset.h"
#include "disease.h"
#include "get_version.h"
#include "crafting.h"
#include "monstergenerator.h"
#include "help.h" // get_hint
#include "martialarts.h"
#include "output.h"
#include "overmapbuffer.h"

//Used for e^(x) functions
#include <stdio.h>
#include <math.h>

#include <ctime>
#include <algorithm>
#include <numeric>

nc_color encumb_color(int level);
static void manage_fire_exposure(player& p, int fireStrength = 1);
static void handle_cough(player& p, int intensity = 1, int volume = 12);

std::map<std::string, trait> traits;
std::map<std::string, martialart> ma_styles;
std::vector<std::string> vStartingTraits[2];

std::string morale_data[NUM_MORALE_TYPES];

stats player_stats;

void game::init_morale()
{
    std::string tmp_morale_data[NUM_MORALE_TYPES] = {
    "This is a bug (moraledata.h:moraledata)",
    _("Enjoyed %i"),
    _("Enjoyed a hot meal"),
    _("Music"),
    _("Enjoyed honey"),
    _("Played Video Game"),
    _("Marloss Bliss"),
    _("Mutagenic Anticipation"),
    _("Good Feeling"),

    _("Nicotine Craving"),
    _("Caffeine Craving"),
    _("Alcohol Craving"),
    _("Opiate Craving"),
    _("Speed Craving"),
    _("Cocaine Craving"),
    _("Crack Cocaine Craving"),
    _("Mutagen Craving"),

    _("Disliked %i"),
    _("Ate Human Flesh"),
    _("Ate Meat"),
    _("Ate Vegetables"),
    _("Ate Fruit"),
    _("Lactose Intolerance"),
    _("Ate Junk Food"),
    _("Wheat Allergy"),
    _("Wet"),
    _("Dried Off"),
    _("Cold"),
    _("Hot"),
    _("Bad Feeling"),
    _("Killed Innocent"),
    _("Killed Friend"),
    _("Guilty about Killing"),
    _("Chimerical Mutation"),
    _("Fey Mutation"),

    _("Moodswing"),
    _("Read %i"),
    _("Heard Disturbing Scream"),

    _("Masochism"),
    _("Hoarder"),
    _("Stylish"),
    _("Optimist"),
    _("Bad Tempered"),
    _("Found kitten <3")
    };
    for(int i=0; i<NUM_MORALE_TYPES; i++){morale_data[i]=tmp_morale_data[i];}
}

player::player() : Character(), name("")
{
 posx = 0;
 posy = 0;
 id = 0; // Player is 0. NPCs are different.
 view_offset_x = 0;
 view_offset_y = 0;
 str_cur = 8;
 str_max = 8;
 dex_cur = 8;
 dex_max = 8;
 int_cur = 8;
 int_max = 8;
 per_cur = 8;
 per_max = 8;
 underwater = false;
 dodges_left = 1;
 blocks_left = 1;
 power_level = 0;
 max_power_level = 0;
 hunger = 0;
 thirst = 0;
 fatigue = 0;
 stim = 0;
 pain = 0;
 pkill = 0;
 radiation = 0;
 cash = 0;
 recoil = 0;
 driving_recoil = 0;
 scent = 500;
 health = 0;
 male = true;
 prof = profession::has_initialized() ? profession::generic() : NULL; //workaround for a potential structural limitation, see player::create
 moves = 100;
 movecounter = 0;
 oxygen = 0;
 next_climate_control_check=0;
 last_climate_control_ret=false;
 active_mission = -1;
 in_vehicle = false;
 controlling_vehicle = false;
 grab_point.x = 0;
 grab_point.y = 0;
 grab_type = OBJECT_NONE;
 style_selected = "style_none";
 focus_pool = 100;
 last_item = itype_id("null");
 sight_max = 9999;
 sight_boost = 0;
 sight_boost_cap = 0;
 lastrecipe = NULL;
 lastconsumed = itype_id("null");
 next_expected_position.x = -1;
 next_expected_position.y = -1;

 for (std::map<std::string, trait>::iterator iter = traits.begin(); iter != traits.end(); ++iter) {
    my_traits.erase(iter->first);
    my_mutations.erase(iter->first);
 }

 for (std::vector<Skill*>::iterator aSkill = Skill::skills.begin();
      aSkill != Skill::skills.end(); ++aSkill) {
   skillLevel(*aSkill).level(0);
 }

 for (int i = 0; i < num_bp; i++) {
  temp_cur[i] = BODYTEMP_NORM;
  frostbite_timer[i] = 0;
  temp_conv[i] = BODYTEMP_NORM;
 }
 nv_cached = false;
 pda_cached = false;
 volume = 0;

 memorial_log.clear();
 player_stats.reset();

 mDrenchEffect[bp_eyes] = 1;
 mDrenchEffect[bp_mouth] = 1;
 mDrenchEffect[bp_head] = 7;
 mDrenchEffect[bp_legs] = 21;
 mDrenchEffect[bp_feet] = 6;
 mDrenchEffect[bp_arms] = 19;
 mDrenchEffect[bp_hands] = 5;
 mDrenchEffect[bp_torso] = 40;

 recalc_sight_limits();
}

player::player(const player &rhs): Character(rhs), JsonSerializer(), JsonDeserializer()
{
 *this = rhs;
}

player::~player()
{
}

player& player::operator= (const player & rhs)
{
 Character::operator=(rhs);
 id = rhs.id;
 posx = rhs.posx;
 posy = rhs.posy;
 view_offset_x = rhs.view_offset_x;
 view_offset_y = rhs.view_offset_y;

 in_vehicle = rhs.in_vehicle;
 controlling_vehicle = rhs.controlling_vehicle;
 grab_point = rhs.grab_point;
 activity = rhs.activity;
 backlog = rhs.backlog;

 active_missions = rhs.active_missions;
 completed_missions = rhs.completed_missions;
 failed_missions = rhs.failed_missions;
 active_mission = rhs.active_mission;

 name = rhs.name;
 male = rhs.male;
 prof = rhs.prof;

 sight_max = rhs.sight_max;
 sight_boost = rhs.sight_boost;
 sight_boost_cap = rhs.sight_boost_cap;

 my_traits = rhs.my_traits;
 my_mutations = rhs.my_mutations;
 mutation_category_level = rhs.mutation_category_level;

 my_bionics = rhs.my_bionics;

 power_level = rhs.power_level;
 max_power_level = rhs.max_power_level;

 hunger = rhs.hunger;
 thirst = rhs.thirst;
 fatigue = rhs.fatigue;
 health = rhs.health;

 underwater = rhs.underwater;
 oxygen = rhs.oxygen;
 next_climate_control_check=rhs.next_climate_control_check;
 last_climate_control_ret=rhs.last_climate_control_ret;

 recoil = rhs.recoil;
 driving_recoil = rhs.driving_recoil;
 scent = rhs.scent;
 dodges_left = rhs.dodges_left;
 blocks_left = rhs.blocks_left;

 stim = rhs.stim;
 pkill = rhs.pkill;
 radiation = rhs.radiation;

 cash = rhs.cash;
 movecounter = rhs.movecounter;

 for (int i = 0; i < num_hp_parts; i++)
  hp_cur[i] = rhs.hp_cur[i];

 for (int i = 0; i < num_hp_parts; i++)
  hp_max[i] = rhs.hp_max[i];

 for (int i = 0; i < num_bp; i++)
  temp_cur[i] = rhs.temp_cur[i];

 for (int i = 0 ; i < num_bp; i++)
  temp_conv[i] = rhs.temp_conv[i];

 for (int i = 0; i < num_bp; i++)
  frostbite_timer[i] = rhs.frostbite_timer[i];

 morale = rhs.morale;
 focus_pool = rhs.focus_pool;

 _skills = rhs._skills;

 learned_recipes = rhs.learned_recipes;

 inv.clear();
 for (int i = 0; i < rhs.inv.size(); i++)
  inv.add_stack(rhs.inv.const_stack(i));

 volume = rhs.volume;

 lastrecipe = rhs.lastrecipe;
 last_item = rhs.last_item;
 worn = rhs.worn;
 ma_styles = rhs.ma_styles;
 style_selected = rhs.style_selected;
 weapon = rhs.weapon;

 ret_null = rhs.ret_null;

 illness = rhs.illness;
 addictions = rhs.addictions;

 nv_cached = false;
 pda_cached = false;

 return (*this);
}

void player::normalize()
{
    Creature::normalize();

    ret_null = item(itypes["null"], 0);
    weapon   = item(itypes["null"], 0);
    style_selected = "style_none";
    for (int i = 0; i < num_hp_parts; i++) {
        hp_max[i] = 60 + str_max * 3;
        // Tough and Flimsy are exclusive.
        // Only the most extreme of each version applies.
        if (has_trait("TOUGH3")) {
            hp_max[i] = int(hp_max[i] * 1.2);
        } else if (has_trait("TOUGH2")) {
            hp_max[i] = int(hp_max[i] * 1.3);
        } else if (has_trait("TOUGH")) {
            hp_max[i] = int(hp_max[i] * 1.4);
        } else if (has_trait("FLIMSY3")) {
            hp_max[i] = int(hp_max[i] * .75);
        } else if (has_trait("FLIMSY2")) {
            hp_max[i] = int(hp_max[i] * .5);
        } else if (has_trait("FLIMSY")) {
            hp_max[i] = int(hp_max[i] * .25);
        }
        hp_cur[i] = hp_max[i];
    }
    for (int i = 0 ; i < num_bp; i++)
        temp_conv[i] = BODYTEMP_NORM;
}

void player::pick_name() {
    name = Name::generate(male);
}

std::string player::disp_name() {
    if (is_player())
        return "you";
    return name;
}

std::string player::skin_name() {
    return "thin skin";
}

// just a shim for now since actual player death is handled in game::is_game_over
void player::die(Creature* nkiller) {
    if( nkiller != NULL && !nkiller->is_fake() ) {
        killer = nkiller;
    }
}

void player::reset_stats()
{

    // Didn't just pick something up
    last_item = itype_id("null");

    // Bionic buffs
    if (has_active_bionic("bio_hydraulics"))
        mod_str_bonus(20);
    if (has_bionic("bio_eye_enhancer"))
        mod_per_bonus(2);
    if (has_bionic("bio_str_enhancer"))
        mod_str_bonus(2);
    if (has_bionic("bio_int_enhancer"))
        mod_int_bonus(2);
    if (has_bionic("bio_dex_enhancer"))
        mod_dex_bonus(2);
    if (has_active_bionic("bio_metabolics") && power_level < max_power_level &&
            hunger < 100 && (int(g->turn) % 5 == 0)) {
        hunger += 2;
        power_level++;
    }

    // Trait / mutation buffs
    if (has_trait("THICK_SCALES"))
        mod_dex_bonus(-2);
    if (has_trait("CHITIN2") || has_trait("CHITIN3"))
        mod_dex_bonus(-1);
    if (has_trait("COMPOUND_EYES") && !wearing_something_on(bp_eyes))
        mod_per_bonus(1);
    if (has_trait("ARM_TENTACLES") || has_trait("ARM_TENTACLES_4") ||
            has_trait("ARM_TENTACLES_8"))
        mod_dex_bonus(1);

    // Pain
    if (pain > pkill) {
        if (!(has_trait("CENOBITE"))) {
            mod_str_bonus(-int((pain - pkill) / 15));
            mod_dex_bonus(-int((pain - pkill) / 15));
        }
        mod_per_bonus(-int((pain - pkill) / 20));
        mod_int_bonus(-(1 + int((pain - pkill) / 25)));
    }
    // Morale
    if (abs(morale_level()) >= 100) {
        mod_str_bonus(int(morale_level() / 180));
        mod_dex_bonus(int(morale_level() / 200));
        mod_per_bonus(int(morale_level() / 125));
        mod_int_bonus(int(morale_level() / 100));
    }
    // Radiation
    if (radiation > 0) {
        mod_str_bonus(-int(radiation / 80));
        mod_dex_bonus(-int(radiation / 110));
        mod_per_bonus(-int(radiation / 100));
        mod_int_bonus(-int(radiation / 120));
    }
    // Stimulants
    mod_dex_bonus(int(stim / 10));
    mod_per_bonus(int(stim /  7));
    mod_int_bonus(int(stim /  6));
    if (stim >= 30) {
        mod_dex_bonus(-int(abs(stim - 15) /  8));
        mod_per_bonus(-int(abs(stim - 15) / 12));
        mod_int_bonus(-int(abs(stim - 15) / 14));
    }

    suffer();

    // Dodge-related effects
    mod_dodge_bonus(
            mabuff_dodge_bonus()
            - encumb(bp_legs)/2
            - encumb(bp_torso)
        );
    if (has_trait("TAIL_LONG")) {mod_dodge_bonus(2);}
    if (has_trait("TAIL_CATTLE")) {mod_dodge_bonus(1);}
    if (has_trait("TAIL_RAT")) {mod_dodge_bonus(2);}
    if (has_trait("TAIL_THICK")) {mod_dodge_bonus(1);}
    if (has_trait("TAIL_RAPTOR")) {mod_dodge_bonus(3);}
    if (has_trait("TAIL_FLUFFY")) {mod_dodge_bonus(4);}
    if (has_trait("WHISKERS")) {mod_dodge_bonus(1);}
    if (has_trait("WINGS_BAT")) {mod_dodge_bonus(-3);}

    if (str_max >= 16) {mod_dodge_bonus(-1);} // Penalty if we're huge
    else if (str_max <= 5) {mod_dodge_bonus(1);} // Bonus if we're small

    // Hit-related effects
    mod_hit_bonus(
            mabuff_tohit_bonus()
            + weapon.type->m_to_hit
            - encumb(bp_torso)
        );

    // Set our scent towards the norm
    int norm_scent = 500;
    if (has_trait("WEAKSCENT"))
        norm_scent = 300;
    if (has_trait("SMELLY"))
        norm_scent = 800;
    if (has_trait("SMELLY2"))
        norm_scent = 1200;

    // Scent increases fast at first, and slows down as it approaches normal levels.
    // Estimate it will take about norm_scent * 2 turns to go from 0 - norm_scent / 2
    // Without smelly trait this is about 1.5 hrs. Slows down significantly after that.
    if (scent < rng(0, norm_scent))
        scent++;

    // Unusually high scent decreases steadily until it reaches normal levels.
    if (scent > norm_scent)
        scent--;

    // Apply static martial arts buffs
    ma_static_effects();

    if (int(g->turn) % 10 == 0) {
        update_mental_focus();
    }
    nv_cached = false;
    pda_cached = false;

    recalc_sight_limits();
    recalc_speed_bonus();

    Creature::reset_stats();

    // We can dodge again! Assuming we can actually move...
    if (moves > 0) {
        blocks_left = get_num_blocks();
        dodges_left = get_num_dodges();
    }
}

void player::action_taken()
{
    nv_cached = false;
    pda_cached = false;
}

void player::update_morale()
{
    // Decay existing morale entries.
    for (int i = 0; i < morale.size(); i++)
    {
        // Age the morale entry by one turn.
        morale[i].age += 1;

        // If it's past its expiration date, remove it.
        if (morale[i].age >= morale[i].duration)
        {
            morale.erase(morale.begin() + i);
            i--;

            // Future-proofing.
            continue;
        }

        // We don't actually store the effective strength; it gets calculated when we
        // need it.
    }

    // We reapply persistent morale effects after every decay step, to keep them fresh.
    apply_persistent_morale();
}

void player::apply_persistent_morale()
{
    // Hoarders get a morale penalty if they're not carrying a full inventory.
    if (has_trait("HOARDER"))
    {
        int pen = int((volume_capacity()-volume_carried()) / 2);
        if (pen > 70)
        {
            pen = 70;
        }
        if (pen <= 0)
        {
            pen = 0;
        }
        if (has_disease("took_xanax"))
        {
            pen = int(pen / 7);
        }
        else if (has_disease("took_prozac"))
        {
            pen = int(pen / 2);
        }
        add_morale(MORALE_PERM_HOARDER, -pen, -pen, 5, 5, true);
    }

    // The stylish get a morale bonus for each body part covered in an item
    // with the FANCY or SUPER_FANCY tag.
    if (has_trait("STYLISH"))
    {
        int bonus = 0;
        std::string basic_flag = "FANCY";
        std::string bonus_flag = "SUPER_FANCY";

        unsigned char covered = 0; // body parts covered
        for( size_t i = 0; i < worn.size(); ++i ) {
            if(worn[i].has_flag(basic_flag) || worn[i].has_flag(bonus_flag) ) {
                it_armor* item_type = dynamic_cast<it_armor*>(worn[i].type);
                covered |= item_type->covers;
            }
            if(worn[i].has_flag(bonus_flag)) {
              bonus+=2;
            }
            if ((!(worn[i].has_flag(bonus_flag))) && (worn[i].has_flag(basic_flag))) {
                if (!covered) {
                    bonus += 1;
                }
            }
        }
        if(covered & mfb(bp_torso)) {
            bonus += 6;
        }
        if(covered & mfb(bp_legs)) {
            bonus += 4;
        }
        if(covered & mfb(bp_feet)) {
            bonus += 2;
        }
        if(covered & mfb(bp_hands)) {
            bonus += 2;
        }
        if(covered & mfb(bp_head)) {
            bonus += 3;
        }
        if(covered & mfb(bp_eyes)) {
            bonus += 2;
        }
        if(covered & mfb(bp_arms)) {
            bonus += 2;
        }
        if(covered & mfb(bp_mouth)) {
            bonus += 2;
        }

        if(bonus > 20)
            bonus = 20;

        if(bonus) {
            add_morale(MORALE_PERM_FANCY, bonus, bonus, 5, 5, true);
        }
    }

    // Masochists get a morale bonus from pain.
    if (has_trait("MASOCHIST") || has_trait("MASOCHIST_MED") ||  has_trait("CENOBITE")) {
        int bonus = pain / 2.5;
        // Advanced masochists really get a morale bonus from pain.
        // (It's not capped.)
        if (has_trait("MASOCHIST") && (bonus > 25)) {
            bonus = 25;
        }
        if (has_disease("took_prozac")) {
            bonus = int(bonus / 3);
        }
        if (bonus != 0) {
            add_morale(MORALE_PERM_MASOCHIST, bonus, bonus, 5, 5, true);
        }
    }

    // Optimist gives a base +4 to morale.
    // The +25% boost from optimist also applies here, for a net of +5.
    if (has_trait("OPTIMISTIC")) {
        add_morale(MORALE_PERM_OPTIMIST, 4, 4, 5, 5, true);
    }

    // And Bad Temper works just the same way.  But in reverse.  ):
    if (has_trait("BADTEMPER")) {
        add_morale(MORALE_PERM_BADTEMPER, -4, -4, 5, 5, true);
    }
}

void player::update_mental_focus()
{
    int focus_gain_rate = calc_focus_equilibrium() - focus_pool;

    // handle negative gain rates in a symmetric manner
    int base_change = 1;
    if (focus_gain_rate < 0)
    {
        base_change = -1;
        focus_gain_rate = -focus_gain_rate;
    }

    // for every 100 points, we have a flat gain of 1 focus.
    // for every n points left over, we have an n% chance of 1 focus
    int gain = focus_gain_rate / 100;
    if (rng(1, 100) <= (focus_gain_rate % 100))
    {
        gain++;
    }

    focus_pool += (gain * base_change);
}

// written mostly by FunnyMan3595 in Github issue #613 (DarklingWolf's repo),
// with some small edits/corrections by Soron
int player::calc_focus_equilibrium()
{
    // Factor in pain, since it's harder to rest your mind while your body hurts.
    int eff_morale = morale_level() - pain;
    // Cenobites don't mind, though
    if (has_trait("CENOBITE")) {
        eff_morale = eff_morale + pain;
    }
    int focus_gain_rate = 100;

    if (activity.type == ACT_READ) {
        item &book = i_at(activity.position);
        it_book* reading = dynamic_cast<it_book *>(book.type);
        if (reading != 0) {
            // apply a penalty when we're actually learning something
            if (skillLevel(reading->type) < (int)reading->level) {
                focus_gain_rate -= 50;
            }
        } else {
            activity.type = ACT_NULL;
        }
    }

    if (eff_morale < -99) {
        // At very low morale, focus goes up at 1% of the normal rate.
        focus_gain_rate = 1;
    } else if (eff_morale <= 50) {
        // At -99 to +50 morale, each point of morale gives 1% of the normal rate.
        focus_gain_rate += eff_morale;
    } else {
        /* Above 50 morale, we apply strong diminishing returns.
         * Each block of 50% takes twice as many morale points as the previous one:
         * 150% focus gain at 50 morale (as before)
         * 200% focus gain at 150 morale (100 more morale)
         * 250% focus gain at 350 morale (200 more morale)
         * ...
         * Cap out at 400% focus gain with 3,150+ morale, mostly as a sanity check.
         */

        int block_multiplier = 1;
        int morale_left = eff_morale;
        while (focus_gain_rate < 400) {
            if (morale_left > 50 * block_multiplier) {
                // We can afford the entire block.  Get it and continue.
                morale_left -= 50 * block_multiplier;
                focus_gain_rate += 50;
                block_multiplier *= 2;
            } else {
                // We can't afford the entire block.  Each block_multiplier morale
                // points give 1% focus gain, and then we're done.
                focus_gain_rate += morale_left / block_multiplier;
                break;
            }
        }
    }

    // This should be redundant, but just in case...
    if (focus_gain_rate < 1) {
        focus_gain_rate = 1;
    } else if (focus_gain_rate > 400) {
        focus_gain_rate = 400;
    }

    return focus_gain_rate;
}

/* Here lies the intended effects of body temperature

Assumption 1 : a naked person is comfortable at 19C/66.2F (31C/87.8F at rest).
Assumption 2 : a "lightly clothed" person is comfortable at 13C/55.4F (25C/77F at rest).
Assumption 3 : the player is always running, thus generating more heat.
Assumption 4 : frostbite cannot happen above 0C temperature.*
* In the current model, a naked person can get frostbite at 1C. This isn't true, but it's a compromise with using nice whole numbers.

Here is a list of warmth values and the corresponding temperatures in which the player is comfortable, and in which the player is very cold.

Warmth  Temperature (Comfortable)    Temperature (Very cold)    Notes
  0       19C /  66.2F               -11C /  12.2F               * Naked
 10       13C /  55.4F               -17C /   1.4F               * Lightly clothed
 20        7C /  44.6F               -23C /  -9.4F
 30        1C /  33.8F               -29C / -20.2F
 40       -5C /  23.0F               -35C / -31.0F
 50      -11C /  12.2F               -41C / -41.8F
 60      -17C /   1.4F               -47C / -52.6F
 70      -23C /  -9.4F               -53C / -63.4F
 80      -29C / -20.2F               -59C / -74.2F
 90      -35C / -31.0F               -65C / -85.0F
100      -41C / -41.8F               -71C / -95.8F
*/

void player::update_bodytemp()
{
    // NOTE : visit weather.h for some details on the numbers used
    // Converts temperature to Celsius/10(Wito plans on using degrees Kelvin later)
    int Ctemperature = 100*(g->get_temperature() - 32) * 5/9;
    // Temperature norms
    // Ambient normal temperature is lower while asleep
    int ambient_norm = (has_disease("sleep") ? 3100 : 1900);
    // This adjusts the temperature scale to match the bodytemp scale
    int adjusted_temp = (Ctemperature - ambient_norm);
    // This gets incremented in the for loop and used in the morale calculation
    int morale_pen = 0;
    const trap_id trap_at_pos = g->m.tr_at(posx, posy);
    const ter_id ter_at_pos = g->m.ter(posx, posy);
    const furn_id furn_at_pos = g->m.furn(posx, posy);
    // When the player is sleeping, he will use floor items for warmth
    int floor_item_warmth = 0;
    // When the player is sleeping, he will use floor bedding for warmth
    int floor_bedding_warmth = 0;
    if ( has_disease("sleep") ) {
        // Search the floor for items
        std::vector<item>& floor_item = g->m.i_at(posx, posy);
        it_armor* floor_armor = NULL;

        for ( std::vector<item>::iterator afloor_item = floor_item.begin() ;
        afloor_item != floor_item.end() ;
        ++afloor_item) {
            if ( !afloor_item->is_armor() ) {
                continue;
            }
            floor_armor = dynamic_cast<it_armor*>(afloor_item->type);
            // Items that are big enough and covers the torso are used to keep warm.
            // Smaller items don't do as good a job
            if ( floor_armor->volume > 1 &&
            ((floor_armor->covers & mfb(bp_torso)) ||
             (floor_armor->covers & mfb(bp_legs))) ) {
                floor_item_warmth += 60 * floor_armor->warmth * floor_armor->volume / 10;
            }
        }

        // Search the floor for bedding
        int vpart = -1;
        vehicle *veh = g->m.veh_at (posx, posy, vpart);
        if      (furn_at_pos == f_bed)
        {
            floor_bedding_warmth += 1000;
        }
        else if (furn_at_pos == f_makeshift_bed ||
                 furn_at_pos == f_armchair ||
                 furn_at_pos == f_sofa||
                 furn_at_pos == f_hay)
        {
            floor_bedding_warmth += 500;
        }
        else if (trap_at_pos == tr_cot)
        {
            floor_bedding_warmth -= 500;
        }
        else if (trap_at_pos == tr_rollmat)
        {
            floor_bedding_warmth -= 1000;
        }
        else if (trap_at_pos == tr_fur_rollmat)
        {
            floor_bedding_warmth += 0;
        }
        else if (veh && veh->part_with_feature (vpart, "SEAT") >= 0)
        {
            floor_bedding_warmth += 200;
        }
        else if (veh && veh->part_with_feature (vpart, "BED") >= 0)
        {
            floor_bedding_warmth += 300;
        }
        else
        {
            floor_bedding_warmth -= 2000;
        }
    }
    // Current temperature and converging temperature calculations
    for (int i = 0 ; i < num_bp ; i++)
    {
        // Skip eyes
        if (i == bp_eyes) { continue; }
        // Represents the fact that the body generates heat when it is cold. TODO : should this increase hunger?
        float homeostasis_adjustement = (temp_cur[i] > BODYTEMP_NORM ? 30.0 : 60.0);
        int clothing_warmth_adjustement = homeostasis_adjustement * warmth(body_part(i));
        // Convergeant temperature is affected by ambient temperature, clothing warmth, and body wetness.
        temp_conv[i] = BODYTEMP_NORM + adjusted_temp + clothing_warmth_adjustement;
        // HUNGER
        temp_conv[i] -= hunger/6 + 100;
        // FATIGUE
        if (!has_disease("sleep")) { temp_conv[i] -= 1.5*fatigue; }
        // CONVECTION HEAT SOURCES (generates body heat, helps fight frostbite)
        int blister_count = 0; // If the counter is high, your skin starts to burn
        for (int j = -6 ; j <= 6 ; j++) {
            for (int k = -6 ; k <= 6 ; k++) {
                int heat_intensity = 0;

                int ffire = g->m.get_field_strength( point(posx + j, posy + k), fd_fire );
                if(ffire > 0) {
                    heat_intensity = ffire;
                } else if (g->m.tr_at(posx + j, posy + k) == tr_lava ) {
                    heat_intensity = 3;
                }
                if (heat_intensity > 0 && g->u_see(posx + j, posy + k)) {
                    // Ensure fire_dist >= 1 to avoid divide-by-zero errors.
                    int fire_dist = std::max(1, std::max(j, k));
                    if (frostbite_timer[i] > 0) {
                        frostbite_timer[i] -= heat_intensity - fire_dist / 2;
                    }
                    temp_conv[i] +=  300 * heat_intensity * heat_intensity / (fire_dist * fire_dist);
                    blister_count += heat_intensity / (fire_dist * fire_dist);
                }
            }
        }
        // TILES
        // Being on fire affects temp_cur (not temp_conv): this is super dangerous for the player
        if (has_effect("onfire")) {
            temp_cur[i] += 250;
        }
        if ( g->m.get_field_strength( point(posx, posy), fd_fire ) > 2 || trap_at_pos == tr_lava) {
            temp_cur[i] += 250;
        }
        // WEATHER
        if (g->weather == WEATHER_SUNNY && g->is_in_sunlight(posx, posy))
        {
            temp_conv[i] += 1000;
        }
        if (g->weather == WEATHER_CLEAR && g->is_in_sunlight(posx, posy))
        {
            temp_conv[i] += 500;
        }
        // DISEASES
        if (has_disease("flu") && i == bp_head) { temp_conv[i] += 1500; }
        if (has_disease("common_cold")) { temp_conv[i] -= 750; }
        // BIONICS
        // Bionic "Internal Climate Control" says it eases the effects of high and low ambient temps
        const int variation = BODYTEMP_NORM*0.5;
        if (in_climate_control()
            && temp_conv[i] < BODYTEMP_SCORCHING + variation
            && temp_conv[i] > BODYTEMP_FREEZING - variation)
        {
            if      (temp_conv[i] > BODYTEMP_SCORCHING)
            {
                temp_conv[i] = BODYTEMP_VERY_HOT;
            }
            else if (temp_conv[i] > BODYTEMP_VERY_HOT)
            {
                temp_conv[i] = BODYTEMP_HOT;
            }
            else if (temp_conv[i] > BODYTEMP_HOT)
            {
                temp_conv[i] = BODYTEMP_NORM;
            }
            else if (temp_conv[i] < BODYTEMP_FREEZING)
            {
                temp_conv[i] = BODYTEMP_VERY_COLD;
            }
            else if (temp_conv[i] < BODYTEMP_VERY_COLD)
            {
                temp_conv[i] = BODYTEMP_COLD;
            }
            else if (temp_conv[i] < BODYTEMP_COLD)
            {
                temp_conv[i] = BODYTEMP_NORM;
            }
        }
        // Bionic "Thermal Dissipation" says it prevents fire damage up to 2000F. 500 is picked at random...
        if ((has_bionic("bio_heatsink") || is_wearing("rm13_armor_on")) && blister_count < 500)
        {
            blister_count = (has_trait("BARK") ? -100 : 0);
        }
        // BLISTERS : Skin gets blisters from intense heat exposure.
        if (blister_count - 10*get_env_resist(body_part(i)) > 20)
        {
            add_disease("blisters", 1, false, 1, 1, 0, 1, (body_part)i, -1);
        }
        // BLOOD LOSS : Loss of blood results in loss of body heat
        int blood_loss = 0;
        if      (i == bp_legs)
        {
            blood_loss = (100 - 100*(hp_cur[hp_leg_l] + hp_cur[hp_leg_r]) / (hp_max[hp_leg_l] + hp_max[hp_leg_r]));
        }
        else if (i == bp_arms)
        {
            blood_loss = (100 - 100*(hp_cur[hp_arm_l] + hp_cur[hp_arm_r]) / (hp_max[hp_arm_l] + hp_max[hp_arm_r]));
        }
        else if (i == bp_torso)
        {
            blood_loss = (100 - 100* hp_cur[hp_torso] / hp_max[hp_torso]);
        }
        else if (i == bp_head)
        {
            blood_loss = (100 - 100* hp_cur[hp_head] / hp_max[hp_head]);
        }
        temp_conv[i] -= blood_loss*temp_conv[i]/200; // 1% bodyheat lost per 2% hp lost
        // EQUALIZATION
        switch (i)
        {
            case bp_torso :
                temp_equalizer(bp_torso, bp_arms);
                temp_equalizer(bp_torso, bp_legs);
                temp_equalizer(bp_torso, bp_head);
                break;
            case bp_head :
                temp_equalizer(bp_head, bp_torso);
                temp_equalizer(bp_head, bp_mouth);
                break;
            case bp_arms :
                temp_equalizer(bp_arms, bp_torso);
                temp_equalizer(bp_arms, bp_hands);
                break;
            case bp_legs :
                temp_equalizer(bp_legs, bp_torso);
                temp_equalizer(bp_legs, bp_feet);
                break;
            case bp_mouth : temp_equalizer(bp_mouth, bp_head); break;
            case bp_hands : temp_equalizer(bp_hands, bp_arms); break;
            case bp_feet  : temp_equalizer(bp_feet, bp_legs); break;
        }
        // MUTATIONS and TRAITS
        // Bark : lowers blister count to -100; harder to get blisters
        // Lightly furred
        if (has_trait("LIGHTFUR"))
        {
            temp_conv[i] += (temp_cur[i] > BODYTEMP_NORM ? 250 : 500);
        }
        // Furry or Lupine Fur
        if (has_trait("FUR") || has_trait("LUPINE_FUR"))
        {
            temp_conv[i] += (temp_cur[i] > BODYTEMP_NORM ? 750 : 1500);
        }
        // Feline fur
        if (has_trait("FELINE_FUR"))
        {
            temp_conv[i] += (temp_cur[i] > BODYTEMP_NORM ? 500 : 1000);
        }
        // Disintegration
        if (has_trait("ROT1")) { temp_conv[i] -= 250;}
        else if (has_trait("ROT2")) { temp_conv[i] -= 750;}
        else if (has_trait("ROT3")) { temp_conv[i] -= 1500;}
        // Radioactive
        if (has_trait("RADIOACTIVE1")) { temp_conv[i] += 250; }
        else if (has_trait("RADIOACTIVE2")) { temp_conv[i] += 750; }
        else if (has_trait("RADIOACTIVE3")) { temp_conv[i] += 1500; }
        // Chemical Imbalance
        // Added line in player::suffer()
        // FINAL CALCULATION : Increments current body temperature towards convergant.
        if ( has_disease("sleep") ) {
            int sleep_bonus = floor_bedding_warmth + floor_item_warmth;
            // Too warm, don't need items on the floor
            if ( temp_conv[i] > BODYTEMP_NORM ) {
                // Do nothing
            }
            // Intelligently use items on the floor; just enough to be comfortable
            else if ( (temp_conv[i] + sleep_bonus) > BODYTEMP_NORM ) {
                temp_conv[i] = BODYTEMP_NORM;
            }
            // Use all items on the floor -- there are not enough to keep comfortable
            else {
                temp_conv[i] += sleep_bonus;
            }
        }
        int temp_before = temp_cur[i];
        int temp_difference = temp_cur[i] - temp_conv[i]; // Negative if the player is warming up.
        // exp(-0.001) : half life of 60 minutes, exp(-0.002) : half life of 30 minutes,
        // exp(-0.003) : half life of 20 minutes, exp(-0.004) : half life of 15 minutes
        int rounding_error = 0;
        // If temp_diff is small, the player cannot warm up due to rounding errors. This fixes that.
        if (temp_difference < 0 && temp_difference > -600 )
        {
            rounding_error = 1;
        }
        if (temp_cur[i] != temp_conv[i])
        {
            if      ((ter_at_pos == t_water_sh || ter_at_pos == t_sewage)
                    && (i == bp_feet || i == bp_legs))
            {
                temp_cur[i] = temp_difference*exp(-0.004) + temp_conv[i] + rounding_error;
            }
            else if (ter_at_pos == t_water_dp)
            {
                temp_cur[i] = temp_difference*exp(-0.004) + temp_conv[i] + rounding_error;
            }
            else if (i == bp_torso || i == bp_head)
            {
                temp_cur[i] = temp_difference*exp(-0.003) + temp_conv[i] + rounding_error;
            }
            else
            {
                temp_cur[i] = temp_difference*exp(-0.002) + temp_conv[i] + rounding_error;
            }
        }
        int temp_after = temp_cur[i];
        // PENALTIES
        if      (temp_cur[i] < BODYTEMP_FREEZING)
        {
            add_disease("cold", 1, false, 3, 3, 0, 1, (body_part)i, -1);
            frostbite_timer[i] += 3;
        }
        else if (temp_cur[i] < BODYTEMP_VERY_COLD)
        {
            add_disease("cold", 1, false, 2, 3, 0, 1, (body_part)i, -1);
            frostbite_timer[i] += 2;
        }
        else if (temp_cur[i] < BODYTEMP_COLD)
        {
            // Frostbite timer does not go down if you are still cold.
            add_disease("cold", 1, false, 1, 3, 0, 1, (body_part)i, -1);
            frostbite_timer[i] += 1;
        }
        else if (temp_cur[i] > BODYTEMP_SCORCHING)
        {
            // If body temp rises over 15000, disease.cpp ("hot_head") acts weird and the player will die
            add_disease("hot",  1, false, 3, 3, 0, 1, (body_part)i, -1);
        }
        else if (temp_cur[i] > BODYTEMP_VERY_HOT)
        {
            add_disease("hot",  1, false, 2, 3, 0, 1, (body_part)i, -1);
        }
        else if (temp_cur[i] > BODYTEMP_HOT)
        {
            add_disease("hot",  1, false, 1, 3, 0, 1, (body_part)i, -1);
        }
        // MORALE : a negative morale_pen means the player is cold
        // Intensity multiplier is negative for cold, positive for hot
        int intensity_mult =
            - disease_intensity("cold", false, (body_part)i) +
            disease_intensity("hot", false, (body_part)i);
        if (has_disease("cold", (body_part)i) ||
            has_disease("hot", (body_part)i))
        {
            switch (i)
            {
                case bp_head :
                case bp_torso :
                case bp_mouth : morale_pen += 2*intensity_mult;
                case bp_arms :
                case bp_legs : morale_pen += 1*intensity_mult;
                case bp_hands:
                case bp_feet : morale_pen += 1*intensity_mult;
            }
        }
        // FROSTBITE (level 1 after 2 hours, level 2 after 4 hours)
        if      (frostbite_timer[i] >   0)
        {
            frostbite_timer[i]--;
        }
        if      (frostbite_timer[i] >= 240 && g->get_temperature() < 32)
        {
            add_disease("frostbite", 1, false, 2, 2, 0, 1, (body_part)i, -1);
            // Warning message for the player
            if (disease_intensity("frostbite", false, (body_part)i) < 2
                &&  (i == bp_mouth || i == bp_hands || i == bp_feet))
            {
                g->add_msg((i == bp_mouth ? _("Your %s hardens from the frostbite!") : _("Your %s harden from the frostbite!")), body_part_name(body_part(i), -1).c_str());
            }
            else if (frostbite_timer[i] >= 120 && g->get_temperature() < 32)
            {
                add_disease("frostbite", 1, false, 1, 2, 0, 1, (body_part)i, -1);
                // Warning message for the player
                if (!has_disease("frostbite", (body_part)i))
                {
                    g->add_msg(_("You lose sensation in your %s."),
                        body_part_name(body_part(i), -1).c_str());
                }
            }
        }
        // Warn the player if condition worsens
        if  (temp_before > BODYTEMP_FREEZING && temp_after < BODYTEMP_FREEZING)
        {
            g->add_msg(_("You feel your %s beginning to go numb from the cold!"),
                body_part_name(body_part(i), -1).c_str());
        }
        else if (temp_before > BODYTEMP_VERY_COLD && temp_after < BODYTEMP_VERY_COLD)
        {
            g->add_msg(_("You feel your %s getting very cold."),
                body_part_name(body_part(i), -1).c_str());
        }
        else if (temp_before > BODYTEMP_COLD && temp_after < BODYTEMP_COLD)
        {
            g->add_msg(_("You feel your %s getting chilly."),
                body_part_name(body_part(i), -1).c_str());
        }
        else if (temp_before < BODYTEMP_SCORCHING && temp_after > BODYTEMP_SCORCHING)
        {
            g->add_msg(_("You feel your %s getting red hot from the heat!"),
                body_part_name(body_part(i), -1).c_str());
        }
        else if (temp_before < BODYTEMP_VERY_HOT && temp_after > BODYTEMP_VERY_HOT)
        {
            g->add_msg(_("You feel your %s getting very hot."),
                body_part_name(body_part(i), -1).c_str());
        }
        else if (temp_before < BODYTEMP_HOT && temp_after > BODYTEMP_HOT)
        {
            g->add_msg(_("You feel your %s getting warm."),
                body_part_name(body_part(i), -1).c_str());
        }
    }
    // Morale penalties, updated at the same rate morale is
    if (morale_pen < 0 && int(g->turn) % 10 == 0)
    {
        add_morale(MORALE_COLD, -2, -abs(morale_pen), 10, 5, true);
    }
    if (morale_pen > 0 && int(g->turn) % 10 == 0)
    {
        add_morale(MORALE_HOT,  -2, -abs(morale_pen), 10, 5, true);
    }
}

void player::temp_equalizer(body_part bp1, body_part bp2)
{
    // Body heat is moved around.
    // Shift in one direction only, will be shifted in the other direction separately.
    int diff = (temp_cur[bp2] - temp_cur[bp1])*0.0001; // If bp1 is warmer, it will lose heat
    temp_cur[bp1] += diff;
}

void player::recalc_speed_bonus()
{
    // Minus some for weight...
    int carry_penalty = 0;
    if (weight_carried() > weight_capacity()) {
        carry_penalty = 25 * (weight_carried() - weight_capacity()) / (weight_capacity());
    }
    mod_speed_bonus(-carry_penalty);

    if (pain > pkill) {
        int pain_penalty = int((pain - pkill) * .7);
        // Cenobites aren't slowed nearly as much by pain
        if (has_trait("CENOBITE")) {
            pain_penalty /= 4;
        }
        if (pain_penalty > 60) {
            pain_penalty = 60;
        }
        mod_speed_bonus(-pain_penalty);
    }
    if (pkill >= 10) {
        int pkill_penalty = int(pkill * .1);
        if (pkill_penalty > 30) {
            pkill_penalty = 30;
        }
        mod_speed_bonus(-pkill_penalty);
    }

    if (abs(morale_level()) >= 100) {
        int morale_bonus = int(morale_level() / 25);
        if (morale_bonus < -10) {
            morale_bonus = -10;
        } else if (morale_bonus > 10) {
            morale_bonus = 10;
        }
        mod_speed_bonus(morale_bonus);
    }

    if (radiation >= 40) {
        int rad_penalty = radiation / 40;
        if (rad_penalty > 20) {
            rad_penalty = 20;
        }
        mod_speed_bonus(-rad_penalty);
    }

    if (thirst > 40) {
        mod_speed_bonus(-int((thirst - 40) / 10));
    }
    if (hunger > 100) {
        mod_speed_bonus(-int((hunger - 100) / 10));
    }

    mod_speed_bonus(stim > 40 ? 40 : stim);

    for (int i = 0; i < illness.size(); i++) {
        mod_speed_bonus(disease_speed_boost(illness[i]));
    }

    // add martial arts speed bonus
    mod_speed_bonus(mabuff_speed_bonus());

    // Not sure why Sunlight Dependent is here, but OK
    // Ectothermic/COLDBLOOD4 is intended to buff folks in the Summer
    // Threshold-crossing has its charms ;-)
    if (g != NULL) {
        if (has_trait("SUNLIGHT_DEPENDENT") && !g->is_in_sunlight(posx, posy)) {
            mod_speed_bonus(-(g->light_level() >= 12 ? 5 : 10));
        }
        if ((has_trait("COLDBLOOD4")) && g->get_temperature() > 60) {
            mod_speed_bonus(+int( (g->get_temperature() - 65) / 2));
        }
        if ((has_trait("COLDBLOOD3") || has_trait("COLDBLOOD4")) && g->get_temperature() < 60) {
            mod_speed_bonus(-int( (65 - g->get_temperature()) / 2));
        } else if (has_trait("COLDBLOOD2") && g->get_temperature() < 60) {
            mod_speed_bonus(-int( (65 - g->get_temperature()) / 3));
        } else if (has_trait("COLDBLOOD") && g->get_temperature() < 60) {
            mod_speed_bonus(-int( (65 - g->get_temperature()) / 5));
        }
    }

    if (has_artifact_with(AEP_SPEED_UP)) {
        mod_speed_bonus(20);
    }
    if (has_artifact_with(AEP_SPEED_DOWN)) {
        mod_speed_bonus(-20);
    }

    if (has_trait("QUICK")) { // multiply by 1.1
        set_speed_bonus(get_speed() * 1.10 - get_speed_base());
    }
    if (has_bionic("bio_speed")) { // multiply by 1.1
        set_speed_bonus(get_speed() * 1.10 - get_speed_base());
    }

    // Speed cannot be less than 25% of base speed, so minimal speed bonus is -75% base speed.
    const int min_speed_bonus = -0.75 * get_speed_base();
    if (get_speed_bonus() < min_speed_bonus) {
        set_speed_bonus(min_speed_bonus);
    }
}

int player::run_cost(int base_cost, bool diag)
{
    float movecost = float(base_cost);
    if (diag)
        movecost *= 0.7071f; // because everything here assumes 100 is base
    bool flatground = movecost < 105;

    if (has_trait("PARKOUR") && movecost > 100 ) {
        movecost *= .5f;
        if (movecost < 100)
            movecost = 100;
    }
    if (has_trait("BADKNEES") && movecost > 100 ) {
        movecost *= 1.25f;
        if (movecost < 100)
            movecost = 100;
    }

    if (hp_cur[hp_leg_l] == 0)
        movecost += 50;
    else if (hp_cur[hp_leg_l] < hp_max[hp_leg_l] * .40)
        movecost += 25;
    if (hp_cur[hp_leg_r] == 0)
        movecost += 50;
    else if (hp_cur[hp_leg_r] < hp_max[hp_leg_r] * .40)
        movecost += 25;

    if (has_trait("FLEET") && flatground)
        movecost *= .85f;
    if (has_trait("FLEET2") && flatground)
        movecost *= .7f;
    if (has_trait("SLOWRUNNER") && flatground)
        movecost *= 1.15f;
    if (has_trait("PADDED_FEET") && !wearing_something_on(bp_feet))
        movecost *= .9f;
    if (has_trait("LIGHT_BONES"))
        movecost *= .9f;
    if (has_trait("HOLLOW_BONES"))
        movecost *= .8f;
    if (has_trait("WINGS_INSECT"))
        movecost -= 15;
    if (has_trait("LEG_TENTACLES"))
        movecost += 20;
    if (has_trait("PONDEROUS1"))
        movecost *= 1.1f;
    if (has_trait("PONDEROUS2"))
        movecost *= 1.2f;
    if (has_trait("PONDEROUS3"))
        movecost *= 1.3f;
    if (is_wearing("swim_fins"))
        movecost *= 1.5f;

    movecost += encumb(bp_mouth) * 5 + encumb(bp_feet) * 5 + encumb(bp_legs) * 3;

    if (!is_wearing_shoes() && !has_trait("PADDED_FEET") && !has_trait("HOOVES")&& !has_trait("TOUGH_FEET")){
        movecost += 15;
    }

    if (diag)
        movecost *= 1.4142;

    return int(movecost);
}

int player::swim_speed()
{
  int ret = 440 + weight_carried() / 60 - 50 * skillLevel("swimming");
 if (has_trait("PAWS"))
  ret -= 15 + str_cur * 4;
 if (is_wearing("swim_fins"))
  ret -= (10 * str_cur) * 1.5;
 if (has_trait("WEBBED"))
  ret -= 60 + str_cur * 5;
 if (has_trait("TAIL_FIN"))
  ret -= 100 + str_cur * 10;
 if (has_trait("SLEEK_SCALES"))
  ret -= 100;
 if (has_trait("LEG_TENTACLES"))
  ret -= 60;
 ret += (50 - skillLevel("swimming") * 2) * encumb(bp_legs);
 ret += (80 - skillLevel("swimming") * 3) * encumb(bp_torso);
 if (skillLevel("swimming") < 10) {
  for (int i = 0; i < worn.size(); i++)
    ret += (worn[i].volume() * (10 - skillLevel("swimming"))) / 2;
 }
 ret -= str_cur * 6 + dex_cur * 4;
 if( worn_with_flag("FLOATATION") ) {
     ret = std::max(ret, 400);
     ret = std::min(ret, 200);
 }
// If (ret > 500), we can not swim; so do not apply the underwater bonus.
 if (underwater && ret < 500)
  ret -= 50;
 if (ret < 30)
  ret = 30;
 return ret;
}

bool player::digging() {
    return false;
}

bool player::is_on_ground()
{
    bool on_ground = false;
    if(has_effect("downed") || hp_cur[hp_leg_l] == 0 || hp_cur[hp_leg_r] == 0 ){
        on_ground = true;
    }
    return  on_ground;
}

bool player::is_underwater() const
{
    return underwater;
}

void player::set_underwater(bool u)
{
    if (underwater != u) {
        underwater = u;
        recalc_sight_limits();
    }
}


nc_color player::color()
{
 if (has_effect("onfire"))
  return c_red;
 if (has_effect("stunned"))
  return c_ltblue;
 if (has_disease("boomered"))
  return c_pink;
 if (underwater)
  return c_blue;
 if (has_active_bionic("bio_cloak") || has_artifact_with(AEP_INVISIBLE) ||
    (is_wearing("optical_cloak") && (has_active_item("UPS_on") || has_active_item("adv_UPS_on"))))
  return c_dkgray;
 return c_white;
}

void player::load_info(std::string data)
{
    std::stringstream dump;
    dump << data;

    char check = dump.peek();
    if ( check == ' ' ) {
        // sigh..
        check = data[1];
    }
    if ( check == '{' ) {
        JsonIn jsin(dump);
        try {
            deserialize(jsin);
        } catch (std::string jsonerr) {
            debugmsg("Bad player json\n%s", jsonerr.c_str() );
        }
        return;
    } else { // old save
        load_legacy(dump);
    }
}

std::string player::save_info()
{
    std::stringstream dump;
    dump << serialize(); // saves contents
    dump << std::endl;
    dump << dump_memorial();
    return dump.str();
}

void player::memorial( std::ofstream &memorial_file )
{
    //Ask the player for their final words
    std::string epitaph = string_input_popup(_("Do you have any last words?"), 256);

    //Size of indents in the memorial file
    const std::string indent = "  ";

    const std::string pronoun = male ? _("He") : _("She");

    //Avoid saying "a male unemployed" or similar
    std::stringstream profession_name;
    if(prof == prof->generic()) {
<<<<<<< HEAD
        profession_name << _("an unemployed ") << gender_str;
    } else {
        profession_name << _("a ") << gender_str << " " << prof->name();
=======
        if (male) {
            profession_name << _("an unemployed male");
        } else {
            profession_name << _("an unemployed female");
        }
    } else {
        profession_name << _("a ") << prof->gender_appropriate_name(male);
>>>>>>> 64e4674c
    }

    //Figure out the location
    const oter_id &cur_ter = overmap_buffer.ter(g->om_global_location());
    point cur_loc = g->om_location();
    std::string tername = otermap[cur_ter].name;

    //Were they in a town, or out in the wilderness?
    int city_index = g->cur_om->closest_city(cur_loc);
    std::stringstream city_name;
    if(city_index < 0) {
        city_name << _("in the middle of nowhere");
    } else {
        city nearest_city = g->cur_om->cities[city_index];
        //Give slightly different messages based on how far we are from the middle
        int distance_from_city = abs(g->cur_om->dist_from_city(cur_loc));
        if(distance_from_city > nearest_city.s + 4) {
            city_name << _("in the wilderness");
        } else if(distance_from_city >= nearest_city.s) {
            city_name << _("on the outskirts of ") << nearest_city.name;
        } else {
            city_name << _("in ") << nearest_city.name;
        }
    }

    //Header
    std::string version = string_format("%s", getVersionString());
    memorial_file << _("Cataclysm - Dark Days Ahead version ") << version << _(" memorial file") << "\n";
    memorial_file << "\n";
    memorial_file << _("In memory of: ") << name << "\n";
    if(epitaph.length() > 0) { //Don't record empty epitaphs
        memorial_file << "\"" << epitaph << "\"" << "\n\n";
    }
    memorial_file << pronoun << _(" was ") << profession_name.str()
                  << _(" when the apocalypse began.") << "\n";
    memorial_file << pronoun << _(" died on ") << _(season_name[g->turn.get_season()].c_str())
                  << _(" of year ") << (g->turn.years() + 1)
                  << _(", day ") << (g->turn.days() + 1)
                  << _(", at ") << g->turn.print_time() << ".\n";
    memorial_file << pronoun << _(" was killed in a ") << tername << " " << city_name.str() << ".\n";
    memorial_file << "\n";

    //Misc
    memorial_file << _("Cash on hand: ") << "$" << (double)cash/100 << "\n";
    memorial_file << "\n";

    //HP
    memorial_file << _("Final HP:") << "\n";
    memorial_file << indent << _(" Head: ") << hp_cur[hp_head] << "/" << hp_max[hp_head] << "\n";
    memorial_file << indent << _("Torso: ") << hp_cur[hp_torso] << "/" << hp_max[hp_torso] << "\n";
    memorial_file << indent << _("L Arm: ") << hp_cur[hp_arm_l] << "/" << hp_max[hp_arm_l] << "\n";
    memorial_file << indent << _("R Arm: ") << hp_cur[hp_arm_r] << "/" << hp_max[hp_arm_r] << "\n";
    memorial_file << indent << _("L Leg: ") << hp_cur[hp_leg_l] << "/" << hp_max[hp_leg_l] << "\n";
    memorial_file << indent << _("R Leg: ") << hp_cur[hp_leg_r] << "/" << hp_max[hp_leg_r] << "\n";
    memorial_file << "\n";

    //Stats
    memorial_file << _("Final Stats:") << "\n";
    memorial_file << indent << _("Str ") << str_cur << indent << _("Dex ") << dex_cur << indent
                  << _("Int ") << int_cur << indent << _("Per ") << per_cur << "\n";
    memorial_file << _("Base Stats:") << "\n";
    memorial_file << indent << _("Str ") << str_max << indent << _("Dex ") << dex_max << indent
                  << _("Int ") << int_max << indent << _("Per ") << per_max << "\n";
    memorial_file << "\n";

    //Last 20 messages
    memorial_file << _("Final Messages:") << "\n";
    std::vector<game_message> recent_messages = g->recent_messages(20);
<<<<<<< HEAD
    for(int i = 0; i < recent_messages.size(); i++) {
        memorial_file << indent << recent_messages[i].turn.print_time() << " " <<
=======
    for( size_t i = 0; i < recent_messages.size(); ++i ) {
      memorial_file << indent << recent_messages[i].turn.print_time() << " " <<
>>>>>>> 64e4674c
              recent_messages[i].message;
        if(recent_messages[i].count > 1) {
            memorial_file << " x" << recent_messages[i].count;
        }
        memorial_file << "\n";
    }
    memorial_file << "\n";

    //Kill list
    memorial_file << _("Kills:") << "\n";

    int total_kills = 0;

    const std::map<std::string, mtype*> monids = MonsterGenerator::generator().get_all_mtypes();
    for (std::map<std::string, mtype*>::const_iterator mon = monids.begin(); mon != monids.end(); ++mon){
        if (g->kill_count(mon->first) > 0){
            memorial_file << "  " << (char)mon->second->sym << " - " << mon->second->name << " x" << g->kill_count(mon->first) << "\n";
            total_kills += g->kill_count(mon->first);
        }
    }
    if(total_kills == 0) {
        memorial_file << indent << _("No monsters were killed.") << "\n";
    } else {
        memorial_file << _("Total kills: ") << total_kills << "\n";
    }
    memorial_file << "\n";

    //Skills
    memorial_file << _("Skills:") << "\n";
    for (std::vector<Skill*>::iterator aSkill = Skill::skills.begin();
        aSkill != Skill::skills.end(); ++aSkill) {
        SkillLevel next_skill_level = skillLevel(*aSkill);
        memorial_file << indent << (*aSkill)->name() << ": "
            << next_skill_level.level() << " (" << next_skill_level.exercise() << "%)\n";
    }
    memorial_file << "\n";

    //Traits
    memorial_file << _("Traits:") << "\n";
    bool had_trait = false;
    for (std::map<std::string, trait>::iterator iter = traits.begin(); iter != traits.end(); ++iter) {
        if(has_trait(iter->first)) {
            had_trait = true;
            memorial_file << indent << traits[iter->first].name << "\n";
        }
    }
    if(!had_trait) {
        memorial_file << indent << _("(None)") << "\n";
    }
    memorial_file << "\n";

    //Effects (illnesses)
    memorial_file << _("Ongoing Effects:") << "\n";
    bool had_effect = false;
<<<<<<< HEAD
    for(int i = 0; i < illness.size(); i++) {
        disease next_illness = illness[i];
        if(dis_name(next_illness).size() > 0) {
            had_effect = true;
            memorial_file << indent << dis_name(next_illness) << "\n";
        }
=======
    for( size_t i = 0; i < illness.size(); ++i ) {
      disease next_illness = illness[i];
      if(dis_name(next_illness).size() > 0) {
        had_effect = true;
        memorial_file << indent << dis_name(next_illness) << "\n";
      }
>>>>>>> 64e4674c
    }
    //Various effects not covered by the illness list - from player.cpp
    if(morale_level() >= 100) {
        had_effect = true;
        memorial_file << indent << _("Elated") << "\n";
    }
    if(morale_level() <= -100) {
        had_effect = true;
        memorial_file << indent << _("Depressed") << "\n";
    }
    if(pain - pkill > 0) {
        had_effect = true;
        memorial_file << indent << _("Pain") << " (" << (pain - pkill) << ")";
    }
    if(stim > 0) {
        had_effect = true;
        int dexbonus = int(stim / 10);
        if (abs(stim) >= 30) {
            dexbonus -= int(abs(stim - 15) /  8);
        }
        if(dexbonus < 0) {
            memorial_file << indent << _("Stimulant Overdose") << "\n";
        } else {
            memorial_file << indent << _("Stimulant") << "\n";
        }
    } else if(stim < 0) {
        had_effect = true;
        memorial_file << indent << _("Depressants") << "\n";
    }
    if(!had_effect) {
        memorial_file << indent << _("(None)") << "\n";
    }
    memorial_file << "\n";

    //Bionics
    memorial_file << _("Bionics:") << "\n";
    int total_bionics = 0;
<<<<<<< HEAD
    for(int i = 0; i < my_bionics.size(); i++) {
        bionic_id next_bionic_id = my_bionics[i].id;
        memorial_file << indent << (i+1) << ": " << bionics[next_bionic_id]->name << "\n";
        total_bionics++;
=======
    for( size_t i = 0; i < my_bionics.size(); ++i ) {
      bionic_id next_bionic_id = my_bionics[i].id;
      memorial_file << indent << (i+1) << ": " << bionics[next_bionic_id]->name << "\n";
      total_bionics++;
>>>>>>> 64e4674c
    }
    if(total_bionics == 0) {
        memorial_file << indent << _("No bionics were installed.") << "\n";
    } else {
        memorial_file << _("Total bionics: ") << total_bionics << "\n";
    }
    if(max_power_level != 0 || total_bionics != 0) {
        memorial_file << _("Power: ") << power_level << "/" << max_power_level << "\n";
    }
    memorial_file << "\n";


    //Equipment
    memorial_file << _("Weapon:") << "\n";
    memorial_file << indent << weapon.invlet << " - " << weapon.tname();
    if(weapon.is_gun() && !weapon.has_flag("NO_AMMO")) {
        memorial_file << " (" << weapon.charges << " / " << weapon.clip_size() << ") "
        << weapon.curammo->name.c_str();
    }
    memorial_file << "\n\n";

    memorial_file << _("Equipment:") << "\n";
<<<<<<< HEAD
    for(int i = 0; i < worn.size(); i++) {
        item next_item = worn[i];
        memorial_file << indent << next_item.invlet << " - " << next_item.tname();
        if(next_item.charges > 0) {
            memorial_file << " (" << next_item.charges << ")";
        } else if (next_item.contents.size() == 1
=======
    for( size_t i = 0; i < worn.size(); ++i ) {
      item next_item = worn[i];
      memorial_file << indent << next_item.invlet << " - " << next_item.tname();
      if(next_item.charges > 0) {
        memorial_file << " (" << next_item.charges << ")";
      } else if (next_item.contents.size() == 1
>>>>>>> 64e4674c
              && next_item.contents[0].charges > 0) {
            memorial_file << " (" << next_item.contents[0].charges << ")";
        }
        memorial_file << "\n";
    }
    memorial_file << "\n";

    //Inventory
    memorial_file << _("Inventory:") << "\n";
    inv.restack(this);
    inv.sort();
    invslice slice = inv.slice();
<<<<<<< HEAD
    for(int i = 0; i < slice.size(); i++) {
        item& next_item = slice[i]->front();
        memorial_file << indent << next_item.invlet << " - " << next_item.tname();
        if(slice[i]->size() > 1) {
            memorial_file << " [" << slice[i]->size() << "]";
        }
        if(next_item.is_gun() && !next_item.has_flag("NO_AMMO")) {
            memorial_file << " (" << next_item.charges << " / " << next_item.clip_size() << ") "
            << next_item.curammo->name.c_str();
        } else if(next_item.charges > 0) {
            memorial_file << " (" << next_item.charges << ")";
        } else if (next_item.contents.size() == 1
=======
    for( size_t i = 0; i < slice.size(); ++i ) {
      item& next_item = slice[i]->front();
      memorial_file << indent << next_item.invlet << " - " << next_item.tname();
      if(slice[i]->size() > 1) {
        memorial_file << " [" << slice[i]->size() << "]";
      }
      if(next_item.charges > 0) {
        memorial_file << " (" << next_item.charges << ")";
      } else if (next_item.contents.size() == 1
>>>>>>> 64e4674c
              && next_item.contents[0].charges > 0) {
            memorial_file << " (" << next_item.contents[0].charges << ")";
        }
        memorial_file << "\n";
    }
    memorial_file << "\n";

    //Lifetime stats
    memorial_file << _("Lifetime Stats") << "\n";
    memorial_file << indent << _("Distance Walked: ")
                       << player_stats.squares_walked << _(" Squares") << "\n";
    memorial_file << indent << _("Damage Taken: ")
                       << player_stats.damage_taken << _(" Damage") << "\n";
    memorial_file << indent << _("Damage Healed: ")
                       << player_stats.damage_healed << _(" Damage") << "\n";
    memorial_file << indent << _("Headshots: ")
                       << player_stats.headshots << "\n";
    memorial_file << "\n";

    //History
    memorial_file << _("Game History") << "\n";
    memorial_file << dump_memorial();

    //World statistics
    memorial_file << _("World Information") << "\n";
    memorial_file << dump_memorial();
}

/**
 * Adds an event to the memorial log, to be written to the memorial file when
 * the character dies. The message should contain only the informational string,
 * as the timestamp and location will be automatically prepended.
 */
void player::add_memorial_log(const char* male_msg, const char* female_msg, ...)
{

    va_list ap;

    va_start(ap, female_msg);
    std::string msg;
    if(this->male) {
        msg = vstring_format(male_msg, ap);
    } else {
        msg = vstring_format(female_msg, ap);
    }
    va_end(ap);

    if(msg.empty()) {
        return;
    }

    std::stringstream timestamp;
    timestamp << _("Year") << " " << (g->turn.years() + 1) << ", "
              << _(season_name[g->turn.get_season()].c_str()) << " "
              << (g->turn.days() + 1) << ", " << g->turn.print_time();

    const oter_id &cur_ter = overmap_buffer.ter(g->om_global_location());
    std::string location = otermap[cur_ter].name;

    std::stringstream log_message;
    log_message << "| " << timestamp.str() << " | " << location.c_str() << " | " << msg;

    memorial_log.push_back(log_message.str());

}

/**
 * Loads the data in a memorial file from the given ifstream. All the memorial
 * entry lines begin with a pipe (|).
 * @param fin The ifstream to read the memorial entries from.
 */
void player::load_memorial_file(std::ifstream &fin)
{
  std::string entry;
  memorial_log.clear();
  while(fin.peek() == '|') {
    getline(fin, entry);
    memorial_log.push_back(entry);
  }
}

/**
 * Concatenates all of the memorial log entries, delimiting them with newlines,
 * and returns the resulting string. Used for saving and for writing out to the
 * memorial file.
 */
std::string player::dump_memorial()
{

  std::stringstream output;

  for( size_t i = 0; i < memorial_log.size(); ++i ) {
    output << memorial_log[i] << "\n";
  }

  return output.str();

}

/**
 * Returns a pointer to the stat-tracking struct. Its fields should be edited
 * as necessary to track ongoing counters, which will be added to the memorial
 * file. For single events, rather than cumulative counters, see
 * add_memorial_log.
 * @return A pointer to the stats struct being used to track this player's
 *         lifetime stats.
 */
stats* player::lifetime_stats()
{
    return &player_stats;
}

// copy of stats, for saving
stats player::get_stats() const
{
    return player_stats;
}

inline bool skill_display_sort(const std::pair<Skill *, int> &a, const std::pair<Skill *, int> &b)
{
    int levelA = a.second;
    int levelB = b.second;
    return levelA > levelB || (levelA == levelB && a.first->name() < b.first->name());
}

void player::disp_info()
{
 int line;
 std::vector<std::string> effect_name;
 std::vector<std::string> effect_text;
 for (int i = 0; i < illness.size(); i++) {
  if (dis_name(illness[i]).size() > 0) {
   effect_name.push_back(dis_name(illness[i]));
   effect_text.push_back(dis_description(illness[i]));
  }
 }
    for (std::vector<effect>::iterator it = effects.begin();
        it != effects.end(); ++it) {
        effect_name.push_back(it->disp_name());
        effect_text.push_back(it->get_effect_type()->get_desc());
    }
 if (abs(morale_level()) >= 100) {
  bool pos = (morale_level() > 0);
  effect_name.push_back(pos ? _("Elated") : _("Depressed"));
  std::stringstream morale_text;
  if (abs(morale_level()) >= 200)
   morale_text << _("Dexterity") << (pos ? " +" : " ") <<
                   int(morale_level() / 200) << "   ";
  if (abs(morale_level()) >= 180)
   morale_text << _("Strength") << (pos ? " +" : " ") <<
                  int(morale_level() / 180) << "   ";
  if (abs(morale_level()) >= 125)
   morale_text << _("Perception") << (pos ? " +" : " ") <<
                  int(morale_level() / 125) << "   ";
  morale_text << _("Intelligence") << (pos ? " +" : " ") <<
                 int(morale_level() / 100) << "   ";
  effect_text.push_back(morale_text.str());
 }
 if (pain - pkill > 0) {
  effect_name.push_back(_("Pain"));
  std::stringstream pain_text;
  // Cenobites aren't markedly physically impaired by pain.
  if ((pain - pkill >= 15) && (!(has_trait("CENOBITE")))) {
   pain_text << "Strength" << " -" << int((pain - pkill) / 15) << "   " << _("Dexterity") << " -" <<
                int((pain - pkill) / 15) << "   ";
  }
  // They do find the sensations distracting though.
  // Pleasurable...but distracting.
  if (pain - pkill >= 20)
   pain_text << _("Perception") << " -" << int((pain - pkill) / 15) << "   ";
  pain_text << _("Intelligence") << " -" << 1 + int((pain - pkill) / 25);
  effect_text.push_back(pain_text.str());
 }
 if (stim > 0) {
  int dexbonus = int(stim / 10);
  int perbonus = int(stim /  7);
  int intbonus = int(stim /  6);
  if (abs(stim) >= 30) {
   dexbonus -= int(abs(stim - 15) /  8);
   perbonus -= int(abs(stim - 15) / 12);
   intbonus -= int(abs(stim - 15) / 14);
  }

  if (dexbonus < 0)
   effect_name.push_back(_("Stimulant Overdose"));
  else
   effect_name.push_back(_("Stimulant"));
  std::stringstream stim_text;
  stim_text << _("Speed") << " +" << stim << "   " << _("Intelligence") <<
               (intbonus > 0 ? " + " : " ") << intbonus << "   " << _("Perception") <<
               (perbonus > 0 ? " + " : " ") << perbonus << "   " << _("Dexterity")  <<
               (dexbonus > 0 ? " + " : " ") << dexbonus;
  effect_text.push_back(stim_text.str());
 } else if (stim < 0) {
  effect_name.push_back(_("Depressants"));
  std::stringstream stim_text;
  int dexpen = int(stim / 10);
  int perpen = int(stim /  7);
  int intpen = int(stim /  6);
// Since dexpen etc. are always less than 0, no need for + signs
  stim_text << _("Speed") << " " << stim << "   " << _("Intelligence") << " " << intpen <<
               "   " << _("Perception") << " " << perpen << "   " << "Dexterity" << " " << dexpen;
  effect_text.push_back(stim_text.str());
 }

 if ((has_trait("TROGLO") && g->is_in_sunlight(posx, posy) &&
      g->weather == WEATHER_SUNNY) ||
     (has_trait("TROGLO2") && g->is_in_sunlight(posx, posy) &&
      g->weather != WEATHER_SUNNY)) {
  effect_name.push_back(_("In Sunlight"));
  effect_text.push_back(_("The sunlight irritates you.\n\
Strength - 1;    Dexterity - 1;    Intelligence - 1;    Perception - 1"));
 } else if (has_trait("TROGLO2") && g->is_in_sunlight(posx, posy)) {
  effect_name.push_back(_("In Sunlight"));
  effect_text.push_back(_("The sunlight irritates you badly.\n\
Strength - 2;    Dexterity - 2;    Intelligence - 2;    Perception - 2"));
 } else if (has_trait("TROGLO3") && g->is_in_sunlight(posx, posy)) {
  effect_name.push_back(_("In Sunlight"));
  effect_text.push_back(_("The sunlight irritates you terribly.\n\
Strength - 4;    Dexterity - 4;    Intelligence - 4;    Perception - 4"));
 }

 for (int i = 0; i < addictions.size(); i++) {
  if (addictions[i].sated < 0 &&
      addictions[i].intensity >= MIN_ADDICTION_LEVEL) {
   effect_name.push_back(addiction_name(addictions[i]));
   effect_text.push_back(addiction_text(addictions[i]));
  }
 }

    int maxy = TERMY;

    int infooffsetytop = 11;
    int infooffsetybottom = 15;
    std::vector<std::string> traitslist;

    for (std::set<std::string>::iterator iter = my_mutations.begin(); iter != my_mutations.end(); ++iter) {
        traitslist.push_back(*iter);
    }

    int effect_win_size_y = 1 + effect_name.size();
    int trait_win_size_y = 1 + traitslist.size();
    int skill_win_size_y = 1 + Skill::skill_count();

    if (trait_win_size_y + infooffsetybottom > maxy) {
        trait_win_size_y = maxy - infooffsetybottom;
    }

    if (skill_win_size_y + infooffsetybottom > maxy) {
        skill_win_size_y = maxy - infooffsetybottom;
    }

    WINDOW* w_grid_top    = newwin(infooffsetybottom, FULL_SCREEN_WIDTH+1, VIEW_OFFSET_Y, VIEW_OFFSET_X);
    WINDOW* w_grid_skill  = newwin(skill_win_size_y + 1, 27, infooffsetybottom + VIEW_OFFSET_Y, 0 + VIEW_OFFSET_X);
    WINDOW* w_grid_trait  = newwin(trait_win_size_y + 1, 27, infooffsetybottom + VIEW_OFFSET_Y, 27 + VIEW_OFFSET_X);
    WINDOW* w_grid_effect = newwin(effect_win_size_y+ 1, 28, infooffsetybottom + VIEW_OFFSET_Y, 53 + VIEW_OFFSET_X);

 WINDOW* w_tip     = newwin(1, FULL_SCREEN_WIDTH,  VIEW_OFFSET_Y,  0 + VIEW_OFFSET_X);
 WINDOW* w_stats   = newwin(9, 26,  1 + VIEW_OFFSET_Y,  0 + VIEW_OFFSET_X);
 WINDOW* w_traits  = newwin(trait_win_size_y, 26, infooffsetybottom + VIEW_OFFSET_Y,  27 + VIEW_OFFSET_X);
 WINDOW* w_encumb  = newwin(9, 26,  1 + VIEW_OFFSET_Y, 27 + VIEW_OFFSET_X);
 WINDOW* w_effects = newwin(effect_win_size_y, 26, infooffsetybottom + VIEW_OFFSET_Y, 54 + VIEW_OFFSET_X);
 WINDOW* w_speed   = newwin(9, 26,  1 + VIEW_OFFSET_Y, 54 + VIEW_OFFSET_X);
 WINDOW* w_skills  = newwin(skill_win_size_y, 26, infooffsetybottom + VIEW_OFFSET_Y, 0 + VIEW_OFFSET_X);
 WINDOW* w_info    = newwin(3, FULL_SCREEN_WIDTH, infooffsetytop + VIEW_OFFSET_Y,  0 + VIEW_OFFSET_X);

 for (int i = 0; i < FULL_SCREEN_WIDTH+1; i++) {
  //Horizontal line top grid
  mvwputch(w_grid_top, 10, i, BORDER_COLOR, LINE_OXOX);
  mvwputch(w_grid_top, 14, i, BORDER_COLOR, LINE_OXOX);

  //Vertical line top grid
  if (i <= infooffsetybottom) {
   mvwputch(w_grid_top, i, 26, BORDER_COLOR, LINE_XOXO);
   mvwputch(w_grid_top, i, 53, BORDER_COLOR, LINE_XOXO);
   mvwputch(w_grid_top, i, FULL_SCREEN_WIDTH, BORDER_COLOR, LINE_XOXO);
  }

  //Horizontal line skills
  if (i <= 26) {
   mvwputch(w_grid_skill, skill_win_size_y, i, BORDER_COLOR, LINE_OXOX);
  }

  //Vertical line skills
  if (i <= skill_win_size_y) {
   mvwputch(w_grid_skill, i, 26, BORDER_COLOR, LINE_XOXO);
  }

  //Horizontal line traits
  if (i <= 26) {
   mvwputch(w_grid_trait, trait_win_size_y, i, BORDER_COLOR, LINE_OXOX);
  }

  //Vertical line traits
  if (i <= trait_win_size_y) {
   mvwputch(w_grid_trait, i, 26, BORDER_COLOR, LINE_XOXO);
  }

  //Horizontal line effects
  if (i <= 27) {
   mvwputch(w_grid_effect, effect_win_size_y, i, BORDER_COLOR, LINE_OXOX);
  }

  //Vertical line effects
  if (i <= effect_win_size_y) {
   mvwputch(w_grid_effect, i, 0, BORDER_COLOR, LINE_XOXO);
   mvwputch(w_grid_effect, i, 27, BORDER_COLOR, LINE_XOXO);
  }
 }

 //Intersections top grid
 mvwputch(w_grid_top, 14, 26, BORDER_COLOR, LINE_OXXX); // T
 mvwputch(w_grid_top, 14, 53, BORDER_COLOR, LINE_OXXX); // T
 mvwputch(w_grid_top, 10, 26, BORDER_COLOR, LINE_XXOX); // _|_
 mvwputch(w_grid_top, 10, 53, BORDER_COLOR, LINE_XXOX); // _|_
 mvwputch(w_grid_top, 10, FULL_SCREEN_WIDTH, BORDER_COLOR, LINE_XOXX); // -|
 mvwputch(w_grid_top, 14, FULL_SCREEN_WIDTH, BORDER_COLOR, LINE_XOXX); // -|
 wrefresh(w_grid_top);

 mvwputch(w_grid_skill, skill_win_size_y, 26, BORDER_COLOR, LINE_XOOX); // _|

 if (skill_win_size_y > trait_win_size_y)
  mvwputch(w_grid_skill, trait_win_size_y, 26, BORDER_COLOR, LINE_XXXO); // |-
 else if (skill_win_size_y == trait_win_size_y)
  mvwputch(w_grid_skill, trait_win_size_y, 26, BORDER_COLOR, LINE_XXOX); // _|_

 mvwputch(w_grid_trait, trait_win_size_y, 26, BORDER_COLOR, LINE_XOOX); // _|

 if (trait_win_size_y > effect_win_size_y)
  mvwputch(w_grid_trait, effect_win_size_y, 26, BORDER_COLOR, LINE_XXXO); // |-
 else if (trait_win_size_y == effect_win_size_y)
  mvwputch(w_grid_trait, effect_win_size_y, 26, BORDER_COLOR, LINE_XXOX); // _|_
 else if (trait_win_size_y < effect_win_size_y) {
  mvwputch(w_grid_trait, trait_win_size_y, 26, BORDER_COLOR, LINE_XOXX); // -|
  mvwputch(w_grid_trait, effect_win_size_y, 26, BORDER_COLOR, LINE_XXOO); // |_
 }

 mvwputch(w_grid_effect, effect_win_size_y, 0, BORDER_COLOR, LINE_XXOO); // |_
 mvwputch(w_grid_effect, effect_win_size_y, 27, BORDER_COLOR, LINE_XOOX); // _|

 wrefresh(w_grid_skill);
 wrefresh(w_grid_effect);
 wrefresh(w_grid_trait);

 //-1 for header
 trait_win_size_y--;
 skill_win_size_y--;
 effect_win_size_y--;

// Print name and header

    std::string gender_prof;
    // Post-humanity trumps your pre-Cataclysm life.
    if (crossed_threshold()) {
        std::vector<std::string> traitslist;
        std::string race;
        for (std::set<std::string>::iterator iter = my_mutations.begin(); iter != my_mutations.end(); ++iter) {
            traitslist.push_back(*iter);
        }
        for (int i = 0; i < traitslist.size(); i++) {
            if (mutation_data[traitslist[i]].threshold == true)
                race = traits[traitslist[i]].name;
            }
            const char *format;
            if (male) {
                format = _("%s - a male %s");
            }
            else {
                format = _("%s - a female %s");
            }
            gender_prof = string_format(format, name.c_str(), race.c_str());
    } else if (prof == NULL || prof == prof->generic()) {
        if (male) {
            gender_prof = string_format(_("%s - Male"), name.c_str());
        } else {
            gender_prof = string_format(_("%s - Female"), name.c_str());
        }
    } else {
        //~ player info: "<name> - <gender specific profession>"
        gender_prof = string_format(_("%s - %s"), name.c_str(), prof->gender_appropriate_name(male).c_str());
    }
    mvwprintw(w_tip, 0, 0, gender_prof.c_str());

 mvwprintz(w_tip, 0, 39, c_ltred, _("| Press TAB to cycle, ESC or q to return."));
 wrefresh(w_tip);

// First!  Default STATS screen.
 const char* title_STATS = _("STATS");
 mvwprintz(w_stats, 0, 13 - utf8_width(title_STATS)/2, c_ltgray, title_STATS);
 mvwprintz(w_stats, 2, 1, c_ltgray, "                     ");
 mvwprintz(w_stats, 2, 1, c_ltgray, _("Strength:"));
 mvwprintz(w_stats, 2, 20, c_ltgray, str_max>9?"(%d)":" (%d)", str_max);
 mvwprintz(w_stats, 3, 1, c_ltgray, "                     ");
 mvwprintz(w_stats, 3, 1, c_ltgray, _("Dexterity:"));
 mvwprintz(w_stats, 3, 20, c_ltgray, dex_max>9?"(%d)":" (%d)", dex_max);
 mvwprintz(w_stats, 4, 1, c_ltgray, "                     ");
 mvwprintz(w_stats, 4, 1, c_ltgray, _("Intelligence:"));
 mvwprintz(w_stats, 4, 20, c_ltgray, int_max>9?"(%d)":" (%d)", int_max);
 mvwprintz(w_stats, 5, 1, c_ltgray, "                     ");
 mvwprintz(w_stats, 5, 1, c_ltgray, _("Perception:"));
 mvwprintz(w_stats, 5, 20, c_ltgray, per_max>9?"(%d)":" (%d)", per_max);

 nc_color status = c_white;

 if (str_cur <= 0)
  status = c_dkgray;
 else if (str_cur < str_max / 2)
  status = c_red;
 else if (str_cur < str_max)
  status = c_ltred;
 else if (str_cur == str_max)
  status = c_white;
 else if (str_cur < str_max * 1.5)
  status = c_ltgreen;
 else
  status = c_green;
 mvwprintz(w_stats,  2, (str_cur < 10 ? 17 : 16), status, "%d", str_cur);

 if (dex_cur <= 0)
  status = c_dkgray;
 else if (dex_cur < dex_max / 2)
  status = c_red;
 else if (dex_cur < dex_max)
  status = c_ltred;
 else if (dex_cur == dex_max)
  status = c_white;
 else if (dex_cur < dex_max * 1.5)
  status = c_ltgreen;
 else
  status = c_green;
 mvwprintz(w_stats,  3, (dex_cur < 10 ? 17 : 16), status, "%d", dex_cur);

 if (int_cur <= 0)
  status = c_dkgray;
 else if (int_cur < int_max / 2)
  status = c_red;
 else if (int_cur < int_max)
  status = c_ltred;
 else if (int_cur == int_max)
  status = c_white;
 else if (int_cur < int_max * 1.5)
  status = c_ltgreen;
 else
  status = c_green;
 mvwprintz(w_stats,  4, (int_cur < 10 ? 17 : 16), status, "%d", int_cur);

 if (per_cur <= 0)
  status = c_dkgray;
 else if (per_cur < per_max / 2)
  status = c_red;
 else if (per_cur < per_max)
  status = c_ltred;
 else if (per_cur == per_max)
  status = c_white;
 else if (per_cur < per_max * 1.5)
  status = c_ltgreen;
 else
  status = c_green;
 mvwprintz(w_stats,  5, (per_cur < 10 ? 17 : 16), status, "%d", per_cur);

 wrefresh(w_stats);

// Next, draw encumberment.
 std::string asText[] = {_("Torso"), _("Head"), _("Eyes"), _("Mouth"), _("Arms"), _("Hands"), _("Legs"), _("Feet")};
 body_part aBodyPart[] = {bp_torso, bp_head, bp_eyes, bp_mouth, bp_arms, bp_hands, bp_legs, bp_feet};
 int iEnc, iArmorEnc, iWarmth;
 double iLayers;

 const char *title_ENCUMB = _("ENCUMBRANCE AND WARMTH");
 mvwprintz(w_encumb, 0, 13 - utf8_width(title_ENCUMB)/2, c_ltgray, title_ENCUMB);
 for (int i=0; i < 8; i++) {
  iLayers = iArmorEnc = 0;
  iWarmth = warmth(body_part(i));
  iEnc = encumb(aBodyPart[i], iLayers, iArmorEnc);
  mvwprintz(w_encumb, i+1, 1, c_ltgray, "%s:", asText[i].c_str());
  mvwprintz(w_encumb, i+1, 8, c_ltgray, "(%d)", iLayers);
  mvwprintz(w_encumb, i+1, 11, c_ltgray, "%*s%d%s%d=", (iArmorEnc < 0 || iArmorEnc > 9 ? 1 : 2), " ", iArmorEnc, "+", iEnc-iArmorEnc);
  wprintz(w_encumb, encumb_color(iEnc), "%s%d", (iEnc < 0 || iEnc > 9 ? "" : " ") , iEnc);
  // Color the warmth value to let the player know what is sufficient
  nc_color color = c_ltgray;
  if (i == bp_eyes) continue; // Eyes don't count towards warmth
  else if (temp_conv[i] >  BODYTEMP_SCORCHING) color = c_red;
  else if (temp_conv[i] >  BODYTEMP_VERY_HOT)  color = c_ltred;
  else if (temp_conv[i] >  BODYTEMP_HOT)       color = c_yellow;
  else if (temp_conv[i] >  BODYTEMP_COLD)      color = c_green; // More than cold is comfortable
  else if (temp_conv[i] >  BODYTEMP_VERY_COLD) color = c_ltblue;
  else if (temp_conv[i] >  BODYTEMP_FREEZING)  color = c_cyan;
  else if (temp_conv[i] <= BODYTEMP_FREEZING)  color = c_blue;
  wprintz(w_encumb, color, " (%3d)", iWarmth);
 }
 wrefresh(w_encumb);

// Next, draw traits.
 const char *title_TRAITS = _("TRAITS");
 mvwprintz(w_traits, 0, 13 - utf8_width(title_TRAITS)/2, c_ltgray, title_TRAITS);
 std::sort(traitslist.begin(), traitslist.end(), trait_display_sort);
 for (int i = 0; i < traitslist.size() && i < trait_win_size_y; i++) {
  if (traits[traitslist[i]].points > 0)
   status = c_ltgreen;
  else if (traits[traitslist[i]].points < 0)
   status = c_ltred;
  else
   status = c_yellow;
  mvwprintz(w_traits, i+1, 1, status, traits[traitslist[i]].name.c_str());
 }

 wrefresh(w_traits);

// Next, draw effects.
 const char *title_EFFECTS = _("EFFECTS");
 mvwprintz(w_effects, 0, 13 - utf8_width(title_EFFECTS)/2, c_ltgray, title_EFFECTS);
 for (int i = 0; i < effect_name.size() && i < effect_win_size_y; i++) {
  mvwprintz(w_effects, i+1, 0, c_ltgray, "%s", effect_name[i].c_str());
 }
 wrefresh(w_effects);

// Next, draw skills.
 line = 1;
 std::vector<Skill*> skillslist;
 const char *title_SKILLS = _("SKILLS");
 mvwprintz(w_skills, 0, 13 - utf8_width(title_SKILLS)/2, c_ltgray, title_SKILLS);

 std::vector<std::pair<Skill *, int> > sorted;
 int num_skills = Skill::skills.size();
 for (int i = 0; i < num_skills; i++) {
     Skill *s = Skill::skills[i];
     SkillLevel &sl = skillLevel(s);
     sorted.push_back(std::pair<Skill *, int>(s, sl.level() * 100 + sl.exercise()));
 }
 std::sort(sorted.begin(), sorted.end(), skill_display_sort);
 for (std::vector<std::pair<Skill *, int> >::iterator i = sorted.begin(); i != sorted.end(); ++i) {
     skillslist.push_back((*i).first);
 }

 for (std::vector<Skill*>::iterator aSkill = skillslist.begin();
      aSkill != skillslist.end(); ++aSkill)
 {
   SkillLevel level = skillLevel(*aSkill);

   // Default to not training and not rusting
   nc_color text_color = c_blue;
   bool training = level.isTraining();
   bool rusting = level.isRusting(g->turn);

   if(training && rusting)
   {
       text_color = c_ltred;
   }
   else if (training)
   {
       text_color = c_ltblue;
   }
   else if (rusting)
   {
       text_color = c_red;
   }

   if (line < skill_win_size_y + 1)
   {
     mvwprintz(w_skills, line, 1, text_color, "%s:", (*aSkill)->name().c_str());
     mvwprintz(w_skills, line, 19, text_color, "%-2d(%2d%%)", (int)level,
               (level.exercise() <  0 ? 0 : level.exercise()));
     line++;
   }
 }

 wrefresh(w_skills);

// Finally, draw speed.
 const char *title_SPEED = _("SPEED");
 mvwprintz(w_speed, 0, 13 - utf8_width(title_SPEED)/2, c_ltgray, title_SPEED);
 mvwprintz(w_speed, 1,  1, c_ltgray, _("Base Move Cost:"));
 mvwprintz(w_speed, 2,  1, c_ltgray, _("Current Speed:"));
 int newmoves = get_speed();
 int pen = 0;
 line = 3;
 if (weight_carried() > weight_capacity()) {
  pen = 25 * (weight_carried() - weight_capacity()) / (weight_capacity());
  mvwprintz(w_speed, line, 1, c_red, _("Overburdened        -%s%d%%"),
            (pen < 10 ? " " : ""), pen);
  line++;
 }
 pen = int(morale_level() / 25);
 if (abs(pen) >= 4) {
  if (pen > 10)
   pen = 10;
  else if (pen < -10)
   pen = -10;
  if (pen > 0)
   mvwprintz(w_speed, line, 1, c_green, _("Good mood           +%s%d%%"),
             (pen < 10 ? " " : ""), pen);
  else
   mvwprintz(w_speed, line, 1, c_red, _("Depressed           -%s%d%%"),
             (abs(pen) < 10 ? " " : ""), abs(pen));
  line++;
 }
 pen = int((pain - pkill) * .7);
 if (has_trait("CENOBITE")) {
      pen /= 4;
  }
 if (pen > 60)
  pen = 60;
 if (pen >= 1) {
  mvwprintz(w_speed, line, 1, c_red, _("Pain                -%s%d%%"),
            (pen < 10 ? " " : ""), pen);
  line++;
 }
 if (pkill >= 10) {
  pen = int(pkill * .1);
  mvwprintz(w_speed, line, 1, c_red, _("Painkillers         -%s%d%%"),
            (pen < 10 ? " " : ""), pen);
  line++;
 }
 if (stim != 0) {
  pen = stim;
  if (pen > 0)
   mvwprintz(w_speed, line, 1, c_green, _("Stimulants          +%s%d%%"),
            (pen < 10 ? " " : ""), pen);
  else
   mvwprintz(w_speed, line, 1, c_red, _("Depressants         -%s%d%%"),
            (abs(pen) < 10 ? " " : ""), abs(pen));
  line++;
 }
 if (thirst > 40) {
  pen = int((thirst - 40) / 10);
  mvwprintz(w_speed, line, 1, c_red, _("Thirst              -%s%d%%"),
            (pen < 10 ? " " : ""), pen);
  line++;
 }
 if (hunger > 100) {
  pen = int((hunger - 100) / 10);
  mvwprintz(w_speed, line, 1, c_red, _("Hunger              -%s%d%%"),
            (pen < 10 ? " " : ""), pen);
  line++;
 }
 if (has_trait("SUNLIGHT_DEPENDENT") && !g->is_in_sunlight(posx, posy)) {
  pen = (g->light_level() >= 12 ? 5 : 10);
  mvwprintz(w_speed, line, 1, c_red, _("Out of Sunlight     -%s%d%%"),
            (pen < 10 ? " " : ""), pen);
  line++;
 }
 if (has_trait ("COLDBLOOD4") && g->get_temperature() > 65) {
  pen = int( (g->get_temperature() - 65) / 2);
  mvwprintz(w_speed, line, 1, c_green, _("Cold-Blooded        +%s%d%%"),
            (pen < 10 ? " " : ""), pen);
  line++;
 }
  if ((has_trait("COLDBLOOD") || has_trait("COLDBLOOD2") ||
      has_trait("COLDBLOOD3") || has_trait("COLDBLOOD4")) &&
      g->get_temperature() < 65) {
  if (has_trait("COLDBLOOD3") || has_trait("COLDBLOOD4")) {
   pen = int( (65 - g->get_temperature()) / 2);
   }
  else if (has_trait("COLDBLOOD2")) {
   pen = int( (65 - g->get_temperature()) / 3);
   }
  else pen = int( (65 - g->get_temperature()) / 2);
  mvwprintz(w_speed, line, 1, c_red, _("Cold-Blooded        -%s%d%%"),
            (pen < 10 ? " " : ""), pen);
  line++;
 }

    std::map<std::string, int> speed_effects;
    std::string dis_text = "";
    for (int i = 0; i < illness.size(); i++) {
        int move_adjust = disease_speed_boost(illness[i]);
        if (move_adjust != 0) {
            if (dis_combined_name(illness[i]) == "") {
                dis_text = dis_name(illness[i]);
            } else {
                dis_text = dis_combined_name(illness[i]);
            }
            speed_effects[dis_text] += move_adjust;
        }
    }

    for (std::map<std::string, int>::iterator it = speed_effects.begin();
          it != speed_effects.end(); ++it) {
        nc_color col = (it->second > 0 ? c_green : c_red);
        mvwprintz(w_speed, line,  1, col, "%s", it->first.c_str());
        mvwprintz(w_speed, line, 21, col, (it->second > 0 ? "+" : "-"));
        mvwprintz(w_speed, line, (abs(it->second) >= 10 ? 22 : 23), col, "%d%%",
                   abs(it->second));
        line++;
    }

 if (has_trait("QUICK")) {
  pen = int(newmoves * .1);
  mvwprintz(w_speed, line, 1, c_green, _("Quick               +%s%d%%"),
            (pen < 10 ? " " : ""), pen);
 }
 if (has_bionic("bio_speed")) {
  pen = int(newmoves * .1);
  mvwprintz(w_speed, line, 1, c_green, _("Bionic Speed        +%s%d%%"),
            (pen < 10 ? " " : ""), pen);
 }
 int runcost = run_cost(100);
 nc_color col = (runcost <= 100 ? c_green : c_red);
 mvwprintz(w_speed, 1, (runcost  >= 100 ? 21 : (runcost  < 10 ? 23 : 22)), col,
           "%d", runcost);
 col = (newmoves >= 100 ? c_green : c_red);
 mvwprintz(w_speed, 2, (newmoves >= 100 ? 21 : (newmoves < 10 ? 23 : 22)), col,
           "%d", newmoves);
 wrefresh(w_speed);

 refresh();
 int curtab = 1;
 int min, max;
 line = 0;
 bool done = false;
 int half_y = 0;

// Initial printing is DONE.  Now we give the player a chance to scroll around
// and "hover" over different items for more info.
 do {
  werase(w_info);
  switch (curtab) {
  case 1: // Stats tab
   mvwprintz(w_stats, 0, 0, h_ltgray, _("                          "));
   mvwprintz(w_stats, 0, 13 - utf8_width(title_STATS)/2, h_ltgray, title_STATS);
   if (line == 0) {
    mvwprintz(w_stats, 2, 1, h_ltgray, _("Strength:"));

// display player current STR effects
    mvwprintz(w_stats, 6, 1, c_magenta, _("Base HP: %d              "),
             hp_max[1]);
    mvwprintz(w_stats, 7, 1, c_magenta, _("Carry weight: %.1f %s     "), convert_weight(weight_capacity(false)),
                      OPTIONS["USE_METRIC_WEIGHTS"] == "kg"?_("kg"):_("lbs"));
    mvwprintz(w_stats, 8, 1, c_magenta, _("Melee damage: %d         "),
             base_damage(false));

    fold_and_print(w_info, 0, 1, FULL_SCREEN_WIDTH - 2, c_magenta, _("\
Strength affects your melee damage, the amount of weight you can carry, your total HP, \
your resistance to many diseases, and the effectiveness of actions which require brute force."));
   } else if (line == 1) {
    mvwprintz(w_stats, 3, 1, h_ltgray, _("Dexterity:"));
 // display player current DEX effects
    mvwprintz(w_stats, 6, 1, c_magenta, _("Melee to-hit bonus: +%d                      "),
             base_to_hit(false));
    mvwprintz(w_stats, 7, 1, c_magenta, "                                            ");
    mvwprintz(w_stats, 7, 1, c_magenta, _("Ranged penalty: -%d"),
             abs(ranged_dex_mod(false)));
    mvwprintz(w_stats, 8, 1, c_magenta, "                                            ");
    if (throw_dex_mod(false) <= 0) {
        mvwprintz(w_stats, 8, 1, c_magenta, _("Throwing bonus: +%d"),
                  abs(throw_dex_mod(false)));
    } else {
        mvwprintz(w_stats, 8, 1, c_magenta, _("Throwing penalty: -%d"),
                  abs(throw_dex_mod(false)));
    }
    fold_and_print(w_info, 0, 1, FULL_SCREEN_WIDTH - 2, c_magenta, _("\
Dexterity affects your chance to hit in melee combat, helps you steady your \
gun for ranged combat, and enhances many actions that require finesse."));
   } else if (line == 2) {
    mvwprintz(w_stats, 4, 1, h_ltgray, _("Intelligence:"));
 // display player current INT effects
   mvwprintz(w_stats, 6, 1, c_magenta, _("Read times: %d%%           "),
             read_speed(false));
   mvwprintz(w_stats, 7, 1, c_magenta, _("Skill rust: %d%%           "),
             rust_rate(false));
   mvwprintz(w_stats, 8, 1, c_magenta, _("Crafting Bonus: %d          "),
             int_cur);

    fold_and_print(w_info, 0, 1, FULL_SCREEN_WIDTH - 2, c_magenta, _("\
Intelligence is less important in most situations, but it is vital for more complex tasks like \
electronics crafting. It also affects how much skill you can pick up from reading a book."));
   } else if (line == 3) {
    mvwprintz(w_stats, 5, 1, h_ltgray, _("Perception:"));

       mvwprintz(w_stats, 6, 1,  c_magenta, _("Ranged penalty: -%d"),
             abs(ranged_per_mod(false)),"          ");
    mvwprintz(w_stats, 7, 1, c_magenta, _("Trap detection level: %d       "),
             per_cur);
    mvwprintz(w_stats, 8, 1, c_magenta, "                             ");
    fold_and_print(w_info, 0, 1, FULL_SCREEN_WIDTH - 2, c_magenta, _("\
Perception is the most important stat for ranged combat. It's also used for \
detecting traps and other things of interest."));
   }
   wrefresh(w_stats);
   wrefresh(w_info);
   switch (input()) {
    case 'j':
     line++;
     if (line == 4)
      line = 0;
     break;
    case 'k':
     line--;
     if (line == -1)
      line = 3;
     break;
    case '\t':
     mvwprintz(w_stats, 0, 0, c_ltgray, _("                          "));
     mvwprintz(w_stats, 0, 13 - utf8_width(title_STATS)/2, c_ltgray, title_STATS);
     wrefresh(w_stats);
     line = 0;
     curtab++;
     break;
    case 'q':
    case KEY_ESCAPE:
     done = true;
   }
   mvwprintz(w_stats, 2, 1, c_ltgray, _("Strength:"));
   mvwprintz(w_stats, 3, 1, c_ltgray, _("Dexterity:"));
   mvwprintz(w_stats, 4, 1, c_ltgray, _("Intelligence:"));
   mvwprintz(w_stats, 5, 1, c_ltgray, _("Perception:"));
   wrefresh(w_stats);
   break;
  case 2: // Encumberment tab
   mvwprintz(w_encumb, 0, 0, h_ltgray,  _("                          "));
   mvwprintz(w_encumb, 0, 13 - utf8_width(title_ENCUMB)/2, h_ltgray, title_ENCUMB);
   if (line == 0) {
    mvwprintz(w_encumb, 1, 1, h_ltgray, _("Torso"));
    fold_and_print(w_info, 0, 1, FULL_SCREEN_WIDTH - 2, c_magenta, _("\
Melee skill %+d;      Dodge skill %+d;\n\
Swimming costs %+d movement points;\n\
Melee and thrown attacks cost %+d movement points."), -encumb(bp_torso), -encumb(bp_torso),
              encumb(bp_torso) * (80 - skillLevel("swimming") * 3), encumb(bp_torso) * 20);
   } else if (line == 1) {
    mvwprintz(w_encumb, 2, 1, h_ltgray, _("Head"));
    fold_and_print(w_info, 0, 1, FULL_SCREEN_WIDTH - 2, c_magenta, _("\
Head encumbrance has no effect; it simply limits how much you can put on."));
   } else if (line == 2) {
    mvwprintz(w_encumb, 3, 1, h_ltgray, _("Eyes"));
    fold_and_print(w_info, 0, 1, FULL_SCREEN_WIDTH - 2, c_magenta, _("\
Perception %+d when checking traps or firing ranged weapons;\n\
Perception %+.1f when throwing items."), -encumb(bp_eyes),
double(double(-encumb(bp_eyes)) / 2));
   } else if (line == 3) {
    mvwprintz(w_encumb, 4, 1, h_ltgray, _("Mouth"));
    fold_and_print(w_info, 0, 1, FULL_SCREEN_WIDTH - 2, c_magenta, _("\
Running costs %+d movement points."), encumb(bp_mouth) * 5);
   } else if (line == 4)
  {
    mvwprintz(w_encumb, 5, 1, h_ltgray, _("Arms"));
    fold_and_print(w_info, 0, 1, FULL_SCREEN_WIDTH - 2, c_magenta, _("\
Arm encumbrance affects your accuracy with ranged weapons."));
   } else if (line == 5)
   {
    mvwprintz(w_encumb, 6, 1, h_ltgray, _("Hands"));
    fold_and_print(w_info, 0, 1, FULL_SCREEN_WIDTH - 2, c_magenta, _("\
Reloading costs %+d movement points; \
Dexterity %+d when throwing items."), encumb(bp_hands) * 30, -encumb(bp_hands));
   } else if (line == 6) {
    mvwprintz(w_encumb, 7, 1, h_ltgray, _("Legs"));
    fold_and_print(w_info, 0, 1, FULL_SCREEN_WIDTH - 2, c_magenta, _("\
Running costs %+d movement points;  Swimming costs %+d movement points;\n\
Dodge skill %+.1f."), encumb(bp_legs) * 3,
              encumb(bp_legs) *(50 - skillLevel("swimming") * 2),
                     double(double(-encumb(bp_legs)) / 2));
   } else if (line == 7) {
    mvwprintz(w_encumb, 8, 1, h_ltgray, _("Feet"));
    fold_and_print(w_info, 0, 1, FULL_SCREEN_WIDTH - 2, c_magenta, _("\
Running costs %+d movement points."), encumb(bp_feet) * 5);
   }
   wrefresh(w_encumb);
   wrefresh(w_info);
   switch (input()) {
    case 'j':
     line++;
     if (line == 8)
      line = 0;
     break;
    case 'k':
     line--;
     if (line == -1)
      line = 7;
     break;
    case '\t':
     mvwprintz(w_encumb, 0, 0, c_ltgray,  _("                          "));
     mvwprintz(w_encumb, 0, 13 - utf8_width(title_ENCUMB)/2, c_ltgray, title_ENCUMB);
     wrefresh(w_encumb);
     line = 0;
     curtab++;
     break;
    case 'q':
    case KEY_ESCAPE:
     done = true;
   }
   mvwprintz(w_encumb, 1, 1, c_ltgray, _("Torso"));
   mvwprintz(w_encumb, 2, 1, c_ltgray, _("Head"));
   mvwprintz(w_encumb, 3, 1, c_ltgray, _("Eyes"));
   mvwprintz(w_encumb, 4, 1, c_ltgray, _("Mouth"));
   mvwprintz(w_encumb, 5, 1, c_ltgray, _("Arms"));
   mvwprintz(w_encumb, 6, 1, c_ltgray, _("Hands"));
   mvwprintz(w_encumb, 7, 1, c_ltgray, _("Legs"));
   mvwprintz(w_encumb, 8, 1, c_ltgray, _("Feet"));
   wrefresh(w_encumb);
   break;
  case 4: // Traits tab
   mvwprintz(w_traits, 0, 0, h_ltgray,  _("                          "));
   mvwprintz(w_traits, 0, 13 - utf8_width(title_TRAITS)/2, h_ltgray, title_TRAITS);
   if (line <= (trait_win_size_y-1)/2) {
    min = 0;
    max = trait_win_size_y;
    if (traitslist.size() < max)
     max = traitslist.size();
   } else if (line >= traitslist.size() - (trait_win_size_y+1)/2) {
    min = (traitslist.size() < trait_win_size_y ? 0 : traitslist.size() - trait_win_size_y);
    max = traitslist.size();
   } else {
    min = line - (trait_win_size_y-1)/2;
    max = line + (trait_win_size_y+1)/2;
    if (traitslist.size() < max)
     max = traitslist.size();
    if (min < 0)
     min = 0;
   }

   for (int i = min; i < max; i++) {
    mvwprintz(w_traits, 1 + i - min, 1, c_ltgray, "                         ");
    if (i > traits.size())
     status = c_ltblue;
    else if (traits[traitslist[i]].points > 0)
     status = c_ltgreen;
    else if (traits[traitslist[i]].points < 0)
     status = c_ltred;
    else
     status = c_yellow;
    if (i == line)
     mvwprintz(w_traits, 1 + i - min, 1, hilite(status), "%s",
               traits[traitslist[i]].name.c_str());
    else
     mvwprintz(w_traits, 1 + i - min, 1, status, "%s",
               traits[traitslist[i]].name.c_str());
   }
   if (line >= 0 && line < traitslist.size()) {
     fold_and_print(w_info, 0, 1, FULL_SCREEN_WIDTH-2, c_magenta, traits[traitslist[line]].description);
   }
   wrefresh(w_traits);
   wrefresh(w_info);
   switch (input()) {
    case 'j':
     if (line < traitslist.size() - 1)
      line++;
     break;
    case 'k':
     if (line > 0)
      line--;
     break;
    case '\t':
     mvwprintz(w_traits, 0, 0, c_ltgray,  _("                          "));
     mvwprintz(w_traits, 0, 13 - utf8_width(title_TRAITS)/2, c_ltgray, title_TRAITS);
     for (int i = 0; i < traitslist.size() && i < trait_win_size_y; i++) {
      mvwprintz(w_traits, i + 1, 1, c_black, "                         ");
      if (traits[traitslist[i]].points > 0)
       status = c_ltgreen;
      else if (traits[traitslist[i]].points < 0)
       status = c_ltred;
      else
       status = c_yellow;
      mvwprintz(w_traits, i + 1, 1, status, "%s", traits[traitslist[i]].name.c_str());
     }
     wrefresh(w_traits);
     line = 0;
     curtab++;
     break;
    case 'q':
    case KEY_ESCAPE:
     done = true;
   }
   break;

  case 5: // Effects tab
   mvwprintz(w_effects, 0, 0, h_ltgray,  _("                          "));
   mvwprintz(w_effects, 0, 13 - utf8_width(title_EFFECTS)/2, h_ltgray, title_EFFECTS);
   half_y = effect_win_size_y / 2;
   if (line <= half_y) {
    min = 0;
    max = effect_win_size_y;
    if (effect_name.size() < max)
     max = effect_name.size();
   } else if (line >= effect_name.size() - half_y) {
    min = (effect_name.size() < effect_win_size_y ? 0 : effect_name.size() - effect_win_size_y);
    max = effect_name.size();
   } else {
    min = line - half_y;
    max = line - half_y + effect_win_size_y;
    if (effect_name.size() < max)
     max = effect_name.size();
    if (min < 0)
     min = 0;
   }

   for (int i = min; i < max; i++) {
    if (i == line)
     mvwprintz(w_effects, 1 + i - min, 0, h_ltgray, "%s", effect_name[i].c_str());
    else
     mvwprintz(w_effects, 1 + i - min, 0, c_ltgray, "%s", effect_name[i].c_str());
   }
   if (line >= 0 && line < effect_text.size()) {
    fold_and_print(w_info, 0, 1, FULL_SCREEN_WIDTH-2, c_magenta, effect_text[line]);
   }
   wrefresh(w_effects);
   wrefresh(w_info);
   switch (input()) {
    case 'j':
     if (line < effect_name.size() - 1)
      line++;
     break;
    case 'k':
     if (line > 0)
      line--;
     break;
    case '\t':
     mvwprintz(w_effects, 0, 0, c_ltgray,  _("                          "));
     mvwprintz(w_effects, 0, 13 - utf8_width(title_EFFECTS)/2, c_ltgray, title_EFFECTS);
     for (int i = 0; i < effect_name.size() && i < 7; i++)
      mvwprintz(w_effects, i + 1, 0, c_ltgray, "%s", effect_name[i].c_str());
     wrefresh(w_effects);
     line = 0;
     curtab = 1;
     break;
    case 'q':
    case KEY_ESCAPE:
     done = true;
   }
   break;

  case 3: // Skills tab
   mvwprintz(w_skills, 0, 0, h_ltgray,  _("                          "));
   mvwprintz(w_skills, 0, 13 - utf8_width(title_SKILLS)/2, h_ltgray, title_SKILLS);
   half_y = skill_win_size_y / 2;
   if (line <= half_y) {
    min = 0;
    max = skill_win_size_y;
    if (skillslist.size() < max)
     max = skillslist.size();
   } else if (line >= skillslist.size() - half_y) {
    min = (skillslist.size() < skill_win_size_y ? 0 : skillslist.size() - skill_win_size_y);
    max = skillslist.size();
   } else {
    min = line - half_y;
    max = line - half_y + skill_win_size_y;
    if (skillslist.size() < max)
     max = skillslist.size();
    if (min < 0)
     min = 0;
   }

   Skill *selectedSkill = NULL;

   for (int i = min; i < max; i++)
   {
    Skill *aSkill = skillslist[i];
    SkillLevel level = skillLevel(aSkill);

    bool isLearning = level.isTraining();
    int exercise = level.exercise();
    bool rusting = level.isRusting(g->turn);

    if (i == line) {
      selectedSkill = aSkill;
     if (exercise >= 100)
      status = isLearning ? h_pink : h_magenta;
     else if (rusting)
      status = isLearning ? h_ltred : h_red;
     else
      status = isLearning ? h_ltblue : h_blue;
    } else {
     if (rusting)
      status = isLearning ? c_ltred : c_red;
     else
      status = isLearning ? c_ltblue : c_blue;
    }
    mvwprintz(w_skills, 1 + i - min, 1, c_ltgray, "                         ");
    mvwprintz(w_skills, 1 + i - min, 1, status, "%s:", aSkill->name().c_str());
    mvwprintz(w_skills, 1 + i - min,19, status, "%-2d(%2d%%)", (int)level, (exercise <  0 ? 0 : exercise));
   }

   //Draw Scrollbar
   draw_scrollbar(w_skills, line, skill_win_size_y, skillslist.size(), 1);

   werase(w_info);
   if (line >= 0 && line < skillslist.size()) {
    fold_and_print(w_info, 0, 1, FULL_SCREEN_WIDTH-2, c_magenta, selectedSkill->description());
   }
   wrefresh(w_skills);
   wrefresh(w_info);
   switch (input()) {
    case 'j':
     if (line < skillslist.size() - 1)
      line++;
     break;
    case 'k':
     if (line > 0)
      line--;
     break;
    case '\t':
      werase(w_skills);
     mvwprintz(w_skills, 0, 0, c_ltgray,  _("                          "));
     mvwprintz(w_skills, 0, 13 - utf8_width(title_SKILLS)/2, c_ltgray, title_SKILLS);
     for (int i = 0; i < skillslist.size() && i < skill_win_size_y; i++) {
      Skill *thisSkill = skillslist[i];
      SkillLevel level = skillLevel(thisSkill);
      bool isLearning = level.isTraining();
      bool rusting = level.isRusting(g->turn);

      if (rusting)
       status = isLearning ? c_ltred : c_red;
      else
       status = isLearning ? c_ltblue : c_blue;

      mvwprintz(w_skills, i + 1,  1, status, "%s:", thisSkill->name().c_str());
      mvwprintz(w_skills, i + 1, 19, status, "%-2d(%2d%%)", (int)level, (level.exercise() <  0 ? 0 : level.exercise()));
     }
     wrefresh(w_skills);
     line = 0;
     curtab++;
     break;
   case ' ':
     skillLevel(selectedSkill).toggleTraining();
     break;
    case 'q':
    case 'Q':
    case KEY_ESCAPE:
     done = true;
   }
  }
 } while (!done);

 werase(w_info);
 werase(w_tip);
 werase(w_stats);
 werase(w_encumb);
 werase(w_traits);
 werase(w_effects);
 werase(w_skills);
 werase(w_speed);
 werase(w_info);
 werase(w_grid_top);
 werase(w_grid_effect);
 werase(w_grid_skill);
 werase(w_grid_trait);

 delwin(w_info);
 delwin(w_tip);
 delwin(w_stats);
 delwin(w_encumb);
 delwin(w_traits);
 delwin(w_effects);
 delwin(w_skills);
 delwin(w_speed);
 delwin(w_grid_top);
 delwin(w_grid_effect);
 delwin(w_grid_skill);
 delwin(w_grid_trait);
}

void player::disp_morale()
{
    // Ensure the player's persistent morale effects are up-to-date.
    apply_persistent_morale();

    // Create and draw the window itself.
    WINDOW *w = newwin(FULL_SCREEN_HEIGHT, FULL_SCREEN_WIDTH,
                        (TERMY > FULL_SCREEN_HEIGHT) ? (TERMY-FULL_SCREEN_HEIGHT)/2 : 0,
                        (TERMX > FULL_SCREEN_WIDTH) ? (TERMX-FULL_SCREEN_WIDTH)/2 : 0);
    draw_border(w);

    // Figure out how wide the name column needs to be.
    int name_column_width = 18;
    for (int i = 0; i < morale.size(); i++)
    {
        int length = morale[i].name(morale_data).length();
        if ( length > name_column_width)
        {
            name_column_width = length;
        }
    }

    // If it's too wide, truncate.
    if (name_column_width > 72)
    {
        name_column_width = 72;
    }

    // Start printing the number right after the name column.
    // We'll right-justify it later.
    int number_pos = name_column_width + 1;

    // Header
    mvwprintz(w, 1,  1, c_white, _("Morale Modifiers:"));
    mvwprintz(w, 2,  1, c_ltgray, _("Name"));
    mvwprintz(w, 2, name_column_width+2, c_ltgray, _("Value"));

    // Print out the morale entries.
    for (int i = 0; i < morale.size(); i++)
    {
        std::string name = morale[i].name(morale_data);
        int bonus = net_morale(morale[i]);

        // Trim the name if need be.
        if (name.length() > name_column_width)
        {
            name = name.erase(name_column_width-3, std::string::npos) + "...";
        }

        // Print out the name.
        mvwprintz(w, i + 3,  1, (bonus < 0 ? c_red : c_green), name.c_str());

        // Print out the number, right-justified.
        mvwprintz(w, i + 3, number_pos, (bonus < 0 ? c_red : c_green),
                  "% 6d", bonus);
    }

    // Print out the total morale, right-justified.
    int mor = morale_level();
    mvwprintz(w, 20, 1, (mor < 0 ? c_red : c_green), _("Total:"));
    mvwprintz(w, 20, number_pos, (mor < 0 ? c_red : c_green), "% 6d", mor);

    // Print out the focus gain rate, right-justified.
    double gain = (calc_focus_equilibrium() - focus_pool) / 100.0;
    mvwprintz(w, 22, 1, (gain < 0 ? c_red : c_green), _("Focus gain:"));
    mvwprintz(w, 22, number_pos-3, (gain < 0 ? c_red : c_green), _("%6.2f per minute"), gain);

    // Make sure the changes are shown.
    wrefresh(w);

    // Wait for any keystroke.
    getch();

    // Close the window.
    werase(w);
    delwin(w);
}

void player::disp_status(WINDOW *w, WINDOW *w2)
{
    bool sideStyle = use_narrow_sidebar();
    WINDOW *weapwin = sideStyle ? w2 : w;

    // Print current weapon, or attachment if active.
    item* gunmod = weapon.active_gunmod();
    std::string mode = "";
    std::stringstream attachment;
    if (gunmod != NULL)
    {
        attachment << gunmod->type->name.c_str();
        for (int i = 0; i < weapon.contents.size(); i++)
                if (weapon.contents[i].is_gunmod() &&
                        weapon.contents[i].has_flag("MODE_AUX"))
                    attachment << " (" << weapon.contents[i].charges << ")";
        mvwprintz(weapwin, sideStyle ? 1 : 0, 0, c_ltgray, _("%s (Mod)"), attachment.str().c_str());
    }
    else
    {
        if (weapon.mode == "MODE_BURST")
                mvwprintz(weapwin, sideStyle ? 1 : 0, 0, c_ltgray, _("%s (Burst)"), weapname().c_str());
        else
            mvwprintz(weapwin, sideStyle ? 1 : 0, 0, c_ltgray, _("%s"), weapname().c_str());
    }

    if (weapon.is_gun()) {
        int adj_recoil = recoil + driving_recoil;
        if (adj_recoil > 0) {
            nc_color c = c_ltgray;
            if (adj_recoil >= 36)
                c = c_red;
            else if (adj_recoil >= 20)
                c = c_ltred;
            else if (adj_recoil >= 4)
                c = c_yellow;
            int y = sideStyle ? 1 : 0;
            int x = sideStyle ? (getmaxx(weapwin) - 6) : 34;
            mvwprintz(weapwin, y, x, c, _("Recoil"));
        }
    }

    // Print currently used style or weapon mode.
    std::string style = "";
    if (is_armed())
    {
        //Show normal if no martial style is selected, or if the currently selected style does nothing for your weapon
        if (style_selected == "style_none" || (!can_melee() && !martialarts[style_selected].has_weapon(weapon.type->id)))
            style = _("Normal");
        else
            style = martialarts[style_selected].name;

        int x = sideStyle ? (getmaxx(weapwin) - 13) : 0;
        mvwprintz(weapwin, 1, x, c_red, style.c_str());
    }
    else
    {
        if (style_selected == "style_none")
        {
            style = _("No Style");
        }
        else
        {
            style = martialarts[style_selected].name;
        }
        if (style != "")
        {
            int x = sideStyle ? (getmaxx(weapwin) - 13) : 0;
            mvwprintz(weapwin, 1, x, c_blue, style.c_str());
        }
    }

    wmove(w, sideStyle ? 1 : 2, 0);
    if (hunger > 2800)
        wprintz(w, c_red,    _("Starving!"));
    else if (hunger > 1400)
        wprintz(w, c_ltred,  _("Near starving"));
    else if (hunger > 300)
        wprintz(w, c_ltred,  _("Famished"));
    else if (hunger > 100)
        wprintz(w, c_yellow, _("Very hungry"));
    else if (hunger > 40)
        wprintz(w, c_yellow, _("Hungry"));
    else if (hunger < 0)
        wprintz(w, c_green,  _("Full"));
    else if (hunger < -20)
        wprintz(w, c_green,  _("Sated"));
    else if (hunger < -60)
        wprintz(w, c_green,  _("Engorged"));

 // Find hottest/coldest bodypart
 int min = 0, max = 0;
 for (int i = 0; i < num_bp ; i++ ){
  if      (temp_cur[i] > BODYTEMP_HOT  && temp_cur[i] > temp_cur[max]) max = i;
  else if (temp_cur[i] < BODYTEMP_COLD && temp_cur[i] < temp_cur[min]) min = i;
 }
 // Compare which is most extreme
 int print;
 if (temp_cur[max] - BODYTEMP_NORM > BODYTEMP_NORM + temp_cur[min]) print = max;
 else print = min;
 // Assign zones to temp_cur and temp_conv for comparison
 int cur_zone = 0;
 if      (temp_cur[print] >  BODYTEMP_SCORCHING) cur_zone = 7;
 else if (temp_cur[print] >  BODYTEMP_VERY_HOT)  cur_zone = 6;
 else if (temp_cur[print] >  BODYTEMP_HOT)       cur_zone = 5;
 else if (temp_cur[print] >  BODYTEMP_COLD)      cur_zone = 4;
 else if (temp_cur[print] >  BODYTEMP_VERY_COLD) cur_zone = 3;
 else if (temp_cur[print] >  BODYTEMP_FREEZING)  cur_zone = 2;
 else if (temp_cur[print] <= BODYTEMP_FREEZING)  cur_zone = 1;
 int conv_zone = 0;
 if      (temp_conv[print] >  BODYTEMP_SCORCHING) conv_zone = 7;
 else if (temp_conv[print] >  BODYTEMP_VERY_HOT)  conv_zone = 6;
 else if (temp_conv[print] >  BODYTEMP_HOT)       conv_zone = 5;
 else if (temp_conv[print] >  BODYTEMP_COLD)      conv_zone = 4;
 else if (temp_conv[print] >  BODYTEMP_VERY_COLD) conv_zone = 3;
 else if (temp_conv[print] >  BODYTEMP_FREEZING)  conv_zone = 2;
 else if (temp_conv[print] <= BODYTEMP_FREEZING)  conv_zone = 1;
 // delta will be positive if temp_cur is rising
 int delta = conv_zone - cur_zone;
 // Decide if temp_cur is rising or falling
 const char *temp_message = "Error";
 if      (delta >   2) temp_message = _(" (Rising!!)");
 else if (delta ==  2) temp_message = _(" (Rising!)");
 else if (delta ==  1) temp_message = _(" (Rising)");
 else if (delta ==  0) temp_message = "";
 else if (delta == -1) temp_message = _(" (Falling)");
 else if (delta == -2) temp_message = _(" (Falling!)");
 else if (delta <  -2) temp_message = _(" (Falling!!)");
 // Print the hottest/coldest bodypart, and if it is rising or falling in temperature

    wmove(w, sideStyle ? 6 : 1, sideStyle ? 0 : 9);
    if      (temp_cur[print] >  BODYTEMP_SCORCHING)
        wprintz(w, c_red,   _("Scorching!%s"), temp_message);
    else if (temp_cur[print] >  BODYTEMP_VERY_HOT)
        wprintz(w, c_ltred, _("Very hot!%s"), temp_message);
    else if (temp_cur[print] >  BODYTEMP_HOT)
        wprintz(w, c_yellow,_("Warm%s"), temp_message);
    else if (temp_cur[print] >  BODYTEMP_COLD) // If you're warmer than cold, you are comfortable
        wprintz(w, c_green, _("Comfortable%s"), temp_message);
    else if (temp_cur[print] >  BODYTEMP_VERY_COLD)
        wprintz(w, c_ltblue,_("Chilly%s"), temp_message);
    else if (temp_cur[print] >  BODYTEMP_FREEZING)
        wprintz(w, c_cyan,  _("Very cold!%s"), temp_message);
    else if (temp_cur[print] <= BODYTEMP_FREEZING)
        wprintz(w, c_blue,  _("Freezing!%s"), temp_message);

    int x = sideStyle ? 37 : 32;
    int y = sideStyle ?  0 :  1;
    if(has_disease("deaf")) {
        mvwprintz(sideStyle ? w2 : w, y, x, c_red, _("Deaf!"), volume);
    } else {
        mvwprintz(sideStyle ? w2 : w, y, x, c_yellow, _("Sound %d"), volume);
    }
    volume = 0;

    wmove(w, 2, sideStyle ? 0 : 15);
    if (thirst > 520)
        wprintz(w, c_ltred,  _("Parched"));
    else if (thirst > 240)
        wprintz(w, c_ltred,  _("Dehydrated"));
    else if (thirst > 80)
        wprintz(w, c_yellow, _("Very thirsty"));
    else if (thirst > 40)
        wprintz(w, c_yellow, _("Thirsty"));
    else if (thirst < 0)
        wprintz(w, c_green,  _("Slaked"));
    else if (thirst < -20)
        wprintz(w, c_green,  _("Hydrated"));
    else if (thirst < -60)
        wprintz(w, c_green,  _("Turgid"));

    wmove(w, sideStyle ? 3 : 2, sideStyle ? 0 : 30);
    if (fatigue > 575)
        wprintz(w, c_red,    _("Exhausted"));
    else if (fatigue > 383)
        wprintz(w, c_ltred,  _("Dead tired"));
    else if (fatigue > 191)
        wprintz(w, c_yellow, _("Tired"));

    wmove(w, sideStyle ? 4 : 2, sideStyle ? 0 : 41);
    wprintz(w, c_white, _("Focus"));
    nc_color col_xp = c_dkgray;
    if (focus_pool >= 100)
        col_xp = c_white;
    else if (focus_pool >  0)
        col_xp = c_ltgray;
    wprintz(w, col_xp, " %d", focus_pool);

    nc_color col_pain = c_yellow;
    if (pain - pkill >= 60)
        col_pain = c_red;
    else if (pain - pkill >= 40)
        col_pain = c_ltred;
    if (pain - pkill > 0)
        mvwprintz(w, sideStyle ? 0 : 3, 0, col_pain, _("Pain %d"), pain - pkill);

    int morale_cur = morale_level ();
    nc_color col_morale = c_white;
    if (morale_cur >= 10)
        col_morale = c_green;
    else if (morale_cur <= -10)
        col_morale = c_red;
    const char *morale_str;
    if      (morale_cur >= 200) morale_str = "8D";
    else if (morale_cur >= 100) morale_str = ":D";
    else if (morale_cur >= 10)  morale_str = ":)";
    else if (morale_cur > -10)  morale_str = ":|";
    else if (morale_cur > -100) morale_str = "):";
    else if (morale_cur > -200) morale_str = "D:";
    else                        morale_str = "D8";
    mvwprintz(w, sideStyle ? 0 : 3, sideStyle ? 11 : 10, col_morale, morale_str);

 vehicle *veh = g->m.veh_at (posx, posy);
 if (in_vehicle && veh) {
  veh->print_fuel_indicator(w, sideStyle ? 2 : 3, sideStyle ? getmaxx(w) - 5 : 49);
  nc_color col_indf1 = c_ltgray;

  float strain = veh->strain();
  nc_color col_vel = strain <= 0? c_ltblue :
                     (strain <= 0.2? c_yellow :
                     (strain <= 0.4? c_ltred : c_red));

  bool has_turrets = false;
  for (int p = 0; p < veh->parts.size(); p++) {
   if (veh->part_flag (p, "TURRET")) {
    has_turrets = true;
    break;
   }
  }

  if (has_turrets) {
   mvwprintz(w, 3, sideStyle ? 16 : 25, col_indf1, "Gun:");
   wprintz(w, veh->turret_mode ? c_ltred : c_ltblue,
              veh->turret_mode ? "auto" : "off ");
  }

  //
  // Draw the speedometer.
  //

  int speedox = sideStyle ? 0 : 33;
  int speedoy = sideStyle ? 5 :  3;

  bool metric = OPTIONS["USE_METRIC_SPEEDS"] == "km/h";
  const char *units = metric ? _("km/h") : _("mph");
  int velx    = metric ?  5 : 4; // strlen(units) + 1
  int cruisex = metric ? 10 : 9; // strlen(units) + 6
  float conv  = metric ? 0.0161f : 0.01f;

  if (0 == sideStyle) {
    if (!veh->cruise_on) speedox += 2;
    if (!metric)         speedox++;
  }

  const char *speedo = veh->cruise_on ? "{%s....>....}" : "{%s....}";
  mvwprintz(w, speedoy, speedox,        col_indf1, speedo, units);
  mvwprintz(w, speedoy, speedox + velx, col_vel,   "%4d", int(veh->velocity * conv));
  if (veh->cruise_on)
    mvwprintz(w, speedoy, speedox + cruisex, c_ltgreen, "%4d", int(veh->cruise_velocity * conv));


  if (veh->velocity != 0) {
   nc_color col_indc = veh->skidding? c_red : c_green;
   int dfm = veh->face.dir() - veh->move.dir();
   wmove(w, sideStyle ? 5 : 3, getmaxx(w) - 3);
   wprintz(w, col_indc, dfm <  0 ? "L" : ".");
   wprintz(w, col_indc, dfm == 0 ? "0" : ".");
   wprintz(w, col_indc, dfm >  0 ? "R" : ".");
  }
 } else {  // Not in vehicle
  nc_color col_str = c_white, col_dex = c_white, col_int = c_white,
           col_per = c_white, col_spd = c_white, col_time = c_white;
  int str_bonus = get_str_bonus();
  int dex_bonus = get_dex_bonus();
  int int_bonus = get_int_bonus();
  int per_bonus = get_per_bonus();
  int spd_bonus = get_speed_bonus();
  if (str_bonus < 0)
   col_str = c_red;
  if (str_bonus > 0)
   col_str = c_green;
  if (dex_bonus  < 0)
   col_dex = c_red;
  if (dex_bonus  > 0)
   col_dex = c_green;
  if (int_bonus  < 0)
   col_int = c_red;
  if (int_bonus  > 0)
   col_int = c_green;
  if (per_bonus  < 0)
   col_per = c_red;
  if (per_bonus  > 0)
   col_per = c_green;
  if (spd_bonus < 0)
   col_spd = c_red;
  if (spd_bonus > 0)
   col_spd = c_green;

    int x  = sideStyle ? 18 : 13;
    int y  = sideStyle ?  0 :  3;
    int dx = sideStyle ?  0 :  7;
    int dy = sideStyle ?  1 :  0;
    mvwprintz(w, y + dy * 0, x + dx * 0, col_str, _("Str %2d"), get_str());
    mvwprintz(w, y + dy * 1, x + dx * 1, col_dex, _("Dex %2d"), get_dex());
    mvwprintz(w, y + dy * 2, x + dx * 2, col_int, _("Int %2d"), get_int());
    mvwprintz(w, y + dy * 3, x + dx * 3, col_per, _("Per %2d"), get_per());

    int spdx = sideStyle ?  0 : x + dx * 4;
    int spdy = sideStyle ?  5 : y + dy * 4;
    mvwprintz(w, spdy, spdx, col_spd, _("Spd %2d"), get_speed());
    if (this->weight_carried() > this->weight_capacity()) {
        col_time = h_black;
    }
    if (this->volume_carried() > this->volume_capacity() - 2) {
        if (this->weight_carried() > this->weight_capacity()) {
            col_time = c_dkgray_magenta;
        } else {
            col_time = c_dkgray_red;
        }
    }
    wprintz(w, col_time, "  %d", movecounter);
 }
}

bool player::has_trait(const std::string &flag) const
{
    // Look for active mutations and traits
    return (flag != "") && (my_mutations.find(flag) != my_mutations.end());
}

bool player::has_base_trait(const std::string &flag) const
{
    // Look only at base traits
    return (flag != "") && (my_traits.find(flag) != my_traits.end());
}

bool player::has_conflicting_trait(const std::string &flag) const
{
    return (has_opposite_trait(flag) || has_lower_trait(flag) || has_higher_trait(flag));
}

bool player::has_opposite_trait(const std::string &flag) const
{
    if (mutation_data[flag].cancels.size() > 0) {
        std::vector<std::string> cancels = mutation_data[flag].cancels;
        for (int i = 0; i < cancels.size(); i++) {
            if (has_trait(cancels[i])) {
                return true;
            }
        }
    }
    return false;
}

bool player::has_lower_trait(const std::string &flag) const
{
    if (mutation_data[flag].prereqs.size() > 0) {
        std::vector<std::string> prereqs = mutation_data[flag].prereqs;
        for (int i = 0; i < prereqs.size(); i++) {
            if (has_trait(prereqs[i]) || has_lower_trait(prereqs[i])) {
                return true;
            }
        }
    }
    return false;
}

bool player::has_higher_trait(const std::string &flag) const
{
    if (mutation_data[flag].replacements.size() > 0) {
        std::vector<std::string> replacements = mutation_data[flag].replacements;
        for (int i = 0; i < replacements.size(); i++) {
            if (has_trait(replacements[i]) || has_higher_trait(replacements[i])) {
                return true;
            }
        }
    }
    return false;
}

bool player::crossed_threshold()
{
  std::vector<std::string> traitslist;
  for (std::set<std::string>::iterator iter = my_mutations.begin(); iter != my_mutations.end(); ++iter) {
        traitslist.push_back(*iter);
    }
  for (int i = 0; i < traitslist.size(); i++) {
      if (mutation_data[traitslist[i]].threshold == true)
      return true;
  }
 return false;
}

bool player::purifiable(const std::string &flag) const
{
    if(mutation_data[flag].purifiable) {
        return true;
    }
    return false;
}

void toggle_str_set(std::set<std::string> &set, const std::string &str)
{
    std::set<std::string>::iterator i = set.find(str);
    if (i == set.end()) {
        set.insert(str);
    } else {
        set.erase(i);
    }
}

void player::toggle_trait(const std::string &flag)
{
    toggle_str_set(my_traits, flag); //Toggles a base trait on the player
    toggle_str_set(my_mutations, flag); //Toggles corresponding trait in mutations list as well.
    recalc_sight_limits();
}

void player::toggle_mutation(const std::string &flag)
{
    toggle_str_set(my_mutations, flag); //Toggles a mutation on the player
    recalc_sight_limits();
}

void player::set_cat_level_rec(const std::string &sMut)
{
    if (!has_base_trait(sMut)) { //Skip base traits
        for (int i = 0; i < mutation_data[sMut].category.size(); i++) {
            mutation_category_level[mutation_data[sMut].category[i]] += 8;
        }

        for (int i = 0; i < mutation_data[sMut].prereqs.size(); i++) {
            set_cat_level_rec(mutation_data[sMut].prereqs[i]);
        }

        for (int i = 0; i < mutation_data[sMut].prereqs2.size(); i++) {
            set_cat_level_rec(mutation_data[sMut].prereqs2[i]);
        }
    }
}

void player::set_highest_cat_level()
{
    mutation_category_level.clear();

    // Loop through our mutations
    for (std::set<std::string>::iterator iter = my_mutations.begin(); iter != my_mutations.end(); ++iter) {
        set_cat_level_rec(*iter);
    }
}

std::string player::get_highest_category() const // Returns the mutation category with the highest strength
{
    int iLevel = 0;
    std::string sMaxCat = "";

    for (std::map<std::string, int>::const_iterator iter = mutation_category_level.begin(); iter != mutation_category_level.end(); ++iter) {
        if (iter->second > iLevel) {
            sMaxCat = iter->first;
            iLevel = iter->second;
        } else if (iter->second == iLevel) {
            sMaxCat = "";  // no category on ties
        }
    }
    return sMaxCat;
}

std::string player::get_category_dream(const std::string &cat, int strength) const // Returns a randomly selected dream
{
    std::string message;
    std::vector<dream> valid_dreams;
    dream selected_dream;
    for (int i = 0; i < dreams.size(); i++) { //Pull the list of dreams
        if ((dreams[i].category == cat) && (dreams[i].strength == strength)) { //Pick only the ones matching our desired category and strength
            valid_dreams.push_back(dreams[i]); // Put the valid ones into our list
        }
    }

    int index = rng(0, valid_dreams.size() - 1); // Randomly select a dream from the valid list
    selected_dream = valid_dreams[index];
    index = rng(0, selected_dream.messages.size() - 1); // Randomly selected a message from the chosen dream
    message = selected_dream.messages[index];
    return message;
}

bool player::in_climate_control()
{
    bool regulated_area=false;
    // Check
    if(has_active_bionic("bio_climate")) { return true; }
    if ((is_wearing("rm13_armor_on")) || (is_wearing_power_armor() &&
        (has_active_item("UPS_on") || has_active_item("adv_UPS_on") || has_active_bionic("bio_power_armor_interface") || has_active_bionic("bio_power_armor_interface_mkII"))))
    {
        return true;
    }
    if(int(g->turn) >= next_climate_control_check)
    {
        next_climate_control_check=int(g->turn)+20;  // save cpu and similate acclimation.
        int vpart = -1;
        vehicle *veh = g->m.veh_at(posx, posy, vpart);
        if(veh)
        {
            regulated_area=(
                veh->is_inside(vpart) &&    // Already checks for opened doors
                veh->total_power(true) > 0  // Out of gas? No AC for you!
            );  // TODO: (?) Force player to scrounge together an AC unit
        }
        // TODO: AC check for when building power is implemented
        last_climate_control_ret=regulated_area;
        if(!regulated_area) { next_climate_control_check+=40; }  // Takes longer to cool down / warm up with AC, than it does to step outside and feel cruddy.
    }
    else
    {
        return ( last_climate_control_ret ? true : false );
    }
    return regulated_area;
}

bool player::has_bionic(const bionic_id & b) const
{
 for (int i = 0; i < my_bionics.size(); i++) {
  if (my_bionics[i].id == b)
   return true;
 }
 return false;
}

bool player::has_active_optcloak() const {
  static const std::string str_UPS_on("UPS_on");
  static const std::string str_adv_UPS_on("adv_UPS_on");
  static const std::string str_optical_cloak("optical_cloak");

  if ((has_active_item(str_UPS_on) || has_active_item(str_adv_UPS_on))
      && is_wearing(str_optical_cloak)) {
    return true;
  } else {
    return false;
  }
}

bool player::has_active_bionic(const bionic_id & b) const
{
 for (int i = 0; i < my_bionics.size(); i++) {
  if (my_bionics[i].id == b)
   return (my_bionics[i].powered);
 }
 return false;
}

void player::add_bionic(bionic_id b)
{
 for (int i = 0; i < my_bionics.size(); i++) {
  if (my_bionics[i].id == b)
   return; // No duplicates!
 }
 char newinv;
 if (my_bionics.size() == 0)
  newinv = 'a';
 else if (my_bionics.size() == 26)
  newinv = 'A';
 else if (my_bionics.size() == 52)
  newinv = '0';
 else if (my_bionics.size() == 62)
  newinv = '"';
 else if (my_bionics.size() == 76)
  newinv = ':';
 else if (my_bionics.size() == 83)
  newinv = '[';
 else if (my_bionics.size() == 89)
  newinv = '{';
 else
  newinv = my_bionics[my_bionics.size() - 1].invlet + 1;
 my_bionics.push_back(bionic(b, newinv));
 recalc_sight_limits();
}

int player::num_bionics() const
{
    return my_bionics.size();
}

bionic& player::bionic_at_index(int i)
{
    return my_bionics[i];
}

bionic* player::bionic_by_invlet(char ch) {
    for (size_t i = 0; i < my_bionics.size(); i++) {
        if (my_bionics[i].invlet == ch) {
            return &my_bionics[i];
        }
    }
    return 0;
}

// Returns true if a bionic was removed.
bool player::remove_random_bionic() {
    const int numb = num_bionics();
    if (numb) {
        int rem = rng(0, num_bionics() - 1);
        my_bionics.erase(my_bionics.begin() + rem);
        recalc_sight_limits();
    }
    return numb;
}

void player::charge_power(int amount)
{
 power_level += amount;
 if (power_level > max_power_level)
  power_level = max_power_level;
 if (power_level < 0)
  power_level = 0;
}


/*
 * Calculate player brightness based on the brightest active item, as
 * per itype tag LIGHT_* and optional CHARGEDIM ( fade starting at 20% charge )
 * item.light.* is -unimplemented- for the moment, as it is a custom override for
 * applying light sources/arcs with specific angle and direction.
 */
float player::active_light()
{
    float lumination = 0;

    int maxlum = 0;
    const invslice & stacks = inv.slice();
    for( size_t x  = 0; x  < stacks.size(); ++x  ) {
        item &itemit = stacks[x]->front();
        item * stack_iter = &itemit;
        if (stack_iter->active && stack_iter->charges > 0) {
            int lumit = stack_iter->getlight_emit(true);
            if ( maxlum < lumit ) {
                maxlum = lumit;
            }
        }
    }

    for (size_t i = 0; i < worn.size(); i++) {
        if ( worn[i].active  && worn[i].charges > 0) {
            int lumit = worn[i].getlight_emit(true);
            if ( maxlum < lumit ) {
                maxlum = lumit;
            }
        }
    }

    if (!weapon.is_null()) {
        if ( weapon.active  && weapon.charges > 0) {
            int lumit = weapon.getlight_emit(true);
            if ( maxlum < lumit ) {
                maxlum = lumit;
            }
        }
    }

    lumination = (float)maxlum;

    if ( lumination < 60 && has_active_bionic("bio_flashlight") ) {
        lumination = 60;
    } else if ( lumination < 25 && has_artifact_with(AEP_GLOW) ) {
        lumination = 25;
    }

    return lumination;
}

point player::pos()
{
    return point(posx, posy);
}

int player::sight_range(int light_level) const
{
    // Apply the sight boost (night vision).
    if (light_level < sight_boost_cap) {
        light_level = std::min(light_level + sight_boost, sight_boost_cap);
    }

    // Clamp to sight_max.
    return std::min(light_level, sight_max);
}

// This must be called when any of the following change:
// - diseases
// - bionics
// - traits
// - underwater
// - clothes
// With the exception of clothes, all changes to these player attributes must
// occur through a function in this class which calls this function. Clothes are
// typically added/removed with wear() and takeoff(), but direct access to the
// 'wears' vector is still allowed due to refactor exhaustion.
void player::recalc_sight_limits()
{
    sight_max = 9999;
    sight_boost = 0;
    sight_boost_cap = 0;

    // Set sight_max.
    if (has_effect("blind")) {
        sight_max = 0;
    } else if (has_disease("in_pit") ||
            has_disease("boomered") ||
            (underwater && !has_bionic("bio_membrane") &&
                !has_trait("MEMBRANE") && !worn_with_flag("SWIM_GOGGLES"))) {
        sight_max = 1;
    } else if (has_trait("MYOPIC") && !is_wearing("glasses_eye") &&
            !is_wearing("glasses_monocle") && !is_wearing("glasses_bifocal") &&
            !has_disease("contacts")) {
        sight_max = 4;
    }

    // Set sight_boost and sight_boost_cap, based on night vision.
    // (A player will never have more than one night vision trait.)
    sight_boost_cap = 12;
    if (has_nv() || has_trait("NIGHTVISION3") || has_trait("ELFA_FNV") || is_wearing("rm13_armor_on")) {
        sight_boost = sight_boost_cap;
    }else if (has_trait("ELFA_NV")) {
        sight_boost = 6;
    } else if (has_trait("NIGHTVISION2") || has_trait("FEL_NV")) {
        sight_boost = 4;
    } else if (has_trait("NIGHTVISION")) {
        sight_boost = 1;
    }
}

int player::unimpaired_range()
{
 int ret = DAYLIGHT_LEVEL;
 if (has_disease("in_pit"))
  ret = 1;
 if (has_effect("blind"))
  ret = 0;
 return ret;
}

int player::overmap_sight_range(int light_level)
{
    int sight = sight_range(light_level);
    if( sight < SEEX ) {
        return 0;
    }
    if( sight <= SEEX * 4) {
        return (sight / (SEEX / 2) );
    }
    if ((has_amount("binoculars", 1) || has_amount("rifle_scope", 1) ||
        -1 != weapon.has_gunmod("rifle_scope") ) && !has_trait("EAGLEEYED"))  {
        return 20;
    }
    else if (!(has_amount("binoculars", 1) || has_amount("rifle_scope", 1) ||
        -1 != weapon.has_gunmod("rifle_scope") ) && has_trait("EAGLEEYED"))  {
        return 20;
    }
    else if ((has_amount("binoculars", 1) || has_amount("rifle_scope", 1) ||
        -1 != weapon.has_gunmod("rifle_scope") ) && has_trait("EAGLEEYED"))  {
        return 30;
    }

    return 10;
}

int player::clairvoyance()
{
 if (has_artifact_with(AEP_CLAIRVOYANCE))
  return 3;
 if (has_artifact_with(AEP_SUPER_CLAIRVOYANCE))
  return 40;
 return 0;
}

bool player::sight_impaired()
{
 return has_disease("boomered") ||
  (underwater && !has_bionic("bio_membrane") && !has_trait("MEMBRANE")
              && !worn_with_flag("SWIM_GOGGLES")) ||
  (has_trait("MYOPIC") && !is_wearing("glasses_eye")
                        && !is_wearing("glasses_monocle")
                        && !is_wearing("glasses_bifocal")
                        && !has_disease("contacts"));
}

bool player::has_two_arms() const
{
 if (has_bionic("bio_blaster") || hp_cur[hp_arm_l] < 10 || hp_cur[hp_arm_r] < 10)
  return false;
 return true;
}

bool player::avoid_trap(trap* tr)
{
  int myroll = dice(3, int(dex_cur + skillLevel("dodge") * 1.5));
 int traproll;
 if (per_cur - encumb(bp_eyes) >= tr->visibility)
  traproll = dice(3, tr->avoidance);
 else
  traproll = dice(6, tr->avoidance);
 if (has_trait("LIGHTSTEP"))
  myroll += dice(2, 6);
 if (has_trait("CLUMSY"))
  myroll -= dice(2, 6);
 if (myroll >= traproll)
  return true;
 return false;
}

bool player::has_nv()
{
    static bool nv = false;

    if( !nv_cached ) {
        nv_cached = true;
        nv = (worn_with_flag("GNV_EFFECT") ||
              has_active_bionic("bio_night_vision"));
    }

    return nv;
}

bool player::has_pda()
{
    static bool pda = false;
    if ( !pda_cached ) {
      pda_cached = true;
      pda = has_amount("pda", 1);
    }

    return pda;
}

void player::pause()
{
    moves = 0;
    if (recoil > 0) {
        if (str_cur + 2 * skillLevel("gun") >= recoil) {
            recoil = 0;
        } else {
            recoil -= str_cur + 2 * skillLevel("gun");
            recoil = int(recoil / 2);
        }
    }

    //Web Weavers...weave web
    if (has_trait("WEB_WEAVER") && !in_vehicle) {
      g->m.add_field(posx, posy, fd_web, 1); //this adds density to if its not already there.
      g->add_msg("You spin some webbing.");
     }

    // Meditation boost for Toad Style, obsolete
    if (weapon.type->id == "style_toad" && activity.type == ACT_NULL) {
        int arm_amount = 1 + (int_cur - 6) / 3 + (per_cur - 6) / 3;
        int arm_max = (int_cur + per_cur) / 2;
        if (arm_amount > 3) {
            arm_amount = 3;
        }
        if (arm_max > 20) {
            arm_max = 20;
        }
        add_disease("armor_boost", 2, false, arm_amount, arm_max);
    }

    // Train swimming if underwater
    if (underwater) {
        practice(g->turn, "swimming", 1);
        if (g->temperature <= 50) {
            drench(100, mfb(bp_legs)|mfb(bp_torso)|mfb(bp_arms)|mfb(bp_head)|
                           mfb(bp_eyes)|mfb(bp_mouth)|mfb(bp_feet)|mfb(bp_hands));
        } else {
            drench(100, mfb(bp_legs)|mfb(bp_torso)|mfb(bp_arms)|mfb(bp_head)|
                           mfb(bp_eyes)|mfb(bp_mouth));
        }
    }

    VehicleList vehs = g->m.get_vehicles();
    vehicle* veh = NULL;
    for (int v = 0; v < vehs.size(); ++v) {
        veh = vehs[v].v;
        if (veh && veh->velocity != 0 && veh->player_in_control(this)) {
            if (one_in(10)) {
                practice(g->turn, "driving", 1);
            }
            break;
        }
    }
}

int player::throw_range(int pos)
{
 item tmp;
 if (pos == -1)
  tmp = weapon;
 else if (pos == INT_MIN)
  return -1;
 else
  tmp = inv.find_item(pos);

 if (tmp.count_by_charges() && tmp.charges > 1)
  tmp.charges = 1;

 if ((tmp.weight() / 113) > int(str_cur * 15))
  return 0;
 // Increases as weight decreases until 150 g, then decreases again
 int ret = (str_cur * 8) / (tmp.weight() >= 150 ? tmp.weight() / 113 : 10 - int(tmp.weight() / 15));
 ret -= int(tmp.volume() / 4);
 if (has_active_bionic("bio_railgun") && (tmp.made_of("iron") || tmp.made_of("steel")))
    ret *= 2;
 if (ret < 1)
  return 1;
// Cap at double our strength + skill
 if (ret > str_cur * 1.5 + skillLevel("throw"))
   return str_cur * 1.5 + skillLevel("throw");
 return ret;
}

int player::ranged_dex_mod(bool return_stat_effect)
{
  // Stat window shows stat effects on based on current stat
    const int dex = (return_stat_effect ? get_dex() : get_dex());

    if (dex >= 12) { return 0; }
    return 12 - dex;
}

int player::ranged_per_mod(bool return_stat_effect)
{
  // Stat window shows stat effects on based on current stat
 const int per = (return_stat_effect ? get_per() : get_per());

 if (per >= 12) { return 0; }
 return 12 - per;
}

int player::throw_dex_mod(bool return_stat_effect)
{
  // Stat window shows stat effects on based on current stat
 int dex = (return_stat_effect ? get_dex() : get_dex());
 if (dex == 8 || dex == 9)
  return 0;
 if (dex >= 10)
  return (return_stat_effect ? 0 - rng(0, dex - 9) : 9 - dex);

 int deviation = 0;
 if (dex < 4)
  deviation = 4 * (8 - dex);
 else if (dex < 6)
  deviation = 3 * (8 - dex);
 else
  deviation = 2 * (8 - dex);

 // return_stat_effect actually matters here
 return (return_stat_effect ? rng(0, deviation) : deviation);
}

int player::read_speed(bool return_stat_effect)
{
  // Stat window shows stat effects on based on current stat
 int intel = (return_stat_effect ? get_int() : get_int());
 int ret = 1000 - 50 * (intel - 8);
 if (has_trait("FASTREADER"))
  ret *= .8;
 if (has_trait("SLOWREADER"))
  ret *= 1.3;
 if (ret < 100)
  ret = 100;
 // return_stat_effect actually matters here
 return (return_stat_effect ? ret : ret / 10);
}

int player::rust_rate(bool return_stat_effect)
{
    if (OPTIONS["SKILL_RUST"] == "off") {
        return 0;
    }

    // Stat window shows stat effects on based on current stat
    int intel = (return_stat_effect ? get_int() : get_int());
    int ret = ((OPTIONS["SKILL_RUST"] == "vanilla" || OPTIONS["SKILL_RUST"] == "capped") ? 500 : 500 - 35 * (intel - 8));

    if (has_trait("FORGETFUL")) {
        ret *= 1.33;
    }

    if (has_trait("GOODMEMORY")) {
        ret *= .66;
    }

    if (ret < 0) {
        ret = 0;
    }

    // return_stat_effect actually matters here
    return (return_stat_effect ? ret : ret / 10);
}

int player::talk_skill()
{
    int ret = get_int() + get_per() + skillLevel("speech") * 3;
    if (has_trait("SAPIOVORE")) {
        ret -= 20; // Friendly convo with your prey? unlikely
    } else if (has_trait("UGLY")) {
        ret -= 3;
    } else if (has_trait("DEFORMED")) {
        ret -= 6;
    } else if (has_trait("DEFORMED2")) {
        ret -= 12;
    } else if (has_trait("DEFORMED3")) {
        ret -= 18;
    } else if (has_trait("PRETTY")) {
        ret += 1;
    } else if (has_trait("BEAUTIFUL")) {
        ret += 2;
    } else if (has_trait("BEAUTIFUL2")) {
        ret += 4;
    } else if (has_trait("BEAUTIFUL3")) {
        ret += 6;
    }
    return ret;
}

int player::intimidation()
{
    int ret = get_str() * 2;
    if (weapon.is_gun()) {
        ret += 10;
    }
    if (weapon.damage_bash() >= 12 || weapon.damage_cut() >= 12) {
        ret += 5;
    }
    if (has_trait("SAPIOVORE")) {
        ret += 5; // Scaring one's prey, on the other claw...
    } else if (has_trait("DEFORMED2")) {
        ret += 3;
    } else if (has_trait("DEFORMED3")) {
        ret += 6;
    } else if (has_trait("PRETTY")) {
        ret -= 1;
    } else if (has_trait("BEAUTIFUL") || has_trait("BEAUTIFUL2") || has_trait("BEAUTIFUL3")) {
        ret -= 4;
    }
    if (stim > 20) {
        ret += 2;
    }
    if (has_disease("drunk")) {
        ret -= 4;
    }

    return ret;
}

bool player::is_dead_state() {
    return hp_cur[hp_head] <= 0 || hp_cur[hp_torso] <= 0;
}

void player::on_gethit(Creature *source, body_part bp_hit, damage_instance&) {
    bool u_see = g->u_see(this);
    if (source != NULL) {
        if (has_active_bionic("bio_ods")) {
            if (is_player()) {
                g->add_msg(_("Your offensive defense system shocks %s in mid-attack!"),
                            source->disp_name().c_str());
            } else if (u_see) {
                g->add_msg(_("%s's offensive defense system shocks %s in mid-attack!"),
                            disp_name().c_str(),
                            source->disp_name().c_str());
            }
            damage_instance ods_shock_damage;
            ods_shock_damage.add_damage(DT_ELECTRIC, rng(10,40));
            source->deal_damage(this, bp_torso, 3, ods_shock_damage);
        }
        if (encumb(bp_hit) == 0 &&(has_trait("SPINES") || has_trait("QUILLS"))) {
            int spine = rng(1, (has_trait("QUILLS") ? 20 : 8));
            if (!is_player()) {
                if( u_see ) {
                    g->add_msg(_("%1$s's %2$s puncture %s in mid-attack!"), name.c_str(),
                                (has_trait("QUILLS") ? _("quills") : _("spines")),
                                source->disp_name().c_str());
                }
            } else {
                g->add_msg(_("Your %s puncture %s in mid-attack!"),
                            (has_trait("QUILLS") ? _("quills") : _("spines")),
                            source->disp_name().c_str());
            }
            damage_instance spine_damage;
            spine_damage.add_damage(DT_STAB, spine);
            source->deal_damage(this, bp_torso, 3, spine_damage);
        }
    }
}

dealt_damage_instance player::deal_damage(Creature* source, body_part bp,
                                          int side, const damage_instance& d) {

    dealt_damage_instance dealt_dams = Creature::deal_damage(source, bp, side, d); //damage applied here
    int dam = dealt_dams.total_damage(); //block reduction should be by applied this point

    if (has_disease("sleep")) {
        wake_up(_("You wake up!"));
    } else if (has_disease("lying_down")) {
        rem_disease("lying_down");
    }

    if (is_player()) {
        g->cancel_activity_query(_("You were hurt!"));
    }

    // TODO: Pre or post blit hit tile onto "this"'s location here
    if( g->u_see( this->posx, this->posy ) ) {
        g->draw_hit_player(this);
    }

    // handle snake artifacts
    if (has_artifact_with(AEP_SNAKES) && dam >= 6) {
        int snakes = int(dam / 6);
        std::vector<point> valid;
        for (int x = posx - 1; x <= posx + 1; x++) {
            for (int y = posy - 1; y <= posy + 1; y++) {
                if (g->is_empty(x, y)) {
                    valid.push_back( point(x, y) );
                }
            }
        }
        if (snakes > valid.size()) {
            snakes = valid.size();
        }
        if (snakes == 1) {
            g->add_msg(_("A snake sprouts from your body!"));
        } else if (snakes >= 2) {
            g->add_msg(_("Some snakes sprout from your body!"));
        }
        monster snake(GetMType("mon_shadow_snake"));
        for (int i = 0; i < snakes; i++) {
            int index = rng(0, valid.size() - 1);
            point sp = valid[index];
            valid.erase(valid.begin() + index);
            snake.spawn(sp.x, sp.y);
            snake.friendly = -1;
            g->add_zombie(snake);
        }
    }

    if( g->u_see( this->xpos(), this->ypos() ) ) {
        g->draw_hit_player(this);
    }

    if (has_trait("ADRENALINE") && !has_disease("adrenaline") &&
        (hp_cur[hp_head] < 25 || hp_cur[hp_torso] < 15)) {
        add_disease("adrenaline", 200);
    }

    int cut_dam = dealt_dams.type_damage(DT_CUT);
    switch (bp) {
    case bp_eyes:
        mod_pain(1);
        if (dam > 5 || cut_dam > 0) {
            int minblind = int((dam + cut_dam) / 10);
            if (minblind < 1) {
                minblind = 1;
            }
            int maxblind = int((dam + cut_dam) /  4);
            if (maxblind > 5) {
                maxblind = 5;
            }
            add_effect("blind", rng(minblind, maxblind));
        }

    /*
        It almost looks like damage may be getting applied twice in some cases.
     */
    case bp_mouth: // Fall through to head damage
    case bp_head:
        mod_pain(1);
        hp_cur[hp_head] -= dam; //this looks like an extra damage hit, as is applied in apply_damage from player::apply_damage()
        if (hp_cur[hp_head] < 0) {
            lifetime_stats()->damage_taken+=hp_cur[hp_head];
            hp_cur[hp_head] = 0;
        }
        break;
    case bp_torso:
        // getting hit throws off our shooting
        recoil += int(dam / 5);
        break;
    case bp_hands: // Fall through to arms
    case bp_arms:
        // getting hit in the arms throws off our shooting
        if (side == 1 || weapon.is_two_handed(this)) {
            recoil += int(dam / 3);
        }
        break;
    case bp_feet: // Fall through to legs
    case bp_legs:
        break;
    default:
        debugmsg("Wacky body part hit!");
    }
    //looks like this should be based off of dealtdams, not d as d has no damage reduction applied.
    // Skip all this if the damage isn't from a creature. e.g. an explosion.
    if( source != NULL ) {
        if (dealt_dams.total_damage() > 0 && source->has_flag(MF_VENOM)) {
            g->add_msg_if_player(this, _("You're poisoned!"));
            add_disease("poison", 30, false, 1, 20, 100);
            add_effect("poison", 30);
        }
        else if (dealt_dams.total_damage() > 0 && source->has_flag(MF_BADVENOM)) {
            g->add_msg_if_player(this, _("You feel poison flood your body, wracking you with pain..."));
            add_disease("badpoison", 40, false, 1, 20, 100);
            add_effect("badpoison", 40);
        }
        else if (dealt_dams.total_damage() > 0 && source->has_flag(MF_PARALYZE)) {
            g->add_msg_if_player(this, _("You feel poison enter your body!"));
            add_disease("paralyzepoison", 100, false, 1, 20, 100);
            add_effect("paralyzepoison", 100);
        }

        if (source->has_flag(MF_BLEED) && dealt_dams.total_damage() > 6 && dealt_dams.type_damage(DT_CUT) > 0) { //maybe should only be if DT_CUT > 6... Balence question
            g->add_msg_if_player(this, _("You're Bleeding!"));
            add_disease("bleed", 60, false, 1, 3, 120, 1, bp, -1, true); //only place bleed effect added to player in code
        }

        if ( source->has_flag(MF_GRABS)) {
            g->add_msg(_("%s grabs you!"), source->disp_name().c_str());
            if (has_grab_break_tec() && get_grab_resist() > 0 && get_dex() > get_str() ? dice(get_dex(), 10) : dice(get_str(), 10) > dice(source->get_dex(), 10)) {
                g->add_msg_player_or_npc(this, _("You break the grab!"),
                                                  _("<npcname> breaks the grab!"));
            } else {
                add_disease("grabbed", 1, false, 1, 3, 1, 1);
            }
        }
    }

    return dealt_damage_instance(dealt_dams);
}
/*
    Where damage to player is actually applied to hit body parts
    Might be where to put bleed stuff rather than in player::deal_damage()
 */
void player::apply_damage(Creature* source, body_part bp, int side, int dam) {
    if (is_dead_state()) {
        // don't do any more damage if we're already dead
        return;
    }

    switch (bp) {
    case bp_eyes: // Fall through to head damage
    case bp_mouth: // Fall through to head damage
    case bp_head:
        hp_cur[hp_head] -= dam;
        if (hp_cur[hp_head] < 0) {
            lifetime_stats()->damage_taken+=hp_cur[hp_head];
            hp_cur[hp_head] = 0;
        }
        break;
    case bp_torso:
        hp_cur[hp_torso] -= dam;
        if (hp_cur[hp_torso] < 0) {
            lifetime_stats()->damage_taken+=hp_cur[hp_torso];
            hp_cur[hp_torso] = 0;
        }
        break;
    case bp_hands: // Fall through to arms
    case bp_arms:
        if (side == 0) {
            hp_cur[hp_arm_l] -= dam;
            if (hp_cur[hp_arm_l] < 0) {
                lifetime_stats()->damage_taken+=hp_cur[hp_arm_l];
                hp_cur[hp_arm_l] = 0;
            }
        }
        if (side == 1) {
            hp_cur[hp_arm_r] -= dam;
            if (hp_cur[hp_arm_r] < 0) {
                lifetime_stats()->damage_taken+=hp_cur[hp_arm_r];
                hp_cur[hp_arm_r] = 0;
            }
        }
        break;
    case bp_feet: // Fall through to legs
    case bp_legs:
        if (side == 0) {
            hp_cur[hp_leg_l] -= dam;
            if (hp_cur[hp_leg_l] < 0) {
                lifetime_stats()->damage_taken+=hp_cur[hp_leg_l];
                hp_cur[hp_leg_l] = 0;
            }
        }
        if (side == 1) {
            hp_cur[hp_leg_r] -= dam;
            if (hp_cur[hp_leg_r] < 0) {
                lifetime_stats()->damage_taken+=hp_cur[hp_leg_r];
                hp_cur[hp_leg_r] = 0;
            }
        }
        break;
    default:
        debugmsg("Wacky body part hurt!");
    }
    lifetime_stats()->damage_taken+=dam;

    if (is_dead_state()) {
        die(source);
    }
}

void player::mod_pain(int npain) {
    if ((has_trait("NOPAIN"))) {
        return;
    }
    if (has_trait("PAINRESIST") && npain > 1) {
        // if it's 1 it'll just become 0, which is bad
        npain = npain * 4 / rng(4,8);
    }
    // Dwarves get better pain-resist, what with mining and all
    if (has_trait("PAINRESIST_TROGLO") && npain > 1) {
        npain = npain * 4 / rng(6,9);
    }
    Creature::mod_pain(npain);
}

void player::hurt(body_part hurt, int side, int dam)
{
    hp_part hurtpart;
    switch (hurt) {
        case bp_eyes: // Fall through to head damage
        case bp_mouth: // Fall through to head damage
        case bp_head:
            hurtpart = hp_head;
            break;
        case bp_torso:
            hurtpart = hp_torso;
            break;
        case bp_hands:
            // Shouldn't happen, but fall through to arms
            debugmsg("Hurt against hands!");
        case bp_arms:
            if (side == 0) {
                hurtpart = hp_arm_l;
            } else {
                hurtpart = hp_arm_r;
            }
            break;
        case bp_feet:
            // Shouldn't happen, but fall through to legs
            debugmsg("Hurt against feet!");
        case bp_legs:
            if (side == 0) {
                hurtpart = hp_leg_l;
            } else {
                hurtpart = hp_leg_r;
            }
            break;
        default:
            debugmsg("Wacky body part hurt!");
            hurtpart = hp_torso;
    }
    if (has_disease("sleep") && rng(0, dam) > 2) {
        wake_up(_("You wake up!"));
    } else if (has_disease("lying_down")) {
        rem_disease("lying_down");
    }

    if (dam <= 0) {
        return;
    }

    if (!is_npc()) {
        g->cancel_activity_query(_("You were hurt!"));
    }

    mod_pain( dam /2 );

    if (has_trait("ADRENALINE") && !has_disease("adrenaline") &&
        (hp_cur[hp_head] < 25 || hp_cur[hp_torso] < 15)) {
        add_disease("adrenaline", 200);
    }
    hp_cur[hurtpart] -= dam;
    if (hp_cur[hurtpart] < 0) {
        lifetime_stats()->damage_taken += hp_cur[hurt];
        hp_cur[hurtpart] = 0;
    }
    lifetime_stats()->damage_taken += dam;
}

void player::hurt(hp_part hurt, int dam)
{
    if (has_disease("sleep") && rng(0, dam) > 2) {
        wake_up(_("You wake up!"));
    } else if (has_disease("lying_down")) {
        rem_disease("lying_down");
    }

    if (dam <= 0) {
        return;
    }

    if (!is_npc()) {
        g->cancel_activity_query(_("You were hurt!"));
    }

    mod_pain( dam / 2 );

    hp_cur[hurt] -= dam;
    if (hp_cur[hurt] < 0) {
        lifetime_stats()->damage_taken += hp_cur[hurt];
        hp_cur[hurt] = 0;
    }
    lifetime_stats()->damage_taken += dam;
}

void player::heal(body_part healed, int side, int dam)
{
    hp_part healpart;
    switch (healed) {
        case bp_eyes: // Fall through to head damage
        case bp_mouth: // Fall through to head damage
        case bp_head:
            healpart = hp_head;
            break;
        case bp_torso:
            healpart = hp_torso;
            break;
        case bp_hands:
            // Shouldn't happen, but fall through to arms
            debugmsg("Heal against hands!");
        case bp_arms:
            if (side == 0) {
                healpart = hp_arm_l;
            } else {
                healpart = hp_arm_r;
            }
            break;
        case bp_feet:
            // Shouldn't happen, but fall through to legs
            debugmsg("Heal against feet!");
        case bp_legs:
            if (side == 0) {
                healpart = hp_leg_l;
            } else {
                healpart = hp_leg_r;
            }
            break;
        default:
            debugmsg("Wacky body part healed!");
            healpart = hp_torso;
    }
    hp_cur[healpart] += dam;
    if (hp_cur[healpart] > hp_max[healpart]) {
        lifetime_stats()->damage_healed -= hp_cur[healpart] - hp_max[healpart];
        hp_cur[healpart] = hp_max[healpart];
    }
    lifetime_stats()->damage_healed+=dam;
}

void player::heal(hp_part healed, int dam)
{
    hp_cur[healed] += dam;
    if (hp_cur[healed] > hp_max[healed]) {
        lifetime_stats()->damage_healed -= hp_cur[healed] - hp_max[healed];
        hp_cur[healed] = hp_max[healed];
    }
    lifetime_stats()->damage_healed += dam;
}

void player::healall(int dam)
{
    for (int i = 0; i < num_hp_parts; i++) {
        if (hp_cur[i] > 0) {
            hp_cur[i] += dam;
            if (hp_cur[i] > hp_max[i]) {
                lifetime_stats()->damage_healed -= hp_cur[i] - hp_max[i];
                hp_cur[i] = hp_max[i];
            }
            lifetime_stats()->damage_healed += dam;
        }
    }
}

void player::hurtall(int dam)
{
    for (int i = 0; i < num_hp_parts; i++) {
        hp_cur[i] -= dam;
        if (hp_cur[i] < 0) {
            lifetime_stats()->damage_taken += hp_cur[i];
            hp_cur[i] = 0;
        }
        mod_pain( dam / 2 );
        lifetime_stats()->damage_taken += dam;
    }
}

void player::hitall(int dam, int vary)
{
    if (has_disease("sleep")) {
        wake_up(_("You wake up!"));
    } else if (has_disease("lying_down")) {
        rem_disease("lying_down");
    }

    for (int i = 0; i < num_hp_parts; i++) {
        int ddam = vary? dam * rng (100 - vary, 100) / 100 : dam;
        int cut = 0;
        absorb((body_part) i, ddam, cut);
        hp_cur[i] -= ddam;
        if (hp_cur[i] < 0)
        {
            lifetime_stats()->damage_taken+=hp_cur[i];
            hp_cur[i] = 0;
        }

        mod_pain( dam / 2 / 4 );
        lifetime_stats()->damage_taken+=dam;
    }
}

void player::knock_back_from(int x, int y)
{
 if (x == posx && y == posy)
  return; // No effect
 point to(posx, posy);
 if (x < posx)
  to.x++;
 if (x > posx)
  to.x--;
 if (y < posy)
  to.y++;
 if (y > posy)
  to.y--;

// First, see if we hit a monster
 int mondex = g->mon_at(to.x, to.y);
 if (mondex != -1) {
  monster *critter = &(g->zombie(mondex));
  hit(this, bp_torso, -1, critter->type->size, 0);
  add_effect("stunned", 1);
  if ((str_max - 6) / 4 > critter->type->size) {
   critter->knock_back_from(posx, posy); // Chain reaction!
   critter->hurt((str_max - 6) / 4);
   critter->add_effect("stunned", 1);
  } else if ((str_max - 6) / 4 == critter->type->size) {
   critter->hurt((str_max - 6) / 4);
   critter->add_effect("stunned", 1);
  }

  g->add_msg_player_or_npc( this, _("You bounce off a %s!"), _("<npcname> bounces off a %s!"),
                            critter->name().c_str() );

  return;
 }

 int npcdex = g->npc_at(to.x, to.y);
 if (npcdex != -1) {
  npc *p = g->active_npc[npcdex];
  hit(this, bp_torso, -1, 3, 0);
  add_effect("stunned", 1);
  p->hit(this, bp_torso, -1, 3, 0);
  g->add_msg_player_or_npc( this, _("You bounce off %s!"), _("<npcname> bounces off %s!"), p->name.c_str() );
  return;
 }

// If we're still in the function at this point, we're actually moving a tile!
 if (g->m.has_flag("LIQUID", to.x, to.y) && g->m.has_flag(TFLAG_DEEP_WATER, to.x, to.y)) {
  if (!is_npc()) {
   g->plswim(to.x, to.y);
  }
// TODO: NPCs can't swim!
 } else if (g->m.move_cost(to.x, to.y) == 0) { // Wait, it's a wall (or water)

  // It's some kind of wall.
  hurt(bp_torso, -1, 3);
  add_effect("stunned", 2);
  g->add_msg_player_or_npc( this, _("You bounce off a %s!"), _("<npcname> bounces off a %s!"),
                             g->m.tername(to.x, to.y).c_str() );

 } else { // It's no wall
  posx = to.x;
  posy = to.y;
 }
}

void player::bp_convert(hp_part &hpart, body_part bp, int side)
{
    hpart =  num_hp_parts;
    switch(bp) {
        case bp_head:
            hpart = hp_head;
            break;
        case bp_torso:
            hpart = hp_torso;
            break;
        case bp_arms:
            if (side == 0) {
                hpart = hp_arm_l;
            } else {
                hpart = hp_arm_r;
            }
            break;
        case bp_legs:
            if (side == 0) {
                hpart = hp_leg_l;
            } else {
                hpart = hp_leg_r;
            }
            break;
    }
}

void player::hp_convert(hp_part hpart, body_part &bp, int &side)
{
    bp =  num_bp;
    side = -1;
    switch(hpart) {
        case hp_head:
            bp = bp_head;
            break;
        case hp_torso:
            bp = bp_torso;
            break;
        case hp_arm_l:
            bp = bp_arms;
            side = 0;
            break;
        case hp_arm_r:
            bp = bp_arms;
            side = 1;
            break;
        case hp_leg_l:
            bp = bp_legs;
            side = 0;
            break;
        case hp_leg_r:
            bp = bp_legs;
            side = 1;
            break;
    }
}

int player::hp_percentage()
{
 int total_cur = 0, total_max = 0;
// Head and torso HP are weighted 3x and 2x, respectively
 total_cur = hp_cur[hp_head] * 3 + hp_cur[hp_torso] * 2;
 total_max = hp_max[hp_head] * 3 + hp_max[hp_torso] * 2;
 for (int i = hp_arm_l; i < num_hp_parts; i++) {
  total_cur += hp_cur[i];
  total_max += hp_max[i];
 }
 return (100 * total_cur) / total_max;
}

void player::recalc_hp()
{
    int new_max_hp[num_hp_parts];
    for (int i = 0; i < num_hp_parts; i++)
    {
        new_max_hp[i] = 60 + str_max * 3;
        if (has_trait("HUGE")) {
            // Bad-Huge doesn't quite have the cardio/skeletal/etc to support the mass,
            // so no HP bonus from the ST above/beyond that from Large
            new_max_hp[i] -= 6;
        }
        // Only the most extreme applies.
        if (has_trait("TOUGH")) {
            new_max_hp[i] *= 1.2;
        } else if (has_trait("TOUGH2")) {
            new_max_hp[i] *= 1.3;
        } else if (has_trait("TOUGH3")) {
            new_max_hp[i] *= 1.4;
        } else if (has_trait("FLIMSY")) {
            new_max_hp[i] *= .75;
        } else if (has_trait("FLIMSY2")) {
            new_max_hp[i] *= .5;
        } else if (has_trait("FLIMSY3")) {
            new_max_hp[i] *= .25;
        }
    }
    if (has_trait("GLASSJAW"))
    {
        new_max_hp[hp_head] *= 0.8;
    }
    for (int i = 0; i < num_hp_parts; i++)
    {
        hp_cur[i] *= (float)new_max_hp[i]/(float)hp_max[i];
        hp_max[i] = new_max_hp[i];
    }
}

void player::get_sick()
{
 if (health > 0 && rng(0, health + 10) < health)
  health--;
 if (health < 0 && rng(0, 10 - health) < (0 - health))
  health++;
 if (one_in(12))
  health -= 1;

 if (g->debugmon)
  debugmsg("Health: %d", health);

 if (has_trait("DISIMMUNE"))
  return;

 if (!has_disease("flu") && !has_disease("common_cold") &&
     one_in(900 + 10 * health + (has_trait("DISRESISTANT") ? 300 : 0))) {
  if (one_in(6))
   infect("flu", bp_mouth, 3, rng(40000, 80000));
  else
   infect("common_cold", bp_mouth, 3, rng(20000, 60000));
 }
}

bool player::infect(dis_type type, body_part vector, int strength,
                     int duration, bool permanent, int intensity,
                     int max_intensity, int decay, int additive, bool targeted,
                     int side, bool main_parts_only)
{
    if (strength <= 0) {
        return false;
    }

    if (dice(strength, 3) > dice(get_env_resist(vector), 3)) {
        if (targeted) {
            add_disease(type, duration, permanent, intensity, max_intensity, decay,
                          additive, vector, side, main_parts_only);
        } else {
            add_disease(type, duration, permanent, intensity, max_intensity, decay, additive);
        }
        return true;
    }

    return false;
}

void player::add_disease(dis_type type, int duration, bool permanent,
                         int intensity, int max_intensity, int decay,
                         int additive, body_part part, int side,
                         bool main_parts_only)
{
    if (duration <= 0) {
        return;
    }

    if (part !=  num_bp && hp_cur[part] == 0) {
        return;
    }

    if (main_parts_only) {
        if (part == bp_eyes || part == bp_mouth) {
            part = bp_head;
        } else if (part == bp_hands) {
            part = bp_arms;
        } else if (part == bp_feet) {
            part = bp_legs;
        }
    }

    bool found = false;
    int i = 0;
    while ((i < illness.size()) && !found) {
        if (illness[i].type == type) {
            if ((part == num_bp) ^ (illness[i].bp == num_bp)) {
                debugmsg("Bodypart missmatch when applying disease %s",
                         type.c_str());
                return;
            } else if (illness[i].bp == part &&
                       ((illness[i].side == -1) ^ (side == -1))) {
                debugmsg("Side of body missmatch when applying disease %s",
                         type.c_str());
                return;
            }
            if (illness[i].bp == part && illness[i].side == side) {
                if (additive > 0) {
                    illness[i].duration += duration;
                } else if (additive < 0) {
                    illness[i].duration -= duration;
                    if (illness[i].duration <= 0) {
                        illness[i].duration = 1;
                    }
                }
                illness[i].intensity += intensity;
                if (max_intensity != -1 && illness[i].intensity > max_intensity) {
                    illness[i].intensity = max_intensity;
                }
                if (permanent) {
                    illness[i].permanent = true;
                }
                illness[i].decay = decay;
                found = true;
            }
        }
        i++;
    }
    if (!found) {
        if (!is_npc()) {
            dis_msg(type);
        }
        disease tmp(type, duration, intensity, part, side, permanent, decay);
        illness.push_back(tmp);
    }

    recalc_sight_limits();
}

void player::rem_disease(dis_type type, body_part part, int side)
{
    for (int i = 0; i < illness.size();) {
        if (illness[i].type == type &&
            ( part == num_bp || illness[i].bp == part ) &&
            ( side == -1 || illness[i].side == side ) ) {
            illness.erase(illness.begin() + i);
            if(!is_npc()) {
                dis_remove_memorial(type);
            }
        } else {
            i++;
        }
    }

    recalc_sight_limits();
}

bool player::has_disease(dis_type type, body_part part, int side) const
{
    for (int i = 0; i < illness.size(); i++) {
        if (illness[i].type == type &&
            ( part == num_bp || illness[i].bp == part ) &&
            ( side == -1 || illness[i].side == side ) ) {
            return true;
        }
    }
    return false;
}

bool player::pause_disease(dis_type type, body_part part, int side)
{
    for (int i = 0; i < illness.size(); i++) {
        if (illness[i].type == type &&
            ( part == num_bp || illness[i].bp == part ) &&
            ( side == -1 || illness[i].side == side ) ) {
                illness[i].permanent = true;
                return true;
        }
    }
    return false;
}

bool player::unpause_disease(dis_type type, body_part part, int side)
{
    for (int i = 0; i < illness.size(); i++) {
        if (illness[i].type == type &&
            ( part == num_bp || illness[i].bp == part ) &&
            ( side == -1 || illness[i].side == side ) ) {
                illness[i].permanent = false;
                return true;
        }
    }
    return false;
}

int player::disease_duration(dis_type type, bool all, body_part part, int side)
{
    int tmp = 0;
    for (int i = 0; i < illness.size(); i++) {
        if (illness[i].type == type && (part ==  num_bp || illness[i].bp == part) &&
            (side == -1 || illness[i].side == side)) {
            if (all == false) {
                return illness[i].duration;
            } else {
                tmp += illness[i].duration;
            }
        }
    }
    return tmp;
}

int player::disease_intensity(dis_type type, bool all, body_part part, int side)
{
    int tmp = 0;
    for (int i = 0; i < illness.size(); i++) {
        if (illness[i].type == type && (part ==  num_bp || illness[i].bp == part) &&
            (side == -1 || illness[i].side == side)) {
            if (all == false) {
                return illness[i].intensity;
            } else {
                tmp += illness[i].intensity;
            }
        }
    }
    return tmp;
}

void player::add_addiction(add_type type, int strength)
{
 if (type == ADD_NULL)
  return;
 int timer = 1200;
 if (has_trait("ADDICTIVE")) {
  strength = int(strength * 1.5);
  timer = 800;
 }
 if (has_trait("NONADDICTIVE")) {
  strength = int(strength * .50);
  timer = 1800;
 }
 //Update existing addiction
 for (int i = 0; i < addictions.size(); i++) {
  if (addictions[i].type == type) {
   if (addictions[i].sated < 0) {
    addictions[i].sated = timer;
   } else if (addictions[i].sated < 600) {
    addictions[i].sated += timer; // TODO: Make this variable?
   } else {
    addictions[i].sated += int((3000 - addictions[i].sated) / 2);
   }
   if ((rng(0, strength) > rng(0, addictions[i].intensity * 5) ||
       rng(0, 500) < strength) && addictions[i].intensity < 20) {
    addictions[i].intensity++;
   }
   return;
  }
 }
 //Add a new addiction
 if (rng(0, 100) < strength) {
  //~ %s is addiction name
  add_memorial_log(pgettext("memorial_male", "Became addicted to %s."),
                   pgettext("memorial_female", "Became addicted to %s."),
                   addiction_type_name(type).c_str());
  addiction tmp(type, 1);
  addictions.push_back(tmp);
 }
}

bool player::has_addiction(add_type type) const
{
 for (int i = 0; i < addictions.size(); i++) {
  if (addictions[i].type == type &&
      addictions[i].intensity >= MIN_ADDICTION_LEVEL)
   return true;
 }
 return false;
}

void player::rem_addiction(add_type type)
{
 for (int i = 0; i < addictions.size(); i++) {
  if (addictions[i].type == type) {
   //~ %s is addiction name
   add_memorial_log(pgettext("memorial_male", "Overcame addiction to %s."),
                    pgettext("memorial_female", "Overcame addiction to %s."),
                    addiction_type_name(type).c_str());
   addictions.erase(addictions.begin() + i);
   return;
  }
 }
}

int player::addiction_level(add_type type)
{
 for (int i = 0; i < addictions.size(); i++) {
  if (addictions[i].type == type)
   return addictions[i].intensity;
 }
 return 0;
}

bool player::siphon(vehicle *veh, ammotype desired_liquid)
{
    int liquid_amount = veh->drain( desired_liquid, veh->fuel_capacity(desired_liquid) );
    item used_item( itypes[default_ammo(desired_liquid)], g->turn );
    used_item.charges = liquid_amount;
    int extra = g->move_liquid( used_item );
    if( extra == -1 ) {
        // Failed somehow, put the liquid back and bail out.
        veh->refill( desired_liquid, used_item.charges );
        return false;
    }
    int siphoned = liquid_amount - extra;
    veh->refill( desired_liquid, extra );
    if( siphoned > 0 ) {
        g->add_msg(_("Siphoned %d units of %s from the %s."),
                   siphoned, used_item.name.c_str(), veh->name.c_str());
        //Don't consume turns if we decided not to siphon
        return true;
    } else {
        return false;
    }
}

static void manage_fire_exposure(player &p, int fireStrength) {
    // TODO: this should be determined by material properties
    p.hurtall(3*fireStrength);
    for (int i = 0; i < p.worn.size(); i++) {
        item tmp = p.worn[i];
        bool burnVeggy = (tmp.made_of("veggy") || tmp.made_of("paper"));
        bool burnFabric = ((tmp.made_of("cotton") || tmp.made_of("wool")) && one_in(10*fireStrength));
        bool burnPlastic = ((tmp.made_of("plastic")) && one_in(50*fireStrength));
        if (burnVeggy || burnFabric || burnPlastic) {
            p.worn.erase(p.worn.begin() + i);
            i--;
        }
    }
}
static void handle_cough(player &p, int intensity, int loudness) {
    if (p.is_player()) {
        g->add_msg(_("You cough heavily."));
        g->sound(p.posx, p.posy, loudness, "");
    } else {
        g->sound(p.posx, p.posy, loudness, _("a hacking cough."));
    }
    p.mod_moves(-80);
    if (rng(1,6) < intensity) {
        p.apply_damage(NULL, bp_torso, -1, 1);
    }
    if (p.has_disease("sleep") && intensity >= 2) {
        p.wake_up(_("You wake up coughing."));
    }
}
void player::process_effects() {
    int psnChance;
    for (std::vector<effect>::iterator it = effects.begin();
            it != effects.end(); ++it) {
        std::string id = it->get_id();
        if (id == "onfire") {
            manage_fire_exposure(*this, 1);
        } else if (id == "poison") {
            psnChance = 150;
            if (has_trait("POISRESIST")) {
                psnChance *= 6;
            } else {
                mod_str_bonus(-2);
                mod_per_bonus(-1);
            }
            if ((one_in(psnChance)) && (!(has_trait("NOPAIN")))) {
                g->add_msg_if_player(this,_("You're suddenly wracked with pain!"));
                mod_pain(1);
                hurt(bp_torso, -1, rng(0, 2) * rng(0, 1));
            }
            mod_per_bonus(-1);
            mod_dex_bonus(-1);
        } else if (id == "glare") {
            mod_per_bonus(-1);
            if (one_in(200)) {
                g->add_msg_if_player(this,_("The sunlight's glare makes it hard to see."));
            }
        } else if (id == "smoke") {
            // A hard limit on the duration of the smoke disease.
            if( it->get_duration() >= 600) {
                it->set_duration(600);
            }
            mod_str_bonus(-1);
            mod_dex_bonus(-1);
            it->set_intensity((it->get_duration()+190)/200);
            if (it->get_intensity() >= 10 && one_in(6)) {
                handle_cough(*this, it->get_intensity());
            }
        } else if (id == "teargas") {
            mod_str_bonus(-2);
            mod_dex_bonus(-2);
            mod_per_bonus(-5);
            if (one_in(3)) {
                handle_cough(*this, 4);
            }
        }
    }

    Creature::process_effects();
}

void player::suffer()
{
    for (int i = 0; i < my_bionics.size(); i++) {
        if (my_bionics[i].powered) {
            activate_bionic(i);
        }
    }
    if (underwater) {
        if (!has_trait("GILLS")) {
            oxygen--;
        }
        if (oxygen < 12 && worn_with_flag("REBREATHER")) {
                oxygen += 12;
            }
        if (oxygen < 0) {
            if (has_bionic("bio_gills") && power_level > 0) {
                oxygen += 5;
                power_level--;
            } else {
                g->add_msg(_("You're drowning!"));
                hurt(bp_torso, -1, rng(1, 4));
            }
        }
    }

    for (int i = 0; i < illness.size(); i++) {
        dis_effect(*this, illness[i]);
    }

    // Diseases may remove themselves as part of applying (MA buffs do) so do a
    // separate loop through the remaining ones for duration, decay, etc..
    for (int i = 0; i < illness.size(); i++) {
        if (!illness[i].permanent) {
            illness[i].duration--;
        }
        if (illness[i].decay > 0 && one_in(illness[i].decay)) {
            illness[i].intensity--;
        }
        if (illness[i].duration <= 0 || illness[i].intensity == 0) {
            dis_end_msg(*this, illness[i]);
            illness.erase(illness.begin() + i);
            i--;
        }
    }

    if (!has_disease("sleep")) {
        if (weight_carried() > weight_capacity()) {
            // Starts at 1 in 25, goes down by 5 for every 50% more carried
            if (one_in(35 - 5 * weight_carried() / (weight_capacity() / 2))) {
                g->add_msg_if_player(this, _("Your body strains under the weight!"));
                // 1 more pain for every 800 grams more (5 per extra STR needed)
                if ( ((weight_carried() - weight_capacity()) / 800 > pain && pain < 100)) {
                    mod_pain(1);
                }
            }
        }
        if (weight_carried() > 4 * weight_capacity()) {
            if (has_trait("LEG_TENT_BRACE")){
                g->add_msg_if_player(this, _("Your tentacles buckle under the weight!"));
            }
            if (has_effect("downed")) {
                add_effect("downed", 1);
            } else {
                add_effect("downed", 2);
            }
        }
        int timer = -3600;
        if (has_trait("ADDICTIVE")) {
            timer = -4000;
        }
        if (has_trait("NONADDICTIVE")) {
            timer = -3200;
        }
        for (int i = 0; i < addictions.size(); i++) {
            if (addictions[i].sated <= 0 &&
                addictions[i].intensity >= MIN_ADDICTION_LEVEL) {
                addict_effect(addictions[i]);
            }
            addictions[i].sated--;
            if (!one_in(addictions[i].intensity - 2) && addictions[i].sated > 0) {
                addictions[i].sated -= 1;
            }
            if (addictions[i].sated < timer - (100 * addictions[i].intensity)) {
                if (addictions[i].intensity <= 2) {
                    addictions.erase(addictions.begin() + i);
                    i--;
                } else {
                    addictions[i].intensity = int(addictions[i].intensity / 2);
                    addictions[i].intensity--;
                    addictions[i].sated = 0;
                }
            }
        }
        if (has_trait("CHEMIMBALANCE")) {
            if (one_in(3600) && (!(has_trait("NOPAIN")))) {
                g->add_msg(_("You suddenly feel sharp pain for no reason."));
                mod_pain( 3 * rng(1, 3) );
            }
            if (one_in(3600)) {
                int pkilladd = 5 * rng(-1, 2);
                if (pkilladd > 0) {
                    g->add_msg(_("You suddenly feel numb."));
                } else if ((pkilladd < 0) && (!(has_trait("NOPAIN")))) {
                    g->add_msg(_("You suddenly ache."));
                }
                pkill += pkilladd;
            }
            if (one_in(3600)) {
                g->add_msg(_("You feel dizzy for a moment."));
                moves -= rng(10, 30);
            }
            if (one_in(3600)) {
                int hungadd = 5 * rng(-1, 3);
                if (hungadd > 0) {
                    g->add_msg(_("You suddenly feel hungry."));
                } else {
                    g->add_msg(_("You suddenly feel a little full."));
                }
                hunger += hungadd;
            }
            if (one_in(3600)) {
                g->add_msg(_("You suddenly feel thirsty."));
                thirst += 5 * rng(1, 3);
            }
            if (one_in(3600)) {
                g->add_msg(_("You feel fatigued all of a sudden."));
                fatigue += 10 * rng(2, 4);
            }
            if (one_in(4800)) {
                if (one_in(3)) {
                    add_morale(MORALE_FEELING_GOOD, 20, 100);
                } else {
                    add_morale(MORALE_FEELING_BAD, -20, -100);
                }
            }
            if (one_in(3600)) {
                if (one_in(3)) {
                    g->add_msg(_("You suddenly feel very cold."));
                    for (int i = 0 ; i < num_bp ; i++) {
                        temp_cur[i] = BODYTEMP_VERY_COLD;
                    }
                } else {
                    g->add_msg(_("You suddenly feel cold."));
                    for (int i = 0 ; i < num_bp ; i++) {
                        temp_cur[i] = BODYTEMP_COLD;
                    }
                }
            }
            if (one_in(3600)) {
                if (one_in(3)) {
                    g->add_msg(_("You suddenly feel very hot."));
                    for (int i = 0 ; i < num_bp ; i++) {
                        temp_cur[i] = BODYTEMP_VERY_HOT;
                    }
                } else {
                    g->add_msg(_("You suddenly feel hot."));
                    for (int i = 0 ; i < num_bp ; i++) {
                        temp_cur[i] = BODYTEMP_HOT;
                    }
                }
            }
        }
        if ((has_trait("SCHIZOPHRENIC") || has_artifact_with(AEP_SCHIZO)) &&
            one_in(2400)) { // Every 4 hours or so
            monster phantasm;
            int i;
            switch(rng(0, 11)) {
                case 0:
                    add_disease("hallu", 3600);
                    break;
                case 1:
                    add_disease("visuals", rng(15, 60));
                    break;
                case 2:
                    g->add_msg(_("From the south you hear glass breaking."));
                    break;
                case 3:
                    g->add_msg(_("YOU SHOULD QUIT THE GAME IMMEDIATELY."));
                    add_morale(MORALE_FEELING_BAD, -50, -150);
                    break;
                case 4:
                    for (i = 0; i < 10; i++) {
                        g->add_msg("XXXXXXXXXXXXXXXXXXXXXXXXXXX");
                    }
                    break;
                case 5:
                    g->add_msg(_("You suddenly feel so numb..."));
                    pkill += 25;
                    break;
                case 6:
                    g->add_msg(_("You start to shake uncontrollably."));
                    add_disease("shakes", 10 * rng(2, 5));
                    break;
                case 7:
                    for (i = 0; i < 10; i++) {
                        g->spawn_hallucination();
                    }
                    break;
                case 8:
                    g->add_msg(_("It's a good time to lie down and sleep."));
                    add_disease("lying_down", 200);
                    break;
                case 9:
                    g->add_msg(_("You have the sudden urge to SCREAM!"));
                    g->sound(posx, posy, 10 + 2 * str_cur, "AHHHHHHH!");
                    break;
                case 10:
                    g->add_msg(std::string(name + name + name + name + name + name + name +
                        name + name + name + name + name + name + name +
                        name + name + name + name + name + name).c_str());
                    break;
                case 11:
                    body_part bp = random_body_part(true);
                    int side = random_side(bp);
                    add_disease("formication", 600, false, 1, 3, 0, 1, bp, side, true);
                    break;
            }
        }
        if (has_trait("JITTERY") && !has_disease("shakes")) {
            if (stim > 50 && one_in(300 - stim)) {
                add_disease("shakes", 300 + stim);
            } else if (hunger > 80 && one_in(500 - hunger)) {
                add_disease("shakes", 400);
            }
        }

        if (has_trait("MOODSWINGS") && one_in(3600)) {
            if (rng(1, 20) > 9) { // 55% chance
                add_morale(MORALE_MOODSWING, -100, -500);
            } else {  // 45% chance
                add_morale(MORALE_MOODSWING, 100, 500);
            }
        }

        if (has_trait("VOMITOUS") && one_in(4200)) {
            vomit();
        }
        if (has_trait("SHOUT1") && one_in(3600)) {
            g->sound(posx, posy, 10 + 2 * str_cur, _("You shout loudly!"));
        }
        if (has_trait("SHOUT2") && one_in(2400)) {
            g->sound(posx, posy, 15 + 3 * str_cur, _("You scream loudly!"));
        }
        if (has_trait("SHOUT3") && one_in(1800)) {
            g->sound(posx, posy, 20 + 4 * str_cur, _("You let out a piercing howl!"));
        }
    } // Done with while-awake-only effects

    if (has_trait("ASTHMA") && one_in(3600 - stim * 50)) {
        bool auto_use = has_charges("inhaler", 1);
        if (underwater) {
            oxygen = int(oxygen / 2);
            auto_use = false;
        }

        if (has_disease("sleep")) {
            wake_up(_("Your asthma wakes you up!"));
            auto_use = false;
        }

        if (auto_use) {
            use_charges("inhaler", 1);
        } else {
            add_disease("asthma", 50 * rng(1, 4));
            if (!is_npc()) {
                g->cancel_activity_query(_("You have an asthma attack!"));
            }
        }
    }

    if (has_trait("LEAVES") && g->is_in_sunlight(posx, posy) && one_in(600)) {
        hunger--;
    }

    if (pain > 0) {
        if (has_trait("PAINREC1") && one_in(600)) {
            pain--;
        }
        if (has_trait("PAINREC2") && one_in(300)) {
            pain--;
        }
        if (has_trait("PAINREC3") && one_in(150)) {
            pain--;
        }
    }

    if (has_trait("ALBINO") && g->is_in_sunlight(posx, posy) && one_in(10)) {
        // Umbrellas and rain gear can also keep the sun off!
        // (No, really, I know someone who uses an umbrella when it's sunny out.)
        if (!((worn_with_flag("RAINPROOF")) || (weapon.has_flag("RAIN_PROTECT"))) ) {
            g->add_msg(_("The sunlight is really irritating."));
            if (has_disease("sleep")) {
                wake_up(_("You wake up!"));
            }
            if (one_in(10)) {
                mod_pain(1);
            }
            else focus_pool --;
        }
    }

    if (has_trait("SUNBURN") && g->is_in_sunlight(posx, posy) && one_in(10)) {
        if (!((worn_with_flag("RAINPROOF")) || (weapon.has_flag("RAIN_PROTECT"))) ) {
        g->add_msg(_("The sunlight burns your skin!"));
        if (has_disease("sleep")) {
            wake_up(_("You wake up!"));
        }
        mod_pain(1);
        hurtall(1);
        }
    }

    if ((has_trait("TROGLO") || has_trait("TROGLO2")) &&
        g->is_in_sunlight(posx, posy) && g->weather == WEATHER_SUNNY) {
        mod_str_bonus(-1);
        mod_dex_bonus(-1);
        mod_int_bonus(-1);
        mod_per_bonus(-1);
    }
    if (has_trait("TROGLO2") && g->is_in_sunlight(posx, posy)) {
        mod_str_bonus(-1);
        mod_dex_bonus(-1);
        mod_int_bonus(-1);
        mod_per_bonus(-1);
    }
    if (has_trait("TROGLO3") && g->is_in_sunlight(posx, posy)) {
        mod_str_bonus(-4);
        mod_dex_bonus(-4);
        mod_int_bonus(-4);
        mod_per_bonus(-4);
    }

    if (has_trait("SORES")) {
        for (int i = bp_head; i < num_bp; i++) {
            if ((pain < 5 + 4 * abs(encumb(body_part(i)))) && (!(has_trait("NOPAIN")))) {
                pain = 0;
                mod_pain( 5 + 4 * abs(encumb(body_part(i))) );
            }
        }
    }

    if (has_trait("SLIMY") && !in_vehicle) {
        g->m.add_field(posx, posy, fd_slime, 1);
    }

    if (has_trait("WEB_SPINNER") && !in_vehicle && one_in(3)) {
        g->m.add_field(posx, posy, fd_web, 1); //this adds density to if its not already there.
    }

    if (has_trait("RADIOGENIC") && int(g->turn) % 50 == 0 && radiation >= 10) {
        radiation -= 10;
        healall(1);
    }

    if (has_trait("RADIOACTIVE1")) {
        if (g->m.radiation(posx, posy) < 10 && one_in(50)) {
            g->m.radiation(posx, posy)++;
        }
    }
    if (has_trait("RADIOACTIVE2")) {
        if (g->m.radiation(posx, posy) < 20 && one_in(25)) {
            g->m.radiation(posx, posy)++;
        }
    }
    if (has_trait("RADIOACTIVE3")) {
        if (g->m.radiation(posx, posy) < 30 && one_in(10)) {
            g->m.radiation(posx, posy)++;
        }
    }

    if (has_trait("UNSTABLE") && one_in(28800)) { // Average once per 2 days
        mutate();
    }
    if (has_artifact_with(AEP_MUTAGENIC) && one_in(28800)) {
        mutate();
    }
    if (has_artifact_with(AEP_FORCE_TELEPORT) && one_in(600)) {
        g->teleport(this);
    }

    // checking for radioactive items in inventory
    int selfRadiation = 0;
    selfRadiation = leak_level("RADIOACTIVE");

    int localRadiation = g->m.radiation(posx, posy);

    if (localRadiation || selfRadiation) {
        bool has_helmet = false;

        bool power_armored = is_wearing_power_armor(&has_helmet);

        if ((power_armored && has_helmet) || worn_with_flag("RAD_PROOF")) {
            radiation += 0; // Power armor protects completely from radiation
        } else if (power_armored || worn_with_flag("RAD_RESIST")) {
            radiation += rng(0, localRadiation / 40) + rng(0, selfRadiation / 5);
        } else {
            radiation += rng(0, localRadiation / 16) + rng(0, selfRadiation);;
        }

        // Apply rads to any radiation badges.
        std::vector<item *> possessions = inv_dump();
        for( std::vector<item *>::iterator it = possessions.begin(); it != possessions.end(); ++it ) {
            if( (*it)->type->id == "rad_badge" ) {
                // Actual irradiation levels of badges and the player aren't precisely matched.
                // This is intentional.
                int before = (*it)->irridation;
                (*it)->irridation += rng(0, localRadiation / 16);
                if( inv.has_item(*it) ) { continue; }
                for( int i = 0; i < sizeof(rad_dosage_thresholds) / sizeof(rad_dosage_thresholds[0]);
                     i++ ){
                    if( before < rad_dosage_thresholds[i] &&
                        (*it)->irridation >= rad_dosage_thresholds[i] ) {
                        g->add_msg_if_player( this, _("Your radiation badge changes from %s to %s!"),
                                              rad_threshold_colors[i - 1].c_str(),
                                              rad_threshold_colors[i].c_str() );
                    }
                }
            }
        }
    }

    if( int(g->turn) % 150 == 0 ) {
        if (radiation < 0) {
            radiation = 0;
        } else if (radiation > 2000) {
            radiation = 2000;
        }
        if (OPTIONS["RAD_MUTATION"] && rng(60, 2500) < radiation) {
            mutate();
            radiation /= 2;
            radiation -= 5;
        } else if (radiation > 100 && rng(1, 1500) < radiation) {
            vomit();
            radiation -= 50;
        }
    }

    if( radiation > 150 && !(int(g->turn) % 90) ) {
        hurtall(radiation / 100);
    }

    // Negative bionics effects
    if (has_bionic("bio_dis_shock") && one_in(1200)) {
        g->add_msg(_("You suffer a painful electrical discharge!"));
        mod_pain(1);
        moves -= 150;
    }
    if (has_bionic("bio_dis_acid") && one_in(1500)) {
        g->add_msg(_("You suffer a burning acidic discharge!"));
        hurtall(1);
    }
    if (has_bionic("bio_drain") && power_level > 0 && one_in(600)) {
        g->add_msg(_("Your batteries discharge slightly."));
        power_level--;
    }
    if (has_bionic("bio_noise") && one_in(500)) {
        if(!has_disease("deaf"))
            g->add_msg(_("A bionic emits a crackle of noise!"));
        else
            g->add_msg(_("A bionic shudders, but you hear nothing."));
        g->sound(posx, posy, 60, "");
    }
    if (has_bionic("bio_power_weakness") && max_power_level > 0 &&
        power_level >= max_power_level * .75) {
        mod_str_bonus(-3);
    }
    if (has_bionic("bio_trip") && one_in(500) && !has_disease("visuals")) {
        g->add_msg(_("Your vision pixelates!"));
        add_disease("visuals", 100);
    }
    if (has_bionic("bio_spasm") && one_in(3000) && !has_disease("downed")) {
        g->add_msg(_("Your malfunctioning bionic causes you to spasm and fall to the floor!"));
        mod_pain(1);
        add_effect("stunned", 1);
        add_effect("downed", 1);
    }
    if (has_bionic("bio_shakes") && power_level > 0 && one_in(1200)) {
        g->add_msg(_("Your bionics short-circuit, causing you to tremble and shiver."));
        power_level--;
        add_disease("shakes", 50);
    }
    if (has_bionic("bio_leaky") && one_in(500)) {
        health--;
    }
    if (has_bionic("bio_sleepy") && one_in(500)) {
        fatigue++;
    }
    if (has_bionic("bio_itchy") && one_in(500) && !has_disease("formication")) {
        g->add_msg(_("Your malfunctioning bionic itches!"));
      body_part bp = random_body_part(true);
      int side = random_side(bp);
        add_disease("formication", 100, false, 1, 3, 0, 1, bp, side, true);
    }

    // Artifact effects
    if (has_artifact_with(AEP_ATTENTION)) {
        add_disease("attention", 3);
    }

    // check for limb mending every 1000 turns (~1.6 hours)
    if(g->turn.get_turn() % 1000 == 0) {
        mend();
    }
}

void player::mend()
{
 // Wearing splints can slowly mend a broken limb back to 1 hp.
 // 2 weeks is faster than a fracture would heal IRL,
 // but 3 weeks average (a generous estimate) was tedious and no fun.
 for(int i = 0; i < num_hp_parts; i++) {
  int broken = (hp_cur[i] <= 0);
  if(broken) {
   double mending_odds = 200.0; // 2 weeks, on average. (~20160 minutes / 100 minutes)
   double healing_factor = 1.0;
   // Studies have shown that alcohol and tobacco use delay fracture healing time
   if(has_disease("cig") | addiction_level(ADD_CIG)) {
    healing_factor *= 0.5;
   }
   if(has_disease("drunk") | addiction_level(ADD_ALCOHOL)) {
    healing_factor *= 0.5;
   }

   // Bed rest speeds up mending
   if(has_disease("sleep")) {
    healing_factor *= 4.0;
   } else if(fatigue > 383) {
    // but being dead tired does not...
    healing_factor *= 0.75;
   }

   // Being healthy helps.
   if(health > 0) {
    healing_factor *= 2.0;
   }

   // And being well fed...
   if(hunger < 0) {
    healing_factor *= 2.0;
   }

   if(thirst < 0) {
    healing_factor *= 2.0;
   }

   // Mutagenic healing factor!
   if(has_trait("REGEN")) {
    healing_factor *= 16.0;
   } else if (has_trait("FASTHEALER2")) {
    healing_factor *= 4.0;
   } else if (has_trait("FASTHEALER")) {
    healing_factor *= 2.0;
   } else if (has_trait("SLOWHEALER")) {
    healing_factor *= 0.5;
   }

   bool mended = false;
   int side = 0;
   body_part part;
   switch(i) {
    case hp_arm_r:
     side = 1;
     // fall-through
    case hp_arm_l:
     part = bp_arms;
     mended = is_wearing("arm_splint") && x_in_y(healing_factor, mending_odds);
     break;
    case hp_leg_r:
     side = 1;
     // fall-through
    case hp_leg_l:
     part = bp_legs;
     mended = is_wearing("leg_splint") && x_in_y(healing_factor, mending_odds);
     break;
    default:
     // No mending for you!
     break;
   }
   if(mended) {
    hp_cur[i] = 1;
    //~ %s is bodypart
    add_memorial_log(pgettext("memorial_male", "Broken %s began to mend."),
                     pgettext("memorial_female", "Broken %s began to mend."),
                     body_part_name(part, side).c_str());
    g->add_msg(_("Your %s has started to mend!"),
      body_part_name(part, side).c_str());
   }
  }
 }
}

void player::vomit()
{
    add_memorial_log(pgettext("memorial_male", "Threw up."),
                     pgettext("memorial_female", "Threw up."));
    g->add_msg(_("You throw up heavily!"));
    int nut_loss = 100 / (1 + exp(.15 * (hunger / 100)));
    int quench_loss = 100 / (1 + exp(.025 * (thirst / 10)));
    hunger += rng(nut_loss / 2, nut_loss);
    thirst += rng(quench_loss / 2, quench_loss);
    moves -= 100;
    for (int i = 0; i < illness.size(); i++) {
        if (illness[i].type == "foodpoison") {
            illness[i].duration -= 300;
            if (illness[i].duration < 0) {
                rem_disease(illness[i].type);
            }
        } else if (illness[i].type == "drunk") {
            illness[i].duration -= rng(1, 5) * 100;
            if (illness[i].duration < 0) {
                rem_disease(illness[i].type);
            }
        }
    }
    rem_disease("pkill1");
    rem_disease("pkill2");
    rem_disease("pkill3");
    rem_disease("sleep");
}

void player::drench(int saturation, int flags)
{
    // OK, water gets in your AEP suit or whatever.  It wasn't built to keep you dry.
    if ( (is_waterproof(flags)) && (!(g->m.has_flag(TFLAG_DEEP_WATER, posx, posy))) ) {
        return;
    }

    int effected = 0;
    int tot_ignored = 0; //Always ignored
    int tot_neut = 0; //Ignored for good wet bonus
    int tot_good = 0; //Increase good wet bonus

    for (std::map<int, int>::iterator iter = mDrenchEffect.begin(); iter != mDrenchEffect.end(); ++iter) {
        if (mfb(iter->first) & flags) {
            effected += iter->second;
            tot_ignored += mMutDrench[iter->first]["ignored"];
            tot_neut += mMutDrench[iter->first]["neutral"];
            tot_good += mMutDrench[iter->first]["good"];
        }
    }

    if (effected == 0) {
        return;
    }

    bool wants_drench = false;
    // If not protected by mutations then check clothing
    if (tot_good + tot_neut + tot_ignored < effected) {
        wants_drench = is_water_friendly(flags);
    } else {
        wants_drench = true;
    }

    int morale_cap;
    if (wants_drench) {
        morale_cap = g->get_temperature() - std::min(65, 65 + (tot_ignored - tot_good) / 2) * saturation / 100;
    } else {
        morale_cap = -(saturation / 2);
    }

    // Good increases pos and cancels neg, neut cancels neg, ignored cancels both
    if (morale_cap > 0) {
        morale_cap = morale_cap * (effected - tot_ignored + tot_good) / effected;
    } else if (morale_cap < 0) {
        morale_cap = morale_cap * (effected - tot_ignored - tot_neut - tot_good) / effected;
    }

    if (morale_cap == 0) {
        return;
    }

    int morale_effect = morale_cap / 8;
    if (morale_effect == 0) {
        if (morale_cap > 0) {
            morale_effect = 1;
        } else {
            morale_effect = -1;
        }
    }

    int dur = 60;
    int d_start = 30;
    if (morale_cap < 0) {
        if (has_trait("LIGHTFUR") || has_trait("FUR") || has_trait("FELINE_FUR") || has_trait("LUPINE_FUR")) {
            dur /= 5;
            d_start /= 5;
        }
    } else {
        if (has_trait("SLIMY")) {
            dur *= 1.2;
            d_start *= 1.2;
        }
    }

    add_morale(MORALE_WET, morale_effect, morale_cap, dur, d_start);
}

void player::drench_mut_calc()
{
    mMutDrench.clear();
    int ignored, neutral, good;

    for (std::map<int, int>::iterator it = mDrenchEffect.begin(); it != mDrenchEffect.end(); ++it) {
        ignored = 0;
        neutral = 0;
        good = 0;

        for (std::set<std::string>::iterator iter = my_mutations.begin(); iter != my_mutations.end(); ++iter) {
            for (std::map<std::string,mutation_wet>::iterator wp_iter = mutation_data[*iter].protection.begin(); wp_iter != mutation_data[*iter].protection.end(); ++wp_iter) {
                if (body_parts[wp_iter->first] == it->first) {
                    ignored += wp_iter->second.second.x;
                    neutral += wp_iter->second.second.y;
                    good += wp_iter->second.second.z;
                }
            }
        }

        mMutDrench[it->first]["good"] = good;
        mMutDrench[it->first]["neutral"] = neutral;
        mMutDrench[it->first]["ignored"] = ignored;
    }
}

int player::weight_carried()
{
    int ret = 0;
    ret += weapon.weight();
    for (int i = 0; i < worn.size(); i++)
    {
        ret += worn[i].weight();
    }
    ret += inv.weight();
    return ret;
}

int player::volume_carried()
{
    return inv.volume();
}

int player::weight_capacity(bool /* return_stat_effect */)
{
  // return_stat_effect is effectively pointless
  // player info window shows current stat effects
  // current str is used anyway (probably) always.
  // int str = return_stat_effect ? get_str() : get_str();
 int str = get_str();
 int ret = 13000 + str * 4000;
 if (has_trait("BADBACK"))
  ret = int(ret * .65);
 if (has_trait("STRONGBACK"))
  ret = int(ret * 1.35);
 if (has_trait("LIGHT_BONES"))
  ret = int(ret * .80);
 if (has_trait("HOLLOW_BONES"))
  ret = int(ret * .60);
 if (has_artifact_with(AEP_CARRY_MORE))
  ret += 22500;
 return ret;
}

int player::volume_capacity()
{
 int ret = 2; // A small bonus (the overflow)
 it_armor *armor;
 for (int i = 0; i < worn.size(); i++) {
  armor = dynamic_cast<it_armor*>(worn[i].type);
  ret += armor->storage;
 }
 if (has_bionic("bio_storage"))
  ret += 6;
 if (has_trait("SHELL"))
  ret += 16;
 if (has_trait("PACKMULE"))
  ret = int(ret * 1.4);
 if (has_trait("DISORGANIZED"))
  ret = int(ret * 0.6);
 return ret;
}

double player::convert_weight(int weight)
{
    double ret;
    ret = double(weight);
    if (OPTIONS["USE_METRIC_WEIGHTS"] == "kg") {
        ret /= 1000;
    } else {
        ret /= 453.6;
    }
    return ret;
}

bool player::can_pickVolume(int volume)
{
    return (volume_carried() + volume <= volume_capacity());
}
bool player::can_pickWeight(int weight, bool safe)
{
    if (!safe)
    {
        //Player can carry up to four times their maximum weight
        return (weight_carried() + weight <= weight_capacity() * 4);
    }
    else
    {
        return (weight_carried() + weight <= weight_capacity());
    }
}

int player::net_morale(morale_point effect)
{
    double bonus = effect.bonus;

    // If the effect is old enough to have started decaying,
    // reduce it appropriately.
    if (effect.age > effect.decay_start)
    {
        bonus *= logistic_range(effect.decay_start,
                                effect.duration, effect.age);
    }

    // Optimistic characters focus on the good things in life,
    // and downplay the bad things.
    if (has_trait("OPTIMISTIC"))
    {
        if (bonus >= 0)
        {
            bonus *= 1.25;
        }
        else
        {
            bonus *= 0.75;
        }
    }

     // Again, those grouchy Bad-Tempered folks always focus on the negative.
     // They can't handle positive things as well.  They're No Fun.  D:
    if (has_trait("BADTEMPER"))
    {
        if (bonus < 0)
        {
            bonus *= 1.25;
        }
        else
        {
            bonus *= 0.75;
        }
    }
    return bonus;
}

int player::morale_level()
{
    // Add up all of the morale bonuses (and penalties).
    int ret = 0;
    for (int i = 0; i < morale.size(); i++)
    {
        ret += net_morale(morale[i]);
    }

    // Prozac reduces negative morale by 75%.
    if (has_disease("took_prozac") && ret < 0)
    {
        ret = int(ret / 4);
    }

    return ret;
}

void player::add_morale(morale_type type, int bonus, int max_bonus,
                        int duration, int decay_start,
                        bool cap_existing, itype* item_type)
{
    bool placed = false;

    // Search for a matching morale entry.
    for (int i = 0; i < morale.size() && !placed; i++)
    {
        if (morale[i].type == type && morale[i].item_type == item_type)
        {
            // Found a match!
            placed = true;

            // Scale the morale bonus to its current level.
            if (morale[i].age > morale[i].decay_start)
            {
                morale[i].bonus *= logistic_range(morale[i].decay_start,
                                                  morale[i].duration, morale[i].age);
            }

            // If we're capping the existing effect, we can use the new duration
            // and decay start.
            if (cap_existing)
            {
                morale[i].duration = duration;
                morale[i].decay_start = decay_start;
            }
            else
            {
                // Otherwise, we need to figure out whether the existing effect had
                // more remaining duration and decay-resistance than the new one does.
                // Only takes the new duration if new bonus and old are the same sign.
                if (morale[i].duration - morale[i].age <= duration &&
                   ((morale[i].bonus > 0) == (max_bonus > 0)) )
                {
                    morale[i].duration = duration;
                }
                else
                {
                    // This will give a longer duration than above.
                    morale[i].duration -= morale[i].age;
                }

                if (morale[i].decay_start - morale[i].age <= decay_start &&
                   ((morale[i].bonus > 0) == (max_bonus > 0)) )
                {
                    morale[i].decay_start = decay_start;
                }
                else
                {
                    // This will give a later decay start than above.
                    morale[i].decay_start -= morale[i].age;
                }
            }

            // Now that we've finished using it, reset the age to 0.
            morale[i].age = 0;

            // Is the current morale level for this entry below its cap, if any?
            if (abs(morale[i].bonus) < abs(max_bonus) || max_bonus == 0)
            {
                // Add the requested morale boost.
                morale[i].bonus += bonus;

                // If we passed the cap, pull back to it.
                if (abs(morale[i].bonus) > abs(max_bonus) && max_bonus != 0)
                {
                    morale[i].bonus = max_bonus;
                }
            }
            else if (cap_existing)
            {
                // The existing bonus is above the new cap.  Reduce it.
                morale[i].bonus = max_bonus;
            }
        }
    }

    // No matching entry, so add a new one
    if (!placed)
    {
        morale_point tmp(type, item_type, bonus, duration, decay_start, 0);
        morale.push_back(tmp);
    }
}

int player::has_morale( morale_type type ) const
{
    for( size_t i = 0; i < morale.size(); ++i ) {
        if( morale[i].type == type ) {
            return morale[i].bonus;
        }
    }
    return 0;
}

void player::rem_morale(morale_type type, itype* item_type)
{
 for (int i = 0; i < morale.size(); i++) {
  if (morale[i].type == type && morale[i].item_type == item_type) {
    morale.erase(morale.begin() + i);
    break;
  }
 }
}

item& player::i_add(item it)
{
 itype_id item_type_id = "null";
 if( it.type ) item_type_id = it.type->id;

 last_item = item_type_id;

 if (it.is_food() || it.is_ammo() || it.is_gun()  || it.is_armor() ||
     it.is_book() || it.is_tool() || it.is_weap() || it.is_food_container())
  inv.unsort();

 if (g != NULL && it.is_artifact() && it.is_tool()) {
  it_artifact_tool *art = dynamic_cast<it_artifact_tool*>(it.type);
  g->add_artifact_messages(art->effects_carried);
 }
 return inv.add_item(it);
}

bool player::has_active_item(const itype_id & id) const
{
    if (weapon.type->id == id && weapon.active)
    {
        return true;
    }
    return inv.has_active_item(id);
}

long player::active_item_charges(itype_id id)
{
    long max = 0;
    if (weapon.type->id == id && weapon.active)
    {
        max = weapon.charges;
    }

    long inv_max = inv.max_active_item_charges(id);
    if (inv_max > max)
    {
        max = inv_max;
    }
    return max;
}

void player::process_active_items()
{
    if (weapon.is_artifact() && weapon.is_tool()) {
        g->process_artifact(&weapon, this, true);
    } else if (weapon.active) {
        if (weapon.has_flag("CHARGE")) {
            if (weapon.charges == 8) { // Maintaining charge takes less power.
                if( use_charges_if_avail("adv_UPS_on", 2) || use_charges_if_avail("UPS_on", 4) ) {
                    weapon.poison++;
                } else {
                    weapon.poison--;
                }
                if ( (weapon.poison >= 3) && (one_in(20)) ) { // 3 turns leeway, then it may discharge.
                    //~ %s is weapon name
                    add_memorial_log(pgettext("memorial_male", "Accidental discharge of %s."),
                                     pgettext("memorial_female", "Accidental discharge of %s."),
                                     weapon.tname().c_str());
                    g->add_msg(_("Your %s discharges!"), weapon.tname().c_str());
                    point target(posx + rng(-12, 12), posy + rng(-12, 12));
                    std::vector<point> traj = line_to(posx, posy, target.x, target.y, 0);
                    g->fire(*this, target.x, target.y, traj, false);
                } else {
                    g->add_msg(_("Your %s beeps alarmingly."), weapon.tname().c_str());
                }
            } else { // We're chargin it up!
                if ( use_charges_if_avail("adv_UPS_on", ceil(static_cast<float>(1 + weapon.charges) / 2)) ||
                     use_charges_if_avail("UPS_on", 1 + weapon.charges) ) {
                    weapon.poison++;
                } else {
                    weapon.poison--;
                }

                if (weapon.poison >= weapon.charges) {
                    weapon.charges++;
                    weapon.poison = 0;
                }
            }
            if (weapon.poison < 0) {
                g->add_msg(_("Your %s spins down."), weapon.tname().c_str());
                weapon.charges--;
                weapon.poison = weapon.charges - 1;
            }
            if (weapon.charges <= 0) {
                weapon.active = false;
            }
        }
        else if (!process_single_active_item(&weapon)) {
            weapon = ret_null;
        }
    }

    std::vector<item *> inv_active = inv.active_items();
    for (std::vector<item *>::iterator iter = inv_active.begin(); iter != inv_active.end(); ++iter) {
        item *tmp_it = *iter;
        if (tmp_it->is_artifact() && tmp_it->is_tool()) {
            g->process_artifact(tmp_it, this);
        }
        if (!process_single_active_item(tmp_it)) {
            inv.remove_item(tmp_it);
        }
    }

    // worn items
    for (int i = 0; i < worn.size(); i++) {
        if (worn[i].is_artifact()) {
            g->process_artifact(&(worn[i]), this);
        }
        if (!process_single_active_item(&worn[i])) {
            worn.erase(worn.begin() + i);
            i--;
        }
    }

  // Drain UPS if using optical cloak.
  // TODO: Move somewhere else.
  if ((has_active_item("UPS_on") || has_active_item("adv_UPS_on"))
      && is_wearing("optical_cloak")) {
    // Drain UPS.
    if (has_charges("adv_UPS_on", 24)) {
      use_charges("adv_UPS_on", 24);
      if (charges_of("adv_UPS_on") < 120 && one_in(3))
        g->add_msg_if_player(this, _("Your optical cloak flickers for a moment!"));
    } else if (has_charges("UPS_on", 40)) {
      use_charges("UPS_on", 40);
      if (charges_of("UPS_on") < 200 && one_in(3))
        g->add_msg_if_player(this, _("Your optical cloak flickers for a moment!"));
    } else {
      if (has_charges("adv_UPS_on", charges_of("adv_UPS_on"))) {
          // Drain last power.
          use_charges("adv_UPS_on", charges_of("adv_UPS_on"));
      }
      else {
        use_charges("UPS_on", charges_of("UPS_on"));
      }
    }
  }
}

// returns false if the item needs to be removed
bool player::process_single_active_item(item *it)
{
    if (it->active ||
        (it->is_container() && it->contents.size() > 0 && it->contents[0].active))
    {
        if (it->is_food())
        {
            if (it->has_flag("HOT"))
            {
                it->item_counter--;
                if (it->item_counter == 0)
                {
                    it->item_tags.erase("HOT");
                    it->active = false;
                }
            }
        }
        else if (it->is_food_container())
        {
            if (it->contents[0].has_flag("HOT"))
            {
                it->contents[0].item_counter--;
                if (it->contents[0].item_counter == 0)
                {
                    it->contents[0].item_tags.erase("HOT");
                    it->contents[0].active = false;
                }
            }
        }
        else if( it->has_flag("WET") )
        {
            it->item_counter--;
            if(it->item_counter == 0)
            {
                it->item_counter = 0;
                g->add_msg_if_player(this,_("Your %s dries off."), it->name.c_str());

                // wet towel becomes a regular towel
                if(it->type->id == "towel_wet")
                    it->make(itypes["towel"]);

                it->item_tags.erase("WET");
                it->item_tags.insert("ABSORBENT");
                it->active = false;
            }
        }
        else if (it->is_tool())
        {
            it_tool* tmp = dynamic_cast<it_tool*>(it->type);
            tmp->use.call(this, it, true);
            if (tmp->turns_per_charge > 0 && int(g->turn) % tmp->turns_per_charge == 0)
            {
                it->charges--;
            }
            if (it->charges <= 0)
            {
                tmp->use.call(this, it, false);
                if (tmp->revert_to == "null")
                {
                    return false;
                }
                else
                {
                    it->type = itypes[tmp->revert_to];
                    it->active = false;
                }
            }
        }
        else if (it->type->id == "corpse")
        {
            if (it->ready_to_revive())
            {
                //~ %s is corpse name
                add_memorial_log(pgettext("memorial_male", "Had a %s revive while carrying it."),
                                 pgettext("memorial_female", "Had a %s revive while carrying it."),
                                 it->name.c_str());
                g->add_msg_if_player(this, _("Oh dear god, a corpse you're carrying has started moving!"));
                g->revive_corpse(posx, posy, it);
                return false;
            }
        }
        else
        {
            debugmsg("%s is active, but has no known active function.", it->tname().c_str());
        }
    }
    return true;
}

item player::remove_weapon()
{
 if (weapon.has_flag("CHARGE") && weapon.active) { //unwield a charged charge rifle.
  weapon.charges = 0;
  weapon.active = false;
 }
 item tmp = weapon;
 weapon = ret_null;
// We need to remove any boosts related to our style
 rem_disease("attack_boost");
 rem_disease("dodge_boost");
 rem_disease("damage_boost");
 rem_disease("speed_boost");
 rem_disease("armor_boost");
 rem_disease("viper_combo");
 return tmp;
}

void player::remove_mission_items(int mission_id)
{
 if (mission_id == -1)
  return;
 if (weapon.mission_id == mission_id) {
  remove_weapon();
 } else {
  for (int i = 0; i < weapon.contents.size(); i++) {
   if (weapon.contents[i].mission_id == mission_id)
    remove_weapon();
  }
 }
 inv.remove_mission_items(mission_id);
}

item player::reduce_charges(int position, long quantity) {
    if (position == -1) {
        if (!weapon.count_by_charges())
        {
            debugmsg("Tried to remove %s by charges, but item is not counted by charges",
                    weapon.type->name.c_str());
        }

        if (quantity > weapon.charges)
        {
            debugmsg("Charges: Tried to remove charges that does not exist, \
                      removing maximum available charges instead");
            quantity = weapon.charges;
        }
        weapon.charges -= quantity;
        if (weapon.charges <= 0)
        {
            return remove_weapon();
        }
        return weapon;
    } else if (position < -1) {
        debugmsg("Wearing charged items is not implemented.");
        return ret_null;
    } else {
        return inv.reduce_charges(position, quantity);
    }
}


item player::i_rem(char let)
{
 item tmp;
 if (weapon.invlet == let) {
  tmp = weapon;
  weapon = ret_null;
  return tmp;
 }
 for (int i = 0; i < worn.size(); i++) {
  if (worn[i].invlet == let) {
   tmp = worn[i];
   worn.erase(worn.begin() + i);
   return tmp;
  }
 }
 if (!inv.item_by_letter(let).is_null())
  return inv.remove_item(let);
 return ret_null;
}

item player::i_rem(int pos)
{
 item tmp;
 if (pos == -1) {
     tmp = weapon;
     weapon = ret_null;
     return tmp;
 } else if (pos < -1 && pos > worn_position_to_index(worn.size())) {
     tmp = worn[worn_position_to_index(pos)];
     worn.erase(worn.begin() + worn_position_to_index(pos));
     return tmp;
 }
 return inv.remove_item(pos);
}

item player::i_rem(itype_id type)
{
    if (weapon.type->id == type)
    {
        return remove_weapon();
    }
    return inv.remove_item(type);
}

item player::i_rem(item *it)
{
    if (&weapon == it)
    {
        return remove_weapon();
    }
    return inv.remove_item(it);
}

// Negative positions indicate weapon/clothing, 0 & positive indicate inventory
item& player::i_at(int position)
{
 if (position == -1)
     return weapon;
 if (position < -1) {
     int worn_index = worn_position_to_index(position);
     if (worn_index < worn.size()) {
         return worn[worn_index];
     }
 }
 return inv.find_item(position);
}

item& player::i_at(char let)
{
 if (let == KEY_ESCAPE)
  return ret_null;
 if (weapon.invlet == let)
  return weapon;
 for (int i = 0; i < worn.size(); i++) {
  if (worn[i].invlet == let)
   return worn[i];
 }
 return inv.item_by_letter(let);
}

item& player::i_of_type(itype_id type)
{
 if (weapon.type->id == type)
  return weapon;
 for (int i = 0; i < worn.size(); i++) {
  if (worn[i].type->id == type)
   return worn[i];
 }
 return inv.item_by_type(type);
}

char player::position_to_invlet(int position) {
    return i_at(position).invlet;
}

int player::invlet_to_position(char invlet) {
    if (weapon.invlet == invlet)
     return -1;
    for (int i = 0; i < worn.size(); i++) {
     if (worn[i].invlet == invlet)
      return worn_position_to_index(i);
    }
    return inv.position_by_letter(invlet);
}

int player::get_item_position(item* it) {
    if (&weapon == it) {
        return -1;
    }
    for (int i = 0; i < worn.size(); i++) {
     if (&worn[i] == it)
      return worn_position_to_index(i);
    }
    return inv.position_by_item(it);
}


martialart player::get_combat_style()
{
 martialart tmp;
 bool pickstyle = (!ma_styles.empty());
 if (pickstyle) {
  tmp = martialarts[style_selected];
  return tmp;
 } else {
  return martialarts["style_none"];
 }
}

std::vector<item *> player::inv_dump()
{
 std::vector<item *> ret;
 if (std::find(standard_itype_ids.begin(), standard_itype_ids.end(), weapon.type->id) != standard_itype_ids.end()){
  ret.push_back(&weapon);
 }
 for (int i = 0; i < worn.size(); i++)
  ret.push_back(&worn[i]);
 inv.dump(ret);
 return ret;
}

item player::i_remn(char invlet)
{
 return inv.remove_item(invlet);
}

std::list<item> player::use_amount(itype_id it, int quantity, bool use_container)
{
 std::list<item> ret;
 bool used_weapon_contents = false;
 for (int i = 0; i < weapon.contents.size(); i++) {
  if (weapon.contents[i].type->id == it) {
   ret.push_back(weapon.contents[i]);
   quantity--;
   weapon.contents.erase(weapon.contents.begin() + i);
   i--;
   used_weapon_contents = true;
  }
 }
 if (use_container && used_weapon_contents)
  remove_weapon();

 if (weapon.type->id == it && weapon.contents.size() == 0) {
  quantity--;
  ret.push_back(remove_weapon());
 }

 std::list<item> tmp = inv.use_amount(it, quantity, use_container);
 ret.splice(ret.end(), tmp);
 return ret;
}

bool player::use_charges_if_avail(itype_id it, long quantity)
{
    if (has_charges(it, quantity))
    {
        use_charges(it, quantity);
        return true;
    }
    return false;
}

bool player::has_fire(const int quantity)
{
// TODO: Replace this with a "tool produces fire" flag.

    if (g->m.has_nearby_fire(posx, posy)) {
        return true;
    } else if (has_charges("torch_lit", 1)) {
        return true;
    } else if (has_charges("battletorch_lit", quantity)) {
        return true;
    } else if (has_charges("handflare_lit", 1)) {
        return true;
    } else if (has_charges("candle_lit", 1)) {
        return true;
    } else if (has_bionic("bio_tools")) {
        return true;
    } else if (has_bionic("bio_lighter")) {
        return true;
    } else if (has_bionic("bio_laser")) {
        return true;
    } else if (has_charges("ref_lighter", quantity)) {
        return true;
    } else if (has_charges("matches", quantity)) {
        return true;
    } else if (has_charges("lighter", quantity)) {
        return true;
    } else if (has_charges("flamethrower", quantity)) {
        return true;
    } else if (has_charges("flamethrower_simple", quantity)) {
        return true;
    } else if (has_charges("hotplate", quantity)) {
        return true;
    } else if (has_charges("welder", quantity)) {
        return true;
    } else if (has_charges("welder_crude", quantity)) {
        return true;
    } else if (has_charges("shishkebab_on", quantity)) {
        return true;
    } else if (has_charges("firemachete_on", quantity)) {
        return true;
    } else if (has_charges("broadfire_on", quantity)) {
        return true;
    } else if (has_charges("firekatana_on", quantity)) {
        return true;
    } else if (has_charges("zweifire_on", quantity)) {
        return true;
    }
    return false;
}

void player::use_fire(const int quantity)
{
//Ok, so checks for nearby fires first,
//then held lit torch or candle, bio tool/lighter/laser
//tries to use 1 charge of lighters, matches, flame throwers
// (home made, military), hotplate, welder in that order.
// bio_lighter, bio_laser, bio_tools, has_bionic("bio_tools"

    if (g->m.has_nearby_fire(posx, posy)) {
        return;
    } else if (has_charges("torch_lit", 1)) {
        return;
    } else if (has_charges("battletorch_lit", 1)) {
        return;
    } else if (has_charges("handflare_lit", 1)) {
        return;
    } else if (has_charges("candle_lit", 1)) {
        return;
    } else if (has_charges("shishkebab_on", quantity)) {
        return;
    } else if (has_charges("firemachete_on", quantity)) {
        return;
    } else if (has_charges("broadfire_on", quantity)) {
        return;
    } else if (has_charges("firekatana_on", quantity)) {
        return;
    } else if (has_charges("zweifire_on", quantity)) {
        return;
    } else if (has_bionic("bio_tools")) {
        return;
    } else if (has_bionic("bio_lighter")) {
        return;
    } else if (has_bionic("bio_laser")) {
        return;
    } else if (has_charges("ref_lighter", quantity)) {
        use_charges("ref_lighter", quantity);
        return;
    } else if (has_charges("matches", quantity)) {
        use_charges("matches", quantity);
        return;
    } else if (has_charges("lighter", quantity)) {
        use_charges("lighter", quantity);
        return;
    } else if (has_charges("flamethrower", quantity)) {
        use_charges("flamethrower", quantity);
        return;
    } else if (has_charges("flamethrower_simple", quantity)) {
        use_charges("flamethrower_simple", quantity);
        return;
    } else if (has_charges("hotplate", quantity)) {
        use_charges("hotplate", quantity);
        return;
    } else if (has_charges("welder", quantity)) {
        use_charges("welder", quantity);
        return;
    } else if (has_charges("welder_crude", quantity)) {
        use_charges("welder_crude", quantity);
        return;
    } else if (has_charges("shishkebab_off", quantity)) {
        use_charges("shishkebab_off", quantity);
        return;
    } else if (has_charges("firemachete_off", quantity)) {
        use_charges("firemachete_off", quantity);
        return;
    } else if (has_charges("broadfire_off", quantity)) {
        use_charges("broadfire_off", quantity);
        return;
    } else if (has_charges("firekatana_off", quantity)) {
        use_charges("firekatana_off", quantity);
        return;
    } else if (has_charges("zweifire_off", quantity)) {
        use_charges("zweifire_off", quantity);
        return;
    }
}

// does NOT return anything if the item is integrated toolset or fire!
std::list<item> player::use_charges(itype_id it, long quantity)
{
 std::list<item> ret;
 // the first two cases *probably* don't need to be tracked for now...
 if (it == "toolset") {
  power_level -= quantity;
  if (power_level < 0)
   power_level = 0;
  return ret;
 }
 if (it == "fire")
 {
     use_fire(quantity);
     return ret;
 }

// Start by checking weapon contents
 for (int i = 0; i < weapon.contents.size(); i++) {
  if (weapon.contents[i].type->id == it) {
   if (weapon.contents[i].charges > 0 &&
       weapon.contents[i].charges <= quantity) {
    ret.push_back(weapon.contents[i]);
    quantity -= weapon.contents[i].charges;
    if (weapon.contents[i].destroyed_at_zero_charges()) {
     weapon.contents.erase(weapon.contents.begin() + i);
     i--;
    } else
     weapon.contents[i].charges = 0;
    if (quantity == 0)
     return ret;
   } else {
    item tmp = weapon.contents[i];
    tmp.charges = quantity;
    ret.push_back(tmp);
    weapon.contents[i].charges -= quantity;
    return ret;
   }
  }
 }

 if (weapon.type->id == it || weapon.ammo_type() == it) {
  if (weapon.charges > 0 && weapon.charges <= quantity) {
   ret.push_back(weapon);
   quantity -= weapon.charges;
   if (weapon.destroyed_at_zero_charges())
    remove_weapon();
   else
    weapon.charges = 0;
   if (quantity == 0)
    return ret;
   } else {
    item tmp = weapon;
    tmp.charges = quantity;
    ret.push_back(tmp);
    weapon.charges -= quantity;
    return ret;
   }
  }

 std::list<item> tmp = inv.use_charges(it, quantity);
 ret.splice(ret.end(), tmp);
 return ret;
}

int player::butcher_factor()
{
 int lowest_factor = 999;
 if (has_bionic("bio_tools"))
  lowest_factor=100;
 int inv_factor = inv.butcher_factor();
 if (inv_factor < lowest_factor) {
  lowest_factor = inv_factor;
 }
 if (weapon.has_quality("CUT") && !weapon.has_flag("SPEAR")) {
  int factor = weapon.volume() * 5 - weapon.weight() / 75 -
               weapon.damage_cut();
  if (weapon.damage_cut() <= 20)
   factor *= 2;
  if (factor < lowest_factor)
   lowest_factor = factor;
 }
 return lowest_factor;
}

item* player::pick_usb()
{
 std::vector<std::pair<item*, int> > drives = inv.all_items_by_type("usb_drive");

 if (drives.empty())
  return NULL; // None available!

 std::vector<std::string> selections;
 for (int i = 0; i < drives.size() && i < 9; i++)
  selections.push_back( drives[i].first->tname() );

 int select = menu_vec(false, _("Choose drive:"), selections);

 return drives[ select - 1 ].first;
}

bool player::is_wearing(const itype_id & it) const
{
 for (int i = 0; i < worn.size(); i++) {
  if (worn[i].type->id == it)
   return true;
 }
 return false;
}

bool player::worn_with_flag( std::string flag ) const
{
    for (int i = 0; i < worn.size(); i++) {
        if (worn[i].has_flag( flag )) {
            return true;
        }
    }
    return false;
}

bool player::covered_with_flag(const std::string flag, int parts) const {
  int covered = 0;

  for (std::vector<item>::const_reverse_iterator armorPiece = worn.rbegin(); armorPiece != worn.rend(); ++armorPiece) {
    int cover = dynamic_cast<it_armor *>(armorPiece->type)->covers & parts;

    if (!cover) continue; // For our purposes, this piece covers nothing.
    if (cover & covered) continue; // the body part(s) is already covered.

    bool hasFlag = armorPiece->has_flag(flag);

    if (!hasFlag)
      return false; // The item is the top layer on a relevant body part, and isn't tagged, so we fail.
    else
      covered |= cover; // The item is the top layer on a relevant body part, and is tagged.
  }

  return (covered == parts);
}

bool player::covered_with_flag_exclusively(const std::string flag, int flags) const {
  for (std::vector<item>::const_iterator armorPiece = worn.begin(); armorPiece != worn.end(); ++armorPiece) {
    if ((dynamic_cast<it_armor *>(armorPiece->type)->covers & flags) && !armorPiece->has_flag(flag))
      return false;
  }

  return true;
}

bool player::is_water_friendly(int flags) const {
  return covered_with_flag_exclusively("WATER_FRIENDLY", flags);
}

bool player::is_waterproof(int flags) const {
  return covered_with_flag("WATERPROOF", flags);
}

bool player::has_artifact_with(const art_effect_passive effect) const
{
 if (weapon.is_artifact() && weapon.is_tool()) {
  it_artifact_tool *tool = dynamic_cast<it_artifact_tool*>(weapon.type);
  for (int i = 0; i < tool->effects_wielded.size(); i++) {
   if (tool->effects_wielded[i] == effect)
    return true;
  }
  for (int i = 0; i < tool->effects_carried.size(); i++) {
   if (tool->effects_carried[i] == effect)
    return true;
  }
 }
 if (inv.has_artifact_with(effect)) {
  return true;
 }
 for (int i = 0; i < worn.size(); i++) {
  if (worn[i].is_artifact()) {
   it_artifact_armor *armor = dynamic_cast<it_artifact_armor*>(worn[i].type);
   for (int i = 0; i < armor->effects_worn.size(); i++) {
    if (armor->effects_worn[i] == effect)
     return true;
   }
  }
 }
 return false;
}

bool player::has_amount(itype_id it, int quantity)
{
    if (it == "toolset")
    {
        return has_bionic("bio_tools");
    }
    return (amount_of(it) >= quantity);
}

int player::amount_of(itype_id it) {
    if (it == "toolset" && has_bionic("bio_tools")) {
        return 1;
    }
    if (it == "apparatus") {
        if (has_amount("crackpipe", 1) ||
            has_amount("can_drink", 1) ||
            has_amount("pipe_glass", 1) ||
            has_amount("pipe_tobacco", 1)) {
            return 1;
        }
    }
    int quantity = 0;
    if (weapon.type->id == it) {
        quantity++;
    }

    for (int i = 0; i < weapon.contents.size(); i++)     {
        if (weapon.contents[i].type->id == it) {
            quantity++;
        }
    }
    quantity += inv.amount_of(it);
    return quantity;
}

bool player::has_charges(itype_id it, long quantity)
{
    if (it == "fire" || it == "apparatus")
    {
        return has_fire(quantity);
    }
    return (charges_of(it) >= quantity);
}

long player::charges_of(itype_id it)
{
 if (it == "toolset") {
  if (has_bionic("bio_tools"))
   return power_level;
  else
   return 0;
 }
 long quantity = 0;
 if (weapon.type->id == it || weapon.ammo_type() == it) {
  quantity += weapon.charges;
 }
 for (int i = 0; i < weapon.contents.size(); i++) {
  if (weapon.contents[i].type->id == it)
   quantity += weapon.contents[i].charges;
 }
 quantity += inv.charges_of(it);
 return quantity;
}

int  player::leak_level( std::string flag ) const
{
    int leak_level = 0;
    leak_level = inv.leak_level(flag);
    return leak_level;
}

bool player::has_watertight_container()
{
 if (!inv.watertight_container().is_null()) {
  return true;
 }
 if (weapon.is_container() && weapon.contents.empty()) {
   if (weapon.has_flag("WATERTIGHT") && weapon.has_flag("SEALS"))
    return true;
 }

 return false;
}

bool player::has_matching_liquid(itype_id it)
{
    if (inv.has_liquid(it)) {
        return true;
    }
    if (weapon.is_container() && !weapon.contents.empty())
    {
        // has_capacity_for_liquid needs an item, not an item type
        const item liquid(itypes[it], g->turn);
        return inventory::has_capacity_for_liquid(weapon, liquid);
    }
    return false;
}

bool player::has_drink()
{
    if (inv.has_drink()) {
        return true;
    }
    if (weapon.is_container() && !weapon.contents.empty()) {
        return weapon.contents[0].is_drink();
    }
    return false;
}

bool player::has_weapon_or_armor(char let) const
{
 if (weapon.invlet == let)
  return true;
 for (int i = 0; i < worn.size(); i++) {
  if (worn[i].invlet == let)
   return true;
 }
 return false;
}

bool player::has_item_with_flag( std::string flag ) const
{
    //check worn items for flag
    if (worn_with_flag( flag ))
    {
        return true;
    }

    //check weapon for flag
    if (weapon.has_flag( flag ) || weapon.contains_with_flag( flag ))
    {
        return true;
    }

    //check inventory items for flag
    if (inv.has_flag( flag ))
    {
        return true;
    }

    return false;
}

bool player::has_item(char let)
{
 return (has_weapon_or_armor(let) || !inv.item_by_letter(let).is_null());
}

std::vector<char> player::allocated_invlets() {
    size_t maxsz = inv_chars.size(), incr = worn.size();
    std::vector<char> invs = inv.allocated_invlets();

    if (weapon.invlet != 0) {
        incr++;
    }
    if (incr > 0) {
        invs.resize(maxsz + incr, '\0');
        if (weapon.invlet != 0) {
            invs[maxsz] = weapon.invlet;
            maxsz++;
        }
        for (int i = 0; i < worn.size(); i++, maxsz++) {
            invs[maxsz] = worn[i].invlet;
        }
    }

    return invs;
}

bool player::has_item(int position) {
    return !i_at(position).is_null();
}

bool player::has_item(item *it)
{
 if (it == &weapon)
  return true;
 for (int i = 0; i < worn.size(); i++) {
  if (it == &(worn[i]))
   return true;
 }
 return inv.has_item(it);
}

bool player::has_mission_item(int mission_id)
{
    if (mission_id == -1)
    {
        return false;
    }
    if (weapon.mission_id == mission_id)
    {
        return true;
    }
    for (int i = 0; i < weapon.contents.size(); i++)
    {
        if (weapon.contents[i].mission_id == mission_id)
        return true;
    }
    if (inv.has_mission_item(mission_id))
    {
        return true;
    }
    return false;
}

bool player::i_add_or_drop(item& it, int qty) {
    bool retval = true;
    bool drop = false;
    inv.assign_empty_invlet(it);
    for (int i = 0; i < qty; ++i) {
        if (!drop && (!can_pickWeight(it.weight(), !OPTIONS["DANGEROUS_PICKUPS"])
                      || !can_pickVolume(it.volume()))) {
            drop = true;
        }
        if (drop) {
            retval &= g->m.add_item_or_charges(posx, posy, it);
        } else {
            i_add(it);
        }
    }
    return retval;
}

char player::lookup_item(char let)
{
 if (weapon.invlet == let)
  return -1;

 if (inv.item_by_letter(let).is_null())
  return -2; // -2 is for "item not found"

 return let;
}

hint_rating player::rate_action_eat(item *it)
{
 //TODO more cases, for HINT_IFFY
 if (it->is_food_container() || it->is_food()) {
  return HINT_GOOD;
 }
 return HINT_CANT;
}

bool player::consume(int pos)
{
    item *to_eat = NULL;
    it_comest *comest = NULL;
    int which = -3; // Helps us know how to delete the item which got eaten

    if(pos == INT_MIN) {
        g->add_msg(_("You do not have that item."));
        return false;
    } if (is_underwater()) {
        g->add_msg_if_player(this, _("You can't do that while underwater."));
        return false;
    } else if (pos == -1) {
        // Consume your current weapon
        if (weapon.is_food_container(this)) {
            to_eat = &weapon.contents[0];
            which = -2;
            if (weapon.contents[0].is_food()) {
                comest = dynamic_cast<it_comest*>(weapon.contents[0].type);
            }
        } else if (weapon.is_food(this)) {
            to_eat = &weapon;
            which = -1;
            comest = dynamic_cast<it_comest*>(weapon.type);
        } else {
            g->add_msg_if_player(this,_("You can't eat your %s."), weapon.tname().c_str());
            if(is_npc()) {
                debugmsg("%s tried to eat a %s", name.c_str(), weapon.tname().c_str());
            }
            return false;
        }
    } else {
        // Consume item from inventory
        item& it = inv.find_item(pos);
        if (it.is_food_container(this)) {
            to_eat = &(it.contents[0]);
            which = 1;
            if (it.contents[0].is_food()) {
                comest = dynamic_cast<it_comest*>(it.contents[0].type);
            }
        } else if (it.is_food(this)) {
            to_eat = &it;
            which = 0;
            comest = dynamic_cast<it_comest*>(it.type);
        } else {
            g->add_msg_if_player(this,_("You can't eat your %s."), it.tname().c_str());
            if(is_npc()) {
                debugmsg("%s tried to eat a %s", name.c_str(), it.tname().c_str());
            }
            return false;
        }
    }

    if(to_eat == NULL) {
        debugmsg("Consumed item is lost!");
        return false;
    }

    int amount_used = 1;
    bool was_consumed = false;
    if (comest != NULL) {
        if (comest->comesttype == "FOOD" || comest->comesttype == "DRINK") {
            was_consumed = eat(to_eat, comest);
            if (!was_consumed) {
                return was_consumed;
            }
        } else if (comest->comesttype == "MED") {
            if (comest->tool != "null") {
                // Check tools
                bool has = has_amount(comest->tool, 1);
                // Tools with charges need to have charges, not just be present.
                if (itypes[comest->tool]->count_by_charges()) {
                    has = has_charges(comest->tool, 1);
                }
                if (!has) {
                    g->add_msg_if_player(this,_("You need a %s to consume that!"),
                                         itypes[comest->tool]->name.c_str());
                    return false;
                }
                use_charges(comest->tool, 1); // Tools like lighters get used
            }
            if (comest->use != &iuse::none) {
                //Check special use
                amount_used = comest->use.call(this, to_eat, false);
                if( amount_used == 0 ) {
                    return false;
                }
            }
            consume_effects(to_eat, comest);
            moves -= 250;
            was_consumed = true;
        } else {
            debugmsg("Unknown comestible type of item: %s\n", to_eat->tname().c_str());
        }
    } else {
 // Consume other type of items.
        // For when bionics let you eat fuel
        if (to_eat->is_ammo()) {
            const int factor = 20;
            int max_change = max_power_level - power_level;
            if (max_change == 0) {
                g->add_msg_if_player(this,_("Your internal power storage is fully powered."));
            }
            charge_power(to_eat->charges / factor);
            to_eat->charges -= max_change * factor; //negative charges seem to be okay
            to_eat->charges++; //there's a flat subtraction later
        } else if (!to_eat->type->is_food() && !to_eat->is_food_container(this)) {
            if (to_eat->type->is_book()) {
                it_book* book = dynamic_cast<it_book*>(to_eat->type);
                if (book->type != NULL && !query_yn(_("Really eat %s?"), book->name.c_str())) {
                    return false;
                }
            }
            int charge = (to_eat->volume() + to_eat->weight()) / 225;
            if (to_eat->type->m1 == "leather" || to_eat->type->m2 == "leather") {
                charge /= 4;
            }
            if (to_eat->type->m1 == "wood" || to_eat->type->m2 == "wood") {
                charge /= 2;
            }
            charge_power(charge);
            to_eat->charges = 0;
            g->add_msg_player_or_npc(this, _("You eat your %s."), _("<npcname> eats a %s."),
                                     to_eat->tname().c_str());
        }
        moves -= 250;
        was_consumed = true;
    }

    if (!was_consumed) {
        return false;
    }

    // Actions after consume
    to_eat->charges -= amount_used;
    if (to_eat->charges <= 0) {
        if (which == -1) {
            weapon = ret_null;
        } else if (which == -2) {
            weapon.contents.erase(weapon.contents.begin());
            g->add_msg_if_player(this,_("You are now wielding an empty %s."), weapon.tname().c_str());
        } else if (which == 0) {
            inv.remove_item(pos);
        } else if (which >= 0) {
            item& it = inv.find_item(pos);
            it.contents.erase(it.contents.begin());
            const bool do_restack = inv.const_stack(pos).size() > 1;
            if (!is_npc()) {
                bool drop_it = false;
                if (OPTIONS["DROP_EMPTY"] == "no") {
                    drop_it = false;
                } else if (OPTIONS["DROP_EMPTY"] == "watertight") {
                    drop_it = it.is_container() && !(it.has_flag("WATERTIGHT") && it.has_flag("SEALS"));
                } else if (OPTIONS["DROP_EMPTY"] == "all") {
                    drop_it = true;
                }
                if (drop_it) {
                    g->add_msg(_("You drop the empty %s."), it.tname().c_str());
                    g->m.add_item_or_charges(posx, posy, inv.remove_item(pos));
                } else {
                    g->add_msg(_("%c - an empty %s"), it.invlet, it.tname().c_str());
                }
            }
            if (do_restack) {
                inv.restack(this);
            }
            inv.unsort();
        }
    }
    return true;
}

bool player::eat(item *eaten, it_comest *comest)
{
    int to_eat = 1;
    if (comest == NULL) {
        debugmsg("player::eat(%s); comest is NULL!", eaten->tname().c_str());
        return false;
    }
    if (comest->tool != "null") {
        bool has = has_amount(comest->tool, 1);
        if (itypes[comest->tool]->count_by_charges()) {
            has = has_charges(comest->tool, 1);
        }
        if (!has) {
            g->add_msg_if_player(this,_("You need a %s to consume that!"),
                       itypes[comest->tool]->name.c_str());
            return false;
        }
    }
    if (is_underwater()) {
        g->add_msg_if_player(this, _("You can't do that while underwater."));
        return false;
    }
    bool overeating = (!has_trait("GOURMAND") && hunger < 0 &&
                       comest->nutr >= 5);
    bool hiberfood = (has_trait("HIBERNATE") && (hunger > -60 && thirst > -60 ));
    bool spoiled = eaten->rotten();

    last_item = itype_id(eaten->type->id);

    if (overeating && !has_trait("HIBERNATE") && !has_trait("EATHEALTH") && !is_npc() &&
        !query_yn(_("You're full.  Force yourself to eat?"))) {
        return false;
    }
    int temp_nutr = comest->nutr;
    int temp_quench = comest->quench;
    if (hiberfood && !is_npc() && (((hunger - temp_nutr) < -60) || ((thirst - temp_quench) < -60))){
       if (!query_yn(_("You're adequately fueled. Prepare for hibernation?"))) {
        return false;
       }
       else
       if(!is_npc()) {add_memorial_log(pgettext("memorial_male", "Began preparing for hibernation."),
                                       pgettext("memorial_female", "Began preparing for hibernation."));
                      g->add_msg(_("You've begun stockpiling calories and liquid for hibernation. You get the feeling that you should prepare for bed, just in case, but...you're hungry again, and you could eat a whole week's worth of food RIGHT NOW."));
      }
    }

    if (has_trait("CARNIVORE") && (eaten->made_of("veggy") || eaten->made_of("fruit")) && comest->nutr > 0) {
        g->add_msg_if_player(this, _("You can't stand the thought of eating veggies."));
        return false;
    }
    if ((!has_trait("SAPIOVORE") && !has_trait("CANNIBAL") && !has_trait("PSYCHOPATH")) && eaten->made_of("hflesh")&&
        !is_npc() && !query_yn(_("The thought of eating that makes you feel sick. Really do it?"))) {
        return false;
    }
    if ((!has_trait("SAPIOVORE") && has_trait("CANNIBAL") && !has_trait("PSYCHOPATH")) && eaten->made_of("hflesh")&& !is_npc() &&
        !query_yn(_("The thought of eating that makes you feel both guilty and excited. Really do it?"))) {
        return false;
    }

    if (has_trait("VEGETARIAN") && eaten->made_of("flesh") && !is_npc() &&
        !query_yn(_("Really eat that %s? Your stomach won't be happy."), eaten->tname().c_str())) {
        return false;
    }
    if (has_trait("MEATARIAN") && eaten->made_of("veggy") && !is_npc() &&
        !query_yn(_("Really eat that %s? Your stomach won't be happy."), eaten->tname().c_str())) {
        return false;
    }
    if (has_trait("LACTOSE") && eaten->made_of("milk") && (!has_bionic("bio_digestion")) && !is_npc() &&
        !query_yn(_("Really eat that %s? Your stomach won't be happy."), eaten->tname().c_str())) {
        return false;
    }
    if (has_trait("ANTIFRUIT") && eaten->made_of("fruit") && !is_npc() &&
        !query_yn(_("Really eat that %s? Your stomach won't be happy."), eaten->tname().c_str())) {
        return false;
    }
    if (has_trait("ANTIJUNK") && eaten->made_of("junk") && (!has_bionic("bio_digestion")) && !is_npc() &&
        !query_yn(_("Really eat that %s? Your stomach won't be happy."), eaten->tname().c_str())) {
        return false;
    }
    if ((has_trait("ANTIWHEAT") || has_trait("CARNIVORE")) && eaten->made_of("wheat") && (!has_bionic("bio_digestion")) && !is_npc() &&
        !query_yn(_("Really eat that %s? Your stomach won't be happy."), eaten->tname().c_str())) {
        return false;
    }

    if (spoiled) {
        if (is_npc()) {
            return false;
        }
        if (!has_trait("SAPROVORE") &&
            !query_yn(_("This %s smells awful!  Eat it?"), eaten->tname().c_str())) {
            return false;
        }
    }

    //not working directly in the equation... can't imagine why
    int temp_hunger = hunger - comest->nutr;
    int temp_thirst = thirst - comest->quench;
    int capacity = has_trait("GOURMAND") ? -60 : -20;
    if( has_trait("HIBERNATE") && !is_npc() &&
        // If BOTH hunger and thirst are above the capacity...
        ( hunger > capacity && thirst > capacity ) &&
        // ...and EITHER of them crosses under the capacity...
        ( temp_hunger < capacity || temp_thirst < capacity ) ) {
        // Prompt to make sure player wants to gorge for hibernation...
        if( query_yn(_("Start gorging in preperation for hibernation?")) ) {
            // ...and explain what that means.
            g->add_msg(_("As you force yourself to eat, you have the feeling that you'll just be able to keep eating and then sleep for a long time."));
        } else {
            return false;
        }
    }

    if( has_trait("HIBERNATE") ) {
        capacity = -620;
    }

    if( ( comest->nutr > 0 && temp_hunger < capacity ) ||
        ( comest->quench > 0 && temp_thirst < capacity ) ) {
        if (spoiled){//rotten get random nutrification
            if (!query_yn(_("You can hardly finish it all. Consume it?"))) {
                return false;
            }
        } else {
            if ( ( comest->quench > 0 && temp_thirst < capacity ) || (!(has_trait("EATHEALTH"))) ) {
                if (!query_yn(_("You will not be able to finish it all. Consume it?"))) {
                return false;
                }
            }
        }
    }

    if (comest->use != &iuse::none) {
        to_eat = comest->use.call(this, eaten, false);
        if( to_eat == 0 ) {
            return false;
        }
    }

    if( spoiled ) {
        g->add_msg(_("Ick, this %s doesn't taste so good..."), eaten->tname().c_str());
        if (!has_trait("SAPROVORE") && !has_trait("EATDEAD") &&
       (!has_bionic("bio_digestion") || one_in(3))) {
            add_disease("foodpoison", rng(60, (comest->nutr + 1) * 60));
        }
        consume_effects(eaten, comest, spoiled);
    } else {
        consume_effects(eaten, comest);
        if (!(has_trait("GOURMAND") || has_trait("HIBERNATE") || has_trait("EATHEALTH"))) {
            if ((overeating && rng(-200, 0) > hunger)) {
                vomit();
            }
        }
    }
    // At this point, we've definitely eaten the item, so use up some turns.
    int mealtime = 250;
      if (has_trait("MOUTH_TENTACLES")  || has_trait ("MANDIBLES")) {
        mealtime /= 2;
    } if (has_trait("GOURMAND")) {
        mealtime -= 100;
    } if (has_trait("SABER_TEETH")) {
        mealtime += 250; // They get In The Way
    }
        moves -= (mealtime);

    // If it's poisonous... poison us.  TODO: More several poison effects
    if ((eaten->poison >= rng(2, 4)) && !has_trait("EATPOISON") &&
    !has_trait("EATDEAD")) {
        add_effect("poison", eaten->poison * 100);
    }
    if ((eaten->poison > 0) && !has_trait("EATPOISON") &&
    !has_trait("EATDEAD")) {
        add_disease("foodpoison", eaten->poison * 300);
    }

    if (comest->comesttype == "DRINK" && !eaten->has_flag("USE_EAT_VERB")) {
        g->add_msg_player_or_npc( this, _("You drink your %s."), _("<npcname> drinks a %s."),
                                  eaten->tname().c_str());
    } else if (comest->comesttype == "FOOD" || eaten->has_flag("USE_EAT_VERB")) {
        g->add_msg_player_or_npc( this, _("You eat your %s."), _("<npcname> eats a %s."),
                                  eaten->tname().c_str());
    }

    // Moved this later in the process, so you actually eat it before converting to HP
    if ( (has_trait("EATHEALTH")) && ( comest->nutr > 0 && temp_hunger < capacity ) ) {
        int room = (capacity - temp_hunger);
        int excess_food = ((comest->nutr) - room);
        g->add_msg_player_or_npc( this, _("You feel the %s filling you out."),
                                 _("<npcname> looks better after eating the %s."),
                                  eaten->tname().c_str());
        // Guaranteed 1 HP healing, no matter what.  You're welcome.  ;-)
        if (excess_food <= 5) {
            healall(1);
        }
        // Straight conversion, except it's divided amongst all your body parts.
        else healall(excess_food /= 5);
    }

    if (itypes[comest->tool]->is_tool()) {
        use_charges(comest->tool, 1); // Tools like lighters get used
    }

    if (has_bionic("bio_ethanol") && comest->use == &iuse::alcohol) {
        charge_power(rng(2, 8));
    }
    if (has_bionic("bio_ethanol") && comest->use == &iuse::alcohol_weak) {
        charge_power(rng(1, 4));
    }
    if (has_bionic("bio_ethanol") && comest->use == &iuse::alcohol_strong) {
        charge_power(rng(3, 12));
    }

    if (eaten->made_of("hflesh") && !has_trait("SAPIOVORE")) {
    // Sapiovores don't recognize humans as the same species.
    // It's not cannibalism if you're not eating your own kind.
      if (has_trait("CANNIBAL") && has_trait("PSYCHOPATH")) {
          g->add_msg_if_player(this, _("You feast upon the human flesh."));
          add_morale(MORALE_CANNIBAL, 15, 200);
      } else if (has_trait("PSYCHOPATH") && !has_trait("CANNIBAL")) {
          g->add_msg_if_player(this, _("Meh. You've eaten worse."));
      } else if (!has_trait("PSYCHOPATH") && has_trait("CANNIBAL")) {
          g->add_msg_if_player(this, _("You indulge your shameful hunger."));
          add_morale(MORALE_CANNIBAL, 10, 50);
      } else {
          g->add_msg_if_player(this, _("You feel horrible for eating a person."));
          add_morale(MORALE_CANNIBAL, -60, -400, 600, 300);
      }
    }
    if (has_trait("VEGETARIAN") && (eaten->made_of("flesh") || eaten->made_of("hflesh") || eaten->made_of("iflesh"))) {
        g->add_msg_if_player(this,_("Almost instantly you feel a familiar pain in your stomach."));
        add_morale(MORALE_VEGETARIAN, -75, -400, 300, 240);
    }
    if (has_trait("MEATARIAN") && eaten->made_of("veggy")) {
        g->add_msg_if_player(this,_("Yuck! How can anybody eat this stuff?"));
        add_morale(MORALE_MEATARIAN, -75, -400, 300, 240);
    }
    if (has_trait("LACTOSE") && eaten->made_of("milk")) {
        g->add_msg_if_player(this,_("Your stomach begins gurgling and you feel bloated and ill."));
        add_morale(MORALE_LACTOSE, -75, -400, 300, 240);
    }
    if (has_trait("ANTIFRUIT") && eaten->made_of("fruit")) {
        g->add_msg_if_player(this,_("Yuck! How can anybody eat this stuff?"));
        add_morale(MORALE_ANTIFRUIT, -75, -400, 300, 240);
    }
    if (has_trait("ANTIJUNK") && eaten->made_of("junk")) {
        g->add_msg_if_player(this,_("Yuck! How can anybody eat this stuff?"));
        add_morale(MORALE_ANTIJUNK, -75, -400, 300, 240);
    }
    if ((has_trait("ANTIWHEAT") || has_trait("CARNIVORE")) && eaten->made_of("wheat")) {
        g->add_msg_if_player(this,_("Your stomach begins gurgling and you feel bloated and ill."));
        add_morale(MORALE_ANTIWHEAT, -75, -400, 300, 240);
    }
    if ((!crossed_threshold() || has_trait("THRESH_URSINE")) && mutation_category_level["MUTCAT_URSINE"] > 40
        && eaten->made_of("honey")) {
        //Need at least 5 bear muts for effect to show, to filter out mutations in common with other mutcats
        int honey_fun = has_trait("THRESH_URSINE") ?
            std::min(mutation_category_level["MUTCAT_URSINE"]/8, 20) :
            mutation_category_level["MUTCAT_URSINE"]/12;
        if (honey_fun < 10)
            g->add_msg_if_player(this,_("You find the sweet taste of honey surprisingly palatable."));
        else
            g->add_msg_if_player(this,_("You feast upon the sweet honey."));
        add_morale(MORALE_HONEY, honey_fun, 100);
    }
    if ((has_trait("HERBIVORE") || has_trait("RUMINANT")) &&
            (eaten->made_of("flesh") || eaten->made_of("egg"))) {
        if (!one_in(3)) {
            vomit();
        }
        if (comest->quench >= 2) {
            thirst += int(comest->quench / 2);
        }
        if (comest->nutr >= 2) {
            hunger += int(comest->nutr * .75);
        }
    }
    return true;
}

void player::consume_effects(item *eaten, it_comest *comest, bool rotten)
{
    if (rotten) {
        hunger -= rng(0, comest->nutr);
        thirst -= comest->quench;
        if (!has_trait("SAPROVORE") && !has_bionic("bio_digestion")) {
            health -= 3;
        }
    } else {
        hunger -= comest->nutr;
        thirst -= comest->quench;
        health += comest->healthy;
    }

    if (has_bionic("bio_digestion")) {
        hunger -= rng(0, comest->nutr);
    }

    if (comest->stim != 0) {
        if (abs(stim) < (abs(comest->stim) * 3)) {
            if (comest->stim < 0) {
                stim = std::max(comest->stim * 3, stim + comest->stim);
            } else {
                stim = std::min(comest->stim * 3, stim + comest->stim);
            }
        }
    }
    add_addiction(comest->add, comest->addict);
    if (addiction_craving(comest->add) != MORALE_NULL) {
        rem_morale(addiction_craving(comest->add));
    }
    if (eaten->has_flag("HOT") && eaten->has_flag("EATEN_HOT")) {
        add_morale(MORALE_FOOD_HOT, 5, 10);
    }
    if (has_trait("GOURMAND")) {
        if (comest->fun < -2) {
            add_morale(MORALE_FOOD_BAD, comest->fun * 2, comest->fun * 4, 60, 30, false, comest);
        } else if (comest->fun > 0) {
            add_morale(MORALE_FOOD_GOOD, comest->fun * 3, comest->fun * 6, 60, 30, false, comest);
        }
        if (has_trait("GOURMAND") && !(has_trait("HIBERNATE"))) {
        if ((comest->nutr > 0 && hunger < -60) || (comest->quench > 0 && thirst < -60)) {
            g->add_msg_if_player(this,_("You can't finish it all!"));
        }
        if (hunger < -60) {
            hunger = -60;
        }
        if (thirst < -60) {
            thirst = -60;
        }
    }
    } if (has_trait("HIBERNATE")) {
         if ((comest->nutr > 0 && hunger < -60) || (comest->quench > 0 && thirst < -60)) { //Tell the player what's going on
            g->add_msg_if_player(this,_("You gorge yourself, preparing to hibernate."));
            if (one_in(2)) {
                (fatigue += (comest->nutr)); //50% chance of the food tiring you
            }
        }
        if ((comest->nutr > 0 && hunger < -200) || (comest->quench > 0 && thirst < -200)) { //Hibernation should cut burn to 60/day
            g->add_msg_if_player(this,_("You feel stocked for a day or two. Got your bed all ready and secured?"));
            if (one_in(2)) {
                (fatigue += (comest->nutr)); //And another 50%, intended cumulative
            }
        }
        if ((comest->nutr > 0 && hunger < -400) || (comest->quench > 0 && thirst < -400)) {
            g->add_msg_if_player(this,_("Mmm.  You can stil fit some more in...but maybe you should get comfortable and sleep."));
             if (!(one_in(3))) {
                (fatigue += (comest->nutr)); //Third check, this one at 66%
            }
        }
        if ((comest->nutr > 0 && hunger < -600) || (comest->quench > 0 && thirst < -600)) {
            g->add_msg_if_player(this,_("That filled a hole!  Time for bed..."));
            fatigue += (comest->nutr); //At this point, you're done.  Schlaf gut.
        }
        if ((comest->nutr > 0 && hunger < -620) || (comest->quench > 0 && thirst < -620)) {
            g->add_msg_if_player(this,_("You can't finish it all!"));
        }
        if (hunger < -620) {
            hunger = -620;
        }
        if (thirst < -620) {
            thirst = -620;
        }
    } else {
        if (comest->fun < 0) {
            add_morale(MORALE_FOOD_BAD, comest->fun * 2, comest->fun * 6, 60, 30, false, comest);
        } else if (comest->fun > 0) {
            add_morale(MORALE_FOOD_GOOD, comest->fun * 2, comest->fun * 4, 60, 30, false, comest);
        }
        if ((comest->nutr > 0 && hunger < -20) || (comest->quench > 0 && thirst < -20)) {
            g->add_msg_if_player(this,_("You can't finish it all!"));
        }
        if (hunger < -20) {
            hunger = -20;
        }
        if (thirst < -20) {
            thirst = -20;
        }
    }
}

bool player::wield(signed char ch, bool autodrop)
{
 if (weapon.has_flag("NO_UNWIELD")) {
  g->add_msg(_("You cannot unwield your %s!  Withdraw them with 'p'."),
             weapon.tname().c_str());
  return false;
 }
 if (ch == -3) {
  if(weapon.is_null()) {
   return false;
  }
  if (autodrop || volume_carried() + weapon.volume() < volume_capacity()) {
   inv.add_item_keep_invlet(remove_weapon());
   inv.unsort();
   moves -= 20;
   recoil = 0;
   return true;
  } else if (query_yn(_("No space in inventory for your %s.  Drop it?"),
                      weapon.tname().c_str())) {
   g->m.add_item_or_charges(posx, posy, remove_weapon());
   recoil = 0;
   return true;
  } else
   return false;
 }
 if (ch == 0) {
  g->add_msg(_("You're already wielding that!"));
  return false;
 } else if (ch == -2) {
  g->add_msg(_("You don't have that item."));
  return false;
 }

 item& it = inv.item_by_letter(ch);
 if (it.is_two_handed(this) && !has_two_arms()) {
  g->add_msg(_("You cannot wield a %s with only one arm."),
             it.tname().c_str());
  return false;
 }
 if (!is_armed()) {
  weapon = inv.remove_item((char)ch);
  if (weapon.is_artifact() && weapon.is_tool()) {
   it_artifact_tool *art = dynamic_cast<it_artifact_tool*>(weapon.type);
   g->add_artifact_messages(art->effects_wielded);
  }
  moves -= 30;
  last_item = itype_id(weapon.type->id);
  return true;
 } else if (volume_carried() + weapon.volume() - it.volume() <
            volume_capacity()) {
  item tmpweap = remove_weapon();
  weapon = inv.remove_item((char)ch);
  inv.add_item_keep_invlet(tmpweap);
  inv.unsort();
  moves -= 45;
  if (weapon.is_artifact() && weapon.is_tool()) {
   it_artifact_tool *art = dynamic_cast<it_artifact_tool*>(weapon.type);
   g->add_artifact_messages(art->effects_wielded);
  }
  last_item = itype_id(weapon.type->id);
  return true;
 } else if (query_yn(_("No space in inventory for your %s.  Drop it?"),
                     weapon.tname().c_str())) {
  g->m.add_item_or_charges(posx, posy, remove_weapon());
  weapon = it;
  inv.remove_item(weapon.invlet);
  inv.unsort();
  moves -= 30;
  if (weapon.is_artifact() && weapon.is_tool()) {
   it_artifact_tool *art = dynamic_cast<it_artifact_tool*>(weapon.type);
   g->add_artifact_messages(art->effects_wielded);
  }
  last_item = itype_id(weapon.type->id);
  return true;
 }

 return false;

}

void player::pick_style() // Style selection menu
{
//Create menu
// Entries:
// 0: Cancel
// 1: No style
// x: dynamic list of selectable styles

//If there are style already, cursor starts there
// if no selected styles, cursor starts from no-style

// Any other keys quit the menu
// No matter how menu is cancelled, style_selected is not changed.

 uimenu kmenu;
 kmenu.text = _("Select a style");

 kmenu.addentry( 0, true, 'c', _("Cancel") );
 kmenu.addentry( 1, true, 'n', _("No style") );
 kmenu.selected = 1;
 kmenu.return_invalid = true; //cancel with any other keys

 for (int i = 0; i < ma_styles.size(); i++) {
  if(martialarts.find(ma_styles[i]) == martialarts.end()) {
   debugmsg ("Bad hand to hand style: %s",ma_styles[i].c_str());
  } else {

   //Check if this style is currently selected
   if (strcmp(martialarts[ma_styles[i]].id.c_str(),style_selected.c_str())==0) {
    kmenu.selected =i+2; //+2 because there are "cancel" and "no style" first in the list
   }
   kmenu.addentry( i+2, true, -1, martialarts[ma_styles[i]].name );
  }
 }
 kmenu.query();
 int selection = kmenu.ret;

//debugmsg("selected %d",choice);
 if (selection >= 2)
  style_selected = ma_styles[selection - 2];
 else if (selection == 1)
  style_selected = "style_none";

 //else
 //all other means -> don't change, keep current.
}

hint_rating player::rate_action_wear(item *it)
{
 //TODO flag already-worn items as HINT_IFFY

 if (!it->is_armor()) {
  return HINT_CANT;
 }

 it_armor* armor = dynamic_cast<it_armor*>(it->type);

 // are we trying to put on power armor? If so, make sure we don't have any other gear on.
 if (armor->is_power_armor() && worn.size()) {
  if (armor->covers & mfb(bp_torso)) {
   return HINT_IFFY;
  } else if (armor->covers & mfb(bp_head) && !worn[0].type->is_power_armor()) {
   return HINT_IFFY;
  }
 }
 // are we trying to wear something over power armor? We can't have that, unless it's a backpack, or similar.
 if (worn.size() && worn[0].type->is_power_armor() && !(armor->covers & mfb(bp_head))) {
  if (!(armor->covers & mfb(bp_torso) && armor->color == c_green)) {
   return HINT_IFFY;
  }
 }

 // Make sure we're not wearing 2 of the item already
 int count = 0;
 for (int i = 0; i < worn.size(); i++) {
  if (worn[i].type->id == it->type->id)
   count++;
 }
 if (count == 2) {
  return HINT_IFFY;
 }
 if (has_trait("WOOLALLERGY") && it->made_of("wool")) {
  return HINT_IFFY; //should this be HINT_CANT? I kinda think not, because HINT_CANT is more for things that can NEVER happen
 }
 if (armor->covers & mfb(bp_head) && encumb(bp_head) != 0) {
  return HINT_IFFY;
 }
 if (armor->covers & mfb(bp_hands) && has_trait("WEBBED")) {
  return HINT_IFFY;
 }
 if (armor->covers & mfb(bp_hands) && has_trait("TALONS")) {
  return HINT_IFFY;
 }
 if ( armor->covers & mfb(bp_hands) && (has_trait("ARM_TENTACLES")
        || has_trait("ARM_TENTACLES_4") || has_trait("ARM_TENTACLES_8")) ) {
  return HINT_IFFY;
 }
 if (armor->covers & mfb(bp_mouth) && has_trait("BEAK")) {
  return HINT_IFFY;
 }
 if (armor->covers & mfb(bp_feet) && has_trait("HOOVES")) {
  return HINT_IFFY;
 }
 if (armor->covers & mfb(bp_feet) && has_trait("LEG_TENTACLES")) {
  return HINT_IFFY;
 }
 if (armor->covers & mfb(bp_head) && has_trait("HORNS_CURLED")) {
  return HINT_IFFY;
 }
 if (armor->covers & mfb(bp_torso) && has_trait("SHELL")) {
  return HINT_IFFY;
 }
 if (armor->covers & mfb(bp_head) && !it->made_of("wool") &&
     !it->made_of("cotton") && !it->made_of("leather") && !it->made_of("nomex") &&
     (has_trait("HORNS_POINTED") || has_trait("ANTENNAE") || has_trait("ANTLERS"))) {
  return HINT_IFFY;
 }
 // Checks to see if the player is wearing shoes
 if (armor->covers & mfb(bp_feet) && wearing_something_on(bp_feet) &&
     (!it->has_flag("SKINTIGHT") && is_wearing_shoes())){
  return HINT_IFFY;
 }

 return HINT_GOOD;
}

bool player::wear(int pos, bool interactive)
{
    item* to_wear = NULL;
    if (pos == -1)
    {
        to_wear = &weapon;
    }
    else
    {
        to_wear = &inv.find_item(pos);
    }

    if (to_wear->is_null())
    {
        if(interactive)
        {
            g->add_msg(_("You don't have that item."));
        }

        return false;
    }

    if (!wear_item(to_wear, interactive))
    {
        return false;
    }

    if (pos == -1)
    {
        weapon = ret_null;
    }
    else
    {
        // it has been copied into worn vector, but assigned an invlet,
        // in case it's a stack, reset the invlet to avoid duplicates
        to_wear->invlet = 0;
        inv.remove_item(to_wear);
        inv.restack(this);
    }

    return true;
}

bool player::wear_item(item *to_wear, bool interactive)
{
    it_armor* armor = NULL;

    if (to_wear->is_armor())
    {
        armor = dynamic_cast<it_armor*>(to_wear->type);
    }
    else
    {
        g->add_msg(_("Putting on a %s would be tricky."), to_wear->tname().c_str());
        return false;
    }

    // are we trying to put on power armor? If so, make sure we don't have any other gear on.
    if (armor->is_power_armor())
    {
        for (std::vector<item>::iterator it = worn.begin(); it != worn.end(); ++it)
        {
            if ((dynamic_cast<it_armor*>(it->type))->covers & armor->covers)
            {
                if(interactive)
                {
                    g->add_msg(_("You can't wear power armor over other gear!"));
                }
                return false;
            }
        }

        if (!(armor->covers & mfb(bp_torso)))
        {
            bool power_armor = false;

            if (worn.size())
            {
                for (std::vector<item>::iterator it = worn.begin(); it != worn.end(); ++it)
                {
                    if (it->type->is_power_armor())
                    {
                        power_armor = true;
                        break;
                    }
                }
            }

            if (!power_armor)
            {
                if(interactive)
                {
                    g->add_msg(_("You can only wear power armor components with power armor!"));
                }
                return false;
            }
        }

        for (int i = 0; i < worn.size(); i++)
        {
            if (worn[i].type->is_power_armor() && worn[i].type == armor)
            {
                if(interactive)
                {
                    g->add_msg(_("You cannot wear more than one %s!"), to_wear->tname().c_str());
                }
                return false;
            }
        }
    }
    else
    {
        // Only headgear can be worn with power armor, except other power armor components
        if( armor->covers & ~(mfb(bp_head) | mfb(bp_eyes) | mfb(bp_mouth) ) ) {
            for (int i = 0; i < worn.size(); i++)
            {
                if( worn[i].type->is_power_armor() )
                {
                    if(interactive)
                    {
                        g->add_msg(_("You can't wear %s with power armor!"), to_wear->tname().c_str());
                    }
                    return false;
                }
            }
        }
    }

    if (!to_wear->has_flag("OVERSIZE"))
    {
        // Make sure we're not wearing 2 of the item already
        int count = 0;

        for (int i = 0; i < worn.size(); i++)
        {
            if (worn[i].type->id == to_wear->type->id)
            {
                count++;
            }
        }

        if (count == 2)
        {
            if(interactive)
            {
                g->add_msg(_("You can't wear more than two %ss at once."), to_wear->tname().c_str());
            }
            return false;
        }

        if (has_trait("WOOLALLERGY") && to_wear->made_of("wool"))
        {
            if(interactive)
            {
                g->add_msg(_("You can't wear that, it's made of wool!"));
            }
            return false;
        }

        if (armor->covers & mfb(bp_head) && encumb(bp_head) != 0 && armor->encumber > 0)
        {
            if(interactive)
            {
                g->add_msg(wearing_something_on(bp_head) ?
                           _("You can't wear another helmet!") : _("You can't wear a helmet!"));
            }
            return false;
        }

        if ((armor->covers & (mfb(bp_hands) | mfb(bp_arms) | mfb(bp_torso) | mfb(bp_legs) | mfb(bp_feet) | mfb(bp_head))) &&
        (has_trait("HUGE") || has_trait("HUGE_OK")))
        {
            if(interactive)
            {
                g->add_msg(_("The %s is much too small to fit your huge body!"), armor->name.c_str());
            }
            return false;
        }

        if (armor->covers & mfb(bp_hands) && has_trait("WEBBED"))
        {
            if(interactive)
            {
                g->add_msg(_("You cannot put %s over your webbed hands."), armor->name.c_str());
            }
            return false;
        }

        if ( armor->covers & mfb(bp_hands) &&
             (has_trait("ARM_TENTACLES") || has_trait("ARM_TENTACLES_4") ||
              has_trait("ARM_TENTACLES_8")) )
        {
            if(interactive)
            {
                g->add_msg(_("You cannot put %s over your tentacles."), armor->name.c_str());
            }
            return false;
        }

        if (armor->covers & mfb(bp_hands) && has_trait("TALONS"))
        {
            if(interactive)
            {
                g->add_msg(_("You cannot put %s over your talons."), armor->name.c_str());
            }
            return false;
        }

        if (armor->covers & mfb(bp_hands) && has_trait("PAWS"))
        {
            if(interactive)
            {
                g->add_msg(_("You cannot get %s to stay on your paws."), armor->name.c_str());
            }
            return false;
        }

        if (armor->covers & mfb(bp_mouth) && has_trait("BEAK"))
        {
            if(interactive)
            {
                g->add_msg(_("You cannot put a %s over your beak."), armor->name.c_str());
            }
            return false;
        }

        if (armor->covers & mfb(bp_mouth) &&
            (has_trait("MUZZLE") || has_trait("MUZZLE_BEAR") || has_trait("MUZZLE_LONG")))
        {
            if(interactive)
            {
                g->add_msg(_("You cannot fit the %s over your muzzle."), armor->name.c_str());
            }
            return false;
        }

        if (armor->covers & mfb(bp_mouth) && has_trait("MINOTAUR"))
        {
            if(interactive)
            {
                g->add_msg(_("You cannot fit the %s over your snout."), armor->name.c_str());
            }
            return false;
        }

        if (armor->covers & mfb(bp_mouth) && has_trait("SABER_TEETH"))
        {
            if(interactive)
            {
                g->add_msg(_("Your saber teeth are simply too large for %s to fit."), armor->name.c_str());
            }
            return false;
        }

        if (armor->covers & mfb(bp_feet) && has_trait("HOOVES"))
        {
            if(interactive)
            {
                g->add_msg(_("You cannot wear footwear on your hooves."));
            }
            return false;
        }

        if (armor->covers & mfb(bp_feet) && has_trait("LEG_TENTACLES"))
        {
            if(interactive)
            {
                g->add_msg(_("You cannot wear footwear on your tentacles."));
            }
            return false;
        }

        if (armor->covers & mfb(bp_feet) && has_trait("RAP_TALONS"))
        {
            if(interactive)
            {
                g->add_msg(_("Your talons are much too large for footgear."));
            }
            return false;
        }

        if (armor->covers & mfb(bp_head) && has_trait("HORNS_CURLED"))
        {
            if(interactive)
            {
                g->add_msg(_("You cannot wear headgear over your horns."));
            }
            return false;
        }

        if (armor->covers & mfb(bp_torso) && has_trait("SHELL"))
        {
            if(interactive)
            {
                g->add_msg(_("You cannot wear anything over your shell."));
            }
            return false;
        }

        if (armor->covers & mfb(bp_head) &&
            !to_wear->made_of("wool") && !to_wear->made_of("cotton") &&
            !to_wear->made_of("nomex") && !to_wear->made_of("leather") &&
            (has_trait("HORNS_POINTED") || has_trait("ANTENNAE") || has_trait("ANTLERS")))
        {
            if(interactive)
            {
                g->add_msg(_("You cannot wear a helmet over your %s."),
                           (has_trait("HORNS_POINTED") ? _("horns") :
                            (has_trait("ANTENNAE") ? _("antennae") : _("antlers"))));
            }
            return false;
        }

        if (armor->covers & mfb(bp_feet) && wearing_something_on(bp_feet) &&
            (!to_wear->has_flag("SKINTIGHT")) && is_wearing_shoes()) {
            // Checks to see if the player is wearing shoes
            if(interactive){
                g->add_msg(_("You're already wearing footwear!"));
            }
            return false;
        }
    }

    // Armor needs invlets to access, give one if not already assigned.
    if (to_wear->invlet == 0) {
        inv.assign_empty_invlet(*to_wear, true);
    }

    last_item = itype_id(to_wear->type->id);
    worn.push_back(*to_wear);

    if(interactive)
    {
        g->add_msg(_("You put on your %s."), to_wear->tname().c_str());
        moves -= 350; // TODO: Make this variable?

        if (to_wear->is_artifact())
        {
            it_artifact_armor *art = dynamic_cast<it_artifact_armor*>(to_wear->type);
            g->add_artifact_messages(art->effects_worn);
        }

        for (body_part i = bp_head; i < num_bp; i = body_part(i + 1))
        {
            if (armor->covers & mfb(i) && encumb(i) >= 4)
            {
                g->add_msg(
                    (i == bp_head || i == bp_torso || i == bp_mouth) ?
                    _("Your %s is very encumbered! %s"):_("Your %s are very encumbered! %s"),
                    body_part_name(body_part(i), -1).c_str(), encumb_text(body_part(i)).c_str());
            }
        }
    }

    recalc_sight_limits();

    return true;
}

hint_rating player::rate_action_takeoff(item *it) {
 if (!it->is_armor()) {
  return HINT_CANT;
 }

 for (int i = 0; i < worn.size(); i++) {
  if (worn[i].invlet == it->invlet) { //surely there must be an easier way to do this?
   return HINT_GOOD;
  }
 }

 return HINT_IFFY;
}

bool player::takeoff(int pos, bool autodrop)
{
    bool taken_off = false;
    if (pos == -1) {
        taken_off = wield(-3, autodrop);
    } else {
        int worn_index = worn_position_to_index(pos);
        if (worn_index >=0 && worn_index < worn.size()) {
            item &w = worn[worn_index];

            // Handle power armor.
            if (w.type->is_power_armor() &&
                    ((reinterpret_cast<it_armor*>(w.type))->covers & mfb(bp_torso))) {
                // We're trying to take off power armor, but cannot do that if we have a power armor component on!
                for (int j = worn.size() - 1; j >= 0; j--) {
                    if (worn[j].type->is_power_armor() &&
                            j != worn_index) {
                        if (autodrop) {
                            g->m.add_item_or_charges(posx, posy, worn[j]);
                            g->add_msg(_("You take off your your %s."), worn[j].tname().c_str());
                            worn.erase(worn.begin() + j);
                            // If we are before worn_index, erasing this element shifted its position by 1.
                            if (worn_index > j) {
                                worn_index -= 1;
                                w = worn[worn_index];
                            }
                            taken_off = true;
                        } else {
                            g->add_msg(_("You can't take off power armor while wearing other power armor components."));
                            return false;
                        }
                    }
                }
            }

            if (autodrop || volume_capacity() - (reinterpret_cast<it_armor*>(w.type))->storage > volume_carried() + w.type->volume) {
                inv.add_item_keep_invlet(w);
                g->add_msg(_("You take off your your %s."), w.tname().c_str());
                worn.erase(worn.begin() + worn_index);
                inv.unsort();
                taken_off = true;
            } else if (query_yn(_("No room in inventory for your %s.  Drop it?"),
                    w.tname().c_str())) {
                g->m.add_item_or_charges(posx, posy, w);
                g->add_msg(_("You take off your your %s."), w.tname().c_str());
                worn.erase(worn.begin() + worn_index);
                taken_off = true;
            }
        } else {
            g->add_msg(_("You are not wearing that item."));
        }
    }

    recalc_sight_limits();

    return taken_off;
}

#include <string>

void player::sort_armor()
{
    const int win_h = FULL_SCREEN_HEIGHT + (TERMY - FULL_SCREEN_HEIGHT) / 3;
    const int win_w = FULL_SCREEN_WIDTH + (TERMX - FULL_SCREEN_WIDTH) / 3;
    const int win_x = TERMX / 2 - win_w / 2;
    const int win_y = TERMY / 2 - win_h / 2;

    int cont_h   = win_h - 4;
    int left_w   = (win_w - 4) / 3;
    int right_w  = left_w;
    int middle_w = (win_w - 4) - left_w - right_w;

    int tabindex = num_bp;
    int tabcount = num_bp + 1;

    int leftListSize;
    int leftListIndex  = 0;
    int leftListOffset = 0;
    int selected       = -1;

    int rightListSize;
    int rightListOffset = 0;

    item tmp_item;
    std::vector<item*> tmp_worn;
    std::string tmp_str;
    it_armor* each_armor = 0;

    std::string  armor_cat[] = {_("Torso"), _("Head"), _("Eyes"), _("Mouth"), _("Arms"),
                                _("Hands"), _("Legs"), _("Feet"), _("All")};

    // Layout window
    WINDOW *w_sort_armor = newwin(win_h, win_w, win_y, win_x);
    draw_border(w_sort_armor);
    mvwhline(w_sort_armor, 2, 1, 0, win_w - 2);
    mvwvline(w_sort_armor, 3, left_w + 1, 0, win_h - 4);
    mvwvline(w_sort_armor, 3, left_w + middle_w + 2, 0, win_h - 4);
    // intersections
    mvwhline(w_sort_armor, 2, 0, LINE_XXXO, 1);
    mvwhline(w_sort_armor, 2, win_w - 1, LINE_XOXX, 1);
    mvwvline(w_sort_armor, 2, left_w + 1, LINE_OXXX, 1);
    mvwvline(w_sort_armor, win_h - 1, left_w + 1, LINE_XXOX, 1);
    mvwvline(w_sort_armor, 2, left_w + middle_w + 2, LINE_OXXX, 1);
    mvwvline(w_sort_armor, win_h - 1, left_w + middle_w + 2, LINE_XXOX, 1);
    wrefresh(w_sort_armor);

    // Subwindows (between lines)
    WINDOW *w_sort_cat    = newwin(1, win_w - 4, win_y + 1, win_x + 2);
    WINDOW *w_sort_left   = newwin(cont_h, left_w,   win_y + 3, win_x + 1);
    WINDOW *w_sort_middle = newwin(cont_h, middle_w, win_y + 3, win_x + left_w + 2);
    WINDOW *w_sort_right  = newwin(cont_h, right_w,  win_y + 3, win_x + left_w + middle_w + 3);

    nc_color dam_color[] = {c_green, c_ltgreen, c_yellow, c_magenta, c_ltred, c_red};

    for (bool sorting = true; sorting; ){
        werase(w_sort_cat);
        werase(w_sort_left);
        werase(w_sort_middle);
        werase(w_sort_right);

        // top bar
        wprintz(w_sort_cat, c_white, _("Sort Armor"));
        wprintz(w_sort_cat, c_yellow, "  << %s >>", armor_cat[tabindex].c_str());
        tmp_str = _("Press '?' for help");
        mvwprintz(w_sort_cat, 0, win_w - utf8_width(tmp_str.c_str()) - 4,
                  c_white, tmp_str.c_str());

        // Create ptr list of items to display
        tmp_worn.clear();
        if (tabindex == 8) { // All
            for (int i = 0; i < worn.size(); i++){
                tmp_worn.push_back(&worn[i]);
            }
        } else { // bp_*
            for (int i = 0; i < worn.size(); i++){
                each_armor = dynamic_cast<it_armor*>(worn[i].type);
                if (each_armor->covers & mfb(tabindex))
                    tmp_worn.push_back(&worn[i]);
            }
        }
        leftListSize = (tmp_worn.size() < cont_h - 2) ? tmp_worn.size() : cont_h - 2;

        // Left header
        mvwprintz(w_sort_left, 0, 0, c_ltgray, _("(Innermost)"));
        mvwprintz(w_sort_left, 0, left_w - utf8_width(_("Storage")), c_ltgray, _("Storage"));

        // Left list
        for (int drawindex = 0; drawindex < leftListSize; drawindex++) {
            int itemindex = leftListOffset + drawindex;
            each_armor = dynamic_cast<it_armor*>(tmp_worn[itemindex]->type);

            if (itemindex == leftListIndex) {
                mvwprintz(w_sort_left, drawindex + 1, 0, c_yellow, ">>");
            }

            if (itemindex == selected) {
                mvwprintz(w_sort_left, drawindex + 1, 3, dam_color[int(tmp_worn[itemindex]->damage + 1)],
                          each_armor->name.c_str());
            } else {
                mvwprintz(w_sort_left, drawindex + 1, 2, dam_color[int(tmp_worn[itemindex]->damage + 1)],
                          each_armor->name.c_str());
            }
            mvwprintz(w_sort_left, drawindex + 1, left_w - 3, c_ltgray, "%3d", int(each_armor->storage));
        }

        // Left footer
        mvwprintz(w_sort_left, cont_h - 1, 0, c_ltgray, _("(Outermost)"));
        if (leftListSize > tmp_worn.size()) {
            mvwprintz(w_sort_left, cont_h - 1, left_w - utf8_width(_("<more>")), c_ltblue, _("<more>"));
        }
        if (leftListSize == 0) {
            mvwprintz(w_sort_left, cont_h - 1, left_w - utf8_width(_("<empty>")), c_ltblue, _("<empty>"));
        }

        // Items stats
        if (leftListSize){
            each_armor = dynamic_cast<it_armor*>(tmp_worn[leftListIndex]->type);

            mvwprintz(w_sort_middle, 0, 1, c_white, each_armor->name.c_str());
            mvwprintz(w_sort_middle, 1, 2, c_ltgray, _("Coverage: "));
            mvwprintz(w_sort_middle, 2, 2, c_ltgray, _("Encumbrance: "));
            mvwprintz(w_sort_middle, 3, 2, c_ltgray, _("Bash protection: "));
            mvwprintz(w_sort_middle, 4, 2, c_ltgray, _("Cut protection: "));
            mvwprintz(w_sort_middle, 5, 2, c_ltgray, _("Warmth: "));
            mvwprintz(w_sort_middle, 6, 2, c_ltgray, _("Storage: "));

            mvwprintz(w_sort_middle, 1, middle_w - 4, c_ltgray, "%d", int(each_armor->coverage));
            mvwprintz(w_sort_middle, 2, middle_w - 4, c_ltgray, "%d",
                      (tmp_worn[leftListIndex]->has_flag("FIT")) ?
                       std::max(0, int(each_armor->encumber) - 1) : int(each_armor->encumber));
            mvwprintz(w_sort_middle, 3, middle_w - 4, c_ltgray, "%d", int(tmp_worn[leftListIndex]->bash_resist()));
            mvwprintz(w_sort_middle, 4, middle_w - 4, c_ltgray, "%d", int(tmp_worn[leftListIndex]->cut_resist()));
            mvwprintz(w_sort_middle, 5, middle_w - 4, c_ltgray, "%d", int(each_armor->warmth));
            mvwprintz(w_sort_middle, 6, middle_w - 4, c_ltgray, "%d", int(each_armor->storage));

            // Item flags
            if (tmp_worn[leftListIndex]->has_flag("FIT"))
                tmp_str = _("It fits you well.\n");
            else if (tmp_worn[leftListIndex]->has_flag("VARSIZE"))
                tmp_str = _("It could be refitted.\n");
            else
                tmp_str = "";

            if (tmp_worn[leftListIndex]->has_flag("SKINTIGHT")) {
                tmp_str += _("It lies close to the skin.\n");
            }
            if (tmp_worn[leftListIndex]->has_flag("POCKETS")) {
                tmp_str += _("It has pockets.\n");
            }
            if (tmp_worn[leftListIndex]->has_flag("HOOD")) {
                tmp_str += _("It has a hood.\n");
            }
            if (tmp_worn[leftListIndex]->has_flag("WATERPROOF")) {
                tmp_str += _("It is waterproof.\n");
            }
            if (tmp_worn[leftListIndex]->has_flag("WATER_FRIENDLY")) {
                tmp_str += _("It is water friendly.\n");
            }
            if (tmp_worn[leftListIndex]->has_flag("FANCY")) {
                tmp_str += _("It looks fancy.\n");
            }
            if (tmp_worn[leftListIndex]->has_flag("SUPER_FANCY")) {
                tmp_str += _("It looks really fancy.\n");
            }
            if (tmp_worn[leftListIndex]->has_flag("FLOATATION")) {
                tmp_str += _("You will not drown today.\n");
            }
            if (tmp_worn[leftListIndex]->has_flag("OVERSIZE")) {
                tmp_str += _("It is very bulky.\n");
            }
            if (tmp_worn[leftListIndex]->has_flag("SWIM_GOGGLES")) {
                tmp_str += _("It helps you to see clearly underwater.\n");
            }
                //WATCH
                //ALARMCLOCK

            mvwprintz(w_sort_middle, 8, 0, c_ltblue, tmp_str.c_str());
        } else {
            mvwprintz(w_sort_middle, 0, 1, c_white, _("Nothing to see here!"));
        }

        // Player encumbrance - altered copy of '@' screen
        mvwprintz(w_sort_middle, cont_h - 9, 1, c_white, _("Encumbrance and Warmth"));
        for (int i = 0; i < num_bp; i++) {
            int enc, armorenc;
            double layers;
            layers = armorenc = 0;
            enc = encumb(body_part(i), layers, armorenc);
            if (leftListSize && (each_armor->covers & mfb(i))) {
                mvwprintz(w_sort_middle, cont_h - 8 + i, 2, c_green, "%s:", armor_cat[i].c_str());
            } else {
                mvwprintz(w_sort_middle, cont_h - 8 + i, 2, c_ltgray, "%s:", armor_cat[i].c_str());
            }
            mvwprintz(w_sort_middle, cont_h - 8 + i, middle_w - 16, c_ltgray, "%d+%d = ", armorenc, enc - armorenc);
            wprintz(w_sort_middle, encumb_color(enc), "%d" , enc);

            nc_color color = c_ltgray;
            if (i == bp_eyes) continue; // Eyes don't count towards warmth
            else if (temp_conv[i] >  BODYTEMP_SCORCHING) color = c_red;
            else if (temp_conv[i] >  BODYTEMP_VERY_HOT)  color = c_ltred;
            else if (temp_conv[i] >  BODYTEMP_HOT)       color = c_yellow;
            else if (temp_conv[i] >  BODYTEMP_COLD)      color = c_green;
            else if (temp_conv[i] >  BODYTEMP_VERY_COLD) color = c_ltblue;
            else if (temp_conv[i] >  BODYTEMP_FREEZING)  color = c_cyan;
            else if (temp_conv[i] <= BODYTEMP_FREEZING)  color = c_blue;
            mvwprintz(w_sort_middle, cont_h - 8 + i, middle_w - 6, color, "(%3d)", warmth(body_part(i)));
        }

        // Right header
        mvwprintz(w_sort_right, 0, 0, c_ltgray, _("(Innermost)"));
        mvwprintz(w_sort_right, 0, right_w - utf8_width(_("Encumbrance")), c_ltgray, _("Encumbrance"));

        // Right list
        rightListSize = 0;
        for (int cover = 0, pos = 1; cover < num_bp; cover++){
            if (rightListSize >= rightListOffset && pos <= cont_h-2){
                if (cover == tabindex)
                    mvwprintz(w_sort_right, pos, 1, c_yellow, "%s:", armor_cat[cover].c_str());
                else
                    mvwprintz(w_sort_right, pos, 1, c_white, "%s:", armor_cat[cover].c_str());
                pos++;
            }
            rightListSize++;
            for (int i = 0; i < worn.size(); i++){
                each_armor = dynamic_cast<it_armor*>(worn[i].type);
                if (each_armor->covers & mfb(cover)){
                    if (rightListSize >= rightListOffset && pos <= cont_h - 2){
                        mvwprintz(w_sort_right, pos, 2, dam_color[int(worn[i].damage + 1)],
                                  each_armor->name.c_str());
                        mvwprintz(w_sort_right, pos, right_w - 2, c_ltgray, "%d",
                                  (worn[i].has_flag("FIT")) ? std::max(0, int(each_armor->encumber) - 1)
                                  : int(each_armor->encumber));
                        pos++;
                    }
                    rightListSize++;
                }
            }
        }

        // Right footer
        mvwprintz(w_sort_right, cont_h - 1, 0, c_ltgray, _("(Outermost)"));
        if (rightListSize > cont_h - 2) {
            mvwprintz(w_sort_right, cont_h - 1, right_w - utf8_width(_("<more>")), c_ltblue, _("<more>"));
        }
        // F5
        wrefresh(w_sort_cat);
        wrefresh(w_sort_left);
        wrefresh(w_sort_middle);
        wrefresh(w_sort_right);

        switch (input())
        {
        case '8':
        case 'k':
            if (!leftListSize)
                break;
            leftListIndex--;
            if (leftListIndex < 0)
                leftListIndex = tmp_worn.size() - 1;

            // Scrolling logic
            leftListOffset = (leftListIndex < leftListOffset) ? leftListIndex : leftListOffset;
            if (!((leftListIndex >= leftListOffset) && (leftListIndex < leftListOffset + leftListSize))){
                leftListOffset = leftListIndex - leftListSize + 1;
                leftListOffset = (leftListOffset > 0) ? leftListOffset : 0;
            }

            // move selected item
            if (selected >= 0){
                tmp_item = *tmp_worn[leftListIndex];
                for (int i=0; i < worn.size(); i++)
                    if (&worn[i] == tmp_worn[leftListIndex])
                        worn[i] = *tmp_worn[selected];

                for (int i=0; i < worn.size(); i++)
                    if (&worn[i] == tmp_worn[selected])
                        worn[i] = tmp_item;

                selected = leftListIndex;
            }
            break;

        case '2':
        case 'j':
            if (!leftListSize)
                break;
            leftListIndex = (leftListIndex+1) % tmp_worn.size();

            // Scrolling logic
            if (!((leftListIndex >= leftListOffset) && (leftListIndex < leftListOffset + leftListSize))){
                leftListOffset = leftListIndex - leftListSize + 1;
                leftListOffset = (leftListOffset > 0) ? leftListOffset : 0;
            }

            // move selected item
            if (selected >= 0){
                tmp_item = *tmp_worn[leftListIndex];
                for (int i=0; i < worn.size(); i++)
                    if (&worn[i] == tmp_worn[leftListIndex])
                        worn[i] = *tmp_worn[selected];

                for (int i=0; i < worn.size(); i++)
                    if (&worn[i] == tmp_worn[selected])
                        worn[i] = tmp_item;

                selected = leftListIndex;
            }
            break;

        case '4':
        case 'h':
            tabindex--;
            if (tabindex < 0)
                tabindex = tabcount - 1;
            leftListIndex = leftListOffset = 0;
            selected = -1;
            break;

        case '\t':
        case '6':
        case 'l':
            tabindex = (tabindex+1) % tabcount;
            leftListIndex = leftListOffset = 0;
            selected = -1;
            break;

        case '>':
            rightListOffset++;
            if (rightListOffset + cont_h-2 > rightListSize)
                rightListOffset = rightListSize - cont_h + 2;
            break;

        case '<':
            rightListOffset--;
            if (rightListOffset < 0)
                rightListOffset = 0;
            break;

        case 's':
            if (selected >= 0)
                selected = -1;
            else
                selected = leftListIndex;
            break;

        case '?':{
            popup_getkey(_("\
Use the arrow- or keypad keys to navigate the left list.\n\
Press 's' to select highlighted armor for reordering.\n\
Use PageUp/PageDown to scroll the right list.\n \n\
[Encumbrance and Warmth] explanation:\n\
The first number is the summed encumbrance from all clothing on that bodypart.\n\
The second number is the encumbrance caused by the number of clothing on that bodypart.\n\
The sum of these values is the effective encumbrance value your character has for that bodypart."));
            draw_border(w_sort_armor); // hack to mark whole window for redrawing
            wrefresh(w_sort_armor);
            break;
        }

        case KEY_ESCAPE:
        case 'q':
            sorting = false;
            break;
        }
    }

    delwin(w_sort_cat);
    delwin(w_sort_left);
    delwin(w_sort_middle);
    delwin(w_sort_right);
    delwin(w_sort_armor);
}

void player::use_wielded() {
  use(-1);
}

hint_rating player::rate_action_reload(item *it) {
    if (it->has_flag("NO_RELOAD")) {
        return HINT_CANT;
    }
    if (it->is_gun()) {
        if (it->has_flag("RELOAD_AND_SHOOT") || it->ammo_type() == "NULL") {
            return HINT_CANT;
        }
        if (it->charges == it->clip_size()) {
            int alternate_magazine = -1;
            for (int i = 0; i < it->contents.size(); i++) {
                if ((it->contents[i].is_gunmod() &&
                      (it->contents[i].typeId() == "spare_mag" &&
                      it->contents[i].charges < (dynamic_cast<it_gun*>(it->type))->clip)) ||
                      (it->contents[i].has_flag("MODE_AUX") &&
                      it->contents[i].charges < it->contents[i].clip_size())) {
                    alternate_magazine = i;
                }
            }
            if(alternate_magazine == -1) {
                return HINT_IFFY;
            }
        }
        return HINT_GOOD;
    } else if (it->is_tool()) {
        it_tool* tool = dynamic_cast<it_tool*>(it->type);
        if (tool->ammo == "NULL") {
            return HINT_CANT;
        }
        return HINT_GOOD;
    }
    return HINT_CANT;
}

hint_rating player::rate_action_unload(item *it) {
 if (!it->is_gun() && !it->is_container() &&
     (!it->is_tool() || it->ammo_type() == "NULL")) {
  return HINT_CANT;
 }
 int spare_mag = -1;
 int has_m203 = -1;
 int has_40mml = -1;
 int has_shotgun = -1;
 int has_shotgun2 = -1;
 int has_shotgun3 = -1;
 int has_auxflamer = -1;
 if (it->is_gun()) {
  spare_mag = it->has_gunmod ("spare_mag");
  has_m203 = it->has_gunmod ("m203");
  has_40mml = it->has_gunmod ("pipe_launcher40mm");
  has_shotgun = it->has_gunmod ("u_shotgun");
  has_shotgun2 = it->has_gunmod ("masterkey");
  has_shotgun3 = it->has_gunmod ("rm121aux");
  has_auxflamer = it->has_gunmod ("aux_flamer");
 }
 if (it->is_container() ||
     (it->charges == 0 &&
      (spare_mag == -1 || it->contents[spare_mag].charges <= 0) &&
      (has_m203 == -1 || it->contents[has_m203].charges <= 0) &&
      (has_40mml == -1 || it->contents[has_40mml].charges <= 0) &&
      (has_shotgun == -1 || it->contents[has_shotgun].charges <= 0) &&
      (has_shotgun2 == -1 || it->contents[has_shotgun2].charges <= 0) &&
      (has_shotgun3 == -1 || it->contents[has_shotgun3].charges <= 0) &&
      (has_auxflamer == -1 || it->contents[has_auxflamer].charges <= 0) )) {
  if (it->contents.size() == 0) {
   return HINT_IFFY;
  }
 }

 return HINT_GOOD;
}

//TODO refactor stuff so we don't need to have this code mirroring game::disassemble
hint_rating player::rate_action_disassemble(item *it) {
 for (recipe_map::iterator cat_iter = recipes.begin(); cat_iter != recipes.end(); ++cat_iter)
    {
        for (recipe_list::iterator list_iter = cat_iter->second.begin();
             list_iter != cat_iter->second.end();
             ++list_iter)
        {
            recipe* cur_recipe = *list_iter;
            if (it->type == itypes[cur_recipe->result] && cur_recipe->reversible)
            // ok, a valid recipe exists for the item, and it is reversible
            // assign the activity
            {
                // check tools are available
                // loop over the tools and see what's required...again
                inventory crafting_inv = g->crafting_inventory(this);
                for (int j = 0; j < cur_recipe->tools.size(); j++)
                {
                    bool have_tool = false;
                    if (cur_recipe->tools[j].size() == 0) // no tools required, may change this
                    {
                        have_tool = true;
                    }
                    else
                    {
                        for (int k = 0; k < cur_recipe->tools[j].size(); k++)
                        {
                            itype_id type = cur_recipe->tools[j][k].type;
                            int req = cur_recipe->tools[j][k].count; // -1 => 1

                            if ((req <= 0 && crafting_inv.has_amount (type, 1)) ||
                                (req >  0 && crafting_inv.has_charges(type, req)))
                            {
                                have_tool = true;
                                k = cur_recipe->tools[j].size();
                            }
                            // if crafting recipe required a welder, disassembly requires a hacksaw or super toolkit
                            if (type == "welder")
                            {
                                if (crafting_inv.has_amount("hacksaw", 1) ||
                                    crafting_inv.has_amount("toolset", 1))
                                {
                                    have_tool = true;
                                }
                                else
                                {
                                    have_tool = false;
                                }
                            }
                        }
                    }
                    if (!have_tool)
                    {
                       return HINT_IFFY;
                    }
                }
                // all tools present
                return HINT_GOOD;
            }
        }
    }
    if(it->is_book())
        return HINT_GOOD;
    // no recipe exists, or the item cannot be disassembled
    return HINT_CANT;
}

hint_rating player::rate_action_use(const item *it) const
{
 if (it->is_tool()) {
  it_tool *tool = dynamic_cast<it_tool*>(it->type);
  if (tool->charges_per_use != 0 && it->charges < tool->charges_per_use) {
   return HINT_IFFY;
  } else {
   return HINT_GOOD;
  }
 } else if (it->is_gunmod()) {
  if (get_skill_level("gun") == 0) {
   return HINT_IFFY;
  } else {
   return HINT_GOOD;
  }
 } else if (it->is_bionic()) {
  return HINT_GOOD;
 } else if (it->is_food() || it->is_food_container() || it->is_book() || it->is_armor()) {
  return HINT_IFFY; //the rating is subjective, could be argued as HINT_CANT or HINT_GOOD as well
 } else if (it->is_gun()) {
   if (!it->contents.empty())
    return HINT_GOOD;
   else
    return HINT_IFFY;
 }

 return HINT_CANT;
}

void player::use(int pos)
{
    item* used = &i_at(pos);
    item copy;

    if (used->is_null()) {
        g->add_msg(_("You do not have that item."));
        return;
    }

    last_item = itype_id(used->type->id);

    if (used->is_tool()) {
        it_tool *tool = dynamic_cast<it_tool*>(used->type);
        if (tool->charges_per_use == 0 || used->charges >= tool->charges_per_use) {
            int charges_used = tool->use.call(this, used, false);
            if ( charges_used >= 1 ) {
                if( tool->charges_per_use > 0 ) {
                    used->charges -= std::min(used->charges, long(charges_used));
                } else {
                    // An item that doesn't normally expend charges is destroyed instead.
                    /* We can't be certain the item is still in the same position,
                     * as other items may have been consumed as well, so remove
                     * the item directly instead of by its position. */
                    i_rem(used);
                }
            }
            // We may have fiddled with the state of the item in the iuse method,
            // so restack to sort things out.
            inv.restack();
        } else {
            g->add_msg(_("Your %s has %d charges but needs %d."), used->tname().c_str(),
                       used->charges, tool->charges_per_use);
        }
    } else if (used->type->use == &iuse::boots) {
        used->type->use.call(this, used, false);
        return;
    } else if (used->is_gunmod()) {
        if (skillLevel("gun") == 0) {
            g->add_msg(_("You need to be at least level 1 in the marksmanship skill before you\
 can modify weapons."));
            return;
        }
        int gunpos = g->inv(_("Select gun to modify:"));
        it_gunmod *mod = dynamic_cast<it_gunmod*>(used->type);
        item* gun = &(i_at(gunpos));
        if (gun->is_null()) {
            g->add_msg(_("You do not have that item."));
            return;
        } else if (!gun->is_gun()) {
            g->add_msg(_("That %s is not a weapon."), gun->tname().c_str());
            return;
        }
        it_gun* guntype = dynamic_cast<it_gun*>(gun->type);
        if (guntype->skill_used == Skill::skill("pistol") && !mod->used_on_pistol) {
            g->add_msg(_("That %s cannot be attached to a handgun."),
                       used->tname().c_str());
            return;
        } else if (guntype->skill_used == Skill::skill("shotgun") && !mod->used_on_shotgun) {
            g->add_msg(_("That %s cannot be attached to a shotgun."),
                       used->tname().c_str());
            return;
        } else if (guntype->skill_used == Skill::skill("smg") && !mod->used_on_smg) {
            g->add_msg(_("That %s cannot be attached to a submachine gun."),
                       used->tname().c_str());
            return;
        } else if (guntype->skill_used == Skill::skill("rifle") && !mod->used_on_rifle) {
            g->add_msg(_("That %s cannot be attached to a rifle."),
                       used->tname().c_str());
            return;
        } else if (guntype->skill_used == Skill::skill("archery") && !mod->used_on_bow && guntype->ammo == "arrow") {
            g->add_msg(_("That %s cannot be attached to a bow."),
                       used->tname().c_str());
            return;
        } else if (guntype->skill_used == Skill::skill("archery") && !mod->used_on_crossbow && guntype->ammo == "bolt") {
            g->add_msg(_("That %s cannot be attached to a crossbow."),
                       used->tname().c_str());
            return;
        } else if (guntype->skill_used == Skill::skill("launcher") && !mod->used_on_launcher) {
            g->add_msg(_("That %s cannot be attached to a launcher."),
                       used->tname().c_str());
            return;
        } else if ( mod->acceptible_ammo_types.size() > 0 &&
                    mod->acceptible_ammo_types.count(guntype->ammo) == 0 ) {
                g->add_msg(_("That %s cannot be used on a %s."), used->tname().c_str(),
                       ammo_name(guntype->ammo).c_str());
                return;
        } else if (gun->get_free_mod_locations(mod->location) <= 0) {
            g->add_msg(_("Your %s doesn't have enough room for another %s mod. To remove the mods, \
activate your weapon."), gun->tname().c_str(), _(mod->location.c_str()));
            return;
        }
        if (mod->id == "spare_mag" && gun->has_flag("RELOAD_ONE")) {
            g->add_msg(_("You can not use a spare magazine in your %s."),
                       gun->tname().c_str());
            return;
        }
        if (mod->location == "magazine" &&
            gun->clip_size() <= 2) {
            g->add_msg(_("You can not extend the ammo capacity of your %s."),
                       gun->tname().c_str());
            return;
        }
        if (mod->id == "waterproof_gunmod" && gun->has_flag("WATERPROOF_GUN")) {
            g->add_msg(_("Your %s is already waterproof."),
                       gun->tname().c_str());
            return;
        }
        if (mod->id == "tuned_mechanism" && gun->has_flag("NEVER_JAMS")) {
            g->add_msg(_("This %s is eminently reliable. You can't improve upon it this way."),
                       gun->tname().c_str());
            return;
        }
        if (guntype->id == "hand_crossbow" && !mod->used_on_pistol) {
          g->add_msg(_("Your %s isn't big enough to use that mod.'"), gun->tname().c_str(),
          used->tname().c_str());
          return;
        }
        for (int i = 0; i < gun->contents.size(); i++) {
            if (gun->contents[i].type->id == used->type->id) {
                g->add_msg(_("Your %s already has a %s."), gun->tname().c_str(),
                           used->tname().c_str());
                return;
            } else if ((mod->id == "clip" || mod->id == "clip2") &&
                       (gun->contents[i].type->id == "clip" ||
                        gun->contents[i].type->id == "clip2")) {
                g->add_msg(_("Your %s already has an extended magazine."),
                           gun->tname().c_str());
                return;
            }
        }
        g->add_msg(_("You attach the %s to your %s."), used->tname().c_str(),
                   gun->tname().c_str());
        gun->contents.push_back(i_rem(used));
        return;

    } else if (used->is_bionic()) {
        it_bionic* tmp = dynamic_cast<it_bionic*>(used->type);
        if (install_bionics(tmp)) {
            i_rem(pos);
        }
        return;
    } else if (used->is_food() || used->is_food_container()) {
        consume(pos);
        return;
    } else if (used->is_book()) {
        read(pos);
        return;
    } else if (used->is_armor()) {
        wear(pos);
        return;
    } else if (used->is_gun()) {
        std::vector<item> &mods = used->contents;
        // Get weapon mod names.
        if (mods.empty()) {
            g->add_msg(_("Your %s doesn't appear to be modded."), used->name.c_str());
            return;
        }
        // Create menu.
        int choice = -1;

        uimenu kmenu;
        kmenu.selected = 0;
        kmenu.text = _("Remove which modification?");
        for (int i = 0; i < mods.size(); i++) {
            kmenu.addentry( i, true, -1, mods[i].tname() );
        }
        kmenu.addentry( mods.size(), true, 'r', _("Remove all") );
        kmenu.addentry( mods.size() + 1, true, 'q', _("Cancel") );
        kmenu.query();
        choice = kmenu.ret;

        if (choice < mods.size()) {
            const std::string mod = used->contents[choice].tname();
            remove_gunmod(used, choice);
            g->add_msg(_("You remove your %s from your %s."), mod.c_str(), used->name.c_str());
        }
        else if (choice == mods.size()) {
            for (int i = used->contents.size() - 1; i >= 0; i--) {
                remove_gunmod(used, i);
            }
            g->add_msg(_("You remove all the modifications from your %s."), used->name.c_str());
        }
        else {
            g->add_msg(_("Never mind."));
            return;
        }
        // Removing stuff from a gun takes time.
        moves -= int(used->reload_time(*this) / 2);
        return;
    } else {
        g->add_msg(_("You can't do anything interesting with your %s."),
                   used->tname().c_str());
        return;
    }
}

void player::remove_gunmod(item *weapon, int id)
{
    item *gunmod = &weapon->contents[id];
    item newgunmod;
    item ammo;
    if (gunmod != NULL && gunmod->charges > 0) {
        if (gunmod->curammo != NULL) {
            ammo = item(gunmod->curammo, g->turn);
        } else {
            ammo = item(itypes[default_ammo(weapon->ammo_type())], g->turn);
        }
        ammo.charges = gunmod->charges;
        if (ammo.made_of(LIQUID)) {
            while(!g->handle_liquid(ammo, false, false)) {
                // handled only part of it, retry
            }
        } else {
            i_add_or_drop(ammo);
        }
    }
    newgunmod = item(itypes[gunmod->type->id], g->turn);
    i_add_or_drop(newgunmod);
    weapon->contents.erase(weapon->contents.begin()+id);
    return;
}

hint_rating player::rate_action_read(item *it)
{
 //note: there's a cryptic note about macguffins in player::read(). Do we have to account for those?
 if (!it->is_book()) {
  return HINT_CANT;
 }

 it_book *book = dynamic_cast<it_book*>(it->type);

 if (g && g->light_level() < 8 && LL_LIT > g->m.light_at(posx, posy)) {
  return HINT_IFFY;
 } else if (morale_level() < MIN_MORALE_READ &&  book->fun <= 0) {
  return HINT_IFFY; //won't read non-fun books when sad
 } else if (book->intel > 0 && has_trait("ILLITERATE")) {
  return HINT_IFFY;
 } else if (has_trait("HYPEROPIC") && !is_wearing("glasses_reading")
            && !is_wearing("glasses_bifocal") && !has_disease("contacts")) {
  return HINT_IFFY;
 }

 return HINT_GOOD;
}

void player::read(int pos)
{
    vehicle *veh = g->m.veh_at (posx, posy);
    if (veh && veh->player_in_control (this)) {
        g->add_msg(_("It's a bad idea to read while driving!"));
        return;
    }

    // Check if reading is okay
    // check for light level
    if (fine_detail_vision_mod() > 4) { //minimum LL_LOW or LL_DARK + (ELFA_NV or atomic_light)
        g->add_msg(_("You can't see to read!"));
        return;
    }

    // check for traits
    if (has_trait("HYPEROPIC") && !is_wearing("glasses_reading") &&
        !is_wearing("glasses_bifocal") && !has_disease("contacts")) {
        g->add_msg(_("Your eyes won't focus without reading glasses."));
        return;
    }

    // Find the object
    item* it = &i_at(pos);

    if (it == NULL || it->is_null()) {
        g->add_msg(_("You do not have that item."));
        return;
    }

// Some macguffins can be read, but they aren't treated like books.
    it_macguffin* mac = NULL;
    if (it->is_macguffin()) {
        mac = dynamic_cast<it_macguffin*>(it->type);
    }
    if (mac != NULL) {
        mac->use.call(this, it, false);
        return;
    }

    if (!it->is_book()) {
        g->add_msg(_("Your %s is not good reading material."),
        it->tname().c_str());
        return;
    }

    it_book* tmp = dynamic_cast<it_book*>(it->type);
    int time; //Declare this here so that we can change the time depending on whats needed
    // activity.get_value(0) == 1: see below at player_activity(ACT_READ)
    const bool continuous = (activity.get_value(0) == 1);
    bool study = continuous;
    if (tmp->intel > 0 && has_trait("ILLITERATE")) {
        g->add_msg(_("You're illiterate!"));
        return;
    } else if (tmp->type == NULL) {
        // special guidebook effect: print a misc. hint when read
        if (tmp->id == "guidebook") {
            g->add_msg(get_hint().c_str());
            moves -= 100;
            return;
        }
        // otherwise do nothing as there's no associated skill
    } else if (skillLevel(tmp->type) < (int)tmp->req) {
        g->add_msg(_("The %s-related jargon flies over your head!"),
                   tmp->type->name().c_str());
        if (tmp->recipes.empty()) {
            return;
        } else {
            g->add_msg(_("But you might be able to learn a recipe or two."));
        }
    } else if (morale_level() < MIN_MORALE_READ &&  tmp->fun <= 0) { // See morale.h
        g->add_msg(_("What's the point of reading?  (Your morale is too low!)"));
        return;
    } else if (skillLevel(tmp->type) >= (int)tmp->level && !can_study_recipe(tmp) &&
               !query_yn(_(tmp->fun > 0 ?
                           "It would be fun, but your %s skill won't be improved.  Read anyway?"
                           : "Your %s skill won't be improved.  Read anyway?"),
                         tmp->type->name().c_str())) {
        return;
    } else if (!continuous && !query_yn(_("Study %s until you learn something? (gain a level)"),
                                                 tmp->type->name().c_str())) {
        study = false;
    } else {
        //If we just started studying, tell the player how to stop
        if(!continuous) {
            g->add_msg(_("Now studying %s, %s to stop early."),
                       it->tname().c_str(), press_x(ACTION_PAUSE).c_str());
        }
        study = true;
    }

    if (!tmp->recipes.empty() && !continuous) {
        if (can_study_recipe(tmp)) {
            g->add_msg(_("This book has more recipes for you to learn."));
        } else if (studied_all_recipes(tmp)) {
            g->add_msg(_("You know all the recipes this book has to offer."));
        } else {
            g->add_msg(_("This book has more recipes, but you don't have the skill to learn them yet."));
        }
    }

 // Base read_speed() is 1000 move points (1 minute per tmp->time)
    time = tmp->time * read_speed() * (fine_detail_vision_mod());
    if (tmp->intel > int_cur) {
        g->add_msg(_("This book is too complex for you to easily understand. It will take longer to read."));
        // Lower int characters can read, at a speed penalty
        time += (tmp->time * (tmp->intel - int_cur) * 100);
    }

    activity = player_activity(ACT_READ, time, -1, pos, "");
    // activity.get_value(0) == 1 means continuous studing until
    // the player gained the next skill level, this ensured by this:
    activity.values.push_back(study ? 1 : 0);
    moves = 0;

    // Reinforce any existing morale bonus/penalty, so it doesn't decay
    // away while you read more.
    int minutes = time / 1000;
    // If you don't have a problem with eating humans, To Serve Man becomes rewarding
    if ((has_trait("CANNIBAL") || has_trait("PSYCHOPATH") || has_trait("SAPIOVORE")) &&
      tmp->id == "cookbook_human") {
          add_morale(MORALE_BOOK, 0, 75, minutes + 30, minutes, false, tmp);
      }
    else add_morale(MORALE_BOOK, 0, tmp->fun * 15, minutes + 30, minutes, false, tmp);
}

bool player::can_study_recipe(it_book* book)
{
    for (std::map<recipe*, int>::iterator iter = book->recipes.begin();
         iter != book->recipes.end(); ++iter) {
        if (!knows_recipe(iter->first) &&
            (iter->first->skill_used == NULL || skillLevel(iter->first->skill_used) >= iter->second)) {
            return true;
        }
    }
    return false;
}

bool player::studied_all_recipes(it_book* book)
{
    for (std::map<recipe*, int>::iterator iter = book->recipes.begin();
         iter != book->recipes.end(); ++iter) {
        if (!knows_recipe(iter->first)) {
            return false;
        }
    }
    return true;
}

bool player::try_study_recipe(it_book *book)
{
    for (std::map<recipe*, int>::iterator iter = book->recipes.begin();
         iter != book->recipes.end(); ++iter) {
        if (!knows_recipe(iter->first) &&
            (iter->first->skill_used == NULL ||
             skillLevel(iter->first->skill_used) >= iter->second)) {
            if (iter->first->skill_used == NULL ||
                rng(0, 4) <= skillLevel(iter->first->skill_used) - iter->second) {
                learn_recipe(iter->first);
                g->add_msg(_("Learned a recipe for %s from the %s."),
                           itypes[iter->first->result]->name.c_str(), book->name.c_str());
                return true;
            } else {
                g->add_msg(_("Failed to learn a recipe from the %s."), book->name.c_str());
                return false;
            }
        }
    }
    return true; // _("false") seems to mean _("attempted and failed")
}

void player::try_to_sleep()
{
 int vpart = -1;
 vehicle *veh = g->m.veh_at (posx, posy, vpart);
 const trap_id trap_at_pos = g->m.tr_at(posx, posy);
 const ter_id ter_at_pos = g->m.ter(posx, posy);
 const furn_id furn_at_pos = g->m.furn(posx, posy);
 if (furn_at_pos == f_bed || furn_at_pos == f_makeshift_bed ||
     trap_at_pos == tr_cot || trap_at_pos == tr_rollmat ||
     trap_at_pos == tr_fur_rollmat || furn_at_pos == f_armchair ||
     furn_at_pos == f_sofa || furn_at_pos == f_hay ||
     (veh && veh->part_with_feature (vpart, "SEAT") >= 0) ||
      (veh && veh->part_with_feature (vpart, "BED") >= 0))
  g->add_msg(_("This is a comfortable place to sleep."));
 else if (ter_at_pos != t_floor)
  g->add_msg(
             terlist[ter_at_pos].movecost <= 2 ?
             _("It's a little hard to get to sleep on this %s.") :
             _("It's hard to get to sleep on this %s."),
             terlist[ter_at_pos].name.c_str());
 add_disease("lying_down", 300);
}

bool player::can_sleep()
{
 int sleepy = 0;
 if (has_addiction(ADD_SLEEP))
  sleepy -= 3;
 if (has_trait("INSOMNIA"))
  sleepy -= 8;
 if (has_trait("EASYSLEEPER"))
  sleepy += 8;

 int vpart = -1;
 vehicle *veh = g->m.veh_at (posx, posy, vpart);
 const trap_id trap_at_pos = g->m.tr_at(posx, posy);
 const ter_id ter_at_pos = g->m.ter(posx, posy);
 const furn_id furn_at_pos = g->m.furn(posx, posy);
 if ((veh && veh->part_with_feature (vpart, "BED") >= 0) ||
     furn_at_pos == f_makeshift_bed || trap_at_pos == tr_cot ||
     furn_at_pos == f_sofa || furn_at_pos == f_hay)
  sleepy += 4;
 else if ((veh && veh->part_with_feature (vpart, "SEAT") >= 0) ||
      trap_at_pos == tr_rollmat || trap_at_pos == tr_fur_rollmat || furn_at_pos == f_armchair)
  sleepy += 3;
 else if (furn_at_pos == f_bed)
  sleepy += 5;
 else if (ter_at_pos == t_floor)
  sleepy += 1;
 else
  sleepy -= g->m.move_cost(posx, posy);
 if (fatigue < 192)
  sleepy -= int( (192 - fatigue) / 4);
 else
  sleepy += int((fatigue - 192) / 16);
 sleepy += rng(-8, 8);
 sleepy -= 2 * stim;
 if (sleepy > 0)
  return true;
 return false;
}

void player::fall_asleep(int duration)
{
    add_disease("sleep", duration);
}

void player::wake_up(const char * message)
{
    rem_disease("sleep");
    if (message) {
        g->add_msg_if_player(this, message);
    } else {
        g->add_msg_if_player(this, _("You wake up."));
    }
}

std::string player::is_snuggling()
{
    std::vector<item>& floor_item = g->m.i_at(posx, posy);
    it_armor* floor_armor = NULL;
    int ticker = 0;

    // If there are no items on the floor, return nothing
    if ( floor_item.size() == 0 ) {
        return "nothing";
    }

    for ( std::vector<item>::iterator afloor_item = floor_item.begin() ; afloor_item != floor_item.end() ; ++afloor_item) {
        if ( !afloor_item->is_armor() ) {
            continue;
        }
        else if ( afloor_item->volume() > 1 &&
        (dynamic_cast<it_armor*>(afloor_item->type)->covers & mfb(bp_torso) ||
         dynamic_cast<it_armor*>(afloor_item->type)->covers & mfb(bp_legs)) ){
            floor_armor = dynamic_cast<it_armor*>(afloor_item->type);
            ticker++;
        }
    }

    if ( ticker == 0 ) {
        return "nothing";
    }
    else if ( ticker == 1 ) {
        return floor_armor->name.c_str();
    }
    else if ( ticker > 1 ) {
        return "many";
    }

    return "nothing";
}

// Returned values range from 1.0 (unimpeded vision) to 5.0 (totally blind).
// 2.5 is enough light for detail work.
float player::fine_detail_vision_mod()
{
    if (has_effect("blind") || has_disease("boomered"))
    {
        return 5;
    }
    if ( has_nv() )
    {
        return 1.5;
    }
    // flashlight is handled by the light level check below
    if (has_active_item("lightstrip"))
    {
        return 1;
    }
    if (LL_LIT <= g->m.light_at(posx, posy))
    {
        return 1;
    }

    float vision_ii = 0;
    if (g->m.light_at(posx, posy) == LL_LOW) { vision_ii = 4; }
    else if (g->m.light_at(posx, posy) == LL_DARK) { vision_ii = 5; }

    if (has_item_with_flag("LIGHT_2")){
        vision_ii -= 2;
    } else if (has_item_with_flag("LIGHT_1")){
        vision_ii -= 1;
    }

    if (has_trait("NIGHTVISION")) { vision_ii -= .5; }
    else if (has_trait("ELFA_NV")) { vision_ii -= 1; }
    else if (has_trait("NIGHTVISION2") || has_trait("FEL_NV")) { vision_ii -= 2; }
    else if (has_trait("NIGHTVISION3") || has_trait("ELFA_FNV") || is_wearing("rm13_armor_on")) { vision_ii -= 3; }

    if (vision_ii < 1) { vision_ii = 1; }
    return vision_ii;
}

int player::warmth(body_part bp)
{
    int bodywetness = 0;
    int ret = 0, warmth = 0;
    it_armor* armor = NULL;

    // Fetch the morale value of wetness for bodywetness
    for (int i = 0; bodywetness == 0 && i < morale.size(); i++)
    {
        if( morale[i].type == MORALE_WET )
        {
            bodywetness = abs(morale[i].bonus); // Make it positive, less confusing
            break;
        }
    }

    // If the player is not wielding anything, check if hands can be put in pockets
    if(bp == bp_hands && !is_armed() && (temp_conv[bp] <=  BODYTEMP_COLD) && worn_with_flag("POCKETS"))
    {
        ret += 10;
    }

    // If the players head is not encumbered, check if hood can be put up
    if(bp == bp_head && encumb(bp_head) < 1 && (temp_conv[bp] <=  BODYTEMP_COLD) && worn_with_flag("HOOD"))
    {
        ret += 10;
    }

    for (int i = 0; i < worn.size(); i++)
    {
        armor = dynamic_cast<it_armor*>(worn[i].type);

        if (armor->covers & mfb(bp))
        {
            warmth = armor->warmth;
            // Wool items do not lose their warmth in the rain
            if (!worn[i].made_of("wool"))
            {
                warmth *= 1.0 - (float)bodywetness / 100.0;
            }
            ret += warmth;
        }
    }
    return ret;
}

int player::encumb(body_part bp) {
 int iArmorEnc = 0;
 double iLayers = 0;
 return encumb(bp, iLayers, iArmorEnc);
}

int player::encumb(body_part bp, double &layers, int &armorenc)
{
    int ret = 0;

    int skintight = 0;

    it_armor* armor;
    for (int i = 0; i < worn.size(); i++)
    {
        if( !worn[i].is_armor() ) {
            debugmsg("%s::encumb hit a non-armor item at worn[%d] (%s)", name.c_str(),
                     i, worn[i].tname().c_str());
        }
        armor = dynamic_cast<it_armor*>(worn[i].type);

        if( armor->covers & mfb(bp) ) {
            layers++;
            if( armor->is_power_armor() &&
                (has_active_item("UPS_on") || has_active_item("adv_UPS_on") ||
                 has_active_bionic("bio_power_armor_interface") ||
                 has_active_bionic("bio_power_armor_interface_mkII")) ) {
                armorenc += armor->encumber - 4;
            } else {
                armorenc += armor->encumber;
                // Fitted clothes will either reduce encumbrance or negate layering.
                if( worn[i].has_flag( "FIT" ) ) {
                    if( armor->encumber > 0 && armorenc > 0 ) {
                        armorenc--;
                    } else if (layers > 0) {
                        layers -= .5;
                    }
                }
                if( worn[i].has_flag( "SKINTIGHT" ) && layers > 0) {
                  // Skintight clothes will negate layering.
                  // But only if we aren't wearing more than two.
                  if (skintight < 2) {
                    skintight++;
                    layers -= .5;
                  }
                }
            }
        }
    }
    if (armorenc < 0) {
      armorenc = 0;
    }
    if (layers < 0) {
      layers = 0;
    }

    ret += armorenc;

    if (layers > 1) {
        ret += (int(layers) - 1) * (bp == bp_torso ? .75 : 1);// Easier to layer on torso
    }
    if (volume_carried() > volume_capacity() - 2 && bp != bp_head) {
        ret += 3;
    }

    // Bionics and mutation
    if( has_bionic("bio_stiff") && bp != bp_head && bp != bp_mouth && bp != bp_eyes ) {
        ret += 1;
    }
    if( has_trait("CHITIN3") && bp != bp_eyes && bp != bp_mouth ) {
        ret += 1;
    }
    if( has_trait("SLIT_NOSTRILS") && bp == bp_mouth ) {
        ret += 1;
    }
    if( has_trait("ARM_FEATHERS") && bp == bp_arms ) {
        ret += 2;
    }
    if ( has_trait("PAWS") && bp == bp_hands ) {
        ret += 1;
    }
    if ( has_trait("LARGE") && (bp == bp_arms || bp == bp_torso )) {
        ret += 1;
    }
    if (bp == bp_hands &&
        (has_trait("ARM_TENTACLES") || has_trait("ARM_TENTACLES_4") ||
         has_trait("ARM_TENTACLES_8")) ) {
        ret += 3;
    }
    if (bp == bp_hands &&
        (has_trait("CLAWS_TENTACLE") )) {
        ret += 2;
    }
    if (bp == bp_mouth &&
        ( has_bionic("bio_nostril") ) ) {
        ret += 1;
    }
    if (bp == bp_hands &&
        ( has_bionic("bio_thumbs") ) ) {
        ret += 2;
    }
    if (bp == bp_eyes &&
        ( has_bionic("bio_pokedeye") ) ) {
        ret += 1;
    }
    if ( ret < 0 ) {
      ret = 0;
    }
    return ret;
}

int player::get_armor_bash(body_part bp) {
    return get_armor_bash_base(bp) + armor_bash_bonus;
}

int player::get_armor_cut(body_part bp) {
    return get_armor_cut_base(bp) + armor_cut_bonus;
}

int player::get_armor_bash_base(body_part bp)
{
 int ret = 0;
 it_armor* armor;
 for (int i = 0; i < worn.size(); i++) {
  armor = dynamic_cast<it_armor*>(worn[i].type);
  if (armor->covers & mfb(bp))
   ret += worn[i].bash_resist();
 }
 if (has_bionic("bio_carbon"))
  ret += 2;
 if (bp == bp_head && has_bionic("bio_armor_head"))
  ret += 3;
 else if (bp == bp_arms && has_bionic("bio_armor_arms"))
  ret += 3;
 else if (bp == bp_torso && has_bionic("bio_armor_torso"))
  ret += 3;
 else if (bp == bp_legs && has_bionic("bio_armor_legs"))
  ret += 3;
  else if (bp == bp_eyes && has_bionic("bio_armor_eyes"))
  ret += 3;
 if (has_trait("FUR") || has_trait("LUPINE_FUR"))
  ret++;
 if (bp == bp_head && has_trait("LYNX_FUR"))
  ret++;
 if (has_trait("CHITIN"))
  ret += 2;
 if (has_trait("SHELL") && bp == bp_torso)
  ret += 6;
 ret += rng(0, disease_intensity("armor_boost"));
 return ret;
}

int player::get_armor_cut_base(body_part bp)
{
 int ret = 0;
 it_armor* armor;
 for (int i = 0; i < worn.size(); i++) {
  armor = dynamic_cast<it_armor*>(worn[i].type);
  if (armor->covers & mfb(bp))
   ret += worn[i].cut_resist();
 }
 if (has_bionic("bio_carbon"))
  ret += 4;
 if (bp == bp_head && has_bionic("bio_armor_head"))
  ret += 3;
 else if (bp == bp_arms && has_bionic("bio_armor_arms"))
  ret += 3;
 else if (bp == bp_torso && has_bionic("bio_armor_torso"))
  ret += 3;
 else if (bp == bp_legs && has_bionic("bio_armor_legs"))
  ret += 3;
 else if (bp == bp_eyes && has_bionic("bio_armor_eyes"))
  ret += 3;
 if (has_trait("THICKSKIN"))
  ret++;
 if (has_trait("THINSKIN"))
  ret--;
 if (has_trait("SCALES"))
  ret += 2;
 if (has_trait("THICK_SCALES"))
  ret += 4;
 if (has_trait("SLEEK_SCALES"))
  ret += 1;
 if (has_trait("CHITIN"))
  ret += 2;
 if (has_trait("CHITIN2"))
  ret += 4;
 if (has_trait("CHITIN3"))
  ret += 8;
 if (has_trait("SHELL") && bp == bp_torso)
  ret += 14;
 ret += rng(0, disease_intensity("armor_boost"));
 return ret;
}

void get_armor_on(player* p, body_part bp, std::vector<int>& armor_indices) {
    it_armor* tmp;
    for (int i=0; i<p->worn.size(); i++) {
        tmp = dynamic_cast<it_armor*>(p->worn[i].type);
        if (tmp->covers & mfb(bp)) {
            armor_indices.push_back(i);
        }
    }
}

// mutates du, returns true if armor was damaged
bool player::armor_absorb(damage_unit& du, item& armor) {
    it_armor* armor_type = dynamic_cast<it_armor*>(armor.type);

    float mitigation = 0; // total amount of damage mitigated
    float effective_resist = resistances(armor).get_effective_resist(du);
    bool armor_damaged = false;

    std::string pre_damage_name = armor.tname();

    if (rng(0,100) < armor_type->coverage) {
        if (armor_type->is_power_armor()) { // TODO: add some check for power armor
        }

        mitigation = std::min(effective_resist, du.amount);
        du.amount -= mitigation; // mitigate the damage first

        // if the post-mitigation amount is greater than the amount
        if ((du.amount > effective_resist && !one_in(du.amount) && one_in(2)) ||
                // or if it isn't, but 1/50 chance
                (du.amount <= effective_resist && !armor.has_flag("STURDY")
                && !armor_type->is_power_armor() && one_in(200))) {
            armor_damaged = true;
            armor.damage++;
            std::string damage_verb = du.type == DT_BASH
                ? armor_type->bash_dmg_verb()
                : armor_type->cut_dmg_verb();
            g->add_msg_if_player(this, _("Your %s is %s!"), pre_damage_name.c_str(),
                                    damage_verb.c_str());
        }
    }
    return armor_damaged;
}
void player::absorb_hit(body_part bp, int, damage_instance &dam) {
    for (std::vector<damage_unit>::iterator it = dam.damage_units.begin();
            it != dam.damage_units.end(); ++it) {

        // Recompute the armor indices for every damage unit because we may have
        // destroyed armor earlier in the loop.
        std::vector<int> armor_indices;

        get_armor_on(this,bp,armor_indices);

        // CBMs absorb damage first before hitting armour
        if (has_active_bionic("bio_ads")) {
            if (it->amount > 0 && power_level > 1) {
                if (it->type == DT_BASH)
                    it->amount -= rng(1, 8);
                else if (it->type == DT_CUT)
                    it->amount -= rng(1, 4);
                else if (it->type == DT_STAB)
                    it->amount -= rng(1, 2);
                power_level--;
            }
            if (it->amount < 0) it->amount = 0;
        }

        // The worn vector has the innermost item first, so
        // iterate reverse to damage the outermost (last in worn vector) first.
        for (std::vector<int>::reverse_iterator armor_it = armor_indices.rbegin();
                armor_it != armor_indices.rend(); ++armor_it) {

            const int index = *armor_it;

            armor_absorb(*it, worn[index]);

            // now check if armour was completely destroyed and display relevant messages
            // TODO: use something less janky than the old code for this check
            if (worn[index].damage >= 5) {
                //~ %s is armor name
                add_memorial_log(pgettext("memorial_male", "Worn %s was completely destroyed."),
                                 pgettext("memorial_female", "Worn %s was completely destroyed."),
                                 worn[index].tname().c_str());
                g->add_msg_player_or_npc( this, _("Your %s is completely destroyed!"),
                                            _("<npcname>'s %s is completely destroyed!"),
                                            worn[index].tname().c_str() );
                worn.erase(worn.begin() + index);
            }
        }

        /* Comment out unused test
        if (it->type == DT_BASH) { //well, these seem like they aren't needed
        } else if (it->type == DT_CUT) {
        }
        */
    }
}


void player::absorb(body_part bp, int &dam, int &cut)
{
    it_armor* tmp;
    int arm_bash = 0, arm_cut = 0;
    bool cut_through = true;      // to determine if cutting damage penetrates multiple layers of armour
    int bash_absorb = 0;      // to determine if lower layers of armour get damaged

    // CBMS absorb damage first before hitting armour
    if (has_active_bionic("bio_ads"))
    {
        if (dam > 0 && power_level > 1)
        {
            dam -= rng(1, 8);
            power_level--;
        }
        if (cut > 0 && power_level > 1)
        {
            cut -= rng(0, 4);
            power_level--;
        }
        if (dam < 0)
            dam = 0;
        if (cut < 0)
            cut = 0;
    }

    // determines how much damage is absorbed by armour
    // zero if damage misses a covered part
    int bash_reduction = 0;
    int cut_reduction = 0;

    // See, we do it backwards, iterating inwards
    for (int i = worn.size() - 1; i >= 0; i--)
    {
        tmp = dynamic_cast<it_armor*>(worn[i].type);
        if (tmp->covers & mfb(bp))
        {
            // first determine if damage is at a covered part of the body
            // probability given by coverage
            if (rng(0, 100) < tmp->coverage)
            {
                // hit a covered part of the body, so now determine if armour is damaged
                arm_bash = worn[i].bash_resist();
                arm_cut  = worn[i].cut_resist();
                // also determine how much damage is absorbed by armour
                // factor of 3 to normalise for material hardness values
                bash_reduction = arm_bash / 3;
                cut_reduction = arm_cut / 3;

                // power armour first  - to depreciate eventually
                if (worn[i].type->is_power_armor())
                {
                    if (cut > arm_cut * 2 || dam > arm_bash * 2)
                    {
                        g->add_msg_if_player(this,_("Your %s is damaged!"), worn[i].tname().c_str());
                        worn[i].damage++;
                    }
                }
                else // normal armour
                {
                    // determine how much the damage exceeds the armour absorption
                    // bash damage takes into account preceding layers
                    int diff_bash = (dam - arm_bash - bash_absorb < 0) ? -1 : (dam - arm_bash);
                    int diff_cut  = (cut - arm_cut  < 0) ? -1 : (cut - arm_cut);
                    bool armor_damaged = false;
                    std::string pre_damage_name = worn[i].tname();

                    // armour damage occurs only if damage exceeds armour absorption
                    // plus a luck factor, even if damage is below armour absorption (2% chance)
                    if ((dam > arm_bash && !one_in(diff_bash)) ||
                        (!worn[i].has_flag ("STURDY") && diff_bash == -1 && one_in(50)))
                    {
                        armor_damaged = true;
                        worn[i].damage++;
                    }
                    bash_absorb += arm_bash;

                    // cut damage falls through to inner layers only if preceding layer was damaged
                    if (cut_through)
                    {
                        if ((cut > arm_cut && !one_in(diff_cut)) ||
                            (!worn[i].has_flag ("STURDY") && diff_cut == -1 && one_in(50)))
                        {
                            armor_damaged = true;
                            worn[i].damage++;
                        }
                        else // layer of clothing was not damaged, so stop cutting damage from penetrating
                        {
                            cut_through = false;
                        }
                    }

                    // now check if armour was completely destroyed and display relevant messages
                    if (worn[i].damage >= 5)
                    {
                      //~ %s is armor name
                      add_memorial_log(pgettext("memorial_male", "Worn %s was completely destroyed."),
                                       pgettext("memorial_female", "Worn %s was completely destroyed."),
                                       worn[i].tname().c_str());
                        g->add_msg_player_or_npc( this, _("Your %s is completely destroyed!"),
                                                  _("<npcname>'s %s is completely destroyed!"),
                                                  worn[i].tname().c_str() );
                        worn.erase(worn.begin() + i);
                    } else if (armor_damaged) {
                        std::string damage_verb = diff_bash > diff_cut ? tmp->bash_dmg_verb() :
                                                                         tmp->cut_dmg_verb();
                        g->add_msg_if_player(this, _("Your %s is %s!"), pre_damage_name.c_str(),
                                             damage_verb.c_str());
                    }
                } // end of armour damage code
            }
        }
        // reduce damage accordingly
        dam -= bash_reduction;
        cut -= cut_reduction;
    }
    // now account for CBMs and mutations
    if (has_bionic("bio_carbon"))
    {
        dam -= 2;
        cut -= 4;
    }
    if (bp == bp_head && has_bionic("bio_armor_head"))
    {
        dam -= 3;
        cut -= 3;
    }
    else if (bp == bp_arms && has_bionic("bio_armor_arms"))
    {
        dam -= 3;
        cut -= 3;
    }
    else if (bp == bp_torso && has_bionic("bio_armor_torso"))
    {
        dam -= 3;
        cut -= 3;
    }
    else if (bp == bp_legs && has_bionic("bio_armor_legs"))
    {
        dam -= 3;
        cut -= 3;
    }
    else if (bp == bp_eyes && has_bionic("bio_armor_eyes"))
    {
        dam -= 3;
        cut -= 3;
    }
    if (has_trait("THICKSKIN"))
        cut--;
    if (has_trait("THINSKIN"))
        cut++;
    if (has_trait("SCALES"))
        cut -= 2;
    if (has_trait("THICK_SCALES"))
        cut -= 4;
    if (has_trait("SLEEK_SCALES"))
        cut -= 1;
    if (has_trait("FEATHERS"))
        dam--;
    if (bp == bp_arms && has_trait("ARM_FEATHERS"))
        dam--;
    if (has_trait("FUR") || has_trait("LUPINE_FUR"))
        dam--;
    if (bp == bp_head && has_trait("LYNX_FUR"))
        dam--;
    if (has_trait("CHITIN"))
        cut -= 2;
    if (has_trait("CHITIN2"))
    {
        dam--;
        cut -= 4;
    }
    if (has_trait("CHITIN3"))
    {
        dam -= 2;
        cut -= 8;
    }
    if (has_trait("PLANTSKIN"))
        dam--;
    if (has_trait("BARK"))
        dam -= 2;
    if (bp == bp_feet && has_trait("HOOVES"))
        cut--;
    if (has_trait("LIGHT_BONES"))
        dam *= 1.4;
    if (has_trait("HOLLOW_BONES"))
        dam *= 1.8;

    // apply martial arts armor buffs
    dam -= mabuff_arm_bash_bonus();
    cut -= mabuff_arm_cut_bonus();

    if (dam < 0)
        dam = 0;
    if (cut < 0)
        cut = 0;
}

int player::get_env_resist(body_part bp)
{
    int ret = 0;
    for (int i = 0; i < worn.size(); i++) {
        if ((dynamic_cast<it_armor*>(worn[i].type))->covers & mfb(bp) ||
             (bp == bp_eyes && // Head protection works on eyes too (e.g. baseball cap)
             (dynamic_cast<it_armor*>(worn[i].type))->covers & mfb(bp_head))) {
            ret += (dynamic_cast<it_armor*>(worn[i].type))->env_resist;
        }
    }

    if (bp == bp_mouth && has_bionic("bio_purifier") && ret < 5) {
        ret += 2;
        if (ret > 5) {
            ret = 5;
        }
    }
    return ret;

    if (bp == bp_eyes && has_bionic("bio_armor_eyes") && ret < 5) {
        ret += 2;
        if (ret > 5) {
            ret = 5;
        }
    }
    return ret;
}

bool player::wearing_something_on(body_part bp)
{
 for (int i = 0; i < worn.size(); i++) {
  if ((dynamic_cast<it_armor*>(worn[i].type))->covers & mfb(bp))
    return true;
 }
 return false;
}

bool player::is_wearing_shoes() {
    for (int i = 0; i < worn.size(); i++) {
        item *worn_item = &worn[i];
        it_armor *worn_armor = dynamic_cast<it_armor*>(worn_item->type);

        if (worn_armor->covers & mfb(bp_feet) &&
            (!worn_item->has_flag("SKINTIGHT"))) {
            return true;
        }
    }
    return false;
}

bool player::is_wearing_power_armor(bool *hasHelmet) const {
    bool result = false;
    for (size_t i = 0; i < worn.size(); i++) {
        it_armor *armor = dynamic_cast<it_armor*>(worn[i].type);
        if (armor == NULL || !armor->is_power_armor()) {
            continue;
        }
        if (hasHelmet == NULL) {
            // found power armor, helmet not requested, cancel loop
            return true;
        }
        // found power armor, continue search for helmet
        result = true;
        if (armor->covers & mfb(bp_head)) {
            *hasHelmet = true;
            return true;
        }
    }
    return result;
}

int player::adjust_for_focus(int amount)
{
    int effective_focus = focus_pool;
    if (has_trait("FASTLEARNER"))
    {
        effective_focus += 15;
    }
    if (has_trait("SLOWLEARNER"))
    {
        effective_focus -= 15;
    }
    double tmp = amount * (effective_focus / 100.0);
    int ret = int(tmp);
    if (rng(0, 100) < 100 * (tmp - ret))
    {
        ret++;
    }
    return ret;
}

void player::practice (const calendar& turn, Skill *s, int amount)
{
    SkillLevel& level = skillLevel(s);
    // Double amount, but only if level.exercise isn't a small negative number?
    if (level.exercise() < 0)
    {
        if (amount >= -level.exercise())
        {
            amount -= level.exercise();
        } else {
            amount += amount;
        }
    }

    bool isSavant = has_trait("SAVANT");

    Skill *savantSkill = NULL;
    SkillLevel savantSkillLevel = SkillLevel();

    if (isSavant)
    {
        for (std::vector<Skill*>::iterator aSkill = Skill::skills.begin();
             aSkill != Skill::skills.end(); ++aSkill)
        {
            if (skillLevel(*aSkill) > savantSkillLevel)
            {
                savantSkill = *aSkill;
                savantSkillLevel = skillLevel(*aSkill);
            }
        }
    }

    amount = adjust_for_focus(amount);

    if (has_trait("PACIFIST") && s->is_combat_skill()) {
        if(!one_in(3)) {
          amount = 0;
        }
    }
    if (has_trait("PRED2") && s->is_combat_skill()) {
        if(one_in(3)) {
          amount *= 2;
        }
    }
    if (has_trait("PRED3") && s->is_combat_skill()) {
      amount *= 2;
    }

    if (has_trait("PRED4") && s->is_combat_skill()) {
      amount *= 3;
    }

    if (isSavant && s != savantSkill)
    {
        amount /= 2;
    }

    if (amount > 0 && level.isTraining())
    {
        int oldLevel = skillLevel(s);
        skillLevel(s).train(amount);
        int newLevel = skillLevel(s);
        if (is_player() && newLevel > oldLevel) {
            g->add_msg(_("Your skill in %s has increased to %d!"), s->name().c_str(), newLevel);
        }

        int chance_to_drop = focus_pool;
        focus_pool -= chance_to_drop / 100;
        // Apex Predators don't think about much other than killing.
        // They don't lose Focus when practicing combat skills.
        if ((rng(1, 100) <= (chance_to_drop % 100)) && (!(has_trait("PRED4") && s->is_combat_skill())))
        {
            focus_pool--;
        }
    }

    skillLevel(s).practice(turn);
}

void player::practice (const calendar& turn, std::string s, int amount)
{
    Skill *aSkill = Skill::skill(s);
    practice(turn, aSkill, amount);
}

bool player::knows_recipe(recipe *rec)
{
    // do we know the recipe by virtue of it being autolearned?
    if (rec->autolearn)
    {
        // Can the skill being trained can handle the difficulty of the task
        bool meets_requirements = false;
        if(rec->skill_used == NULL || skillLevel(rec->skill_used) >= rec->difficulty){
            meets_requirements = true;
            //If there are required skills, insure their requirements are met, or we can't craft
            if(!rec->required_skills.empty()){
                for(std::map<Skill*,int>::iterator iter=rec->required_skills.begin(); iter!=rec->required_skills.end();++iter){
                    if(skillLevel(iter->first) < iter->second){
                        meets_requirements = false;
                    }
                }
            }
        }
        if(meets_requirements){
            return true;
        }
    }

    if (learned_recipes.find(rec->ident) != learned_recipes.end())
    {
        return true;
    }

    return false;
}

void player::learn_recipe(recipe *rec)
{
    learned_recipes[rec->ident] = rec;
}

void player::assign_activity(activity_type type, int moves, int index, int pos, std::string name)
{
    if (backlog.type == type && backlog.index == index && backlog.position == pos &&
        backlog.name == name) {
        g->add_msg_if_player(this, _("You resume your task."));
        activity = backlog;
        backlog = player_activity();
    } else {
        activity = player_activity(type, moves, index, pos, name);
    }
    if (this->moves <= activity.moves_left) {
        activity.moves_left -= this->moves;
    }
    this->moves = 0;
    activity.warned_of_proximity = false;
}

bool player::has_activity(const activity_type type)
{
    if (activity.type == type) {
        return true;
    }

    return false;
}

void player::cancel_activity()
{
    if (activity.is_suspendable()) {
        backlog = activity;
    }
    activity.type = ACT_NULL;
}

std::vector<item*> player::has_ammo(ammotype at)
{
    return inv.all_ammo(at);
}

std::string player::weapname(bool charges)
{
 if (!(weapon.is_tool() &&
       dynamic_cast<it_tool*>(weapon.type)->max_charges <= 0) &&
     weapon.charges >= 0 && charges) {
  std::stringstream dump;
  int spare_mag = weapon.has_gunmod("spare_mag");
  dump << weapon.tname().c_str();
  if (!weapon.has_flag("NO_AMMO")) {
   dump << " (" << weapon.charges;
   if( -1 != spare_mag )
   dump << "+" << weapon.contents[spare_mag].charges;
   for (int i = 0; i < weapon.contents.size(); i++)
   if (weapon.contents[i].is_gunmod() &&
     weapon.contents[i].has_flag("MODE_AUX"))
    dump << "+" << weapon.contents[i].charges;
   dump << ")";
  }
  return dump.str();
 } else if (weapon.is_container()) {
  std::stringstream dump;
  dump << weapon.tname().c_str();
  if(weapon.contents.size() == 1) {
   dump << " (" << weapon.contents[0].charges << ")";
  }
  return dump.str();
 } else if (weapon.is_null()) {
  return _("fists");
 } else
  return weapon.tname();
}

nc_color encumb_color(int level)
{
 if (level < 0)
  return c_green;
 if (level == 0)
  return c_ltgray;
 if (level < 4)
  return c_yellow;
 if (level < 7)
  return c_ltred;
 return c_red;
}

SkillLevel& player::skillLevel(std::string ident) {
  return _skills[Skill::skill(ident)];
}

SkillLevel& player::skillLevel(Skill *_skill) {
  return _skills[_skill];
}

SkillLevel player::get_skill_level(Skill *_skill) const
{
    for (std::map<Skill*,SkillLevel>::const_iterator it = _skills.begin();
            it != _skills.end(); ++it) {
        if (it->first == _skill) {
            return it->second;
        }
    }
    return SkillLevel();
}

SkillLevel player::get_skill_level(const std::string &ident) const
{
    Skill *sk = Skill::skill(ident);
    return get_skill_level(sk);
}

void player::copy_skill_levels(const player *rhs)
{
    _skills = rhs->_skills;
}

void player::set_skill_level(Skill* _skill, int level)
{
    skillLevel(_skill).level(level);
}
void player::set_skill_level(std::string ident, int level)
{
    skillLevel(ident).level(level);
}

void player::boost_skill_level(Skill* _skill, int level)
{
    skillLevel(_skill).level(level+skillLevel(_skill));
}
void player::boost_skill_level(std::string ident, int level)
{
    skillLevel(ident).level(level+skillLevel(ident));
}

void player::setID (int i)
{
    this->id = i;
}

int player::getID () const
{
    return this->id;
}

bool player::uncanny_dodge(bool is_u)
{
    if( this->power_level < 3 || !this->has_active_bionic("bio_uncanny_dodge") ) { return false; }
    point adjacent = adjacent_tile();
    power_level -= 3;
    if (adjacent.x != posx || adjacent.y != posy)
    {
        posx = adjacent.x;
        posy = adjacent.y;
        if (is_u)
            g->add_msg(_("Time seems to slow down and you instinctively dodge!"));
        else
            g->add_msg(_("Your target dodges... so fast!"));
        return true;
    }
    if (is_u)
        g->add_msg(_("You try to dodge but there's no room!"));
    return false;
}
// adjacent_tile() returns a safe, unoccupied adjacent tile. If there are no such tiles, returns player position instead.
point player::adjacent_tile()
{
    std::vector<point> ret;
    field_entry *cur = NULL;
    field tmpfld;
    trap_id curtrap;
    int dangerous_fields;
    for (int i=posx-1; i <= posx+1; i++)
    {
        for (int j=posy-1; j <= posy+1; j++)
        {
            if (i == posx && j == posy) continue;       // don't consider player position
            curtrap=g->m.tr_at(i, j);
            if (g->mon_at(i, j) == -1 && g->npc_at(i, j) == -1 && g->m.move_cost(i, j) > 0 && (curtrap == tr_null || g->traps[curtrap]->is_benign()))        // only consider tile if unoccupied, passable and has no traps
            {
                dangerous_fields = 0;
                tmpfld = g->m.field_at(i, j);
                for(std::map<field_id, field_entry*>::iterator field_list_it = tmpfld.getFieldStart(); field_list_it != tmpfld.getFieldEnd(); ++field_list_it)
                {
                    cur = field_list_it->second;
                    if (cur != NULL && cur->is_dangerous())
                        dangerous_fields++;
                }
                if (dangerous_fields == 0)
                {
                    ret.push_back(point(i, j));
                }
            }
        }
    }
    if (ret.size())
        return ret[rng(0, ret.size()-1)];   // return a random valid adjacent tile
    else
        return point(posx, posy);           // or return player position if no valid adjacent tiles
}

// --- Library functions ---
// This stuff could be moved elsewhere, but there
// doesn't seem to be a good place to put it right now.

// Basic logistic function.
double player::logistic(double t)
{
    return 1 / (1 + exp(-t));
}

// Logistic curve [-6,6], flipped and scaled to
// range from 1 to 0 as pos goes from min to max.
double player::logistic_range(int min, int max, int pos)
{
    const double LOGI_CUTOFF = 4;
    const double LOGI_MIN = logistic(-LOGI_CUTOFF);
    const double LOGI_MAX = logistic(+LOGI_CUTOFF);
    const double LOGI_RANGE = LOGI_MAX - LOGI_MIN;
    // Anything beyond [min,max] gets clamped.
    if (pos < min)
    {
        return 1.0;
    }
    else if (pos > max)
    {
        return 0.0;
    }

    // Normalize the pos to [0,1]
    double range = max - min;
    double unit_pos = (pos - min) / range;

    // Scale and flip it to [+LOGI_CUTOFF,-LOGI_CUTOFF]
    double scaled_pos = LOGI_CUTOFF - 2 * LOGI_CUTOFF * unit_pos;

    // Get the raw logistic value.
    double raw_logistic = logistic(scaled_pos);

    // Scale the output to [0,1]
    return (raw_logistic - LOGI_MIN) / LOGI_RANGE;
}

// Calculates portions favoring x, then y, then z
void player::calculate_portions(int &x, int &y, int &z, int maximum)
{
    z = std::min(z, std::max(maximum - x - y, 0));
    y = std::min(y, std::max(maximum - x , 0));
    x = std::min(x, std::max(maximum, 0));
}

void player::environmental_revert_effect()
{
    illness.clear();
    addictions.clear();
    morale.clear();

    for (int part = 0; part < num_hp_parts; part++) {
        hp_cur[part] = hp_max[part];
    }
    hunger = 0;
    thirst = 0;
    fatigue = 0;
    health = 0;
    stim = 0;
    pain = 0;
    pkill = 0;
    radiation = 0;

    recalc_sight_limits();
}

bool player::is_invisible() const {
    static const std::string str_bio_cloak("bio_cloak"); // This function used in monster::plan_moves
    static const std::string str_bio_night("bio_night");
    return (
        has_active_bionic(str_bio_cloak) ||
        has_active_bionic(str_bio_night) ||
        has_active_optcloak() ||
        has_artifact_with(AEP_INVISIBLE)
    );
}

int player::visibility( bool, int ) const { // 0-100 %
    if ( is_invisible() ) {
        return 0;
    }
    // todo:
    // if ( dark_clothing() && light check ...
    return 100;
}

void player::set_destination(const std::vector<point> &route)
{
    auto_move_route = route;
}

void player::clear_destination()
{
    auto_move_route.clear();
    next_expected_position.x = -1;
    next_expected_position.y = -1;
}

bool player::has_destination() const
{
    return auto_move_route.size() > 0;
}

std::vector<point> &player::get_auto_move_route()
{
    return auto_move_route;
}

action_id player::get_next_auto_move_direction()
{
    if (!has_destination()) {
        return ACTION_NULL;
    }

    if (next_expected_position.x != -1) {
        if (posx != next_expected_position.x || posy != next_expected_position.y) {
            // We're off course, possibly stumbling or stuck, cancel auto move
            return ACTION_NULL;
        }
    }

    next_expected_position = auto_move_route.front();
    auto_move_route.erase(auto_move_route.begin());

    int dx = next_expected_position.x - posx;
    int dy = next_expected_position.y - posy;

    if (abs(dx) > 1 || abs(dy) > 1) {
        // Should never happen, but check just in case
        return ACTION_NULL;
    }

    return get_movement_direction_from_delta(dx, dy);
}

void player::shift_destination(int shiftx, int shifty)
{
    if (next_expected_position.x != -1) {
        next_expected_position.x += shiftx;
        next_expected_position.y += shifty;
    }

    for (std::vector<point>::iterator it = auto_move_route.begin(); it != auto_move_route.end(); it++) {
        it->x += shiftx;
        it->y += shifty;
    }
}

bool player::has_weapon() {
    return !unarmed_attack();
}

m_size player::get_size() {
    return MS_MEDIUM;
}

int player::get_hp( hp_part bp )
{
    if( bp < num_hp_parts ) {
        return hp_cur[bp];
    }
    int hp_total = 0;
    for( int i = 0; i < num_hp_parts; ++i ) {
        hp_total += hp_cur[i];
    }
    return hp_total;
}

field_id player::playerBloodType() {
    if (player::has_trait("THRESH_PLANT"))
        return fd_blood_veggy;
    if (player::has_trait("THRESH_INSECT") || player::has_trait("THRESH_SPIDER"))
        return fd_blood_insect;
    if (player::has_trait("THRESH_CEPHALOPOD"))
        return fd_blood_invertebrate;
    return fd_blood;
}
Creature *player::auto_find_hostile_target(int range, int &boo_hoo, int &fire_t)
{
    if (is_player()) {
        debugmsg("called player::auto_find_hostile_target for player themself!");
        return NULL;
    }
    int t;
    monster *target = NULL;
    const int iff_dist = 24; // iff check triggers at this distance
    int iff_hangle = 15; // iff safety margin (degrees). less accuracy, more paranoia
    int closest = range + 1;
    int u_angle = 0;         // player angle relative to turret
    boo_hoo = 0;         // how many targets were passed due to IFF. Tragically.
    bool iff_trig = false;   // player seen and within range of stray shots
    int pldist = rl_dist(posx, posy, g->u.posx, g->u.posy);
    if (pldist < iff_dist && g->sees_u(posx, posy, t)) {
        iff_trig = true;
        if (pldist < 3) {
            iff_hangle = (pldist == 2 ? 30 : 60);    // granularity increases with proximity
        }
        u_angle = g->m.coord_to_angle(posx, posy, g->u.posx, g->u.posy);
    }
    for (int i = 0; i < g->num_zombies(); i++) {
        monster *m = &g->zombie(i);
        if (m->friendly != 0) {
            // friendly to the player, not a target for us
            continue;
        }
        if (!sees(m, t)) {
            // can't see nor sense it
            continue;
        }
        int dist = rl_dist(posx, posy, m->posx(), m->posy());
        if (dist >= closest) {
            // Have a better target anyway, ignore this one.
            continue;
        }
        if (iff_trig) {
            int tangle = g->m.coord_to_angle(posx, posy, m->posx(), m->posy());
            int diff = abs(u_angle - tangle);
            if (diff + iff_hangle > 360 || diff < iff_hangle) {
                // Player is in the way
                boo_hoo++;
                continue;
            }
        }
        target = m;
        closest = dist;
        fire_t = t;
    }
    return target;
}

bool player::sees(int x, int y)
{
    int dummy = 0;
    return sees(x, y, dummy);
}

bool player::sees(int x, int y, int &t)
{
    const int s_range = sight_range(g->light_level());
    static const std::string str_bio_night("bio_night");
    const int wanted_range = rl_dist(posx, posy, x, y);

    if (wanted_range < clairvoyance()) {
        return true;
    }
    bool can_see = false;
    if (wanted_range <= s_range ||
        (wanted_range <= sight_range(DAYLIGHT_LEVEL) &&
            g->m.light_at(x, y) >= LL_LOW)) {
        if (is_player()) {
            // uses the seen cache in map
            can_see = g->m.pl_sees(posx, posy, x, y, wanted_range);
        } else {
            can_see = g->m.sees(posx, posy, x, y, s_range, t);
        }
    }
    if (has_active_bionic(str_bio_night) && wanted_range < 15 && wanted_range > sight_range(1)) {
        return false;
    }
    return can_see;
}

bool player::sees(monster *critter)
{
    int dummy = 0;
    return sees(critter, dummy);
}

bool player::sees(monster *critter, int &t)
{
    if (!is_player() && critter->is_hallucination()) {
        // hallucinations are only visible for the player
        return false;
    }
    const int cx = critter->posx();
    const int cy = critter->posy();
    int dist = rl_dist(posx, posy, cx, cy);
    if (dist <= 3 && has_trait("ANTENNAE")) {
        return true;
    }
    if (dist > 1 && critter->digging() && !has_active_bionic("bio_ground_sonar")) {
        return false; // Can't see digging monsters until we're right next to them
    }
    if (g->m.is_divable(cx, cy) && critter->can_submerge() && !is_underwater()) {
        //Monster is in the water and submerged, and we're out of/above the water
        return false;
    }
    return sees(cx, cy, t);
}

bool player::can_pickup(bool print_msg) const
{
    if (weapon.has_flag("NO_PICKUP")) {
        if (print_msg && const_cast<player*>(this)->is_player()) {
            g->add_msg(_("You cannot pick up items with your %s!"), const_cast<player*>(this)->weapon.tname().c_str());
        }
        return false;
    }
    return true;
}

// --- End ---<|MERGE_RESOLUTION|>--- conflicted
+++ resolved
@@ -1457,11 +1457,6 @@
     //Avoid saying "a male unemployed" or similar
     std::stringstream profession_name;
     if(prof == prof->generic()) {
-<<<<<<< HEAD
-        profession_name << _("an unemployed ") << gender_str;
-    } else {
-        profession_name << _("a ") << gender_str << " " << prof->name();
-=======
         if (male) {
             profession_name << _("an unemployed male");
         } else {
@@ -1469,7 +1464,6 @@
         }
     } else {
         profession_name << _("a ") << prof->gender_appropriate_name(male);
->>>>>>> 64e4674c
     }
 
     //Figure out the location
@@ -1538,13 +1532,8 @@
     //Last 20 messages
     memorial_file << _("Final Messages:") << "\n";
     std::vector<game_message> recent_messages = g->recent_messages(20);
-<<<<<<< HEAD
-    for(int i = 0; i < recent_messages.size(); i++) {
+    for( size_t i = 0; i < recent_messages.size(); ++i ) {
         memorial_file << indent << recent_messages[i].turn.print_time() << " " <<
-=======
-    for( size_t i = 0; i < recent_messages.size(); ++i ) {
-      memorial_file << indent << recent_messages[i].turn.print_time() << " " <<
->>>>>>> 64e4674c
               recent_messages[i].message;
         if(recent_messages[i].count > 1) {
             memorial_file << " x" << recent_messages[i].count;
@@ -1599,21 +1588,12 @@
     //Effects (illnesses)
     memorial_file << _("Ongoing Effects:") << "\n";
     bool had_effect = false;
-<<<<<<< HEAD
-    for(int i = 0; i < illness.size(); i++) {
+    for( size_t i = 0; i < illness.size(); ++i ) {
         disease next_illness = illness[i];
         if(dis_name(next_illness).size() > 0) {
             had_effect = true;
             memorial_file << indent << dis_name(next_illness) << "\n";
         }
-=======
-    for( size_t i = 0; i < illness.size(); ++i ) {
-      disease next_illness = illness[i];
-      if(dis_name(next_illness).size() > 0) {
-        had_effect = true;
-        memorial_file << indent << dis_name(next_illness) << "\n";
-      }
->>>>>>> 64e4674c
     }
     //Various effects not covered by the illness list - from player.cpp
     if(morale_level() >= 100) {
@@ -1651,17 +1631,10 @@
     //Bionics
     memorial_file << _("Bionics:") << "\n";
     int total_bionics = 0;
-<<<<<<< HEAD
-    for(int i = 0; i < my_bionics.size(); i++) {
+    for( size_t i = 0; i < my_bionics.size(); ++i ) {
         bionic_id next_bionic_id = my_bionics[i].id;
         memorial_file << indent << (i+1) << ": " << bionics[next_bionic_id]->name << "\n";
         total_bionics++;
-=======
-    for( size_t i = 0; i < my_bionics.size(); ++i ) {
-      bionic_id next_bionic_id = my_bionics[i].id;
-      memorial_file << indent << (i+1) << ": " << bionics[next_bionic_id]->name << "\n";
-      total_bionics++;
->>>>>>> 64e4674c
     }
     if(total_bionics == 0) {
         memorial_file << indent << _("No bionics were installed.") << "\n";
@@ -1684,21 +1657,12 @@
     memorial_file << "\n\n";
 
     memorial_file << _("Equipment:") << "\n";
-<<<<<<< HEAD
-    for(int i = 0; i < worn.size(); i++) {
+    for( size_t i = 0; i < worn.size(); ++i ) {
         item next_item = worn[i];
         memorial_file << indent << next_item.invlet << " - " << next_item.tname();
         if(next_item.charges > 0) {
             memorial_file << " (" << next_item.charges << ")";
         } else if (next_item.contents.size() == 1
-=======
-    for( size_t i = 0; i < worn.size(); ++i ) {
-      item next_item = worn[i];
-      memorial_file << indent << next_item.invlet << " - " << next_item.tname();
-      if(next_item.charges > 0) {
-        memorial_file << " (" << next_item.charges << ")";
-      } else if (next_item.contents.size() == 1
->>>>>>> 64e4674c
               && next_item.contents[0].charges > 0) {
             memorial_file << " (" << next_item.contents[0].charges << ")";
         }
@@ -1711,8 +1675,7 @@
     inv.restack(this);
     inv.sort();
     invslice slice = inv.slice();
-<<<<<<< HEAD
-    for(int i = 0; i < slice.size(); i++) {
+    for( size_t i = 0; i < slice.size(); ++i ) {
         item& next_item = slice[i]->front();
         memorial_file << indent << next_item.invlet << " - " << next_item.tname();
         if(slice[i]->size() > 1) {
@@ -1724,17 +1687,6 @@
         } else if(next_item.charges > 0) {
             memorial_file << " (" << next_item.charges << ")";
         } else if (next_item.contents.size() == 1
-=======
-    for( size_t i = 0; i < slice.size(); ++i ) {
-      item& next_item = slice[i]->front();
-      memorial_file << indent << next_item.invlet << " - " << next_item.tname();
-      if(slice[i]->size() > 1) {
-        memorial_file << " [" << slice[i]->size() << "]";
-      }
-      if(next_item.charges > 0) {
-        memorial_file << " (" << next_item.charges << ")";
-      } else if (next_item.contents.size() == 1
->>>>>>> 64e4674c
               && next_item.contents[0].charges > 0) {
             memorial_file << " (" << next_item.contents[0].charges << ")";
         }
