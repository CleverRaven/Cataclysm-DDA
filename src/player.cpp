#include "player.h"

#include <ctype.h>
#include <algorithm>
#include <cmath>
#include <cstdlib>
#include <iterator>
#include <map>
#include <string>
#include <sstream>
#include <limits>
#include <bitset>
#include <exception>
#include <tuple>

#include "action.h"
#include "activity_handlers.h"
#include "addiction.h"
#include "ammo.h"
#include "bionics.h"
#include "cata_utility.h"
#include "catacharset.h"
#include "coordinate_conversions.h"
#include "craft_command.h"
#include "cursesdef.h"
#include "debug.h"
#include "effect.h"
#include "fault.h"
#include "filesystem.h"
#include "fungal_effects.h"
#include "game.h"
#include "get_version.h"
#include "gun_mode.h"
#include "help.h" // get_hint
#include "input.h"
#include "inventory.h"
#include "item.h"
#include "item_location.h"
#include "itype.h"
#include "iuse_actor.h"
#include "map.h"
#include "map_iterator.h"
#include "mapdata.h"
#include "martialarts.h"
#include "material.h"
#include "messages.h"
#include "mission.h"
#include "monstergenerator.h"
#include "morale.h"
#include "morale_types.h"
#include "mtype.h"
#include "mutation.h"
#include "name.h"
#include "npc.h"
#include "options.h"
#include "output.h"
#include "overlay_ordering.h"
#include "overmap.h"
#include "overmapbuffer.h"
#include "pickup.h"
#include "profession.h"
#include "ranged.h"
#include "recipe_dictionary.h"
#include "requirements.h"
#include "skill.h"
#include "sounds.h"
#include "string_formatter.h"
#include "submap.h"
#include "text_snippets.h"
#include "translations.h"
#include "trap.h"
#include "ui.h"
#include "uistate.h"
#include "veh_type.h"
#include "vehicle.h"
#include "vitamin.h"
#include "vpart_position.h"
#include "vpart_range.h"
#include "vpart_reference.h"
#include "weather.h"
#include "weather_gen.h"
#include "compatibility.h"
#include "field.h"
#include "fire.h"
#include "int_id.h"
#include "iuse.h"
#include "lightmap.h"
#include "line.h"
#include "monster.h"
#include "omdata.h"
#include "overmap_types.h"
#include "pathfinding.h"
#include "recipe.h"
#include "rng.h"
#include "units.h"
#include "visitable.h"

constexpr double SQRT_2 = 1.41421356237309504880;

const double MAX_RECOIL = 3000;

const mtype_id mon_player_blob( "mon_player_blob" );
const mtype_id mon_shadow_snake( "mon_shadow_snake" );

const skill_id skill_dodge( "dodge" );
const skill_id skill_gun( "gun" );
const skill_id skill_mechanics( "mechanics" );
const skill_id skill_swimming( "swimming" );
const skill_id skill_throw( "throw" );
const skill_id skill_unarmed( "unarmed" );

const efftype_id effect_adrenaline( "adrenaline" );
const efftype_id effect_alarm_clock( "alarm_clock" );
const efftype_id effect_asthma( "asthma" );
const efftype_id effect_attention( "attention" );
const efftype_id effect_bandaged( "bandaged" );
const efftype_id effect_bite( "bite" );
const efftype_id effect_blind( "blind" );
const efftype_id effect_blisters( "blisters" );
const efftype_id effect_bloodworms( "bloodworms" );
const efftype_id effect_boomered( "boomered" );
const efftype_id effect_brainworms( "brainworms" );
const efftype_id effect_cig( "cig" );
const efftype_id effect_cold( "cold" );
const efftype_id effect_common_cold( "common_cold" );
const efftype_id effect_contacts( "contacts" );
const efftype_id effect_corroding( "corroding" );
const efftype_id effect_cough_suppress( "cough_suppress" );
const efftype_id effect_darkness( "darkness" );
const efftype_id effect_datura( "datura" );
const efftype_id effect_deaf( "deaf" );
const efftype_id effect_depressants( "depressants" );
const efftype_id effect_dermatik( "dermatik" );
const efftype_id effect_disabled( "disabled" );
const efftype_id effect_disinfected( "disinfected" );
const efftype_id effect_downed( "downed" );
const efftype_id effect_drunk( "drunk" );
const efftype_id effect_earphones( "earphones" );
const efftype_id effect_evil( "evil" );
const efftype_id effect_flu( "flu" );
const efftype_id effect_foodpoison( "foodpoison" );
const efftype_id effect_formication( "formication" );
const efftype_id effect_frostbite( "frostbite" );
const efftype_id effect_frostbite_recovery( "frostbite_recovery" );
const efftype_id effect_fungus( "fungus" );
const efftype_id effect_glowing( "glowing" );
const efftype_id effect_glowy_led( "glowy_led" );
const efftype_id effect_grabbed( "grabbed" );
const efftype_id effect_hallu( "hallu" );
const efftype_id effect_happy( "happy" );
const efftype_id effect_hot( "hot" );
const efftype_id effect_infected( "infected" );
const efftype_id effect_iodine( "iodine" );
const efftype_id effect_irradiated( "irradiated" );
const efftype_id effect_jetinjector( "jetinjector" );
const efftype_id effect_lack_sleep( "lack_sleep" );
const efftype_id effect_sleep_deprived( "sleep_deprived" );
const efftype_id effect_lying_down( "lying_down" );
const efftype_id effect_mending( "mending" );
const efftype_id effect_meth( "meth" );
const efftype_id effect_narcosis( "narcosis" );
const efftype_id effect_nausea( "nausea" );
const efftype_id effect_no_sight( "no_sight" );
const efftype_id effect_onfire( "onfire" );
const efftype_id effect_paincysts( "paincysts" );
const efftype_id effect_pkill( "pkill" );
const efftype_id effect_pkill1( "pkill1" );
const efftype_id effect_pkill2( "pkill2" );
const efftype_id effect_pkill3( "pkill3" );
const efftype_id effect_recover( "recover" );
const efftype_id effect_sad( "sad" );
const efftype_id effect_shakes( "shakes" );
const efftype_id effect_sleep( "sleep" );
const efftype_id effect_slept_through_alarm( "slept_through_alarm" );
const efftype_id effect_spores( "spores" );
const efftype_id effect_stim( "stim" );
const efftype_id effect_stim_overdose( "stim_overdose" );
const efftype_id effect_stunned( "stunned" );
const efftype_id effect_tapeworm( "tapeworm" );
const efftype_id effect_took_prozac( "took_prozac" );
const efftype_id effect_took_xanax( "took_xanax" );
const efftype_id effect_visuals( "visuals" );
const efftype_id effect_weed_high( "weed_high" );
const efftype_id effect_winded( "winded" );
const efftype_id effect_bleed( "bleed" );
const efftype_id effect_magnesium_supplements( "magnesium" );

const matype_id style_none( "style_none" );
const matype_id style_kicks( "style_kicks" );

const species_id ROBOT( "ROBOT" );

static const bionic_id bio_ads( "bio_ads" );
static const bionic_id bio_advreactor( "bio_advreactor" );
static const bionic_id bio_armor_arms( "bio_armor_arms" );
static const bionic_id bio_armor_eyes( "bio_armor_eyes" );
static const bionic_id bio_armor_head( "bio_armor_head" );
static const bionic_id bio_armor_legs( "bio_armor_legs" );
static const bionic_id bio_armor_torso( "bio_armor_torso" );
static const bionic_id bio_blaster( "bio_blaster" );
static const bionic_id bio_carbon( "bio_carbon" );
static const bionic_id bio_climate( "bio_climate" );
static const bionic_id bio_cloak( "bio_cloak" );
static const bionic_id bio_cqb( "bio_cqb" );
static const bionic_id bio_dis_acid( "bio_dis_acid" );
static const bionic_id bio_dis_shock( "bio_dis_shock" );
static const bionic_id bio_drain( "bio_drain" );
static const bionic_id bio_earplugs( "bio_earplugs" );
static const bionic_id bio_ears( "bio_ears" );
static const bionic_id bio_eye_optic( "bio_eye_optic" );
static const bionic_id bio_faraday( "bio_faraday" );
static const bionic_id bio_flashlight( "bio_flashlight" );
static const bionic_id bio_tattoo_led( "bio_tattoo_led" );
static const bionic_id bio_glowy( "bio_glowy" );
static const bionic_id bio_geiger( "bio_geiger" );
static const bionic_id bio_gills( "bio_gills" );
static const bionic_id bio_ground_sonar( "bio_ground_sonar" );
static const bionic_id bio_heatsink( "bio_heatsink" );
static const bionic_id bio_itchy( "bio_itchy" );
static const bionic_id bio_jointservo( "bio_jointservo" );
static const bionic_id bio_laser( "bio_laser" );
static const bionic_id bio_leaky( "bio_leaky" );
static const bionic_id bio_lighter( "bio_lighter" );
static const bionic_id bio_membrane( "bio_membrane" );
static const bionic_id bio_memory( "bio_memory" );
static const bionic_id bio_metabolics( "bio_metabolics" );
static const bionic_id bio_noise( "bio_noise" );
static const bionic_id bio_plut_filter( "bio_plut_filter" );
static const bionic_id bio_power_weakness( "bio_power_weakness" );
static const bionic_id bio_purifier( "bio_purifier" );
static const bionic_id bio_reactor( "bio_reactor" );
static const bionic_id bio_recycler( "bio_recycler" );
static const bionic_id bio_shakes( "bio_shakes" );
static const bionic_id bio_sleepy( "bio_sleepy" );
static const bionic_id bn_bio_solar( "bn_bio_solar" );
static const bionic_id bio_soporific( "bio_soporific" );
static const bionic_id bio_spasm( "bio_spasm" );
static const bionic_id bio_speed( "bio_speed" );
static const bionic_id bio_syringe( "bio_syringe" );
static const bionic_id bio_tools( "bio_tools" );
static const bionic_id bio_trip( "bio_trip" );
static const bionic_id bio_uncanny_dodge( "bio_uncanny_dodge" );
static const bionic_id bio_ups( "bio_ups" );
static const bionic_id bio_watch( "bio_watch" );
static const bionic_id bio_synaptic_regen( "bio_synaptic_regen" );

// Aftershock stuff!
static const bionic_id afs_bio_linguistic_coprocessor( "afs_bio_linguistic_coprocessor" );

static const trait_id trait_ACIDBLOOD( "ACIDBLOOD" );
static const trait_id trait_ACIDPROOF( "ACIDPROOF" );
static const trait_id trait_ADDICTIVE( "ADDICTIVE" );
static const trait_id trait_ADRENALINE( "ADRENALINE" );
static const trait_id trait_ALBINO( "ALBINO" );
static const trait_id trait_AMPHIBIAN( "AMPHIBIAN" );
static const trait_id trait_ANTENNAE( "ANTENNAE" );
static const trait_id trait_ANTLERS( "ANTLERS" );
static const trait_id trait_ARACHNID_ARMS( "ARACHNID_ARMS" );
static const trait_id trait_ARACHNID_ARMS_OK( "ARACHNID_ARMS_OK" );
static const trait_id trait_ASTHMA( "ASTHMA" );
static const trait_id trait_BADBACK( "BADBACK" );
static const trait_id trait_BARK( "BARK" );
static const trait_id trait_BIRD_EYE( "BIRD_EYE" );
static const trait_id trait_CANNIBAL( "CANNIBAL" );
static const trait_id trait_CENOBITE( "CENOBITE" );
static const trait_id trait_CEPH_EYES( "CEPH_EYES" );
static const trait_id trait_CF_HAIR( "CF_HAIR" );
static const trait_id trait_CHAOTIC( "CHAOTIC" );
static const trait_id trait_CHAOTIC_BAD( "CHAOTIC_BAD" );
static const trait_id trait_CHEMIMBALANCE( "CHEMIMBALANCE" );
static const trait_id trait_CHITIN2( "CHITIN2" );
static const trait_id trait_CHITIN3( "CHITIN3" );
static const trait_id trait_CHITIN_FUR( "CHITIN_FUR" );
static const trait_id trait_CHITIN_FUR2( "CHITIN_FUR2" );
static const trait_id trait_CHITIN_FUR3( "CHITIN_FUR3" );
static const trait_id trait_CHLOROMORPH( "CHLOROMORPH" );
static const trait_id trait_CLUMSY( "CLUMSY" );
static const trait_id trait_COLDBLOOD( "COLDBLOOD" );
static const trait_id trait_COLDBLOOD2( "COLDBLOOD2" );
static const trait_id trait_COLDBLOOD3( "COLDBLOOD3" );
static const trait_id trait_COLDBLOOD4( "COLDBLOOD4" );
static const trait_id trait_COMPOUND_EYES( "COMPOUND_EYES" );
static const trait_id trait_DEAF( "DEAF" );
static const trait_id trait_DEBUG_BIONIC_POWER( "DEBUG_BIONIC_POWER" );
static const trait_id trait_DEBUG_CLOAK( "DEBUG_CLOAK" );
static const trait_id trait_DEBUG_HS( "DEBUG_HS" );
static const trait_id trait_DEBUG_LS( "DEBUG_LS" );
static const trait_id trait_DEBUG_NODMG( "DEBUG_NODMG" );
static const trait_id trait_DEBUG_NOTEMP( "DEBUG_NOTEMP" );
static const trait_id trait_DISIMMUNE( "DISIMMUNE" );
static const trait_id trait_DISRESISTANT( "DISRESISTANT" );
static const trait_id trait_DOWN( "DOWN" );
static const trait_id trait_EASYSLEEPER( "EASYSLEEPER" );
static const trait_id trait_EASYSLEEPER2( "EASYSLEEPER2" );
static const trait_id trait_ELECTRORECEPTORS( "ELECTRORECEPTORS" );
static const trait_id trait_EATHEALTH( "EATHEALTH" );
static const trait_id trait_FASTHEALER( "FASTHEALER" );
static const trait_id trait_FASTHEALER2( "FASTHEALER2" );
static const trait_id trait_FASTLEARNER( "FASTLEARNER" );
static const trait_id trait_FASTREADER( "FASTREADER" );
static const trait_id trait_FAT( "FAT" );
static const trait_id trait_FELINE_FUR( "FELINE_FUR" );
static const trait_id trait_FLOWERS( "FLOWERS" );
static const trait_id trait_FORGETFUL( "FORGETFUL" );
static const trait_id trait_FRESHWATEROSMOSIS( "FRESHWATEROSMOSIS" );
static const trait_id trait_FUR( "FUR" );
static const trait_id trait_GILLS( "GILLS" );
static const trait_id trait_GILLS_CEPH( "GILLS_CEPH" );
static const trait_id trait_GOODMEMORY( "GOODMEMORY" );
static const trait_id trait_HATES_BOOKS( "HATES_BOOKS" );
static const trait_id trait_HEAVYSLEEPER( "HEAVYSLEEPER" );
static const trait_id trait_HEAVYSLEEPER2( "HEAVYSLEEPER2" );
static const trait_id trait_HOARDER( "HOARDER" );
static const trait_id trait_HOLLOW_BONES( "HOLLOW_BONES" );
static const trait_id trait_HOOVES( "HOOVES" );
static const trait_id trait_HORNS_POINTED( "HORNS_POINTED" );
static const trait_id trait_HUGE( "HUGE" );
static const trait_id trait_HUGE_OK( "HUGE_OK" );
static const trait_id trait_HYPEROPIC( "HYPEROPIC" );
static const trait_id trait_ILLITERATE( "ILLITERATE" );
static const trait_id trait_INFIMMUNE( "INFIMMUNE" );
static const trait_id trait_INSECT_ARMS( "INSECT_ARMS" );
static const trait_id trait_INSECT_ARMS_OK( "INSECT_ARMS_OK" );
static const trait_id trait_INSOMNIA( "INSOMNIA" );
static const trait_id trait_INT_SLIME( "INT_SLIME" );
static const trait_id trait_JITTERY( "JITTERY" );
static const trait_id trait_LARGE( "LARGE" );
static const trait_id trait_LARGE_OK( "LARGE_OK" );
static const trait_id trait_LEAVES( "LEAVES" );
static const trait_id trait_LEG_TENTACLES( "LEG_TENTACLES" );
static const trait_id trait_LEG_TENT_BRACE( "LEG_TENT_BRACE" );
static const trait_id trait_LIGHTFUR( "LIGHTFUR" );
static const trait_id trait_LIGHTSTEP( "LIGHTSTEP" );
static const trait_id trait_LIGHT_BONES( "LIGHT_BONES" );
static const trait_id trait_LOVES_BOOKS( "LOVES_BOOKS" );
static const trait_id trait_LUPINE_FUR( "LUPINE_FUR" );
static const trait_id trait_MEMBRANE( "MEMBRANE" );
static const trait_id trait_MOODSWINGS( "MOODSWINGS" );
static const trait_id trait_MOREPAIN( "MORE_PAIN" );
static const trait_id trait_MOREPAIN2( "MORE_PAIN2" );
static const trait_id trait_MOREPAIN3( "MORE_PAIN3" );
static const trait_id trait_MYOPIC( "MYOPIC" );
static const trait_id trait_M_BLOSSOMS( "M_BLOSSOMS" );
static const trait_id trait_M_DEPENDENT( "M_DEPENDENT" );
static const trait_id trait_M_IMMUNE( "M_IMMUNE" );
static const trait_id trait_M_SKIN2( "M_SKIN2" );
static const trait_id trait_M_SKIN3( "M_SKIN3" );
static const trait_id trait_M_SPORES( "M_SPORES" );
static const trait_id trait_NARCOLEPTIC( "NARCOLEPTIC" );
static const trait_id trait_NAUSEA( "NAUSEA" );
static const trait_id trait_NOMAD( "NOMAD" );
static const trait_id trait_NOMAD2( "NOMAD2" );
static const trait_id trait_NOMAD3( "NOMAD3" );
static const trait_id trait_NONADDICTIVE( "NONADDICTIVE" );
static const trait_id trait_NOPAIN( "NOPAIN" );
static const trait_id trait_NO_THIRST( "NO_THIRST" );
static const trait_id trait_PACIFIST( "PACIFIST" );
static const trait_id trait_PADDED_FEET( "PADDED_FEET" );
static const trait_id trait_PAINREC1( "PAINREC1" );
static const trait_id trait_PAINREC2( "PAINREC2" );
static const trait_id trait_PAINREC3( "PAINREC3" );
static const trait_id trait_PAINRESIST( "PAINRESIST" );
static const trait_id trait_PAINRESIST_TROGLO( "PAINRESIST_TROGLO" );
static const trait_id trait_PARAIMMUNE( "PARAIMMUNE" );
static const trait_id trait_PARKOUR( "PARKOUR" );
static const trait_id trait_PAWS( "PAWS" );
static const trait_id trait_PAWS_LARGE( "PAWS_LARGE" );
static const trait_id trait_PER_SLIME( "PER_SLIME" );
static const trait_id trait_PER_SLIME_OK( "PER_SLIME_OK" );
static const trait_id trait_PRED2( "PRED2" );
static const trait_id trait_PRED3( "PRED3" );
static const trait_id trait_PRED4( "PRED4" );
static const trait_id trait_PROF_DICEMASTER( "PROF_DICEMASTER" );
static const trait_id trait_PSYCHOPATH( "PSYCHOPATH" );
static const trait_id trait_PYROMANIA( "PYROMANIA" );
static const trait_id trait_KILLER( "KILLER" );
static const trait_id trait_QUILLS( "QUILLS" );
static const trait_id trait_RADIOACTIVE1( "RADIOACTIVE1" );
static const trait_id trait_RADIOACTIVE2( "RADIOACTIVE2" );
static const trait_id trait_RADIOACTIVE3( "RADIOACTIVE3" );
static const trait_id trait_RADIOGENIC( "RADIOGENIC" );
static const trait_id trait_REGEN( "REGEN" );
static const trait_id trait_REGEN_LIZ( "REGEN_LIZ" );
static const trait_id trait_HAIRROOTS( "HAIRROOTS" );
static const trait_id trait_ROOTS2( "ROOTS2" );
static const trait_id trait_ROOTS3( "ROOTS3" );
static const trait_id trait_SAPIOVORE( "SAPIOVORE" );
static const trait_id trait_SAVANT( "SAVANT" );
static const trait_id trait_SCHIZOPHRENIC( "SCHIZOPHRENIC" );
static const trait_id trait_SEESLEEP( "SEESLEEP" );
static const trait_id trait_SELFAWARE( "SELFAWARE" );
static const trait_id trait_SHARKTEETH( "SHARKTEETH" );
static const trait_id trait_SHELL2( "SHELL2" );
static const trait_id trait_SHOUT1( "SHOUT1" );
static const trait_id trait_SHOUT2( "SHOUT2" );
static const trait_id trait_SHOUT3( "SHOUT3" );
static const trait_id trait_SLEEK_SCALES( "SLEEK_SCALES" );
static const trait_id trait_SLIMESPAWNER( "SLIMESPAWNER" );
static const trait_id trait_SLIMY( "SLIMY" );
static const trait_id trait_SLOWHEALER( "SLOWHEALER" );
static const trait_id trait_SLOWLEARNER( "SLOWLEARNER" );
static const trait_id trait_SLOWREADER( "SLOWREADER" );
static const trait_id trait_SMELLY( "SMELLY" );
static const trait_id trait_SMELLY2( "SMELLY2" );
static const trait_id trait_SORES( "SORES" );
static const trait_id trait_SPINES( "SPINES" );
static const trait_id trait_SPIRITUAL( "SPIRITUAL" );
static const trait_id trait_SQUEAMISH( "SQUEAMISH" );
static const trait_id trait_STIMBOOST( "STIMBOOST" );
static const trait_id trait_STRONGSTOMACH( "STRONGSTOMACH" );
static const trait_id trait_SUNBURN( "SUNBURN" );
static const trait_id trait_SUNLIGHT_DEPENDENT( "SUNLIGHT_DEPENDENT" );
static const trait_id trait_TAIL_FIN( "TAIL_FIN" );
static const trait_id trait_THICK_SCALES( "THICK_SCALES" );
static const trait_id trait_THORNS( "THORNS" );
static const trait_id trait_THRESH_SPIDER( "THRESH_SPIDER" );
static const trait_id trait_TOUGH_FEET( "TOUGH_FEET" );
static const trait_id trait_TROGLO( "TROGLO" );
static const trait_id trait_TROGLO2( "TROGLO2" );
static const trait_id trait_TROGLO3( "TROGLO3" );
static const trait_id trait_UNSTABLE( "UNSTABLE" );
static const trait_id trait_URSINE_EYE( "URSINE_EYE" );
static const trait_id trait_URSINE_FUR( "URSINE_FUR" );
static const trait_id trait_VISCOUS( "VISCOUS" );
static const trait_id trait_VOMITOUS( "VOMITOUS" );
static const trait_id trait_WATERSLEEP( "WATERSLEEP" );
static const trait_id trait_WEAKSCENT( "WEAKSCENT" );
static const trait_id trait_WEAKSTOMACH( "WEAKSTOMACH" );
static const trait_id trait_WEBBED( "WEBBED" );
static const trait_id trait_WEB_SPINNER( "WEB_SPINNER" );
static const trait_id trait_WEB_WALKER( "WEB_WALKER" );
static const trait_id trait_WEB_WEAVER( "WEB_WEAVER" );
static const trait_id trait_WHISKERS( "WHISKERS" );
static const trait_id trait_WHISKERS_RAT( "WHISKERS_RAT" );
static const trait_id trait_WOOLALLERGY( "WOOLALLERGY" );

static const itype_id OPTICAL_CLOAK_ITEM_ID( "optical_cloak" );

stat_mod player::get_pain_penalty() const
{
    stat_mod ret;
    int pain = get_perceived_pain();
    if( pain <= 0 ) {
        return ret;
    }

    int stat_penalty = std::floor( std::pow( pain, 0.8f ) / 10.0f );

    bool ceno = has_trait( trait_CENOBITE );
    if( !ceno ) {
        ret.strength = stat_penalty;
        ret.dexterity = stat_penalty;
    }

    if( !has_trait( trait_INT_SLIME ) ) {
        ret.intelligence = 1 + stat_penalty;
    } else {
        ret.intelligence = 1 + pain / 5;
    }

    ret.perception = stat_penalty * 2 / 3;

    ret.speed = std::pow( pain, 0.7f );
    if( ceno ) {
        ret.speed /= 2;
    }

    ret.speed = std::min( ret.speed, 50 );
    return ret;
}

player::player() : Character()
    , next_climate_control_check( calendar::before_time_starts )
    , cached_time( calendar::before_time_starts )
{
    id = -1; // -1 is invalid
    str_cur = 8;
    str_max = 8;
    dex_cur = 8;
    dex_max = 8;
    int_cur = 8;
    int_max = 8;
    per_cur = 8;
    per_max = 8;
    dodges_left = 1;
    blocks_left = 1;
    power_level = 0;
    max_power_level = 0;
    stamina = 1000; //Temporary value for stamina. It will be reset later from external json option.
    stim = 0;
    pkill = 0;
    radiation = 0;
    tank_plut = 0;
    reactor_plut = 0;
    slow_rad = 0;
    cash = 0;
    scent = 500;
    male = true;
    prof = profession::has_initialized() ? profession::generic() :
           nullptr; //workaround for a potential structural limitation, see player::create

    start_location = start_location_id( "shelter" );
    moves = 100;
    movecounter = 0;
    oxygen = 0;
    last_climate_control_ret = false;
    active_mission = nullptr;
    in_vehicle = false;
    controlling_vehicle = false;
    grab_point = tripoint_zero;
    grab_type = OBJECT_NONE;
    hauling = false;
    move_mode = "walk";
    style_selected = style_none;
    keep_hands_free = false;
    focus_pool = 100;
    last_item = itype_id( "null" );
    sight_max = 9999;
    last_batch = 0;
    lastconsumed = itype_id( "null" );
    next_expected_position = cata::nullopt;
    death_drops = true;
    show_map_memory = true;

    empty_traits();

    temp_cur.fill( BODYTEMP_NORM );
    frostbite_timer.fill( 0 );
    temp_conv.fill( BODYTEMP_NORM );
    body_wetness.fill( 0 );
    nv_cached = false;
    volume = 0;

    for( const auto &v : vitamin::all() ) {
        vitamin_levels[ v.first ] = 0;
    }

    memorial_log.clear();

    drench_capacity[bp_eyes] = 1;
    drench_capacity[bp_mouth] = 1;
    drench_capacity[bp_head] = 7;
    drench_capacity[bp_leg_l] = 11;
    drench_capacity[bp_leg_r] = 11;
    drench_capacity[bp_foot_l] = 3;
    drench_capacity[bp_foot_r] = 3;
    drench_capacity[bp_arm_l] = 10;
    drench_capacity[bp_arm_r] = 10;
    drench_capacity[bp_hand_l] = 3;
    drench_capacity[bp_hand_r] = 3;
    drench_capacity[bp_torso] = 40;

    recalc_sight_limits();
    reset_encumbrance();

    ma_styles = {{
            style_none, style_kicks
        }
    };
    initialize_stomach_contents();
}

player::~player() = default;
player::player( player && ) = default;
player &player::operator=( player && ) = default;

void player::normalize()
{
    Character::normalize();

    style_selected = style_none;

    recalc_hp();

    temp_conv.fill( BODYTEMP_NORM );
    stamina = get_stamina_max();
}

std::string player::disp_name( bool possessive ) const
{
    if( !possessive ) {
        if( is_player() ) {
            return pgettext( "not possessive", "you" );
        }
        return name;
    } else {
        if( is_player() ) {
            return _( "your" );
        }
        return string_format( _( "%s's" ), name );
    }
}

std::string player::skin_name() const
{
    // TODO: Return actual deflecting layer name
    return _( "armor" );
}

void player::reset_stats()
{
    // Trait / mutation buffs
    if( has_trait( trait_THICK_SCALES ) ) {
        add_miss_reason( _( "Your thick scales get in the way." ), 2 );
    }
    if( has_trait( trait_CHITIN2 ) || has_trait( trait_CHITIN3 ) || has_trait( trait_CHITIN_FUR3 ) ) {
        add_miss_reason( _( "Your chitin gets in the way." ), 1 );
    }
    if( has_trait( trait_COMPOUND_EYES ) && !wearing_something_on( bp_eyes ) ) {
        mod_per_bonus( 1 );
    }
    if( has_trait( trait_INSECT_ARMS ) ) {
        add_miss_reason( _( "Your insect limbs get in the way." ), 2 );
    }
    if( has_trait( trait_INSECT_ARMS_OK ) ) {
        if( !wearing_something_on( bp_torso ) ) {
            mod_dex_bonus( 1 );
        } else {
            mod_dex_bonus( -1 );
            add_miss_reason( _( "Your clothing restricts your insect arms." ), 1 );
        }
    }
    if( has_trait( trait_WEBBED ) ) {
        add_miss_reason( _( "Your webbed hands get in the way." ), 1 );
    }
    if( has_trait( trait_ARACHNID_ARMS ) ) {
        add_miss_reason( _( "Your arachnid limbs get in the way." ), 4 );
    }
    if( has_trait( trait_ARACHNID_ARMS_OK ) ) {
        if( !wearing_something_on( bp_torso ) ) {
            mod_dex_bonus( 2 );
        } else if( !exclusive_flag_coverage( "OVERSIZE" ).test( bp_torso ) ) {
            mod_dex_bonus( -2 );
            add_miss_reason( _( "Your clothing constricts your arachnid limbs." ), 2 );
        }
    }
    const auto set_fake_effect_dur = [this]( const efftype_id & type, const time_duration & dur ) {
        effect &eff = get_effect( type );
        if( eff.get_duration() == dur ) {
            return;
        }

        if( eff.is_null() && dur > 0_turns ) {
            add_effect( type, dur, num_bp, true );
        } else if( dur > 0_turns ) {
            eff.set_duration( dur );
        } else {
            remove_effect( type, num_bp );
        }
    };
    // Painkiller
    set_fake_effect_dur( effect_pkill, 1_turns * pkill );

    // Pain
    if( get_perceived_pain() > 0 ) {
        const auto ppen = get_pain_penalty();
        mod_str_bonus( -ppen.strength );
        mod_dex_bonus( -ppen.dexterity );
        mod_int_bonus( -ppen.intelligence );
        mod_per_bonus( -ppen.perception );
        if( ppen.dexterity > 0 ) {
            add_miss_reason( _( "Your pain distracts you!" ), static_cast<unsigned>( ppen.dexterity ) );
        }
    }

    // Radiation
    set_fake_effect_dur( effect_irradiated, 1_turns * radiation );
    // Morale
    const int morale = get_morale_level();
    set_fake_effect_dur( effect_happy, 1_turns * morale );
    set_fake_effect_dur( effect_sad, 1_turns * -morale );

    // Stimulants
    set_fake_effect_dur( effect_stim, 1_turns * stim );
    set_fake_effect_dur( effect_depressants, 1_turns * -stim );
    if( has_trait( trait_STIMBOOST ) ) {
        set_fake_effect_dur( effect_stim_overdose, 1_turns * ( stim - 60 ) );
    } else {
        set_fake_effect_dur( effect_stim_overdose, 1_turns * ( stim - 30 ) );
    }
    // Starvation
    if( get_starvation() >= 200 ) {
        // We die at 6000
        const int dex_mod = -( get_starvation() + 300 ) / 1000;
        add_miss_reason( _( "You're weak from hunger." ), static_cast<unsigned>( -dex_mod ) );
        mod_str_bonus( -( get_starvation() + 300 ) / 500 );
        mod_dex_bonus( dex_mod );
        mod_int_bonus( -( get_starvation() + 300 ) / 1000 );
    }
    // Thirst
    if( get_thirst() >= 200 ) {
        // We die at 1200
        const int dex_mod = -get_thirst() / 200;
        add_miss_reason( _( "You're weak from thirst." ), static_cast<unsigned>( -dex_mod ) );
        mod_str_bonus( -get_thirst() / 200 );
        mod_dex_bonus( dex_mod );
        mod_int_bonus( -get_thirst() / 200 );
        mod_per_bonus( -get_thirst() / 200 );
    }
    if( get_sleep_deprivation() >= SLEEP_DEPRIVATION_HARMLESS ) {
        set_fake_effect_dur( effect_sleep_deprived, 1_turns * get_sleep_deprivation() );
    } else if( has_effect( effect_sleep_deprived ) ) {
        remove_effect( effect_sleep_deprived );
    }

    // Dodge-related effects
    mod_dodge_bonus( mabuff_dodge_bonus() -
                     ( encumb( bp_leg_l ) + encumb( bp_leg_r ) ) / 20.0f -
                     ( encumb( bp_torso ) / 10.0f ) );
    // Whiskers don't work so well if they're covered
    if( has_trait( trait_WHISKERS ) && !wearing_something_on( bp_mouth ) ) {
        mod_dodge_bonus( 1 );
    }
    if( has_trait( trait_WHISKERS_RAT ) && !wearing_something_on( bp_mouth ) ) {
        mod_dodge_bonus( 2 );
    }
    // Spider hair is basically a full-body set of whiskers, once you get the brain for it
    if( has_trait( trait_CHITIN_FUR3 ) ) {
        static const std::array<body_part, 5> parts {{bp_head, bp_arm_r, bp_arm_l, bp_leg_r, bp_leg_l}};
        for( auto bp : parts ) {
            if( !wearing_something_on( bp ) ) {
                mod_dodge_bonus( +1 );
            }
        }
        // Torso handled separately, bigger bonus
        if( !wearing_something_on( bp_torso ) ) {
            mod_dodge_bonus( 4 );
        }
    }

    // Hit-related effects
    mod_hit_bonus( mabuff_tohit_bonus() + weapon.type->m_to_hit );

    // Apply static martial arts buffs
    ma_static_effects();

    if( calendar::once_every( 1_minutes ) ) {
        update_mental_focus();
    }

    // Effects
    for( const auto &maps : *effects ) {
        for( auto i : maps.second ) {
            const auto &it = i.second;
            bool reduced = resists_effect( it );
            mod_str_bonus( it.get_mod( "STR", reduced ) );
            mod_dex_bonus( it.get_mod( "DEX", reduced ) );
            mod_per_bonus( it.get_mod( "PER", reduced ) );
            mod_int_bonus( it.get_mod( "INT", reduced ) );
        }
    }

    Character::reset_stats();

    recalc_sight_limits();
    recalc_speed_bonus();
}

void player::process_turn()
{
    // Has to happen before reset_stats
    clear_miss_reasons();

    Character::process_turn();

    // If we're actively handling something we can't just drop it on the ground
    // in the middle of handling it
    if( activity.targets.empty() ) {
        drop_invalid_inventory();
    }

    // Didn't just pick something up
    last_item = itype_id( "null" );

    if( has_active_bionic( bio_metabolics ) && power_level + 25 <= max_power_level &&
        0.8f < get_kcal_percent() && calendar::once_every( 5_turns ) ) {
        mod_stored_kcal( -25 );
        charge_power( 25 );
    }
    if( has_trait( trait_DEBUG_BIONIC_POWER ) ) {
        charge_power( max_power_level );
    }

    visit_items( [this]( item * e ) {
        e->process_artifact( this, pos() );
        return VisitResponse::NEXT;
    } );

    suffer();

    // Set our scent towards the norm
    int norm_scent = 500;
    if( has_trait( trait_WEAKSCENT ) ) {
        norm_scent = 300;
    }
    if( has_trait( trait_SMELLY ) ) {
        norm_scent = 800;
    }
    if( has_trait( trait_SMELLY2 ) ) {
        norm_scent = 1200;
    }
    // Not so much that you don't have a scent
    // but that you smell like a plant, rather than
    // a human. When was the last time you saw a critter
    // attack a bluebell or an apple tree?
    if( ( has_trait( trait_FLOWERS ) ) && ( !( has_trait( trait_CHLOROMORPH ) ) ) ) {
        norm_scent -= 200;
    }
    // You *are* a plant.  Unless someone hunts triffids by scent,
    // you don't smell like prey.
    if( has_trait( trait_CHLOROMORPH ) ) {
        norm_scent = 0;
    }

    // Scent increases fast at first, and slows down as it approaches normal levels.
    // Estimate it will take about norm_scent * 2 turns to go from 0 - norm_scent / 2
    // Without smelly trait this is about 1.5 hrs. Slows down significantly after that.
    if( scent < rng( 0, norm_scent ) ) {
        scent++;
    }

    // Unusually high scent decreases steadily until it reaches normal levels.
    if( scent > norm_scent ) {
        scent--;
    }

    // We can dodge again! Assuming we can actually move...
    if( !in_sleep_state() ) {
        blocks_left = get_num_blocks();
        dodges_left = get_num_dodges();
    } else {
        blocks_left = 0;
        dodges_left = 0;
    }

    // auto-learning. This is here because skill-increases happens all over the place:
    // SkillLevel::readBook (has no connection to the skill or the player),
    // player::read, player::practice, ...
    /** @EFFECT_UNARMED >1 allows spontaneous discovery of brawling martial art style */
    if( get_skill_level( skill_unarmed ) >= 2 ) {
        const matype_id brawling( "style_brawling" );
        if( !has_martialart( brawling ) ) {
            add_martialart( brawling );
            add_msg_if_player( m_info, _( "You learned a new style." ) );
        }
    }

    // Update time spent conscious in this overmap tile for the Nomad traits.
    if( ( has_trait( trait_NOMAD ) || has_trait( trait_NOMAD2 ) || has_trait( trait_NOMAD3 ) ) &&
        !has_effect( effect_sleep ) && !has_effect( effect_narcosis ) ) {
        const tripoint ompos = global_omt_location();
        const point pos = point( ompos.x, ompos.y );
        if( overmap_time.find( pos ) == overmap_time.end() ) {
            overmap_time[pos] = 1_turns;
        } else {
            overmap_time[pos] += 1_turns;
        }
    }
    // Decay time spent in other overmap tiles.
    if( calendar::once_every( 1_hours ) ) {
        const tripoint ompos = global_omt_location();
        const time_point now = calendar::turn;
        time_duration decay_time = 0_days;
        if( has_trait( trait_NOMAD ) ) {
            decay_time = 7_days;
        } else if( has_trait( trait_NOMAD2 ) ) {
            decay_time = 14_days;
        } else if( has_trait( trait_NOMAD3 ) ) {
            decay_time = 28_days;
        }
        auto it = overmap_time.begin();
        while( it != overmap_time.end() ) {
            if( it->first.x == ompos.x && it->first.y == ompos.y ) {
                it++;
                continue;
            }
            // Find the amount of time passed since the player touched any of the overmap tile's submaps.
            const tripoint tpt = tripoint( it->first.x, it->first.y, 0 );
            const time_point last_touched = overmap_buffer.scent_at( tpt ).creation_time;
            const time_duration since_visit = now - last_touched;
            // If the player has spent little time in this overmap tile, let it decay after just an hour instead of the usual extended decay time.
            const time_duration modified_decay_time = it->second > 5_minutes ? decay_time : 1_hours;
            if( since_visit > modified_decay_time ) {
                // Reduce the tracked time spent in this overmap tile.
                const time_duration decay_amount = std::min( since_visit - modified_decay_time, 1_hours );
                const time_duration updated_value = it->second - decay_amount;
                if( updated_value <= 0 ) {
                    // We can stop tracking this tile if there's no longer any time recorded there.
                    it = overmap_time.erase( it );
                    continue;
                } else {
                    it->second = updated_value;
                }
            }
            it++;
        }
    }
}

void player::action_taken()
{
    nv_cached = false;
}

void player::update_morale()
{
    morale->decay( 10_turns );
    apply_persistent_morale();
}

void player::apply_persistent_morale()
{
    // Hoarders get a morale penalty if they're not carrying a full inventory.
    if( has_trait( trait_HOARDER ) ) {
        int pen = ( volume_capacity() - volume_carried() ) / 125_ml;
        if( pen > 70 ) {
            pen = 70;
        }
        if( pen <= 0 ) {
            pen = 0;
        }
        if( has_effect( effect_took_xanax ) ) {
            pen = pen / 7;
        } else if( has_effect( effect_took_prozac ) ) {
            pen = pen / 2;
        }
        if( pen > 0 ) {
            add_morale( MORALE_PERM_HOARDER, -pen, -pen, 1_minutes, 1_minutes, true );
        }
    }
    // Nomads get a morale penalty if they stay near the same overmap tiles too long.
    if( has_trait( trait_NOMAD ) || has_trait( trait_NOMAD2 ) || has_trait( trait_NOMAD3 ) ) {
        const tripoint ompos = global_omt_location();
        float total_time = 0;
        // Check how long we've stayed in any overmap tile within 5 of us.
        const int max_dist = 5;
        for( int dx = -max_dist; dx <= max_dist; dx++ ) {
            for( int dy = -max_dist; dy <= max_dist; dy++ ) {
                const float dist = rl_dist( 0, 0, dx, dy );
                if( dist > max_dist ) {
                    continue;
                }
                const point pos = point( ompos.x + dx, ompos.y + dy );
                if( overmap_time.find( pos ) == overmap_time.end() ) {
                    continue;
                }
                // Count time in own tile fully, tiles one away as 4/5, tiles two away as 3/5, etc.
                total_time += to_moves<float>( overmap_time[pos] ) * ( max_dist - dist ) / max_dist;
            }
        }
        // Characters with higher tiers of Nomad suffer worse morale penalties, faster.
        int max_unhappiness;
        float min_time, max_time;
        if( has_trait( trait_NOMAD ) ) {
            max_unhappiness = 20;
            min_time = to_moves<float>( 12_hours );
            max_time = to_moves<float>( 1_days );
        } else if( has_trait( trait_NOMAD2 ) ) {
            max_unhappiness = 40;
            min_time = to_moves<float>( 4_hours );
            max_time = to_moves<float>( 8_hours );
        } else { // traid_NOMAD3
            max_unhappiness = 60;
            min_time = to_moves<float>( 1_hours );
            max_time = to_moves<float>( 2_hours );
        }
        // The penalty starts at 1 at min_time and scales up to max_unhappiness at max_time.
        const float t = ( total_time - min_time ) / ( max_time - min_time );
        const int pen = ceil( lerp_clamped( 0, max_unhappiness, t ) );
        if( pen > 0 ) {
            add_morale( MORALE_PERM_NOMAD, -pen, -pen, 1_minutes, 1_minutes, true );
        }
    }
}

void player::update_mental_focus()
{
    int focus_gain_rate = calc_focus_equilibrium() - focus_pool;

    // handle negative gain rates in a symmetric manner
    int base_change = 1;
    if( focus_gain_rate < 0 ) {
        base_change = -1;
        focus_gain_rate = -focus_gain_rate;
    }

    // for every 100 points, we have a flat gain of 1 focus.
    // for every n points left over, we have an n% chance of 1 focus
    int gain = focus_gain_rate / 100;
    if( rng( 1, 100 ) <= ( focus_gain_rate % 100 ) ) {
        gain++;
    }

    focus_pool += ( gain * base_change );

    // Fatigue should at least prevent high focus
    // This caps focus gain at 60(arbitrary value) if you're Dead Tired
    if( get_fatigue() >= DEAD_TIRED && focus_pool > 60 ) {
        focus_pool = 60;
    }

    // Moved from calc_focus_equilibrium, because it is now const
    if( activity.id() == activity_id( "ACT_READ" ) ) {
        const item *book = activity.targets[0].get_item();
        if( get_item_position( book ) == INT_MIN || !book->is_book() ) {
            add_msg_if_player( m_bad, _( "You lost your book! You stop reading." ) );
            activity.set_to_null();
        }
    }
}

// written mostly by FunnyMan3595 in Github issue #613 (DarklingWolf's repo),
// with some small edits/corrections by Soron
int player::calc_focus_equilibrium() const
{
    int focus_gain_rate = 100;

    if( activity.id() == activity_id( "ACT_READ" ) ) {
        const item &book = *activity.targets[0].get_item();
        if( book.is_book() && get_item_position( &book ) != INT_MIN ) {
            auto &bt = *book.type->book;
            // apply a penalty when we're actually learning something
            const SkillLevel &skill_level = get_skill_level_object( bt.skill );
            if( skill_level.can_train() && skill_level < bt.level ) {
                focus_gain_rate -= 50;
            }
        }
    }

    int eff_morale = get_morale_level();
    // Factor in perceived pain, since it's harder to rest your mind while your body hurts.
    // Cenobites don't mind, though
    if( !has_trait( trait_CENOBITE ) ) {
        eff_morale = eff_morale - get_perceived_pain();
    }

    if( eff_morale < -99 ) {
        // At very low morale, focus goes up at 1% of the normal rate.
        focus_gain_rate = 1;
    } else if( eff_morale <= 50 ) {
        // At -99 to +50 morale, each point of morale gives 1% of the normal rate.
        focus_gain_rate += eff_morale;
    } else {
        /* Above 50 morale, we apply strong diminishing returns.
         * Each block of 50% takes twice as many morale points as the previous one:
         * 150% focus gain at 50 morale (as before)
         * 200% focus gain at 150 morale (100 more morale)
         * 250% focus gain at 350 morale (200 more morale)
         * ...
         * Cap out at 400% focus gain with 3,150+ morale, mostly as a sanity check.
         */

        int block_multiplier = 1;
        int morale_left = eff_morale;
        while( focus_gain_rate < 400 ) {
            if( morale_left > 50 * block_multiplier ) {
                // We can afford the entire block.  Get it and continue.
                morale_left -= 50 * block_multiplier;
                focus_gain_rate += 50;
                block_multiplier *= 2;
            } else {
                // We can't afford the entire block.  Each block_multiplier morale
                // points give 1% focus gain, and then we're done.
                focus_gain_rate += morale_left / block_multiplier;
                break;
            }
        }
    }

    // This should be redundant, but just in case...
    if( focus_gain_rate < 1 ) {
        focus_gain_rate = 1;
    } else if( focus_gain_rate > 400 ) {
        focus_gain_rate = 400;
    }

    return focus_gain_rate;
}

/* Here lies the intended effects of body temperature

Assumption 1 : a naked person is comfortable at 19C/66.2F (31C/87.8F at rest).
Assumption 2 : a "lightly clothed" person is comfortable at 13C/55.4F (25C/77F at rest).
Assumption 3 : the player is always running, thus generating more heat.
Assumption 4 : frostbite cannot happen above 0C temperature.*
* In the current model, a naked person can get frostbite at 1C. This isn't true, but it's a compromise with using nice whole numbers.

Here is a list of warmth values and the corresponding temperatures in which the player is comfortable, and in which the player is very cold.

Warmth  Temperature (Comfortable)    Temperature (Very cold)    Notes
  0       19C /  66.2F               -11C /  12.2F               * Naked
 10       13C /  55.4F               -17C /   1.4F               * Lightly clothed
 20        7C /  44.6F               -23C /  -9.4F
 30        1C /  33.8F               -29C / -20.2F
 40       -5C /  23.0F               -35C / -31.0F
 50      -11C /  12.2F               -41C / -41.8F
 60      -17C /   1.4F               -47C / -52.6F
 70      -23C /  -9.4F               -53C / -63.4F
 80      -29C / -20.2F               -59C / -74.2F
 90      -35C / -31.0F               -65C / -85.0F
100      -41C / -41.8F               -71C / -95.8F

WIND POWER
Except for the last entry, pressures are sort of made up...

Breeze : 5mph (1015 hPa)
Strong Breeze : 20 mph (1000 hPa)
Moderate Gale : 30 mph (990 hPa)
Storm : 50 mph (970 hPa)
Hurricane : 100 mph (920 hPa)
HURRICANE : 185 mph (880 hPa) [Ref: Hurricane Wilma]
*/

void player::update_bodytemp()
{
    if( has_trait( trait_DEBUG_NOTEMP ) ) {
        temp_cur.fill( BODYTEMP_NORM );
        temp_conv.fill( BODYTEMP_NORM );
        return;
    }
    /* Cache calls to g->get_temperature( player position ), used in several places in function */
    const auto player_local_temp = g->get_temperature( pos() );
    // NOTE : visit weather.h for some details on the numbers used
    // Converts temperature to Celsius/10
    int Ctemperature = static_cast<int>( 100 * temp_to_celsius( player_local_temp ) );
    const w_point weather = *g->weather_precise;
    int vehwindspeed = 0;
    if( const optional_vpart_position vp = g->m.veh_at( pos() ) ) {
        vehwindspeed = abs( vp->vehicle().velocity / 100 ); // vehicle velocity in mph
    }
    const oter_id &cur_om_ter = overmap_buffer.ter( global_omt_location() );
    bool sheltered = g->is_sheltered( pos() );
    double total_windpower = get_local_windpower( g->windspeed + vehwindspeed, cur_om_ter, pos(),
                             g->winddirection, sheltered );
    // Let's cache this not to check it num_bp times
    const bool has_bark = has_trait( trait_BARK );
    const bool has_sleep = has_effect( effect_sleep );
    const bool has_sleep_state = has_sleep || in_sleep_state();
    const bool has_heatsink = has_bionic( bio_heatsink ) || is_wearing( "rm13_armor_on" ) ||
                              has_trait( trait_M_SKIN2 ) || has_trait( trait_M_SKIN3 );
    const bool has_common_cold = has_effect( effect_common_cold );
    const bool has_climate_control = in_climate_control();
    const bool use_floor_warmth = can_use_floor_warmth();
    const furn_id furn_at_pos = g->m.furn( pos() );
    // Temperature norms
    // Ambient normal temperature is lower while asleep
    const int ambient_norm = has_sleep ? 3100 : 1900;

    /**
     * Calculations that affect all body parts equally go here, not in the loop
     */
    // Hunger / Starvation
    // -1000 when about to starve to death
    // -1333 when starving with light eater
    // -2000 if you managed to get 0 metabolism rate somehow
    const float met_rate = metabolic_rate();
    const int hunger_warmth = static_cast<int>( 2000 * std::min( met_rate, 1.0f ) - 2000 );
    // Give SOME bonus to those living furnaces with extreme metabolism
    const int metabolism_warmth = static_cast<int>( std::max( 0.0f, met_rate - 1.0f ) * 1000 );
    // Fatigue
    // ~-900 when exhausted
    const int fatigue_warmth = has_sleep ? 0 : static_cast<int>( std::min( 0.0f,
                               -1.5f * get_fatigue() ) );

    // Sunlight
    const int sunlight_warmth = g->is_in_sunlight( pos() ) ? ( g->weather == WEATHER_SUNNY ? 1000 :
                                500 ) : 0;
    const int best_fire = get_heat_radiation( pos(), true );

    const int lying_warmth = use_floor_warmth ? floor_warmth( pos() ) : 0;
    const int water_temperature =
        100 * temp_to_celsius( g->get_cur_weather_gen().get_water_temperature() );

    // Correction of body temperature due to traits and mutations
    // Lower heat is applied always
    const int mutation_heat_low = bodytemp_modifier_traits( false );
    const int mutation_heat_high = bodytemp_modifier_traits( true );
    // Difference between high and low is the "safe" heat - one we only apply if it's beneficial
    const int mutation_heat_bonus = mutation_heat_high - mutation_heat_low;

    // Current temperature and converging temperature calculations
    for( const body_part bp : all_body_parts ) {
        // Skip eyes
        if( bp == bp_eyes ) {
            continue;
        }

        // This adjusts the temperature scale to match the bodytemp scale,
        // it needs to be reset every iteration
        int adjusted_temp = ( Ctemperature - ambient_norm );
        int bp_windpower = total_windpower;
        // Represents the fact that the body generates heat when it is cold.
        // TODO: : should this increase hunger?
        double scaled_temperature = logarithmic_range( BODYTEMP_VERY_COLD, BODYTEMP_VERY_HOT,
                                    temp_cur[bp] );
        // Produces a smooth curve between 30.0 and 60.0.
        double homeostasis_adjustement = 30.0 * ( 1.0 + scaled_temperature );
        int clothing_warmth_adjustement = static_cast<int>( homeostasis_adjustement * warmth( bp ) );
        int clothing_warmth_adjusted_bonus = static_cast<int>( homeostasis_adjustement * bonus_item_warmth(
                bp ) );
        // WINDCHILL

        bp_windpower = static_cast<int>( static_cast<float>( bp_windpower ) * ( 1 - get_wind_resistance(
                                             bp ) / 100.0 ) );
        // Calculate windchill
        int windchill = get_local_windchill( player_local_temp,
                                             get_local_humidity( weather.humidity, g->weather,
                                                     sheltered ),
                                             bp_windpower );
        // If you're standing in water, air temperature is replaced by water temperature. No wind.
        const ter_id ter_at_pos = g->m.ter( pos() );
        // Convert to 0.01C
        if( ( ter_at_pos == t_water_dp || ter_at_pos == t_water_pool || ter_at_pos == t_swater_dp ||
              ter_at_pos == t_water_moving_dp ) ||
            ( ( ter_at_pos == t_water_sh || ter_at_pos == t_swater_sh || ter_at_pos == t_sewage ||
                ter_at_pos == t_water_moving_sh ) &&
              ( bp == bp_foot_l || bp == bp_foot_r || bp == bp_leg_l || bp == bp_leg_r ) ) ) {
            adjusted_temp += water_temperature - Ctemperature; // Swap out air temp for water temp.
            windchill = 0;
        }

        // Convergent temperature is affected by ambient temperature,
        // clothing warmth, and body wetness.
        temp_conv[bp] = BODYTEMP_NORM + adjusted_temp + windchill * 100 + clothing_warmth_adjustement;
        // HUNGER / STARVATION
        temp_conv[bp] += hunger_warmth;
        // FATIGUE
        temp_conv[bp] += fatigue_warmth;
        // Mutations
        temp_conv[bp] += mutation_heat_low;
        // DIRECT HEAT SOURCES (generates body heat, helps fight frostbite)
        // Bark : lowers blister count to -5; harder to get blisters
        int blister_count = ( has_bark ? -5 : 0 ); // If the counter is high, your skin starts to burn

        const int h_radiation = get_heat_radiation( pos(), false );
        if( frostbite_timer[bp] > 0 ) {
            frostbite_timer[bp] -= std::max( 5, h_radiation );
        }
        // 111F (44C) is a temperature in which proteins break down: https://en.wikipedia.org/wiki/Burn
        blister_count += h_radiation - 111 > 0 ? std::max( static_cast<int>( sqrt( h_radiation - 111 ) ),
                         0 ) : 0;

        const bool pyromania = has_trait( trait_PYROMANIA );
        // BLISTERS : Skin gets blisters from intense heat exposure.
        // Fire protection protects from blisters.
        // Heatsinks give near-immunity.
        if( blister_count - get_armor_fire( bp ) - ( has_heatsink ? 20 : 0 ) > 0 ) {
            add_effect( effect_blisters, 1_turns, bp );
            if( pyromania ) {
                add_morale( MORALE_PYROMANIA_NEARFIRE, 10, 10, 1_hours,
                            30_minutes ); // Proximity that's close enough to harm us gives us a bit of a thrill
                rem_morale( MORALE_PYROMANIA_NOFIRE );
            }
        } else if( pyromania && best_fire >= 1 ) { // Only give us fire bonus if there's actually fire
            add_morale( MORALE_PYROMANIA_NEARFIRE, 5, 5, 30_minutes,
                        15_minutes ); // Gain a much smaller mood boost even if it doesn't hurt us
            rem_morale( MORALE_PYROMANIA_NOFIRE );
        }

        temp_conv[bp] += sunlight_warmth;
        // DISEASES
        if( bp == bp_head && has_effect( effect_flu ) ) {
            temp_conv[bp] += 1500;
        }
        if( has_common_cold ) {
            temp_conv[bp] -= 750;
        }
        // Loss of blood results in loss of body heat, 1% bodyheat lost per 2% hp lost
        temp_conv[bp] -= blood_loss( bp ) * temp_conv[bp] / 200;

        // EQUALIZATION
        switch( bp ) {
            case bp_torso:
                temp_equalizer( bp_torso, bp_arm_l );
                temp_equalizer( bp_torso, bp_arm_r );
                temp_equalizer( bp_torso, bp_leg_l );
                temp_equalizer( bp_torso, bp_leg_r );
                temp_equalizer( bp_torso, bp_head );
                break;
            case bp_head:
                temp_equalizer( bp_head, bp_torso );
                temp_equalizer( bp_head, bp_mouth );
                break;
            case bp_arm_l:
                temp_equalizer( bp_arm_l, bp_torso );
                temp_equalizer( bp_arm_l, bp_hand_l );
                break;
            case bp_arm_r:
                temp_equalizer( bp_arm_r, bp_torso );
                temp_equalizer( bp_arm_r, bp_hand_r );
                break;
            case bp_leg_l:
                temp_equalizer( bp_leg_l, bp_torso );
                temp_equalizer( bp_leg_l, bp_foot_l );
                break;
            case bp_leg_r:
                temp_equalizer( bp_leg_r, bp_torso );
                temp_equalizer( bp_leg_r, bp_foot_r );
                break;
            case bp_mouth:
                temp_equalizer( bp_mouth, bp_head );
                break;
            case bp_hand_l:
                temp_equalizer( bp_hand_l, bp_arm_l );
                break;
            case bp_hand_r:
                temp_equalizer( bp_hand_r, bp_arm_r );
                break;
            case bp_foot_l:
                temp_equalizer( bp_foot_l, bp_leg_l );
                break;
            case bp_foot_r:
                temp_equalizer( bp_foot_r, bp_leg_r );
                break;
            default:
                debugmsg( "Wacky body part temperature equalization!" );
                break;
        }

        // Climate Control eases the effects of high and low ambient temps
        if( has_climate_control ) {
            temp_conv[bp] = temp_corrected_by_climate_control( temp_conv[bp] );
        }

        // FINAL CALCULATION : Increments current body temperature towards convergent.
        int bonus_fire_warmth = 0;
        if( !has_sleep_state && best_fire > 0 ) {
            // Warming up over a fire
            // Extremities are easier to extend over a fire
            switch( bp ) {
                case bp_head:
                case bp_torso:
                case bp_mouth:
                case bp_leg_l:
                case bp_leg_r:
                    bonus_fire_warmth = best_fire * best_fire * 150; // Not much
                    break;
                case bp_arm_l:
                case bp_arm_r:
                    bonus_fire_warmth = best_fire * 600; // A fair bit
                    break;
                case bp_foot_l:
                case bp_foot_r:
                    if( furn_at_pos != f_null ) {
                        // Can sit on something to lift feet up to the fire
                        bonus_fire_warmth = best_fire * furn_at_pos.obj().bonus_fire_warmth_feet;
                    } else {
                        // Has to stand
                        bonus_fire_warmth = best_fire * 300;
                    }
                    break;
                case bp_hand_l:
                case bp_hand_r:
                    bonus_fire_warmth = best_fire * 1500; // A lot
                default:
                    break;
            }
        }

        const int comfortable_warmth = bonus_fire_warmth + lying_warmth;
        const int bonus_warmth = comfortable_warmth + metabolism_warmth + mutation_heat_bonus;
        if( bonus_warmth > 0 ) {
            // Approximate temp_conv needed to reach comfortable temperature in this very turn
            // Basically inverted formula for temp_cur below
            int desired = 501 * BODYTEMP_NORM - 499 * temp_cur[bp];
            if( std::abs( BODYTEMP_NORM - desired ) < 1000 ) {
                desired = BODYTEMP_NORM; // Ensure that it converges
            } else if( desired > BODYTEMP_HOT ) {
                desired = BODYTEMP_HOT; // Cap excess at sane temperature
            }

            if( desired < temp_conv[bp] ) {
                // Too hot, can't help here
            } else if( desired < temp_conv[bp] + bonus_warmth ) {
                // Use some heat, but not all of it
                temp_conv[bp] = desired;
            } else {
                // Use all the heat
                temp_conv[bp] += bonus_warmth;
            }

            // Morale bonus for comfiness - only if actually comfy (not too warm/cold)
            // Spread the morale bonus in time.
            if( comfortable_warmth > 0 &&
                calendar::turn % MINUTES( 1 ) == ( MINUTES( bp ) / MINUTES( num_bp ) ) &&
                get_effect_int( effect_cold, num_bp ) == 0 &&
                get_effect_int( effect_hot, num_bp ) == 0 &&
                temp_cur[bp] > BODYTEMP_COLD && temp_cur[bp] <= BODYTEMP_NORM ) {
                add_morale( MORALE_COMFY, 1, 10, 2_minutes, 1_minutes, true );
            }
        }

        int temp_before = temp_cur[bp];
        int temp_difference = temp_before - temp_conv[bp]; // Negative if the player is warming up.
        // exp(-0.001) : half life of 60 minutes, exp(-0.002) : half life of 30 minutes,
        // exp(-0.003) : half life of 20 minutes, exp(-0.004) : half life of 15 minutes
        int rounding_error = 0;
        // If temp_diff is small, the player cannot warm up due to rounding errors. This fixes that.
        if( temp_difference < 0 && temp_difference > -600 ) {
            rounding_error = 1;
        }
        if( temp_cur[bp] != temp_conv[bp] ) {
            temp_cur[bp] = static_cast<int>( temp_difference * exp( -0.002 ) + temp_conv[bp] + rounding_error );
        }
        // This statement checks if we should be wearing our bonus warmth.
        // If, after all the warmth calculations, we should be, then we have to recalculate the temperature.
        if( clothing_warmth_adjusted_bonus != 0 &&
            ( ( temp_conv[bp] + clothing_warmth_adjusted_bonus ) < BODYTEMP_HOT ||
              temp_cur[bp] < BODYTEMP_COLD ) ) {
            temp_conv[bp] += clothing_warmth_adjusted_bonus;
            rounding_error = 0;
            if( temp_difference < 0 && temp_difference > -600 ) {
                rounding_error = 1;
            }
            if( temp_before != temp_conv[bp] ) {
                temp_difference = temp_before - temp_conv[bp];
                temp_cur[bp] = static_cast<int>( temp_difference * exp( -0.002 ) + temp_conv[bp] + rounding_error );
            }
        }
        int temp_after = temp_cur[bp];
        // PENALTIES
        if( temp_cur[bp] < BODYTEMP_FREEZING ) {
            add_effect( effect_cold, 1_turns, bp, true, 3 );
        } else if( temp_cur[bp] < BODYTEMP_VERY_COLD ) {
            add_effect( effect_cold, 1_turns, bp, true, 2 );
        } else if( temp_cur[bp] < BODYTEMP_COLD ) {
            add_effect( effect_cold, 1_turns, bp, true, 1 );
        } else if( temp_cur[bp] > BODYTEMP_SCORCHING ) {
            add_effect( effect_hot, 1_turns, bp, true, 3 );
        } else if( temp_cur[bp] > BODYTEMP_VERY_HOT ) {
            add_effect( effect_hot, 1_turns, bp, true, 2 );
        } else if( temp_cur[bp] > BODYTEMP_HOT ) {
            add_effect( effect_hot, 1_turns, bp, true, 1 );
        } else {
            if( temp_cur[bp] >= BODYTEMP_COLD ) {
                remove_effect( effect_cold, bp );
            }
            if( temp_cur[bp] <= BODYTEMP_HOT ) {
                remove_effect( effect_hot, bp );
            }
        }
        // FROSTBITE - only occurs to hands, feet, face
        /**

        Source : http://www.atc.army.mil/weather/windchill.pdf

        Temperature and wind chill are main factors, mitigated by clothing warmth. Each 10 warmth protects against 2C of cold.

        1200 turns in low risk, + 3 tics
        450 turns in moderate risk, + 8 tics
        50 turns in high risk, +72 tics

        Let's say frostnip @ 1800 tics, frostbite @ 3600 tics

        >> Chunked into 8 parts (http://imgur.com/xlTPmJF)
        -- 2 hour risk --
        Between 30F and 10F
        Between 10F and -5F, less than 20mph, -4x + 3y - 20 > 0, x : F, y : mph
        -- 45 minute risk --
        Between 10F and -5F, less than 20mph, -4x + 3y - 20 < 0, x : F, y : mph
        Between 10F and -5F, greater than 20mph
        Less than -5F, less than 10 mph
        Less than -5F, more than 10 mph, -4x + 3y - 170 > 0, x : F, y : mph
        -- 5 minute risk --
        Less than -5F, more than 10 mph, -4x + 3y - 170 < 0, x : F, y : mph
        Less than -35F, more than 10 mp
        **/

        if( bp == bp_mouth || bp == bp_foot_r || bp == bp_foot_l || bp == bp_hand_r || bp == bp_hand_l ) {
            // Handle the frostbite timer
            // Need temps in F, windPower already in mph
            int wetness_percentage = 100 * body_wetness[bp] / drench_capacity[bp]; // 0 - 100
            // Warmth gives a slight buff to temperature resistance
            // Wetness gives a heavy nerf to temperature resistance
            int Ftemperature = static_cast<int>( player_local_temp +
                                                 warmth( bp ) * 0.2 - 20 * wetness_percentage / 100 );
            // Windchill reduced by your armor
            int FBwindPower = static_cast<int>( total_windpower * ( 1 - get_wind_resistance( bp ) / 100.0 ) );

            int intense = get_effect_int( effect_frostbite, bp );

            // This has been broken down into 8 zones
            // Low risk zones (stops at frostnip)
            if( temp_cur[bp] < BODYTEMP_COLD &&
                ( ( Ftemperature < 30 && Ftemperature >= 10 ) ||
                  ( Ftemperature < 10 && Ftemperature >= -5 &&
                    FBwindPower < 20 && -4 * Ftemperature + 3 * FBwindPower - 20 >= 0 ) ) ) {
                if( frostbite_timer[bp] < 2000 ) {
                    frostbite_timer[bp] += 3;
                }
                if( one_in( 100 ) && !has_effect( effect_frostbite, bp ) ) {
                    add_msg( m_warning, _( "Your %s will be frostnipped in the next few hours." ),
                             body_part_name( bp ) );
                }
                // Medium risk zones
            } else if( temp_cur[bp] < BODYTEMP_COLD &&
                       ( ( Ftemperature < 10 && Ftemperature >= -5 && FBwindPower < 20 &&
                           -4 * Ftemperature + 3 * FBwindPower - 20 < 0 ) ||
                         ( Ftemperature < 10 && Ftemperature >= -5 && FBwindPower >= 20 ) ||
                         ( Ftemperature < -5 && FBwindPower < 10 ) ||
                         ( Ftemperature < -5 && FBwindPower >= 10 &&
                           -4 * Ftemperature + 3 * FBwindPower - 170 >= 0 ) ) ) {
                frostbite_timer[bp] += 8;
                if( one_in( 100 ) && intense < 2 ) {
                    add_msg( m_warning, _( "Your %s will be frostbitten within the hour!" ),
                             body_part_name( bp ) );
                }
                // High risk zones
            } else if( temp_cur[bp] < BODYTEMP_COLD &&
                       ( ( Ftemperature < -5 && FBwindPower >= 10 &&
                           -4 * Ftemperature + 3 * FBwindPower - 170 < 0 ) ||
                         ( Ftemperature < -35 && FBwindPower >= 10 ) ) ) {
                frostbite_timer[bp] += 72;
                if( one_in( 100 ) && intense < 2 ) {
                    add_msg( m_warning, _( "Your %s will be frostbitten any minute now!" ),
                             body_part_name( bp ) );
                }
                // Risk free, so reduce frostbite timer
            } else {
                frostbite_timer[bp] -= 3;
            }

            // Handle the bestowing of frostbite
            if( frostbite_timer[bp] < 0 ) {
                frostbite_timer[bp] = 0;
            } else if( frostbite_timer[bp] > 4200 ) {
                // This ensures that the player will recover in at most 3 hours.
                frostbite_timer[bp] = 4200;
            }
            // Frostbite, no recovery possible
            if( frostbite_timer[bp] >= 3600 ) {
                add_effect( effect_frostbite, 1_turns, bp, true, 2 );
                remove_effect( effect_frostbite_recovery, bp );
                // Else frostnip, add recovery if we were frostbitten
            } else if( frostbite_timer[bp] >= 1800 ) {
                if( intense == 2 ) {
                    add_effect( effect_frostbite_recovery, 1_turns, bp, true );
                }
                add_effect( effect_frostbite, 1_turns, bp, true, 1 );
                // Else fully recovered
            } else if( frostbite_timer[bp] == 0 ) {
                remove_effect( effect_frostbite, bp );
                remove_effect( effect_frostbite_recovery, bp );
            }
        }
        // Warn the player if condition worsens
        if( temp_before > BODYTEMP_FREEZING && temp_after < BODYTEMP_FREEZING ) {
            //~ %s is bodypart
            add_msg( m_warning, _( "You feel your %s beginning to go numb from the cold!" ),
                     body_part_name( bp ) );
        } else if( temp_before > BODYTEMP_VERY_COLD && temp_after < BODYTEMP_VERY_COLD ) {
            //~ %s is bodypart
            add_msg( m_warning, _( "You feel your %s getting very cold." ),
                     body_part_name( bp ) );
        } else if( temp_before > BODYTEMP_COLD && temp_after < BODYTEMP_COLD ) {
            //~ %s is bodypart
            add_msg( m_warning, _( "You feel your %s getting chilly." ),
                     body_part_name( bp ) );
        } else if( temp_before < BODYTEMP_SCORCHING && temp_after > BODYTEMP_SCORCHING ) {
            //~ %s is bodypart
            add_msg( m_bad, _( "You feel your %s getting red hot from the heat!" ),
                     body_part_name( bp ) );
        } else if( temp_before < BODYTEMP_VERY_HOT && temp_after > BODYTEMP_VERY_HOT ) {
            //~ %s is bodypart
            add_msg( m_warning, _( "You feel your %s getting very hot." ),
                     body_part_name( bp ) );
        } else if( temp_before < BODYTEMP_HOT && temp_after > BODYTEMP_HOT ) {
            //~ %s is bodypart
            add_msg( m_warning, _( "You feel your %s getting warm." ),
                     body_part_name( bp ) );
        }

        // Warn the player that wind is going to be a problem.
        // But only if it can be a problem, no need to spam player with "wind chills your scorching body"
        if( temp_conv[bp] <= BODYTEMP_COLD && windchill < -10 && one_in( 200 ) ) {
            add_msg( m_bad, _( "The wind is making your %s feel quite cold." ),
                     body_part_name( bp ) );
        } else if( temp_conv[bp] <= BODYTEMP_COLD && windchill < -20 && one_in( 100 ) ) {
            add_msg( m_bad,
                     _( "The wind is very strong, you should find some more wind-resistant clothing for your %s." ),
                     body_part_name( bp ) );
        } else if( temp_conv[bp] <= BODYTEMP_COLD && windchill < -30 && one_in( 50 ) ) {
            add_msg( m_bad, _( "Your clothing is not providing enough protection from the wind for your %s!" ),
                     body_part_name( bp ) );
        }
    }
}

bool player::can_use_floor_warmth() const
{
    // TODO: Reading? Waiting?
    return in_sleep_state();
}

int player::floor_bedding_warmth( const tripoint &pos )
{
    const trap &trap_at_pos = g->m.tr_at( pos );
    const ter_id ter_at_pos = g->m.ter( pos );
    const furn_id furn_at_pos = g->m.furn( pos );
    int floor_bedding_warmth = 0;

    const optional_vpart_position vp = g->m.veh_at( pos );
    const bool veh_bed = static_cast<bool>( vp.part_with_feature( "BED", true ) );
    const bool veh_seat = static_cast<bool>( vp.part_with_feature( "SEAT", true ) );

    // Search the floor for bedding
    if( furn_at_pos != f_null ) {
        floor_bedding_warmth += furn_at_pos.obj().floor_bedding_warmth;
    } else if( veh_bed && veh_seat ) {
        // BED+SEAT is intentionally worse than just BED
        floor_bedding_warmth += 250;
    } else if( veh_bed ) {
        floor_bedding_warmth += 300;
    } else if( veh_seat ) {
        floor_bedding_warmth += 200;
    } else if( trap_at_pos.loadid == tr_fur_rollmat ) {
        floor_bedding_warmth += 0;
    } else if( trap_at_pos.loadid == tr_cot || ter_at_pos == t_improvised_shelter ) {
        floor_bedding_warmth -= 500;
    } else if( trap_at_pos.loadid == tr_rollmat ) {
        floor_bedding_warmth -= 1000;
    } else {
        floor_bedding_warmth -= 2000;
    }

    return floor_bedding_warmth;
}

int player::floor_item_warmth( const tripoint &pos )
{
    if( !g->m.has_items( pos ) ) {
        return 0;
    }

    int item_warmth = 0;
    // Search the floor for items
    const auto floor_item = g->m.i_at( pos );
    for( const auto &elem : floor_item ) {
        if( !elem.is_armor() ) {
            continue;
        }
        // Items that are big enough and covers the torso are used to keep warm.
        // Smaller items don't do as good a job
        if( elem.volume() > 250_ml &&
            ( elem.covers( bp_torso ) || elem.covers( bp_leg_l ) ||
              elem.covers( bp_leg_r ) ) ) {
            item_warmth += 60 * elem.get_warmth() * elem.volume() / 2500_ml;
        }
    }

    return item_warmth;
}

int player::floor_warmth( const tripoint &pos ) const
{
    const int item_warmth = floor_item_warmth( pos );
    int bedding_warmth = floor_bedding_warmth( pos );

    // If the PC has fur, etc, that will apply too
    int floor_mut_warmth = bodytemp_modifier_traits_floor();
    // DOWN does not provide floor insulation, though.
    // Better-than-light fur or being in one's shell does.
    if( ( !( has_trait( trait_DOWN ) ) ) && ( floor_mut_warmth >= 200 ) ) {
        bedding_warmth = std::max( 0, bedding_warmth );
    }
    return ( item_warmth + bedding_warmth + floor_mut_warmth );
}

int player::bodytemp_modifier_traits( bool overheated ) const
{
    int mod = 0;
    for( auto &iter : my_mutations ) {
        mod += overheated ? iter.first->bodytemp_min :
               iter.first->bodytemp_max;
    }
    return mod;
}

int player::bodytemp_modifier_traits_floor() const
{
    int mod = 0;
    for( auto &iter : my_mutations ) {
        mod += iter.first->bodytemp_sleep;
    }
    return mod;
}

int player::temp_corrected_by_climate_control( int temperature ) const
{
    const int variation = int( BODYTEMP_NORM * 0.5 );
    if( temperature < BODYTEMP_SCORCHING + variation &&
        temperature > BODYTEMP_FREEZING - variation ) {
        if( temperature > BODYTEMP_SCORCHING ) {
            temperature = BODYTEMP_VERY_HOT;
        } else if( temperature > BODYTEMP_VERY_HOT ) {
            temperature = BODYTEMP_HOT;
        } else if( temperature > BODYTEMP_HOT ) {
            temperature = BODYTEMP_NORM;
        } else if( temperature < BODYTEMP_FREEZING ) {
            temperature = BODYTEMP_VERY_COLD;
        } else if( temperature < BODYTEMP_VERY_COLD ) {
            temperature = BODYTEMP_COLD;
        } else if( temperature < BODYTEMP_COLD ) {
            temperature = BODYTEMP_NORM;
        }
    }
    return temperature;
}

int player::blood_loss( body_part bp ) const
{
    int hp_cur_sum = 1;
    int hp_max_sum = 1;

    if( bp == bp_leg_l || bp == bp_leg_r ) {
        hp_cur_sum = hp_cur[hp_leg_l] + hp_cur[hp_leg_r];
        hp_max_sum = hp_max[hp_leg_l] + hp_max[hp_leg_r];
    } else if( bp == bp_arm_l || bp == bp_arm_r ) {
        hp_cur_sum = hp_cur[hp_arm_l] + hp_cur[hp_arm_r];
        hp_max_sum = hp_max[hp_arm_l] + hp_max[hp_arm_r];
    } else if( bp == bp_torso ) {
        hp_cur_sum = hp_cur[hp_torso];
        hp_max_sum = hp_max[hp_torso];
    } else if( bp == bp_head ) {
        hp_cur_sum = hp_cur[hp_head];
        hp_max_sum = hp_max[hp_head];
    }

    hp_cur_sum = std::min( hp_max_sum, std::max( 0, hp_cur_sum ) );
    return 100 - ( 100 * hp_cur_sum ) / hp_max_sum;
}

void player::temp_equalizer( body_part bp1, body_part bp2 )
{
    // Body heat is moved around.
    // Shift in one direction only, will be shifted in the other direction separately.
    int diff = static_cast<int>( ( temp_cur[bp2] - temp_cur[bp1] ) *
                                 0.0001 ); // If bp1 is warmer, it will lose heat
    temp_cur[bp1] += diff;
}

int player::kcal_speed_penalty()
{
    static const std::vector<std::pair<float, float>> starv_thresholds = { {
            std::make_pair( 0.0f, -90.0f ),
            std::make_pair( 0.5f, -50.f ),
            std::make_pair( 0.8f, -25.0f ),
            std::make_pair( 0.95f, 0.0f )
        }
    };
    if( get_kcal_percent() > 0.95f ) {
        // @TODO: get speed penalties for being too fat, too
        return 0;
    } else {
        return round( multi_lerp( starv_thresholds, get_kcal_percent() ) );
    }
}

int player::thirst_speed_penalty( int thirst )
{
    // We die at 1200 thirst
    // Start by dropping speed really fast, but then level it off a bit
    static const std::vector<std::pair<float, float>> thirst_thresholds = {{
            std::make_pair( 40.0f, 0.0f ),
            std::make_pair( 300.0f, -25.0f ),
            std::make_pair( 600.0f, -50.0f ),
            std::make_pair( 1200.0f, -75.0f )
        }
    };
    return static_cast<int>( multi_lerp( thirst_thresholds, thirst ) );
}

void player::recalc_speed_bonus()
{
    // Minus some for weight...
    int carry_penalty = 0;
    if( weight_carried() > weight_capacity() && !has_trait( trait_id( "DEBUG_STORAGE" ) ) ) {
        carry_penalty = 25 * ( weight_carried() - weight_capacity() ) / ( weight_capacity() );
    }
    mod_speed_bonus( -carry_penalty );

    mod_speed_bonus( -get_pain_penalty().speed );

    if( get_thirst() > 40 ) {
        mod_speed_bonus( thirst_speed_penalty( get_thirst() ) );
    }
    // fat or underweight, you get slower. cumulative with hunger
    mod_speed_bonus( kcal_speed_penalty() );


    for( const auto &maps : *effects ) {
        for( auto i : maps.second ) {
            bool reduced = resists_effect( i.second );
            mod_speed_bonus( i.second.get_mod( "SPEED", reduced ) );
        }
    }

    // add martial arts speed bonus
    mod_speed_bonus( mabuff_speed_bonus() );

    // Not sure why Sunlight Dependent is here, but OK
    // Ectothermic/COLDBLOOD4 is intended to buff folks in the Summer
    // Threshold-crossing has its charms ;-)
    if( g != nullptr ) {
        if( has_trait( trait_SUNLIGHT_DEPENDENT ) && !g->is_in_sunlight( pos() ) ) {
            mod_speed_bonus( -( g->light_level( posz() ) >= 12 ? 5 : 10 ) );
        }
        /* Cache call to game::get_temperature( player position ) since it can be used several times here */
        const auto player_local_temp = g->get_temperature( pos() );
        if( has_trait( trait_COLDBLOOD4 ) || ( has_trait( trait_COLDBLOOD3 ) && player_local_temp < 65 ) ) {
            mod_speed_bonus( ( player_local_temp - 65 ) / 2 );
        } else if( has_trait( trait_COLDBLOOD2 ) && player_local_temp < 65 ) {
            mod_speed_bonus( ( player_local_temp - 65 ) / 3 );
        } else if( has_trait( trait_COLDBLOOD ) && player_local_temp < 65 ) {
            mod_speed_bonus( ( player_local_temp - 65 ) / 5 );
        }
    }

    if( has_artifact_with( AEP_SPEED_UP ) ) {
        mod_speed_bonus( 20 );
    }
    if( has_artifact_with( AEP_SPEED_DOWN ) ) {
        mod_speed_bonus( -20 );
    }

    float speed_modifier = Character::mutation_value( "speed_modifier" );
    set_speed_bonus( static_cast<int>( get_speed() * speed_modifier ) - get_speed_base() );

    if( has_bionic( bio_speed ) ) { // multiply by 1.1
        set_speed_bonus( static_cast<int>( get_speed() * 1.1 ) - get_speed_base() );
    }

    // Speed cannot be less than 25% of base speed, so minimal speed bonus is -75% base speed.
    const int min_speed_bonus = static_cast<int>( -0.75 * get_speed_base() );
    if( get_speed_bonus() < min_speed_bonus ) {
        set_speed_bonus( min_speed_bonus );
    }
}

int player::run_cost( int base_cost, bool diag ) const
{
    float movecost = static_cast<float>( base_cost );
    if( diag ) {
        movecost *= 0.7071f; // because everything here assumes 100 is base
    }

    const bool flatground = movecost < 105;
    // The "FLAT" tag includes soft surfaces, so not a good fit.
    const bool on_road = flatground && g->m.has_flag( "ROAD", pos() );
    const bool on_fungus = g->m.has_flag_ter_or_furn( "FUNGUS", pos() );

    if( movecost > 100 ) {
        movecost *= Character::mutation_value( "movecost_obstacle_modifier" );
        if( movecost < 100 ) {
            movecost = 100;
        }
    }

    if( has_trait( trait_M_IMMUNE ) && on_fungus ) {
        if( movecost > 75 ) {
            movecost =
                75; // Mycal characters are faster on their home territory, even through things like shrubs
        }
    }

    if( hp_cur[hp_leg_l] == 0 ) {
        movecost += 50;
    } else if( hp_cur[hp_leg_l] < hp_max[hp_leg_l] * .40 ) {
        movecost += 25;
    }

    if( hp_cur[hp_leg_r] == 0 ) {
        movecost += 50;
    } else if( hp_cur[hp_leg_r] < hp_max[hp_leg_r] * .40 ) {
        movecost += 25;
    }

    movecost *= Character::mutation_value( "movecost_modifier" );

    if( flatground ) {
        movecost *= Character::mutation_value( "movecost_flatground_modifier" );
    }

    if( has_trait( trait_PADDED_FEET ) && !footwear_factor() ) {
        movecost *= .9f;
    }

    if( has_active_bionic( bio_jointservo ) ) {
        if( move_mode == "run" ) {
            movecost *= 0.85f;
        } else {
            movecost *= 0.95f;
        }
    } else if( has_bionic( bio_jointservo ) ) {
        movecost *= 1.1f;
    }

    if( worn_with_flag( "SLOWS_MOVEMENT" ) ) {
        movecost *= 1.1f;
    }
    if( worn_with_flag( "FIN" ) ) {
        movecost *= 1.5f;
    }
    if( worn_with_flag( "ROLLER_INLINE" ) ) {
        if( on_road ) {
            movecost *= 0.5f;
        } else {
            movecost *= 1.5f;
        }
    }
    // Quad skates might be more stable than inlines,
    // but that also translates into a slower speed when on good surfaces.
    if( worn_with_flag( "ROLLER_QUAD" ) ) {
        if( on_road ) {
            movecost *= 0.7f;
        } else {
            movecost *= 1.3f;
        }
    }

    movecost +=
        ( ( encumb( bp_foot_l ) + encumb( bp_foot_r ) ) * 2.5 +
          ( encumb( bp_leg_l ) + encumb( bp_leg_r ) ) * 1.5 ) / 10;

    // ROOTS3 does slow you down as your roots are probing around for nutrients,
    // whether you want them to or not.  ROOTS1 is just too squiggly without shoes
    // to give you some stability.  Plants are a bit of a slow-mover.  Deal.
    const bool mutfeet = has_trait( trait_LEG_TENTACLES ) || has_trait( trait_PADDED_FEET ) ||
                         has_trait( trait_HOOVES ) || has_trait( trait_TOUGH_FEET ) || has_trait( trait_ROOTS2 );
    if( !is_wearing_shoes( side::LEFT ) && !mutfeet ) {
        movecost += 8;
    }
    if( !is_wearing_shoes( side::RIGHT ) && !mutfeet ) {
        movecost += 8;
    }

    if( has_trait( trait_ROOTS3 ) && g->m.has_flag( "DIGGABLE", pos() ) ) {
        movecost += 10 * footwear_factor();
    }

    // Both walk and run speed drop to half their maximums as stamina approaches 0.
    // Convert stamina to a float first to allow for decimal place carrying
    float stamina_modifier = ( static_cast<float>( stamina ) / get_stamina_max() + 1 ) / 2;
    if( move_mode == "run" && stamina > 0 ) {
        // Rationale: Average running speed is 2x walking speed. (NOT sprinting)
        stamina_modifier *= 2.0;
    }
    if( move_mode == "crouch" ) {
        stamina_modifier *= 0.5;
    }
    movecost /= stamina_modifier;

    if( diag ) {
        movecost *= SQRT_2;
    }

    return static_cast<int>( movecost );
}

int player::swim_speed() const
{
    int ret;
    const auto usable = exclusive_flag_coverage( "ALLOWS_NATURAL_ATTACKS" );
    float hand_bonus_mult = ( usable.test( bp_hand_l ) ? 0.5f : 0.0f ) +
                            ( usable.test( bp_hand_r ) ? 0.5f : 0.0f );

    if( !has_trait( trait_AMPHIBIAN ) ) {
        ret = 440 + weight_carried() / 60_gram - 50 * get_skill_level( skill_swimming );
        /** AMPHIBIAN increases base swim speed */
    } else {
        ret = 200 + weight_carried() / 120_gram - 50 * get_skill_level( skill_swimming );
    }
    /** @EFFECT_STR increases swim speed bonus from PAWS */
    if( has_trait( trait_PAWS ) ) {
        ret -= hand_bonus_mult * ( 20 + str_cur * 3 );
    }
    /** @EFFECT_STR increases swim speed bonus from PAWS_LARGE */
    if( has_trait( trait_PAWS_LARGE ) ) {
        ret -= hand_bonus_mult * ( 20 + str_cur * 4 );
    }
    /** @EFFECT_STR increases swim speed bonus from swim_fins */
    if( worn_with_flag( "FIN", bp_foot_l ) || worn_with_flag( "FIN", bp_foot_r ) ) {
        if( worn_with_flag( "FIN", bp_foot_l ) && worn_with_flag( "FIN", bp_foot_r ) ) {
            ret -= ( 15 * str_cur );
        } else {
            ret -= ( 15 * str_cur ) / 2;
        }
    }
    /** @EFFECT_STR increases swim speed bonus from WEBBED */
    if( has_trait( trait_WEBBED ) ) {
        ret -= hand_bonus_mult * ( 60 + str_cur * 5 );
    }
    /** @EFFECT_STR increases swim speed bonus from TAIL_FIN */
    if( has_trait( trait_TAIL_FIN ) ) {
        ret -= 100 + str_cur * 10;
    }
    if( has_trait( trait_SLEEK_SCALES ) ) {
        ret -= 100;
    }
    if( has_trait( trait_LEG_TENTACLES ) ) {
        ret -= 60;
    }
    if( has_trait( trait_FAT ) ) {
        ret -= 30;
    }
    /** @EFFECT_SWIMMING increases swim speed */
    ret += ( 50 - get_skill_level( skill_swimming ) * 2 ) * ( ( encumb( bp_leg_l ) + encumb(
                bp_leg_r ) ) / 10 );
    ret += ( 80 - get_skill_level( skill_swimming ) * 3 ) * ( encumb( bp_torso ) / 10 );
    if( get_skill_level( skill_swimming ) < 10 ) {
        for( auto &i : worn ) {
            ret += i.volume() / 125_ml * ( 10 - get_skill_level( skill_swimming ) );
        }
    }
    /** @EFFECT_STR increases swim speed */

    /** @EFFECT_DEX increases swim speed */
    ret -= str_cur * 6 + dex_cur * 4;
    if( worn_with_flag( "FLOTATION" ) ) {
        ret = std::min( ret, 400 );
        ret = std::max( ret, 200 );
    }
    // If (ret > 500), we can not swim; so do not apply the underwater bonus.
    if( underwater && ret < 500 ) {
        ret -= 50;
    }
    if( ret < 30 ) {
        ret = 30;
    }
    return ret;
}

bool player::digging() const
{
    return false;
}

bool player::is_on_ground() const
{
    return hp_cur[hp_leg_l] == 0 || hp_cur[hp_leg_r] == 0 || has_effect( effect_downed );
}

bool player::is_elec_immune() const
{
    return is_immune_damage( DT_ELECTRIC );
}

bool player::is_immune_effect( const efftype_id &eff ) const
{
    if( eff == effect_downed ) {
        return is_throw_immune() || ( has_trait( trait_LEG_TENT_BRACE ) && footwear_factor() == 0 );
    } else if( eff == effect_onfire ) {
        return is_immune_damage( DT_HEAT );
    } else if( eff == effect_deaf ) {
        return worn_with_flag( "DEAF" ) || worn_with_flag( "PARTIAL_DEAF" ) || has_bionic( bio_ears ) ||
               is_wearing( "rm13_armor_on" );
    } else if( eff == effect_corroding ) {
        return is_immune_damage( DT_ACID ) || has_trait( trait_SLIMY ) || has_trait( trait_VISCOUS );
    } else if( eff == effect_nausea ) {
        return has_trait( trait_STRONGSTOMACH );
    }

    return false;
}

float player::stability_roll() const
{
    /** @EFFECT_STR improves player stability roll */

    /** @EFFECT_PER slightly improves player stability roll */

    /** @EFFECT_DEX slightly improves player stability roll */

    /** @EFFECT_MELEE improves player stability roll */
    return get_melee() + get_str() + ( get_per() / 3.0f ) + ( get_dex() / 4.0f );
}

bool player::is_immune_damage( const damage_type dt ) const
{
    switch( dt ) {
        case DT_NULL:
            return true;
        case DT_TRUE:
            return false;
        case DT_BIOLOGICAL:
            return false;
        case DT_BASH:
            return false;
        case DT_CUT:
            return false;
        case DT_ACID:
            return has_trait( trait_ACIDPROOF );
        case DT_STAB:
            return false;
        case DT_HEAT:
            return has_trait( trait_M_SKIN2 ) || has_trait( trait_M_SKIN3 );
        case DT_COLD:
            return false;
        case DT_ELECTRIC:
            return has_active_bionic( bio_faraday ) ||
                   worn_with_flag( "ELECTRIC_IMMUNE" ) ||
                   has_artifact_with( AEP_RESIST_ELECTRICITY );
        default:
            return true;
    }
}

double player::recoil_vehicle() const
{
    // TODO: vary penalty dependent upon vehicle part on which player is boarded

    if( in_vehicle ) {
        if( const optional_vpart_position vp = g->m.veh_at( pos() ) ) {
            return static_cast<double>( abs( vp->vehicle().velocity ) ) * 3 / 100;
        }
    }
    return 0;
}

double player::recoil_total() const
{
    return recoil + recoil_vehicle();
}

bool player::is_underwater() const
{
    return underwater;
}

bool player::is_hallucination() const
{
    return false;
}

void player::set_underwater( bool u )
{
    if( underwater != u ) {
        underwater = u;
        recalc_sight_limits();
    }
}

nc_color player::basic_symbol_color() const
{
    if( has_effect( effect_onfire ) ) {
        return c_red;
    }
    if( has_effect( effect_stunned ) ) {
        return c_light_blue;
    }
    if( has_effect( effect_boomered ) ) {
        return c_pink;
    }
    if( has_active_mutation( trait_id( "SHELL2" ) ) ) {
        return c_magenta;
    }
    if( underwater ) {
        return c_blue;
    }
    if( has_active_bionic( bio_cloak ) || has_artifact_with( AEP_INVISIBLE ) ||
        has_active_optcloak() || has_trait( trait_DEBUG_CLOAK ) ) {
        return c_dark_gray;
    }
    return c_white;
}

void player::load_info( std::string data )
{
    try {
        ::deserialize( *this, data );
    } catch( const std::exception &jsonerr ) {
        debugmsg( "Bad player json\n%s", jsonerr.what() );
    }
}

std::string player::save_info() const
{
    return ::serialize( *this ) + "\n" + dump_memorial();
}

void player::memorial( std::ostream &memorial_file, const std::string &epitaph )
{
    static const char *eol = cata_files::eol();

    //Size of indents in the memorial file
    const std::string indent = "  ";

    const std::string pronoun = male ? _( "He" ) : _( "She" );

    //Avoid saying "a male unemployed" or similar
    std::string profession_name;
    if( prof == prof->generic() ) {
        if( male ) {
            profession_name = _( "an unemployed male" );
        } else {
            profession_name = _( "an unemployed female" );
        }
    } else {
        profession_name = string_format( _( "a %s" ), prof->gender_appropriate_name( male ) );
    }

    const std::string locdesc = overmap_buffer.get_description_at( global_sm_location() );
    //~ First parameter is a pronoun ("He"/"She"), second parameter is a description
    // that designates the location relative to its surroundings.
    const std::string kill_place = string_format( _( "%1$s was killed in a %2$s." ),
                                   pronoun, locdesc );

    //Header
    memorial_file << string_format( _( "Cataclysm - Dark Days Ahead version %s memorial file" ),
                                    getVersionString() ) << eol;
    memorial_file << eol;
    memorial_file << string_format( _( "In memory of: %s" ), name ) << eol;
    if( epitaph.length() > 0 ) { //Don't record empty epitaphs
        //~ The "%s" will be replaced by an epitaph as displayed in the memorial files. Replace the quotation marks as appropriate for your language.
        memorial_file << string_format( pgettext( "epitaph", "\"%s\"" ), epitaph ) << eol << eol;
    }
    //~ First parameter: Pronoun, second parameter: a profession name (with article)
    memorial_file << string_format( _( "%1$s was %2$s when the apocalypse began." ),
                                    pronoun, profession_name ) << eol;
    memorial_file << string_format( _( "%1$s died on %2$s." ), pronoun,
                                    to_string( time_point( calendar::turn ) ) ) << eol;
    memorial_file << kill_place << eol;
    memorial_file << eol;

    //Misc
    memorial_file << string_format( _( "Cash on hand: %s" ), format_money( cash ) ) << eol;
    memorial_file << eol;

    //HP

    const auto limb_hp =
    [this, &memorial_file, &indent]( const std::string & desc, const hp_part bp ) {
        memorial_file << indent << string_format( desc, get_hp( bp ), get_hp_max( bp ) ) << eol;
    };

    memorial_file << _( "Final HP:" ) << eol;
    limb_hp( _( " Head: %d/%d" ), hp_head );
    limb_hp( _( "Torso: %d/%d" ), hp_torso );
    limb_hp( _( "L Arm: %d/%d" ), hp_arm_l );
    limb_hp( _( "R Arm: %d/%d" ), hp_arm_r );
    limb_hp( _( "L Leg: %d/%d" ), hp_leg_l );
    limb_hp( _( "R Leg: %d/%d" ), hp_leg_r );
    memorial_file << eol;

    //Stats
    memorial_file << _( "Final Stats:" ) << eol;
    memorial_file << indent << string_format( _( "Str %d" ), str_cur )
                  << indent << string_format( _( "Dex %d" ), dex_cur )
                  << indent << string_format( _( "Int %d" ), int_cur )
                  << indent << string_format( _( "Per %d" ), per_cur ) << eol;
    memorial_file << _( "Base Stats:" ) << eol;
    memorial_file << indent << string_format( _( "Str %d" ), str_max )
                  << indent << string_format( _( "Dex %d" ), dex_max )
                  << indent << string_format( _( "Int %d" ), int_max )
                  << indent << string_format( _( "Per %d" ), per_max ) << eol;
    memorial_file << eol;

    //Last 20 messages
    memorial_file << _( "Final Messages:" ) << eol;
    std::vector<std::pair<std::string, std::string> > recent_messages = Messages::recent_messages( 20 );
    for( auto &recent_message : recent_messages ) {
        memorial_file << indent << recent_message.first << " " << recent_message.second;
        memorial_file << eol;
    }
    memorial_file << eol;

    //Kill list
    memorial_file << _( "Kills:" ) << eol;

    int total_kills = 0;

    std::map<std::tuple<std::string, std::string>, int> kill_counts;

    // map <name, sym> to kill count
    for( const auto &type : MonsterGenerator::generator().get_all_mtypes() ) {
        if( g->kill_count( type.id ) > 0 ) {
            kill_counts[std::tuple<std::string, std::string>(
                                                    type.nname(),
                                                    type.sym
                                                )] += g->kill_count( type.id );
            total_kills += g->kill_count( type.id );
        }
    }

    for( const auto &entry : kill_counts ) {
        memorial_file << "  " << std::get<1>( entry.first ) << " - "
                      << string_format( "%4d", entry.second ) << " "
                      << std::get<0>( entry.first ) << eol;
    }

    if( total_kills == 0 ) {
        memorial_file << indent << _( "No monsters were killed." ) << eol;
    } else {
        memorial_file << string_format( _( "Total kills: %d" ), total_kills ) << eol;
    }
    memorial_file << eol;

    //Skills
    memorial_file << _( "Skills:" ) << eol;
    for( auto &pair : *_skills ) {
        const SkillLevel &lobj = pair.second;
        //~ 1. skill name, 2. skill level, 3. exercise percentage to next level
        memorial_file << indent << string_format( _( "%s: %d (%d %%)" ), pair.first->name(), lobj.level(),
                      lobj.exercise() ) << eol;
    }
    memorial_file << eol;

    //Traits
    memorial_file << _( "Traits:" ) << eol;
    for( auto &iter : my_mutations ) {
        memorial_file << indent << mutation_branch::get_name( iter.first ) << eol;
    }
    if( !my_mutations.empty() ) {
        memorial_file << indent << _( "(None)" ) << eol;
    }
    memorial_file << eol;

    //Effects (illnesses)
    memorial_file << _( "Ongoing Effects:" ) << eol;
    bool had_effect = false;
    if( get_perceived_pain() > 0 ) {
        had_effect = true;
        memorial_file << indent << _( "Pain" ) << " (" << get_perceived_pain() << ")";
    }
    if( !had_effect ) {
        memorial_file << indent << _( "(None)" ) << eol;
    }
    memorial_file << eol;

    //Bionics
    memorial_file << _( "Bionics:" ) << eol;
    int total_bionics = 0;
    for( size_t i = 0; i < my_bionics->size(); ++i ) {
        memorial_file << indent << ( i + 1 ) << ": " << ( *my_bionics )[i].id->name << eol;
        total_bionics++;
    }
    if( total_bionics == 0 ) {
        memorial_file << indent << _( "No bionics were installed." ) << eol;
    } else {
        memorial_file << string_format( _( "Total bionics: %d" ), total_bionics ) << eol;
    }
    memorial_file << string_format(
                      _( "Bionic Power: <color_light_blue>%d</color>/<color_light_blue>%d</color>" ), power_level,
                      max_power_level ) << eol;
    memorial_file << eol;

    //Equipment
    memorial_file << _( "Weapon:" ) << eol;
    memorial_file << indent << weapon.invlet << " - " << weapon.tname( 1, false ) << eol;
    memorial_file << eol;

    memorial_file << _( "Equipment:" ) << eol;
    for( auto &elem : worn ) {
        item next_item = elem;
        memorial_file << indent << next_item.invlet << " - " << next_item.tname( 1, false );
        if( next_item.charges > 0 ) {
            memorial_file << " (" << next_item.charges << ")";
        } else if( next_item.contents.size() == 1 && next_item.contents.front().charges > 0 ) {
            memorial_file << " (" << next_item.contents.front().charges << ")";
        }
        memorial_file << eol;
    }
    memorial_file << eol;

    //Inventory
    memorial_file << _( "Inventory:" ) << eol;
    inv.restack( *this );
    invslice slice = inv.slice();
    for( auto &elem : slice ) {
        item &next_item = elem->front();
        memorial_file << indent << next_item.invlet << " - " <<
                      next_item.tname( static_cast<unsigned>( elem->size() ), false );
        if( elem->size() > 1 ) {
            memorial_file << " [" << elem->size() << "]";
        }
        if( next_item.charges > 0 ) {
            memorial_file << " (" << next_item.charges << ")";
        } else if( next_item.contents.size() == 1 && next_item.contents.front().charges > 0 ) {
            memorial_file << " (" << next_item.contents.front().charges << ")";
        }
        memorial_file << eol;
    }
    memorial_file << eol;

    //Lifetime stats
    memorial_file << _( "Lifetime Stats" ) << eol;
    memorial_file << indent << string_format( _( "Distance walked: %d squares" ),
                  lifetime_stats.squares_walked ) << eol;
    memorial_file << indent << string_format( _( "Damage taken: %d damage" ),
                  lifetime_stats.damage_taken ) << eol;
    memorial_file << indent << string_format( _( "Damage healed: %d damage" ),
                  lifetime_stats.damage_healed ) << eol;
    memorial_file << indent << string_format( _( "Headshots: %d" ),
                  lifetime_stats.headshots ) << eol;
    memorial_file << eol;

    //History
    memorial_file << _( "Game History" ) << eol;
    memorial_file << dump_memorial();

}

/**
 * Adds an event to the memorial log, to be written to the memorial file when
 * the character dies. The message should contain only the informational string,
 * as the timestamp and location will be automatically prepended.
 */
void player::add_memorial_log( const std::string &male_msg, const std::string &female_msg )
{
    const std::string &msg = male ? male_msg : female_msg;

    if( msg.empty() ) {
        return;
    }

    const oter_id &cur_ter = overmap_buffer.ter( global_omt_location() );
    const std::string &location = cur_ter->get_name();

    std::stringstream log_message;
    log_message << "| " << to_string( time_point( calendar::turn ) ) << " | " << location << " | " <<
                msg;

    memorial_log.push_back( log_message.str() );

}

/**
 * Loads the data in a memorial file from the given ifstream. All the memorial
 * entry lines begin with a pipe (|).
 * @param fin The ifstream to read the memorial entries from.
 */
void player::load_memorial_file( std::istream &fin )
{
    std::string entry;
    memorial_log.clear();
    while( fin.peek() == '|' ) {
        getline( fin, entry );
        memorial_log.push_back( entry );
    }
}

/**
 * Concatenates all of the memorial log entries, delimiting them with newlines,
 * and returns the resulting string. Used for saving and for writing out to the
 * memorial file.
 */
std::string player::dump_memorial() const
{
    static const char *eol = cata_files::eol();
    std::stringstream output;

    for( auto &elem : memorial_log ) {
        output << elem << eol;
    }

    return output.str();
}

void player::mod_stat( const std::string &stat, float modifier )
{
    if( stat == "thirst" ) {
        mod_thirst( modifier );
    } else if( stat == "fatigue" ) {
        mod_fatigue( modifier );
    } else if( stat == "oxygen" ) {
        oxygen += modifier;
    } else if( stat == "stamina" ) {
        stamina += modifier;
        stamina = std::min( stamina, get_stamina_max() );
        stamina = std::max( 0, stamina );
    } else {
        // Fall through to the creature method.
        Character::mod_stat( stat, modifier );
    }
}

void player::disp_morale()
{
    morale->display( ( calc_focus_equilibrium() - focus_pool ) / 100.0 );
}

bool player::has_conflicting_trait( const trait_id &flag ) const
{
    return ( has_opposite_trait( flag ) || has_lower_trait( flag ) || has_higher_trait( flag ) ||
             has_same_type_trait( flag ) );
}

bool player::has_opposite_trait( const trait_id &flag ) const
{
    for( auto &i : flag->cancels ) {
        if( has_trait( i ) ) {
            return true;
        }
    }
    return false;
}

bool player::has_lower_trait( const trait_id &flag ) const
{
    for( auto &i : flag->prereqs ) {
        if( has_trait( i ) || has_lower_trait( i ) ) {
            return true;
        }
    }
    return false;
}

bool player::has_higher_trait( const trait_id &flag ) const
{
    for( auto &i : flag->replacements ) {
        if( has_trait( i ) || has_higher_trait( i ) ) {
            return true;
        }
    }
    return false;
}

bool player::has_same_type_trait( const trait_id &flag ) const
{
    for( auto &i : get_mutations_in_types( flag->types ) ) {
        if( has_trait( i ) && flag != i ) {
            return true;
        }
    }
    return false;
}

bool player::crossed_threshold() const
{
    for( auto &mut : my_mutations ) {
        if( mut.first->threshold ) {
            return true;
        }
    }
    return false;
}

bool player::purifiable( const trait_id &flag ) const
{
    return flag->purifiable;
}

void player::build_mut_dependency_map( const trait_id &mut,
                                       std::unordered_map<trait_id, int> &dependency_map, int distance )
{
    // Skip base traits and traits we've seen with a lower distance
    const auto lowest_distance = dependency_map.find( mut );
    if( !has_base_trait( mut ) && ( lowest_distance == dependency_map.end() ||
                                    distance < lowest_distance->second ) ) {
        dependency_map[mut] = distance;
        // Recurse over all prerequisite and replacement mutations
        const auto &mdata = mut.obj();
        for( auto &i : mdata.prereqs ) {
            build_mut_dependency_map( i, dependency_map, distance + 1 );
        }
        for( auto &i : mdata.prereqs2 ) {
            build_mut_dependency_map( i, dependency_map, distance + 1 );
        }
        for( auto &i : mdata.replacements ) {
            build_mut_dependency_map( i, dependency_map, distance + 1 );
        }
    }
}

void player::set_highest_cat_level()
{
    mutation_category_level.clear();

    // For each of our mutations...
    for( auto &mut : my_mutations ) {
        // ...build up a map of all prerequisite/replacement mutations along the tree, along with their distance from the current mutation
        std::unordered_map<trait_id, int> dependency_map;
        build_mut_dependency_map( mut.first, dependency_map, 0 );

        // Then use the map to set the category levels
        for( auto &i : dependency_map ) {
            const auto &mdata = i.first.obj();
            for( auto &cat : mdata.category ) {
                // Decay category strength based on how far it is from the current mutation
                mutation_category_level[cat] += 8 / static_cast<int>( std::pow( 2, i.second ) );
            }
        }
    }
}

/// Returns the mutation category with the highest strength
std::string player::get_highest_category() const
{
    int iLevel = 0;
    std::string sMaxCat;

    for( const auto &elem : mutation_category_level ) {
        if( elem.second > iLevel ) {
            sMaxCat = elem.first;
            iLevel = elem.second;
        } else if( elem.second == iLevel ) {
            sMaxCat.clear();  // no category on ties
        }
    }
    return sMaxCat;
}

/// Returns a randomly selected dream
std::string player::get_category_dream( const std::string &cat,
                                        int strength ) const
{
    std::vector<dream> valid_dreams;
    //Pull the list of dreams
    for( auto &i : dreams ) {
        //Pick only the ones matching our desired category and strength
        if( ( i.category == cat ) && ( i.strength == strength ) ) {
            // Put the valid ones into our list
            valid_dreams.push_back( i );
        }
    }
    if( valid_dreams.empty() ) {
        return "";
    }
    const dream &selected_dream = random_entry( valid_dreams );
    return random_entry( selected_dream.messages() );
}

bool player::in_climate_control()
{
    bool regulated_area = false;
    // Check
    if( has_active_bionic( bio_climate ) ) {
        return true;
    }
    if( has_trait( trait_M_SKIN3 ) && g->m.has_flag_ter_or_furn( "FUNGUS", pos() ) &&
        in_sleep_state() ) {
        return true;
    }
    for( auto &w : worn ) {
        if( w.active && w.is_power_armor() ) {
            return true;
        }
        if( worn_with_flag( "CLIMATE_CONTROL" ) ) {
            return true;
        }
    }
    if( calendar::turn >= next_climate_control_check ) {
        // save CPU and simulate acclimation.
        next_climate_control_check = calendar::turn + 20_turns;
        if( const optional_vpart_position vp = g->m.veh_at( pos() ) ) {
            regulated_area = (
                                 vp->is_inside() &&  // Already checks for opened doors
                                 vp->vehicle().total_power_w( true ) > 0 // Out of gas? No AC for you!
                             );  // TODO: (?) Force player to scrounge together an AC unit
        }
        // TODO: AC check for when building power is implemented
        last_climate_control_ret = regulated_area;
        if( !regulated_area ) {
            // Takes longer to cool down / warm up with AC, than it does to step outside and feel cruddy.
            next_climate_control_check += 40_turns;
        }
    } else {
        return last_climate_control_ret;
    }
    return regulated_area;
}

std::list<item *> player::get_radio_items()
{
    std::list<item *> rc_items;
    const invslice &stacks = inv.slice();
    for( auto &stack : stacks ) {
        item &stack_iter = stack->front();
        if( stack_iter.has_flag( "RADIO_ACTIVATION" ) ) {
            rc_items.push_back( &stack_iter );
        }
    }

    for( auto &elem : worn ) {
        if( elem.has_flag( "RADIO_ACTIVATION" ) ) {
            rc_items.push_back( &elem );
        }
    }

    if( is_armed() ) {
        if( weapon.has_flag( "RADIO_ACTIVATION" ) ) {
            rc_items.push_back( &weapon );
        }
    }
    return rc_items;
}

std::list<item *> player::get_artifact_items()
{
    std::list<item *> art_items;
    const invslice &stacks = inv.slice();
    for( auto &stack : stacks ) {
        item &stack_iter = stack->front();
        if( stack_iter.is_artifact() ) {
            art_items.push_back( &stack_iter );
        }
    }
    for( auto &elem : worn ) {
        if( elem.is_artifact() ) {
            art_items.push_back( &elem );
        }
    }
    if( is_armed() ) {
        if( weapon.is_artifact() ) {
            art_items.push_back( &weapon );
        }
    }
    return art_items;
}

bool player::has_active_optcloak() const
{
    for( auto &w : worn ) {
        if( w.active && w.typeId() == OPTICAL_CLOAK_ITEM_ID ) {
            return true;
        }
    }
    return false;
}

void player::charge_power( int amount )
{
    power_level = clamp( power_level + amount, 0, max_power_level );
}

/*
 * Calculate player brightness based on the brightest active item, as
 * per itype tag LIGHT_* and optional CHARGEDIM ( fade starting at 20% charge )
 * item.light.* is -unimplemented- for the moment, as it is a custom override for
 * applying light sources/arcs with specific angle and direction.
 */
float player::active_light() const
{
    float lumination = 0;

    int maxlum = 0;
    has_item_with( [&maxlum]( const item & it ) {
        const int lumit = it.getlight_emit();
        if( maxlum < lumit ) {
            maxlum = lumit;
        }
        return false; // continue search, otherwise has_item_with would cancel the search
    } );

    lumination = static_cast<float>( maxlum );

    if( lumination < 60 && has_active_bionic( bio_flashlight ) ) {
        lumination = 60;
    } else if( lumination < 25 && has_artifact_with( AEP_GLOW ) ) {
        lumination = 25;
    } else if( lumination < 5 && ( has_effect( effect_glowing ) ||
                                   ( has_active_bionic( bio_tattoo_led ) ||
                                     has_effect( effect_glowy_led ) ) ) ) {
        lumination = 5;
    }
    return lumination;
}

tripoint player::global_square_location() const
{
    return g->m.getabs( position );
}

tripoint player::global_sm_location() const
{
    return ms_to_sm_copy( global_square_location() );
}

tripoint player::global_omt_location() const
{
    return ms_to_omt_copy( global_square_location() );
}

const tripoint &player::pos() const
{
    return position;
}

int player::sight_range( int light_level ) const
{
    /* Via Beer-Lambert we have:
     * light_level * (1 / exp( LIGHT_TRANSPARENCY_OPEN_AIR * distance) ) <= LIGHT_AMBIENT_LOW
     * Solving for distance:
     * 1 / exp( LIGHT_TRANSPARENCY_OPEN_AIR * distance ) <= LIGHT_AMBIENT_LOW / light_level
     * 1 <= exp( LIGHT_TRANSPARENCY_OPEN_AIR * distance ) * LIGHT_AMBIENT_LOW / light_level
     * light_level <= exp( LIGHT_TRANSPARENCY_OPEN_AIR * distance ) * LIGHT_AMBIENT_LOW
     * log(light_level) <= LIGHT_TRANSPARENCY_OPEN_AIR * distance + log(LIGHT_AMBIENT_LOW)
     * log(light_level) - log(LIGHT_AMBIENT_LOW) <= LIGHT_TRANSPARENCY_OPEN_AIR * distance
     * log(LIGHT_AMBIENT_LOW / light_level) <= LIGHT_TRANSPARENCY_OPEN_AIR * distance
     * log(LIGHT_AMBIENT_LOW / light_level) * (1 / LIGHT_TRANSPARENCY_OPEN_AIR) <= distance
     */
    int range = static_cast<int>( -log( get_vision_threshold( static_cast<int>( g->m.ambient_light_at(
                                            pos() ) ) ) /
                                        static_cast<float>( light_level ) ) *
                                  ( 1.0 / LIGHT_TRANSPARENCY_OPEN_AIR ) );
    // int range = log(light_level * LIGHT_AMBIENT_LOW) / LIGHT_TRANSPARENCY_OPEN_AIR;

    // Clamp to [1, sight_max].
    return std::max( 1, std::min( range, sight_max ) );
}

int player::unimpaired_range() const
{
    return std::min( sight_max, 60 );
}

bool player::overmap_los( const tripoint &omt, int sight_points )
{
    const tripoint ompos = global_omt_location();
    if( omt.x < ompos.x - sight_points || omt.x > ompos.x + sight_points ||
        omt.y < ompos.y - sight_points || omt.y > ompos.y + sight_points ) {
        // Outside maximum sight range
        return false;
    }

    const std::vector<tripoint> line = line_to( ompos, omt, 0, 0 );
    for( size_t i = 0; i < line.size() && sight_points >= 0; i++ ) {
        const tripoint &pt = line[i];
        const oter_id &ter = overmap_buffer.ter( pt );
        sight_points -= static_cast<int>( ter->get_see_cost() );
        if( sight_points < 0 ) {
            return false;
        }
    }
    return true;
}

int player::overmap_sight_range( int light_level ) const
{
    int sight = sight_range( light_level );
    if( sight < SEEX ) {
        return 0;
    }
    if( sight <= SEEX * 4 ) {
        return ( sight / ( SEEX / 2 ) );
    }

    sight = 6;
    // The higher your perception, the farther you can see.
    sight += static_cast<int>( get_per() / 2 );
    // The higher up you are, the farther you can see.
    sight += std::max( 0, posz() ) * 2;
    // Mutations like Scout and Topographagnosia affect how far you can see.
    sight += Character::mutation_value( "overmap_sight" );

    float multiplier = Character::mutation_value( "overmap_multiplier" );
    // Binoculars double your sight range.
    const bool has_optic = ( has_item_with_flag( "ZOOM" ) || has_bionic( bio_eye_optic ) );
    if( has_optic ) {
        multiplier += 1;
    }

    sight = round( sight * multiplier );
    return std::max( sight, 3 );
}

#define MAX_CLAIRVOYANCE 40
int player::clairvoyance() const
{
    if( vision_mode_cache[VISION_CLAIRVOYANCE_SUPER] ) {
        return MAX_CLAIRVOYANCE;
    }

    if( vision_mode_cache[VISION_CLAIRVOYANCE_PLUS] ) {
        return 8;
    }

    if( vision_mode_cache[VISION_CLAIRVOYANCE] ) {
        return 3;
    }

    return 0;
}

bool player::sight_impaired() const
{
    return ( ( ( has_effect( effect_boomered ) || has_effect( effect_no_sight ) ||
                 has_effect( effect_darkness ) ) &&
               ( !( has_trait( trait_PER_SLIME_OK ) ) ) ) ||
             ( underwater && !has_bionic( bio_membrane ) && !has_trait( trait_MEMBRANE ) &&
               !worn_with_flag( "SWIM_GOGGLES" ) && !has_trait( trait_PER_SLIME_OK ) &&
               !has_trait( trait_CEPH_EYES ) && !has_trait( trait_SEESLEEP ) ) ||
             ( ( has_trait( trait_MYOPIC ) || has_trait( trait_URSINE_EYE ) ) &&
               !worn_with_flag( "FIX_NEARSIGHT" ) &&
               !has_effect( effect_contacts ) &&
               !has_bionic( bio_eye_optic ) ) ||
             has_trait( trait_PER_SLIME ) );
}

bool player::has_two_arms() const
{
    // If you've got a blaster arm, low hp arm, or you're inside a shell then you don't have two
    // arms to use.
    return !( ( has_bionic( bio_blaster ) || hp_cur[hp_arm_l] < 10 || hp_cur[hp_arm_r] < 10 ) ||
              has_active_mutation( trait_id( "SHELL2" ) ) );
}

bool player::avoid_trap( const tripoint &pos, const trap &tr ) const
{
    /** @EFFECT_DEX increases chance to avoid traps */

    /** @EFFECT_DODGE increases chance to avoid traps */
    int myroll = dice( 3, dex_cur + get_skill_level( skill_dodge ) * 1.5 );
    int traproll;
    if( tr.can_see( pos, *this ) ) {
        traproll = dice( 3, tr.get_avoidance() );
    } else {
        traproll = dice( 6, tr.get_avoidance() );
    }

    if( has_trait( trait_LIGHTSTEP ) ) {
        myroll += dice( 2, 6 );
    }

    if( has_trait( trait_CLUMSY ) ) {
        myroll -= dice( 2, 6 );
    }

    return myroll >= traproll;
}

bool player::has_alarm_clock() const
{
    return ( has_item_with_flag( "ALARMCLOCK", true ) ||
             ( g->m.veh_at( pos() ) &&
               !empty( g->m.veh_at( pos() )->vehicle().get_avail_parts( "ALARMCLOCK" ) ) ) ||
             has_bionic( bio_watch ) );
}

bool player::has_watch() const
{
    return ( has_item_with_flag( "WATCH", true ) ||
             ( g->m.veh_at( pos() ) &&
               !empty( g->m.veh_at( pos() )->vehicle().get_avail_parts( "WATCH" ) ) ) ||
             has_bionic( bio_watch ) );
}

void player::pause()
{
    moves = 0;
    recoil = MAX_RECOIL;

    // Train swimming if underwater
    if( !in_vehicle ) {
        if( underwater ) {
            practice( skill_swimming, 1 );
            drench( 100, { {
                    bp_leg_l, bp_leg_r, bp_torso, bp_arm_l,
                    bp_arm_r, bp_head, bp_eyes, bp_mouth,
                    bp_foot_l, bp_foot_r, bp_hand_l, bp_hand_r
                }
            }, true );
        } else if( g->m.has_flag( TFLAG_DEEP_WATER, pos() ) ) {
            practice( skill_swimming, 1 );
            // Same as above, except no head/eyes/mouth
            drench( 100, { {
                    bp_leg_l, bp_leg_r, bp_torso, bp_arm_l,
                    bp_arm_r, bp_foot_l, bp_foot_r, bp_hand_l,
                    bp_hand_r
                }
            }, true );
        } else if( g->m.has_flag( "SWIMMABLE", pos() ) ) {
            drench( 40, { { bp_foot_l, bp_foot_r, bp_leg_l, bp_leg_r } }, false );
        }
    }

    // Try to put out clothing/hair fire
    if( has_effect( effect_onfire ) ) {
        time_duration total_removed = 0_turns;
        time_duration total_left = 0_turns;
        bool on_ground = has_effect( effect_downed );
        for( const body_part bp : all_body_parts ) {
            effect &eff = get_effect( effect_onfire, bp );
            if( eff.is_null() ) {
                continue;
            }

            // TODO: Tools and skills
            total_left += eff.get_duration();
            // Being on the ground will smother the fire much faster because you can roll
            const time_duration dur_removed = on_ground ? eff.get_duration() / 2 + 2_turns : 1_turns;
            eff.mod_duration( -dur_removed );
            total_removed += dur_removed;
        }

        // Don't drop on the ground when the ground is on fire
        if( total_left > 1_minutes && !is_dangerous_fields( g->m.field_at( pos() ) ) ) {
            add_effect( effect_downed, 2_turns, num_bp, false, 0, true );
            add_msg_player_or_npc( m_warning,
                                   _( "You roll on the ground, trying to smother the fire!" ),
                                   _( "<npcname> rolls on the ground!" ) );
        } else if( total_removed > 0_turns ) {
            add_msg_player_or_npc( m_warning,
                                   _( "You attempt to put out the fire on you!" ),
                                   _( "<npcname> attempts to put out the fire on them!" ) );
        }
    }

    if( is_npc() ) {
        // The stuff below doesn't apply to NPCs
        // search_surroundings should eventually do, though
        return;
    }

    VehicleList vehs = g->m.get_vehicles();
    vehicle *veh = nullptr;
    for( auto &v : vehs ) {
        veh = v.v;
        if( veh && veh->is_moving() && veh->player_in_control( *this ) ) {
            if( one_in( 8 ) ) {
                double exp_temp = 1 + veh->total_mass() / 400.0_kilogram + std::abs( veh->velocity / 3200.0 );
                int experience = static_cast<int>( exp_temp );
                if( exp_temp - experience > 0 && x_in_y( exp_temp - experience, 1.0 ) ) {
                    experience++;
                }
                practice( skill_id( "driving" ), experience );
            }
            break;
        }
    }

    search_surroundings();
}

int player::get_shout_volume() const
{
    int base = 10;
    int shout_multiplier = 2;

    // Mutations make shouting louder, they also define the default message
    if( has_trait( trait_SHOUT3 ) ) {
        shout_multiplier = 4;
        base = 20;
    } else if( has_trait( trait_SHOUT2 ) ) {
        base = 15;
        shout_multiplier = 3;
    }

    // Masks and such dampen the sound
    // Balanced around whisper for wearing bondage mask
    // and noise ~= 10 (door smashing) for wearing dust mask for character with strength = 8
    /** @EFFECT_STR increases shouting volume */
    const int penalty = encumb( bp_mouth ) * 3 / 2;
    int noise = base + str_cur * shout_multiplier - penalty;

    // Minimum noise volume possible after all reductions.
    // Volume 1 can't be heard even by player
    constexpr int minimum_noise = 2;

    if( noise <= base ) {
        noise = std::max( minimum_noise, noise );
    }

    // Screaming underwater is not good for oxygen and harder to do overall
    if( underwater ) {
        noise = std::max( minimum_noise, noise / 2 );
    }
    return noise;
}

void player::shout( std::string msg, bool order )
{
    int base = 10;

    // Mutations make shouting louder, they also define the default message
    if( has_trait( trait_SHOUT3 ) ) {
        base = 20;
        if( msg.empty() ) {
            msg = is_player() ? _( "yourself let out a piercing howl!" ) : _( "a piercing howl!" );
        }
    } else if( has_trait( trait_SHOUT2 ) ) {
        base = 15;
        if( msg.empty() ) {
            msg = is_player() ? _( "yourself scream loudly!" ) : _( "a loud scream!" );
        }
    }

    if( msg.empty() ) {
        msg = is_player() ? _( "yourself shout loudly!" ) : _( "a loud shout!" );
    }
    int noise = get_shout_volume();

    // Minimum noise volume possible after all reductions.
    // Volume 1 can't be heard even by player
    constexpr int minimum_noise = 2;

    if( noise <= base ) {
        std::string dampened_shout;
        std::transform( msg.begin(), msg.end(), std::back_inserter( dampened_shout ), tolower );
        msg = std::move( dampened_shout );
    }

    // Screaming underwater is not good for oxygen and harder to do overall
    if( underwater ) {
        if( !has_trait( trait_GILLS ) && !has_trait( trait_GILLS_CEPH ) ) {
            mod_stat( "oxygen", -noise );
        }
    }

    const int penalty = encumb( bp_mouth ) * 3 / 2;
    // TODO: indistinct noise descriptions should be handled in the sounds code
    if( noise <= minimum_noise ) {
        add_msg_if_player( m_warning,
                           _( "The sound of your voice is almost completely muffled!" ) );
        msg = is_player() ? _( "your muffled shout" ) : _( "an indistinct voice" );
    } else if( noise * 2 <= noise + penalty ) {
        // The shout's volume is 1/2 or lower of what it would be without the penalty
        add_msg_if_player( m_warning, _( "The sound of your voice is significantly muffled!" ) );
    }

    sounds::sound( pos(), noise, order ? sounds::sound_t::order : sounds::sound_t::alert, msg );
}

void player::set_movement_mode( std::string new_mode )
{
    if( new_mode == "run" ) {
        if( stamina > 0 && !has_effect( effect_winded ) ) {
            move_mode = "run";
            if( is_hauling() ) {
                stop_hauling();
            }
            add_msg( _( "You start running." ) );
        } else {
            add_msg( m_bad, _( "You're too tired to run." ) );
        }
    } else if( new_mode == "crouch" ) {
        move_mode = "crouch";
        add_msg( _( "You start crouching." ) );
    } else {
        move_mode = "walk";
        add_msg( _( "You start walking." ) );
    }
}

const std::string player::get_movement_mode() const
{
    return move_mode;
}

void player::toggle_run_mode()
{
    if( move_mode == "run" ) {
        set_movement_mode( "walk" );
    } else {
        set_movement_mode( "run" );
    }
}

void player::toggle_crouch_mode()
{
    if( move_mode == "crouch" ) {
        set_movement_mode( "walk" );
    } else {
        set_movement_mode( "crouch" );
    }
}

void player::reset_move_mode()
{
    if( move_mode != "walk" ) {
        set_movement_mode( "walk" );
    }
}

void player::cycle_move_mode()
{
    if( move_mode == "walk" ) {
        set_movement_mode( "run" );
    } else if( move_mode == "run" ) {
        set_movement_mode( "crouch" );
    } else if( move_mode == "crouch" ) {
        set_movement_mode( "walk" );
    }
}

void player::search_surroundings()
{
    if( controlling_vehicle ) {
        return;
    }
    // Search for traps in a larger area than before because this is the only
    // way we can "find" traps that aren't marked as visible.
    // Detection formula takes care of likelihood of seeing within this range.
    for( const tripoint &tp : g->m.points_in_radius( pos(), 5 ) ) {
        const trap &tr = g->m.tr_at( tp );
        if( tr.is_null() || tp == pos() ) {
            continue;
        }
        if( has_active_bionic( bio_ground_sonar ) && !knows_trap( tp ) &&
            ( tr.loadid == tr_beartrap_buried ||
              tr.loadid == tr_landmine_buried || tr.loadid == tr_sinkhole ) ) {
            const std::string direction = direction_name( direction_from( pos(), tp ) );
            add_msg_if_player( m_warning, _( "Your ground sonar detected a %1$s to the %2$s!" ),
                               tr.name(), direction );
            add_known_trap( tp, tr );
        }
        if( !sees( tp ) ) {
            continue;
        }
        if( tr.name().empty() || tr.can_see( tp, *this ) ) {
            // Already seen, or has no name -> can never be seen
            continue;
        }
        // Chance to detect traps we haven't yet seen.
        if( tr.detect_trap( tp, *this ) ) {
            if( tr.get_visibility() > 0 ) {
                // Only bug player about traps that aren't trivial to spot.
                const std::string direction = direction_name(
                                                  direction_from( pos(), tp ) );
                add_msg_if_player( _( "You've spotted a %1$s to the %2$s!" ),
                                   tr.name(), direction );
            }
            add_known_trap( tp, tr );
        }
    }
}

int player::read_speed( bool return_stat_effect ) const
{
    // Stat window shows stat effects on based on current stat
    const int intel = get_int();
    /** @EFFECT_INT increases reading speed */
    int ret = 1000 - 50 * ( intel - 8 );

    if( has_bionic( afs_bio_linguistic_coprocessor ) ) { // Aftershock
        ret *= .85;
    }

    if( has_trait( trait_FASTREADER ) ) {
        ret *= .8;
    }

    if( has_trait( trait_PROF_DICEMASTER ) ) {
        ret *= .9;
    }

    if( has_trait( trait_SLOWREADER ) ) {
        ret *= 1.3;
    }

    if( ret < 100 ) {
        ret = 100;
    }
    // return_stat_effect actually matters here
    return ( return_stat_effect ? ret : ret / 10 );
}

int player::rust_rate( bool return_stat_effect ) const
{
    if( get_option<std::string>( "SKILL_RUST" ) == "off" ) {
        return 0;
    }

    // Stat window shows stat effects on based on current stat
    int intel = get_int();
    /** @EFFECT_INT reduces skill rust */
    int ret = ( ( get_option<std::string>( "SKILL_RUST" ) == "vanilla" ||
                  get_option<std::string>( "SKILL_RUST" ) == "capped" ) ? 500 : 500 - 35 * ( intel - 8 ) );

    if( has_trait( trait_FORGETFUL ) ) {
        ret *= 1.33;
    }

    if( has_trait( trait_GOODMEMORY ) ) {
        ret *= .66;
    }

    if( ret < 0 ) {
        ret = 0;
    }

    // return_stat_effect actually matters here
    return ( return_stat_effect ? ret : ret / 10 );
}

int player::talk_skill() const
{
    /** @EFFECT_INT slightly increases talking skill */

    /** @EFFECT_PER slightly increases talking skill */

    /** @EFFECT_SPEECH increases talking skill */
    int ret = get_int() + get_per() + get_skill_level( skill_id( "speech" ) ) * 3;
    return ret;
}

int player::intimidation() const
{
    /** @EFFECT_STR increases intimidation factor */
    int ret = get_str() * 2;
    if( weapon.is_gun() ) {
        ret += 10;
    }
    if( weapon.damage_melee( DT_BASH ) >= 12 ||
        weapon.damage_melee( DT_CUT ) >= 12 ||
        weapon.damage_melee( DT_STAB ) >= 12 ) {
        ret += 5;
    }

    if( stim > 20 ) {
        ret += 2;
    }
    if( has_effect( effect_drunk ) ) {
        ret -= 4;
    }

    return ret;
}

bool player::is_dead_state() const
{
    return hp_cur[hp_head] <= 0 || hp_cur[hp_torso] <= 0;
}

void player::on_dodge( Creature *source, float difficulty )
{
    static const matec_id tec_none( "tec_none" );

    // Each avoided hit consumes an available dodge
    // When no more available we are likely to fail player::dodge_roll
    dodges_left--;

    // dodging throws of our aim unless we are either skilled at dodging or using a small weapon
    if( is_armed() && weapon.is_gun() ) {
        recoil += std::max( weapon.volume() / 250_ml - get_skill_level( skill_dodge ), 0 ) * rng( 0, 100 );
        recoil = std::min( MAX_RECOIL, recoil );
    }

    // Even if we are not to train still call practice to prevent skill rust
    difficulty = std::max( difficulty, 0.0f );
    practice( skill_dodge, difficulty * 2, difficulty );

    ma_ondodge_effects();

    // For adjacent attackers check for techniques usable upon successful dodge
    if( source && square_dist( pos(), source->pos() ) == 1 ) {
        matec_id tec = pick_technique( *source, used_weapon(), false, true, false );
        if( tec != tec_none ) {
            melee_attack( *source, false, tec );
        }
    }
}

void player::on_hit( Creature *source, body_part bp_hit,
                     float /*difficulty*/, dealt_projectile_attack const *const proj )
{
    check_dead_state();
    if( source == nullptr || proj != nullptr ) {
        return;
    }

    bool u_see = g->u.sees( *this );
    if( has_active_bionic( bionic_id( "bio_ods" ) ) && power_level > 5 ) {
        if( is_player() ) {
            add_msg( m_good, _( "Your offensive defense system shocks %s in mid-attack!" ),
                     source->disp_name() );
        } else if( u_see ) {
            add_msg( _( "%1$s's offensive defense system shocks %2$s in mid-attack!" ),
                     disp_name(),
                     source->disp_name() );
        }
        int shock = rng( 1, 4 );
        charge_power( -shock );
        damage_instance ods_shock_damage;
        ods_shock_damage.add_damage( DT_ELECTRIC, shock * 5 );
        // Should hit body part used for attack
        source->deal_damage( this, bp_torso, ods_shock_damage );
    }
    if( !wearing_something_on( bp_hit ) &&
        ( has_trait( trait_SPINES ) || has_trait( trait_QUILLS ) ) ) {
        int spine = rng( 1, has_trait( trait_QUILLS ) ? 20 : 8 );
        if( !is_player() ) {
            if( u_see ) {
                add_msg( _( "%1$s's %2$s puncture %3$s in mid-attack!" ), name,
                         ( has_trait( trait_QUILLS ) ? _( "quills" ) : _( "spines" ) ),
                         source->disp_name() );
            }
        } else {
            add_msg( m_good, _( "Your %1$s puncture %2$s in mid-attack!" ),
                     ( has_trait( trait_QUILLS ) ? _( "quills" ) : _( "spines" ) ),
                     source->disp_name() );
        }
        damage_instance spine_damage;
        spine_damage.add_damage( DT_STAB, spine );
        source->deal_damage( this, bp_torso, spine_damage );
    }
    if( ( !( wearing_something_on( bp_hit ) ) ) && ( has_trait( trait_THORNS ) ) &&
        ( !( source->has_weapon() ) ) ) {
        if( !is_player() ) {
            if( u_see ) {
                add_msg( _( "%1$s's %2$s scrape %3$s in mid-attack!" ), name,
                         _( "thorns" ), source->disp_name() );
            }
        } else {
            add_msg( m_good, _( "Your thorns scrape %s in mid-attack!" ), source->disp_name() );
        }
        int thorn = rng( 1, 4 );
        damage_instance thorn_damage;
        thorn_damage.add_damage( DT_CUT, thorn );
        // In general, critters don't have separate limbs
        // so safer to target the torso
        source->deal_damage( this, bp_torso, thorn_damage );
    }
    if( ( !( wearing_something_on( bp_hit ) ) ) && ( has_trait( trait_CF_HAIR ) ) ) {
        if( !is_player() ) {
            if( u_see ) {
                add_msg( _( "%1$s gets a load of %2$s's %3$s stuck in!" ), source->disp_name(),
                         name, ( _( "hair" ) ) );
            }
        } else {
            add_msg( m_good, _( "Your hairs detach into %s!" ), source->disp_name() );
        }
        source->add_effect( effect_stunned, 2_turns );
        if( one_in( 3 ) ) { // In the eyes!
            source->add_effect( effect_blind, 2_turns );
        }
    }
}

int player::get_lift_assist() const
{
    int result = 0;
    const std::vector<npc *> helpers = g->u.get_crafting_helpers();
    for( const npc *np : helpers ) {
        result += np->get_str();
    }
    return result;
}

int player::get_num_crafting_helpers( int max ) const
{
    std::vector<npc *> helpers = g->u.get_crafting_helpers();
    return std::min( max, static_cast<int>( helpers.size() ) );
}

void player::on_hurt( Creature *source, bool disturb /*= true*/ )
{
    if( has_trait( trait_ADRENALINE ) && !has_effect( effect_adrenaline ) &&
        ( hp_cur[hp_head] < 25 || hp_cur[hp_torso] < 15 ) ) {
        add_effect( effect_adrenaline, 20_minutes );
    }

    if( disturb ) {
        if( has_effect( effect_sleep ) && !has_effect( effect_narcosis ) ) {
            wake_up();
        }
        if( !is_npc() ) {
            if( source != nullptr ) {
                g->cancel_activity_or_ignore_query( distraction_type::attacked,
                                                    string_format( _( "You were attacked by %s!" ),
                                                            source->disp_name() ) );
            } else {
                g->cancel_activity_or_ignore_query( distraction_type::attacked, _( "You were hurt!" ) );
            }
        }
    }

    if( is_dead_state() ) {
        set_killer( source );
    }
}

bool player::immune_to( body_part bp, damage_unit dam ) const
{
    if( has_trait( trait_DEBUG_NODMG ) || is_immune_damage( dam.type ) ) {
        return true;
    }

    passive_absorb_hit( bp, dam );

    for( const item &cloth : worn ) {
        if( cloth.get_coverage() == 100 && cloth.covers( bp ) ) {
            cloth.mitigate_damage( dam );
        }
    }

    return dam.amount <= 0;
}

dealt_damage_instance player::deal_damage( Creature *source, body_part bp,
        const damage_instance &d )
{
    if( has_trait( trait_DEBUG_NODMG ) ) {
        return dealt_damage_instance();
    }

    //damage applied here
    dealt_damage_instance dealt_dams = Creature::deal_damage( source, bp, d );
    //block reduction should be by applied this point
    int dam = dealt_dams.total_damage();

    // TODO: Pre or post blit hit tile onto "this"'s location here
    if( dam > 0 && g->u.sees( pos() ) ) {
        g->draw_hit_player( *this, dam );

        if( is_player() && source ) {
            //monster hits player melee
            SCT.add( posx(), posy(),
                     direction_from( 0, 0, posx() - source->posx(), posy() - source->posy() ),
                     get_hp_bar( dam, get_hp_max( player::bp_to_hp( bp ) ) ).first, m_bad,
                     body_part_name( bp ), m_neutral );
        }
    }

    // handle snake artifacts
    if( has_artifact_with( AEP_SNAKES ) && dam >= 6 ) {
        int snakes = dam / 6;
        std::vector<tripoint> valid;
        for( const tripoint &dest : g->m.points_in_radius( pos(), 1 ) ) {
            if( g->is_empty( dest ) ) {
                valid.push_back( dest );
            }
        }
        if( snakes > static_cast<int>( valid.size() ) ) {
            snakes = static_cast<int>( valid.size() );
        }
        if( snakes == 1 ) {
            add_msg( m_warning, _( "A snake sprouts from your body!" ) );
        } else if( snakes >= 2 ) {
            add_msg( m_warning, _( "Some snakes sprout from your body!" ) );
        }
        for( int i = 0; i < snakes && !valid.empty(); i++ ) {
            const tripoint target = random_entry_removed( valid );
            if( monster *const snake = g->summon_mon( mon_shadow_snake, target ) ) {
                snake->friendly = -1;
            }
        }
    }

    // And slimespawners too
    if( ( has_trait( trait_SLIMESPAWNER ) ) && ( dam >= 10 ) && one_in( 20 - dam ) ) {
        std::vector<tripoint> valid;
        for( const tripoint &dest : g->m.points_in_radius( pos(), 1 ) ) {
            if( g->is_empty( dest ) ) {
                valid.push_back( dest );
            }
        }
        add_msg( m_warning, _( "Slime is torn from you, and moves on its own!" ) );
        int numslime = 1;
        for( int i = 0; i < numslime && !valid.empty(); i++ ) {
            const tripoint target = random_entry_removed( valid );
            if( monster *const slime = g->summon_mon( mon_player_blob, target ) ) {
                slime->friendly = -1;
            }
        }
    }

    //Acid blood effects.
    bool u_see = g->u.sees( *this );
    int cut_dam = dealt_dams.type_damage( DT_CUT );
    if( source && has_trait( trait_ACIDBLOOD ) && !one_in( 3 ) &&
        ( dam >= 4 || cut_dam > 0 ) && ( rl_dist( g->u.pos(), source->pos() ) <= 1 ) ) {
        if( is_player() ) {
            add_msg( m_good, _( "Your acidic blood splashes %s in mid-attack!" ),
                     source->disp_name() );
        } else if( u_see ) {
            add_msg( _( "%1$s's acidic blood splashes on %2$s in mid-attack!" ),
                     disp_name(), source->disp_name() );
        }
        damage_instance acidblood_damage;
        acidblood_damage.add_damage( DT_ACID, rng( 4, 16 ) );
        if( !one_in( 4 ) ) {
            source->deal_damage( this, bp_arm_l, acidblood_damage );
            source->deal_damage( this, bp_arm_r, acidblood_damage );
        } else {
            source->deal_damage( this, bp_torso, acidblood_damage );
            source->deal_damage( this, bp_head, acidblood_damage );
        }
    }

    int recoil_mul = 100;
    switch( bp ) {
        case bp_eyes:
            if( dam > 5 || cut_dam > 0 ) {
                const time_duration minblind = std::max( 1_turns, 1_turns * ( dam + cut_dam ) / 10 );
                const time_duration maxblind = std::min( 5_turns, 1_turns * ( dam + cut_dam ) / 4 );
                add_effect( effect_blind, rng( minblind, maxblind ) );
            }
            break;
        case bp_torso:
            break;
        case bp_hand_l: // Fall through to arms
        case bp_arm_l:
            // Hit to arms/hands are really bad to our aim
            recoil_mul = 200;
            break;
        case bp_hand_r: // Fall through to arms
        case bp_arm_r:
            recoil_mul = 200;
            break;
        case bp_foot_l: // Fall through to legs
        case bp_leg_l:
            break;
        case bp_foot_r: // Fall through to legs
        case bp_leg_r:
            break;
        case bp_mouth: // Fall through to head damage
        case bp_head:
            // TODO: Some daze maybe? Move drain?
            break;
        default:
            debugmsg( "Wacky body part hit!" );
    }

    // TODO: Scale with damage in a way that makes sense for power armors, plate armor and naked skin.
    recoil += recoil_mul * weapon.volume() / 250_ml;
    recoil = std::min( MAX_RECOIL, recoil );
    //looks like this should be based off of dealt damages, not d as d has no damage reduction applied.
    // Skip all this if the damage isn't from a creature. e.g. an explosion.
    if( source != nullptr ) {
        if( source->has_flag( MF_GRABS ) && !source->is_hallucination() ) {
            /** @EFFECT_DEX increases chance to avoid being grabbed, if DEX>STR */

            /** @EFFECT_STR increases chance to avoid being grabbed, if STR>DEX */
            if( has_grab_break_tec() && get_grab_resist() > 0 &&
                ( get_dex() > get_str() ? rng( 0, get_dex() ) : rng( 0, get_str() ) ) >
                rng( 0, 10 ) ) {
                if( has_effect( effect_grabbed ) ) {
                    add_msg_if_player( m_warning, _( "You are being grabbed by %s, but you bat it away!" ),
                                       source->disp_name() );
                } else {
                    add_msg_player_or_npc( m_info, _( "You are being grabbed by %s, but you break its grab!" ),
                                           _( "<npcname> are being grabbed by %s, but they break its grab!" ),
                                           source->disp_name() );
                }
            } else {
                int prev_effect = get_effect_int( effect_grabbed );
                add_effect( effect_grabbed, 2_turns, bp_torso, false, prev_effect + 2 );
                add_msg_player_or_npc( m_bad, _( "You are grabbed by %s!" ), _( "<npcname> is grabbed by %s!" ),
                                       source->disp_name() );
            }
        }
    }

    if( get_option<bool>( "FILTHY_WOUNDS" ) ) {
        int sum_cover = 0;
        for( const item &i : worn ) {
            if( i.covers( bp ) && i.is_filthy() ) {
                sum_cover += i.get_coverage();
            }
        }

        // Chance of infection is damage (with cut and stab x4) * sum of coverage on affected body part, in percent.
        // i.e. if the body part has a sum of 100 coverage from filthy clothing,
        // each point of damage has a 1% change of causing infection.
        if( sum_cover > 0 ) {
            const int cut_type_dam = dealt_dams.type_damage( DT_CUT ) + dealt_dams.type_damage( DT_STAB );
            const int combined_dam = dealt_dams.type_damage( DT_BASH ) + ( cut_type_dam * 4 );
            const int infection_chance = ( combined_dam * sum_cover ) / 100;
            if( x_in_y( infection_chance, 100 ) ) {
                if( has_effect( effect_bite, bp ) ) {
                    add_effect( effect_bite, 40_minutes, bp, true );
                } else if( has_effect( effect_infected, bp ) ) {
                    add_effect( effect_infected, 25_minutes, bp, true );
                } else {
                    add_effect( effect_bite, 1_turns, bp, true );
                }
                add_msg_if_player( _( "Filth from your clothing has implanted deep in the wound." ) );
            }
        }
    }

    on_hurt( source );
    return dealt_dams;
}

void player::mod_pain( int npain )
{
    if( npain > 0 ) {
        if( has_trait( trait_NOPAIN ) ) {
            return;
        }
        // always increase pain gained by one from these bad mutations
        if( has_trait( trait_MOREPAIN ) ) {
            npain += std::max( 1, roll_remainder( npain * 0.25 ) );
        } else if( has_trait( trait_MOREPAIN2 ) ) {
            npain += std::max( 1, roll_remainder( npain * 0.5 ) );
        } else if( has_trait( trait_MOREPAIN3 ) ) {
            npain += std::max( 1, roll_remainder( npain * 1.0 ) );
        }

        if( npain > 1 ) {
            // if it's 1 it'll just become 0, which is bad
            if( has_trait( trait_PAINRESIST_TROGLO ) ) {
                npain = roll_remainder( npain * 0.5 );
            } else if( has_trait( trait_PAINRESIST ) ) {
                npain = roll_remainder( npain * 0.67 );
            }
        }
    }
    Creature::mod_pain( npain );
}

void player::set_pain( int npain )
{
    const int prev_pain = get_perceived_pain();
    Creature::set_pain( npain );
    const int cur_pain = get_perceived_pain();

    if( cur_pain != prev_pain ) {
        react_to_felt_pain( cur_pain - prev_pain );
        on_stat_change( "perceived_pain", cur_pain );
    }
}

int player::get_perceived_pain() const
{
    if( get_effect_int( effect_adrenaline ) > 1 ) {
        return 0;
    }

    return std::max( get_pain() - get_painkiller(), 0 );
}

void player::mod_painkiller( int npkill )
{
    set_painkiller( pkill + npkill );
}

void player::set_painkiller( int npkill )
{
    npkill = std::max( npkill, 0 );
    if( pkill != npkill ) {
        const int prev_pain = get_perceived_pain();
        pkill = npkill;
        on_stat_change( "pkill", pkill );
        const int cur_pain = get_perceived_pain();

        if( cur_pain != prev_pain ) {
            react_to_felt_pain( cur_pain - prev_pain );
            on_stat_change( "perceived_pain", cur_pain );
        }
    }
}

int player::get_painkiller() const
{
    return pkill;
}

void player::react_to_felt_pain( int intensity )
{
    if( intensity <= 0 ) {
        return;
    }
    if( is_player() && intensity >= 2 ) {
        g->cancel_activity_or_ignore_query( distraction_type::pain,  _( "Ouch, something hurts!" ) );
    }
    // Only a large pain burst will actually wake people while sleeping.
    if( has_effect( effect_sleep ) && !has_effect( effect_narcosis ) ) {
        int pain_thresh = rng( 3, 5 );

        if( has_trait( trait_HEAVYSLEEPER ) ) {
            pain_thresh += 2;
        } else if( has_trait( trait_HEAVYSLEEPER2 ) ) {
            pain_thresh += 5;
        }

        if( intensity >= pain_thresh ) {
            wake_up();
        }
    }
}

int player::reduce_healing_effect( const efftype_id &eff_id, int remove_med, body_part hurt )
{
    effect &e = get_effect( eff_id, hurt );
    int intensity = e.get_intensity();
    if( remove_med < intensity ) {
        if( eff_id == effect_bandaged ) {
            add_msg_if_player( m_bad, _( "Bandages on your %s were damaged!" ), body_part_name( hurt ) );
        } else  if( eff_id == effect_disinfected ) {
            add_msg_if_player( m_bad, _( "You got some filth on your disinfected %s!" ),
                               body_part_name( hurt ) );
        }
    } else {
        if( eff_id == effect_bandaged ) {
            add_msg_if_player( m_bad, _( "Bandages on your %s were destroyed!" ), body_part_name( hurt ) );
        } else  if( eff_id == effect_disinfected ) {
            add_msg_if_player( m_bad, _( "Your %s is no longer disinfected!" ), body_part_name( hurt ) );
        }
    }
    e.mod_duration( -6_hours * remove_med );
    return intensity;
}

/*
    Where damage to player is actually applied to hit body parts
    Might be where to put bleed stuff rather than in player::deal_damage()
 */
void player::apply_damage( Creature *source, body_part hurt, int dam, const bool bypass_med )
{
    if( is_dead_state() || has_trait( trait_DEBUG_NODMG ) ) {
        // don't do any more damage if we're already dead
        // Or if we're debugging and don't want to die
        return;
    }

    hp_part hurtpart = bp_to_hp( hurt );
    if( hurtpart == num_hp_parts ) {
        debugmsg( "Wacky body part hurt!" );
        hurtpart = hp_torso;
    }

    mod_pain( dam / 2 );

    hp_cur[hurtpart] -= dam;
    if( hp_cur[hurtpart] < 0 ) {
        lifetime_stats.damage_taken += hp_cur[hurtpart];
        hp_cur[hurtpart] = 0;
    }

    if( hp_cur[hurtpart] <= 0 && ( source == nullptr || !source->is_hallucination() ) ) {
        if( has_effect( effect_mending, hurt ) ) {
            effect &e = get_effect( effect_mending, hurt );
            float remove_mend = dam / 20.0f;
            e.mod_duration( -e.get_max_duration() * remove_mend );
        }
    }

    lifetime_stats.damage_taken += dam;
    if( dam > get_painkiller() ) {
        on_hurt( source );
    }

    if( !bypass_med ) {
        // remove healing effects if damaged
        int remove_med = roll_remainder( dam / 5.0f );
        if( remove_med > 0 && has_effect( effect_bandaged, hurt ) ) {
            remove_med -= reduce_healing_effect( effect_bandaged, remove_med, hurt );
        }
        if( remove_med > 0 && has_effect( effect_disinfected, hurt ) ) {
            remove_med -= reduce_healing_effect( effect_disinfected, remove_med, hurt );
        }
    }
}

void player::heal( body_part healed, int dam )
{
    hp_part healpart;
    switch( healed ) {
        case bp_eyes: // Fall through to head damage
        case bp_mouth: // Fall through to head damage
        case bp_head:
            healpart = hp_head;
            break;
        case bp_torso:
            healpart = hp_torso;
            break;
        case bp_hand_l:
            // Shouldn't happen, but fall through to arms
            debugmsg( "Heal against hands!" );
        /* fallthrough */
        case bp_arm_l:
            healpart = hp_arm_l;
            break;
        case bp_hand_r:
            // Shouldn't happen, but fall through to arms
            debugmsg( "Heal against hands!" );
        /* fallthrough */
        case bp_arm_r:
            healpart = hp_arm_r;
            break;
        case bp_foot_l:
            // Shouldn't happen, but fall through to legs
            debugmsg( "Heal against feet!" );
        /* fallthrough */
        case bp_leg_l:
            healpart = hp_leg_l;
            break;
        case bp_foot_r:
            // Shouldn't happen, but fall through to legs
            debugmsg( "Heal against feet!" );
        /* fallthrough */
        case bp_leg_r:
            healpart = hp_leg_r;
            break;
        default:
            debugmsg( "Wacky body part healed!" );
            healpart = hp_torso;
    }
    heal( healpart, dam );
}

void player::heal( hp_part healed, int dam )
{
    if( hp_cur[healed] > 0 ) {
        hp_cur[healed] += dam;
        if( hp_cur[healed] > hp_max[healed] ) {
            lifetime_stats.damage_healed -= hp_cur[healed] - hp_max[healed];
            hp_cur[healed] = hp_max[healed];
        }
        lifetime_stats.damage_healed += dam;
    }
}

void player::healall( int dam )
{
    for( int healed_part = 0; healed_part < num_hp_parts; healed_part++ ) {
        heal( static_cast<hp_part>( healed_part ), dam );
    }
}

void player::hurtall( int dam, Creature *source, bool disturb /*= true*/ )
{
    if( is_dead_state() || has_trait( trait_DEBUG_NODMG ) || dam <= 0 ) {
        return;
    }

    for( int i = 0; i < num_hp_parts; i++ ) {
        const hp_part bp = static_cast<hp_part>( i );
        // Don't use apply_damage here or it will annoy the player with 6 queries
        hp_cur[bp] -= dam;
        lifetime_stats.damage_taken += dam;
        if( hp_cur[bp] < 0 ) {
            lifetime_stats.damage_taken += hp_cur[bp];
            hp_cur[bp] = 0;
        }
    }

    // Low pain: damage is spread all over the body, so not as painful as 6 hits in one part
    mod_pain( dam );
    on_hurt( source, disturb );
}

int player::hitall( int dam, int vary, Creature *source )
{
    int damage_taken = 0;
    for( int i = 0; i < num_hp_parts; i++ ) {
        const body_part bp = hp_to_bp( static_cast<hp_part>( i ) );
        int ddam = vary ? dam * rng( 100 - vary, 100 ) / 100 : dam;
        int cut = 0;
        auto damage = damage_instance::physical( ddam, cut, 0 );
        damage_taken += deal_damage( source, bp, damage ).total_damage();
    }
    return damage_taken;
}

float player::fall_damage_mod() const
{
    float ret = 1.0f;

    // Ability to land properly is 2x as important as dexterity itself
    /** @EFFECT_DEX decreases damage from falling */

    /** @EFFECT_DODGE decreases damage from falling */
    float dex_dodge = dex_cur / 2 + get_skill_level( skill_dodge );
    // Penalize for wearing heavy stuff
    dex_dodge -= ( ( ( encumb( bp_leg_l ) + encumb( bp_leg_r ) ) / 2 ) + ( encumb(
                       bp_torso ) / 1 ) ) / 10;
    // But prevent it from increasing damage
    dex_dodge = std::max( 0.0f, dex_dodge );
    // 100% damage at 0, 75% at 10, 50% at 20 and so on
    ret *= ( 100.0f - ( dex_dodge * 4.0f ) ) / 100.0f;

    if( has_trait( trait_PARKOUR ) ) {
        ret *= 2.0f / 3.0f;
    }

    // TODO: Bonus for Judo, mutations. Penalty for heavy weight (including mutations)
    return std::max( 0.0f, ret );
}

// force is maximum damage to hp before scaling
int player::impact( const int force, const tripoint &p )
{
    // Falls over ~30m are fatal more often than not
    // But that would be quite a lot considering 21 z-levels in game
    // so let's assume 1 z-level is comparable to 30 force

    if( force <= 0 ) {
        return force;
    }

    // Damage modifier (post armor)
    float mod = 1.0f;
    int effective_force = force;
    int cut = 0;
    // Percentage armor penetration - armor won't help much here
    // TODO: Make cushioned items like bike helmets help more
    float armor_eff = 1.0f;
    // Shock Absorber CBM heavily reduces damage
    const bool shock_absorbers = has_active_bionic( bionic_id( "bio_shock_absorber" ) );

    // Being slammed against things rather than landing means we can't
    // control the impact as well
    const bool slam = p != pos();
    std::string target_name = "a swarm of bugs";
    Creature *critter = g->critter_at( p );
    if( critter != this && critter != nullptr ) {
        target_name = critter->disp_name();
        // Slamming into creatures and NPCs
        // TODO: Handle spikes/horns and hard materials
        armor_eff = 0.5f; // 2x as much as with the ground
        // TODO: Modify based on something?
        mod = 1.0f;
        effective_force = force;
    } else if( const optional_vpart_position vp = g->m.veh_at( p ) ) {
        // Slamming into vehicles
        // TODO: Integrate it with vehicle collision function somehow
        target_name = vp->vehicle().disp_name();
        if( vp.part_with_feature( "SHARP", true ) ) {
            // Now we're actually getting impaled
            cut = force; // Lots of fun
        }

        mod = slam ? 1.0f : fall_damage_mod();
        armor_eff = 0.25f; // Not much
        if( !slam && vp->part_with_feature( "ROOF", true ) ) {
            // Roof offers better landing than frame or pavement
            effective_force /= 2; // TODO: Make this not happen with heavy duty/plated roof
        }
    } else {
        // Slamming into terrain/furniture
        target_name = g->m.disp_name( p );
        int hard_ground = g->m.has_flag( TFLAG_DIGGABLE, p ) ? 0 : 3;
        armor_eff = 0.25f; // Not much
        // Get cut by stuff
        // This isn't impalement on metal wreckage, more like flying through a closed window
        cut = g->m.has_flag( TFLAG_SHARP, p ) ? 5 : 0;
        effective_force = force + hard_ground;
        mod = slam ? 1.0f : fall_damage_mod();
        if( g->m.has_furn( p ) ) {
            // TODO: Make furniture matter
        } else if( g->m.has_flag( TFLAG_SWIMMABLE, p ) ) {
            // TODO: Some formula of swimming
            effective_force /= 4;
        }
    }

    // Rescale for huge force
    // At >30 force, proper landing is impossible and armor helps way less
    if( effective_force > 30 ) {
        // Armor simply helps way less
        armor_eff *= 30.0f / effective_force;
        if( mod < 1.0f ) {
            // Everything past 30 damage gets a worse modifier
            const float scaled_mod = std::pow( mod, 30.0f / effective_force );
            const float scaled_damage = ( 30.0f * mod ) + scaled_mod * ( effective_force - 30.0f );
            mod = scaled_damage / effective_force;
        }
    }

    if( !slam && mod < 1.0f && mod * force < 5 ) {
        // Perfect landing, no damage (regardless of armor)
        add_msg_if_player( m_warning, _( "You land on %s." ), target_name );
        return 0;
    }

    // Shock absorbers kick in only when they need to, so if our other protections fail, fall back on them
    if( shock_absorbers ) {
        effective_force -= 15; // Provide a flat reduction to force
        if( mod > 0.25f ) {
            mod = 0.25f; // And provide a 75% reduction against that force if we don't have it already
        }
        if( effective_force < 0 ) {
            effective_force = 0;
        }
    }

    int total_dealt = 0;
    if( mod * effective_force >= 5 ) {
        for( int i = 0; i < num_hp_parts; i++ ) {
            const body_part bp = hp_to_bp( static_cast<hp_part>( i ) );
            const int bash = effective_force * rng( 60, 100 ) / 100;
            damage_instance di;
            di.add_damage( DT_BASH, bash, 0, armor_eff, mod );
            // No good way to land on sharp stuff, so here modifier == 1.0f
            di.add_damage( DT_CUT, cut, 0, armor_eff, 1.0f );
            total_dealt += deal_damage( nullptr, bp, di ).total_damage();
        }
    }

    if( total_dealt > 0 && is_player() ) {
        // "You slam against the dirt" is fine
        add_msg( m_bad, _( "You are slammed against %s for %d damage." ),
                 target_name, total_dealt );
    } else if( is_player() && shock_absorbers ) {
        add_msg( m_bad, _( "You are slammed against %s!" ),
                 target_name, total_dealt );
        add_msg( m_good, _( "...but your shock absorbers negate the damage!" ) );
    } else if( slam ) {
        // Only print this line if it is a slam and not a landing
        // Non-players should only get this one: player doesn't know how much damage was dealt
        // and landing messages for each slammed creature would be too much
        add_msg_player_or_npc( m_bad,
                               _( "You are slammed against %s." ),
                               _( "<npcname> is slammed against %s." ),
                               target_name );
    } else {
        // No landing message for NPCs
        add_msg_if_player( m_warning, _( "You land on %s." ), target_name );
    }

    if( x_in_y( mod, 1.0f ) ) {
        add_effect( effect_downed, rng( 1_turns, 1_turns + mod * 3_turns ) );
    }

    return total_dealt;
}

void player::knock_back_from( const tripoint &p )
{
    if( p == pos() ) {
        return;
    }

    tripoint to = pos();
    const tripoint dp = pos() - p;
    to.x += sgn( dp.x );
    to.y += sgn( dp.y );

    // First, see if we hit a monster
    if( monster *const critter = g->critter_at<monster>( to ) ) {
        deal_damage( critter, bp_torso, damage_instance( DT_BASH, critter->type->size ) );
        add_effect( effect_stunned, 1_turns );
        /** @EFFECT_STR_MAX allows knocked back player to knock back, damage, stun some monsters */
        if( ( str_max - 6 ) / 4 > critter->type->size ) {
            critter->knock_back_from( pos() ); // Chain reaction!
            critter->apply_damage( this, bp_torso, ( str_max - 6 ) / 4 );
            critter->add_effect( effect_stunned, 1_turns );
        } else if( ( str_max - 6 ) / 4 == critter->type->size ) {
            critter->apply_damage( this, bp_torso, ( str_max - 6 ) / 4 );
            critter->add_effect( effect_stunned, 1_turns );
        }
        critter->check_dead_state();

        add_msg_player_or_npc( _( "You bounce off a %s!" ), _( "<npcname> bounces off a %s!" ),
                               critter->name() );
        return;
    }

    if( npc *const np = g->critter_at<npc>( to ) ) {
        deal_damage( np, bp_torso, damage_instance( DT_BASH, np->get_size() ) );
        add_effect( effect_stunned, 1_turns );
        np->deal_damage( this, bp_torso, damage_instance( DT_BASH, 3 ) );
        add_msg_player_or_npc( _( "You bounce off %s!" ), _( "<npcname> bounces off %s!" ),
                               np->name );
        np->check_dead_state();
        return;
    }

    // If we're still in the function at this point, we're actually moving a tile!
    if( g->m.has_flag( "LIQUID", to ) && g->m.has_flag( TFLAG_DEEP_WATER, to ) ) {
        if( !is_npc() ) {
            g->plswim( to );
        }
        // TODO: NPCs can't swim!
    } else if( g->m.impassable( to ) ) { // Wait, it's a wall

        // It's some kind of wall.
        apply_damage( nullptr, bp_torso,
                      3 ); // TODO: who knocked us back? Maybe that creature should be the source of the damage?
        add_effect( effect_stunned, 2_turns );
        add_msg_player_or_npc( _( "You bounce off a %s!" ), _( "<npcname> bounces off a %s!" ),
                               g->m.obstacle_name( to ) );

    } else { // It's no wall
        setpos( to );
    }
}

int player::hp_percentage() const
{
    int total_cur = 0;
    int total_max = 0;
    // Head and torso HP are weighted 3x and 2x, respectively
    total_cur = hp_cur[hp_head] * 3 + hp_cur[hp_torso] * 2;
    total_max = hp_max[hp_head] * 3 + hp_max[hp_torso] * 2;
    for( int i = hp_arm_l; i < num_hp_parts; i++ ) {
        total_cur += hp_cur[i];
        total_max += hp_max[i];
    }

    return ( 100 * total_cur ) / total_max;
}

// Returns the number of multiples of tick_length we would "pass" on our way `from` to `to`
// For example, if `tick_length` is 1 hour, then going from 0:59 to 1:01 should return 1
inline int ticks_between( const time_point &from, const time_point &to,
                          const time_duration &tick_length )
{
    return ( to_turn<int>( to ) / to_turns<int>( tick_length ) ) - ( to_turn<int>
            ( from ) / to_turns<int>( tick_length ) );
}

void player::update_body()
{
    update_body( calendar::turn - 1_turns, calendar::turn );
}

void player::update_body( const time_point &from, const time_point &to )
{
    update_stamina( to_turns<int>( to - from ) );
    update_stomach( from, to );
    const int five_mins = ticks_between( from, to, 5_minutes );
    if( five_mins > 0 ) {
        check_needs_extremes();
        update_needs( five_mins );
        regen( five_mins );
        // Note: mend ticks once per 5 minutes, but wants rate in TURNS, not 5 minute intervals
        mend( five_mins * MINUTES( 5 ) );
    }

    const int thirty_mins = ticks_between( from, to, 30_minutes );
    if( thirty_mins > 0 ) {
        // Radiation kills health even at low doses
        update_health( has_trait( trait_RADIOGENIC ) ? 0 : -radiation );
        get_sick();
    }

    for( const auto &v : vitamin::all() ) {
        const time_duration rate = vitamin_rate( v.first );
        if( rate > 0_turns ) {
            int qty = ticks_between( from, to, rate );
            if( qty > 0 ) {
                vitamin_mod( v.first, 0 - qty );
            }

        } else if( rate < 0_turns ) {
            // mutations can result in vitamins being generated (but never accumulated)
            int qty = ticks_between( from, to, -rate );
            if( qty > 0 ) {
                vitamin_mod( v.first, qty );
            }
        }
    }
}

void player::update_stomach( const time_point &from, const time_point &to )
{
    const needs_rates rates = calc_needs_rates();
    // No food/thirst/fatigue clock at all
    const bool debug_ls = has_trait( trait_DEBUG_LS );
    // No food/thirst, capped fatigue clock (only up to tired)
    const bool npc_no_food = is_npc() && get_option<bool>( "NO_NPC_FOOD" );
    const bool foodless = debug_ls || npc_no_food;
    const bool mouse = has_trait( trait_NO_THIRST );
    const bool mycus = has_trait( trait_M_DEPENDENT );
    // @TODO: move to kcal altogether
    const float kcal_per_nutr = 2400.0f / ( 12 * 24 );
    const int five_mins = ticks_between( from, to, 5_minutes );

    if( five_mins > 0 ) {
        stomach.absorb_water( *this, 250_ml * five_mins );
        guts.absorb_water( *this, 250_ml * five_mins );
    }
    if( ticks_between( from, to, 30_minutes ) > 0 ) {
        // the stomach does not currently have rates of absorption, but this is where it goes
        stomach.calculate_absorbed( stomach.get_absorb_rates( true, rates ) );
        guts.calculate_absorbed( guts.get_absorb_rates( false, rates ) );
        stomach.store_absorbed( *this );
        guts.store_absorbed( *this );
        guts.bowel_movement( guts.get_pass_rates( false ) );
        stomach.bowel_movement( stomach.get_pass_rates( true ), guts );
    }
    if( stomach.time_since_ate() > 10_minutes ) {
        if( stomach.contains() >= stomach.capacity() && get_hunger() > -61 ) {
            // you're engorged! your stomach is full to bursting!
            set_hunger( -61 );
        } else if( stomach.contains() >= stomach.capacity() / 2 && get_hunger() > -21 ) {
            // sated
            set_hunger( -21 );
        } else if( stomach.contains() >= stomach.capacity() / 8 && get_hunger() > -1 ) {
            // that's really all the food you need to feel full
            set_hunger( -1 );
        } else if( stomach.contains() == 0_ml ) {
            if( guts.get_calories() == 0 && guts.get_calories_absorbed() == 0 &&
                get_stored_kcal() < get_healthy_kcal() && get_hunger() < 300 ) {
                // there's no food except what you have stored in fat
                set_hunger( 300 );
            } else if( get_hunger() < 100 && ( ( guts.get_calories() == 0 &&
                                                 guts.get_calories_absorbed() == 0 &&
                                                 get_stored_kcal() >= get_healthy_kcal() ) || get_stored_kcal() < get_healthy_kcal() ) ) {
                set_hunger( 100 );
            } else if( get_hunger() < 0 ) {
                set_hunger( 0 );
            }
        }
        if( !foodless && rates.hunger > 0.0f ) {
            mod_hunger( roll_remainder( rates.hunger * five_mins ) );
            // instead of hunger keeping track of how you're living, burn calories instead
            mod_stored_kcal( roll_remainder( rates.hunger * five_mins * -kcal_per_nutr ) );
        }
    } else
        // you fill up when you eat fast, but less so than if you eat slow
        // if you just ate but your stomach is still empty it will still
        // delay your filling up (drugs?)
    {
        if( stomach.contains() >= stomach.capacity() && get_hunger() > -61 ) {
            // you're engorged! your stomach is full to bursting!
            set_hunger( -61 );
        } else if( stomach.contains() >= stomach.capacity() * 3 / 4 && get_hunger() > -21 ) {
            // sated
            set_hunger( -21 );
        } else if( stomach.contains() >= stomach.capacity() / 2 && get_hunger() > -1 ) {
            // that's really all the food you need to feel full
            set_hunger( -1 );
        } else if( stomach.contains() > 0_ml && get_kcal_percent() > 0.95 ) {
            // usually eating something cools your hunger
            set_hunger( 0 );
        }
    }

    if( !foodless && rates.thirst > 0.0f ) {
        mod_thirst( roll_remainder( rates.thirst * five_mins ) );
    }
    // Mycus and Metabolic Rehydration makes thirst unnecessary
    // since water is not limited by intake but by absorption, we can just set thirst to zero
    if( mycus || mouse ) {
        set_thirst( 0 );
    }
}

void player::update_vitamins( const vitamin_id &vit )
{
    if( is_npc() ) {
        return; // NPCs cannot develop vitamin diseases
    }

    efftype_id def = vit.obj().deficiency();
    efftype_id exc = vit.obj().excess();

    int lvl = vit.obj().severity( vitamin_get( vit ) );
    if( lvl <= 0 ) {
        remove_effect( def );
    }
    if( lvl >= 0 ) {
        remove_effect( exc );
    }
    if( lvl > 0 ) {
        if( has_effect( def, num_bp ) ) {
            get_effect( def, num_bp ).set_intensity( lvl, true );
        } else {
            add_effect( def, 1_turns, num_bp, true, lvl );
        }
    }
    if( lvl < 0 ) {
        if( has_effect( exc, num_bp ) ) {
            get_effect( exc, num_bp ).set_intensity( lvl, true );
        } else {
            add_effect( exc, 1_turns, num_bp, true, lvl );
        }
    }
}

void player::get_sick()
{
    // NPCs are too dumb to handle infections now
    if( is_npc() || has_trait( trait_DISIMMUNE ) ) {
        // In a shocking twist, disease immunity prevents diseases.
        return;
    }

    if( has_effect( effect_flu ) || has_effect( effect_common_cold ) ) {
        // While it's certainly possible to get sick when you already are,
        // it wouldn't be very fun.
        return;
    }

    // Normal people get sick about 2-4 times/year.
    int base_diseases_per_year = 3;
    if( has_trait( trait_DISRESISTANT ) ) {
        // Disease resistant people only get sick once a year.
        base_diseases_per_year = 1;
    }

    // This check runs once every 30 minutes, so double to get hours, *24 to get days.
    const int checks_per_year = 2 * 24 * 365;

    // Health is in the range [-200,200].
    // Diseases are half as common for every 50 health you gain.
    float health_factor = std::pow( 2.0f, get_healthy() / 50.0f );

    int disease_rarity = static_cast<int>( checks_per_year * health_factor / base_diseases_per_year );
    add_msg( m_debug, "disease_rarity = %d", disease_rarity );
    if( one_in( disease_rarity ) ) {
        if( one_in( 6 ) ) {
            // The flu typically lasts 3-10 days.
            add_env_effect( effect_flu, bp_mouth, 3, rng( 3_days, 10_days ) );
        } else {
            // A cold typically lasts 1-14 days.
            add_env_effect( effect_common_cold, bp_mouth, 3, rng( 1_days, 14_days ) );
        }
    }
}

void player::check_needs_extremes()
{
    // Check if we've overdosed... in any deadly way.
    if( stim > 250 ) {
        add_msg_if_player( m_bad, _( "You have a sudden heart attack!" ) );
        add_memorial_log( pgettext( "memorial_male", "Died of a drug overdose." ),
                          pgettext( "memorial_female", "Died of a drug overdose." ) );
        hp_cur[hp_torso] = 0;
    } else if( stim < -200 || get_painkiller() > 240 ) {
        add_msg_if_player( m_bad, _( "Your breathing stops completely." ) );
        add_memorial_log( pgettext( "memorial_male", "Died of a drug overdose." ),
                          pgettext( "memorial_female", "Died of a drug overdose." ) );
        hp_cur[hp_torso] = 0;
    } else if( has_effect( effect_jetinjector ) && get_effect_dur( effect_jetinjector ) > 40_minutes ) {
        if( !( has_trait( trait_NOPAIN ) ) ) {
            add_msg_if_player( m_bad, _( "Your heart spasms painfully and stops." ) );
        } else {
            add_msg_if_player( _( "Your heart spasms and stops." ) );
        }
        add_memorial_log( pgettext( "memorial_male", "Died of a healing stimulant overdose." ),
                          pgettext( "memorial_female", "Died of a healing stimulant overdose." ) );
        hp_cur[hp_torso] = 0;
    } else if( get_effect_dur( effect_adrenaline ) > 50_minutes ) {
        add_msg_if_player( m_bad, _( "Your heart spasms and stops." ) );
        add_memorial_log( pgettext( "memorial_male", "Died of adrenaline overdose." ),
                          pgettext( "memorial_female", "Died of adrenaline overdose." ) );
        hp_cur[hp_torso] = 0;
    }

    // check if we've starved
    if( is_player() ) {
        if( get_stored_kcal() <= 0 ) {
            add_msg_if_player( m_bad, _( "You have starved to death." ) );
            add_memorial_log( pgettext( "memorial_male", "Died of starvation." ),
                              pgettext( "memorial_female", "Died of starvation." ) );
            hp_cur[hp_torso] = 0;
        } else {
            if( calendar::once_every( 1_hours ) ) {
                if( get_kcal_percent() < 0.1f ) {
                    add_msg_if_player( m_warning, _( "Food..." ) );
                } else if( get_kcal_percent() < 0.25f ) {
                    add_msg_if_player( m_warning, _( "You are STARVING!" ) );
                } else if( get_kcal_percent() < 0.5f ) {
                    add_msg_if_player( m_warning, _( "You feel like you haven't eaten in days..." ) );
                } else if( get_kcal_percent() < 0.8f ) {
                    add_msg_if_player( m_warning, _( "Your stomach feels so empty..." ) );
                }
            }
        }
    }

    // Check if we're dying of thirst
    if( is_player() && get_thirst() >= 600 && ( stomach.get_water() == 0_ml ||
            guts.get_water() == 0_ml ) ) {
        if( get_thirst() >= 1200 ) {
            add_msg_if_player( m_bad, _( "You have died of dehydration." ) );
            add_memorial_log( pgettext( "memorial_male", "Died of thirst." ),
                              pgettext( "memorial_female", "Died of thirst." ) );
            hp_cur[hp_torso] = 0;
        } else if( get_thirst() >= 1000 && calendar::once_every( 30_minutes ) ) {
            add_msg_if_player( m_warning, _( "Even your eyes feel dry..." ) );
        } else if( get_thirst() >= 800 && calendar::once_every( 30_minutes ) ) {
            add_msg_if_player( m_warning, _( "You are THIRSTY!" ) );
        } else if( calendar::once_every( 30_minutes ) ) {
            add_msg_if_player( m_warning, _( "Your mouth feels so dry..." ) );
        }
    }

    // Check if we're falling asleep, unless we're sleeping
    if( get_fatigue() >= EXHAUSTED + 25 && !in_sleep_state() ) {
        if( get_fatigue() >= MASSIVE_FATIGUE ) {
            add_msg_if_player( m_bad, _( "Survivor sleep now." ) );
            add_memorial_log( pgettext( "memorial_male", "Succumbed to lack of sleep." ),
                              pgettext( "memorial_female", "Succumbed to lack of sleep." ) );
            mod_fatigue( -10 );
            fall_asleep();
        } else if( get_fatigue() >= 800 && calendar::once_every( 30_minutes ) ) {
            add_msg_if_player( m_warning, _( "Anywhere would be a good place to sleep..." ) );
        } else if( calendar::once_every( 30_minutes ) ) {
            add_msg_if_player( m_warning, _( "You feel like you haven't slept in days." ) );
        }
    }

    // Even if we're not Exhausted, we really should be feeling lack/sleep earlier
    // Penalties start at Dead Tired and go from there
    if( get_fatigue() >= DEAD_TIRED && !in_sleep_state() ) {
        if( get_fatigue() >= 700 ) {
            if( calendar::once_every( 30_minutes ) ) {
                add_msg_if_player( m_warning, _( "You're too physically tired to stop yawning." ) );
                add_effect( effect_lack_sleep, 30_minutes + 1_turns );
            }
            /** @EFFECT_INT slightly decreases occurrence of short naps when dead tired */
            if( one_in( 50 + int_cur ) ) {
                // Rivet's idea: look out for microsleeps!
                fall_asleep( 5_turns );
            }
        } else if( get_fatigue() >= EXHAUSTED ) {
            if( calendar::once_every( 30_minutes ) ) {
                add_msg_if_player( m_warning, _( "How much longer until bedtime?" ) );
                add_effect( effect_lack_sleep, 30_minutes + 1_turns );
            }
            /** @EFFECT_INT slightly decreases occurrence of short naps when exhausted */
            if( one_in( 100 + int_cur ) ) {
                fall_asleep( 5_turns );
            }
        } else if( get_fatigue() >= DEAD_TIRED && calendar::once_every( 30_minutes ) ) {
            add_msg_if_player( m_warning, _( "*yawn* You should really get some sleep." ) );
            add_effect( effect_lack_sleep, 30_minutes + 1_turns );
        }
    }

    // Sleep deprivation kicks in if lack of sleep is avoided with stimulants or otherwise for long periods of time
    int sleep_deprivation = get_sleep_deprivation();
    float sleep_deprivation_pct = sleep_deprivation / static_cast<float>( SLEEP_DEPRIVATION_MASSIVE );

    if( sleep_deprivation >= SLEEP_DEPRIVATION_HARMLESS && !in_sleep_state() ) {
        if( calendar::once_every( 60_minutes ) ) {
            if( sleep_deprivation < SLEEP_DEPRIVATION_MINOR ) {
                add_msg_if_player( m_warning,
                                   _( "Your mind feels tired. It's been a while since you've slept well." ) );
                mod_fatigue( 1 );
            } else if( sleep_deprivation < SLEEP_DEPRIVATION_SERIOUS ) {
                add_msg_if_player( m_bad,
                                   _( "Your mind feels foggy from lack of good sleep, and your eyes keep trying to close against your will." ) );
                mod_fatigue( 5 );

                if( one_in( 10 ) ) {
                    mod_healthy_mod( -1, 0 );
                }
            } else if( sleep_deprivation < SLEEP_DEPRIVATION_MAJOR ) {
                add_msg_if_player( m_bad,
                                   _( "Your mind feels weary, and you dread every wakeful minute that passes. You crave sleep, and feel like you're about to collapse." ) );
                mod_fatigue( 10 );

                if( one_in( 5 ) ) {
                    mod_healthy_mod( -2, 0 );
                }
            } else if( sleep_deprivation < SLEEP_DEPRIVATION_MASSIVE ) {
                add_msg_if_player( m_bad,
                                   _( "You haven't slept decently for so long that your whole body is screaming for mercy. It's a miracle that you're still awake, but it just feels like a curse now." ) );
                mod_fatigue( 40 );

                mod_healthy_mod( -5, 0 );
            }
            // else you pass out for 20 hours, guaranteed

            // Microsleeps are slightly worse if you're sleep deprived, but not by much. (chance: 1 in (75 + int_cur) at lethal sleep deprivation)
            // Note: these can coexist with fatigue-related microsleeps
            /** @EFFECT_INT slightly decreases occurrence of short naps when sleep deprived */
            if( one_in( static_cast<int>( sleep_deprivation_pct * 75 ) + int_cur ) ) {
                fall_asleep( 5_turns );
            }

            // Stimulants can be used to stay awake a while longer, but after a while you'll just collapse.
            bool can_pass_out = ( stim < 30 && sleep_deprivation >= SLEEP_DEPRIVATION_MINOR ) ||
                                sleep_deprivation >= SLEEP_DEPRIVATION_MAJOR;

            if( can_pass_out && calendar::once_every( 10_minutes ) ) {
                /** @EFFECT_PER slightly increases resilience against passing out from sleep deprivation */
                if( one_in( static_cast<int>( ( 1 - sleep_deprivation_pct ) * 100 ) + per_cur ) ||
                    sleep_deprivation >= SLEEP_DEPRIVATION_MASSIVE ) {
                    add_msg_player_or_npc( m_bad,
                                           _( "Your body collapses due to sleep deprivation, your neglected fatigue rushing back all at once, and you pass out on the spot." )
                                           , _( "<npcname> collapses to the ground from exhaustion." ) ) ;
                    if( get_fatigue() < EXHAUSTED ) {
                        set_fatigue( EXHAUSTED );
                    }

                    if( sleep_deprivation >= SLEEP_DEPRIVATION_MAJOR ) {
                        fall_asleep( 20_hours );
                    } else if( sleep_deprivation >= SLEEP_DEPRIVATION_SERIOUS ) {
                        fall_asleep( 16_hours );
                    } else {
                        fall_asleep( 12_hours );
                    }
                }
            }

        }
    }

}

needs_rates player::calc_needs_rates()
{
    effect &sleep = get_effect( effect_sleep );
    const bool has_recycler = has_bionic( bio_recycler );
    const bool asleep = !sleep.is_null();

    needs_rates rates;
    rates.hunger = metabolic_rate();
    // TODO: this is where calculating basal metabolic rate, in kcal per day would go
    rates.kcal = 2500.0;

    add_msg_if_player( m_debug, "Metabolic rate: %.2f", rates.hunger );

    rates.thirst = get_option< float >( "PLAYER_THIRST_RATE" );
    rates.thirst *= 1.0f +  mutation_value( "thirst_modifier" );
    if( worn_with_flag( "SLOWS_THIRST" ) ) {
        rates.thirst *= 0.7f;
    }

    // Note: intentionally not in metabolic rate
    if( has_recycler ) {
        // Recycler won't help much with mutant metabolism - it is intended for human one
        rates.hunger = std::min( rates.hunger, std::max( 0.5f, rates.hunger - 0.5f ) );
        rates.thirst = std::min( rates.thirst, std::max( 0.5f, rates.thirst - 0.5f ) );
    }


    if( asleep ) {
        rates.recovery = 1.0f + mutation_value( "fatigue_regen_modifier" );
        if( !is_hibernating() ) {
            // Hunger and thirst advance more slowly while we sleep. This is the standard rate.
            rates.hunger *= 0.5f;
            rates.thirst *= 0.5f;
            const int intense = sleep.is_null() ? 0 : sleep.get_intensity();
            // Accelerated recovery capped to 2x over 2 hours
            // After 16 hours of activity, equal to 7.25 hours of rest
            const int accelerated_recovery_chance = 24 - intense + 1;
            const float accelerated_recovery_rate = 1.0f / accelerated_recovery_chance;
            rates.recovery += accelerated_recovery_rate;
        } else {
            // Hunger and thirst advance *much* more slowly whilst we hibernate.
            rates.hunger *= ( 2.0f / 7.0f );
            rates.thirst *= ( 2.0f / 7.0f );
        }
        rates.recovery -= static_cast<float>( get_perceived_pain() ) / 60;

    } else {
        rates.recovery = 0;
    }

    if( has_activity( activity_id( "ACT_TREE_COMMUNION" ) ) ) {
        // Much of the body's needs are taken care of by the trees.
        // Hair Roots dont provide any bodily needs.
        if( has_trait( trait_ROOTS2 ) || has_trait( trait_ROOTS3 ) ) {
            rates.hunger *= 0.5f;
            rates.thirst *= 0.5f;
            rates.fatigue *= 0.5f;
        }
    }

    if( is_npc() ) {
        rates.hunger *= 0.25f;
        rates.thirst *= 0.25f;
    }
    rates.fatigue = get_option< float >( "PLAYER_FATIGUE_RATE" );
    rates.fatigue *= 1.0f + mutation_value( "fatigue_modifier" );

    return rates;
}

void player::update_needs( int rate_multiplier )
{
    // Hunger, thirst, & fatigue up every 5 minutes
    effect &sleep = get_effect( effect_sleep );
    // No food/thirst/fatigue clock at all
    const bool debug_ls = has_trait( trait_DEBUG_LS );
    // No food/thirst, capped fatigue clock (only up to tired)
    const bool npc_no_food = is_npc() && get_option<bool>( "NO_NPC_FOOD" );
    const bool asleep = !sleep.is_null();
    const bool lying = asleep || has_effect( effect_lying_down ) ||
                       activity.id() == "ACT_TRY_SLEEP";

    needs_rates rates = calc_needs_rates();

    const bool wasnt_fatigued = get_fatigue() <= DEAD_TIRED;
    // Don't increase fatigue if sleeping or trying to sleep or if we're at the cap.
    if( get_fatigue() < 1050 && !asleep && !debug_ls ) {
        if( rates.fatigue > 0.0f ) {
            int fatigue_roll = roll_remainder( rates.fatigue * rate_multiplier );
            mod_fatigue( fatigue_roll );

            if( get_option< bool >( "SLEEP_DEPRIVATION" ) ) {
                // Synaptic regen bionic stops SD while awake and boosts it while sleeping
                if( !has_active_bionic( bio_synaptic_regen ) ) {
                    // fatigue_roll should be around 1 - so the counter increases by 1 every minute on average,
                    // but characters who need less sleep will also get less sleep deprived, and vice-versa.

                    // Note: Since needs are updated in 5-minute increments, we have to multiply the roll again by
                    // 5. If rate_multiplier is > 1, fatigue_roll will be higher and this will work out.
                    mod_sleep_deprivation( fatigue_roll * 5 );
                }
            }

            if( npc_no_food && get_fatigue() > TIRED ) {
                set_fatigue( TIRED );
                set_sleep_deprivation( 0 );
            }
        }
    } else if( asleep ) {
        if( rates.recovery > 0.0f ) {
            int recovered = roll_remainder( rates.recovery * rate_multiplier );
            if( get_fatigue() - recovered < -20 ) {
                // Should be wake up, but that could prevent some retroactive regeneration
                sleep.set_duration( 1_turns );
                mod_fatigue( -25 );
            } else {
                mod_fatigue( -recovered );
                if( get_option< bool >( "SLEEP_DEPRIVATION" ) ) {
                    // Sleeping on the ground, no bionic = 1x rest_modifier
                    // Sleeping on a bed, no bionic      = 2x rest_modifier
                    // Sleeping on a comfy bed, no bionic= 3x rest_modifier

                    // Sleeping on the ground, bionic    = 3x rest_modifier
                    // Sleeping on a bed, bionic         = 6x rest_modifier
                    // Sleeping on a comfy bed, bionic   = 9x rest_modifier
                    float rest_modifier = ( has_active_bionic( bio_synaptic_regen ) ? 3 : 1 );
                    // Magnesium supplements also add a flat bonus to recovery speed
                    if( has_effect( effect_magnesium_supplements ) ) {
                        rest_modifier += 1;
                    }

                    comfort_level comfort = base_comfort_value( pos() );

                    if( comfort >= comfort_level::very_comfortable ) {
                        rest_modifier *= 3;
                    } else  if( comfort >= comfort_level::comfortable ) {
                        rest_modifier *= 2.5;
                    } else if( comfort >= comfort_level::slightly_comfortable ) {
                        rest_modifier *= 2;
                    }

                    // If we're just tired, we'll get a decent boost to our sleep quality.
                    // The opposite is true for very tired characters.
                    if( get_fatigue() < DEAD_TIRED ) {
                        rest_modifier += 2;
                    } else if( get_fatigue() >= EXHAUSTED ) {
                        rest_modifier = ( rest_modifier > 2 ) ? rest_modifier - 2 : 1;
                    }

                    // Recovered is multiplied by 2 as well, since we spend 1/3 of the day sleeping
                    mod_sleep_deprivation( -rest_modifier * ( recovered * 2 ) );
                }
            }
        }
    }
    if( is_player() && wasnt_fatigued && get_fatigue() > DEAD_TIRED && !lying ) {
        if( !activity ) {
            add_msg_if_player( m_warning, _( "You're feeling tired.  %s to lie down for sleep." ),
                               press_x( ACTION_SLEEP ) );
        } else {
            g->cancel_activity_query( _( "You're feeling tired." ) );
        }
    }

    if( stim < 0 ) {
        stim = std::min( stim + rate_multiplier, 0 );
    } else if( stim > 0 ) {
        stim = std::max( stim - rate_multiplier, 0 );
    }

    if( get_painkiller() > 0 ) {
        mod_painkiller( -std::min( get_painkiller(), rate_multiplier ) );
    }

    if( g->is_in_sunlight( pos() ) ) {
        if( has_bionic( bn_bio_solar ) ) {
            charge_power( rate_multiplier * 25 );
        }
        if( has_active_bionic( bionic_id( "bio_cable" ) ) ) {
            if( is_wearing( "solarpack_on" ) ) {
                charge_power( rate_multiplier * 25 );
            }
            if( is_wearing( "q_solarpack_on" ) ) {
                charge_power( rate_multiplier * 50 );
            }
        }
    }

    // Huge folks take penalties for cramming themselves in vehicles
    if( in_vehicle && ( has_trait( trait_HUGE ) || has_trait( trait_HUGE_OK ) ) ) {
        add_msg_if_player( m_bad,
                           _( "You're cramping up from stuffing yourself in this vehicle." ) );
        if( is_npc() ) {
            npc &as_npc = dynamic_cast<npc &>( *this );
            as_npc.complain_about( "cramped_vehicle", 1_hours, "<cramped_vehicle>", false );
        }
        mod_pain_noresist( 2 * rng( 2, 3 ) );
        focus_pool -= 1;
    }
}

void player::regen( int rate_multiplier )
{
    int pain_ticks = rate_multiplier;
    while( get_pain() > 0 && pain_ticks-- > 0 ) {
        mod_pain( -roll_remainder( 0.2f + get_pain() / 50.0f ) );
    }

    float rest = rest_quality();
    float heal_rate = healing_rate( rest ) * MINUTES( 5 );
    if( heal_rate > 0.0f ) {
        healall( roll_remainder( rate_multiplier * heal_rate ) );
    } else if( heal_rate < 0.0f ) {
        int rot_rate = roll_remainder( rate_multiplier * -heal_rate );
        // Has to be in loop because some effects depend on rounding
        while( rot_rate-- > 0 ) {
            hurtall( 1, nullptr, false );
        }
    }

    // include healing effects
    for( int i = 0; i < num_hp_parts; i++ ) {
        body_part bp = hp_to_bp( static_cast<hp_part>( i ) );
        float healing = healing_rate_medicine( rest, bp ) * MINUTES( 5 ) ;

        int healing_apply = roll_remainder( healing );
        heal( bp, healing_apply );
        if( damage_bandaged[i] > 0 ) {
            damage_bandaged[i] -= healing_apply;
            if( damage_bandaged[i] <= 0 ) {
                damage_bandaged[i] = 0;
                remove_effect( effect_bandaged, bp );
                add_msg_if_player( _( "Bandaged wounds on your %s was healed." ), body_part_name( bp ) );
            }
        }
        if( damage_disinfected[i] > 0 ) {
            damage_disinfected[i] -= healing_apply;
            if( damage_disinfected[i] <= 0 ) {
                damage_disinfected[i] = 0;
                remove_effect( effect_disinfected, bp );
                add_msg_if_player( _( "Disinfected wounds on your %s was healed." ), body_part_name( bp ) );
            }
        }

        // remove effects if the limb was healed by other way
        if( has_effect( effect_bandaged, bp ) && ( hp_cur[i] == hp_max[i] ) ) {
            damage_bandaged[i] = 0;
            remove_effect( effect_bandaged, bp );
            add_msg_if_player( _( "Bandaged wounds on your %s was healed." ), body_part_name( bp ) );
        }
        if( has_effect( effect_disinfected, bp ) && ( hp_cur[i] == hp_max[i] ) ) {
            damage_disinfected[i] = 0;
            remove_effect( effect_disinfected, bp );
            add_msg_if_player( _( "Disinfected wounds on your %s was healed." ), body_part_name( bp ) );
        }
    }

    if( radiation > 0 ) {
        radiation = std::max( 0, radiation - roll_remainder( rate_multiplier / 50.0f ) );
    }
}

void player::update_stamina( int turns )
{
    float stamina_recovery = 0.0f;
    // Recover some stamina every turn.
    // Mutated stamina works even when winded
    float stamina_multiplier = ( !has_effect( effect_winded ) ? 1.0f : 0.0f ) +
                               mutation_value( "stamina_regen_modifier" );
    if( stamina_multiplier > 0.0f ) {
        // But mouth encumbrance interferes, even with mutated stamina.
        stamina_recovery += stamina_multiplier * std::max( 1.0f, 10.0f - ( encumb( bp_mouth ) / 10.0f ) );
        // TODO: recovering stamina causes hunger/thirst/fatigue.
        // TODO: Tiredness slowing recovery
    }

    // stim recovers stamina (or impairs recovery)
    if( stim > 0 ) {
        // TODO: Make stamina recovery with stims cost health
        stamina_recovery += std::min( 5.0f, stim / 20.0f );
    } else if( stim < 0 ) {
        // Affect it less near 0 and more near full
        // Stamina maxes out around 1000, stims kill at -200
        // At -100 stim fully counters regular regeneration at 500 stamina,
        // halves at 250 stamina, cuts by 25% at 125 stamina
        // At -50 stim fully counters at 1000, halves at 500
        stamina_recovery += stim * stamina / 1000.0f / 5.0f;
    }

    const int max_stam = get_stamina_max();
    if( power_level >= 3 && has_active_bionic( bio_gills ) ) {
        int bonus = std::min<int>( power_level / 3, max_stam - stamina - stamina_recovery * turns );
        bonus = std::min( bonus, 3 );
        if( bonus > 0 ) {
            charge_power( -3 * bonus );
            stamina_recovery += bonus;
        }
    }

    stamina = roll_remainder( stamina + stamina_recovery * turns );

    // Cap at max
    stamina = std::min( std::max( stamina, 0 ), max_stam );
}

bool player::is_hibernating() const
{
    // Hibernating only kicks in whilst Engorged; separate tracking for hunger/thirst here
    // as a safety catch.  One test subject managed to get two Colds during hibernation;
    // since those add fatigue and dry out the character, the subject went for the full 10 days plus
    // a little, and came out of it well into Parched.  Hibernating shouldn't endanger your
    // life like that--but since there's much less fluid reserve than food reserve,
    // simply using the same numbers won't work.
    return has_effect( effect_sleep ) && get_kcal_percent() > 0.8f &&
           get_thirst() <= 80 && has_active_mutation( trait_id( "HIBERNATE" ) );
}

void player::add_addiction( add_type type, int strength )
{
    if( type == ADD_NULL ) {
        return;
    }
    time_duration timer = 2_hours;
    if( has_trait( trait_ADDICTIVE ) ) {
        strength *= 2;
        timer = 1_hours;
    } else if( has_trait( trait_NONADDICTIVE ) ) {
        strength /= 2;
        timer = 6_hours;
    }
    //Update existing addiction
    for( auto &i : addictions ) {
        if( i.type != type ) {
            continue;
        }

        if( i.sated < 0_turns ) {
            i.sated = timer;
        } else if( i.sated < 10_minutes ) {
            i.sated += timer; // TODO: Make this variable?
        } else {
            i.sated += timer / 2;
        }
        if( i.intensity < MAX_ADDICTION_LEVEL && strength > i.intensity * rng( 2, 5 ) ) {
            i.intensity++;
        }

        add_msg( m_debug, "Updating addiction: %d intensity, %d sated",
                 i.intensity, to_turns<int>( i.sated ) );

        return;
    }

    // Add a new addiction
    const int roll = rng( 0, 100 );
    add_msg( m_debug, "Addiction: roll %d vs strength %d", roll, strength );
    if( roll < strength ) {
        //~ %s is addiction name
        const std::string &type_name = addiction_type_name( type );
        add_memorial_log( pgettext( "memorial_male", "Became addicted to %s." ),
                          pgettext( "memorial_female", "Became addicted to %s." ),
                          type_name );
        add_msg( m_debug, "%s got addicted to %s", disp_name(), type_name );
        addictions.emplace_back( type, 1 );
    }
}

bool player::has_addiction( add_type type ) const
{
    return std::any_of( addictions.begin(), addictions.end(),
    [type]( const addiction & ad ) {
        return ad.type == type && ad.intensity >= MIN_ADDICTION_LEVEL;
    } );
}

void player::rem_addiction( add_type type )
{
    auto iter = std::find_if( addictions.begin(), addictions.end(),
    [type]( const addiction & ad ) {
        return ad.type == type;
    } );

    if( iter != addictions.end() ) {
        //~ %s is addiction name
        add_memorial_log( pgettext( "memorial_male", "Overcame addiction to %s." ),
                          pgettext( "memorial_female", "Overcame addiction to %s." ),
                          addiction_type_name( type ) );
        addictions.erase( iter );
    }
}

int player::addiction_level( add_type type ) const
{
    auto iter = std::find_if( addictions.begin(), addictions.end(),
    [type]( const addiction & ad ) {
        return ad.type == type;
    } );
    return iter != addictions.end() ? iter->intensity : 0;
}

void player::siphon( vehicle &veh, const itype_id &type )
{
    auto qty = veh.fuel_left( type );
    if( qty <= 0 ) {
        add_msg( m_bad, _( "There is not enough %s left to siphon it." ), item::nname( type ) );
        return;
    }

    item liquid( type, calendar::turn, qty );
    if( liquid.is_food() ) {
        liquid.set_item_specific_energy( veh.fuel_specific_energy( type ) );
    }
    if( g->handle_liquid( liquid, nullptr, 1, nullptr, &veh ) ) {
        veh.drain( type, qty - liquid.charges );
    }
}

void player::cough( bool harmful, int loudness )
{
    if( harmful ) {
        const int stam = stamina;
        mod_stat( "stamina", -100 );
        if( stam < 100 && x_in_y( 100 - stam, 100 ) ) {
            apply_damage( nullptr, bp_torso, 1 );
        }
    }

    if( has_effect( effect_cough_suppress ) ) {
        return;
    }

    if( !is_npc() ) {
        add_msg( m_bad, _( "You cough heavily." ) );
    }
    sounds::sound( pos(), loudness, sounds::sound_t::speech, _( "a hacking cough." ) );

    moves -= 80;

    if( has_effect( effect_sleep ) && !has_effect( effect_narcosis ) &&
        ( ( harmful && one_in( 3 ) ) || one_in( 10 ) ) ) {
        wake_up();
    }
}

void player::add_pain_msg( int val, body_part bp ) const
{
    if( has_trait( trait_NOPAIN ) ) {
        return;
    }
    if( bp == num_bp ) {
        if( val > 20 ) {
            add_msg_if_player( _( "Your body is wracked with excruciating pain!" ) );
        } else if( val > 10 ) {
            add_msg_if_player( _( "Your body is wracked with terrible pain!" ) );
        } else if( val > 5 ) {
            add_msg_if_player( _( "Your body is wracked with pain!" ) );
        } else if( val > 1 ) {
            add_msg_if_player( _( "Your body pains you!" ) );
        } else {
            add_msg_if_player( _( "Your body aches." ) );
        }
    } else {
        if( val > 20 ) {
            add_msg_if_player( _( "Your %s is wracked with excruciating pain!" ),
                               body_part_name_accusative( bp ) );
        } else if( val > 10 ) {
            add_msg_if_player( _( "Your %s is wracked with terrible pain!" ),
                               body_part_name_accusative( bp ) );
        } else if( val > 5 ) {
            add_msg_if_player( _( "Your %s is wracked with pain!" ),
                               body_part_name_accusative( bp ) );
        } else if( val > 1 ) {
            add_msg_if_player( _( "Your %s pains you!" ),
                               body_part_name_accusative( bp ) );
        } else {
            add_msg_if_player( _( "Your %s aches." ),
                               body_part_name_accusative( bp ) );
        }
    }
}

void player::print_health() const
{
    if( !is_player() ) {
        return;
    }
    int current_health = get_healthy();
    if( has_trait( trait_SELFAWARE ) ) {
        add_msg_if_player( _( "Your current health value is %d." ), current_health );
    }

    if( current_health > 0 &&
        ( has_effect( effect_common_cold ) || has_effect( effect_flu ) ) ) {
        return;
    }

    static const std::map<int, std::string> msg_categories = {
        { -100, "health_horrible" },
        { -50, "health_very_bad" },
        { -10, "health_bad" },
        { 10, "" },
        { 50, "health_good" },
        { 100, "health_very_good" },
        { INT_MAX, "health_great" }
    };

    auto iter = msg_categories.lower_bound( current_health );
    if( iter != msg_categories.end() && !iter->second.empty() ) {
        const std::string &msg = SNIPPET.random_from_category( iter->second );
        add_msg_if_player( current_health > 0 ? m_good : m_bad, msg );
    }
}

void player::process_one_effect( effect &it, bool is_new )
{
    bool reduced = resists_effect( it );
    double mod = 1;
    body_part bp = it.get_bp();
    int val = 0;

    // Still hardcoded stuff, do this first since some modify their other traits
    hardcoded_effects( it );

    const auto get_effect = [&it, is_new]( const std::string & arg, bool reduced ) {
        if( is_new ) {
            return it.get_amount( arg, reduced );
        }
        return it.get_mod( arg, reduced );
    };

    // Handle miss messages
    auto msgs = it.get_miss_msgs();
    if( !msgs.empty() ) {
        for( const auto &i : msgs ) {
            add_miss_reason( _( i.first ), static_cast<unsigned>( i.second ) );
        }
    }

    // Handle health mod
    val = get_effect( "H_MOD", reduced );
    if( val != 0 ) {
        mod = 1;
        if( is_new || it.activated( calendar::turn, "H_MOD", val, reduced, mod ) ) {
            int bounded = bound_mod_to_vals(
                              get_healthy_mod(), val, it.get_max_val( "H_MOD", reduced ),
                              it.get_min_val( "H_MOD", reduced ) );
            // This already applies bounds, so we pass them through.
            mod_healthy_mod( bounded, get_healthy_mod() + bounded );
        }
    }

    // Handle health
    val = get_effect( "HEALTH", reduced );
    if( val != 0 ) {
        mod = 1;
        if( is_new || it.activated( calendar::turn, "HEALTH", val, reduced, mod ) ) {
            mod_healthy( bound_mod_to_vals( get_healthy(), val,
                                            it.get_max_val( "HEALTH", reduced ), it.get_min_val( "HEALTH", reduced ) ) );
        }
    }

    // Handle stim
    val = get_effect( "STIM", reduced );
    if( val != 0 ) {
        mod = 1;
        if( is_new || it.activated( calendar::turn, "STIM", val, reduced, mod ) ) {
            stim += bound_mod_to_vals( stim, val, it.get_max_val( "STIM", reduced ),
                                       it.get_min_val( "STIM", reduced ) );
        }
    }

    // Handle hunger
    val = get_effect( "HUNGER", reduced );
    if( val != 0 ) {
        mod = 1;
        if( is_new || it.activated( calendar::turn, "HUNGER", val, reduced, mod ) ) {
            mod_hunger( bound_mod_to_vals( get_hunger(), val, it.get_max_val( "HUNGER", reduced ),
                                           it.get_min_val( "HUNGER", reduced ) ) );
        }
    }

    // Handle thirst
    val = get_effect( "THIRST", reduced );
    if( val != 0 ) {
        mod = 1;
        if( is_new || it.activated( calendar::turn, "THIRST", val, reduced, mod ) ) {
            mod_thirst( bound_mod_to_vals( get_thirst(), val, it.get_max_val( "THIRST", reduced ),
                                           it.get_min_val( "THIRST", reduced ) ) );
        }
    }

    // Handle fatigue
    val = get_effect( "FATIGUE", reduced );
    // Prevent ongoing fatigue effects while asleep.
    // These are meant to change how fast you get tired, not how long you sleep.
    if( val != 0 && !in_sleep_state() ) {
        mod = 1;
        if( is_new || it.activated( calendar::turn, "FATIGUE", val, reduced, mod ) ) {
            mod_fatigue( bound_mod_to_vals( get_fatigue(), val, it.get_max_val( "FATIGUE", reduced ),
                                            it.get_min_val( "FATIGUE", reduced ) ) );
        }
    }

    // Handle Radiation
    val = get_effect( "RAD", reduced );
    if( val != 0 ) {
        mod = 1;
        if( is_new || it.activated( calendar::turn, "RAD", val, reduced, mod ) ) {
            radiation += bound_mod_to_vals( radiation, val, it.get_max_val( "RAD", reduced ), 0 );
            // Radiation can't go negative
            if( radiation < 0 ) {
                radiation = 0;
            }
        }
    }

    // Handle Pain
    val = get_effect( "PAIN", reduced );
    if( val != 0 ) {
        mod = 1;
        if( it.get_sizing( "PAIN" ) ) {
            if( has_trait( trait_FAT ) ) {
                mod *= 1.5;
            }
            if( has_trait( trait_LARGE ) || has_trait( trait_LARGE_OK ) ) {
                mod *= 2;
            }
            if( has_trait( trait_HUGE ) || has_trait( trait_HUGE_OK ) ) {
                mod *= 3;
            }
        }
        if( is_new || it.activated( calendar::turn, "PAIN", val, reduced, mod ) ) {
            int pain_inc = bound_mod_to_vals( get_pain(), val, it.get_max_val( "PAIN", reduced ), 0 );
            mod_pain( pain_inc );
            if( pain_inc > 0 ) {
                add_pain_msg( val, bp );
            }
        }
    }

    // Handle Damage
    val = get_effect( "HURT", reduced );
    if( val != 0 ) {
        mod = 1;
        if( it.get_sizing( "HURT" ) ) {
            if( has_trait( trait_FAT ) ) {
                mod *= 1.5;
            }
            if( has_trait( trait_LARGE ) || has_trait( trait_LARGE_OK ) ) {
                mod *= 2;
            }
            if( has_trait( trait_HUGE ) || has_trait( trait_HUGE_OK ) ) {
                mod *= 3;
            }
        }
        if( is_new || it.activated( calendar::turn, "HURT", val, reduced, mod ) ) {
            if( bp == num_bp ) {
                if( val > 5 ) {
                    add_msg_if_player( _( "Your %s HURTS!" ), body_part_name_accusative( bp_torso ) );
                } else {
                    add_msg_if_player( _( "Your %s hurts!" ), body_part_name_accusative( bp_torso ) );
                }
                apply_damage( nullptr, bp_torso, val );
            } else {
                if( val > 5 ) {
                    add_msg_if_player( _( "Your %s HURTS!" ), body_part_name_accusative( bp ) );
                } else {
                    add_msg_if_player( _( "Your %s hurts!" ), body_part_name_accusative( bp ) );
                }
                apply_damage( nullptr, bp, val );
            }
        }
    }

    // Handle Sleep
    val = get_effect( "SLEEP", reduced );
    if( val != 0 ) {
        mod = 1;
        if( is_new || it.activated( calendar::turn, "SLEEP", val, reduced, mod ) ) {
            add_msg_if_player( _( "You pass out!" ) );
            fall_asleep( time_duration::from_turns( val ) );
        }
    }

    // Handle painkillers
    val = get_effect( "PKILL", reduced );
    if( val != 0 ) {
        mod = it.get_addict_mod( "PKILL", addiction_level( ADD_PKILLER ) );
        if( is_new || it.activated( calendar::turn, "PKILL", val, reduced, mod ) ) {
            mod_painkiller( bound_mod_to_vals( pkill, val, it.get_max_val( "PKILL", reduced ), 0 ) );
        }
    }

    // Handle coughing
    mod = 1;
    val = 0;
    if( it.activated( calendar::turn, "COUGH", val, reduced, mod ) ) {
        cough( it.get_harmful_cough() );
    }

    // Handle vomiting
    mod = vomit_mod();
    val = 0;
    if( it.activated( calendar::turn, "VOMIT", val, reduced, mod ) ) {
        vomit();
    }

    // Handle stamina
    val = get_effect( "STAMINA", reduced );
    if( val != 0 ) {
        mod = 1;
        if( is_new || it.activated( calendar::turn, "STAMINA", val, reduced, mod ) ) {
            stamina += bound_mod_to_vals( stamina, val,
                                          it.get_max_val( "STAMINA", reduced ),
                                          it.get_min_val( "STAMINA", reduced ) );
            if( stamina < 0 ) {
                // TODO: Make it drain fatigue and/or oxygen?
                stamina = 0;
            } else if( stamina > get_stamina_max() ) {
                stamina = get_stamina_max();
            }
        }
    }

    // Speed and stats are handled in recalc_speed_bonus and reset_stats respectively
}

void player::process_effects()
{
    //Special Removals
    if( has_effect( effect_darkness ) && g->is_in_sunlight( pos() ) ) {
        remove_effect( effect_darkness );
    }
    if( has_trait( trait_M_IMMUNE ) && has_effect( effect_fungus ) ) {
        vomit();
        remove_effect( effect_fungus );
        add_msg_if_player( m_bad,  _( "We have mistakenly colonized a local guide!  Purging now." ) );
    }
    if( has_trait( trait_PARAIMMUNE ) && ( has_effect( effect_dermatik ) ||
                                           has_effect( effect_tapeworm ) ||
                                           has_effect( effect_bloodworms ) || has_effect( effect_brainworms ) ||
                                           has_effect( effect_paincysts ) ) ) {
        remove_effect( effect_dermatik );
        remove_effect( effect_tapeworm );
        remove_effect( effect_bloodworms );
        remove_effect( effect_brainworms );
        remove_effect( effect_paincysts );
        add_msg_if_player( m_good, _( "Something writhes and inside of you as it dies." ) );
    }
    if( has_trait( trait_ACIDBLOOD ) && ( has_effect( effect_dermatik ) ||
                                          has_effect( effect_bloodworms ) ||
                                          has_effect( effect_brainworms ) ) ) {
        remove_effect( effect_dermatik );
        remove_effect( effect_bloodworms );
        remove_effect( effect_brainworms );
    }
    if( has_trait( trait_EATHEALTH ) && has_effect( effect_tapeworm ) ) {
        remove_effect( effect_tapeworm );
        add_msg_if_player( m_good, _( "Your bowels gurgle as something inside them dies." ) );
    }
    if( has_trait( trait_INFIMMUNE ) && ( has_effect( effect_bite ) || has_effect( effect_infected ) ||
                                          has_effect( effect_recover ) ) ) {
        remove_effect( effect_bite );
        remove_effect( effect_infected );
        remove_effect( effect_recover );
    }

    //Human only effects
    for( auto &elem : *effects ) {
        for( auto &_effect_it : elem.second ) {
            process_one_effect( _effect_it.second, false );
        }
    }

    Creature::process_effects();
}

double player::vomit_mod()
{
    double mod = 1;
    if( has_effect( effect_weed_high ) ) {
        mod *= .1;
    }
    if( has_trait( trait_STRONGSTOMACH ) ) {
        mod *= .5;
    }
    if( has_trait( trait_WEAKSTOMACH ) ) {
        mod *= 2;
    }
    if( has_trait( trait_NAUSEA ) ) {
        mod *= 3;
    }
    if( has_trait( trait_VOMITOUS ) ) {
        mod *= 3;
    }
    // If you're already nauseous, any food in your stomach greatly
    // increases chance of vomiting. Liquids don't provoke vomiting, though.
    if( stomach.contains() != 0_ml && has_effect( effect_nausea ) ) {
        mod *= 5 * get_effect_int( effect_nausea );
    }
    return mod;
}

void player::suffer()
{
    // TODO: Remove this section and encapsulate hp_cur
    for( int i = 0; i < num_hp_parts; i++ ) {
        body_part bp = hp_to_bp( static_cast<hp_part>( i ) );
        if( hp_cur[i] <= 0 ) {
            add_effect( effect_disabled, 1_turns, bp, true );
        }
    }

    for( size_t i = 0; i < my_bionics->size(); i++ ) {
        if( ( *my_bionics )[i].powered ) {
            process_bionic( i );
        }
    }

    for( auto &mut : my_mutations ) {
        auto &tdata = mut.second;
        if( !tdata.powered ) {
            continue;
        }
        const auto &mdata = mut.first.obj();
        if( tdata.powered && tdata.charge > 0 ) {
            // Already-on units just lose a bit of charge
            tdata.charge--;
        } else {
            // Not-on units, or those with zero charge, have to pay the power cost
            if( mdata.cooldown > 0 ) {
                tdata.powered = true;
                tdata.charge = mdata.cooldown - 1;
            }
            if( mdata.hunger ) {
                // does not directly modify hunger, but burns kcal
                mod_stored_nutr( mdata.cost );
                // pretty well on your way to starving at 75% your healthy kcal storage
                if( get_healthy_kcal() >= 3 * get_stored_kcal() / 4 ) {
                    add_msg_if_player( m_warning, _( "You're too malnourished to keep your %s going." ), mdata.name() );
                    tdata.powered = false;
                }
            }
            if( mdata.thirst ) {
                mod_thirst( mdata.cost );
                if( get_thirst() >= 260 ) { // Well into Dehydrated
                    add_msg_if_player( m_warning, _( "You're too dehydrated to keep your %s going." ), mdata.name() );
                    tdata.powered = false;
                }
            }
            if( mdata.fatigue ) {
                mod_fatigue( mdata.cost );
                if( get_fatigue() >= EXHAUSTED ) { // Exhausted
                    add_msg_if_player( m_warning, _( "You're too exhausted to keep your %s going." ), mdata.name() );
                    tdata.powered = false;
                }
            }

            if( !tdata.powered ) {
                apply_mods( mut.first, false );
            }
        }
    }

    if( underwater ) {
        if( !has_trait( trait_GILLS ) && !has_trait( trait_GILLS_CEPH ) ) {
            oxygen--;
        }
        if( oxygen < 12 && worn_with_flag( "REBREATHER" ) ) {
            oxygen += 12;
        }
        if( oxygen <= 5 ) {
            if( has_bionic( bio_gills ) && power_level >= 25 ) {
                oxygen += 5;
                charge_power( -25 );
            } else {
                add_msg_if_player( m_bad, _( "You're drowning!" ) );
                apply_damage( nullptr, bp_torso, rng( 1, 4 ) );
            }
        }
        if( has_trait( trait_FRESHWATEROSMOSIS ) && !g->m.has_flag_ter( "SALT_WATER", pos() ) &&
            get_thirst() > -60 ) {
            mod_thirst( -1 );
        }
    }

    if( has_trait( trait_SHARKTEETH ) && one_in( 14400 ) ) {
        add_msg_if_player( m_neutral, _( "You shed a tooth!" ) );
        g->m.spawn_item( pos(), "bone", 1 );
    }

    if( has_active_mutation( trait_id( "WINGS_INSECT" ) ) ) {
        //~Sound of buzzing Insect Wings
        sounds::sound( pos(), 10, sounds::sound_t::movement, _( "BZZZZZ" ) );
    }

    bool wearing_shoes = is_wearing_shoes( side::LEFT ) || is_wearing_shoes( side::RIGHT );
    if( has_trait( trait_ROOTS3 ) && g->m.has_flag( "PLOWABLE", pos() ) && !wearing_shoes ) {
        if( one_in( 100 ) ) {
            add_msg_if_player( m_good, _( "This soil is delicious!" ) );
            if( get_hunger() > -20 ) {
                mod_hunger( -2 );
                // absorbs kcal directly
                mod_stored_nutr( -2 );
            }
            if( get_thirst() > -20 ) {
                mod_thirst( -2 );
            }
            mod_healthy_mod( 10, 50 );
            // No losing oneself in the fertile embrace of rich
            // New England loam.  But it can be a near thing.
            /** @EFFECT_INT decreases chance of losing focus points while eating soil with ROOTS3 */
            if( ( one_in( int_cur ) ) && ( focus_pool >= 25 ) ) {
                focus_pool--;
            }
        } else if( one_in( 50 ) ) {
            if( get_hunger() > -20 ) {
                mod_hunger( -1 );
                // absorbs kcal directly
                mod_stored_nutr( -1 );
            }
            if( get_thirst() > -20 ) {
                mod_thirst( -1 );
            }
            mod_healthy_mod( 5, 50 );
        }
    }

    if( !in_sleep_state() ) {
        if( !has_trait( trait_id( "DEBUG_STORAGE" ) ) && ( weight_carried() > 4 * weight_capacity() ) ) {
            if( has_effect( effect_downed ) ) {
                add_effect( effect_downed, 1_turns, num_bp, false, 0, true );
            } else {
                add_effect( effect_downed, 2_turns, num_bp, false, 0, true );
            }
        }
        time_duration timer = -6_hours;
        if( has_trait( trait_ADDICTIVE ) ) {
            timer = -10_hours;
        } else if( has_trait( trait_NONADDICTIVE ) ) {
            timer = -3_hours;
        }
        for( auto &cur_addiction : addictions ) {
            if( cur_addiction.sated <= 0_turns &&
                cur_addiction.intensity >= MIN_ADDICTION_LEVEL ) {
                addict_effect( *this, cur_addiction );
            }
            cur_addiction.sated -= 1_turns;
            // Higher intensity addictions heal faster
            if( cur_addiction.sated - 10_minutes * cur_addiction.intensity < timer ) {
                if( cur_addiction.intensity <= 2 ) {
                    rem_addiction( cur_addiction.type );
                    break;
                } else {
                    cur_addiction.intensity--;
                    cur_addiction.sated = 0_turns;
                }
            }
        }
        if( has_trait( trait_CHEMIMBALANCE ) ) {
            if( one_in( 3600 ) && !has_trait( trait_NOPAIN ) ) {
                add_msg_if_player( m_bad, _( "You suddenly feel sharp pain for no reason." ) );
                mod_pain( 3 * rng( 1, 3 ) );
            }
            if( one_in( 3600 ) ) {
                int pkilladd = 5 * rng( -1, 2 );
                if( pkilladd > 0 ) {
                    add_msg_if_player( m_bad, _( "You suddenly feel numb." ) );
                } else if( ( pkilladd < 0 ) && ( !( has_trait( trait_NOPAIN ) ) ) ) {
                    add_msg_if_player( m_bad, _( "You suddenly ache." ) );
                }
                mod_painkiller( pkilladd );
            }
            if( one_in( 3600 ) ) {
                add_msg_if_player( m_bad, _( "You feel dizzy for a moment." ) );
                moves -= rng( 10, 30 );
            }
            if( one_in( 3600 ) ) {
                int hungadd = 5 * rng( -1, 3 );
                if( hungadd > 0 ) {
                    add_msg_if_player( m_bad, _( "You suddenly feel hungry." ) );
                } else {
                    add_msg_if_player( m_good, _( "You suddenly feel a little full." ) );
                }
                mod_hunger( hungadd );
            }
            if( one_in( 3600 ) ) {
                add_msg_if_player( m_bad, _( "You suddenly feel thirsty." ) );
                mod_thirst( 5 * rng( 1, 3 ) );
            }
            if( one_in( 3600 ) ) {
                add_msg_if_player( m_good, _( "You feel fatigued all of a sudden." ) );
                mod_fatigue( 10 * rng( 2, 4 ) );
            }
            if( one_in( 4800 ) ) {
                if( one_in( 3 ) ) {
                    add_morale( MORALE_FEELING_GOOD, 20, 100 );
                } else {
                    add_morale( MORALE_FEELING_BAD, -20, -100 );
                }
            }
            if( one_in( 3600 ) ) {
                if( one_in( 3 ) ) {
                    add_msg_if_player( m_bad, _( "You suddenly feel very cold." ) );
                    temp_cur.fill( BODYTEMP_VERY_COLD );
                } else {
                    add_msg_if_player( m_bad, _( "You suddenly feel cold." ) );
                    temp_cur.fill( BODYTEMP_COLD );
                }
            }
            if( one_in( 3600 ) ) {
                if( one_in( 3 ) ) {
                    add_msg_if_player( m_bad, _( "You suddenly feel very hot." ) );
                    temp_cur.fill( BODYTEMP_VERY_HOT );
                } else {
                    add_msg_if_player( m_bad, _( "You suddenly feel hot." ) );
                    temp_cur.fill( BODYTEMP_HOT );
                }
            }
        }
        if( ( has_trait( trait_SCHIZOPHRENIC ) || has_artifact_with( AEP_SCHIZO ) ) ) {
            if( is_player() ) {
                bool done_effect = false;
                // Sound
                if( one_in( to_turns<int>( 4_hours ) ) ) {
                    sound_hallu();
                }

                // Follower turns hostile
                if( !done_effect && one_in( to_turns<int>( 4_hours ) ) ) {
                    std::vector<std::shared_ptr<npc>> followers = overmap_buffer.get_npcs_near_player( 12 );

                    std::string who_gets_angry = name;
                    if( !followers.empty() ) {
                        who_gets_angry = random_entry_ref( followers )->name;
                    }
                    add_msg( m_bad, _( "%1$s gets angry!" ), who_gets_angry );
                    done_effect = true;
                }

                // Monster dies
                if( !done_effect && one_in( to_turns<int>( 6_hours ) ) ) {

                    // TODO: move to monster group json
                    static const mtype_id mon_zombie( "mon_zombie" );
                    static const mtype_id mon_zombie_fat( "mon_zombie_fat" );
                    static const mtype_id mon_zombie_fireman( "mon_zombie_fireman" );
                    static const mtype_id mon_zombie_cop( "mon_zombie_cop" );
                    static const mtype_id mon_zombie_soldier( "mon_zombie_soldier" );
                    static const std::array<mtype_id, 5> monsters = { {
                            mon_zombie, mon_zombie_fat, mon_zombie_fireman, mon_zombie_cop, mon_zombie_soldier
                        }
                    };
                    add_msg( _( "%s dies!" ), random_entry_ref( monsters )->nname() );
                    done_effect = true;
                }

                // Limb Breaks
                if( !done_effect && one_in( to_turns<int>( 4_hours ) ) ) {
                    add_msg( m_bad, _( "Your limb breaks!" ) );
                    done_effect = true;
                }

                // NPC chat
                if( !done_effect && one_in( to_turns<int>( 4_hours ) ) ) {
                    std::string i_name = Name::generate( one_in( 2 ) );

                    std::string i_talk = SNIPPET.random_from_category( "<lets_talk>" );
                    parse_tags( i_talk, *this, *this );

                    add_msg( _( "%1$s says: \"%2$s\"" ), i_name, i_talk );
                    done_effect = true;
                }

                // Skill raise
                if( !done_effect && one_in( to_turns<int>( 12_hours ) ) ) {
                    skill_id raised_skill = Skill::random_skill();
                    add_msg( m_good, _( "You increase %1$s to level %2$d." ), raised_skill.obj().name(),
                             get_skill_level( raised_skill ) + 1 );
                    done_effect = true;
                }

                // Talk to self
                if( !done_effect && one_in( to_turns<int>( 4_hours ) ) ) {
                    std::vector<std::string> talk_s{ _( "Hey, can you hear me?" ),
                                                     _( "Don't touch me." ),
                                                     _( "What's your name?" ),
                                                     _( "I thought you were my friend." ),
                                                     _( "How are you today?" ),
                                                     _( "Shut up! Don't lie to me." ),
                                                     _( "Why would you do that?" ),
                                                     _( "Please, don't go." ),
                                                     _( "Don't leave me alone!" ),
                                                     _( "Yeah, sure." ),
                                                     _( "No way, man." ),
                                                     _( "Do you really think so?" ),
                                                     _( "Is it really time for that?" ),
                                                     _( "Sorry, I can't hear you." ),
                                                     _( "You've told me already." ),
                                                     _( "I know!" ),
                                                     _( "Why are you following me?" ),
                                                     _( "This place is dangerous, you shouldn't be here." ),
                                                     _( "What are you doing out here?" ),
                                                     _( "That's not true, is it?" ),
                                                     _( "Are you hurt?" ) };

                    add_msg( _( "%1$s says: \"%2$s\"" ), name, random_entry_ref( talk_s ) );
                    done_effect = true;
                }

                // Talking weapon
                if( !done_effect && !weapon.is_null() ) {
                    // If player has a weapon, picks a message from said weapon
                    // Weapon tells player to kill a monster if any are nearby
                    // Weapon is concerned for player if bleeding
                    // Weapon is concerned for itself if damaged
                    // Otherwise random chit-chat

                    std::string i_name_w = weapon.has_var( "item_label" ) ?
                                           weapon.get_var( "item_label" ) :
                                           _( "Your " ) + weapon.type_name();

                    std::vector<std::weak_ptr<monster>> mons = g->all_monsters().items;

                    std::string i_talk_w;
                    bool does_talk = false;
                    if( !mons.empty() &&
                        one_in( to_turns<int>( 12_minutes ) ) ) {
                        std::vector<std::string> mon_near{ _( "Hey, let's go kill that %1$s!" ),
                                                           _( "Did you see that %1$s!?" ),
                                                           _( "I want to kill that %1$s!" ),
                                                           _( "Let me kill that %1$s!" ),
                                                           _( "Hey, I need to kill that %1$s!" ),
                                                           _( "I want to watch that %1$s bleed!" ),
                                                           _( "Wait, that %1$s needs to die!" ),
                                                           _( "Go kill that %1$s!" ),
                                                           _( "Look at that %1$s!" ),
                                                           _( "That %1$s doesn't deserve to live!" ) };
                        std::string talk_w = random_entry_ref( mon_near );
                        std::vector<std::string> seen_mons;
                        for( auto &n : mons ) {
                            if( sees( *n.lock() ) ) {
                                seen_mons.emplace_back( n.lock()->get_name() );
                            }
                        }
                        if( !seen_mons.empty() ) {
                            i_talk_w = string_format( talk_w, random_entry_ref( seen_mons ) );
                            does_talk = true;
                        }
                    } else if( has_effect( effect_bleed ) &&
                               one_in( to_turns<int>( 5_minutes ) ) ) {
                        std::vector<std::string> bleeding{ _( "Hey, you're bleeding." ),
                                                           _( "Your wound looks pretty bad." ),
                                                           _( "Shouldn't you put a bandage on that?" ),
                                                           _( "Please don't die! No one else lets me kill things!" ),
                                                           _( "You look hurt, did I do that?" ),
                                                           _( "Are you supposed to be bleeding?" ),
                                                           _( "You're not going to die, are you?" ),
                                                           _( "Kill a few more before you bleed out!" ) };
                        i_talk_w = random_entry_ref( bleeding );
                        does_talk = true;
                    } else if( weapon.damage() >= weapon.max_damage() / 3 &&
                               one_in( to_turns<int>( 1_hours ) ) ) {
                        std::vector<std::string> damaged{ _( "Hey fix me up." ),
                                                          _( "I need healing!" ),
                                                          _( "I hurt all over..." ),
                                                          _( "You can put me back together, right?" ),
                                                          _( "I... I can't move my legs!" ),
                                                          _( "Medic!" ),
                                                          _( "I can still fight, don't replace me!" ),
                                                          _( "They got me!" ),
                                                          _( "Go on without me..." ),
                                                          _( "Am I gonna die?" ) };
                        i_talk_w = random_entry_ref( damaged );
                        does_talk = true;
                    } else if( one_in( to_turns<int>( 4_hours ) ) ) {
                        std::vector<std::string> misc{ _( "Let me kill something already!" ),
                                                       _( "I'm your best friend, right?" ),
                                                       _( "I love you!" ),
                                                       _( "How are you today?" ),
                                                       _( "Do you think it will rain today?" ),
                                                       _( "Did you hear that?" ),
                                                       _( "Try not to drop me." ),
                                                       _( "How many do you think we've killed?" ),
                                                       _( "I'll keep you safe!" ) };
                        i_talk_w = random_entry_ref( misc );
                        does_talk = true;
                    }
                    if( does_talk ) {
                        add_msg( _( "%1$s says: \"%2$s\"" ), i_name_w, i_talk_w );
                    }
                    done_effect = true;
                }
                // Bad feeling
                if( !done_effect && one_in( to_turns<int>( 4_hours ) ) ) {
                    add_msg( m_warning, _( "You get a bad feeling." ) );
                    add_morale( MORALE_FEELING_BAD, -50, -150 );
                    done_effect = true;
                }
                // Formication
                if( !done_effect && one_in( to_turns<int>( 4_hours ) ) ) {
                    body_part bp = random_body_part( true );
                    add_effect( effect_formication, 1_hours, bp );
                    done_effect = true;
                }
                // Numbness
                if( !done_effect && one_in( to_turns<int>( 4_hours ) ) ) {
                    add_msg( m_bad, _( "You suddenly feel so numb..." ) );
                    mod_painkiller( 25 );
                    done_effect = true;
                }
                // Hallucination
                if( !done_effect && one_in( to_turns<int>( 6_hours ) ) ) {
                    add_effect( effect_hallu, 6_hours );
                    done_effect = true;
                }
                // Visuals
                if( !done_effect && one_in( to_turns<int>( 2_hours ) ) ) {
                    add_effect( effect_visuals, rng( 15_turns, 60_turns ) );
                    done_effect = true;
                }
                // Shaking
                if( !done_effect && one_in( to_turns<int>( 4_hours ) ) ) {
                    add_msg( m_bad, _( "You start to shake uncontrollably." ) );
                    add_effect( effect_shakes, rng( 2_minutes, 5_minutes ) );
                    done_effect = true;
                }
                // Shout
                if( !done_effect && one_in( to_turns<int>( 4_hours ) ) ) {
                    std::vector<std::string> shouts{ _( "\"Get away from there!\"" ),
                                                     _( "\"What do you think you're doing?\"" ),
                                                     _( "\"Stop laughing at me!\"" ),
                                                     _( "\"Don't point that thing at me!\"" ),
                                                     _( "\"Stay away from me!\"" ),
                                                     _( "\"No! Stop!\"" ),
                                                     _( "\"Get the fuck away from me!\"" ),
                                                     _( "\"That's not true!\"" ),
                                                     _( "\"What do you want from me?\"" ),
                                                     _( "\"I didn't mean to do it!\"" ),
                                                     _( "\"It wasn't my fault!\"" ),
                                                     _( "\"I had to do it!\"" ),
                                                     _( "\"They made me do it!\"" ),
                                                     _( "\"What are you!?\"" ),
                                                     _( "\"I should never have trusted you!\"" ) };

                    std::string i_shout = random_entry_ref( shouts );
                    shout( "yourself shout, " + i_shout );
                    done_effect = true;
                }
                // Drop weapon
                if( !done_effect && one_in( to_turns<int>( 2_days ) ) ) {
                    if( !weapon.is_null() ) {
                        std::string i_name_w = weapon.has_var( "item_label" ) ?
                                               weapon.get_var( "item_label" ) :
                                               "your " + weapon.type_name();

                        std::vector<std::string> drops{ "%1$s starts burning your hands!",
                                                        "%1$s feels freezing cold!",
                                                        "An electric shock shoots into your hand from %1$s!",
                                                        "%1$s lied to you.",
                                                        "%1$s said something stupid.",
                                                        "%1$s is running away!" };

                        std::string str = string_format( random_entry_ref( drops ), i_name_w );
                        str[0] = toupper( str[0] );

                        add_msg( m_bad, str );
                        drop( get_item_position( &weapon ), pos() );
                    }
                    done_effect = true;
                }
            }
        }

        if( ( has_trait( trait_NARCOLEPTIC ) || has_artifact_with( AEP_SCHIZO ) ) ) {
            if( one_in( to_turns<int>( 8_hours ) ) ) {
                add_msg( m_bad, _( "You're suddenly overcome with the urge to sleep and you pass out." ) );
                add_effect( effect_lying_down, 20_minutes );
            }
        }

        if( has_trait( trait_JITTERY ) && !has_effect( effect_shakes ) ) {
            if( stim > 50 && one_in( 300 - stim ) ) {
                add_effect( effect_shakes, 30_minutes + 1_turns * stim );
            } else if( ( get_hunger() > 80 || get_kcal_percent() < 1.0f ) && get_hunger() > 0 &&
                       one_in( 500 - get_hunger() ) ) {
                add_effect( effect_shakes, 40_minutes );
            }
        }

        if( has_trait( trait_MOODSWINGS ) && one_in( 3600 ) ) {
            if( rng( 1, 20 ) > 9 ) { // 55% chance
                add_morale( MORALE_MOODSWING, -100, -500 );
            } else {  // 45% chance
                add_morale( MORALE_MOODSWING, 100, 500 );
            }
        }

        if( has_trait( trait_VOMITOUS ) && one_in( 4200 ) ) {
            vomit();
        }

        if( has_trait( trait_SHOUT1 ) && one_in( 3600 ) ) {
            shout();
        }
        if( has_trait( trait_SHOUT2 ) && one_in( 2400 ) ) {
            shout();
        }
        if( has_trait( trait_SHOUT3 ) && one_in( 1800 ) ) {
            shout();
        }
        if( has_trait( trait_M_SPORES ) && one_in( 2400 ) ) {
            spores();
        }
        if( has_trait( trait_M_BLOSSOMS ) && one_in( 1800 ) ) {
            blossoms();
        }
    } // Done with while-awake-only effects

    if( has_trait( trait_ASTHMA ) &&
        one_in( ( 3600 - stim * 50 ) * ( has_effect( effect_sleep ) ? 10 : 1 ) ) &&
        !has_effect( effect_adrenaline ) & !has_effect( effect_datura ) ) {
        bool auto_use = has_charges( "inhaler", 1 ) || has_charges( "oxygen_tank", 1 ) ||
                        has_charges( "smoxygen_tank", 1 );
        bool oxygenator = has_bionic( bio_gills ) && power_level >= 3;
        if( underwater ) {
            oxygen = oxygen / 2;
            auto_use = false;
        }

        if( in_sleep_state() && !has_effect( effect_narcosis ) ) {
            inventory map_inv;
            map_inv.form_from_map( g->u.pos(), 2 );
            // check if character has an oxygenator first
            if( oxygenator ) {
                add_msg_if_player( m_bad, _( "You have an asthma attack!" ) );
                charge_power( -3 );
                add_msg_if_player( m_info, _( "You use your Oxygenator to clear it up, then go back to sleep." ) );
            } else if( auto_use ) {
                add_msg_if_player( m_bad, _( "You have an asthma attack!" ) );
                if( use_charges_if_avail( "inhaler", 1 ) ) {
                    add_msg_if_player( m_info, _( "You use your inhaler and go back to sleep." ) );
                } else if( use_charges_if_avail( "oxygen_tank", 1 ) ||
                           use_charges_if_avail( "smoxygen_tank", 1 ) ) {
                    add_msg_if_player( m_info,
                                       _( "You take a deep breath from your oxygen tank and go back to sleep." ) );
                }
                // check if an inhaler is somewhere near
            } else if( map_inv.has_charges( "inhaler", 1 ) || map_inv.has_charges( "oxygen_tank", 1 ) ||
                       map_inv.has_charges( "smoxygen_tank", 1 ) ) {
                add_msg_if_player( m_bad, _( "You have an asthma attack!" ) );
                // create new variable to resolve a reference issue
                long amount = 1;
                if( !g->m.use_charges( g->u.pos(), 2, "inhaler", amount ).empty() ) {
                    add_msg_if_player( m_info, _( "You use your inhaler and go back to sleep." ) );
                } else if( !g->m.use_charges( g->u.pos(), 2, "oxygen_tank", amount ).empty() ||
                           !g->m.use_charges( g->u.pos(), 2, "smoxygen_tank", amount ).empty() ) {
                    add_msg_if_player( m_info,
                                       _( "You take a deep breath from your oxygen tank and go back to sleep." ) );
                }
            } else {
                add_effect( effect_asthma, rng( 5_minutes, 20_minutes ) );
                if( has_effect( effect_sleep ) ) {
                    wake_up();
                } else {
                    g->cancel_activity_or_ignore_query( distraction_type::asthma,  _( "You have an asthma attack!" ) );
                }
            }
        } else if( auto_use ) {
            long charges = 0;
            if( use_charges_if_avail( "inhaler", 1 ) ) {
                moves -= 40;
                charges = charges_of( "inhaler" );
                add_msg_if_player( m_bad, _( "You have an asthma attack!" ) );
                if( charges == 0 ) {
                    add_msg_if_player( m_bad, _( "You use your last inhaler charge." ) );
                } else {
                    add_msg_if_player( m_info, ngettext( "You use your inhaler, only %d charge left.",
                                                         "You use your inhaler, only %d charges left.", charges ),
                                       charges );
                }
            } else if( use_charges_if_avail( "oxygen_tank", 1 ) ||
                       use_charges_if_avail( "smoxygen_tank", 1 ) ) {
                moves -= 500; // synched with use action
                charges = charges_of( "oxygen_tank" ) + charges_of( "smoxygen_tank" );
                add_msg_if_player( m_bad, _( "You have an asthma attack!" ) );
                if( charges == 0 ) {
                    add_msg_if_player( m_bad, _( "You breathe in last bit of oxygen from the tank." ) );
                } else {
                    add_msg_if_player( m_info,
                                       ngettext( "You take a deep breath from your oxygen tank, only %d charge left.",
                                                 "You take a deep breath from your oxygen tank, only %d charges left.", charges ),
                                       charges );
                }
            }
        } else {
            add_effect( effect_asthma, rng( 5_minutes, 20_minutes ) );
            if( !is_npc() ) {
                g->cancel_activity_or_ignore_query( distraction_type::asthma,  _( "You have an asthma attack!" ) );
            }
        }
    }

    if( has_trait( trait_LEAVES ) && g->is_in_sunlight( pos() ) && one_in( 600 ) ) {
        mod_hunger( -1 );
        // photosynthesis absorbs kcal directly
        mod_stored_nutr( -1 );
    }

    if( get_pain() > 0 ) {
        if( has_trait( trait_PAINREC1 ) && one_in( 600 ) ) {
            mod_pain( -1 );
        }
        if( has_trait( trait_PAINREC2 ) && one_in( 300 ) ) {
            mod_pain( -1 );
        }
        if( has_trait( trait_PAINREC3 ) && one_in( 150 ) ) {
            mod_pain( -1 );
        }
    }

    if( ( has_trait( trait_ALBINO ) || has_effect( effect_datura ) ) &&
        g->is_in_sunlight( pos() ) && one_in( 10 ) ) {
        // Umbrellas can keep the sun off the skin and sunglasses - off the eyes.
        if( !weapon.has_flag( "RAIN_PROTECT" ) ) {
            add_msg_if_player( m_bad, _( "The sunlight is really irritating your skin." ) );
            if( has_effect( effect_sleep ) && !has_effect( effect_narcosis ) ) {
                wake_up();
            }
            if( one_in( 10 ) ) {
                mod_pain( 1 );
            } else {
                focus_pool --;
            }
        }
        if( !( ( ( worn_with_flag( "SUN_GLASSES" ) ) || worn_with_flag( "BLIND" ) ) &&
               ( wearing_something_on( bp_eyes ) ) )
            && !has_bionic( bionic_id( "bio_sunglasses" ) ) ) {
            add_msg_if_player( m_bad, _( "The sunlight is really irritating your eyes." ) );
            if( one_in( 10 ) ) {
                mod_pain( 1 );
            } else {
                focus_pool --;
            }
        }
    }

    if( has_trait( trait_SUNBURN ) && g->is_in_sunlight( pos() ) && one_in( 10 ) ) {
        if( !( weapon.has_flag( "RAIN_PROTECT" ) ) ) {
            add_msg_if_player( m_bad, _( "The sunlight burns your skin!" ) );
            if( has_effect( effect_sleep ) && !has_effect( effect_narcosis ) ) {
                wake_up();
            }
            mod_pain( 1 );
            hurtall( 1, nullptr );
        }
    }

    if( ( has_trait( trait_TROGLO ) || has_trait( trait_TROGLO2 ) ) &&
        g->is_in_sunlight( pos() ) && g->weather == WEATHER_SUNNY ) {
        mod_str_bonus( -1 );
        mod_dex_bonus( -1 );
        add_miss_reason( _( "The sunlight distracts you." ), 1 );
        mod_int_bonus( -1 );
        mod_per_bonus( -1 );
    }
    if( has_trait( trait_TROGLO2 ) && g->is_in_sunlight( pos() ) ) {
        mod_str_bonus( -1 );
        mod_dex_bonus( -1 );
        add_miss_reason( _( "The sunlight distracts you." ), 1 );
        mod_int_bonus( -1 );
        mod_per_bonus( -1 );
    }
    if( has_trait( trait_TROGLO3 ) && g->is_in_sunlight( pos() ) ) {
        mod_str_bonus( -4 );
        mod_dex_bonus( -4 );
        add_miss_reason( _( "You can't stand the sunlight!" ), 4 );
        mod_int_bonus( -4 );
        mod_per_bonus( -4 );
    }

    if( has_trait( trait_SORES ) ) {
        for( const body_part bp : all_body_parts ) {
            if( bp == bp_head ) {
                continue;
            }
            int sores_pain = 5 + 0.4 * abs( encumb( bp ) );
            if( get_pain() < sores_pain ) {
                set_pain( sores_pain );
            }
        }
    }
    //Web Weavers...weave web
    if( has_active_mutation( trait_WEB_WEAVER ) && !in_vehicle ) {
        g->m.add_field( pos(), fd_web, 1 ); //this adds density to if its not already there.

    }

    // Blind/Deaf for brief periods about once an hour,
    // and visuals about once every 30 min.
    if( has_trait( trait_PER_SLIME ) ) {
        if( one_in( 600 ) && !has_effect( effect_deaf ) ) {
            add_msg_if_player( m_bad, _( "Suddenly, you can't hear anything!" ) );
            add_effect( effect_deaf, rng( 20_minutes, 60_minutes ) );
        }
        if( one_in( 600 ) && !( has_effect( effect_blind ) ) ) {
            add_msg_if_player( m_bad, _( "Suddenly, your eyes stop working!" ) );
            add_effect( effect_blind, rng( 2_minutes, 6_minutes ) );
        }
        // Yes, you can be blind and hallucinate at the same time.
        // Your post-human biology is truly remarkable.
        if( one_in( 300 ) && !( has_effect( effect_visuals ) ) ) {
            add_msg_if_player( m_bad, _( "Your visual centers must be acting up..." ) );
            add_effect( effect_visuals, rng( 36_minutes, 72_minutes ) );
        }
    }

    if( has_trait( trait_WEB_SPINNER ) && !in_vehicle && one_in( 3 ) ) {
        g->m.add_field( pos(), fd_web, 1 ); //this adds density to if its not already there.
    }

    if( has_trait( trait_UNSTABLE ) && !has_trait( trait_CHAOTIC_BAD ) &&
        one_in( 28800 ) ) { // Average once per 2 days
        mutate();
    }
    if( ( has_trait( trait_CHAOTIC ) || has_trait( trait_CHAOTIC_BAD ) ) &&
        one_in( 7200 ) ) { // Should be once every 12 hours
        mutate();
    }
    if( has_artifact_with( AEP_MUTAGENIC ) && one_in( 28800 ) ) {
        mutate();
    }
    if( has_artifact_with( AEP_FORCE_TELEPORT ) && one_in( 600 ) ) {
        g->teleport( this );
    }
    const bool needs_fire = !has_morale( MORALE_PYROMANIA_NEARFIRE ) &&
                            !has_morale( MORALE_PYROMANIA_STARTFIRE );
    if( has_trait( trait_PYROMANIA ) && needs_fire && !in_sleep_state() &&
        calendar::once_every( 2_hours ) ) {
        add_morale( MORALE_PYROMANIA_NOFIRE, -1, -30, 24_hours, 24_hours );
        if( calendar::once_every( 4_hours ) ) {
            std::string smokin_hot_fiyah = SNIPPET.random_from_category( "pyromania_withdrawal" );
            add_msg_if_player( m_bad, _( smokin_hot_fiyah ) );
        }
    }
    if( has_trait( trait_KILLER ) && !has_morale( MORALE_KILLER_HAS_KILLED ) &&
        calendar::once_every( 2_hours ) ) {
        add_morale( MORALE_KILLER_NEED_TO_KILL, -1, -30, 24_hours, 24_hours );
        if( calendar::once_every( 4_hours ) ) {
            std::string snip = SNIPPET.random_from_category( "killer_withdrawal" );
            add_msg_if_player( m_bad, _( snip ) );
        }
    }

    // checking for radioactive items in inventory
    const int item_radiation = leak_level( "RADIOACTIVE" );

    const int map_radiation = g->m.get_radiation( pos() );

    float rads = map_radiation / 100.0f + item_radiation / 10.0f;

    int rad_mut = 0;
    if( has_trait( trait_RADIOACTIVE3 ) ) {
        rad_mut = 3;
    } else if( has_trait( trait_RADIOACTIVE2 ) ) {
        rad_mut = 2;
    } else if( has_trait( trait_RADIOACTIVE1 ) ) {
        rad_mut = 1;
    }

    // Spread less radiation when sleeping (slower metabolism etc.)
    // Otherwise it can quickly get to the point where you simply can't sleep at all
    const bool rad_mut_proc = rad_mut > 0 &&
                              x_in_y( rad_mut, in_sleep_state() ? HOURS( 3 ) : MINUTES( 30 ) );

    bool has_helmet = false;
    const bool power_armored = is_wearing_power_armor( &has_helmet );
    const bool rad_resist = power_armored || worn_with_flag( "RAD_RESIST" );

    if( rad_mut > 0 ) {
        const bool kept_in = is_rad_immune() || ( rad_resist && !one_in( 4 ) );
        if( kept_in ) {
            // As if standing on a map tile with radiation level equal to rad_mut
            rads += rad_mut / 100.0f;
        }

        if( rad_mut_proc && !kept_in ) {
            // Irradiate a random nearby point
            // If you can't, irradiate the player instead
            tripoint rad_point = pos() + point( rng( -3, 3 ), rng( -3, 3 ) );
            // TODO: Radioactive vehicles?
            if( g->m.get_radiation( rad_point ) < rad_mut ) {
                g->m.adjust_radiation( rad_point, 1 );
            } else {
                rads += rad_mut;
            }
        }
    }

    // Used to control vomiting from radiation to make it not-annoying
    bool radiation_increasing = irradiate( rads );

    if( radiation_increasing && calendar::once_every( 3_minutes ) && has_bionic( bio_geiger ) ) {
        add_msg_if_player( m_warning,
                           _( "You feel an anomalous sensation coming from your radiation sensors." ) );
    }

    if( calendar::once_every( 15_minutes ) ) {
        if( radiation < 0 ) {
            radiation = 0;
        } else if( radiation > 2000 ) {
            radiation = 2000;
        }
        if( get_option<bool>( "RAD_MUTATION" ) && rng( 100, 10000 ) < radiation ) {
            mutate();
            radiation -= 50;
        } else if( radiation > 50 && rng( 1, 3000 ) < radiation && ( stomach.contains() > 0_ml ||
                   radiation_increasing || !in_sleep_state() ) ) {
            vomit();
            radiation -= 1;
        }
    }

    const bool radiogenic = has_trait( trait_RADIOGENIC );
    if( radiogenic && calendar::once_every( 30_minutes ) && radiation > 0 ) {
        // At 200 irradiation, twice as fast as REGEN
        if( x_in_y( radiation, 200 ) ) {
            healall( 1 );
            if( rad_mut == 0 ) {
                // Don't heal radiation if we're generating it naturally
                // That would counter the main downside of radioactivity
                radiation -= 5;
            }
        }
    }

    if( !radiogenic && radiation > 0 ) {
        // Even if you heal the radiation itself, the damage is done.
        const int hmod = get_healthy_mod();
        if( hmod > 200 - radiation ) {
            set_healthy_mod( std::max( -200, 200 - radiation ) );
        }
    }

    if( radiation > 200 && calendar::once_every( 10_minutes ) && x_in_y( radiation, 1000 ) ) {
        hurtall( 1, nullptr );
        radiation -= 5;
    }

    if( reactor_plut || tank_plut || slow_rad ) {
        // Microreactor CBM and supporting bionics
        if( has_bionic( bio_reactor ) || has_bionic( bio_advreactor ) ) {
            //first do the filtering of plutonium from storage to reactor
            if( tank_plut > 0 ) {
                int plut_trans;
                if( has_active_bionic( bio_plut_filter ) ) {
                    plut_trans = tank_plut * 0.025;
                } else {
                    plut_trans = tank_plut * 0.005;
                }
                if( plut_trans < 1 ) {
                    plut_trans = 1;
                }
                tank_plut -= plut_trans;
                reactor_plut += plut_trans;
            }
            //leaking radiation, reactor is unshielded, but still better than a simple tank
            slow_rad += ( ( tank_plut * 0.1 ) + ( reactor_plut * 0.01 ) );
            //begin power generation
            if( reactor_plut > 0 ) {
                int power_gen = 0;
                if( has_bionic( bio_advreactor ) ) {
                    if( ( reactor_plut * 0.05 ) > 2000 ) {
                        power_gen = 2000;
                    } else {
                        power_gen = reactor_plut * 0.05;
                        if( power_gen < 1 ) {
                            power_gen = 1;
                        }
                    }
                    slow_rad += ( power_gen * 3 );
                    while( slow_rad >= 50 ) {
                        if( power_gen >= 1 ) {
                            slow_rad -= 50;
                            power_gen -= 1;
                            reactor_plut -= 1;
                        } else {
                            break;
                        }
                    }
                } else if( has_bionic( bio_reactor ) ) {
                    if( ( reactor_plut * 0.025 ) > 500 ) {
                        power_gen = 500;
                    } else {
                        power_gen = reactor_plut * 0.025;
                        if( power_gen < 1 ) {
                            power_gen = 1;
                        }
                    }
                    slow_rad += ( power_gen * 3 );
                }
                reactor_plut -= power_gen;
                while( power_gen >= 250 ) {
                    apply_damage( nullptr, bp_torso, 1 );
                    mod_pain( 1 );
                    add_msg_if_player( m_bad, _( "Your chest burns as your power systems overload!" ) );
                    charge_power( 50 );
                    power_gen -= 60; // ten units of power lost due to short-circuiting into you
                }
                charge_power( power_gen );
            }
        } else {
            slow_rad += ( ( ( reactor_plut * 0.4 ) + ( tank_plut * 0.4 ) ) * 100 );
            //plutonium in body without any kind of container.  Not good at all.
            reactor_plut *= 0.6;
            tank_plut *= 0.6;
        }
        while( slow_rad >= 1000 ) {
            radiation += 1;
            slow_rad -= 1000;
        }
    }

    // Negative bionics effects
    if( has_bionic( bio_dis_shock ) && one_in( 1200 ) && !has_effect( effect_narcosis ) ) {
        add_msg_if_player( m_bad, _( "You suffer a painful electrical discharge!" ) );
        mod_pain( 1 );
        moves -= 150;

        if( weapon.typeId() == "e_handcuffs" && weapon.charges > 0 ) {
            weapon.charges -= rng( 1, 3 ) * 50;
            if( weapon.charges < 1 ) {
                weapon.charges = 1;
            }

            add_msg_if_player( m_good, _( "The %s seems to be affected by the discharge." ),
                               weapon.tname() );
        }
        sfx::play_variant_sound( "bionics", "elec_discharge", 100 );
    }
    if( has_bionic( bio_dis_acid ) && one_in( 1500 ) ) {
        add_msg_if_player( m_bad, _( "You suffer a burning acidic discharge!" ) );
        hurtall( 1, nullptr );
        sfx::play_variant_sound( "bionics", "acid_discharge", 100 );
        sfx::do_player_death_hurt( g->u, false );
    }
    if( has_bionic( bio_drain ) && power_level > 24 && one_in( 600 ) ) {
        add_msg_if_player( m_bad, _( "Your batteries discharge slightly." ) );
        charge_power( -25 );
        sfx::play_variant_sound( "bionics", "elec_crackle_low", 100 );
    }
    if( has_bionic( bio_noise ) && one_in( 500 ) && !has_effect( effect_narcosis ) ) {
        // TODO: NPCs with said bionic
        if( !is_deaf() ) {
            add_msg( m_bad, _( "A bionic emits a crackle of noise!" ) );
            sfx::play_variant_sound( "bionics", "elec_blast", 100 );
        } else {
            add_msg( m_bad, _( "You feel your faulty bionic shuddering." ) );
            sfx::play_variant_sound( "bionics", "elec_blast_muffled", 100 );
        }
        sounds::sound( pos(), 60, sounds::sound_t::movement, _( "Crackle!" ) );
    }
    if( has_bionic( bio_power_weakness ) && max_power_level > 0 &&
        power_level >= max_power_level * .75 ) {
        mod_str_bonus( -3 );
    }
    if( has_bionic( bio_trip ) && one_in( 500 ) && !has_effect( effect_visuals ) &&
        !has_effect( effect_narcosis ) && !in_sleep_state() ) {
        add_msg_if_player( m_bad, _( "Your vision pixelates!" ) );
        add_effect( effect_visuals, 10_minutes );
        sfx::play_variant_sound( "bionics", "pixelated", 100 );
    }
    if( has_bionic( bio_spasm ) && one_in( 3000 ) && !has_effect( effect_downed ) &&
        !has_effect( effect_narcosis ) ) {
        add_msg_if_player( m_bad,
                           _( "Your malfunctioning bionic causes you to spasm and fall to the floor!" ) );
        mod_pain( 1 );
        add_effect( effect_stunned, 1_turns );
        add_effect( effect_downed, 1_turns, num_bp, false, 0, true );
        sfx::play_variant_sound( "bionics", "elec_crackle_high", 100 );
    }
    if( has_bionic( bio_shakes ) && power_level > 24 && one_in( 1200 ) ) {
        add_msg_if_player( m_bad, _( "Your bionics short-circuit, causing you to tremble and shiver." ) );
        charge_power( -25 );
        add_effect( effect_shakes, 5_minutes );
        sfx::play_variant_sound( "bionics", "elec_crackle_med", 100 );
    }
    if( has_bionic( bio_leaky ) && one_in( 60 ) ) {
        mod_healthy_mod( -1, -200 );
    }
    if( has_bionic( bio_sleepy ) && one_in( 500 ) && !in_sleep_state() ) {
        mod_fatigue( 1 );
    }
    if( has_bionic( bio_itchy ) && one_in( 500 ) && !has_effect( effect_formication ) &&
        !has_effect( effect_narcosis ) ) {
        add_msg_if_player( m_bad, _( "Your malfunctioning bionic itches!" ) );
        body_part bp = random_body_part( true );
        add_effect( effect_formication, 10_minutes, bp );
    }
    if( has_bionic( bio_glowy ) && !has_effect( effect_glowy_led ) && one_in( 500 ) &&
        power_level > 1 ) {
        add_msg_if_player( m_bad, _( "Your malfunctioning bionic starts to glow!" ) );
        add_effect( effect_glowy_led, 5_minutes );
        charge_power( -1 );
    }

    // Artifact effects
    if( has_artifact_with( AEP_ATTENTION ) ) {
        add_effect( effect_attention, 3_turns );
    }

    // Stim +250 kills
    if( stim > 210 ) {
        if( one_in( 20 ) && !has_effect( effect_downed ) ) {
            add_msg_if_player( m_bad, _( "Your muscles spasm!" ) );
            if( !has_effect( effect_downed ) ) {
                add_msg_if_player( m_bad, _( "You fall to the ground!" ) );
                add_effect( effect_downed, rng( 6_turns, 20_turns ) );
            }
        }
    }
    if( stim > 170 ) {
        if( !has_effect( effect_winded ) && calendar::once_every( 10_minutes ) ) {
            add_msg( m_bad, _( "You feel short of breath." ) );
            add_effect( effect_winded, 10_minutes + 1_turns );
        }
    }
    if( stim > 110 ) {
        if( !has_effect( effect_shakes ) && calendar::once_every( 10_minutes ) ) {
            add_msg( _( "You shake uncontrollably." ) );
            add_effect( effect_shakes, 15_minutes + 1_turns );
        }
    }
    if( stim > 75 ) {
        if( !one_in( 20 ) && !has_effect( effect_nausea ) ) {
            add_msg( _( "You feel nauseous..." ) );
            add_effect( effect_nausea, 5_minutes );
        }
    }

    // Stim -200 or painkillers 240 kills
    if( stim < -160 || pkill > 200 ) {
        if( one_in( 30 ) && !in_sleep_state() ) {
            add_msg_if_player( m_bad, _( "You black out!" ) );
            const time_duration dur = rng( 30_minutes, 60_minutes );
            add_effect( effect_downed, dur );
            add_effect( effect_blind, dur );
            fall_asleep( dur );
        }
    }
    if( stim < -120 || pkill > 160 ) {
        if( !has_effect( effect_winded ) && calendar::once_every( 10_minutes ) ) {
            add_msg( m_bad, _( "Your breathing slows down." ) );
            add_effect( effect_winded, 10_minutes + 1_turns );
        }
    }
    if( stim < -85 || pkill > 145 ) {
        if( one_in( 15 ) ) {
            add_msg_if_player( m_bad, _( "You feel dizzy for a moment." ) );
            mod_moves( -rng( 10, 30 ) );
            if( one_in( 3 ) && !has_effect( effect_downed ) ) {
                add_msg_if_player( m_bad, _( "You stumble and fall over!" ) );
                add_effect( effect_downed, rng( 3_turns, 10_turns ) );
            }
        }
    }
    if( stim < -60 || pkill > 130 ) {
        if( calendar::once_every( 10_minutes ) ) {
            add_msg( m_warning, _( "You feel tired..." ) );
            mod_fatigue( rng( 1, 2 ) );
        }
    }

    int sleep_deprivation = !in_sleep_state() ? get_sleep_deprivation() : 0;
    // Stimulants can lessen the PERCEIVED effects of sleep deprivation, but
    // they do nothing to cure it. As such, abuse is even more dangerous now.
    if( stim > 0 ) {
        // 100% of blacking out = 20160sd ; Max. stim modifier = 12500sd @ 250stim
        // Note: Very high stim already has its own slew of bad effects,
        // so the "useful" part of this bonus is actually lower.
        sleep_deprivation -= stim * 50;
    }

    // Harmless warnings
    if( sleep_deprivation >= SLEEP_DEPRIVATION_HARMLESS ) {
        if( one_in( 500 ) ) {
            switch( dice( 1, 4 ) ) {
                default:
                case 1:
                    add_msg_player_or_npc( m_warning, _( "You tiredly rub your eyes." ),
                                           _( "<npcname> tiredly rubs their eyes." ) );
                    break;
                case 2:
                    add_msg_player_or_npc( m_warning, _( "You let out a small yawn." ),
                                           _( "<npcname> lets out a small yawn." ) );
                    break;
                case 3:
                    add_msg_player_or_npc( m_warning, _( "You stretch your back." ),
                                           _( "<npcname> streches their back." ) );
                    break;
                case 4:
                    add_msg_player_or_npc( m_warning, _( "You feel mentally tired." ),
                                           _( "<npcname> lets out a huge yawn." ) );
                    break;
            }
        }
    }
    // Minor discomfort
    if( sleep_deprivation >= SLEEP_DEPRIVATION_MINOR ) {
        if( one_in( 750 ) ) {
            add_msg_if_player( m_warning, _( "You feel lightheaded for a moment." ) );
            moves -= 10;
        }
        if( one_in( 1000 ) ) {
            add_msg_if_player( m_warning, _( "Your muscles spasm uncomfortably." ) );
            mod_pain( 2 );
        }
        if( !has_effect( effect_visuals ) && one_in( 1500 ) ) {
            add_msg_if_player( m_warning, _( "Your vision blurs a little." ) );
            add_effect( effect_visuals, rng( 1_minutes, 5_minutes ) );
        }
    }
    // Slight disability
    if( sleep_deprivation >= SLEEP_DEPRIVATION_SERIOUS ) {
        if( one_in( 750 ) ) {
            add_msg_if_player( m_bad, _( "Your mind lapses into unawareness briefly." ) );
            moves -= rng( 20, 80 );
        }
        if( one_in( 1250 ) ) {
            add_msg_if_player( m_bad, _( "Your muscles ache in stressfully unpredictable ways." ) );
            mod_pain( rng( 2, 10 ) );
        }
        if( one_in( 3000 ) ) {
            add_msg_if_player( m_bad, _( "You have a distractingly painful headache." ) );
            mod_pain( rng( 10, 25 ) );
        }
    }
    // Major disability, high chance of passing out also relevant
    if( sleep_deprivation >= SLEEP_DEPRIVATION_MAJOR ) {
        if( !has_effect( effect_nausea ) && one_in( 5000 ) ) {
            add_msg_if_player( m_bad, _( "You feel heartburn and an acid taste in your mouth." ) );
            mod_pain( 5 );
            add_effect( effect_nausea, rng( 5_minutes, 30_minutes ) );
        }
        if( one_in( 3000 ) ) {
            add_msg_if_player( m_bad,
                               _( "Your mind is so tired that you feel you can't trust your eyes anymore." ) );
            add_effect( effect_hallu, rng( 5_minutes, 60_minutes ) );
        }
        if( !has_effect( effect_shakes ) && one_in( 4250 ) ) {
            add_msg_if_player( m_bad,
                               _( "Your muscles spasm uncontrollably, and you have trouble keeping your balance." ) );
            add_effect( effect_shakes, 15_minutes );
        } else if( has_effect( effect_shakes ) && one_in( 75 ) ) {
            moves -= 10;
            add_msg_player_or_npc( m_warning, _( "Your shaking legs make you stumble." ),
                                   _( "<npcname> stumbles." ) );
            if( !has_effect( effect_downed ) && one_in( 10 ) ) {
                add_msg_player_or_npc( m_bad, _( "You fall over!" ), _( "<npcname> falls over!" ) );
                add_effect( effect_downed, rng( 3_turns, 10_turns ) );
            }
        }
    }
}

bool player::irradiate( float rads, bool bypass )
{
    int rad_mut = 0;
    if( has_trait( trait_RADIOACTIVE3 ) ) {
        rad_mut = 3;
    } else if( has_trait( trait_RADIOACTIVE2 ) ) {
        rad_mut = 2;
    } else if( has_trait( trait_RADIOACTIVE1 ) ) {
        rad_mut = 1;
    }

    if( rads > 0 ) {
        bool has_helmet = false;
        const bool power_armored = is_wearing_power_armor( &has_helmet );
        const bool rad_resist = power_armored || worn_with_flag( "RAD_RESIST" );

        if( is_rad_immune() && !bypass ) {
            // Power armor and some high-tech gear protects completely from radiation
            rads = 0.0f;
        } else if( rad_resist && !bypass ) {
            rads /= 4.0f;
        }

        if( has_effect( effect_iodine ) ) {
            // Radioactive mutation makes iodine less efficient (but more useful)
            rads *= 0.3f + 0.1f * rad_mut;
        }

        int rads_max = roll_remainder( rads );
        radiation += rng( 0, rads_max );

        // Apply rads to any radiation badges.
        for( item *const it : inv_dump() ) {
            if( it->typeId() != "rad_badge" ) {
                continue;
            }

            // Actual irradiation levels of badges and the player aren't precisely matched.
            // This is intentional.
            const int before = it->irridation;

            const int delta = rng( 0, rads_max );
            if( delta == 0 ) {
                continue;
            }

            it->irridation += delta;

            // If in inventory (not worn), don't print anything.
            if( inv.has_item( *it ) ) {
                continue;
            }

            // If the color hasn't changed, don't print anything.
            const std::string &col_before = rad_badge_color( before );
            const std::string &col_after = rad_badge_color( it->irridation );
            if( col_before == col_after ) {
                continue;
            }

            add_msg_if_player( m_warning, _( "Your radiation badge changes from %1$s to %2$s!" ),
                               col_before, col_after );
        }

        if( rads > 0.0f ) {
            return true;
        }
    }
    return false;
}

// At minimum level, return at_min, at maximum at_max
float addiction_scaling( float at_min, float at_max, float add_lvl )
{
    // Not addicted
    if( add_lvl < MIN_ADDICTION_LEVEL ) {
        return 1.0f;
    }

    return lerp( at_min, at_max, ( add_lvl - MIN_ADDICTION_LEVEL ) / MAX_ADDICTION_LEVEL );
}

void player::mend( int rate_multiplier )
{
    // Wearing splints can slowly mend a broken limb back to 1 hp.
    bool any_broken = false;
    for( int i = 0; i < num_hp_parts; i++ ) {
        if( hp_cur[i] <= 0 ) {
            any_broken = true;
            break;
        }
    }

    if( !any_broken ) {
        return;
    }

    double healing_factor = 1.0;
    // Studies have shown that alcohol and tobacco use delay fracture healing time
    // Being under effect is 50% slowdown
    // Being addicted but not under effect scales from 25% slowdown to 75% slowdown
    // The improvement from being intoxicated over withdrawal is intended
    if( has_effect( effect_cig ) ) {
        healing_factor *= 0.5;
    } else {
        healing_factor *= addiction_scaling( 0.25f, 0.75f, addiction_level( ADD_CIG ) );
    }

    if( has_effect( effect_drunk ) ) {
        healing_factor *= 0.5;
    } else {
        healing_factor *= addiction_scaling( 0.25f, 0.75f, addiction_level( ADD_ALCOHOL ) );
    }

    if( radiation > 0 && !has_trait( trait_RADIOGENIC ) ) {
        healing_factor *= clamp( ( 1000.0f - radiation ) / 1000.0f, 0.0f, 1.0f );
    }

    // Bed rest speeds up mending
    if( has_effect( effect_sleep ) ) {
        healing_factor *= 4.0;
    } else if( get_fatigue() > DEAD_TIRED ) {
        // but being dead tired does not...
        healing_factor *= 0.75;
    } else {
        // If not dead tired, resting without sleep also helps
        healing_factor *= 1.0f + rest_quality();
    }

    // Being healthy helps.
    healing_factor *= 1.0f + get_healthy() / 200.0f;

    // Very hungry starts lowering the chance
    // square rooting the value makes the numbers drop off faster when below 1
    healing_factor *= sqrt( static_cast<float>( get_stored_kcal() ) / static_cast<float>
                            ( get_healthy_kcal() ) );
    // Similar for thirst - starts at very thirsty, drops to 0 ~halfway between two last statuses
    healing_factor *= 1.0f - clamp( ( get_thirst() - 80.0f ) / 300.0f, 0.0f, 1.0f );

    // Mutagenic healing factor!
    bool needs_splint = true;
    if( has_trait( trait_REGEN_LIZ ) ) {
        healing_factor *= 20.0;
        needs_splint = false;
    } else if( has_trait( trait_REGEN ) ) {
        healing_factor *= 16.0;
    } else if( has_trait( trait_FASTHEALER2 ) ) {
        healing_factor *= 4.0;
    } else if( has_trait( trait_FASTHEALER ) ) {
        healing_factor *= 2.0;
    } else if( has_trait( trait_SLOWHEALER ) ) {
        healing_factor *= 0.5;
    }

    add_msg( m_debug, "Limb mend healing factor: %.2f", healing_factor );
    if( healing_factor <= 0.0f ) {
        // The section below assumes positive healing rate
        return;
    }

    for( int i = 0; i < num_hp_parts; i++ ) {
        const bool broken = ( hp_cur[i] <= 0 );
        if( !broken ) {
            continue;
        }

        body_part part = hp_to_bp( static_cast<hp_part>( i ) );
        if( needs_splint && !worn_with_flag( "SPLINT", part ) ) {
            continue;
        }

        const time_duration dur_inc = 1_turns * roll_remainder( rate_multiplier * healing_factor );
        auto &eff = get_effect( effect_mending, part );
        if( eff.is_null() ) {
            add_effect( effect_mending, dur_inc, part, true );
            continue;
        }

        eff.set_duration( eff.get_duration() + dur_inc );

        if( eff.get_duration() >= eff.get_max_duration() ) {
            hp_cur[i] = 1;
            remove_effect( effect_mending, part );
            //~ %s is bodypart
            add_memorial_log( pgettext( "memorial_male", "Broken %s began to mend." ),
                              pgettext( "memorial_female", "Broken %s began to mend." ),
                              body_part_name( part ) );
            //~ %s is bodypart
            add_msg_if_player( m_good, _( "Your %s has started to mend!" ),
                               body_part_name( part ) );
        }
    }
}

// sets default stomach contents when starting the game
void player::initialize_stomach_contents()
{
    stomach = stomach_contents( 2500_ml );
    guts = stomach_contents( 24000_ml );
    guts.set_calories( 300 );
    stomach.set_calories( 800 );
    stomach.mod_contents( 475_ml );
}

void player::vomit()
{
    add_memorial_log( pgettext( "memorial_male", "Threw up." ),
                      pgettext( "memorial_female", "Threw up." ) );

    if( stomach.contains() != 0_ml ) {
        // Remove all joy from previously eaten food and apply the penalty
        rem_morale( MORALE_FOOD_GOOD );
        rem_morale( MORALE_FOOD_HOT );
        rem_morale( MORALE_HONEY ); // bears must suffer too
        add_morale( MORALE_VOMITED, -2 * units::to_milliliter( stomach.contains() / 50 ), -40, 90_minutes,
                    45_minutes, false ); // 1.5 times longer
        stomach.bowel_movement(); // puke all of it
        g->m.add_field( adjacent_tile(), fd_bile, 1 );

        add_msg_player_or_npc( m_bad, _( "You throw up heavily!" ), _( "<npcname> throws up heavily!" ) );
    } else {
        add_msg_if_player( m_warning, _( "You retched, but your stomach is empty." ) );
    }

    if( !has_effect( effect_nausea ) ) { // Prevents never-ending nausea
        const effect dummy_nausea( &effect_nausea.obj(), 0_turns, num_bp, false, 1, calendar::turn );
        add_effect( effect_nausea, std::max( dummy_nausea.get_max_duration() * units::to_milliliter(
                stomach.contains() ) / 21, dummy_nausea.get_int_dur_factor() ) );
    }

    moves -= 100;
    for( auto &elem : *effects ) {
        for( auto &_effect_it : elem.second ) {
            auto &it = _effect_it.second;
            if( it.get_id() == effect_foodpoison ) {
                it.mod_duration( -30_minutes );
            } else if( it.get_id() == effect_drunk ) {
                it.mod_duration( rng( -10_minutes, -50_minutes ) );
            }
        }
    }
    remove_effect( effect_pkill1 );
    remove_effect( effect_pkill2 );
    remove_effect( effect_pkill3 );
    // Don't wake up when just retching
    if( stomach.contains() > 0_ml ) {
        wake_up();
    }
}

void player::sound_hallu()
{
    // Random 'dangerous' sound from a random direction
    // 1/5 chance to be a loud sound
    std::vector<std::string> dir{ "north",
                                  "northeast",
                                  "northwest",
                                  "south",
                                  "southeast",
                                  "southwest",
                                  "east",
                                  "west" };

    std::vector<std::string> dirz{ "and above you ", "and below you " };

    std::vector<std::tuple<std::string, std::string, std::string>> desc{
        std::make_tuple( "whump!", "smash_fail", "t_door_c" ),
        std::make_tuple( "crash!", "smash_success", "t_door_c" ),
        std::make_tuple( "glass breaking!", "smash_success", "t_window_domestic" ) };

    std::vector<std::tuple<std::string, std::string, std::string>> desc_big{
        std::make_tuple( "huge explosion!", "explosion", "default" ),
        std::make_tuple( "bang!", "fire_gun", "glock_19" ),
        std::make_tuple( "blam!", "fire_gun", "mossberg_500" ),
        std::make_tuple( "crash!", "smash_success", "t_wall" ),
        std::make_tuple( "SMASH!", "smash_success", "t_wall" ) };

    std::string i_dir = dir[rng( 0, dir.size() - 1 )];

    if( one_in( 10 ) ) {
        i_dir += " " + dirz[rng( 0, dirz.size() - 1 )];
    }

    std::string i_desc;
    std::pair<std::string, std::string> i_sound;
    if( one_in( 5 ) ) {
        int r_int = rng( 0, desc_big.size() - 1 );
        i_desc = std::get<0>( desc_big[r_int] );
        i_sound = std::make_pair( std::get<1>( desc_big[r_int] ), std::get<2>( desc_big[r_int] ) );
    } else {
        int r_int = rng( 0, desc.size() - 1 );
        i_desc = std::get<0>( desc[r_int] );
        i_sound = std::make_pair( std::get<1>( desc[r_int] ), std::get<2>( desc[r_int] ) );
    }

    add_msg( m_warning, _( "From the %1$s you hear %2$s" ), i_dir, i_desc );
    sfx::play_variant_sound( i_sound.first, i_sound.second, rng( 20, 80 ) );
}

void player::drench( int saturation, const body_part_set &flags, bool ignore_waterproof )
{
    if( saturation < 1 ) {
        return;
    }

    // OK, water gets in your AEP suit or whatever.  It wasn't built to keep you dry.
    if( has_trait( trait_DEBUG_NOTEMP ) || has_active_mutation( trait_id( "SHELL2" ) ) ||
        ( !ignore_waterproof && is_waterproof( flags ) ) ) {
        return;
    }

    // Make the body wet
    for( const body_part bp : all_body_parts ) {
        // Different body parts have different size, they can only store so much water
        int bp_wetness_max = 0;
        if( flags.test( bp ) ) {
            bp_wetness_max = drench_capacity[bp];
        }

        if( bp_wetness_max == 0 ) {
            continue;
        }
        // Different sources will only make the bodypart wet to a limit
        int source_wet_max = saturation * bp_wetness_max * 2 / 100;
        int wetness_increment = ignore_waterproof ? 100 : 2;
        // Respect maximums
        const int wetness_max = std::min( source_wet_max, bp_wetness_max );
        if( body_wetness[bp] < wetness_max ) {
            body_wetness[bp] = std::min( wetness_max, body_wetness[bp] + wetness_increment );
        }
    }

    // Remove onfire effect
    if( saturation > 10 || x_in_y( saturation, 10 ) ) {
        remove_effect( effect_onfire );
    }
}

void player::drench_mut_calc()
{
    for( const body_part bp : all_body_parts ) {
        int ignored = 0;
        int neutral = 0;
        int good = 0;

        for( const auto &iter : my_mutations ) {
            const mutation_branch &mdata = iter.first.obj();
            const auto wp_iter = mdata.protection.find( bp );
            if( wp_iter != mdata.protection.end() ) {
                ignored += wp_iter->second.x;
                neutral += wp_iter->second.y;
                good += wp_iter->second.z;
            }
        }

        mut_drench[bp][WT_GOOD] = good;
        mut_drench[bp][WT_NEUTRAL] = neutral;
        mut_drench[bp][WT_IGNORED] = ignored;
    }
}

void player::apply_wetness_morale( int temperature )
{
    // First, a quick check if we have any wetness to calculate morale from
    // Faster than checking all worn items for friendliness
    if( !std::any_of( body_wetness.begin(), body_wetness.end(),
    []( const int w ) {
    return w != 0;
} ) ) {
        return;
    }

    // Normalize temperature to [-1.0,1.0]
    temperature = std::max( 0, std::min( 100, temperature ) );
    const double global_temperature_mod = -1.0 + ( 2.0 * temperature / 100.0 );

    int total_morale = 0;
    const auto wet_friendliness = exclusive_flag_coverage( "WATER_FRIENDLY" );
    for( const body_part bp : all_body_parts ) {
        // Sum of body wetness can go up to 103
        const int part_drench = body_wetness[bp];
        if( part_drench == 0 ) {
            continue;
        }

        const auto &part_arr = mut_drench[bp];
        const int part_ignored = part_arr[WT_IGNORED];
        const int part_neutral = part_arr[WT_NEUTRAL];
        const int part_good    = part_arr[WT_GOOD];

        if( part_ignored >= part_drench ) {
            continue;
        }

        int bp_morale = 0;
        const bool is_friendly = wet_friendliness.test( bp );
        const int effective_drench = part_drench - part_ignored;
        if( is_friendly ) {
            // Using entire bonus from mutations and then some "human" bonus
            bp_morale = std::min( part_good, effective_drench ) + effective_drench / 2;
        } else if( effective_drench < part_good ) {
            // Positive or 0
            // Won't go higher than part_good / 2
            // Wet slime/scale doesn't feel as good when covered by wet rags/fur/kevlar
            bp_morale = std::min( effective_drench, part_good - effective_drench );
        } else if( effective_drench > part_good + part_neutral ) {
            // This one will be negative
            bp_morale = part_good + part_neutral - effective_drench;
        }

        // Clamp to [COLD,HOT] and cast to double
        const double part_temperature =
            std::min( BODYTEMP_HOT, std::max( BODYTEMP_COLD, temp_cur[bp] ) );
        // 0.0 at COLD, 1.0 at HOT
        const double part_mod = ( part_temperature - BODYTEMP_COLD ) /
                                ( BODYTEMP_HOT - BODYTEMP_COLD );
        // Average of global and part temperature modifiers, each in range [-1.0, 1.0]
        double scaled_temperature = ( global_temperature_mod + part_mod ) / 2;

        if( bp_morale < 0 ) {
            // Damp, hot clothing on hot skin feels bad
            scaled_temperature = fabs( scaled_temperature );
        }

        // For an unmutated human swimming in deep water, this will add up to:
        // +51 when hot in 100% water friendly clothing
        // -103 when cold/hot in 100% unfriendly clothing
        total_morale += static_cast<int>( bp_morale * ( 1.0 + scaled_temperature ) / 2.0 );
    }

    if( total_morale == 0 ) {
        return;
    }

    int morale_effect = total_morale / 8;
    if( morale_effect == 0 ) {
        if( total_morale > 0 ) {
            morale_effect = 1;
        } else {
            morale_effect = -1;
        }
    }
    // 11_turns because decay is applied in 10_turn increments
    add_morale( MORALE_WET, morale_effect, total_morale, 11_turns, 11_turns, true );
}

void player::update_body_wetness( const w_point &weather )
{
    // Average number of turns to go from completely soaked to fully dry
    // assuming average temperature and humidity
    constexpr int average_drying = HOURS( 2 );

    // A modifier on drying time
    double delay = 1.0;
    // Weather slows down drying
    delay += ( ( weather.humidity - 66 ) - ( weather.temperature - 65 ) ) / 100;
    delay = std::max( 0.1, delay );
    // Fur/slime retains moisture
    if( has_trait( trait_LIGHTFUR ) || has_trait( trait_FUR ) || has_trait( trait_FELINE_FUR ) ||
        has_trait( trait_LUPINE_FUR ) || has_trait( trait_CHITIN_FUR ) || has_trait( trait_CHITIN_FUR2 ) ||
        has_trait( trait_CHITIN_FUR3 ) ) {
        delay = delay * 6 / 5;
    }
    if( has_trait( trait_URSINE_FUR ) || has_trait( trait_SLIMY ) ) {
        delay *= 1.5;
    }

    if( !x_in_y( 1, average_drying / 100.0 * delay ) ) {
        // No drying this turn
        return;
    }

    // Now per-body-part stuff
    // To make drying uniform, make just one roll and reuse it
    const int drying_roll = rng( 1, 100 );
    if( drying_roll > 40 ) {
        // Wouldn't affect anything
        return;
    }

    for( const body_part bp : all_body_parts ) {
        if( body_wetness[bp] == 0 ) {
            continue;
        }
        // This is to normalize drying times
        int drying_chance = drench_capacity[bp];
        // Body temperature affects duration of wetness
        // Note: Using temp_conv rather than temp_cur, to better approximate environment
        if( temp_conv[bp] >= BODYTEMP_SCORCHING ) {
            drying_chance *= 2;
        } else if( temp_conv[bp] >=  BODYTEMP_VERY_HOT ) {
            drying_chance = drying_chance * 3 / 2;
        } else if( temp_conv[bp] >= BODYTEMP_HOT ) {
            drying_chance = drying_chance * 4 / 3;
        } else if( temp_conv[bp] > BODYTEMP_COLD ) {
            // Comfortable, doesn't need any changes
        } else {
            // Evaporation doesn't change that much at lower temp
            drying_chance = drying_chance * 3 / 4;
        }

        if( drying_chance < 1 ) {
            drying_chance = 1;
        }

        // TODO: Make evaporation reduce body heat
        if( drying_chance >= drying_roll ) {
            body_wetness[bp] -= 1;
            if( body_wetness[bp] < 0 ) {
                body_wetness[bp] = 0;
            }
        }
    }
    // TODO: Make clothing slow down drying
}

int player::get_morale_level() const
{
    return morale->get_level();
}

void player::add_morale( morale_type type, int bonus, int max_bonus,
                         const time_duration &duration, const time_duration &decay_start,
                         bool capped, const itype *item_type )
{
    morale->add( type, bonus, max_bonus, duration, decay_start, capped, item_type );
}

int player::has_morale( morale_type type ) const
{
    return morale->has( type );
}

void player::rem_morale( morale_type type, const itype *item_type )
{
    morale->remove( type, item_type );
}

void player::clear_morale()
{
    morale->clear();
}

bool player::has_morale_to_read() const
{
    return get_morale_level() >= -40;
}

void player::check_and_recover_morale()
{
    player_morale test_morale;

    for( const auto &wit : worn ) {
        test_morale.on_item_wear( wit );
    }

    for( const auto &mut : my_mutations ) {
        test_morale.on_mutation_gain( mut.first );
    }

    for( auto &elem : *effects ) {
        for( auto &_effect_it : elem.second ) {
            const effect &e = _effect_it.second;
            test_morale.on_effect_int_change( e.get_id(), e.get_intensity(), e.get_bp() );
        }
    }

    test_morale.on_stat_change( "hunger", get_hunger() );
    test_morale.on_stat_change( "thirst", get_thirst() );
    test_morale.on_stat_change( "fatigue", get_fatigue() );
    test_morale.on_stat_change( "pain", get_pain() );
    test_morale.on_stat_change( "pkill", get_painkiller() );
    test_morale.on_stat_change( "perceived_pain", get_perceived_pain() );

    apply_persistent_morale();

    if( !morale->consistent_with( test_morale ) ) {
        *morale = player_morale( test_morale ); // Recover consistency
        add_msg( m_debug, "%s morale was recovered.", disp_name( true ) );
    }
}

void player::on_worn_item_transform( const item &it )
{
    morale->on_worn_item_transform( it );
}

void player::process_active_items()
{
    if( weapon.needs_processing() && weapon.process( this, pos(), false ) ) {
        weapon = item();
    }

    std::vector<item *> inv_active = inv.active_items();
    for( auto tmp_it : inv_active ) {

        if( tmp_it->process( this, pos(), false ) ) {
            inv.remove_item( tmp_it );
        }
    }

    // worn items
    remove_worn_items_with( [this]( item & itm ) {
        return itm.needs_processing() && itm.process( this, pos(), false );
    } );

    long ch_UPS = charges_of( "UPS" );
    item *cloak = nullptr;
    item *power_armor = nullptr;
    // Manual iteration because we only care about *worn* active items.
    for( auto &w : worn ) {
        if( !w.active ) {
            continue;
        }
        if( w.typeId() == OPTICAL_CLOAK_ITEM_ID ) {
            cloak = &w;
        }
        // Only the main power armor item can be active, the other ones (hauling frame, helmet) aren't.
        if( power_armor == nullptr && w.is_power_armor() ) {
            power_armor = &w;
        }
    }
    if( cloak != nullptr ) {
        if( ch_UPS >= 20 ) {
            use_charges( "UPS", 20 );
            if( ch_UPS < 200 && one_in( 3 ) ) {
                add_msg_if_player( m_warning, _( "Your optical cloak flickers for a moment!" ) );
            }
        } else if( ch_UPS > 0 ) {
            use_charges( "UPS", ch_UPS );
        } else {
            add_msg_if_player( m_warning,
                               _( "Your optical cloak flickers for a moment as it becomes opaque." ) );
            // Bypass the "you deactivate the ..." message
            cloak->active = false;
        }
    }

    // For powered armor, an armor-powering bionic should always be preferred over UPS usage.
    if( power_armor != nullptr ) {
        const int power_cost = 4;
        bool bio_powered = can_interface_armor() && power_level > 0;
        // Bionic power costs are handled elsewhere.
        if( !bio_powered ) {
            if( ch_UPS >= power_cost ) {
                use_charges( "UPS", power_cost );
            } else {
                // Deactivate armor here, bypassing the usual deactivation message.
                add_msg_if_player( m_warning, _( "Your power armor disengages." ) );
                power_armor->active = false;
            }
        }
    }

    // Load all items that use the UPS to their minimal functional charge,
    // The tool is not really useful if its charges are below charges_to_use
    ch_UPS = charges_of( "UPS" ); // might have been changed by cloak
    long ch_UPS_used = 0;
    for( size_t i = 0; i < inv.size() && ch_UPS_used < ch_UPS; i++ ) {
        item &it = inv.find_item( i );
        if( !it.has_flag( "USE_UPS" ) ) {
            continue;
        }
        if( it.charges < it.type->maximum_charges() ) {
            ch_UPS_used++;
            it.charges++;
        }
    }
    if( weapon.has_flag( "USE_UPS" ) &&  ch_UPS_used < ch_UPS &&
        weapon.charges < weapon.type->maximum_charges() ) {
        ch_UPS_used++;
        weapon.charges++;
    }

    for( item &worn_item : worn ) {
        if( ch_UPS_used >= ch_UPS ) {
            break;
        }
        if( !worn_item.has_flag( "USE_UPS" ) ) {
            continue;
        }
        if( worn_item.charges < worn_item.type->maximum_charges() ) {
            ch_UPS_used++;
            worn_item.charges++;
        }
    }
    if( ch_UPS_used > 0 ) {
        use_charges( "UPS", ch_UPS_used );
    }
}

item player::reduce_charges( int position, long quantity )
{
    item &it = i_at( position );
    if( it.is_null() ) {
        debugmsg( "invalid item position %d for reduce_charges", position );
        return item();
    }
    if( it.charges <= quantity ) {
        return i_rem( position );
    }
    it.mod_charges( -quantity );
    item tmp( it );
    tmp.charges = quantity;
    return tmp;
}

item player::reduce_charges( item *it, long quantity )
{
    if( !has_item( *it ) ) {
        debugmsg( "invalid item (name %s) for reduce_charges", it->tname() );
        return item();
    }
    if( it->charges <= quantity ) {
        return i_rem( it );
    }
    it->mod_charges( -quantity );
    item result( *it );
    result.charges = quantity;
    return result;
}

int player::invlet_to_position( const long linvlet ) const
{
    // Invlets may come from curses, which may also return any kind of key codes, those being
    // of type long and they can become valid, but different characters when casted to char.
    // Example: KEY_NPAGE (returned when the player presses the page-down key) is 0x152,
    // casted to char would yield 0x52, which happens to be 'R', a valid invlet.
    if( linvlet > std::numeric_limits<char>::max() || linvlet < std::numeric_limits<char>::min() ) {
        return INT_MIN;
    }
    const char invlet = static_cast<char>( linvlet );
    if( is_npc() ) {
        DebugLog( D_WARNING,  D_GAME ) << "Why do you need to call player::invlet_to_position on npc " <<
                                       name;
    }
    if( weapon.invlet == invlet ) {
        return -1;
    }
    auto iter = worn.begin();
    for( size_t i = 0; i < worn.size(); i++, iter++ ) {
        if( iter->invlet == invlet ) {
            return worn_position_to_index( i );
        }
    }
    return inv.invlet_to_position( invlet );
}

bool player::can_interface_armor() const
{
    bool okay = std::any_of( my_bionics->begin(), my_bionics->end(),
    []( const bionic & b ) {
        return b.powered && b.info().armor_interface;
    } );
    return okay;
}

const martialart &player::get_combat_style() const
{
    return style_selected.obj();
}

std::vector<item *> player::inv_dump()
{
    std::vector<item *> ret;
    if( is_armed() && can_unwield( weapon ).success() ) {
        ret.push_back( &weapon );
    }
    for( auto &i : worn ) {
        ret.push_back( &i );
    }
    inv.dump( ret );
    return ret;
}

std::list<item> player::use_amount( itype_id it, int _quantity,
                                    const std::function<bool( const item & )> &filter )
{
    std::list<item> ret;
    long quantity = _quantity; // Don't want to change the function signature right now
    if( weapon.use_amount( it, quantity, ret ) ) {
        remove_weapon();
    }
    for( auto a = worn.begin(); a != worn.end() && quantity > 0; ) {
        if( a->use_amount( it, quantity, ret, filter ) ) {
            a->on_takeoff( *this );
            a = worn.erase( a );
        } else {
            ++a;
        }
    }
    if( quantity <= 0 ) {
        return ret;
    }
    std::list<item> tmp = inv.use_amount( it, quantity, filter );
    ret.splice( ret.end(), tmp );
    return ret;
}

bool player::use_charges_if_avail( const itype_id &it, long quantity )
{
    if( has_charges( it, quantity ) ) {
        use_charges( it, quantity );
        return true;
    }
    return false;
}

bool player::has_fire( const int quantity ) const
{
    // TODO: Replace this with a "tool produces fire" flag.

    if( g->m.has_nearby_fire( pos() ) ) {
        return true;
    } else if( has_item_with_flag( "FIRE" ) ) {
        return true;
    } else if( has_item_with_flag( "FIRESTARTER" ) ) {
        auto firestarters = all_items_with_flag( "FIRESTARTER" );
        for( auto &i : firestarters ) {
            if( has_charges( i->typeId(), quantity ) ) {
                return true;
            }
        }
    } else if( has_active_bionic( bio_tools ) && power_level > quantity * 5 ) {
        return true;
    } else if( has_bionic( bio_lighter ) && power_level > quantity * 5 ) {
        return true;
    } else if( has_bionic( bio_laser ) && power_level > quantity * 5 ) {
        return true;
    } else if( is_npc() ) {
        // A hack to make NPCs use their Molotovs
        return true;
    }
    return false;
}

void player::use_fire( const int quantity )
{
    //Okay, so checks for nearby fires first,
    //then held lit torch or candle, bionic tool/lighter/laser
    //tries to use 1 charge of lighters, matches, flame throwers
    //If there is enough power, will use power of one activation of the bio_lighter, bio_tools and bio_laser
    // (home made, military), hotplate, welder in that order.
    // bio_lighter, bio_laser, bio_tools, has_active_bionic("bio_tools"

    if( g->m.has_nearby_fire( pos() ) ) {
        return;
    } else if( has_item_with_flag( "FIRE" ) ) {
        return;
    } else if( has_item_with_flag( "FIRESTARTER" ) ) {
        auto firestarters = all_items_with_flag( "FIRESTARTER" );
        for( auto &i : firestarters ) {
            if( has_charges( i->typeId(), quantity ) ) {
                use_charges( i->typeId(), quantity );
                return;
            }
        }
    } else if( has_active_bionic( bio_tools ) && power_level > quantity * 5 ) {
        charge_power( -quantity * 5 );
        return;
    } else if( has_bionic( bio_lighter ) && power_level > quantity * 5 ) {
        charge_power( -quantity * 5 );
        return;
    } else if( has_bionic( bio_laser ) && power_level > quantity * 5 ) {
        charge_power( -quantity * 5 );
        return;
    }
}

std::list<item> player::use_charges( const itype_id &what, long qty,
                                     const std::function<bool( const item & )> &filter )
{
    std::list<item> res;

    if( qty <= 0 ) {
        return res;

    } else if( what == "toolset" ) {
        charge_power( -qty );
        return res;

    } else if( what == "fire" ) {
        use_fire( qty );
        return res;

    } else if( what == "UPS" ) {
        if( power_level > 0 && has_active_bionic( bio_ups ) ) {
            auto bio = std::min( static_cast<long>( power_level ), qty );
            charge_power( -bio );
            qty -= std::min( qty, bio );
        }

        auto adv = charges_of( "adv_UPS_off", static_cast<long>( ceil( qty * 0.6 ) ) );
        if( adv > 0 ) {
            auto found = use_charges( "adv_UPS_off", adv );
            res.splice( res.end(), found );
            qty -= std::min( qty, static_cast<long>( adv / 0.6 ) );
        }

        auto ups = charges_of( "UPS_off", qty );
        if( ups > 0 ) {
            auto found = use_charges( "UPS_off", ups );
            res.splice( res.end(), found );
            qty -= std::min( qty, ups );
        }
    }

    std::vector<item *> del;

    bool has_tool_with_UPS = false;
    visit_items( [this, &what, &qty, &res, &del, &has_tool_with_UPS, &filter]( item * e ) {
        if( e->use_charges( what, qty, res, pos(), filter ) ) {
            del.push_back( e );
        }
        if( filter( *e ) && e->typeId() == what && e->has_flag( "USE_UPS" ) ) {
            has_tool_with_UPS = true;
        }
        return qty > 0 ? VisitResponse::SKIP : VisitResponse::ABORT;
    } );

    for( auto e : del ) {
        remove_item( *e );
    }

    if( has_tool_with_UPS ) {
        use_charges( "UPS", qty );
    }

    return res;
}

bool player::covered_with_flag( const std::string &flag, const body_part_set &parts ) const
{
    if( parts.none() ) {
        return true;
    }

    body_part_set to_cover( parts );

    for( const auto &elem : worn ) {
        if( !elem.has_flag( flag ) ) {
            continue;
        }

        to_cover &= ~elem.get_covered_body_parts();

        if( to_cover.none() ) {
            return true;    // Allows early exit.
        }
    }

    return to_cover.none();
}

bool player::is_waterproof( const body_part_set &parts ) const
{
    return covered_with_flag( "WATERPROOF", parts );
}

int player::amount_worn( const itype_id &id ) const
{
    int amount = 0;
    for( auto &elem : worn ) {
        if( elem.typeId() == id ) {
            ++amount;
        }
    }
    return amount;
}

bool player::has_charges( const itype_id &it, long quantity,
                          const std::function<bool( const item & )> &filter ) const
{
    if( it == "fire" || it == "apparatus" ) {
        return has_fire( quantity );
    }
    return charges_of( it, quantity, filter ) == quantity;
}

int  player::leak_level( const std::string &flag ) const
{
    int leak_level = 0;
    leak_level = inv.leak_level( flag );
    return leak_level;
}

bool player::has_mission_item( int mission_id ) const
{
    return mission_id != -1 && has_item_with( has_mission_item_filter{ mission_id } );
}

//Returns the amount of charges that were consumed by the player
int player::drink_from_hands( item &water )
{
    int charges_consumed = 0;
    if( query_yn( _( "Drink %s from your hands?" ),
                  colorize( water.type_name(), water.color_in_inventory() ) ) ) {
        // Create a dose of water no greater than the amount of water remaining.
        item water_temp( water );
        // If player is slaked water might not get consumed.
        consume_item( water_temp );
        charges_consumed = water.charges - water_temp.charges;
        if( charges_consumed > 0 ) {
            moves -= 350;
        }
    }

    return charges_consumed;
}

// TODO: Properly split medications and food instead of hacking around
bool player::consume_med( item &target )
{
    if( !target.is_medication() ) {
        return false;
    }

    const itype_id tool_type = target.get_comestible()->tool;
    const auto req_tool = item::find_type( tool_type );
    bool tool_override = false;
    if( tool_type == "syringe" && has_bionic( bio_syringe ) ) {
        tool_override = true;
    }
    if( req_tool->tool ) {
        if( !( has_amount( tool_type, 1 ) && has_charges( tool_type, req_tool->tool->charges_per_use ) ) &&
            !tool_override ) {
            add_msg_if_player( m_info, _( "You need a %s to consume that!" ), req_tool->nname( 1 ) );
            return false;
        }
        use_charges( tool_type, req_tool->tool->charges_per_use );
    }

    long amount_used = 1;
    if( target.type->has_use() ) {
        amount_used = target.type->invoke( *this, target, pos() );
        if( amount_used <= 0 ) {
            return false;
        }
    }

    // TODO: Get the target it was used on
    // Otherwise injecting someone will give us addictions etc.
    if( target.has_flag( "NO_INGEST" ) ) {
        const auto &comest = *target.get_comestible();
        // Assume that parenteral meds don't spoil, so don't apply rot
        modify_health( comest );
        modify_stimulation( comest );
        modify_addiction( comest );
        modify_morale( target );
    } else {
        // Take by mouth
        consume_effects( target );
    }

    mod_moves( -250 );
    target.charges -= amount_used;
    return target.charges <= 0;
}

bool player::consume_item( item &target )
{
    if( target.is_null() ) {
        add_msg_if_player( m_info, _( "You do not have that item." ) );
        return false;
    }
    if( is_underwater() && !has_trait( trait_WATERSLEEP ) ) {
        add_msg_if_player( m_info, _( "You can't do that while underwater." ) );
        return false;
    }

    item &comest = get_comestible_from( target );

    if( comest.is_null() || target.is_craft() ) {
        add_msg_if_player( m_info, _( "You can't eat your %s." ), target.tname() );
        if( is_npc() ) {
            debugmsg( "%s tried to eat a %s", name, target.tname() );
        }
        return false;
    }

    if( consume_med( comest ) ||
        eat( comest ) ||
        feed_battery_with( comest ) ||
        feed_reactor_with( comest ) ||
        feed_furnace_with( comest ) ) {

        if( target.is_container() ) {
            target.on_contents_changed();
        }

        return comest.charges <= 0;
    }

    return false;
}

bool player::consume( int target_position )
{
    auto &target = i_at( target_position );

    if( consume_item( target ) ) {
        const bool was_in_container = !can_consume_as_is( target );

        if( was_in_container ) {
            i_rem( &target.contents.front() );
        } else {
            i_rem( &target );
        }

        //Restack and sort so that we don't lie about target's invlet
        if( target_position >= 0 ) {
            inv.restack( *this );
        }

        if( was_in_container && target_position == -1 ) {
            add_msg_if_player( _( "You are now wielding an empty %s." ), weapon.tname() );
        } else if( was_in_container && target_position < -1 ) {
            add_msg_if_player( _( "You are now wearing an empty %s." ), target.tname() );
        } else if( was_in_container && !is_npc() ) {
            bool drop_it = false;
            if( get_option<std::string>( "DROP_EMPTY" ) == "no" ) {
                drop_it = false;
            } else if( get_option<std::string>( "DROP_EMPTY" ) == "watertight" ) {
                drop_it = !target.is_watertight_container();
            } else if( get_option<std::string>( "DROP_EMPTY" ) == "all" ) {
                drop_it = true;
            }
            if( drop_it ) {
                add_msg( _( "You drop the empty %s." ), target.tname() );
                g->m.add_item_or_charges( pos(), inv.remove_item( &target ) );
            } else {
                int quantity = inv.const_stack( inv.position_by_item( &target ) ).size();
                char letter = target.invlet ? target.invlet : ' ';
                add_msg( m_info, _( "%c - %d empty %s" ), letter, quantity, target.tname( quantity ) );
            }
        }
    } else if( target_position >= 0 ) {
        if( Pickup::handle_spillable_contents( *this, target, g->m ) ) {
            i_rem( &target );
        }
        inv.restack( *this );
        inv.unsort();
    }

    return true;
}

void player::rooted_message() const
{
    bool wearing_shoes = is_wearing_shoes( side::LEFT ) || is_wearing_shoes( side::RIGHT );
    if( ( has_trait( trait_ROOTS2 ) || has_trait( trait_ROOTS3 ) ) &&
        g->m.has_flag( "PLOWABLE", pos() ) &&
        !wearing_shoes ) {
        add_msg( m_info, _( "You sink your roots into the soil." ) );
    }
}

void player::rooted()
// Should average a point every two minutes or so; ground isn't uniformly fertile
// Overfilling triggered hibernation checks, so capping.
{
    double shoe_factor = footwear_factor();
    if( ( has_trait( trait_ROOTS2 ) || has_trait( trait_ROOTS3 ) ) &&
        g->m.has_flag( "PLOWABLE", pos() ) && shoe_factor != 1.0 ) {
        if( one_in( 20.0 / ( 1.0 - shoe_factor ) ) ) {
            if( get_hunger() > -20 ) {
                mod_hunger( -1 );
                // absorbs nutrients from soil directly
                mod_stored_nutr( -1 );
            }
            if( get_thirst() > -20 ) {
                mod_thirst( -1 );
            }
            mod_healthy_mod( 5, 50 );
        }
    }
}

item::reload_option player::select_ammo( const item &base,
        std::vector<item::reload_option> opts ) const
{
    if( opts.empty() ) {
        add_msg_if_player( m_info, _( "Never mind." ) );
        return item::reload_option();
    }

    uilist menu;
    menu.text = string_format( base.is_watertight_container() ? _( "Refill %s" ) :
                               base.has_flag( "RELOAD_AND_SHOOT" ) ? _( "Select ammo for %s" ) : _( "Reload %s" ),
                               base.tname() );
    menu.w_width = -1;
    menu.w_height = -1;

    // Construct item names
    std::vector<std::string> names;
    std::transform( opts.begin(), opts.end(),
    std::back_inserter( names ), [&]( const item::reload_option & e ) {
        if( e.ammo->is_magazine() && e.ammo->ammo_data() ) {
            if( e.ammo->ammo_current() == "battery" ) {
                // This battery ammo is not a real object that can be recovered but pseudo-object that represents charge
                //~ magazine with ammo count
                return string_format( _( "%s (%d)" ), e.ammo->type_name(), e.ammo->ammo_remaining() );
            } else {
                //~ magazine with ammo (count)
                return string_format( _( "%s with %s (%d)" ), e.ammo->type_name(),
                                      e.ammo->ammo_data()->nname( e.ammo->ammo_remaining() ), e.ammo->ammo_remaining() );
            }

        } else if( e.ammo->is_watertight_container() ||
                   ( e.ammo->is_ammo_container() && g->u.is_worn( *e.ammo ) ) ) {
            // worn ammo containers should be named by their contents with their location also updated below
            return e.ammo->contents.front().display_name();

        } else {
            return ( ammo_location && ammo_location == e.ammo ? "* " : "" ) + e.ammo->display_name();
        }
    } );

    // Get location descriptions
    std::vector<std::string> where;
    std::transform( opts.begin(), opts.end(),
    std::back_inserter( where ), []( const item::reload_option & e ) {
        bool is_ammo_container = e.ammo->is_ammo_container();
        if( is_ammo_container || e.ammo->is_container() ) {
            if( is_ammo_container && g->u.is_worn( *e.ammo ) ) {
                return e.ammo->type_name();
            }
            return string_format( _( "%s, %s" ), e.ammo->type_name(), e.ammo.describe( &g->u ) );
        }
        return e.ammo.describe( &g->u );
    } );

    // Pads elements to match longest member and return length
    auto pad = []( std::vector<std::string> &vec, int n, int t ) -> int {
        for( const auto &e : vec )
        {
            n = std::max( n, utf8_width( e, true ) + t );
        }
        for( auto &e : vec )
        {
            e += std::string( n - utf8_width( e, true ), ' ' );
        }
        return n;
    };

    // Pad the first column including 4 trailing spaces
    int w = pad( names, utf8_width( menu.text, true ), 6 );
    menu.text.insert( 0, 2, ' ' ); // add space for UI hotkeys
    menu.text += std::string( w + 2 - utf8_width( menu.text, true ), ' ' );

    // Pad the location similarly (excludes leading "| " and trailing " ")
    w = pad( where, utf8_width( _( "| Location " ) ) - 3, 6 );
    menu.text += _( "| Location " );
    menu.text += std::string( w + 3 - utf8_width( _( "| Location " ) ), ' ' );

    menu.text += _( "| Amount  " );
    menu.text += _( "| Moves   " );

    // We only show ammo statistics for guns and magazines
    if( base.is_gun() || base.is_magazine() ) {
        menu.text += _( "| Damage  | Pierce  " );
    }

    auto draw_row = [&]( int idx ) {
        const auto &sel = opts[ idx ];
        std::string row = string_format( "%s| %s |", names[ idx ], where[ idx ] );
        row += string_format( ( sel.ammo->is_ammo() ||
                                sel.ammo->is_ammo_container() ) ? " %-7d |" : "         |", sel.qty() );
        row += string_format( " %-7d ", sel.moves() );

        if( base.is_gun() || base.is_magazine() ) {
            const itype *ammo = sel.ammo->is_ammo_container() ? sel.ammo->contents.front().ammo_data() :
                                sel.ammo->ammo_data();
            if( ammo ) {
                if( ammo->ammo->prop_damage ) {
                    row += string_format( "| *%-6.2f | %-7d", static_cast<float>( *ammo->ammo->prop_damage ),
                                          ammo->ammo->legacy_pierce );
                } else {
                    const damage_instance &dam = ammo->ammo->damage;
                    row += string_format( "| %-7d | %-7d", static_cast<int>( dam.total_damage() ),
                                          static_cast<int>( dam.empty() ? 0.0f : ( *dam.begin() ).res_pen ) );
                }
            } else {
                row += "|         |         ";
            }
        }
        return row;
    };

    itype_id last = uistate.lastreload[ base.ammo_type() ];
    // We keep the last key so that pressing the key twice (for example, r-r for reload)
    // will always pick the first option on the list.
    int last_key = inp_mngr.get_previously_pressed_key();
    bool last_key_bound = false;
    // This is the entry that has out default
    int default_to = 0;

    // If last_key is RETURN, don't use that to override hotkey
    if( last_key == '\n' ) {
        last_key_bound = true;
        default_to = -1;
    }

    for( auto i = 0; i < static_cast<int>( opts.size() ); ++i ) {
        const item &ammo = opts[ i ].ammo->is_ammo_container() ? opts[ i ].ammo->contents.front() :
                           *opts[ i ].ammo;

        char hotkey = -1;
        if( g->u.has_item( ammo ) ) {
            // if ammo in player possession and either it or any container has a valid invlet use this
            if( ammo.invlet ) {
                hotkey = ammo.invlet;
            } else {
                for( const auto obj : g->u.parents( ammo ) ) {
                    if( obj->invlet ) {
                        hotkey = obj->invlet;
                        break;
                    }
                }
            }
        }
        if( last == ammo.typeId() ) {
            if( !last_key_bound && hotkey == -1 ) {
                // If this is the first occurrence of the most recently used type of ammo and the hotkey
                // was not already set above then set it to the keypress that opened this prompt
                hotkey = last_key;
                last_key_bound = true;
            }
            if( !last_key_bound ) {
                // Pressing the last key defaults to the first entry of compatible type
                default_to = i;
                last_key_bound = true;
            }
        }
        if( hotkey == last_key ) {
            last_key_bound = true;
            // Prevent the default from being used: key is bound to something already
            default_to = -1;
        }

        menu.addentry( i, true, hotkey, draw_row( i ) );
    }

    struct reload_callback : public uilist_callback {
        public:
            std::vector<item::reload_option> &opts;
            const std::function<std::string( int )> draw_row;
            int last_key;
            const int default_to;
            const bool can_partial_reload;

            reload_callback( std::vector<item::reload_option> &_opts,
                             std::function<std::string( int )> _draw_row,
                             int _last_key, int _default_to, bool _can_partial_reload ) :
                opts( _opts ), draw_row( _draw_row ),
                last_key( _last_key ), default_to( _default_to ),
                can_partial_reload( _can_partial_reload )
            {}

            bool key( const input_context &, const input_event &event, int idx, uilist *menu ) override {
                auto cur_key = event.get_first_input();
                if( default_to != -1 && cur_key == last_key ) {
                    // Select the first entry on the list
                    menu->ret = default_to;
                    return true;
                }
                if( idx < 0 || idx >= static_cast<int>( opts.size() ) ) {
                    return false;
                }
                auto &sel = opts[ idx ];
                switch( cur_key ) {
                    case KEY_LEFT:
                        if( can_partial_reload ) {
                            sel.qty( sel.qty() - 1 );
                            menu->entries[ idx ].txt = draw_row( idx );
                        }
                        return true;

                    case KEY_RIGHT:
                        if( can_partial_reload ) {
                            sel.qty( sel.qty() + 1 );
                            menu->entries[ idx ].txt = draw_row( idx );
                        }
                        return true;
                }
                return false;
            }
    } cb( opts, draw_row, last_key, default_to, !base.has_flag( "RELOAD_ONE" ) );
    menu.callback = &cb;

    menu.query();
    if( menu.ret < 0 || static_cast<size_t>( menu.ret ) >= opts.size() ) {
        add_msg_if_player( m_info, _( "Never mind." ) );
        return item::reload_option();
    }

    const item_location &sel = opts[ menu.ret ].ammo;
    uistate.lastreload[ base.ammo_type() ] = sel->is_ammo_container() ? sel->contents.front().typeId() :
            sel->typeId();
    return std::move( opts[ menu.ret ] );
}

bool player::list_ammo( const item &base, std::vector<item::reload_option> &ammo_list,
                        bool empty ) const
{
    auto opts = base.gunmods();
    opts.push_back( &base );

    if( base.magazine_current() ) {
        opts.push_back( base.magazine_current() );
    }

    for( const auto mod : base.gunmods() ) {
        if( mod->magazine_current() ) {
            opts.push_back( mod->magazine_current() );
        }
    }

    bool ammo_match_found = false;
    for( const auto e : opts ) {
        for( item_location &ammo : find_ammo( *e, empty ) ) {
            // don't try to unload frozen liquids
            if( ammo->is_watertight_container() && ammo->contents_made_of( SOLID ) ) {
                continue;
            }
            auto id = ( ammo->is_ammo_container() || ammo->is_container() )
                      ? ammo->contents.front().typeId()
                      : ammo->typeId();
            if( e->can_reload_with( id ) ) {
                // Speedloaders require an empty target.
                if( !ammo->has_flag( "SPEEDLOADER" ) || e->ammo_remaining() < 1 ) {
                    ammo_match_found = true;
                }
            }
            if( can_reload( *e, id ) || e->has_flag( "RELOAD_AND_SHOOT" ) ) {
                ammo_list.emplace_back( this, e, &base, std::move( ammo ) );
            }
        }
    }
    return ammo_match_found;
}

item::reload_option player::select_ammo( const item &base, bool prompt, bool empty ) const
{
    std::vector<item::reload_option> ammo_list;
    bool ammo_match_found = list_ammo( base, ammo_list, empty );

    if( ammo_list.empty() ) {
        if( !base.is_magazine() && !base.magazine_integral() && !base.magazine_current() ) {
            add_msg_if_player( m_info, _( "You need a compatible magazine to reload the %s!" ),
                               base.tname() );

        } else if( ammo_match_found ) {
            add_msg_if_player( m_info, _( "Nothing to reload!" ) );
        } else {
            std::string name;
            if( base.ammo_data() ) {
                name = base.ammo_data()->nname( 1 );
            } else if( base.is_watertight_container() ) {
                name = base.is_container_empty() ? "liquid" : base.contents.front().tname();
            } else {
                name = base.ammo_type()->name();
            }
            add_msg_if_player( m_info, _( "You don't have any %s to reload your %s!" ),
                               name, base.tname() );
        }
        return item::reload_option();
    }

    // sort in order of move cost (ascending), then remaining ammo (descending) with empty magazines always last
    std::stable_sort( ammo_list.begin(), ammo_list.end(), []( const item::reload_option & lhs,
    const item::reload_option & rhs ) {
        return lhs.ammo->ammo_remaining() > rhs.ammo->ammo_remaining();
    } );
    std::stable_sort( ammo_list.begin(), ammo_list.end(), []( const item::reload_option & lhs,
    const item::reload_option & rhs ) {
        return lhs.moves() < rhs.moves();
    } );
    std::stable_sort( ammo_list.begin(), ammo_list.end(), []( const item::reload_option & lhs,
    const item::reload_option & rhs ) {
        return ( lhs.ammo->ammo_remaining() != 0 ) > ( rhs.ammo->ammo_remaining() != 0 );
    } );

    if( is_npc() ) {
        return std::move( ammo_list[ 0 ] );
    }

    if( !prompt && ammo_list.size() == 1 ) {
        // unconditionally suppress the prompt if there's only one option
        return std::move( ammo_list[ 0 ] );
    }

    return select_ammo( base, std::move( ammo_list ) );
}

ret_val<bool> player::can_wear( const item &it ) const
{
    if( !it.is_armor() ) {
        return ret_val<bool>::make_failure( _( "Putting on a %s would be tricky." ), it.tname() );
    }

    if( it.is_power_armor() ) {
        for( auto &elem : worn ) {
            if( ( elem.get_covered_body_parts() & it.get_covered_body_parts() ).any() ) {
                return ret_val<bool>::make_failure( _( "Can't wear power armor over other gear!" ) );
            }
        }
        if( !it.covers( bp_torso ) ) {
            bool power_armor = false;
            if( !worn.empty() ) {
                for( auto &elem : worn ) {
                    if( elem.is_power_armor() ) {
                        power_armor = true;
                        break;
                    }
                }
            }
            if( !power_armor ) {
                return ret_val<bool>::make_failure(
                           _( "You can only wear power armor components with power armor!" ) );
            }
        }

        for( auto &i : worn ) {
            if( i.is_power_armor() && i.typeId() == it.typeId() ) {
                return ret_val<bool>::make_failure( _( "Can't wear more than one %s!" ), it.tname() );
            }
        }
    } else {
        // Only headgear can be worn with power armor, except other power armor components.
        // You can't wear headgear if power armor helmet is already sitting on your head.
        bool has_helmet = false;
        if( is_wearing_power_armor( &has_helmet ) &&
            ( has_helmet || !( it.covers( bp_head ) || it.covers( bp_mouth ) || it.covers( bp_eyes ) ) ) ) {
            return ret_val<bool>::make_failure( _( "Can't wear %s with power armor!" ), it.tname() );
        }
    }

    // Check if we don't have both hands available before wearing a briefcase, shield, etc. Also occurs if we're already wearing one.
    if( it.has_flag( "RESTRICT_HANDS" ) && ( !has_two_arms() || worn_with_flag( "RESTRICT_HANDS" ) ||
            weapon.is_two_handed( *this ) ) ) {
        return ret_val<bool>::make_failure( ( is_player() ? _( "You don't have a hand free to wear that." )
                                              : string_format( _( "%s doesn't have a hand free to wear that." ), name ) ) );
    }

    for( auto &i : worn ) {
        if( i.has_flag( "ONLY_ONE" ) && i.typeId() == it.typeId() ) {
            return ret_val<bool>::make_failure( _( "Can't wear more than one %s!" ), it.tname() );
        }
    }

    if( amount_worn( it.typeId() ) >= MAX_WORN_PER_TYPE ) {
        return ret_val<bool>::make_failure( _( "Can't wear %i or more %s at once." ),
                                            MAX_WORN_PER_TYPE + 1, it.tname( MAX_WORN_PER_TYPE + 1 ) );
    }

    if( ( ( it.covers( bp_foot_l ) && is_wearing_shoes( side::LEFT ) ) ||
          ( it.covers( bp_foot_r ) && is_wearing_shoes( side::RIGHT ) ) ) &&
        ( !it.has_flag( "OVERSIZE" ) || !it.has_flag( "OUTER" ) ) &&
        !it.has_flag( "SKINTIGHT" ) && !it.has_flag( "BELTED" ) ) {
        // Checks to see if the player is wearing shoes
        return ret_val<bool>::make_failure( ( is_player() ? _( "You're already wearing footwear!" )
                                              : string_format( _( "%s is already wearing footwear!" ), name ) ) );
    }

    if( it.covers( bp_head ) &&
        !it.has_flag( "HELMET_COMPAT" ) &&
        !it.has_flag( "SKINTIGHT" ) &&
        !it.has_flag( "OVERSIZE" ) &&
        is_wearing_helmet() ) {
        return ret_val<bool>::make_failure( wearing_something_on( bp_head ),
                                            ( is_player() ? _( "You can't wear that with other headgear!" )
                                              : string_format( _( "%s can't wear that with other headgear!" ), name ) ) );
    }

    if( it.covers( bp_head ) &&
        ( it.has_flag( "SKINTIGHT" ) || it.has_flag( "HELMET_COMPAT" ) ) &&
        ( head_cloth_encumbrance() + it.get_encumber( *this ) > 20 ) ) {
        return ret_val<bool>::make_failure( ( is_player() ? _( "You can't wear that much on your head!" )
                                              : string_format( _( "%s can't wear that much on their head!" ), name ) ) );
    }

    if( has_trait( trait_WOOLALLERGY ) && ( it.made_of( material_id( "wool" ) ) ||
                                            it.item_tags.count( "wooled" ) ) ) {
        return ret_val<bool>::make_failure( _( "Can't wear that, it's made of wool!" ) );
    }

    if( it.is_filthy() && has_trait( trait_SQUEAMISH ) ) {
        return ret_val<bool>::make_failure( _( "Can't wear that, it's filthy!" ) );
    }

    if( !it.has_flag( "OVERSIZE" ) ) {
        for( const trait_id &mut : get_mutations() ) {
            const auto &branch = mut.obj();
            if( branch.conflicts_with_item( it ) ) {
                return ret_val<bool>::make_failure( _( "Your %s mutation prevents you from wearing your %s." ),
                                                    branch.name(), it.type_name() );
            }
        }
        if( it.covers( bp_head ) &&
            !it.made_of( material_id( "wool" ) ) && !it.made_of( material_id( "cotton" ) ) &&
            !it.made_of( material_id( "nomex" ) ) && !it.made_of( material_id( "leather" ) ) &&
            ( has_trait( trait_HORNS_POINTED ) || has_trait( trait_ANTENNAE ) ||
              has_trait( trait_ANTLERS ) ) ) {
            return ret_val<bool>::make_failure( _( "Cannot wear a helmet over %s." ),
                                                ( has_trait( trait_HORNS_POINTED ) ? _( "horns" ) :
                                                  ( has_trait( trait_ANTENNAE ) ? _( "antennae" ) : _( "antlers" ) ) ) );
        }
    }

    return ret_val<bool>::make_success();
}

ret_val<bool> player::can_wield( const item &it ) const
{
    if( it.made_of_from_type( LIQUID ) ) {
        return ret_val<bool>::make_failure( _( "Can't wield spilt liquids." ) );
    }

    if( it.is_two_handed( *this ) && ( !has_two_arms() || worn_with_flag( "RESTRICT_HANDS" ) ) ) {
        if( worn_with_flag( "RESTRICT_HANDS" ) ) {
            return ret_val<bool>::make_failure(
                       _( "Something you are wearing hinders the use of both hands." ) );
        } else if( it.has_flag( "ALWAYS_TWOHAND" ) ) {
            return ret_val<bool>::make_failure( _( "The %s can't be wielded with only one arm." ),
                                                it.tname() );
        } else {
            return ret_val<bool>::make_failure( _( "You are too weak to wield %s with only one arm." ),
                                                it.tname() );
        }
    }

    return ret_val<bool>::make_success();
}

ret_val<bool> player::can_unwield( const item &it ) const
{
    if( it.has_flag( "NO_UNWIELD" ) ) {
        return ret_val<bool>::make_failure( _( "You cannot unwield your %s." ), it.tname() );
    }

    return ret_val<bool>::make_success();
}

bool player::is_wielding( const item &target ) const
{
    return &weapon == &target;
}

bool player::wield( item &target )
{
    if( is_wielding( target ) ) {
        return true;
    }

    if( !can_wield( target ).success() ) {
        return false;
    }

    if( !unwield() ) {
        return false;
    }

    if( target.is_null() ) {
        return true;
    }

    // Query whether to draw an item from a holster when attempting to wield the holster
    if( target.get_use( "holster" ) && !target.contents.empty() ) {
        if( query_yn( _( "Draw %s from %s?" ), target.get_contained().tname(), target.tname() ) ) {
            invoke_item( &target );
            return false;
        }
    }

    // Wielding from inventory is relatively slow and does not improve with increasing weapon skill.
    // Worn items (including guns with shoulder straps) are faster but still slower
    // than a skilled player with a holster.
    // There is an additional penalty when wielding items from the inventory whilst currently grabbed.

    bool worn = is_worn( target );
    int mv = item_handling_cost( target, true,
                                 worn ? INVENTORY_HANDLING_PENALTY / 2 : INVENTORY_HANDLING_PENALTY );

    if( worn ) {
        target.on_takeoff( *this );
    }

    add_msg( m_debug, "wielding took %d moves", mv );
    moves -= mv;

    if( has_item( target ) ) {
        weapon = i_rem( &target );
    } else {
        weapon = target;
    }

    last_item = weapon.typeId();
    recoil = MAX_RECOIL;

    weapon.on_wield( *this, mv );

    inv.update_invlet( weapon );
    inv.update_cache_with_item( weapon );

    return true;
}

bool player::unwield()
{
    if( weapon.is_null() ) {
        return true;
    }

    if( !can_unwield( weapon ).success() ) {
        return false;
    }

    const std::string query = string_format( _( "Stop wielding %s?" ), weapon.tname() );

    if( !dispose_item( item_location( *this, &weapon ), query ) ) {
        return false;
    }

    inv.unsort();

    return true;
}

// ids of martial art styles that are available with the bio_cqb bionic.
static const std::vector<matype_id> bio_cqb_styles {{
        matype_id{ "style_karate" }, matype_id{ "style_judo" }, matype_id{ "style_muay_thai" }, matype_id{ "style_biojutsu" }
    }};

bool player::pick_style() // Style selection menu
{
    enum style_selection {
        KEEP_HANDS_FREE = 0,
        STYLE_OFFSET
    };

    // If there are style already, cursor starts there
    // if no selected styles, cursor starts from no-style

    // Any other keys quit the menu
    const std::vector<matype_id> &selectable_styles = has_active_bionic( bio_cqb ) ? bio_cqb_styles :
            ma_styles;

    input_context ctxt( "MELEE_STYLE_PICKER" );
    ctxt.register_action( "SHOW_DESCRIPTION" );

    uilist kmenu;
    kmenu.text = string_format( _( "Select a style. (press %s for more info)" ),
                                ctxt.get_desc( "SHOW_DESCRIPTION" ) );
    ma_style_callback callback( static_cast<size_t>( STYLE_OFFSET ), selectable_styles );
    kmenu.callback = &callback;
    kmenu.input_category = "MELEE_STYLE_PICKER";
    kmenu.additional_actions.emplace_back( "SHOW_DESCRIPTION", "" );
    kmenu.desc_enabled = true;
    kmenu.addentry_desc( KEEP_HANDS_FREE, true, 'h',
                         keep_hands_free ? _( "Keep hands free (on)" ) : _( "Keep hands free (off)" ),
                         _( "When this is enabled, player won't wield things unless explicitly told to." ) );

    kmenu.selected = STYLE_OFFSET;

    for( size_t i = 0; i < selectable_styles.size(); i++ ) {
        auto &style = selectable_styles[i].obj();
        //Check if this style is currently selected
        const bool selected = selectable_styles[i] == style_selected;
        std::string entry_text = _( style.name );
        if( selected ) {
            kmenu.selected = i + STYLE_OFFSET;
            entry_text = colorize( entry_text, c_pink );
        }
        kmenu.addentry_desc( i + STYLE_OFFSET, true, -1, entry_text, _( style.description ) );
    }

    kmenu.query();
    int selection = kmenu.ret;

    if( selection >= STYLE_OFFSET ) {
        style_selected = selectable_styles[selection - STYLE_OFFSET];
    } else if( selection == KEEP_HANDS_FREE ) {
        keep_hands_free = !keep_hands_free;
    } else {
        return false;
    }

    return true;
}

hint_rating player::rate_action_wear( const item &it ) const
{
    // TODO: flag already-worn items as HINT_IFFY

    if( !it.is_armor() ) {
        return HINT_CANT;
    }

    return can_wear( it ).success() ? HINT_GOOD : HINT_IFFY;
}

hint_rating player::rate_action_change_side( const item &it ) const
{
    if( !is_worn( it ) ) {
        return HINT_IFFY;
    }

    if( !it.is_sided() ) {
        return HINT_CANT;
    }

    return HINT_GOOD;
}

bool player::can_reload( const item &it, const itype_id &ammo ) const
{
    if( !it.is_reloadable_with( ammo ) ) {
        return false;
    }

    if( it.is_ammo_belt() ) {
        const auto &linkage = it.type->magazine->linkage;
        if( linkage && !has_charges( *linkage, 1 ) ) {
            return false;
        }
    }

    return true;
}

bool player::dispose_item( item_location &&obj, const std::string &prompt )
{
    uilist menu;
    menu.text = prompt.empty() ? string_format( _( "Dispose of %s" ), obj->tname() ) : prompt;

    using dispose_option = struct {
        std::string prompt;
        bool enabled;
        char invlet;
        int moves;
        std::function<bool()> action;
    };

    std::vector<dispose_option> opts;

    const bool bucket = obj->is_bucket_nonempty();

    opts.emplace_back( dispose_option {
        bucket ? _( "Spill contents and store in inventory" ) : _( "Store in inventory" ),
        volume_carried() + obj->volume() <= volume_capacity(), '1',
        item_handling_cost( *obj ),
        [this, bucket, &obj] {
            if( bucket && !obj->spill_contents( *this ) )
            {
                return false;
            }

            moves -= item_handling_cost( *obj );
            inv.add_item_keep_invlet( *obj );
            inv.unsort();
            obj.remove_item();
            return true;
        }
    } );

    opts.emplace_back( dispose_option {
        _( "Drop item" ), true, '2', 0, [this, &obj] {
            g->m.add_item_or_charges( pos(), *obj );
            obj.remove_item();
            return true;
        }
    } );

    opts.emplace_back( dispose_option {
        bucket ? _( "Spill contents and wear item" ) : _( "Wear item" ),
        can_wear( *obj ).success(), '3', item_wear_cost( *obj ),
        [this, bucket, &obj] {
            if( bucket && !obj->spill_contents( *this ) )
            {
                return false;
            }

            item it = *obj;
            obj.remove_item();
            return !!wear_item( it );
        }
    } );

    for( auto &e : worn ) {
        if( e.can_holster( *obj ) ) {
            auto ptr = dynamic_cast<const holster_actor *>( e.type->get_use( "holster" )->get_actor_ptr() );
            opts.emplace_back( dispose_option {
                string_format( _( "Store in %s" ), e.tname() ), true, e.invlet,
                item_store_cost( *obj, e, false, ptr->draw_cost ),
                [this, ptr, &e, &obj]{
                    return ptr->store( *this, e, *obj );
                }
            } );
        }
    }

    int w = utf8_width( menu.text, true ) + 4;
    for( const auto &e : opts ) {
        w = std::max( w, utf8_width( e.prompt, true ) + 4 );
    }
    for( auto &e : opts ) {
        e.prompt += std::string( w - utf8_width( e.prompt, true ), ' ' );
    }

    menu.text.insert( 0, 2, ' ' ); // add space for UI hotkeys
    menu.text += std::string( w + 2 - utf8_width( menu.text, true ), ' ' );
    menu.text += _( " | Moves  " );

    for( const auto &e : opts ) {
        menu.addentry( -1, e.enabled, e.invlet, string_format( e.enabled ? "%s | %-7d" : "%s |",
                       e.prompt, e.moves ) );
    }

    menu.query();
    if( menu.ret >= 0 ) {
        return opts[ menu.ret ].action();
    }
    return false;
}

void player::mend_item( item_location &&obj, bool interactive )
{
    if( g->u.has_trait( trait_DEBUG_HS ) ) {
        uilist menu;
        menu.text = _( "Toggle which fault?" );
        std::vector<std::pair<fault_id, bool>> opts;
        for( const auto &f : obj->faults_potential() ) {
            opts.emplace_back( f, !!obj->faults.count( f ) );
            menu.addentry( -1, true, -1, string_format( "%s %s",
                           opts.back().second ? _( "Mend" ) : _( "Break" ),
                           f.obj().name() ) );
        }
        if( opts.empty() ) {
            add_msg( m_info, _( "The %s doesn't have any faults to toggle." ), obj->tname() );
            return;
        }
        menu.query();
        if( menu.ret >= 0 ) {
            if( opts[ menu.ret ].second ) {
                obj->faults.erase( opts[ menu.ret ].first );
            } else {
                obj->faults.insert( opts[ menu.ret ].first );
            }
        }
        return;
    }

    std::vector<std::pair<const fault *, bool>> faults;
    std::transform( obj->faults.begin(), obj->faults.end(),
    std::back_inserter( faults ), []( const fault_id & e ) {
        return std::make_pair<const fault *, bool>( &e.obj(), false );
    } );

    if( faults.empty() ) {
        if( interactive ) {
            add_msg( m_info, _( "The %s doesn't have any faults to mend." ), obj->tname() );
        }
        return;
    }

    auto inv = crafting_inventory();

    for( auto &f : faults ) {
        f.second = f.first->requirements().can_make_with_inventory( inv, is_crafting_component );
    }

    int sel = 0;
    if( interactive ) {
        uilist menu;
        menu.text = _( "Mend which fault?" );
        menu.desc_enabled = true;
        menu.desc_lines = 0; // Let uilist handle description height

        int w = 80;

        for( auto &f : faults ) {
            auto reqs = f.first->requirements();
            auto tools = reqs.get_folded_tools_list( w, c_white, inv );
            auto comps = reqs.get_folded_components_list( w, c_white, inv, is_crafting_component );

            std::ostringstream descr;
            descr << _( "<color_white>Time required:</color>\n" );
            // TODO: better have a from_moves function
            descr << "> " << to_string_approx( time_duration::from_turns( f.first->time() / 100 ) ) << "\n";
            descr << _( "<color_white>Skills:</color>\n" );
            for( const auto &e : f.first->skills() ) {
                bool hasSkill = get_skill_level( e.first ) >= e.second;
                if( !hasSkill && f.second ) {
                    f.second = false;
                }
                //~ %1$s represents the internal color name which shouldn't be translated, %2$s is skill name, and %3$i is skill level
                descr << string_format( _( "> <color_%1$s>%2$s %3$i</color>\n" ), hasSkill ? "c_green" : "c_red",
                                        e.first.obj().name(), e.second );
            }

            std::copy( tools.begin(), tools.end(), std::ostream_iterator<std::string>( descr, "\n" ) );
            std::copy( comps.begin(), comps.end(), std::ostream_iterator<std::string>( descr, "\n" ) );

            menu.addentry_desc( -1, true, -1, f.first->name(), descr.str() );
        }
        menu.query();
        if( menu.ret < 0 ) {
            add_msg( _( "Never mind." ) );
            return;
        }
        sel = menu.ret;
    }

    if( sel >= 0 ) {
        if( !faults[ sel ].second ) {
            if( interactive ) {
                add_msg( m_info, _( "You are currently unable to mend the %s." ), obj->tname() );
            }
            return;
        }

        assign_activity( activity_id( "ACT_MEND_ITEM" ), faults[ sel ].first->time() );
        activity.name = faults[ sel ].first->id().str();
        activity.targets.push_back( std::move( obj ) );
    }
}

int player::item_handling_cost( const item &it, bool penalties, int base_cost ) const
{
    int mv = base_cost;
    if( penalties ) {
        // 40 moves per liter, up to 200 at 5 liters
        mv += std::min( 200, it.volume() / 20_ml );
    }

    if( weapon.typeId() == "e_handcuffs" ) {
        mv *= 4;
    } else if( penalties && has_effect( effect_grabbed ) ) {
        mv *= 2;
    }

    // For single handed items use the least encumbered hand
    if( it.is_two_handed( *this ) ) {
        mv += encumb( bp_hand_l ) + encumb( bp_hand_r );
    } else {
        mv += std::min( encumb( bp_hand_l ), encumb( bp_hand_r ) );
    }

    return std::min( std::max( mv, 0 ), MAX_HANDLING_COST );
}

int player::item_store_cost( const item &it, const item & /* container */, bool penalties,
                             int base_cost ) const
{
    /** @EFFECT_PISTOL decreases time taken to store a pistol */
    /** @EFFECT_SMG decreases time taken to store an SMG */
    /** @EFFECT_RIFLE decreases time taken to store a rifle */
    /** @EFFECT_SHOTGUN decreases time taken to store a shotgun */
    /** @EFFECT_LAUNCHER decreases time taken to store a launcher */
    /** @EFFECT_STABBING decreases time taken to store a stabbing weapon */
    /** @EFFECT_CUTTING decreases time taken to store a cutting weapon */
    /** @EFFECT_BASHING decreases time taken to store a bashing weapon */
    int lvl = get_skill_level( it.is_gun() ? it.gun_skill() : it.melee_skill() );
    return item_handling_cost( it, penalties, base_cost ) / ( ( lvl + 10.0f ) / 10.0f );
}

int player::item_reload_cost( const item &it, const item &ammo, long qty ) const
{
    if( ammo.is_ammo() ) {
        qty = std::max( std::min( ammo.charges, qty ), 1L );
    } else if( ammo.is_ammo_container() || ammo.is_container() ) {
        qty = std::max( std::min( ammo.contents.front().charges, qty ), 1L );
    } else if( ammo.is_magazine() ) {
        qty = 1;
    } else {
        debugmsg( "cannot determine reload cost as %s is neither ammo or magazine", ammo.tname() );
        return 0;
    }

    // If necessary create duplicate with appropriate number of charges
    item obj = ammo;
    obj = obj.split( qty );
    if( obj.is_null() ) {
        obj = ammo;
    }
    // No base cost for handling ammo - that's already included in obtain cost
    // We have the ammo in our hands right now
    int mv = item_handling_cost( obj, true, 0 );

    if( ammo.has_flag( "MAG_BULKY" ) ) {
        mv *= 1.5; // bulky magazines take longer to insert
    }

    if( !it.is_gun() && !it.is_magazine() ) {
        return mv + 100; // reload a tool or sealable container
    }

    /** @EFFECT_GUN decreases the time taken to reload a magazine */
    /** @EFFECT_PISTOL decreases time taken to reload a pistol */
    /** @EFFECT_SMG decreases time taken to reload an SMG */
    /** @EFFECT_RIFLE decreases time taken to reload a rifle */
    /** @EFFECT_SHOTGUN decreases time taken to reload a shotgun */
    /** @EFFECT_LAUNCHER decreases time taken to reload a launcher */

    int cost = ( it.is_gun() ? it.get_reload_time() : it.type->magazine->reload_time ) * qty;

    skill_id sk = it.is_gun() ? it.type->gun->skill_used : skill_gun;
    mv += cost / ( 1.0f + std::min( get_skill_level( sk ) * 0.1f, 1.0f ) );

    if( it.has_flag( "STR_RELOAD" ) ) {
        /** @EFFECT_STR reduces reload time of some weapons */
        mv -= get_str() * 20;
    }

    return std::max( mv, 25 );
}

int player::item_wear_cost( const item &it ) const
{
    double mv = item_handling_cost( it );

    switch( it.get_layer() ) {
        case UNDERWEAR:
            mv *= 1.5;
            break;

        case REGULAR_LAYER:
            break;

        case WAIST_LAYER:
        case OUTER_LAYER:
            mv /= 1.5;
            break;

        case BELTED_LAYER:
            mv /= 2.0;
            break;
        default:
            break;
    }

    mv *= std::max( it.get_encumber( *this ) / 10.0, 1.0 );

    return mv;
}

cata::optional<std::list<item>::iterator>
player::wear( int pos, bool interactive )
{
    return wear( i_at( pos ), interactive );
}

cata::optional<std::list<item>::iterator>
player::wear( item &to_wear, bool interactive )
{
    if( is_worn( to_wear ) ) {
        if( interactive ) {
            add_msg_player_or_npc( m_info,
                                   _( "You are already wearing that." ),
                                   _( "<npcname> is already wearing that." )
                                 );
        }
        return cata::nullopt;
    }
    if( to_wear.is_null() ) {
        if( interactive ) {
            add_msg_player_or_npc( m_info,
                                   _( "You don't have that item." ),
                                   _( "<npcname> doesn't have that item." ) );
        }
        return cata::nullopt;
    }

    bool was_weapon;
    item to_wear_copy( to_wear );
    if( &to_wear == &weapon ) {
        weapon = item();
        was_weapon = true;
    } else {
        inv.remove_item( &to_wear );
        inv.restack( *this );
        was_weapon = false;
    }

    auto result = wear_item( to_wear_copy, interactive );
    if( !result ) {
        if( was_weapon ) {
            weapon = to_wear_copy;
        } else {
            inv.add_item( to_wear_copy, true );
        }
        return cata::nullopt;
    }

    return result;
}

cata::optional<std::list<item>::iterator>
player::wear_item( const item &to_wear, bool interactive )
{
    const auto ret = can_wear( to_wear );
    if( !ret.success() ) {
        if( interactive ) {
            add_msg_if_player( m_info, "%s", ret.c_str() );
        }
        return cata::nullopt;
    }

    const bool was_deaf = is_deaf();
    const bool supertinymouse = g->u.has_trait( trait_id( "SMALL2" ) ) ||
                                g->u.has_trait( trait_id( "SMALL_OK" ) );
    last_item = to_wear.typeId();

    std::list<item>::iterator position = position_to_wear_new_item( to_wear );
    std::list<item>::iterator new_item_it = worn.insert( position, to_wear );

    if( interactive ) {
        add_msg_player_or_npc(
            _( "You put on your %s." ),
            _( "<npcname> puts on their %s." ),
            to_wear.tname() );
        moves -= item_wear_cost( to_wear );

        for( const body_part bp : all_body_parts ) {
            if( to_wear.covers( bp ) && encumb( bp ) >= 40 ) {
                add_msg_if_player( m_warning,
                                   bp == bp_eyes ?
                                   _( "Your %s are very encumbered! %s" ) : _( "Your %s is very encumbered! %s" ),
                                   body_part_name( bp ), encumb_text( bp ) );
            }
        }
        if( !was_deaf && is_deaf() ) {
            add_msg_if_player( m_info, _( "You're deafened!" ) );
        }
        if( supertinymouse && !to_wear.has_flag( "UNDERSIZE" ) ) {
            add_msg_if_player( m_warning,
                               _( "This %s is too big to wear comfortably! Maybe it could be refitted..." ),
                               to_wear.tname() );
        } else if( to_wear.has_flag( "UNDERSIZE" ) ) {
            add_msg_if_player( m_warning,
                               _( "This %s is too small to wear comfortably! Maybe it could be refitted..." ),
                               to_wear.tname() );
        }
    } else {
        add_msg_if_npc( _( "<npcname> puts on their %s." ), to_wear.tname() );
    }

    new_item_it->on_wear( *this );

    inv.update_invlet( *new_item_it );
    inv.update_cache_with_item( *new_item_it );

    recalc_sight_limits();
    reset_encumbrance();

    return new_item_it;
}

bool player::change_side( item &it, bool interactive )
{
    if( !it.swap_side() ) {
        if( interactive ) {
            add_msg_player_or_npc( m_info,
                                   _( "You cannot swap the side on which your %s is worn." ),
                                   _( "<npcname> cannot swap the side on which their %s is worn." ),
                                   it.tname() );
        }
        return false;
    }

    if( interactive ) {
        add_msg_player_or_npc( m_info, _( "You swap the side on which your %s is worn." ),
                               _( "<npcname> swaps the side on which their %s is worn." ),
                               it.tname() );
    }

    mod_moves( -250 );
    reset_encumbrance();

    return true;
}

bool player::change_side( int pos, bool interactive )
{
    item &it( i_at( pos ) );

    if( !is_worn( it ) ) {
        if( interactive ) {
            add_msg_player_or_npc( m_info,
                                   _( "You are not wearing that item." ),
                                   _( "<npcname> isn't wearing that item." ) );
        }
        return false;
    }

    return change_side( it, interactive );
}

hint_rating player::rate_action_takeoff( const item &it ) const
{
    if( !it.is_armor() ) {
        return HINT_CANT;
    }

    if( is_worn( it ) ) {
        return HINT_GOOD;
    }

    return HINT_IFFY;
}

std::list<const item *> player::get_dependent_worn_items( const item &it ) const
{
    std::list<const item *> dependent;
    // Adds dependent worn items recursively
    const std::function<void( const item &it )> add_dependent = [ & ]( const item & it ) {
        for( const auto &wit : worn ) {
            if( &wit == &it || !wit.is_worn_only_with( it ) ) {
                continue;
            }
            const auto iter = std::find_if( dependent.begin(), dependent.end(),
            [ &wit ]( const item * dit ) {
                return &wit == dit;
            } );
            if( iter == dependent.end() ) { // Not in the list yet
                add_dependent( wit );
                dependent.push_back( &wit );
            }
        }
    };

    if( is_worn( it ) ) {
        add_dependent( it );
    }

    return dependent;
}

ret_val<bool> player::can_takeoff( const item &it, const std::list<item> *res ) const
{
    auto iter = std::find_if( worn.begin(), worn.end(), [ &it ]( const item & wit ) {
        return &it == &wit;
    } );

    if( iter == worn.end() ) {
        return ret_val<bool>::make_failure( !is_npc() ? _( "You are not wearing that item." ) :
                                            _( "<npcname> is not wearing that item." ) );
    }

    if( res == nullptr && !get_dependent_worn_items( it ).empty() ) {
        return ret_val<bool>::make_failure( !is_npc() ?
                                            _( "You can't take off power armor while wearing other power armor components." ) :
                                            _( "<npcname> can't take off power armor while wearing other power armor components." ) );
    }

    return ret_val<bool>::make_success();
}

bool player::takeoff( const item &it, std::list<item> *res )
{
    const auto ret = can_takeoff( it, res );
    if( !ret.success() ) {
        add_msg( m_info, "%s", ret.c_str() );
        return false;
    }

    auto iter = std::find_if( worn.begin(), worn.end(), [ &it ]( const item & wit ) {
        return &it == &wit;
    } );

    if( res == nullptr ) {
        if( volume_carried() + it.volume() > volume_capacity_reduced_by( it.get_storage() ) ) {
            if( is_npc() || query_yn( _( "No room in inventory for your %s.  Drop it?" ),
                                      colorize( it.tname(), it.color_in_inventory() ) ) ) {
                drop( get_item_position( &it ), pos() );
                return true; // the drop activity ends up taking off the item anyway so shouldn't try to do it again here
            } else {
                return false;
            }
        }
        iter->on_takeoff( *this );
        inv.add_item_keep_invlet( it );
    } else {
        iter->on_takeoff( *this );
        res->push_back( it );
    }

    add_msg_player_or_npc( _( "You take off your %s." ),
                           _( "<npcname> takes off their %s." ),
                           it.tname() );

    mod_moves( -250 );    // TODO: Make this variable
    worn.erase( iter );

    recalc_sight_limits();
    reset_encumbrance();

    return true;
}

bool player::takeoff( int pos )
{
    return takeoff( i_at( pos ) );
}

void player::drop( int pos, const tripoint &where )
{
    const item &it = i_at( pos );
    const int count = it.count();

    drop( { std::make_pair( pos, count ) }, where );
}

void player::drop( const std::list<std::pair<int, int>> &what, const tripoint &target, bool stash )
{
    const activity_id type( stash ? "ACT_STASH" : "ACT_DROP" );

    if( what.empty() ) {
        return;
    }

    if( rl_dist( pos(), target ) > 1 || !( stash || g->m.can_put_items( target ) ) ) {
        add_msg_player_or_npc( m_info, _( "You can't place items here!" ),
                               _( "<npcname> can't place items here!" ) );
        return;
    }

    assign_activity( type );
    activity.placement = target - pos();

    for( auto item_pair : what ) {
        if( can_unwield( i_at( item_pair.first ) ).success() ) {
            activity.values.push_back( item_pair.first );
            activity.values.push_back( item_pair.second );
        }
    }
    // TODO: Remove the hack. Its here because npcs don't process activities
    if( is_npc() ) {
        activity.do_turn( *this );
    }
}

bool player::add_or_drop_with_msg( item &it, const bool unloading )
{
    if( it.made_of( LIQUID ) ) {
        g->consume_liquid( it, 1 );
        return it.charges <= 0;
    }
    it.charges = this->i_add_to_container( it, unloading );
    if( it.is_ammo() && it.charges == 0 ) {
        return true;
    } else if( !this->can_pickVolume( it ) ) {
        put_into_vehicle_or_drop( *this, item_drop_reason::too_large, { it } );
    } else if( !this->can_pickWeight( it, !get_option<bool>( "DANGEROUS_PICKUPS" ) ) ) {
        put_into_vehicle_or_drop( *this, item_drop_reason::too_heavy, { it } );
    } else {
        auto &ni = this->i_add( it );
        add_msg( _( "You put the %s in your inventory." ), ni.tname() );
        add_msg( m_info, "%c - %s", ni.invlet == 0 ? ' ' : ni.invlet, ni.tname() );
    }
    return true;
}

bool player::unload( item &it )
{
    // Unload a container consuming moves per item successfully removed
    if( it.is_container() || it.is_bandolier() ) {
        if( it.contents.empty() ) {
            add_msg( m_info, _( "The %s is already empty!" ), it.tname() );
            return false;
        }
        if( !it.can_unload_liquid() ) {
            add_msg( m_info, _( "The liquid can't be unloaded in its current state!" ) );
            return false;
        }

        bool changed = false;
        it.contents.erase( std::remove_if( it.contents.begin(), it.contents.end(), [this,
        &changed]( item & e ) {
            long old_charges = e.charges;
            const bool consumed = this->add_or_drop_with_msg( e, true );
            changed = changed || consumed || e.charges != old_charges;
            if( consumed ) {
                this->mod_moves( -this->item_handling_cost( e ) );
            }
            return consumed;
        } ), it.contents.end() );
        if( changed ) {
            it.on_contents_changed();
        }
        return true;
    }

    // If item can be unloaded more than once (currently only guns) prompt user to choose
    std::vector<std::string> msgs( 1, it.tname() );
    std::vector<item *> opts( 1, &it );

    for( auto e : it.gunmods() ) {
        if( e->is_gun() && !e->has_flag( "NO_UNLOAD" ) &&
            ( e->magazine_current() || e->ammo_remaining() > 0 || e->casings_count() > 0 ) ) {
            msgs.emplace_back( e->tname() );
            opts.emplace_back( e );
        }
    }

    item *target = nullptr;
    if( opts.size() > 1 ) {
        const int ret = uilist( _( "Unload what?" ), msgs );
        if( ret >= 0 ) {
            target = opts[ret];
        }
    } else {
        target = &it;
    }

    if( target == nullptr ) {
        return false;
    }

    // Next check for any reasons why the item cannot be unloaded
    if( !target->ammo_type() || target->ammo_capacity() <= 0 ) {
        add_msg( m_info, _( "You can't unload a %s!" ), target->tname() );
        return false;
    }

    if( target->has_flag( "NO_UNLOAD" ) ) {
        if( target->has_flag( "RECHARGE" ) || target->has_flag( "USE_UPS" ) ) {
            add_msg( m_info, _( "You can't unload a rechargeable %s!" ), target->tname() );
        } else {
            add_msg( m_info, _( "You can't unload a %s!" ), target->tname() );
        }
        return false;
    }

    if( !target->magazine_current() && target->ammo_remaining() <= 0 && target->casings_count() <= 0 ) {
        if( target->is_tool() ) {
            add_msg( m_info, _( "Your %s isn't charged." ), target->tname() );
        } else {
            add_msg( m_info, _( "Your %s isn't loaded." ), target->tname() );
        }
        return false;
    }

    target->casings_handle( [&]( item & e ) {
        return this->i_add_or_drop( e );
    } );

    if( target->is_magazine() ) {
        player_activity unload_mag_act( activity_id( "ACT_UNLOAD_MAG" ) );
        g->u.assign_activity( unload_mag_act );
        g->u.activity.targets.emplace_back( item_location( *this, target ) );

        // Calculate the time to remove the contained ammo (consuming half as much time as required to load the magazine)
        int mv = 0;
        for( auto &content : target->contents ) {
            mv += this->item_reload_cost( it, content, content.charges ) / 2;
        }
        g->u.activity.moves_left += mv;

        // I think this means if unload is not done on ammo-belt, it takes as long as it takes to reload a mag.
        if( !it.is_ammo_belt() ) {
            g->u.activity.moves_left += mv;
        }
        g->u.activity.auto_resume = true;

        return true;

    } else if( target->magazine_current() ) {
        if( !this->add_or_drop_with_msg( *target->magazine_current(), true ) ) {
            return false;
        }
        // Eject magazine consuming half as much time as required to insert it
        this->moves -= this->item_reload_cost( *target, *target->magazine_current(), -1 ) / 2;

        target->contents.erase( std::remove_if( target->contents.begin(),
        target->contents.end(), [&target]( const item & e ) {
            return target->magazine_current() == &e;
        } ) );

    } else if( target->ammo_remaining() ) {
        long qty = target->ammo_remaining();

        if( target->ammo_type() == ammotype( "plutonium" ) ) {
            qty = target->ammo_remaining() / PLUTONIUM_CHARGES;
            if( qty > 0 ) {
                add_msg( _( "You recover %i unused plutonium." ), qty );
            } else {
                add_msg( m_info, _( "You can't remove partially depleted plutonium!" ) );
                return false;
            }
        }

        // Construct a new ammo item and try to drop it
        item ammo( target->ammo_current(), calendar::turn, qty );

        if( ammo.made_of_from_type( LIQUID ) ) {
            if( !this->add_or_drop_with_msg( ammo ) ) {
                qty -= ammo.charges; // only handled part (or none) of the liquid
            }
            if( qty <= 0 ) {
                return false; // no liquid was moved
            }

        } else if( !this->add_or_drop_with_msg( ammo, qty > 1 ) ) {
            return false;
        }

        // If successful remove appropriate qty of ammo consuming half as much time as required to load it
        this->moves -= this->item_reload_cost( *target, ammo, qty ) / 2;

        if( target->ammo_type() == ammotype( "plutonium" ) ) {
            qty *= PLUTONIUM_CHARGES;
        }

        target->ammo_set( target->ammo_current(), target->ammo_remaining() - qty );
    }

    // Turn off any active tools
    if( target->is_tool() && target->active && target->ammo_remaining() == 0 ) {
        target->type->invoke( *this, *target, this->pos() );
    }

    add_msg( _( "You unload your %s." ), target->tname() );
    return true;
}

void player::use_wielded()
{
    use( -1 );
}

hint_rating player::rate_action_reload( const item &it ) const
{
    hint_rating res = HINT_CANT;

    // Guns may contain additional reloadable mods so check these first
    for( const auto mod : it.gunmods() ) {
        switch( rate_action_reload( *mod ) ) {
            case HINT_GOOD:
                return HINT_GOOD;

            case HINT_CANT:
                continue;

            case HINT_IFFY:
                res = HINT_IFFY;
        }
    }

    if( !it.is_reloadable() ) {
        return res;
    }

    return can_reload( it ) ? HINT_GOOD : HINT_IFFY;
}

hint_rating player::rate_action_unload( const item &it ) const
{
    if( ( it.is_container() || it.is_bandolier() ) && !it.contents.empty() &&
        it.can_unload_liquid() ) {
        return HINT_GOOD;
    }

    if( it.has_flag( "NO_UNLOAD" ) ) {
        return HINT_CANT;
    }

    if( it.magazine_current() ) {
        return HINT_GOOD;
    }

    for( auto e : it.gunmods() ) {
        if( e->is_gun() && !e->has_flag( "NO_UNLOAD" ) &&
            ( e->magazine_current() || e->ammo_remaining() > 0 || e->casings_count() > 0 ) ) {
            return HINT_GOOD;
        }
    }

    if( it.ammo_type().is_null() ) {
        return HINT_CANT;
    }

    if( it.ammo_remaining() > 0 || it.casings_count() > 0 ) {
        return HINT_GOOD;
    }

    if( it.ammo_capacity() > 0 ) {
        return HINT_IFFY;
    }

    return HINT_CANT;
}

hint_rating player::rate_action_mend( const item &it ) const
{
    // TODO: check also if item damage could be repaired via a tool
    if( !it.faults.empty() ) {
        return HINT_GOOD;
    }
    return it.faults_potential().empty() ? HINT_CANT : HINT_IFFY;
}

hint_rating player::rate_action_disassemble( const item &it )
{
    if( can_disassemble( it, crafting_inventory() ).success() ) {
        return HINT_GOOD; // possible

    } else if( recipe_dictionary::get_uncraft( it.typeId() ) ) {
        return HINT_IFFY; // potentially possible but we currently lack requirements

    } else {
        return HINT_CANT; // never possible
    }
}

hint_rating player::rate_action_use( const item &it ) const
{
    if( it.is_tool() ) {
        return it.ammo_sufficient() ? HINT_GOOD : HINT_IFFY;

    } else if( it.is_gunmod() ) {
        /** @EFFECT_GUN >0 allows rating estimates for gun modifications */
        if( get_skill_level( skill_gun ) == 0 ) {
            return HINT_IFFY;
        } else {
            return HINT_GOOD;
        }
    } else if( it.is_food() || it.is_medication() || it.is_book() || it.is_armor() ) {
        return HINT_IFFY; //the rating is subjective, could be argued as HINT_CANT or HINT_GOOD as well
    } else if( it.type->has_use() ) {
        return HINT_GOOD;
    } else if( !it.is_container_empty() ) {
        return rate_action_use( it.get_contained() );
    }

    return HINT_CANT;
}

bool player::has_enough_charges( const item &it, bool show_msg ) const
{
    if( !it.is_tool() || !it.ammo_required() ) {
        return true;
    }
    if( it.has_flag( "USE_UPS" ) ) {
        if( has_charges( "UPS", it.ammo_required() ) || it.ammo_sufficient() ) {
            return true;
        }
        if( show_msg ) {
            add_msg_if_player( m_info,
                               ngettext( "Your %s needs %d charge from some UPS.",
                                         "Your %s needs %d charges from some UPS.",
                                         it.ammo_required() ),
                               it.tname(), it.ammo_required() );
        }
        return false;
    } else if( !it.ammo_sufficient() ) {
        if( show_msg ) {
            add_msg_if_player( m_info,
                               ngettext( "Your %s has %d charge but needs %d.",
                                         "Your %s has %d charges but needs %d.",
                                         it.ammo_remaining() ),
                               it.tname(), it.ammo_remaining(), it.ammo_required() );
        }
        return false;
    }
    return true;
}

bool player::consume_charges( item &used, long qty )
{
    if( qty < 0 ) {
        debugmsg( "Tried to consume negative charges" );
        return false;
    }

    if( qty == 0 ) {
        return false;
    }

    if( !used.is_tool() && !used.is_food() && !used.is_medication() ) {
        debugmsg( "Tried to consume charges for non-tool, non-food, non-med item" );
        return false;
    }

    // Consume comestibles destroying them if no charges remain
    if( used.is_food() || used.is_medication() ) {
        used.charges -= qty;
        if( used.charges <= 0 ) {
            i_rem( &used );
            return true;
        }
        return false;
    }

    // Tools which don't require ammo are instead destroyed
    if( used.is_tool() && !used.ammo_required() ) {
        i_rem( &used );
        return true;
    }

    // USE_UPS never occurs on base items but is instead added by the UPS tool mod
    if( used.has_flag( "USE_UPS" ) ) {
        // With the new UPS system, we'll want to use any charges built up in the tool before pulling from the UPS
        // The usage of the item was already approved, so drain item if possible, otherwise use UPS
        if( used.charges >= qty ) {
            used.ammo_consume( qty, pos() );
        } else {
            use_charges( "UPS", qty );
        }
    } else {
        used.ammo_consume( std::min( qty, used.ammo_remaining() ), pos() );
    }
    return false;
}

void player::use( int inventory_position )
{
    item &used = i_at( inventory_position );
    auto loc = item_location( *this, &used );

    use( loc.clone() );
}

void player::use( item_location loc )
{
    item &used = *loc.get_item();
    int inventory_position = loc.where() == item_location::type::character ?
                             this->get_item_position( &used ) : INT_MIN;

    if( used.is_null() ) {
        add_msg( m_info, _( "You do not have that item." ) );
        return;
    }

    last_item = used.typeId();

    if( used.is_tool() ) {
        if( !used.type->has_use() ) {
            add_msg_if_player( _( "You can't do anything interesting with your %s." ), used.tname() );
            return;
        }
        invoke_item( &used, loc.position() );

<<<<<<< HEAD
    } else if( used.type->can_use( "DOGFOOD" ) ||
               used.type->can_use( "CATFOOD" ) ||
               used.type->can_use( "BIRDFOOD" ) ||
               used.type->can_use( "CATTLEFODDER" ) ) {
        invoke_item( &used, loc.position() );

    } else if( used.is_food() ||
               used.is_medication() ||
               used.get_contained().is_food() ||
               used.get_contained().is_medication() ) {
=======
    } else if( !used.is_craft() && ( used.is_food() ||
                                     used.is_medication() ||
                                     used.get_contained().is_food() ||
                                     used.get_contained().is_medication() ) ) {
>>>>>>> e169df37
        consume( inventory_position );

    } else if( used.is_book() ) {
        read( inventory_position );

    } else if( used.type->has_use() ) {
        invoke_item( &used, loc.position() );

    } else {
        add_msg( m_info, _( "You can't do anything interesting with your %s." ),
                 used.tname() );
    }
}

bool player::invoke_item( item *used )
{
    return invoke_item( used, pos() );
}

bool player::invoke_item( item *used, const tripoint &pt )
{
    const auto &use_methods = used->type->use_methods;

    if( use_methods.empty() ) {
        return false;
    } else if( use_methods.size() == 1 ) {
        return invoke_item( used, use_methods.begin()->first, pt );
    }

    uilist umenu;

    umenu.text = string_format( _( "What to do with your %s?" ), used->tname() );
    umenu.hilight_disabled = true;

    for( const auto &e : use_methods ) {
        const auto res = e.second.can_call( *this, *used, false, pt );
        umenu.addentry_desc( MENU_AUTOASSIGN, res.success(), MENU_AUTOASSIGN, e.second.get_name(),
                             res.str() );
    }

    umenu.desc_enabled = std::any_of( umenu.entries.begin(),
    umenu.entries.end(), []( const uilist_entry & elem ) {
        return !elem.desc.empty();
    } );

    umenu.query();

    int choice = umenu.ret;
    if( choice < 0 || choice >= static_cast<int>( use_methods.size() ) ) {
        return false;
    }

    const std::string &method = std::next( use_methods.begin(), choice )->first;

    return invoke_item( used, method, pt );
}

bool player::invoke_item( item *used, const std::string &method )
{
    return invoke_item( used, method, pos() );
}

bool player::invoke_item( item *used, const std::string &method, const tripoint &pt )
{
    if( !has_enough_charges( *used, true ) ) {
        return false;
    }

    item *actually_used = used->get_usable_item( method );
    if( actually_used == nullptr ) {
        debugmsg( "Tried to invoke a method %s on item %s, which doesn't have this method",
                  method.c_str(), used->tname() );
        return false;
    }

    long charges_used = actually_used->type->invoke( *this, *actually_used, pt, method );

    if( used->is_tool() || used->is_medication() || used->get_contained().is_medication() ) {
        return consume_charges( *actually_used, charges_used );
    } else if( used->is_bionic() && charges_used > 0 ) {
        i_rem( used );
        return true;
    }

    return false;
}

void player::reassign_item( item &it, long invlet )
{
    bool remove_old = true;
    if( invlet ) {
        item &prev = i_at( invlet_to_position( invlet ) );
        if( !prev.is_null() ) {
            remove_old = it.typeId() != prev.typeId();
            inv.reassign_item( prev, it.invlet, remove_old );
        }
    }

    if( !invlet || inv_chars.valid( invlet ) ) {
        const auto iter = inv.assigned_invlet.find( it.invlet );
        bool found = iter != inv.assigned_invlet.end();
        if( found ) {
            inv.assigned_invlet.erase( iter );
        }
        if( invlet && ( !found || it.invlet != invlet ) ) {
            inv.assigned_invlet[invlet] = it.typeId();
        }
        inv.reassign_item( it, invlet, remove_old );
    }
}

bool player::gunmod_remove( item &gun, item &mod )
{
    auto iter = std::find_if( gun.contents.begin(), gun.contents.end(), [&mod]( const item & e ) {
        return &mod == &e;
    } );
    if( iter == gun.contents.end() ) {
        debugmsg( "Cannot remove non-existent gunmod" );
        return false;
    }
    if( mod.ammo_remaining() && !g->unload( mod ) ) {
        return false;
    }

    gun.gun_set_mode( gun_mode_id( "DEFAULT" ) );
    moves -= mod.type->gunmod->install_time / 2;

    if( mod.typeId() == "brass_catcher" ) {
        gun.casings_handle( [&]( item & e ) {
            return i_add_or_drop( e );
        } );
    }

    const itype *modtype = mod.type;

    i_add_or_drop( mod );
    gun.contents.erase( iter );

    //If the removed gunmod added mod locations, check to see if any mods are in invalid locations
    if( !modtype->gunmod->add_mod.empty() ) {
        std::map<gunmod_location, int> mod_locations = gun.get_mod_locations();
        for( const auto &slot : mod_locations ) {
            int free_slots = gun.get_free_mod_locations( slot.first );

            for( auto the_mod : gun.gunmods() ) {
                if( the_mod->type->gunmod->location == slot.first && free_slots < 0 ) {
                    gunmod_remove( gun, *the_mod );
                    free_slots++;
                } else if( mod_locations.find( the_mod->type->gunmod->location ) ==
                           mod_locations.end() ) {
                    gunmod_remove( gun, *the_mod );
                }
            }
        }
    }

    //~ %1$s - gunmod, %2$s - gun.
    add_msg_if_player( _( "You remove your %1$s from your %2$s." ), modtype->nname( 1 ),
                       gun.tname() );

    return true;
}

std::pair<int, int> player::gunmod_installation_odds( const item &gun, const item &mod ) const
{
    // Mods with INSTALL_DIFFICULT have a chance to fail, potentially damaging the gun
    if( !mod.has_flag( "INSTALL_DIFFICULT" ) || has_trait( trait_DEBUG_HS ) ) {
        return std::make_pair( 100, 0 );
    }

    int roll = 100; // chance of success (%)
    int risk = 0;   // chance of failure (%)
    int chances = 1; // start with 1 in 6 (~17% chance)

    for( const auto &e : mod.type->min_skills ) {
        // gain an additional chance for every level above the minimum requirement
        skill_id sk = e.first == "weapon" ? gun.gun_skill() : skill_id( e.first );
        chances += std::max( get_skill_level( sk ) - e.second, 0 );
    }
    // cap success from skill alone to 1 in 5 (~83% chance)
    roll = std::min( static_cast<double>( chances ), 5.0 ) / 6.0 * 100;
    // focus is either a penalty or bonus of at most +/-10%
    roll += ( std::min( std::max( focus_pool, 140 ), 60 ) - 100 ) / 4;
    // dexterity and intelligence give +/-2% for each point above or below 12
    roll += ( get_dex() - 12 ) * 2;
    roll += ( get_int() - 12 ) * 2;
    // each level of damage to the base gun reduces success by 10%
    roll -= std::max( gun.damage_level( 4 ), 0 ) * 10;
    roll = std::min( std::max( roll, 0 ), 100 );

    // risk of causing damage on failure increases with less durable guns
    risk = ( 100 - roll ) * ( ( 10.0 - std::min( gun.type->gun->durability, 9 ) ) / 10.0 );

    return std::make_pair( roll, risk );
}

void player::gunmod_add( item &gun, item &mod )
{
    if( !gun.is_gunmod_compatible( mod ).success() ) {
        debugmsg( "Tried to add incompatible gunmod" );
        return;
    }

    if( !has_item( gun ) && !has_item( mod ) ) {
        debugmsg( "Tried gunmod installation but mod/gun not in player possession" );
        return;
    }

    // first check at least the minimum requirements are met
    if( !has_trait( trait_DEBUG_HS ) && !can_use( mod, gun ) ) {
        return;
    }

    // any (optional) tool charges that are used during installation
    auto odds = gunmod_installation_odds( gun, mod );
    int roll = odds.first;
    int risk = odds.second;

    std::string tool;
    int qty = 0;

    if( mod.is_irremovable() ) {
        if( !query_yn( _( "Permanently install your %1$s in your %2$s?" ),
                       colorize( mod.tname(), mod.color_in_inventory() ),
                       colorize( gun.tname(), gun.color_in_inventory() ) ) ) {
            add_msg_if_player( _( "Never mind." ) );
            return; // player canceled installation
        }
    }

    // if chance of success <100% prompt user to continue
    if( roll < 100 ) {
        uilist prompt;
        prompt.text = string_format( _( "Attach your %1$s to your %2$s?" ), mod.tname(),
                                     gun.tname() );

        std::vector<std::function<void()>> actions;

        prompt.addentry( -1, true, 'w',
                         string_format( _( "Try without tools (%i%%) risking damage (%i%%)" ), roll, risk ) );
        actions.emplace_back( [&] {} );

        prompt.addentry( -1, has_charges( "small_repairkit", 100 ), 'f',
                         string_format( _( "Use 100 charges of firearm repair kit (%i%%)" ), std::min( roll * 2, 100 ) ) );

        actions.emplace_back( [&] {
            tool = "small_repairkit";
            qty = 100;
            roll *= 2; // firearm repair kit improves success...
            risk /= 2; // ...and reduces the risk of damage upon failure
        } );

        prompt.addentry( -1, has_charges( "large_repairkit", 25 ), 'g',
                         string_format( _( "Use 25 charges of gunsmith repair kit (%i%%)" ), std::min( roll * 3, 100 ) ) );

        actions.emplace_back( [&] {
            tool = "large_repairkit";
            qty = 25;
            roll *= 3; // gunsmith repair kit improves success markedly...
            risk = 0;  // ...and entirely prevents damage upon failure
        } );

        prompt.query();
        if( prompt.ret < 0 ) {
            add_msg_if_player( _( "Never mind." ) );
            return; // player canceled installation
        }
        actions[ prompt.ret ]();
    }

    int turns = !has_trait( trait_DEBUG_HS ) ? mod.type->gunmod->install_time : 0;

    assign_activity( activity_id( "ACT_GUNMOD_ADD" ), turns, -1, get_item_position( &gun ), tool );
    activity.values.push_back( get_item_position( &mod ) );
    activity.values.push_back( roll ); // chance of success (%)
    activity.values.push_back( risk ); // chance of damage (%)
    activity.values.push_back( qty ); // tool charges
}

void player::toolmod_add( item_location tool, item_location mod )
{
    if( !tool && !mod ) {
        debugmsg( "Tried toolmod installation but mod/tool not available" );
        return;
    }
    // first check at least the minimum requirements are met
    if( !has_trait( trait_DEBUG_HS ) && !can_use( *mod, *tool ) ) {
        return;
    }

    if( !query_yn( _( "Permanently install your %1$s in your %2$s?" ),
                   colorize( mod->tname(), mod->color_in_inventory() ),
                   colorize( tool->tname(), tool->color_in_inventory() ) ) ) {
        add_msg_if_player( _( "Never mind." ) );
        return; // player canceled installation
    }

    assign_activity( activity_id( "ACT_TOOLMOD_ADD" ), 1, -1 );
    activity.targets.emplace_back( std::move( tool ) );
    activity.targets.emplace_back( std::move( mod ) );
}

hint_rating player::rate_action_read( const item &it ) const
{
    if( !it.is_book() ) {
        return HINT_CANT;
    }

    std::vector<std::string> dummy;
    return get_book_reader( it, dummy ) == nullptr ? HINT_IFFY : HINT_GOOD;
}

const player *player::get_book_reader( const item &book, std::vector<std::string> &reasons ) const
{
    const player *reader = nullptr;
    if( !book.is_book() ) {
        reasons.push_back( string_format( _( "Your %s is not good reading material." ),
                                          book.tname() ) );
        return nullptr;
    }

    // Check for conditions that immediately disqualify the player from reading:
    const optional_vpart_position vp = g->m.veh_at( pos() );
    if( vp && vp->vehicle().player_in_control( *this ) ) {
        reasons.emplace_back( _( "It's a bad idea to read while driving!" ) );
        return nullptr;
    }
    const auto &type = book.type->book;
    if( !fun_to_read( book ) && !has_morale_to_read() && has_identified( book.typeId() ) ) {
        // Low morale still permits skimming
        reasons.emplace_back( _( "What's the point of studying?  (Your morale is too low!)" ) );
        return nullptr;
    }
    const skill_id &skill = type->skill;
    const int skill_level = get_skill_level( skill );
    if( skill && skill_level < type->req && has_identified( book.typeId() ) ) {
        reasons.push_back( string_format( _( "You need %s %d to understand the jargon!" ),
                                          skill.obj().name(), type->req ) );
        return nullptr;
    }

    // Check for conditions that disqualify us only if no NPCs can read to us
    if( type->intel > 0 && has_trait( trait_ILLITERATE ) ) {
        reasons.emplace_back( _( "You're illiterate!" ) );
    } else if( has_trait( trait_HYPEROPIC ) && !worn_with_flag( "FIX_FARSIGHT" ) &&
               !has_effect( effect_contacts ) && !has_bionic( bio_eye_optic ) ) {
        reasons.emplace_back( _( "Your eyes won't focus without reading glasses." ) );
    } else if( fine_detail_vision_mod() > 4 ) {
        // Too dark to read only applies if the player can read to himself
        reasons.emplace_back( _( "It's too dark to read!" ) );
        return nullptr;
    } else {
        return this;
    }

    //Check for NPCs to read for you, negates Illiterate and Far Sighted
    //The fastest-reading NPC is chosen
    if( is_deaf() ) {
        reasons.emplace_back( _( "Maybe someone could read that to you, but you're deaf!" ) );
        return nullptr;
    }

    int time_taken = INT_MAX;
    auto candidates = get_crafting_helpers();

    for( const npc *elem : candidates ) {
        // Check for disqualifying factors:
        if( type->intel > 0 && elem->has_trait( trait_ILLITERATE ) ) {
            reasons.push_back( string_format( _( "%s is illiterate!" ),
                                              elem->disp_name() ) );
        } else if( skill && elem->get_skill_level( skill ) < type->req &&
                   has_identified( book.typeId() ) ) {
            reasons.push_back( string_format( _( "%s needs %s %d to understand the jargon!" ),
                                              elem->disp_name(), skill.obj().name(), type->req ) );
        } else if( elem->has_trait( trait_HYPEROPIC ) && !elem->worn_with_flag( "FIX_FARSIGHT" ) &&
                   !elem->has_effect( effect_contacts ) ) {
            reasons.push_back( string_format( _( "%s needs reading glasses!" ),
                                              elem->disp_name() ) );
        } else if( std::min( fine_detail_vision_mod(), elem->fine_detail_vision_mod() ) > 4 ) {
            reasons.push_back( string_format(
                                   _( "It's too dark for %s to read!" ),
                                   elem->disp_name() ) );
        } else if( !elem->sees( *this ) ) {
            reasons.push_back( string_format( _( "%s could read that to you, but they can't see you." ),
                                              elem->disp_name() ) );
        } else if( !elem->fun_to_read( book ) && !elem->has_morale_to_read() &&
                   has_identified( book.typeId() ) ) {
            // Low morale still permits skimming
            reasons.push_back( string_format( _( "%s morale is too low!" ), elem->disp_name( true ) ) );
        } else {
            int proj_time = time_to_read( book, *elem );
            if( proj_time < time_taken ) {
                reader = elem;
                time_taken = proj_time;
            }
        }
    } //end for all candidates
    return reader;
}

int player::time_to_read( const item &book, const player &reader, const player *learner ) const
{
    const auto &type = book.type->book;
    const skill_id &skill = type->skill;
    // The reader's reading speed has an effect only if they're trying to understand the book as they read it
    // Reading speed is assumed to be how well you learn from books (as opposed to hands-on experience)
    const bool try_understand = reader.fun_to_read( book ) ||
                                reader.get_skill_level( skill ) < type->level;
    int reading_speed = try_understand ? std::max( reader.read_speed(), read_speed() ) : read_speed();
    if( learner ) {
        reading_speed = std::max( reading_speed, learner->read_speed() );
    }

    int retval = type->time * reading_speed;
    retval *= std::min( fine_detail_vision_mod(), reader.fine_detail_vision_mod() );

    const int effective_int = std::min( {int_cur, reader.get_int(), learner ? learner->get_int() : INT_MAX } );
    if( type->intel > effective_int && !reader.has_trait( trait_PROF_DICEMASTER ) ) {
        retval += type->time * ( type->intel - effective_int ) * 100;
    }
    if( !has_identified( book.typeId() ) ) {
        retval /= 10; //skimming
    }
    return retval;
}

bool player::fun_to_read( const item &book ) const
{
    // If you don't have a problem with eating humans, To Serve Man becomes rewarding
    if( ( has_trait( trait_CANNIBAL ) || has_trait( trait_PSYCHOPATH ) ||
          has_trait( trait_SAPIOVORE ) ) &&
        book.typeId() == "cookbook_human" ) {
        return true;
    } else if( has_trait( trait_SPIRITUAL ) && book.has_flag( "INSPIRATIONAL" ) ) {
        return true;
    } else {
        return book_fun_for( book, *this ) > 0;
    }
}

int player::book_fun_for( const item &book, const player &p ) const
{
    int fun_bonus = book.type->book->fun;
    if( !book.is_book() ) {
        debugmsg( "called player::book_fun_for with non-book" );
        return 0;
    }

    if( has_trait( trait_LOVES_BOOKS ) ) {
        fun_bonus++;
    } else if( has_trait( trait_HATES_BOOKS ) ) {
        if( book.type->book->fun > 0 ) {
            fun_bonus = 0;
        } else {
            fun_bonus--;
        }
    }
    // If you don't have a problem with eating humans, To Serve Man becomes rewarding
    if( ( p.has_trait( trait_CANNIBAL ) || p.has_trait( trait_PSYCHOPATH ) ||
          p.has_trait( trait_SAPIOVORE ) ) &&
        book.typeId() == "cookbook_human" ) {
        fun_bonus = abs( fun_bonus );
    } else if( p.has_trait( trait_SPIRITUAL ) && book.has_flag( "INSPIRATIONAL" ) ) {
        fun_bonus = abs( fun_bonus * 3 );
    }
    return fun_bonus;
}

/**
 * Explanation of ACT_READ activity values:
 *
 * position: ID of the reader
 * targets: 1-element vector with the item_location (always in inventory/wielded) of the book being read
 * index: We are studying until the player with this ID gains a level; 0 indicates reading once
 * values: IDs of the NPCs who will learn something
 * str_values: Parallel to values, these contain the learning penalties (as doubles in string form) as follows:
 *             Experience gained = Experience normally gained * penalty
 */

bool player::read( int inventory_position, const bool continuous )
{
    item &it = i_at( inventory_position );
    if( it.is_null() ) {
        add_msg( m_info, _( "Never mind." ) );
        return false;
    }
    std::vector<std::string> fail_messages;
    const player *reader = get_book_reader( it, fail_messages );
    if( reader == nullptr ) {
        // We can't read, and neither can our followers
        for( const std::string &reason : fail_messages ) {
            add_msg( m_bad, reason );
        }
        return false;
    }
    const int time_taken = time_to_read( it, *reader );

    add_msg( m_debug, "player::read: time_taken = %d", time_taken );
    player_activity act( activity_id( "ACT_READ" ), time_taken, continuous ? activity.index : 0,
                         reader->getID() );
    act.targets.emplace_back( item_location( *this, &it ) );

    // If the player hasn't read this book before, skim it to get an idea of what's in it.
    if( !has_identified( it.typeId() ) ) {
        if( reader != this ) {
            add_msg( m_info, fail_messages[0] );
            add_msg( m_info, _( "%s reads aloud..." ), reader->disp_name() );
        }
        assign_activity( act );
        return true;
    }

    if( it.typeId() == "guidebook" ) {
        // special guidebook effect: print a misc. hint when read
        if( reader != this ) {
            add_msg( m_info, fail_messages[0] );
            dynamic_cast<const npc *>( reader )->say( get_hint() );
        } else {
            add_msg( m_info, get_hint() );
        }
        mod_moves( -100 );
        return false;
    }

    const auto &type = it.type->book;
    const skill_id &skill = type->skill;
    const std::string skill_name = skill ? skill.obj().name() : "";

    // Find NPCs to join the study session:
    std::map<npc *, std::string> learners;
    std::map<npc *, std::string> fun_learners; //reading only for fun
    std::map<npc *, std::string> nonlearners;
    auto candidates = get_crafting_helpers();
    for( npc *elem : candidates ) {
        const int lvl = elem->get_skill_level( skill );
        const bool skill_req = ( elem->fun_to_read( it ) && ( !skill || lvl >= type->req ) ) ||
                               ( skill && lvl < type->level && lvl >= type->req );
        const bool morale_req = elem->fun_to_read( it ) || elem->has_morale_to_read();

        if( !skill_req && elem != reader ) {
            if( skill && lvl < type->req ) {
                nonlearners.insert( { elem, string_format( _( " (needs %d %s)" ), type->req, skill_name ) } );
            } else if( skill ) {
                nonlearners.insert( { elem, string_format( _( " (already has %d %s)" ), type->level, skill_name ) } );
            } else {
                nonlearners.insert( { elem, _( " (uninterested)" ) } );
            }
        } else if( elem->is_deaf() && reader != elem ) {
            nonlearners.insert( { elem, _( " (deaf)" ) } );
        } else if( !morale_req ) {
            nonlearners.insert( { elem, _( " (too sad)" ) } );
        } else if( skill && lvl < type->level ) {
            const double penalty = static_cast<double>( time_taken ) / time_to_read( it, *reader, elem );
            learners.insert( {elem, elem == reader ? _( " (reading aloud to you)" ) : ""} );
            act.values.push_back( elem->getID() );
            act.str_values.push_back( to_string( penalty ) );
        } else {
            fun_learners.insert( {elem, elem == reader ? _( " (reading aloud to you)" ) : "" } );
            act.values.push_back( elem->getID() );
            act.str_values.emplace_back( "1" );
        }
    }

    if( !continuous ) {
        //only show the menu if there's useful information or multiple options
        if( skill || !nonlearners.empty() || !fun_learners.empty() ) {
            uilist menu;

            // Some helpers to reduce repetition:
            auto length = []( const std::pair<npc *, std::string> &elem ) {
                return elem.first->disp_name().size() + elem.second.size();
            };

            auto max_length = [&length]( const std::map<npc *, std::string> &m ) {
                auto max_ele = std::max_element( m.begin(), m.end(), [&length]( std::pair<npc *, std::string> left,
                std::pair<npc *, std::string> right ) {
                    return length( left ) < length( right );
                } );
                return max_ele == m.end() ? 0 : length( *max_ele );
            };

            auto get_text =
            [&]( const std::map<npc *, std::string> &m, const std::pair<npc *, std::string> &elem ) {
                const int lvl = elem.first->get_skill_level( skill );
                const std::string lvl_text = skill ? string_format( _( " | current level: %d" ), lvl ) : "";
                const std::string name_text = elem.first->disp_name() + elem.second;
                return string_format( ( "%-*s%s" ), static_cast<int>( max_length( m ) ),
                                      name_text, lvl_text );
            };

            auto add_header = [&menu]( const std::string & str ) {
                menu.addentry( -1, false, -1, "" );
                uilist_entry header( -1, false, -1, str, c_yellow, c_yellow );
                header.force_color = true;
                menu.entries.push_back( header );
            };

            menu.title = !skill ? string_format( _( "Reading %s" ), it.type_name() ) :
                         string_format( _( "Reading %s (can train %s from %d to %d)" ), it.type_name(),
                                        skill_name, type->req, type->level );

            if( skill ) {
                const int lvl = get_skill_level( skill );
                menu.addentry( getID(), lvl < type->level, '0',
                               string_format( _( "Read until you gain a level | current level: %d" ), lvl ) );
            } else {
                menu.addentry( -1, false, '0', _( "Read until you gain a level" ) );
            }
            menu.addentry( 0, true, '1', _( "Read once" ) );

            if( skill && !learners.empty() ) {
                add_header( _( "Read until this NPC gains a level:" ) );
                for( const auto &elem : learners ) {
                    menu.addentry( elem.first->getID(), true, -1, get_text( learners, elem ) );
                }
            }
            if( !fun_learners.empty() ) {
                add_header( _( "Reading for fun:" ) );
                for( const auto &elem : fun_learners ) {
                    menu.addentry( -1, false, -1, get_text( fun_learners, elem ) );
                }
            }
            if( !nonlearners.empty() ) {
                add_header( _( "Not participating:" ) );
                for( const auto &elem : nonlearners ) {
                    menu.addentry( -1, false, -1, get_text( nonlearners, elem ) );
                }
            }

            menu.query( true );
            if( menu.ret == UILIST_CANCEL ) {
                add_msg( m_info, _( "Never mind." ) );
                return false;
            }
            act.index = menu.ret;
        }
        add_msg( m_info, _( "Now reading %s, %s to stop early." ),
                 it.type_name(), press_x( ACTION_PAUSE ) );
    }

    // Print some informational messages, but only the first time or if the information changes

    if( !continuous || activity.position != act.position ) {
        if( reader != this ) {
            add_msg( m_info, fail_messages[0] );
            add_msg( m_info, _( "%s reads aloud..." ), reader->disp_name() );
        } else if( !learners.empty() || !fun_learners.empty() ) {
            add_msg( m_info, _( "You read aloud..." ) );
        }
    }

    if( !continuous ||
    !std::all_of( learners.begin(), learners.end(), [&]( std::pair<npc *, std::string> elem ) {
    return std::count( activity.values.begin(), activity.values.end(), elem.first->getID() ) != 0;
    } ) ||
    !std::all_of( activity.values.begin(), activity.values.end(), [&]( int elem ) {
        return learners.find( g->find_npc( elem ) ) != learners.end();
    } ) ) {

        if( learners.size() == 1 ) {
            add_msg( m_info, _( "%s studies with you." ), learners.begin()->first->disp_name() );
        } else if( !learners.empty() ) {
            const std::string them = enumerate_as_string( learners.begin(),
            learners.end(), [&]( std::pair<npc *, std::string> elem ) {
                return elem.first->disp_name();
            } );
            add_msg( m_info, _( "%s study with you." ), them );
        }

        // Don't include the reader as it would be too redundant.
        std::set<std::string> readers;
        for( const auto &elem : fun_learners ) {
            if( elem.first != reader ) {
                readers.insert( elem.first->disp_name() );
            }
        }
        if( readers.size() == 1 ) {
            add_msg( m_info, _( "%s reads with you for fun." ), readers.begin()->c_str() );
        } else if( !readers.empty() ) {
            const std::string them = enumerate_as_string( readers );
            add_msg( m_info, _( "%s read with you for fun." ), them );
        }
    }

    if( std::min( fine_detail_vision_mod(), reader->fine_detail_vision_mod() ) > 1.0 ) {
        add_msg( m_warning,
                 _( "It's difficult for %s to see fine details right now. Reading will take longer than usual." ),
                 reader->disp_name() );
    }

    const bool complex_penalty = type->intel > std::min( int_cur, reader->get_int() ) &&
                                 !reader->has_trait( trait_PROF_DICEMASTER );
    const player *complex_player = reader->get_int() < int_cur ? reader : this;
    if( complex_penalty && !continuous ) {
        add_msg( m_warning,
                 _( "This book is too complex for %s to easily understand. It will take longer to read." ),
                 complex_player->disp_name() );
    }

    assign_activity( act );

    // Reinforce any existing morale bonus/penalty, so it doesn't decay
    // away while you read more.
    const time_duration decay_start = 1_turns * time_taken / 1000;
    std::set<player *> apply_morale = { this };
    for( const auto &elem : learners ) {
        apply_morale.insert( elem.first );
    }
    for( const auto &elem : fun_learners ) {
        apply_morale.insert( elem.first );
    }
    for( player *elem : apply_morale ) {
        //Fun bonuses for spritual and To Serve Man are no longer calculated here.
        elem->add_morale( MORALE_BOOK, 0, book_fun_for( it, *elem ) * 15, decay_start + 30_minutes,
                          decay_start, false, it.type );
    }

    return true;
}

void player::do_read( item &book )
{
    const auto &reading = book.type->book;
    if( !reading ) {
        activity.set_to_null();
        return;
    }
    const skill_id &skill = reading->skill;

    if( !has_identified( book.typeId() ) ) {
        // Note that we've read the book.
        items_identified.insert( book.typeId() );

        add_msg( _( "You skim %s to find out what's in it." ), book.type_name() );
        if( skill && get_skill_level_object( skill ).can_train() ) {
            add_msg( m_info, _( "Can bring your %s skill to %d." ),
                     skill.obj().name(), reading->level );
            if( reading->req != 0 ) {
                add_msg( m_info, _( "Requires %s level %d to understand." ),
                         skill.obj().name(), reading->req );
            }
        }

        if( reading->intel != 0 ) {
            add_msg( m_info, _( "Requires intelligence of %d to easily read." ), reading->intel );
        }
        //It feels wrong to use a pointer to *this, but I can't find any other player pointers in this method.
        if( book_fun_for( book, *this ) != 0 ) {
            add_msg( m_info, _( "Reading this book affects your morale by %d" ), book_fun_for( book, *this ) );
        }
        add_msg( m_info, ngettext( "A chapter of this book takes %d minute to read.",
                                   "A chapter of this book takes %d minutes to read.", reading->time ),
                 reading->time );

        std::vector<std::string> recipe_list;
        for( const auto &elem : reading->recipes ) {
            // If the player knows it, they recognize it even if it's not clearly stated.
            if( elem.is_hidden() && !knows_recipe( elem.recipe ) ) {
                continue;
            }
            recipe_list.push_back( elem.name );
        }
        if( !recipe_list.empty() ) {
            std::string recipe_line = string_format(
                                          ngettext( "This book contains %1$u crafting recipe: %2$s",
                                                    "This book contains %1$u crafting recipes: %2$s",
                                                    static_cast<unsigned long>( recipe_list.size() ) ),
                                          static_cast<unsigned long>( recipe_list.size() ),
                                          enumerate_as_string( recipe_list ) );
            add_msg( m_info, recipe_line );
        }
        if( recipe_list.size() != reading->recipes.size() ) {
            add_msg( m_info, _( "It might help you figuring out some more recipes." ) );
        }
        activity.set_to_null();
        return;
    }

    std::vector<std::pair<player *, double>> learners; //learners and their penalties
    for( size_t i = 0; i < activity.values.size(); i++ ) {
        player *n = g->find_npc( activity.values[i] );
        if( n != nullptr ) {
            const std::string &s = activity.get_str_value( i, "1" );
            learners.push_back( { n, strtod( s.c_str(), nullptr ) } );
        }
        // Otherwise they must have died/teleported or something
    }
    learners.push_back( { this, 1.0 } );
    bool continuous = false; //whether to continue reading or not
    std::set<std::string> little_learned; // NPCs who learned a little about the skill
    std::set<std::string> cant_learn;
    std::list<std::string> out_of_chapters;

    for( auto &elem : learners ) {
        player *learner = elem.first;

        if( book_fun_for( book, *learner ) != 0 ) {
            //Fun bonus is no longer calculated here.
            learner->add_morale( MORALE_BOOK, book_fun_for( book, *learner ) * 5, book_fun_for( book,
                                 *learner ) * 15, 1_hours, 30_minutes, true,
                                 book.type );
        }

        book.mark_chapter_as_read( *learner );

        if( skill && learner->get_skill_level( skill ) < reading->level &&
            learner->get_skill_level_object( skill ).can_train() ) {
            SkillLevel &skill_level = learner->get_skill_level_object( skill );
            const int originalSkillLevel = skill_level.level();

            // Calculate experience gained
            /** @EFFECT_INT increases reading comprehension */
            // Enhanced Memory Banks modestly boosts experience
            int min_ex = std::max( 1, reading->time / 10 + learner->get_int() / 4 );
            int max_ex = reading->time /  5 + learner->get_int() / 2 - originalSkillLevel;
            if( has_active_bionic( bio_memory ) ) {
                min_ex += 2;
            }
            if( max_ex < 2 ) {
                max_ex = 2;
            }
            if( max_ex > 10 ) {
                max_ex = 10;
            }
            if( max_ex < min_ex ) {
                max_ex = min_ex;
            }

            min_ex *= ( originalSkillLevel + 1 ) * elem.second;
            min_ex = std::max( min_ex, 1 );
            max_ex *= ( originalSkillLevel + 1 ) * elem.second;
            max_ex = std::max( min_ex, max_ex );

            skill_level.readBook( min_ex, max_ex, reading->level );

            std::string skill_name = skill.obj().name();

            if( skill_level != originalSkillLevel ) {
                if( learner->is_player() ) {
                    add_msg( m_good, _( "You increase %s to level %d." ), skill.obj().name(),
                             originalSkillLevel + 1 );
                    if( skill_level.level() % 4 == 0 ) {
                        //~ %s is skill name. %d is skill level
                        add_memorial_log( pgettext( "memorial_male", "Reached skill level %1$d in %2$s." ),
                                          pgettext( "memorial_female", "Reached skill level %1$d in %2$s." ),
                                          skill_level.level(), skill_name );
                    }
                } else {
                    add_msg( m_good, _( "%s increases their %s level." ), learner->disp_name(), skill_name );
                }
            } else {
                //skill_level == originalSkillLevel
                if( activity.index == learner->getID() ) {
                    continuous = true;
                }
                if( learner->is_player() ) {
                    add_msg( m_info, _( "You learn a little about %s! (%d%%)" ), skill_name, skill_level.exercise() );
                } else {
                    little_learned.insert( learner->disp_name() );
                }
            }

            if( ( skill_level == reading->level || !skill_level.can_train() ) ||
                ( ( learner->has_trait( trait_id( "SCHIZOPHRENIC" ) ) ||
                    learner->has_artifact_with( AEP_SCHIZO ) ) && one_in( 25 ) ) ) {
                if( learner->is_player() ) {
                    add_msg( m_info, _( "You can no longer learn from %s." ), book.type_name() );
                } else {
                    cant_learn.insert( learner->disp_name() );
                }
            }
        } else if( skill ) {
            if( learner->is_player() ) {
                add_msg( m_info, _( "You can no longer learn from %s." ), book.type_name() );
            } else {
                cant_learn.insert( learner->disp_name() );
            }
        }
    } //end for all learners

    if( little_learned.size() == 1 ) {
        add_msg( m_info, _( "%s learns a little about %s!" ), little_learned.begin()->c_str(),
                 skill.obj().name() );
    } else if( !little_learned.empty() ) {
        const std::string little_learned_msg = enumerate_as_string( little_learned );
        add_msg( m_info, _( "%s learn a little about %s!" ), little_learned_msg, skill.obj().name() );
    }

    if( !cant_learn.empty() ) {
        const std::string names = enumerate_as_string( cant_learn );
        add_msg( m_info, _( "%s can no longer learn from %s." ), names, book.type_name() );
    }
    if( !out_of_chapters.empty() ) {
        const std::string names = enumerate_as_string( out_of_chapters );
        add_msg( m_info, _( "Rereading the %s isn't as much fun for %s." ),
                 book.type_name(), names );
        if( out_of_chapters.front() == disp_name() && one_in( 6 ) ) {
            add_msg( m_info, _( "Maybe you should find something new to read..." ) );
        }
    }

    if( continuous ) {
        activity.set_to_null();
        read( get_item_position( &book ), true );
        if( activity ) {
            return;
        }
    }

    // NPCs can't learn martial arts from manuals (yet).
    auto m = book.type->use_methods.find( "MA_MANUAL" );
    if( m != book.type->use_methods.end() ) {
        m->second.call( *this, book, false, pos() );
    }

    activity.set_to_null();
}

bool player::has_identified( const std::string &item_id ) const
{
    return items_identified.count( item_id ) > 0;
}

bool player::studied_all_recipes( const itype &book ) const
{
    if( !book.book ) {
        return true;
    }
    for( auto &elem : book.book->recipes ) {
        if( !knows_recipe( elem.recipe ) ) {
            return false;
        }
    }
    return true;
}

const recipe_subset &player::get_learned_recipes() const
{
    // Cache validity check
    if( *_skills != *valid_autolearn_skills ) {
        for( const auto &r : recipe_dict.all_autolearn() ) {
            if( meets_skill_requirements( r->autolearn_requirements ) ) {
                learned_recipes->include( r );
            }
        }
        *valid_autolearn_skills = *_skills; // Reassign the validity stamp
    }

    return *learned_recipes;
}

const recipe_subset player::get_recipes_from_books( const inventory &crafting_inv ) const
{
    recipe_subset res;

    for( const auto &stack : crafting_inv.const_slice() ) {
        const item &candidate = stack->front();

        for( std::pair<const recipe *, int> recipe_entry :
             candidate.get_available_recipes( *this ) ) {
            res.include( recipe_entry.first, recipe_entry.second );
        }
    }

    return res;
}

const std::set<itype_id> player::get_books_for_recipe( const inventory &crafting_inv,
        const recipe *r ) const
{
    std::set<itype_id> book_ids;
    const int skill_level = get_skill_level( r->skill_used );
    for( auto &book_lvl : r->booksets ) {
        itype_id book_id = book_lvl.first;
        int required_skill_level = book_lvl.second;
        // NPCs don't need to identify books
        if( is_player() && !items_identified.count( book_id ) ) {
            continue;
        }

        if( skill_level >= required_skill_level && crafting_inv.amount_of( book_id ) > 0 ) {
            book_ids.insert( book_id );
        }
    }
    return book_ids;
}

const recipe_subset player::get_available_recipes( const inventory &crafting_inv,
        const std::vector<npc *> *helpers ) const
{
    recipe_subset res( get_learned_recipes() );

    res.include( get_recipes_from_books( crafting_inv ) );

    if( helpers != nullptr ) {
        for( npc *np : *helpers ) {
            // Directly form the helper's inventory
            res.include( get_recipes_from_books( np->inv ) );
            // Being told what to do
            res.include_if( np->get_learned_recipes(), [ this ]( const recipe & r ) {
                return get_skill_level( r.skill_used ) >= static_cast<int>( r.difficulty *
                        0.8f ); // Skilled enough to understand
            } );
        }
    }

    return res;
}

void player::try_to_sleep( const time_duration &dur )
{
    const optional_vpart_position vp = g->m.veh_at( pos() );
    const trap &trap_at_pos = g->m.tr_at( pos() );
    const ter_id ter_at_pos = g->m.ter( pos() );
    const furn_id furn_at_pos = g->m.furn( pos() );
    bool plantsleep = false;
    bool fungaloid_cosplay = false;
    bool websleep = false;
    bool webforce = false;
    bool websleeping = false;
    bool in_shell = false;
    bool watersleep = false;
    if( has_trait( trait_CHLOROMORPH ) ) {
        plantsleep = true;
        if( ( ter_at_pos == t_dirt || ter_at_pos == t_pit ||
              ter_at_pos == t_dirtmound || ter_at_pos == t_pit_shallow ||
              ter_at_pos == t_grass ) && !vp &&
            furn_at_pos == f_null ) {
            add_msg_if_player( m_good, _( "You relax as your roots embrace the soil." ) );
        } else if( vp ) {
            add_msg_if_player( m_bad, _( "It's impossible to sleep in this wheeled pot!" ) );
        } else if( furn_at_pos != f_null ) {
            add_msg_if_player( m_bad,
                               _( "The humans' furniture blocks your roots. You can't get comfortable." ) );
        } else { // Floor problems
            add_msg_if_player( m_bad, _( "Your roots scrabble ineffectively at the unyielding surface." ) );
        }
    } else if( has_trait( trait_M_SKIN3 ) ) {
        fungaloid_cosplay = true;
        if( g->m.has_flag_ter_or_furn( "FUNGUS", pos() ) ) {
            add_msg_if_player( m_good,
                               _( "Our fibers meld with the ground beneath us.  The gills on our neck begin to seed the air with spores as our awareness fades." ) );
        }
    }
    if( has_trait( trait_WEB_WALKER ) ) {
        websleep = true;
    }
    // Not sure how one would get Arachnid w/o web-making, but Just In Case
    if( has_trait( trait_THRESH_SPIDER ) && ( has_trait( trait_WEB_SPINNER ) ||
            ( has_trait( trait_WEB_WEAVER ) ) ) ) {
        webforce = true;
    }
    if( websleep || webforce ) {
        int web = g->m.get_field_strength( pos(), fd_web );
        if( !webforce ) {
            // At this point, it's kinda weird, but surprisingly comfy...
            if( web >= 3 ) {
                add_msg_if_player( m_good,
                                   _( "These thick webs support your weight, and are strangely comfortable..." ) );
                websleeping = true;
            } else if( web > 0 ) {
                add_msg_if_player( m_info,
                                   _( "You try to sleep, but the webs get in the way.  You brush them aside." ) );
                g->m.remove_field( pos(), fd_web );
            }
        } else {
            // Here, you're just not comfortable outside a nice thick web.
            if( web >= 3 ) {
                add_msg_if_player( m_good, _( "You relax into your web." ) );
                websleeping = true;
            } else {
                add_msg_if_player( m_bad,
                                   _( "You try to sleep, but you feel exposed and your spinnerets keep twitching." ) );
                add_msg_if_player( m_info, _( "Maybe a nice thick web would help you sleep." ) );
            }
        }
    }
    if( has_active_mutation( trait_SHELL2 ) ) {
        // Your shell's interior is a comfortable place to sleep.
        in_shell = true;
    }
    if( has_trait( trait_WATERSLEEP ) ) {
        if( underwater ) {
            add_msg_if_player( m_good,
                               _( "You lay beneath the waves' embrace, gazing up through the water's surface..." ) );
            watersleep = true;
        } else if( g->m.has_flag_ter( "SWIMMABLE", pos() ) ) {
            add_msg_if_player( m_good, _( "You settle into the water and begin to drowse..." ) );
            watersleep = true;
        }
    }
    if( !plantsleep && ( furn_at_pos.obj().comfort > static_cast<int>( comfort_level::neutral ) ||
                         ter_at_pos == t_improvised_shelter ||
                         trap_at_pos.loadid == tr_cot || trap_at_pos.loadid == tr_rollmat ||
                         trap_at_pos.loadid == tr_fur_rollmat ||
                         in_shell || websleeping || watersleep ||
                         vp.part_with_feature( "SEAT", true ) ||
                         vp.part_with_feature( "BED", true ) ) ) {
        add_msg_if_player( m_good, _( "This is a comfortable place to sleep." ) );
    } else if( ter_at_pos != t_floor && !plantsleep && !fungaloid_cosplay && !watersleep ) {
        add_msg_if_player( ter_at_pos.obj().movecost <= 2 ?
                           _( "It's a little hard to get to sleep on this %s." ) :
                           _( "It's hard to get to sleep on this %s." ),
                           ter_at_pos.obj().name() );
    }
    add_msg_if_player( _( "You start trying to fall asleep." ) );
    if( has_active_bionic( bio_soporific ) ) {
        bio_soporific_powered_at_last_sleep_check = power_level > 0;
        if( power_level > 0 ) {
            // The actual bonus is applied in sleep_spot( p ).
            add_msg_if_player( m_good, _( "Your soporific inducer starts working its magic." ) );
        } else {
            add_msg_if_player( m_bad, _( "Your soporific inducer doesn't have enough power to operate." ) );
        }
    }
    assign_activity( activity_id( "ACT_TRY_SLEEP" ), to_moves<int>( dur ) );
}

comfort_level player::base_comfort_value( const tripoint &p ) const
{
    // Comfort of sleeping spots is "objective", while sleep_spot( p ) is "subjective"
    // As in the latter also checks for fatigue and other variables while this function
    // only looks at the base comfyness of something. It's still subjective, in a sense,
    // as arachnids who sleep in webs will find most places comfortable for instance.
    int comfort = 0;

    bool plantsleep = has_trait( trait_CHLOROMORPH );
    bool fungaloid_cosplay = has_trait( trait_M_SKIN3 );
    bool websleep = has_trait( trait_WEB_WALKER );
    bool webforce = has_trait( trait_THRESH_SPIDER ) && ( has_trait( trait_WEB_SPINNER ) ||
                    ( has_trait( trait_WEB_WEAVER ) ) );
    bool in_shell = has_active_mutation( trait_SHELL2 );
    bool watersleep = has_trait( trait_WATERSLEEP );

    const optional_vpart_position vp = g->m.veh_at( p );
    const maptile tile = g->m.maptile_at( p );
    const trap &trap_at_pos = tile.get_trap_t();
    const ter_id ter_at_pos = tile.get_ter();
    const furn_id furn_at_pos = tile.get_furn();

    int web = g->m.get_field_strength( p, fd_web );

    // Some mutants have different comfort needs
    if( !plantsleep && !webforce ) {
        if( in_shell ) {
            comfort += 1 + static_cast<int>( comfort_level::slightly_comfortable );
            // Note: shelled individuals can still use sleeping aids!
        } else if( vp ) {
            if( vp.part_with_feature( "BED", true ) ) {
                comfort += 1 + static_cast<int>( comfort_level::slightly_comfortable );
            } else if( vp.part_with_feature( "SEAT", true ) ) {
                comfort += 0 + static_cast<int>( comfort_level::slightly_comfortable );
            } else {
                // Sleeping elsewhere is uncomfortable
                comfort -= g->m.move_cost( p );
            }
        }
        // Not in a vehicle, start checking furniture/terrain/traps at this point in decreasing order
        else if( furn_at_pos != f_null ) {
            comfort += 0 + furn_at_pos.obj().comfort;
        } else if( trap_at_pos.loadid == tr_cot ) {
            comfort += 1 + static_cast<int>( comfort_level::slightly_comfortable );
        }
        // Web sleepers can use their webs if better furniture isn't available
        else if( websleep && web >= 3 ) {
            comfort += 1 + static_cast<int>( comfort_level::slightly_comfortable );
        } else if( trap_at_pos.loadid == tr_rollmat || trap_at_pos.loadid == tr_fur_rollmat ||
                   ter_at_pos == t_improvised_shelter ) {
            comfort += 0 + static_cast<int>( comfort_level::slightly_comfortable );
        } else if( ter_at_pos == t_floor || ter_at_pos == t_floor_waxed ||
                   ter_at_pos == t_carpet_red || ter_at_pos == t_carpet_yellow ||
                   ter_at_pos == t_carpet_green || ter_at_pos == t_carpet_purple ) {
            comfort += 1 + static_cast<int>( comfort_level::neutral );
        } else {
            // Not a comfortable sleeping spot
            comfort -= g->m.move_cost( p );
        }

        auto items = g->m.i_at( p );
        for( auto &items_it : items ) {
            if( items_it.has_flag( "SLEEP_AID" ) ) {
                // Note: BED + SLEEP_AID = 9 pts, or 1 pt below very_comfortable
                comfort += 1 + static_cast<int>( comfort_level::slightly_comfortable );
                break; // prevents using more than 1 sleep aid
            }
        }

        if( fungaloid_cosplay && g->m.has_flag_ter_or_furn( "FUNGUS", pos() ) ) {
            comfort += static_cast<int>( comfort_level::very_comfortable );
        } else if( watersleep && g->m.has_flag_ter( "SWIMMABLE", pos() ) ) {
            comfort += static_cast<int>( comfort_level::very_comfortable );
        }
    } else if( plantsleep ) {
        if( vp || furn_at_pos != f_null ) {
            // Sleep ain't happening in a vehicle or on furniture
            comfort = static_cast<int>( comfort_level::uncomfortable );
        } else {
            // It's very easy for Chloromorphs to get to sleep on soil!
            if( ter_at_pos == t_dirt || ter_at_pos == t_pit || ter_at_pos == t_dirtmound ||
                ter_at_pos == t_pit_shallow ) {
                comfort += static_cast<int>( comfort_level::very_comfortable );
            }
            // Not as much if you have to dig through stuff first
            else if( ter_at_pos == t_grass ) {
                comfort += static_cast<int>( comfort_level::comfortable );
            }
            // Sleep ain't happening
            else {
                comfort = static_cast<int>( comfort_level::uncomfortable );
            }
        }
        // Has webforce
    } else {
        if( web >= 3 ) {
            // Thick Web and you're good to go
            comfort += static_cast<int>( comfort_level::very_comfortable );
        } else {
            comfort = static_cast<int>( comfort_level::uncomfortable );
        }
    }

    if( comfort >= static_cast<int>( comfort_level::very_comfortable ) ) {
        return comfort_level::very_comfortable;
    } else if( comfort >= static_cast<int>( comfort_level::comfortable ) ) {
        return comfort_level::comfortable;
    } else if( comfort >= static_cast<int>( comfort_level::slightly_comfortable ) ) {
        return comfort_level::slightly_comfortable;
    } else if( comfort >= static_cast<int>( comfort_level::neutral ) ) {
        return comfort_level::neutral;
    } else {
        return comfort_level::uncomfortable;
    }
}

int player::sleep_spot( const tripoint &p ) const
{
    comfort_level base_level = base_comfort_value( p );
    int sleepy = static_cast<int>( base_level );
    bool watersleep = has_trait( trait_WATERSLEEP );

    if( has_addiction( ADD_SLEEP ) ) {
        sleepy -= 4;
    }
    if( has_trait( trait_INSOMNIA ) ) {
        // 12.5 points is the difference between "tired" and "dead tired"
        sleepy -= 12;
    }
    if( has_trait( trait_EASYSLEEPER ) ) {
        // Low fatigue (being rested) has a much stronger effect than high fatigue
        // so it's OK for the value to be that much higher
        sleepy += 24;
    }
    if( has_active_bionic( bio_soporific ) ) {
        sleepy += 30;
    }
    if( has_trait( trait_EASYSLEEPER2 ) ) {
        // Mousefolk can sleep just about anywhere.
        sleepy += 40;
    }
    if( watersleep && g->m.has_flag_ter( "SWIMMABLE", pos() ) ) {
        sleepy += 10; //comfy water!
    }

    if( get_fatigue() < TIRED + 1 ) {
        sleepy -= static_cast<int>( ( TIRED + 1 - get_fatigue() ) / 4 );
    } else {
        sleepy += static_cast<int>( ( get_fatigue() - TIRED + 1 ) / 16 );
    }

    if( stim > 0 || !has_trait( trait_INSOMNIA ) ) {
        sleepy -= 2 * stim;
    } else {
        // Make it harder for insomniac to get around the trait
        sleepy -= stim;
    }

    return sleepy;
}

bool player::can_sleep()
{
    if( has_effect( effect_meth ) ) {
        // Sleep ain't happening until that meth wears off completely.
        return false;
    }

    // Since there's a bit of randomness to falling asleep, we want to
    // prevent exploiting this if can_sleep() gets called over and over.
    // Only actually check if we can fall asleep no more frequently than
    // every 30 minutes.  We're assuming that if we return true, we'll
    // immediately be falling asleep after that.
    //
    // Also if player debug menu'd time backwards this breaks, just do the
    // check anyway, this will reset the timer if 'dur' is negative.
    const time_point now = calendar::turn;
    const time_duration dur = now - last_sleep_check;
    if( dur >= 0_turns && dur < 30_minutes ) {
        return false;
    }
    last_sleep_check = now;

    int sleepy = sleep_spot( pos() );
    sleepy += rng( -8, 8 );
    bool result = sleepy > 0;

    if( has_active_bionic( bio_soporific ) ) {
        if( bio_soporific_powered_at_last_sleep_check && power_level == 0 ) {
            add_msg_if_player( m_bad, _( "Your soporific inducer runs out of power!" ) );
        } else if( !bio_soporific_powered_at_last_sleep_check && power_level > 0 ) {
            add_msg_if_player( m_good, _( "Your soporific inducer starts back up." ) );
        }
        bio_soporific_powered_at_last_sleep_check = power_level > 0;
    }

    return result;
}

void player::fall_asleep()
{
    // Communicate to the player that he is using items on the floor
    std::string item_name = is_snuggling();
    if( item_name == "many" ) {
        if( one_in( 15 ) ) {
            add_msg_if_player( _( "You nestle your pile of clothes for warmth." ) );
        } else {
            add_msg_if_player( _( "You use your pile of clothes for warmth." ) );
        }
    } else if( item_name != "nothing" ) {
        if( one_in( 15 ) ) {
            add_msg_if_player( _( "You snuggle your %s to keep warm." ), item_name );
        } else {
            add_msg_if_player( _( "You use your %s to keep warm." ), item_name );
        }
    }
    if( has_active_mutation( trait_id( "HIBERNATE" ) ) &&
        get_kcal_percent() > 0.8f ) {
        add_memorial_log( pgettext( "memorial_male", "Entered hibernation." ),
                          pgettext( "memorial_female", "Entered hibernation." ) );
        // some days worth of round-the-clock Snooze.  Cata seasons default to 91 days.
        fall_asleep( 10_days );
        // If you're not fatigued enough for 10 days, you won't sleep the whole thing.
        // In practice, the fatigue from filling the tank from (no msg) to Time For Bed
        // will last about 8 days.
    }

    fall_asleep( 10_hours ); // default max sleep time.
}

void player::fall_asleep( const time_duration &duration )
{
    if( activity ) {
        if( activity.id() == "ACT_TRY_SLEEP" ) {
            activity.set_to_null();
        } else {
            cancel_activity();
        }
    }
    add_effect( effect_sleep, duration );
}

void player::wake_up()
{
    if( has_effect( effect_sleep ) ) {
        if( calendar::turn - get_effect( effect_sleep ).get_start_time() > 2_hours ) {
            print_health();
        }
        if( has_effect( effect_slept_through_alarm ) ) {
            if( has_bionic( bio_watch ) ) {
                add_msg_if_player( m_warning, _( "It looks like you've slept through your internal alarm..." ) );
            } else {
                add_msg_if_player( m_warning, _( "It looks like you've slept through the alarm..." ) );
            }
        }
    }

    remove_effect( effect_sleep );
    remove_effect( effect_slept_through_alarm );
    remove_effect( effect_lying_down );
    remove_effect( effect_alarm_clock );
    recalc_sight_limits();
}

std::string player::is_snuggling() const
{
    auto begin = g->m.i_at( pos() ).begin();
    auto end = g->m.i_at( pos() ).end();

    if( in_vehicle ) {
        if( const cata::optional<vpart_reference> vp = g->m.veh_at( pos() ).part_with_feature( VPFLAG_CARGO,
                false ) ) {
            vehicle *const veh = &vp->vehicle();
            const int cargo = vp->part_index();
            if( !veh->get_items( cargo ).empty() ) {
                begin = veh->get_items( cargo ).begin();
                end = veh->get_items( cargo ).end();
            }
        }
    }
    const item *floor_armor = nullptr;
    int ticker = 0;

    // If there are no items on the floor, return nothing
    if( begin == end ) {
        return "nothing";
    }

    for( auto candidate = begin; candidate != end; ++candidate ) {
        if( !candidate->is_armor() ) {
            continue;
        } else if( candidate->volume() > 250_ml && candidate->get_warmth() > 0 &&
                   ( candidate->covers( bp_torso ) || candidate->covers( bp_leg_l ) ||
                     candidate->covers( bp_leg_r ) ) ) {
            floor_armor = &*candidate;
            ticker++;
        }
    }

    if( ticker == 0 ) {
        return "nothing";
    } else if( ticker == 1 ) {
        return floor_armor->type_name();
    } else if( ticker > 1 ) {
        return "many";
    }

    return "nothing";
}

// Returned values range from 1.0 (unimpeded vision) to 11.0 (totally blind).
//  1.0 is LIGHT_AMBIENT_LIT or brighter
//  4.0 is a dark clear night, barely bright enough for reading and crafting
//  6.0 is LIGHT_AMBIENT_DIM
//  7.3 is LIGHT_AMBIENT_MINIMAL, a dark cloudy night, unlit indoors
// 11.0 is zero light or blindness
float player::fine_detail_vision_mod() const
{
    // PER_SLIME_OK implies you can get enough eyes around the bile
    // that you can generally see.  There still will be the haze, but
    // it's annoying rather than limiting.
    if( is_blind() ||
        ( ( has_effect( effect_boomered ) || has_effect( effect_darkness ) ) &&
          !has_trait( trait_PER_SLIME_OK ) ) ) {
        return 11.0;
    }
    // Scale linearly as light level approaches LIGHT_AMBIENT_LIT.
    // If we're actually a source of light, assume we can direct it where we need it.
    // Therefore give a hefty bonus relative to ambient light.
    float own_light = std::max( 1.0, LIGHT_AMBIENT_LIT - active_light() - 2 );

    // Same calculation as above, but with a result 3 lower.
    float ambient_light = std::max( 1.0, LIGHT_AMBIENT_LIT - g->m.ambient_light_at( pos() ) + 1.0 );

    return std::min( own_light, ambient_light );
}

int player::get_wind_resistance( body_part bp ) const
{
    int coverage = 0;
    float totalExposed = 1.0;
    int totalCoverage = 0;
    int penalty = 100;

    for( auto &i : worn ) {
        if( i.covers( bp ) ) {
            if( i.made_of( material_id( "leather" ) ) || i.made_of( material_id( "plastic" ) ) ||
                i.made_of( material_id( "bone" ) ) ||
                i.made_of( material_id( "chitin" ) ) || i.made_of( material_id( "nomex" ) ) ) {
                penalty = 10; // 90% effective
            } else if( i.made_of( material_id( "cotton" ) ) ) {
                penalty = 30;
            } else if( i.made_of( material_id( "wool" ) ) ) {
                penalty = 40;
            } else {
                penalty = 1; // 99% effective
            }

            coverage = std::max( 0, i.get_coverage() - penalty );
            totalExposed *= ( 1.0 - coverage / 100.0 ); // Coverage is between 0 and 1?
        }
    }

    // Your shell provides complete wind protection if you're inside it
    if( has_active_mutation( trait_SHELL2 ) ) {
        totalCoverage = 100;
        return totalCoverage;
    }

    totalCoverage = 100 - totalExposed * 100;

    return totalCoverage;
}

int player::warmth( body_part bp ) const
{
    int ret = 0;
    int warmth = 0;

    for( auto &i : worn ) {
        if( i.covers( bp ) ) {
            warmth = i.get_warmth();
            // Wool items do not lose their warmth due to being wet.
            // Warmth is reduced by 0 - 66% based on wetness.
            if( !i.made_of( material_id( "wool" ) ) ) {
                warmth *= 1.0 - 0.66 * body_wetness[bp] / drench_capacity[bp];
            }
            ret += warmth;
        }
    }
    return ret;
}

int bestwarmth( const std::list< item > &its, const std::string &flag )
{
    int best = 0;
    for( auto &w : its ) {
        if( w.has_flag( flag ) && w.get_warmth() > best ) {
            best = w.get_warmth();
        }
    }
    return best;
}

int player::bonus_item_warmth( body_part bp ) const
{
    int ret = 0;

    // If the player is not wielding anything big, check if hands can be put in pockets
    if( ( bp == bp_hand_l || bp == bp_hand_r ) && weapon.volume() < 500_ml ) {
        ret += bestwarmth( worn, "POCKETS" );
    }

    // If the player's head is not encumbered, check if hood can be put up
    if( bp == bp_head && encumb( bp_head ) < 10 ) {
        ret += bestwarmth( worn, "HOOD" );
    }

    // If the player's mouth is not encumbered, check if collar can be put up
    if( bp == bp_mouth && encumb( bp_mouth ) < 10 ) {
        ret += bestwarmth( worn, "COLLAR" );
    }

    return ret;
}

int player::get_armor_bash( body_part bp ) const
{
    return get_armor_bash_base( bp ) + armor_bash_bonus;
}

int player::get_armor_cut( body_part bp ) const
{
    return get_armor_cut_base( bp ) + armor_cut_bonus;
}

int player::get_armor_type( damage_type dt, body_part bp ) const
{
    switch( dt ) {
        case DT_TRUE:
            return 0;
        case DT_BIOLOGICAL:
            return 0;
        case DT_BASH:
            return get_armor_bash( bp );
        case DT_CUT:
            return get_armor_cut( bp );
        case DT_STAB:
            return get_armor_cut( bp ) * 0.8f;
        case DT_ACID:
        case DT_HEAT:
        case DT_COLD:
        case DT_ELECTRIC: {
            int ret = 0;
            for( auto &i : worn ) {
                if( i.covers( bp ) ) {
                    ret += i.damage_resist( dt );
                }
            }

            ret += mutation_armor( bp, dt );
            return ret;
        }
        case DT_NULL:
        case NUM_DT:
            // Let it error below
            break;
    }

    debugmsg( "Invalid damage type: %d", dt );
    return 0;
}

int player::get_armor_bash_base( body_part bp ) const
{
    int ret = 0;
    for( auto &i : worn ) {
        if( i.covers( bp ) ) {
            ret += i.bash_resist();
        }
    }
    if( has_bionic( bio_carbon ) ) {
        ret += 2;
    }
    if( bp == bp_head && has_bionic( bio_armor_head ) ) {
        ret += 3;
    }
    if( ( bp == bp_arm_l || bp == bp_arm_r ) && has_bionic( bio_armor_arms ) ) {
        ret += 3;
    }
    if( bp == bp_torso && has_bionic( bio_armor_torso ) ) {
        ret += 3;
    }
    if( ( bp == bp_leg_l || bp == bp_leg_r ) && has_bionic( bio_armor_legs ) ) {
        ret += 3;
    }
    if( bp == bp_eyes && has_bionic( bio_armor_eyes ) ) {
        ret += 3;
    }

    ret += mutation_armor( bp, DT_BASH );
    return ret;
}

int player::get_armor_cut_base( body_part bp ) const
{
    int ret = 0;
    for( auto &i : worn ) {
        if( i.covers( bp ) ) {
            ret += i.cut_resist();
        }
    }
    if( has_bionic( bio_carbon ) ) {
        ret += 4;
    }
    if( bp == bp_head && has_bionic( bio_armor_head ) ) {
        ret += 3;
    } else if( ( bp == bp_arm_l || bp == bp_arm_r ) && has_bionic( bio_armor_arms ) ) {
        ret += 3;
    } else if( bp == bp_torso && has_bionic( bio_armor_torso ) ) {
        ret += 3;
    } else if( ( bp == bp_leg_l || bp == bp_leg_r ) && has_bionic( bio_armor_legs ) ) {
        ret += 3;
    } else if( bp == bp_eyes && has_bionic( bio_armor_eyes ) ) {
        ret += 3;
    }

    ret += mutation_armor( bp, DT_CUT );
    return ret;
}

int player::get_armor_acid( body_part bp ) const
{
    return get_armor_type( DT_ACID, bp );
}

int player::get_armor_fire( body_part bp ) const
{
    return get_armor_type( DT_HEAT, bp );
}

void destroyed_armor_msg( Character &who, const std::string &pre_damage_name )
{
    //~ %s is armor name
    who.add_memorial_log( pgettext( "memorial_male", "Worn %s was completely destroyed." ),
                          pgettext( "memorial_female", "Worn %s was completely destroyed." ),
                          pre_damage_name );
    who.add_msg_player_or_npc( m_bad, _( "Your %s is completely destroyed!" ),
                               _( "<npcname>'s %s is completely destroyed!" ),
                               pre_damage_name );
}

bool player::armor_absorb( damage_unit &du, item &armor )
{
    if( rng( 1, 100 ) > armor.get_coverage() ) {
        return false;
    }

    // TODO: add some check for power armor
    armor.mitigate_damage( du );

    // We want armor's own resistance to this type, not the resistance it grants
    const int armors_own_resist = armor.damage_resist( du.type, true );
    if( armors_own_resist > 1000 ) {
        // This is some weird type that doesn't damage armors
        return false;
    }

    // Scale chance of article taking damage based on the number of parts it covers.
    // This represents large articles being able to take more punishment
    // before becoming ineffective or being destroyed.
    const int num_parts_covered = armor.get_covered_body_parts().count();
    if( !one_in( num_parts_covered ) ) {
        return false;
    }

    // Don't damage armor as much when bypassed by armor piercing
    // Most armor piercing damage comes from bypassing armor, not forcing through
    const int raw_dmg = du.amount;
    if( raw_dmg > armors_own_resist ) {
        // If damage is above armor value, the chance to avoid armor damage is
        // 50% + 50% * 1/dmg
        if( one_in( raw_dmg ) || one_in( 2 ) ) {
            return false;
        }
    } else {
        // Sturdy items and power armors never take chip damage.
        // Other armors have 0.5% of getting damaged from hits below their armor value.
        if( armor.has_flag( "STURDY" ) || armor.is_power_armor() || !one_in( 200 ) ) {
            return false;
        }
    }

    auto &material = armor.get_random_material();
    std::string damage_verb = ( du.type == DT_BASH ) ? material.bash_dmg_verb() :
                              material.cut_dmg_verb();

    const std::string pre_damage_name = armor.tname();
    const std::string pre_damage_adj = armor.get_base_material().dmg_adj( armor.damage_level( 4 ) );

    // add "further" if the damage adjective and verb are the same
    std::string format_string = ( pre_damage_adj == damage_verb ) ?
                                _( "Your %1$s is %2$s further!" ) : _( "Your %1$s is %2$s!" );
    add_msg_if_player( m_bad, format_string, pre_damage_name, damage_verb );
    //item is damaged
    if( is_player() ) {
        SCT.add( posx(), posy(), NORTH, remove_color_tags( pre_damage_name ), m_neutral, damage_verb,
                 m_info );
    }

    return armor.mod_damage( armor.has_flag( "FRAGILE" ) ?
                             rng( 2 * itype::damage_scale, 3 * itype::damage_scale ) : itype::damage_scale, du.type );
}

float player::bionic_armor_bonus( body_part bp, damage_type dt ) const
{
    float result = 0.0f;
    // We only check the passive bionics
    if( has_bionic( bio_carbon ) ) {
        if( dt == DT_BASH ) {
            result += 2;
        } else if( dt == DT_CUT || dt == DT_STAB ) {
            result += 4;
        }
    }
    // All the other bionic armors reduce bash/cut/stab by 3
    // Map body parts to a set of bionics that protect it
    // TODO: JSONize passive bionic armor instead of hardcoding it
    static const std::map< body_part, bionic_id > armor_bionics = {
        { bp_head, { bio_armor_head } },
        { bp_arm_l, { bio_armor_arms } },
        { bp_arm_r, { bio_armor_arms } },
        { bp_torso, { bio_armor_torso } },
        { bp_leg_l, { bio_armor_legs } },
        { bp_leg_r, { bio_armor_legs } },
        { bp_eyes, { bio_armor_eyes } }
    };
    auto iter = armor_bionics.find( bp );
    if( iter != armor_bionics.end() && has_bionic( iter->second ) &&
        ( dt == DT_BASH || dt == DT_CUT || dt == DT_STAB ) ) {
        result += 3;
    }
    return result;
}

void player::passive_absorb_hit( body_part bp, damage_unit &du ) const
{
    // >0 check because some mutations provide negative armor
    // Thin skin check goes before subdermal armor plates because SUBdermal
    if( du.amount > 0.0f ) {
        // Horrible hack warning!
        // Get rid of this as soon as CUT and STAB are split
        if( du.type == DT_STAB ) {
            damage_unit du_copy = du;
            du_copy.type = DT_CUT;
            du.amount -= mutation_armor( bp, du_copy );
        } else {
            du.amount -= mutation_armor( bp, du );
        }
    }
    du.amount -= bionic_armor_bonus( bp, du.type ); //Check for passive armor bionics
    du.amount -= mabuff_armor_bonus( du.type );
    du.amount = std::max( 0.0f, du.amount );
}

void player::absorb_hit( body_part bp, damage_instance &dam )
{
    std::list<item> worn_remains;
    bool armor_destroyed = false;

    for( auto &elem : dam.damage_units ) {
        if( elem.amount < 0 ) {
            // Prevents 0 damage hits (like from hallucinations) from ripping armor
            elem.amount = 0;
            continue;
        }

        // The bio_ads CBM absorbs damage before hitting armor
        if( has_active_bionic( bio_ads ) ) {
            if( elem.amount > 0 && power_level > 24 ) {
                if( elem.type == DT_BASH ) {
                    elem.amount -= rng( 1, 8 );
                } else if( elem.type == DT_CUT ) {
                    elem.amount -= rng( 1, 4 );
                } else if( elem.type == DT_STAB ) {
                    elem.amount -= rng( 1, 2 );
                }
                charge_power( -25 );
            }
            if( elem.amount < 0 ) {
                elem.amount = 0;
            }
        }

        // Only the outermost armor can be set on fire
        bool outermost = true;
        // The worn vector has the innermost item first, so
        // iterate reverse to damage the outermost (last in worn vector) first.
        for( auto iter = worn.rbegin(); iter != worn.rend(); ) {
            item &armor = *iter;

            if( !armor.covers( bp ) ) {
                ++iter;
                continue;
            }

            const std::string pre_damage_name = armor.tname();
            bool destroy = false;

            // Heat damage can set armor on fire
            // Even though it doesn't cause direct physical damage to it
            if( outermost && elem.type == DT_HEAT && elem.amount >= 1.0f ) {
                // TODO: Different fire intensity values based on damage
                fire_data frd{ 2 };
                destroy = armor.burn( frd );
                int fuel = roll_remainder( frd.fuel_produced );
                if( fuel > 0 ) {
                    add_effect( effect_onfire, time_duration::from_turns( fuel + 1 ), bp, false, 0, false, true );
                }
            }

            if( !destroy ) {
                destroy = armor_absorb( elem, armor );
            }

            if( destroy ) {
                if( g->u.sees( *this ) ) {
                    SCT.add( posx(), posy(), NORTH, remove_color_tags( pre_damage_name ),
                             m_neutral, _( "destroyed" ), m_info );
                }
                destroyed_armor_msg( *this, pre_damage_name );
                armor_destroyed = true;
                armor.on_takeoff( *this );
                worn_remains.insert( worn_remains.end(), armor.contents.begin(), armor.contents.end() );
                // decltype is the type name of the iterator, note that reverse_iterator::base returns the
                // iterator to the next element, not the one the revers_iterator points to.
                // http://stackoverflow.com/questions/1830158/how-to-call-erase-with-a-reverse-iterator
                iter = decltype( iter )( worn.erase( --( iter.base() ) ) );
            } else {
                ++iter;
                outermost = false;
            }
        }

        passive_absorb_hit( bp, elem );

        if( elem.type == DT_BASH ) {
            if( has_trait( trait_LIGHT_BONES ) ) {
                elem.amount *= 1.4;
            }
            if( has_trait( trait_HOLLOW_BONES ) ) {
                elem.amount *= 1.8;
            }
        }

        elem.amount = std::max( elem.amount, 0.0f );
    }
    for( item &remain : worn_remains ) {
        g->m.add_item_or_charges( pos(), remain );
    }
    if( armor_destroyed ) {
        drop_invalid_inventory();
    }
}

int player::get_env_resist( body_part bp ) const
{
    int ret = 0;
    for( auto &i : worn ) {
        // Head protection works on eyes too (e.g. baseball cap)
        if( i.covers( bp ) || ( bp == bp_eyes && i.covers( bp_head ) ) ) {
            ret += i.get_env_resist();
        }
    }

    if( bp == bp_mouth && has_bionic( bio_purifier ) && ret < 5 ) {
        ret += 2;
        if( ret > 5 ) {
            ret = 5;
        }
    }

    if( bp == bp_eyes && has_bionic( bio_armor_eyes ) && ret < 5 ) {
        ret += 2;
        if( ret > 5 ) {
            ret = 5;
        }
    }
    if( bp == bp_eyes && has_trait( trait_SEESLEEP ) ) {
        ret += 8;
    }
    return ret;
}

bool player::wearing_something_on( body_part bp ) const
{
    for( auto &i : worn ) {
        if( i.covers( bp ) ) {
            return true;
        }
    }
    return false;
}

bool player::natural_attack_restricted_on( body_part bp ) const
{
    for( auto &i : worn ) {
        if( i.covers( bp ) && !i.has_flag( "ALLOWS_NATURAL_ATTACKS" ) ) {
            return true;
        }
    }
    return false;
}

bool player::is_wearing_shoes( const side &which_side ) const
{
    bool left = true;
    bool right = true;
    if( which_side == side::LEFT || which_side == side::BOTH ) {
        left = false;
        for( const item &worn_item : worn ) {
            if( worn_item.covers( bp_foot_l ) &&
                !worn_item.has_flag( "BELTED" ) &&
                !worn_item.has_flag( "SKINTIGHT" ) ) {
                left = true;
                break;
            }
        }
    }
    if( which_side == side::RIGHT || which_side == side::BOTH ) {
        right = false;
        for( const item &worn_item : worn ) {
            if( worn_item.covers( bp_foot_r ) &&
                !worn_item.has_flag( "BELTED" ) &&
                !worn_item.has_flag( "SKINTIGHT" ) ) {
                right = true;
                break;
            }
        }
    }
    return ( left && right );
}

bool player::is_wearing_helmet() const
{
    for( const item &i : worn ) {
        if( i.covers( bp_head ) &&
            !i.has_flag( "HELMET_COMPAT" ) &&
            !i.has_flag( "SKINTIGHT" ) &&
            !i.has_flag( "OVERSIZE" ) ) {
            return true;
        }
    }
    return false;
}

int player::head_cloth_encumbrance() const
{
    int ret = 0;
    for( auto &i : worn ) {
        const item *worn_item = &i;
        if( i.covers( bp_head ) && ( worn_item->has_flag( "HELMET_COMPAT" ) ||
                                     worn_item->has_flag( "SKINTIGHT" ) ) ) {
            ret += worn_item->get_encumber( *this );
        }
    }
    return ret;
}

double player::footwear_factor() const
{
    double ret = 0;
    if( wearing_something_on( bp_foot_l ) ) {
        ret += .5;
    }
    if( wearing_something_on( bp_foot_r ) ) {
        ret += .5;
    }
    return ret;
}

int player::shoe_type_count( const itype_id &it ) const
{
    int ret = 0;
    if( is_wearing_on_bp( it, bp_foot_l ) ) {
        ret++;
    }
    if( is_wearing_on_bp( it, bp_foot_r ) ) {
        ret++;
    }
    return ret;
}

bool player::is_wearing_power_armor( bool *hasHelmet ) const
{
    bool result = false;
    for( auto &elem : worn ) {
        if( !elem.is_power_armor() ) {
            continue;
        }
        if( hasHelmet == nullptr ) {
            // found power armor, helmet not requested, cancel loop
            return true;
        }
        // found power armor, continue search for helmet
        result = true;
        if( elem.covers( bp_head ) ) {
            *hasHelmet = true;
            return true;
        }
    }
    return result;
}

int player::adjust_for_focus( int amount ) const
{
    int effective_focus = focus_pool;
    if( has_trait( trait_FASTLEARNER ) ) {
        effective_focus += 15;
    }
    if( has_active_bionic( bio_memory ) ) {
        effective_focus += 10;
    }
    if( has_trait( trait_SLOWLEARNER ) ) {
        effective_focus -= 15;
    }
    double tmp = amount * ( effective_focus / 100.0 );
    return roll_remainder( tmp );
}

void player::practice( const skill_id &id, int amount, int cap )
{
    SkillLevel &level = get_skill_level_object( id );
    const Skill &skill = id.obj();
    std::string skill_name = skill.name();

    if( !level.can_train() ) {
        // If leveling is disabled, don't train, don't drain focus, don't print anything
        // Leaving as a skill method rather than global for possible future skill cap setting
        return;
    }

    const auto highest_skill = [&]() {
        std::pair<skill_id, int> result( skill_id::NULL_ID(), -1 );
        for( const auto &pair : *_skills ) {
            const SkillLevel &lobj = pair.second;
            if( lobj.level() > result.second ) {
                result = std::make_pair( pair.first, lobj.level() );
            }
        }
        return result.first;
    };

    const bool isSavant = has_trait( trait_SAVANT );
    const skill_id savantSkill = isSavant ? highest_skill() : skill_id::NULL_ID();

    amount = adjust_for_focus( amount );

    if( has_trait( trait_PACIFIST ) && skill.is_combat_skill() ) {
        if( !one_in( 3 ) ) {
            amount = 0;
        }
    }
    if( has_trait( trait_PRED2 ) && skill.is_combat_skill() ) {
        if( one_in( 3 ) ) {
            amount *= 2;
        }
    }
    if( has_trait( trait_PRED3 ) && skill.is_combat_skill() ) {
        amount *= 2;
    }

    if( has_trait( trait_PRED4 ) && skill.is_combat_skill() ) {
        amount *= 3;
    }

    if( isSavant && id != savantSkill ) {
        amount /= 2;
    }

    if( amount > 0 && get_skill_level( id ) > cap ) { //blunt grinding cap implementation for crafting
        amount = 0;
        if( is_player() && one_in( 5 ) ) { //remind the player intermittently that no skill gain takes place
            int curLevel = get_skill_level( id );
            add_msg( m_info, _( "This task is too simple to train your %s beyond %d." ),
                     skill_name, curLevel );
        }
    }

    if( amount > 0 && level.isTraining() ) {
        int oldLevel = get_skill_level( id );
        get_skill_level_object( id ).train( amount );
        int newLevel = get_skill_level( id );
        if( is_player() && newLevel > oldLevel ) {
            add_msg( m_good, _( "Your skill in %s has increased to %d!" ), skill_name, newLevel );
        }
        if( is_player() && newLevel > cap ) {
            //inform player immediately that the current recipe can't be used to train further
            add_msg( m_info, _( "You feel that %s tasks of this level are becoming trivial." ),
                     skill_name );
        }

        int chance_to_drop = focus_pool;
        focus_pool -= chance_to_drop / 100;
        // Apex Predators don't think about much other than killing.
        // They don't lose Focus when practicing combat skills.
        if( ( rng( 1, 100 ) <= ( chance_to_drop % 100 ) ) && ( !( has_trait( trait_PRED4 ) &&
                skill.is_combat_skill() ) ) ) {
            focus_pool--;
        }
    }

    get_skill_level_object( id ).practice();
}

int player::exceeds_recipe_requirements( const recipe &rec ) const
{
    return get_all_skills().exceeds_recipe_requirements( rec );
}

bool player::has_recipe_requirements( const recipe &rec ) const
{
    return get_all_skills().has_recipe_requirements( rec );
}

bool player::can_decomp_learn( const recipe &rec ) const
{
    return !rec.learn_by_disassembly.empty() &&
           meets_skill_requirements( rec.learn_by_disassembly );
}

bool player::knows_recipe( const recipe *rec ) const
{
    return get_learned_recipes().contains( rec );
}

int player::has_recipe( const recipe *r, const inventory &crafting_inv,
                        const std::vector<npc *> &helpers ) const
{
    if( !r->skill_used ) {
        return 0;
    }

    if( knows_recipe( r ) ) {
        return r->difficulty;
    }

    const auto available = get_available_recipes( crafting_inv, &helpers );
    return available.contains( r ) ? available.get_custom_difficulty( r ) : -1;
}

void player::learn_recipe( const recipe *const rec )
{
    if( rec->never_learn ) {
        return;
    }
    learned_recipes->include( rec );
}

void player::assign_activity( const activity_id &type, int moves, int index, int pos,
                              const std::string &name )
{
    assign_activity( player_activity( type, moves, index, pos, name ) );
}

void player::assign_activity( const player_activity &act, bool allow_resume )
{
    if( allow_resume && !backlog.empty() && backlog.front().can_resume_with( act, *this ) ) {
        add_msg_if_player( _( "You resume your task." ) );
        activity = backlog.front();
        backlog.pop_front();
    } else {
        if( activity ) {
            backlog.push_front( activity );
        }

        activity = act;
    }

    if( activity.rooted() ) {
        rooted_message();
    }
}

bool player::has_activity( const activity_id &type ) const
{
    return activity.id() == type;
}

void player::cancel_activity()
{
    if( has_activity( activity_id( "ACT_MOVE_ITEMS" ) ) && is_hauling() ) {
        stop_hauling();
    }
    // Clear any backlog items that aren't auto-resume.
    for( auto backlog_item = backlog.begin(); backlog_item != backlog.end(); ) {
        if( backlog_item->auto_resume ) {
            backlog_item++;
        } else {
            backlog_item = backlog.erase( backlog_item );
        }
    }
    if( activity && activity.is_suspendable() ) {
        backlog.push_front( activity );
    }
    activity = player_activity();
}

void player::resume_backlog_activity()
{
    if( !backlog.empty() && backlog.front().auto_resume ) {
        activity = backlog.front();
        backlog.pop_front();
    }
}

bool player::has_gun_for_ammo( const ammotype &at ) const
{
    return has_item_with( [at]( const item & it ) {
        // item::ammo_type considers the active gunmod.
        return it.is_gun() && it.ammo_type() == at;
    } );
}

bool player::has_magazine_for_ammo( const ammotype &at ) const
{
    return has_item_with( [&at]( const item & it ) {
        return !it.has_flag( "NO_RELOAD" ) &&
               ( ( it.is_magazine() && it.ammo_type() == at ) ||
                 ( it.is_gun() && it.magazine_integral() && it.ammo_type() == at ) ||
                 ( it.is_gun() && it.magazine_current() != nullptr &&
                   it.magazine_current()->ammo_type() == at ) );
    } );
}

// mytest return weapon name to display in sidebar
std::string player::weapname( unsigned int truncate ) const
{
    if( weapon.is_gun() ) {
        std::string str = string_format( "(%s) %s", weapon.gun_current_mode().name(), weapon.type_name() );

        // Is either the base item or at least one auxiliary gunmod loaded (includes empty magazines)
        bool base = weapon.ammo_capacity() > 0 && !weapon.has_flag( "RELOAD_AND_SHOOT" );

        const auto mods = weapon.gunmods();
        bool aux = std::any_of( mods.begin(), mods.end(), [&]( const item * e ) {
            return e->is_gun() && e->ammo_capacity() > 0 && !e->has_flag( "RELOAD_AND_SHOOT" );
        } );

        if( base || aux ) {
            str += " (";
            if( base ) {
                str += std::to_string( weapon.ammo_remaining() );
                if( weapon.magazine_integral() ) {
                    str += "/" + std::to_string( weapon.ammo_capacity() );
                }
            } else {
                str += "---";
            }
            str += ")";

            for( auto e : mods ) {
                if( e->is_gun() && e->ammo_capacity() > 0 && !e->has_flag( "RELOAD_AND_SHOOT" ) ) {
                    str += " (" + std::to_string( e->ammo_remaining() );
                    if( e->magazine_integral() ) {
                        str += "/" + std::to_string( e->ammo_capacity() );
                    }
                    str += ")";
                }
            }
        }
        return str;

    } else if( weapon.is_container() && weapon.contents.size() == 1 ) {
        return string_format( "%s (%d)", weapon.tname(),
                              weapon.contents.front().charges );

    } else if( !is_armed() ) {
        return _( "fists" );

    } else {
        return weapon.tname( 1, true, truncate );
    }
}

bool player::wield_contents( item &container, int pos, bool penalties, int base_cost )
{
    // if index not specified and container has multiple items then ask the player to choose one
    if( pos < 0 ) {
        std::vector<std::string> opts;
        std::transform( container.contents.begin(), container.contents.end(),
        std::back_inserter( opts ), []( const item & elem ) {
            return elem.display_name();
        } );
        if( opts.size() > 1 ) {
            pos = uilist( _( "Wield what?" ), opts );
            if( pos < 0 ) {
                return false;
            }
        } else {
            pos = 0;
        }
    }

    if( pos >= static_cast<int>( container.contents.size() ) ) {
        debugmsg( "Tried to wield non-existent item from container (player::wield_contents)" );
        return false;
    }

    auto target = std::next( container.contents.begin(), pos );
    const auto ret = can_wield( *target );
    if( !ret.success() ) {
        add_msg_if_player( m_info, "%s", ret.c_str() );
        return false;
    }

    int mv = 0;

    if( is_armed() ) {
        if( !unwield() ) {
            return false;
        }
        inv.unsort();
    }

    weapon = std::move( *target );
    container.contents.erase( target );
    container.on_contents_changed();

    inv.update_invlet( weapon );
    inv.update_cache_with_item( weapon );
    last_item = weapon.typeId();

    /**
     * @EFFECT_PISTOL decreases time taken to draw pistols from holsters
     * @EFFECT_SMG decreases time taken to draw smgs from holsters
     * @EFFECT_RIFLE decreases time taken to draw rifles from holsters
     * @EFFECT_SHOTGUN decreases time taken to draw shotguns from holsters
     * @EFFECT_LAUNCHER decreases time taken to draw launchers from holsters
     * @EFFECT_STABBING decreases time taken to draw stabbing weapons from sheathes
     * @EFFECT_CUTTING decreases time taken to draw cutting weapons from scabbards
     * @EFFECT_BASHING decreases time taken to draw bashing weapons from holsters
     */
    int lvl = get_skill_level( weapon.is_gun() ? weapon.gun_skill() : weapon.melee_skill() );
    mv += item_handling_cost( weapon, penalties, base_cost ) / ( ( lvl + 10.0f ) / 10.0f );

    moves -= mv;

    weapon.on_wield( *this, mv );

    return true;
}

void player::store( item &container, item &put, bool penalties, int base_cost )
{
    moves -= item_store_cost( put, container, penalties, base_cost );
    container.put_in( i_rem( &put ) );
}

nc_color encumb_color( int level )
{
    if( level < 0 ) {
        return c_green;
    }
    if( level < 10 ) {
        return c_light_gray;
    }
    if( level < 40 ) {
        return c_yellow;
    }
    if( level < 70 ) {
        return c_light_red;
    }
    return c_red;
}

float player::get_melee() const
{
    return get_skill_level( skill_id( "melee" ) );
}

void player::setID( int i )
{
    if( id >= 0 ) {
        debugmsg( "tried to set id of a npc/player, but has already a id: %d", id );
    } else if( i < -1 ) {
        debugmsg( "tried to set invalid id of a npc/player: %d", i );
    } else {
        id = i;
    }
}

int player::getID() const
{
    return this->id;
}

bool player::uncanny_dodge()
{
    bool is_u = this == &g->u;
    bool seen = g->u.sees( *this );
    if( this->power_level < 74 || !this->has_active_bionic( bio_uncanny_dodge ) ) {
        return false;
    }
    tripoint adjacent = adjacent_tile();
    charge_power( -75 );
    if( adjacent.x != posx() || adjacent.y != posy() ) {
        position.x = adjacent.x;
        position.y = adjacent.y;
        if( is_u ) {
            add_msg( _( "Time seems to slow down and you instinctively dodge!" ) );
        } else if( seen ) {
            add_msg( _( "%s dodges... so fast!" ), this->disp_name() );

        }
        return true;
    }
    if( is_u ) {
        add_msg( _( "You try to dodge but there's no room!" ) );
    } else if( seen ) {
        add_msg( _( "%s tries to dodge but there's no room!" ), this->disp_name() );
    }
    return false;
}

// adjacent_tile() returns a safe, unoccupied adjacent tile. If there are no such tiles, returns player position instead.
tripoint player::adjacent_tile() const
{
    std::vector<tripoint> ret;
    int dangerous_fields = 0;
    for( const tripoint &p : g->m.points_in_radius( pos(), 1 ) ) {
        if( p == pos() ) {
            // Don't consider player position
            continue;
        }
        const trap &curtrap = g->m.tr_at( p );
        if( g->critter_at( p ) == nullptr && g->m.passable( p ) &&
            ( curtrap.is_null() || curtrap.is_benign() ) ) {
            // Only consider tile if unoccupied, passable and has no traps
            dangerous_fields = 0;
            auto &tmpfld = g->m.field_at( p );
            for( auto &fld : tmpfld ) {
                const field_entry &cur = fld.second;
                if( cur.is_dangerous() ) {
                    dangerous_fields++;
                }
            }

            if( dangerous_fields == 0 ) {
                ret.push_back( p );
            }
        }
    }

    return random_entry( ret, pos() ); // player position if no valid adjacent tiles
}

int player::climbing_cost( const tripoint &from, const tripoint &to ) const
{
    if( !g->m.valid_move( from, to, false, true ) ) {
        return 0;
    }

    const int diff = g->m.climb_difficulty( from );

    if( diff > 5 ) {
        return 0;
    }

    return 50 + diff * 100;
    // TODO: All sorts of mutations, equipment weight etc.
}

void player::environmental_revert_effect()
{
    addictions.clear();
    morale->clear();

    for( int part = 0; part < num_hp_parts; part++ ) {
        hp_cur[part] = hp_max[part];
    }
    set_hunger( 0 );
    set_thirst( 0 );
    set_fatigue( 0 );
    set_healthy( 0 );
    set_healthy_mod( 0 );
    stim = 0;
    set_pain( 0 );
    set_painkiller( 0 );
    radiation = 0;

    recalc_sight_limits();
    reset_encumbrance();
}

bool player::is_invisible() const
{
    static const bionic_id str_bio_cloak( "bio_cloak" ); // This function used in monster::plan_moves
    static const bionic_id str_bio_night( "bio_night" );
    return (
               has_active_bionic( str_bio_cloak ) ||
               has_active_bionic( str_bio_night ) ||
               has_active_optcloak() ||
               has_trait( trait_DEBUG_CLOAK ) ||
               has_artifact_with( AEP_INVISIBLE )
           );
}

int player::visibility( bool, int ) const
{
    // 0-100 %
    if( is_invisible() ) {
        return 0;
    }
    // TODO:
    // if ( dark_clothing() && light check ...
    int stealth_modifier = std::floor( mutation_value( "stealth_modifier" ) );
    return clamp( 100 - stealth_modifier, 40, 160 );
}

void player::set_destination( const std::vector<tripoint> &route,
                              const player_activity &destination_activity )
{
    auto_move_route = route;
    this->destination_activity = destination_activity;
    destination_point.emplace( g->m.getabs( route.back() ) );
}

void player::clear_destination()
{
    auto_move_route.clear();
    destination_activity = player_activity();
    destination_point = cata::nullopt;
    next_expected_position = cata::nullopt;
}

bool player::has_destination() const
{
    return !auto_move_route.empty();
}

bool player::has_destination_activity() const
{
    return !destination_activity.is_null() && destination_point &&
           position == g->m.getlocal( *destination_point );
}

void player::start_destination_activity()
{
    if( !has_destination_activity() ) {
        debugmsg( "Tried to start invalid destination activity" );
        return;
    }

    assign_activity( destination_activity );
    clear_destination();
}

std::vector<tripoint> &player::get_auto_move_route()
{
    return auto_move_route;
}

action_id player::get_next_auto_move_direction()
{
    if( !has_destination() ) {
        return ACTION_NULL;
    }

    if( next_expected_position ) {
        if( pos() != *next_expected_position ) {
            // We're off course, possibly stumbling or stuck, cancel auto move
            return ACTION_NULL;
        }
    }

    next_expected_position.emplace( auto_move_route.front() );
    auto_move_route.erase( auto_move_route.begin() );

    tripoint dp = *next_expected_position - pos();

    // Make sure the direction is just one step and that
    // all diagonal moves have 0 z component
    if( abs( dp.x ) > 1 || abs( dp.y ) > 1 || abs( dp.z ) > 1 ||
        ( abs( dp.z ) != 0 && ( abs( dp.x ) != 0 || abs( dp.y ) != 0 ) ) ) {
        // Should never happen, but check just in case
        return ACTION_NULL;
    }
    return get_movement_direction_from_delta( dp.x, dp.y, dp.z );
}

bool player::defer_move( const tripoint &next )
{
    // next must be adjacent to current pos
    if( square_dist( next, pos() ) != 1 ) {
        return false;
    }
    // next must be adjacent to subsequent move in any preexisting automove route
    if( has_destination() && square_dist( auto_move_route.front(), next ) != 1 ) {
        return false;
    }
    auto_move_route.insert( auto_move_route.begin(), next );
    next_expected_position = pos();
    return true;
}

void player::shift_destination( int shiftx, int shifty )
{
    if( next_expected_position ) {
        next_expected_position->x += shiftx;
        next_expected_position->y += shifty;
    }

    for( auto &elem : auto_move_route ) {
        elem.x += shiftx;
        elem.y += shifty;
    }
}

void player::grab( object_type grab_type, const tripoint &grab_point )
{
    this->grab_type = grab_type;
    this->grab_point = grab_point;

    path_settings->avoid_rough_terrain = grab_type != OBJECT_NONE;
}

object_type player::get_grab_type() const
{
    return grab_type;
}

void player::start_hauling()
{
    add_msg( _( "You start hauling items along the ground." ) );
    if( is_armed() ) {
        add_msg( m_warning, _( "Your hands are not free, which makes hauling slower." ) );
    }
    hauling = true;
}

void player::stop_hauling()
{
    add_msg( _( "You stop hauling items." ) );
    hauling = false;
    if( has_activity( activity_id( "ACT_MOVE_ITEMS" ) ) ) {
        cancel_activity();
    }
}

bool player::is_hauling() const
{
    return hauling;
}

bool player::has_weapon() const
{
    return !unarmed_attack();
}

m_size player::get_size() const
{
    return MS_MEDIUM;
}

int player::get_hp() const
{
    return get_hp( num_hp_parts );
}

int player::get_hp( hp_part bp ) const
{
    if( bp < num_hp_parts ) {
        return hp_cur[bp];
    }
    int hp_total = 0;
    for( int i = 0; i < num_hp_parts; ++i ) {
        hp_total += hp_cur[i];
    }
    return hp_total;
}

int player::get_hp_max() const
{
    return get_hp_max( num_hp_parts );
}

int player::get_hp_max( hp_part bp ) const
{
    if( bp < num_hp_parts ) {
        return hp_max[bp];
    }
    int hp_total = 0;
    for( int i = 0; i < num_hp_parts; ++i ) {
        hp_total += hp_max[i];
    }
    return hp_total;
}

int player::get_stamina_max() const
{
    int maxStamina = get_option< int >( "PLAYER_MAX_STAMINA" );
    maxStamina *= Character::mutation_value( "max_stamina_modifier" );
    return maxStamina;
}

void player::burn_move_stamina( int moves )
{
    int overburden_percentage = 0;
    units::mass current_weight = weight_carried();
    units::mass max_weight = weight_capacity();
    if( current_weight > max_weight ) {
        overburden_percentage = ( current_weight - max_weight ) * 100 / max_weight;
    }
    // Regain 10 stamina / turn
    // 7/turn walking
    // 20/turn running
    int burn_ratio = 7;
    if( g->u.has_active_bionic( bionic_id( "bio_torsionratchet" ) ) ) {
        burn_ratio = burn_ratio * 2 - 3;
    }
    burn_ratio += overburden_percentage;
    if( move_mode == "run" ) {
        burn_ratio = burn_ratio * 3 - 1;
    }
    mod_stat( "stamina", -( ( moves * burn_ratio ) / 100 ) );
    // Chance to suffer pain if overburden and stamina runs out or has trait BADBACK
    // Starts at 1 in 25, goes down by 5 for every 50% more carried
    if( ( current_weight > max_weight ) && ( has_trait( trait_BADBACK ) || stamina == 0 ) &&
        one_in( 35 - 5 * current_weight / ( max_weight / 2 ) ) ) {
        add_msg_if_player( m_bad, _( "Your body strains under the weight!" ) );
        // 1 more pain for every 800 grams more (5 per extra STR needed)
        if( ( ( current_weight - max_weight ) / 800_gram > get_pain() && get_pain() < 100 ) ) {
            mod_pain( 1 );
        }
    }
}

Creature::Attitude player::attitude_to( const Creature &other ) const
{
    const auto m = dynamic_cast<const monster *>( &other );
    if( m != nullptr ) {
        if( m->friendly != 0 ) {
            return A_FRIENDLY;
        }
        switch( m->attitude( const_cast<player *>( this ) ) ) {
            // player probably does not want to harm them, but doesn't care much at all.
            case MATT_FOLLOW:
            case MATT_FPASSIVE:
            case MATT_IGNORE:
            case MATT_FLEE:
                return A_NEUTRAL;
            // player does not want to harm those.
            case MATT_FRIEND:
            case MATT_ZLAVE: // Don't want to harm your zlave!
                return A_FRIENDLY;
            case MATT_ATTACK:
                return A_HOSTILE;
            case MATT_NULL:
            case NUM_MONSTER_ATTITUDES:
                break;
        }

        return A_NEUTRAL;
    }

    const auto p = dynamic_cast<const npc *>( &other );
    if( p != nullptr ) {
        if( p->is_enemy() ) {
            return A_HOSTILE;
        } else if( p->is_player_ally() ) {
            return A_FRIENDLY;
        } else {
            return A_NEUTRAL;
        }
    } else if( &other == this ) {
        return A_FRIENDLY;
    }

    return A_NEUTRAL;
}

void player::toggle_map_memory()
{
    show_map_memory = !show_map_memory;
}

bool player::should_show_map_memory()
{
    return show_map_memory;
}

void player::serialize_map_memory( JsonOut &jsout ) const
{
    player_map_memory.store( jsout );
}

void player::deserialize_map_memory( JsonIn &jsin )
{
    player_map_memory.load( jsin );
}

memorized_terrain_tile player::get_memorized_tile( const tripoint &pos ) const
{
    return player_map_memory.get_tile( pos );
}

void player::memorize_tile( const tripoint &pos, const std::string &ter, const int subtile,
                            const int rotation )
{
    player_map_memory.memorize_tile( max_memorized_tiles(), pos, ter, subtile, rotation );
}

void player::memorize_symbol( const tripoint &pos, const long symbol )
{
    player_map_memory.memorize_symbol( max_memorized_tiles(), pos, symbol );
}

long player::get_memorized_symbol( const tripoint &p ) const
{
    return player_map_memory.get_symbol( p );
}

size_t player::max_memorized_tiles() const
{
    // Only check traits once a turn since this is called a huge number of times.
    if( current_map_memory_turn != calendar::turn ) {
        current_map_memory_turn = calendar::turn;
        if( has_active_bionic( bio_memory ) ) {
            current_map_memory_capacity = SEEX * SEEY * 20000; // 5000 overmap tiles
        } else if( has_trait( trait_FORGETFUL ) ) {
            current_map_memory_capacity = SEEX * SEEY * 200; // 50 overmap tiles
        } else if( has_trait( trait_GOODMEMORY ) ) {
            current_map_memory_capacity = SEEX * SEEY * 800; // 200 overmap tiles
        } else {
            current_map_memory_capacity = SEEX * SEEY * 400; // 100 overmap tiles
        }
    }
    return current_map_memory_capacity;
}

void player::clear_memorized_tile( const tripoint &pos )
{
    player_map_memory.clear_memorized_tile( pos );
}

bool player::sees( const tripoint &t, bool, int ) const
{
    static const bionic_id str_bio_night( "bio_night" );
    const int wanted_range = rl_dist( pos(), t );
    bool can_see = is_player() ? g->m.pl_sees( t, wanted_range ) :
                   Creature::sees( t );
    // Clairvoyance is now pretty cheap, so we can check it early
    if( wanted_range < MAX_CLAIRVOYANCE && wanted_range < clairvoyance() ) {
        return true;
    }
    // Only check if we need to override if we already came to the opposite conclusion.
    if( can_see && wanted_range < 15 && wanted_range > sight_range( 1 ) &&
        has_active_bionic( str_bio_night ) ) {
        can_see = false;
    }
    if( can_see && wanted_range > unimpaired_range() ) {
        can_see = false;
    }

    return can_see;
}

bool player::sees( const Creature &critter ) const
{
    // This handles only the player/npc specific stuff (monsters don't have traits or bionics).
    const int dist = rl_dist( pos(), critter.pos() );
    if( dist <= 3 && has_active_mutation( trait_ANTENNAE ) ) {
        return true;
    }
    if( critter.digging() && has_active_bionic( bio_ground_sonar ) ) {
        // Bypass the check below, the bionic sonar also bypasses the sees(point) check because
        // walls don't block sonar which is transmitted in the ground, not the air.
        // TODO: this might need checks whether the player is in the air, or otherwise not connected
        // to the ground. It also might need a range check.
        return true;
    }
    return Creature::sees( critter );
}

nc_color player::bodytemp_color( int bp ) const
{
    nc_color color =  c_light_gray; // default
    if( bp == bp_eyes ) {
        color = c_light_gray;    // Eyes don't count towards warmth
    } else if( temp_conv[bp] >  BODYTEMP_SCORCHING ) {
        color = c_red;
    } else if( temp_conv[bp] >  BODYTEMP_VERY_HOT ) {
        color = c_light_red;
    } else if( temp_conv[bp] >  BODYTEMP_HOT ) {
        color = c_yellow;
    } else if( temp_conv[bp] >  BODYTEMP_COLD ) {
        color = c_green;
    } else if( temp_conv[bp] >  BODYTEMP_VERY_COLD ) {
        color = c_light_blue;
    } else if( temp_conv[bp] >  BODYTEMP_FREEZING ) {
        color = c_cyan;
    } else if( temp_conv[bp] <= BODYTEMP_FREEZING ) {
        color = c_blue;
    }
    return color;
}

//message related stuff
void player::add_msg_if_player( const std::string &msg ) const
{
    Messages::add_msg( msg );
}

void player::add_msg_player_or_npc( const std::string &player_msg,
                                    const std::string &/*npc_msg*/ ) const
{
    Messages::add_msg( player_msg );
}

void player::add_msg_if_player( const game_message_type type, const std::string &msg ) const
{
    Messages::add_msg( type, msg );
}

void player::add_msg_player_or_npc( const game_message_type type, const std::string &player_msg,
                                    const std::string &/*npc_msg*/ ) const
{
    Messages::add_msg( type, player_msg );
}

void player::add_msg_player_or_say( const std::string &player_msg,
                                    const std::string &/*npc_speech*/ ) const
{
    Messages::add_msg( player_msg );
}

void player::add_msg_player_or_say( const game_message_type type, const std::string &player_msg,
                                    const std::string &/*npc_speech*/ ) const
{
    Messages::add_msg( type, player_msg );
}

bool player::knows_trap( const tripoint &pos ) const
{
    const tripoint p = g->m.getabs( pos );
    return known_traps.count( p ) > 0;
}

void player::add_known_trap( const tripoint &pos, const trap &t )
{
    const tripoint p = g->m.getabs( pos );
    if( t.is_null() ) {
        known_traps.erase( p );
    } else {
        // TODO: known_traps should map to a trap_str_id
        known_traps[p] = t.id.str();
    }
}

bool player::is_deaf() const
{
    return get_effect_int( effect_deaf ) > 2 || worn_with_flag( "DEAF" ) || has_trait( trait_DEAF ) ||
           ( has_active_bionic( bio_earplugs ) && !has_active_bionic( bio_ears ) ) ||
           ( has_trait( trait_M_SKIN3 ) && g->m.has_flag_ter_or_furn( "FUNGUS", pos() ) && in_sleep_state() );
}

bool player::can_hear( const tripoint &source, const int volume ) const
{
    if( is_deaf() ) {
        return false;
    }

    // source is in-ear and at our square, we can hear it
    if( source == pos() && volume == 0 ) {
        return true;
    }
    const int dist = rl_dist( source, pos() );
    const float volume_multiplier = hearing_ability();
    return ( volume - weather_data( g->weather ).sound_attn ) * volume_multiplier >= dist;
}

float player::hearing_ability() const
{
    float volume_multiplier = 1.0;

    // Mutation/Bionic volume modifiers
    if( has_active_bionic( bio_ears ) && !has_active_bionic( bio_earplugs ) ) {
        volume_multiplier *= 3.5;
    }
    if( has_trait( trait_PER_SLIME ) ) {
        // Random hearing :-/
        // (when it's working at all, see player.cpp)
        // changed from 0.5 to fix Mac compiling error
        volume_multiplier *= ( rng( 1, 2 ) );
    }

    volume_multiplier *= Character::mutation_value( "hearing_modifier" );

    if( has_effect( effect_deaf ) ) {
        // Scale linearly up to 30 minutes
        volume_multiplier *= ( 30_minutes - get_effect_dur( effect_deaf ) ) / 30_minutes;
    }

    if( has_effect( effect_earphones ) ) {
        volume_multiplier *= .25;
    }

    return volume_multiplier;
}

std::string player::visible_mutations( const int visibility_cap ) const
{
    const std::string trait_str = enumerate_as_string( my_mutations.begin(), my_mutations.end(),
    [visibility_cap ]( const std::pair<trait_id, trait_data> &pr ) -> std::string {
        const auto &mut_branch = pr.first.obj();
        // Finally some use for visibility trait of mutations
        if( mut_branch.visibility > 0 && mut_branch.visibility >= visibility_cap )
        {
            return string_format( "<color_%s>%s</color>", string_from_color( mut_branch.get_display_color() ),
                                  mut_branch.name() );
        }

        return std::string();
    } );
    return trait_str;
}

std::vector<std::string> player::short_description_parts() const
{
    std::vector<std::string> result;

    if( is_armed() ) {
        result.push_back( _( "Wielding: " ) + weapon.tname() );
    }
    const std::string worn_str = enumerate_as_string( worn.begin(), worn.end(),
    []( const item & it ) {
        return it.tname();
    } );
    if( !worn_str.empty() ) {
        result.push_back( _( "Wearing: " ) + worn_str );
    }
    const int visibility_cap = 0; // no cap
    const auto trait_str = visible_mutations( visibility_cap );
    if( !trait_str.empty() ) {
        result.push_back( _( "Traits: " ) + trait_str );
    }
    return result;
}

std::string player::short_description() const
{
    return join( short_description_parts(), ";   " );
}

int player::print_info( const catacurses::window &w, int vStart, int, int column ) const
{
    mvwprintw( w, vStart++, column, _( "You (%s)" ), name );
    return vStart;
}

bool player::is_visible_in_range( const Creature &critter, const int range ) const
{
    return sees( critter ) && rl_dist( pos(), critter.pos() ) <= range;
}

std::vector<Creature *> player::get_visible_creatures( const int range ) const
{
    return g->get_creatures_if( [this, range]( const Creature & critter ) -> bool {
        return this != &critter && pos() != critter.pos() && // TODO: get rid of fake npcs (pos() check)
        rl_dist( pos(), critter.pos() ) <= range && sees( critter );
    } );
}

std::vector<Creature *> player::get_targetable_creatures( const int range ) const
{
    return g->get_creatures_if( [this, range]( const Creature & critter ) -> bool {
        return this != &critter && pos() != critter.pos() && // TODO: get rid of fake npcs (pos() check)
        rl_dist( pos(), critter.pos() ) <= range &&
        ( sees( critter ) || sees_with_infrared( critter ) );
    } );
}

std::vector<Creature *> player::get_hostile_creatures( int range ) const
{
    return g->get_creatures_if( [this, range]( const Creature & critter ) -> bool {
        float dist_to_creature;
        // Fixes circular distance range for ranged attacks
        if( !trigdist )
        {
            dist_to_creature = rl_dist( pos(), critter.pos() );
        } else
        {
            dist_to_creature = round( trig_dist( pos(), critter.pos() ) );
        }
        return this != &critter && pos() != critter.pos() && // TODO: get rid of fake npcs (pos() check)
        dist_to_creature <= range && critter.attitude_to( *this ) == A_HOSTILE
        && sees( critter );
    } );
}

void player::place_corpse()
{
    //If the character/NPC is on a distant mission, don't drop their their gear when they die since they still have a local pos
    if( !death_drops ) {
        return;
    }
    std::vector<item *> tmp = inv_dump();
    item body = item::make_corpse( mtype_id::NULL_ID(), calendar::turn, name );
    body.set_item_temperature( 310.15 );
    for( auto itm : tmp ) {
        g->m.add_item_or_charges( pos(), *itm );
    }
    for( auto &bio : *my_bionics ) {
        if( item::type_is_defined( bio.id.str() ) ) {
            body.put_in( item( bio.id.str(), calendar::turn ) );
        }
    }

    // Restore amount of installed pseudo-modules of Power Storage Units
    std::pair<int, int> storage_modules = amount_of_storage_bionics();
    for( int i = 0; i < storage_modules.first; ++i ) {
        body.emplace_back( "bio_power_storage" );
    }
    for( int i = 0; i < storage_modules.second; ++i ) {
        body.emplace_back( "bio_power_storage_mkII" );
    }
    g->m.add_item_or_charges( pos(), body );
}

void player::place_corpse( const tripoint &om_target )
{
    tinymap bay;
    bay.load( om_target.x * 2, om_target.y * 2, om_target.z, false );
    int finX = rng( 1, SEEX * 2 - 2 );
    int finY = rng( 1, SEEX * 2 - 2 );
    if( bay.furn( finX, finY ) != furn_str_id( "f_null" ) ) {
        for( int x = 0; x < SEEX * 2 - 1; x++ ) {
            for( int y = 0; y < SEEY * 2 - 1; y++ ) {
                if( bay.furn( x, y ) == furn_str_id( "f_null" ) ) {
                    finX = x;
                    finY = y;
                }
            }
        }
    }

    std::vector<item *> tmp = inv_dump();
    item body = item::make_corpse( mtype_id::NULL_ID(), calendar::turn, name );
    for( auto itm : tmp ) {
        bay.add_item_or_charges( finX, finY, *itm );
    }
    for( auto &bio : *my_bionics ) {
        if( item::type_is_defined( bio.id.str() ) ) {
            body.put_in( item( bio.id.str(), calendar::turn ) );
        }
    }

    // Restore amount of installed pseudo-modules of Power Storage Units
    std::pair<int, int> storage_modules = amount_of_storage_bionics();
    for( int i = 0; i < storage_modules.first; ++i ) {
        body.emplace_back( "bio_power_storage" );
    }
    for( int i = 0; i < storage_modules.second; ++i ) {
        body.emplace_back( "bio_power_storage_mkII" );
    }
    bay.add_item_or_charges( finX, finY, body );
}

bool player::sees_with_infrared( const Creature &critter ) const
{
    const monster *m = dynamic_cast< const monster * >( &critter );
    // electroreceptors grants vision of robots and electric monsters through walls
    if( m != nullptr && has_trait( trait_ELECTRORECEPTORS ) && ( m->type->in_species( ROBOT ) ||
            critter.has_flag( MF_ELECTRIC ) ) ) {
        return true;
    }

    if( !vision_mode_cache[IR_VISION] || !critter.is_warm() ) {
        return false;
    }

    if( is_player() || critter.is_player() ) {
        // Players should not use map::sees
        // Likewise, players should not be "looked at" with map::sees, not to break symmetry
        return g->m.pl_line_of_sight( critter.pos(), sight_range( DAYLIGHT_LEVEL ) );
    }

    return g->m.sees( pos(), critter.pos(), sight_range( DAYLIGHT_LEVEL ) );
}

std::vector<std::string> player::get_overlay_ids() const
{
    std::vector<std::string> rval;
    std::multimap<int, std::string> mutation_sorting;
    int order;
    std::string overlay_id;

    // first get effects
    for( const auto &eff_pr : *effects ) {
        rval.push_back( "effect_" + eff_pr.first.str() );
    }

    // then get mutations
    for( const auto &mut : my_mutations ) {
        overlay_id = ( mut.second.powered ? "active_" : "" ) + mut.first.str();
        order = get_overlay_order_of_mutation( overlay_id );
        mutation_sorting.insert( std::pair<int, std::string>( order, overlay_id ) );
    }

    // then get bionics
    for( const bionic &bio : *my_bionics ) {
        overlay_id = ( bio.powered ? "active_" : "" ) + bio.id.str();
        order = get_overlay_order_of_mutation( overlay_id );
        mutation_sorting.insert( std::pair<int, std::string>( order, overlay_id ) );
    }

    for( auto &mutorder : mutation_sorting ) {
        rval.push_back( "mutation_" + mutorder.second );
    }

    // next clothing
    // TODO: worry about correct order of clothing overlays
    for( const item &worn_item : worn ) {
        rval.push_back( "worn_" + worn_item.typeId() );
    }

    // last weapon
    // TODO: might there be clothing that covers the weapon?
    if( is_armed() ) {
        rval.push_back( "wielded_" + weapon.typeId() );
    }
    return rval;
}

void player::spores()
{
    fungal_effects fe( *g, g->m );
    //~spore-release sound
    sounds::sound( pos(), 10, sounds::sound_t::combat, _( "Pouf!" ) );
    for( const tripoint &sporep : g->m.points_in_radius( pos(), 1 ) ) {
        if( sporep == pos() ) {
            continue;
        }
        fe.fungalize( sporep, this, 0.25 );
    }
}

void player::blossoms()
{
    // Player blossoms are shorter-ranged, but you can fire much more frequently if you like.
    sounds::sound( pos(), 10, sounds::sound_t::combat, _( "Pouf!" ) );
    for( const tripoint &tmp : g->m.points_in_radius( pos(), 2 ) ) {
        g->m.add_field( tmp, fd_fungal_haze, rng( 1, 2 ) );
    }
}

float player::power_rating() const
{
    int dmg = std::max( { weapon.damage_melee( DT_BASH ),
                          weapon.damage_melee( DT_CUT ),
                          weapon.damage_melee( DT_STAB )
                        } );

    int ret = 2;
    // Small guns can be easily hidden from view
    if( weapon.volume() <= 250_ml ) {
        ret = 2;
    } else if( weapon.is_gun() ) {
        ret = 4;
    } else if( dmg > 12 ) {
        ret = 3; // Melee weapon or weapon-y tool
    }
    if( has_trait( trait_HUGE ) || has_trait( trait_HUGE_OK ) ) {
        ret += 1;
    }
    if( is_wearing_power_armor( nullptr ) ) {
        ret = 5; // No mercy!
    }
    return ret;
}

float player::speed_rating() const
{
    float ret = get_speed() / 100.0f;
    ret *= 100.0f / run_cost( 100, false );
    // Adjustment for player being able to run, but not doing so at the moment
    if( move_mode != "run" ) {
        ret *= 1.0f + ( static_cast<float>( stamina ) / static_cast<float>( get_stamina_max() ) );
    }
    return ret;
}

std::vector<const item *> player::all_items_with_flag( const std::string &flag ) const
{
    return items_with( [&flag]( const item & it ) {
        return it.has_flag( flag );
    } );
}

bool player::has_item_with_flag( const std::string &flag, bool need_charges ) const
{
    return has_item_with( [&flag, &need_charges]( const item & it ) {
        if( it.is_tool() && need_charges ) {
            return it.has_flag( flag ) && it.type->tool->max_charges ? it.charges > 0 : it.has_flag( flag );
        }
        return it.has_flag( flag );
    } );
}

void player::on_mutation_gain( const trait_id &mid )
{
    morale->on_mutation_gain( mid );
}

void player::on_mutation_loss( const trait_id &mid )
{
    morale->on_mutation_loss( mid );
}

void player::on_stat_change( const std::string &stat, int value )
{
    morale->on_stat_change( stat, value );
}

void player::on_item_wear( const item &it )
{
    morale->on_item_wear( it );
}

void player::on_item_takeoff( const item &it )
{
    morale->on_item_takeoff( it );
}

void player::on_worn_item_washed( const item &it )
{
    if( is_worn( it ) ) {
        morale->on_worn_item_washed( it );
    }
}

void player::on_effect_int_change( const efftype_id &eid, int intensity, body_part bp )
{
    // Adrenaline can reduce perceived pain (or increase it when you enter comedown).
    // See @ref get_perceived_pain()
    if( eid == effect_adrenaline ) {
        // Note that calling this does no harm if it wasn't changed.
        on_stat_change( "perceived_pain", get_perceived_pain() );
    }

    morale->on_effect_int_change( eid, intensity, bp );
}

void player::on_mission_assignment( mission &new_mission )
{
    active_missions.push_back( &new_mission );
    set_active_mission( new_mission );
}

void player::on_mission_finished( mission &cur_mission )
{
    if( cur_mission.has_failed() ) {
        failed_missions.push_back( &cur_mission );
        add_msg_if_player( m_bad, _( "Mission \"%s\" is failed." ), cur_mission.name() );
    } else {
        completed_missions.push_back( &cur_mission );
        add_msg_if_player( m_good, _( "Mission \"%s\" is successfully completed." ),
                           cur_mission.name() );
    }
    const auto iter = std::find( active_missions.begin(), active_missions.end(), &cur_mission );
    if( iter == active_missions.end() ) {
        debugmsg( "completed mission %d was not in the active_missions list", cur_mission.get_id() );
    } else {
        active_missions.erase( iter );
    }
    if( &cur_mission == active_mission ) {
        if( active_missions.empty() ) {
            active_mission = nullptr;
        } else {
            active_mission = active_missions.front();
        }
    }
}

const targeting_data &player::get_targeting_data()
{
    if( tdata == nullptr ) {
        debugmsg( "Tried to get targeting data before setting it" );
        tdata.reset( new targeting_data() );
        tdata->relevant = nullptr;
        g->u.cancel_activity();
    }

    return *tdata;
}

void player::set_targeting_data( const targeting_data &td )
{
    tdata.reset( new targeting_data( td ) );
}

void player::set_active_mission( mission &cur_mission )
{
    const auto iter = std::find( active_missions.begin(), active_missions.end(), &cur_mission );
    if( iter == active_missions.end() ) {
        debugmsg( "new active mission %d is not in the active_missions list", cur_mission.get_id() );
    } else {
        active_mission = &cur_mission;
    }
}

mission *player::get_active_mission() const
{
    return active_mission;
}

tripoint player::get_active_mission_target() const
{
    if( active_mission == nullptr ) {
        return overmap::invalid_tripoint;
    }
    return active_mission->get_target();
}

std::vector<mission *> player::get_active_missions() const
{
    return active_missions;
}

std::vector<mission *> player::get_completed_missions() const
{
    return completed_missions;
}

std::vector<mission *> player::get_failed_missions() const
{
    return failed_missions;
}

bool player::query_yn( const std::string &mes ) const
{
    return ::query_yn( mes );
}

const pathfinding_settings &player::get_pathfinding_settings() const
{
    return *path_settings;
}

std::set<tripoint> player::get_path_avoid() const
{
    std::set<tripoint> ret;
    for( npc &guy : g->all_npcs() ) {
        if( sees( guy ) ) {
            ret.insert( guy.pos() );
        }
    }

    // TODO: Add known traps in a way that doesn't destroy performance

    return ret;
}

bool player::is_rad_immune() const
{
    bool has_helmet = false;
    return ( is_wearing_power_armor( &has_helmet ) && has_helmet ) || worn_with_flag( "RAD_PROOF" );
}

void player::do_skill_rust()
{
    const int rate = rust_rate();
    if( rate <= 0 ) {
        return;
    }
    for( auto &pair : *_skills ) {
        if( rate <= rng( 0, 1000 ) ) {
            continue;
        }

        const Skill &aSkill = *pair.first;
        SkillLevel &skill_level_obj = pair.second;

        if( aSkill.is_combat_skill() &&
            ( ( has_trait( trait_PRED2 ) && one_in( 4 ) ) ||
              ( has_trait( trait_PRED3 ) && one_in( 2 ) ) ||
              ( has_trait( trait_PRED4 ) && x_in_y( 2, 3 ) ) ) ) {
            // Their brain is optimized to remember this
            if( one_in( 15600 ) ) {
                // They've already passed the roll to avoid rust at
                // this point, but print a message about it now and
                // then.
                //
                // 13 combat skills, 600 turns/hr, 7800 tests/hr.
                // This means PRED2/PRED3/PRED4 think of hunting on
                // average every 8/4/3 hours, enough for immersion
                // without becoming an annoyance.
                //
                add_msg_if_player( _( "Your heart races as you recall your most recent hunt." ) );
                stim++;
            }
            continue;
        }

        const bool charged_bio_mem = power_level > 25 && has_active_bionic( bio_memory );
        const int oldSkillLevel = skill_level_obj.level();
        if( skill_level_obj.rust( charged_bio_mem ) ) {
            add_msg_if_player( m_warning,
                               _( "Your knowledge of %s begins to fade, but your memory banks retain it!" ), aSkill.name() );
            charge_power( -25 );
        }
        const int newSkill = skill_level_obj.level();
        if( newSkill < oldSkillLevel ) {
            add_msg_if_player( m_bad, _( "Your skill in %s has reduced to %d!" ), aSkill.name(), newSkill );
        }
    }
}

std::pair<std::string, nc_color> player::get_hunger_description() const
{
    const bool calorie_deficit = get_stored_kcal() + guts.get_calories() + guts.get_calories_absorbed()
                                 < get_healthy_kcal();
    const units::volume contains = stomach.contains();
    const units::volume cap = stomach.capacity();
    std::string hunger_string;
    nc_color hunger_color = c_white;
    // i ate just now!
    const bool just_ate = stomach.time_since_ate() < 15_minutes;
    // i ate a meal recently enough that i shouldn't need another meal
    const bool recently_ate = stomach.time_since_ate() < 3_hours;
    if( calorie_deficit ) {
        if( contains >= cap ) {
            hunger_string = _( "Engorged" );
            hunger_color = c_green;
        } else if( contains > cap * 3 / 4 ) {
            hunger_string = _( "Sated" );
            hunger_color = c_green;
        } else if( just_ate && contains > cap / 2 ) {
            hunger_string = _( "Full" );
            hunger_color = c_green;
        } else if( just_ate ) {
            hunger_string = _( "Hungry" );
            hunger_color = c_yellow;
        } else if( recently_ate ) {
            hunger_string = _( "Very Hungry" );
            hunger_color = c_yellow;
        } else if( get_kcal_percent() < 0.2f ) {
            hunger_string = _( "Starving!" );
            hunger_color = c_red;
        } else if( get_kcal_percent() < 0.5f ) {
            hunger_string = _( "Near starving" );
            hunger_color = c_red;
        } else {
            hunger_string = _( "Famished" );
            hunger_color = c_light_red;
        }
    } else {
        if( contains >= cap * 5 / 6 ) {
            hunger_string = _( "Engorged" );
            hunger_color = c_green;
        } else if( contains > cap * 11 / 20 ) {
            hunger_string = _( "Sated" );
            hunger_color = c_green;
        } else if( recently_ate && contains > cap * 3 / 8 ) {
            hunger_string = _( "Full" );
            hunger_color = c_green;
        } else if( ( stomach.time_since_ate() > 90_minutes && contains < cap / 8 ) || ( just_ate &&
                   contains > 0_ml && contains < cap * 3 / 8 ) ) {
            hunger_string = _( "Peckish" );
            hunger_color = c_dark_gray;
        } else if( !just_ate && ( recently_ate || contains > 0_ml ) ) {
            hunger_string = "";
        } else {
            hunger_string = _( "Hungry" );
            hunger_color = c_yellow;
        }
    }

    return std::make_pair( hunger_string, hunger_color );
}<|MERGE_RESOLUTION|>--- conflicted
+++ resolved
@@ -9377,23 +9377,16 @@
         }
         invoke_item( &used, loc.position() );
 
-<<<<<<< HEAD
     } else if( used.type->can_use( "DOGFOOD" ) ||
                used.type->can_use( "CATFOOD" ) ||
                used.type->can_use( "BIRDFOOD" ) ||
                used.type->can_use( "CATTLEFODDER" ) ) {
         invoke_item( &used, loc.position() );
 
-    } else if( used.is_food() ||
-               used.is_medication() ||
-               used.get_contained().is_food() ||
-               used.get_contained().is_medication() ) {
-=======
     } else if( !used.is_craft() && ( used.is_food() ||
                                      used.is_medication() ||
                                      used.get_contained().is_food() ||
                                      used.get_contained().is_medication() ) ) {
->>>>>>> e169df37
         consume( inventory_position );
 
     } else if( used.is_book() ) {
