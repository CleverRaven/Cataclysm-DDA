#include "player.h"

#include <cctype>
#include <algorithm>
#include <cmath>
#include <cstdlib>
#include <iterator>
#include <map>
#include <string>
#include <limits>
#include <bitset>
#include <exception>
#include <tuple>

#include "action.h"
#include "activity_handlers.h"
#include "addiction.h"
#include "ammo.h"
#include "avatar.h"
#include "avatar_action.h"
#include "bionics.h"
#include "cata_utility.h"
#include "catacharset.h"
#include "coordinate_conversions.h"
#include "craft_command.h"
#include "creature_tracker.h"
#include "cursesdef.h"
#include "debug.h"
#include "effect.h"
#include "event_bus.h"
#include "fault.h"
#include "filesystem.h"
#include "fungal_effects.h"
#include "game.h"
#include "gun_mode.h"
#include "handle_liquid.h"
#include "input.h"
#include "inventory.h"
#include "item.h"
#include "item_location.h"
#include "itype.h"
#include "iuse_actor.h"
#include "magic.h"
#include "map.h"
#include "map_iterator.h"
#include "mapdata.h"
#include "martialarts.h"
#include "material.h"
#include "memorial_logger.h"
#include "messages.h"
#include "monster.h"
#include "morale.h"
#include "morale_types.h"
#include "mtype.h"
#include "mutation.h"
#include "name.h"
#include "npc.h"
#include "options.h"
#include "output.h"
#include "overmapbuffer.h"
#include "pickup.h"
#include "profession.h"
#include "ranged.h"
#include "recipe_dictionary.h"
#include "requirements.h"
#include "skill.h"
#include "sounds.h"
#include "string_formatter.h"
#include "submap.h"
#include "text_snippets.h"
#include "translations.h"
#include "trap.h"
#include "ui.h"
#include "uistate.h"
#include "veh_type.h"
#include "vehicle.h"
#include "vitamin.h"
#include "vpart_position.h"
#include "vpart_range.h"
#include "weather.h"
#include "weather_gen.h"
#include "field.h"
#include "fire.h"
#include "int_id.h"
#include "iuse.h"
#include "lightmap.h"
#include "line.h"
#include "math_defines.h"
#include "omdata.h"
#include "overmap_types.h"
#include "recipe.h"
#include "rng.h"
#include "units.h"
#include "visitable.h"
#include "string_id.h"
#include "colony.h"
#include "enums.h"
#include "flat_set.h"
#include "stomach.h"
#include "teleport.h"

const double MAX_RECOIL = 3000;

static const mtype_id mon_player_blob( "mon_player_blob" );
static const mtype_id mon_shadow_snake( "mon_shadow_snake" );

static const skill_id skill_dodge( "dodge" );
static const skill_id skill_gun( "gun" );
static const skill_id skill_swimming( "swimming" );

static const efftype_id effect_adrenaline( "adrenaline" );
static const efftype_id effect_bandaged( "bandaged" );
static const efftype_id effect_bite( "bite" );
static const efftype_id effect_blind( "blind" );
static const efftype_id effect_bloodworms( "bloodworms" );
static const efftype_id effect_boomered( "boomered" );
static const efftype_id effect_brainworms( "brainworms" );
static const efftype_id effect_common_cold( "common_cold" );
static const efftype_id effect_contacts( "contacts" );
static const efftype_id effect_recently_coughed( "recently_coughed" );
static const efftype_id effect_darkness( "darkness" );
static const efftype_id effect_deaf( "deaf" );
static const efftype_id effect_dermatik( "dermatik" );
static const efftype_id effect_disinfected( "disinfected" );
static const efftype_id effect_downed( "downed" );
static const efftype_id effect_drunk( "drunk" );
static const efftype_id effect_earphones( "earphones" );
static const efftype_id effect_flu( "flu" );
static const efftype_id effect_fungus( "fungus" );
static const efftype_id effect_got_checked( "got_checked" );
static const efftype_id effect_grabbed( "grabbed" );
static const efftype_id effect_grabbing( "grabbing" );
static const efftype_id effect_infected( "infected" );
static const efftype_id effect_lying_down( "lying_down" );
static const efftype_id effect_masked_scent( "masked_scent" );
static const efftype_id effect_mending( "mending" );
static const efftype_id effect_meth( "meth" );
static const efftype_id effect_narcosis( "narcosis" );
static const efftype_id effect_nausea( "nausea" );
static const efftype_id effect_no_sight( "no_sight" );
static const efftype_id effect_onfire( "onfire" );
static const efftype_id effect_paincysts( "paincysts" );
static const efftype_id effect_recover( "recover" );
static const efftype_id effect_sleep( "sleep" );
static const efftype_id effect_stunned( "stunned" );
static const efftype_id effect_tapeworm( "tapeworm" );
static const efftype_id effect_weed_high( "weed_high" );

static const bionic_id bio_armor_arms( "bio_armor_arms" );
static const bionic_id bio_armor_eyes( "bio_armor_eyes" );
static const bionic_id bio_armor_head( "bio_armor_head" );
static const bionic_id bio_armor_legs( "bio_armor_legs" );
static const bionic_id bio_armor_torso( "bio_armor_torso" );
static const bionic_id bio_carbon( "bio_carbon" );
static const bionic_id bio_cloak( "bio_cloak" );
static const bionic_id bio_cqb( "bio_cqb" );
static const bionic_id bio_earplugs( "bio_earplugs" );
static const bionic_id bio_ears( "bio_ears" );
static const bionic_id bio_eye_optic( "bio_eye_optic" );
static const bionic_id bio_ground_sonar( "bio_ground_sonar" );
static const bionic_id bio_jointservo( "bio_jointservo" );
static const bionic_id bio_membrane( "bio_membrane" );
static const bionic_id bio_memory( "bio_memory" );
static const bionic_id bio_soporific( "bio_soporific" );
static const bionic_id bio_speed( "bio_speed" );
static const bionic_id bio_syringe( "bio_syringe" );
static const bionic_id bio_uncanny_dodge( "bio_uncanny_dodge" );
static const bionic_id bio_watch( "bio_watch" );

// Aftershock stuff!
static const bionic_id afs_bio_linguistic_coprocessor( "afs_bio_linguistic_coprocessor" );

static const trait_id trait_ACIDBLOOD( "ACIDBLOOD" );
static const trait_id trait_ANTENNAE( "ANTENNAE" );
static const trait_id trait_CANNIBAL( "CANNIBAL" );
static const trait_id trait_CENOBITE( "CENOBITE" );
static const trait_id trait_CEPH_EYES( "CEPH_EYES" );
static const trait_id trait_CF_HAIR( "CF_HAIR" );
static const trait_id trait_CHITIN_FUR( "CHITIN_FUR" );
static const trait_id trait_CHITIN_FUR2( "CHITIN_FUR2" );
static const trait_id trait_CHITIN_FUR3( "CHITIN_FUR3" );
static const trait_id trait_CHLOROMORPH( "CHLOROMORPH" );
static const trait_id trait_CLUMSY( "CLUMSY" );
static const trait_id trait_COLDBLOOD4( "COLDBLOOD4" );
static const trait_id trait_DEFT( "DEFT" );
static const trait_id trait_DEBUG_BIONIC_POWER( "DEBUG_BIONIC_POWER" );
static const trait_id trait_DEBUG_CLOAK( "DEBUG_CLOAK" );
static const trait_id trait_DEBUG_HS( "DEBUG_HS" );
static const trait_id trait_DEBUG_NODMG( "DEBUG_NODMG" );
static const trait_id trait_EASYSLEEPER( "EASYSLEEPER" );
static const trait_id trait_EASYSLEEPER2( "EASYSLEEPER2" );
static const trait_id trait_EATHEALTH( "EATHEALTH" );
static const trait_id trait_FASTLEARNER( "FASTLEARNER" );
static const trait_id trait_FAT( "FAT" );
static const trait_id trait_FELINE_FUR( "FELINE_FUR" );
static const trait_id trait_FUR( "FUR" );
static const trait_id trait_HATES_BOOKS( "HATES_BOOKS" );
static const trait_id trait_HEAVYSLEEPER( "HEAVYSLEEPER" );
static const trait_id trait_HEAVYSLEEPER2( "HEAVYSLEEPER2" );
static const trait_id trait_HOOVES( "HOOVES" );
static const trait_id trait_HUGE( "HUGE" );
static const trait_id trait_HUGE_OK( "HUGE_OK" );
static const trait_id trait_INFIMMUNE( "INFIMMUNE" );
static const trait_id trait_INSOMNIA( "INSOMNIA" );
static const trait_id trait_INT_SLIME( "INT_SLIME" );
static const trait_id trait_LARGE( "LARGE" );
static const trait_id trait_LARGE_OK( "LARGE_OK" );
static const trait_id trait_LEG_TENTACLES( "LEG_TENTACLES" );
static const trait_id trait_LIGHTFUR( "LIGHTFUR" );
static const trait_id trait_LIGHTSTEP( "LIGHTSTEP" );
static const trait_id trait_LOVES_BOOKS( "LOVES_BOOKS" );
static const trait_id trait_LUPINE_FUR( "LUPINE_FUR" );
static const trait_id trait_MEMBRANE( "MEMBRANE" );
static const trait_id trait_MOREPAIN( "MORE_PAIN" );
static const trait_id trait_MOREPAIN2( "MORE_PAIN2" );
static const trait_id trait_MOREPAIN3( "MORE_PAIN3" );
static const trait_id trait_MYOPIC( "MYOPIC" );
static const trait_id trait_M_IMMUNE( "M_IMMUNE" );
static const trait_id trait_M_SKIN3( "M_SKIN3" );
static const trait_id trait_NAUSEA( "NAUSEA" );
static const trait_id trait_NOMAD( "NOMAD" );
static const trait_id trait_NOMAD2( "NOMAD2" );
static const trait_id trait_NOMAD3( "NOMAD3" );
static const trait_id trait_NOPAIN( "NOPAIN" );
static const trait_id trait_PACIFIST( "PACIFIST" );
static const trait_id trait_PADDED_FEET( "PADDED_FEET" );
static const trait_id trait_PAINRESIST( "PAINRESIST" );
static const trait_id trait_PAINRESIST_TROGLO( "PAINRESIST_TROGLO" );
static const trait_id trait_PARAIMMUNE( "PARAIMMUNE" );
static const trait_id trait_PARKOUR( "PARKOUR" );
static const trait_id trait_PAWS( "PAWS" );
static const trait_id trait_PAWS_LARGE( "PAWS_LARGE" );
static const trait_id trait_PER_SLIME( "PER_SLIME" );
static const trait_id trait_PER_SLIME_OK( "PER_SLIME_OK" );
static const trait_id trait_PROF_SKATER( "PROF_SKATER" );
static const trait_id trait_PSYCHOPATH( "PSYCHOPATH" );
static const trait_id trait_QUILLS( "QUILLS" );
static const trait_id trait_ROOTS2( "ROOTS2" );
static const trait_id trait_ROOTS3( "ROOTS3" );
static const trait_id trait_SAPIOVORE( "SAPIOVORE" );
static const trait_id trait_SAVANT( "SAVANT" );
static const trait_id trait_SEESLEEP( "SEESLEEP" );
static const trait_id trait_SELFAWARE( "SELFAWARE" );
static const trait_id trait_SHELL2( "SHELL2" );
static const trait_id trait_SLIMESPAWNER( "SLIMESPAWNER" );
static const trait_id trait_SLIMY( "SLIMY" );
static const trait_id trait_SLOWLEARNER( "SLOWLEARNER" );
static const trait_id trait_SPINES( "SPINES" );
static const trait_id trait_SPIRITUAL( "SPIRITUAL" );
static const trait_id trait_STRONGSTOMACH( "STRONGSTOMACH" );
static const trait_id trait_SUNLIGHT_DEPENDENT( "SUNLIGHT_DEPENDENT" );
static const trait_id trait_THORNS( "THORNS" );
static const trait_id trait_THRESH_SPIDER( "THRESH_SPIDER" );
static const trait_id trait_TOUGH_FEET( "TOUGH_FEET" );
static const trait_id trait_URSINE_EYE( "URSINE_EYE" );
static const trait_id trait_URSINE_FUR( "URSINE_FUR" );
static const trait_id trait_VOMITOUS( "VOMITOUS" );
static const trait_id trait_WATERSLEEP( "WATERSLEEP" );
static const trait_id trait_WEAKSTOMACH( "WEAKSTOMACH" );
static const trait_id trait_WEBBED( "WEBBED" );
static const trait_id trait_WEB_SPINNER( "WEB_SPINNER" );
static const trait_id trait_WEB_WALKER( "WEB_WALKER" );
static const trait_id trait_WEB_WEAVER( "WEB_WEAVER" );

stat_mod player::get_pain_penalty() const
{
    stat_mod ret;
    int pain = get_perceived_pain();
    if( pain <= 0 ) {
        return ret;
    }

    int stat_penalty = std::floor( std::pow( pain, 0.8f ) / 10.0f );

    bool ceno = has_trait( trait_CENOBITE );
    if( !ceno ) {
        ret.strength = stat_penalty;
        ret.dexterity = stat_penalty;
    }

    if( !has_trait( trait_INT_SLIME ) ) {
        ret.intelligence = 1 + stat_penalty;
    } else {
        ret.intelligence = 1 + pain / 5;
    }

    ret.perception = stat_penalty * 2 / 3;

    ret.speed = std::pow( pain, 0.7f );
    if( ceno ) {
        ret.speed /= 2;
    }

    ret.speed = std::min( ret.speed, 50 );
    return ret;
}

player::player()
{
    str_cur = 8;
    str_max = 8;
    dex_cur = 8;
    dex_max = 8;
    int_cur = 8;
    int_max = 8;
    per_cur = 8;
    per_max = 8;
    dodges_left = 1;
    blocks_left = 1;
    set_power_level( 0_kJ );
    set_max_power_level( 0_kJ );
    cash = 0;
    scent = 500;
    male = true;
    prof = profession::has_initialized() ? profession::generic() :
           nullptr; //workaround for a potential structural limitation, see player::create

    start_location = start_location_id( "shelter" );
    moves = 100;
    movecounter = 0;
    oxygen = 0;
    in_vehicle = false;
    controlling_vehicle = false;
    grab_point = tripoint_zero;
    hauling = false;
    focus_pool = 100;
    last_item = itype_id( "null" );
    sight_max = 9999;
    last_batch = 0;
    lastconsumed = itype_id( "null" );
    next_expected_position = cata::nullopt;
    death_drops = true;

    empty_traits();

    nv_cached = false;
    volume = 0;

    set_value( "THIEF_MODE", "THIEF_ASK" );

    for( const auto &v : vitamin::all() ) {
        vitamin_levels[ v.first ] = 0;
    }

    recalc_sight_limits();
    reset_encumbrance();
}

player::~player() = default;
player::player( player && ) = default;
player &player::operator=( player && ) = default;

void player::normalize()
{
    Character::normalize();

    recalc_hp();

    temp_conv.fill( BODYTEMP_NORM );
    set_stamina( get_stamina_max() );
}

void player::process_turn()
{
    // Has to happen before reset_stats
    clear_miss_reasons();

    Character::process_turn();

    // If we're actively handling something we can't just drop it on the ground
    // in the middle of handling it
    if( activity.targets.empty() ) {
        drop_invalid_inventory();
    }
    process_items();
    // Didn't just pick something up
    last_item = itype_id( "null" );

    if( !is_npc() && has_trait( trait_DEBUG_BIONIC_POWER ) ) {
        mod_power_level( get_max_power_level() );
    }

    visit_items( [this]( item * e ) {
        e->process_artifact( this, pos() );
        e->process_relic( this );
        return VisitResponse::NEXT;
    } );

    suffer();
    // NPCs curently dont make any use of their scent, pointless to calculate it
    // TODO: make use of NPC scent.
    if( !is_npc() ) {
        if( !has_effect( effect_masked_scent ) ) {
            restore_scent();
        }
        const int mask_intensity = get_effect_int( effect_masked_scent );

        // Set our scent towards the norm
        int norm_scent = 500;
        int temp_norm_scent = INT_MIN;
        bool found_intensity = false;
        for( const trait_id &mut : get_mutations() ) {
            const cata::optional<int> &scent_intensity = mut->scent_intensity;
            if( scent_intensity ) {
                found_intensity = true;
                temp_norm_scent = std::max( temp_norm_scent, *scent_intensity );
            }
        }
        if( found_intensity ) {
            norm_scent = temp_norm_scent;
        }

        for( const trait_id &mut : get_mutations() ) {
            const cata::optional<int> &scent_mask = mut->scent_mask;
            if( scent_mask ) {
                norm_scent += *scent_mask;
            }
        }

        //mask from scent altering items;
        norm_scent += mask_intensity;

        // Scent increases fast at first, and slows down as it approaches normal levels.
        // Estimate it will take about norm_scent * 2 turns to go from 0 - norm_scent / 2
        // Without smelly trait this is about 1.5 hrs. Slows down significantly after that.
        if( scent < rng( 0, norm_scent ) ) {
            scent++;
        }

        // Unusually high scent decreases steadily until it reaches normal levels.
        if( scent > norm_scent ) {
            scent--;
        }

        for( const trait_id &mut : get_mutations() ) {
            scent *= mut.obj().scent_modifier;
        }
    }

    // We can dodge again! Assuming we can actually move...
    if( in_sleep_state() ) {
        blocks_left = 0;
        dodges_left = 0;
    } else if( moves > 0 ) {
        blocks_left = get_num_blocks();
        dodges_left = get_num_dodges();
    }

    // auto-learning. This is here because skill-increases happens all over the place:
    // SkillLevel::readBook (has no connection to the skill or the player),
    // player::read, player::practice, ...
    // Check for spontaneous discovery of martial art styles
    for( auto &style : autolearn_martialart_types() ) {
        const matype_id &ma( style );

        if( !martial_arts_data.has_martialart( ma ) && can_autolearn( ma ) ) {
            martial_arts_data.add_martialart( ma );
            add_msg_if_player( m_info, _( "You have learned a new style: %s!" ), ma.obj().name );
        }
    }

    // Update time spent conscious in this overmap tile for the Nomad traits.
    if( !is_npc() && ( has_trait( trait_NOMAD ) || has_trait( trait_NOMAD2 ) ||
                       has_trait( trait_NOMAD3 ) ) &&
        !has_effect( effect_sleep ) && !has_effect( effect_narcosis ) ) {
        const tripoint ompos = global_omt_location();
        const point pos = ompos.xy();
        if( overmap_time.find( pos ) == overmap_time.end() ) {
            overmap_time[pos] = 1_turns;
        } else {
            overmap_time[pos] += 1_turns;
        }
    }
    // Decay time spent in other overmap tiles.
    if( !is_npc() && calendar::once_every( 1_hours ) ) {
        const tripoint ompos = global_omt_location();
        const time_point now = calendar::turn;
        time_duration decay_time = 0_days;
        if( has_trait( trait_NOMAD ) ) {
            decay_time = 7_days;
        } else if( has_trait( trait_NOMAD2 ) ) {
            decay_time = 14_days;
        } else if( has_trait( trait_NOMAD3 ) ) {
            decay_time = 28_days;
        }
        auto it = overmap_time.begin();
        while( it != overmap_time.end() ) {
            if( it->first.x == ompos.x && it->first.y == ompos.y ) {
                it++;
                continue;
            }
            // Find the amount of time passed since the player touched any of the overmap tile's submaps.
            const tripoint tpt = tripoint( it->first, 0 );
            const time_point last_touched = overmap_buffer.scent_at( tpt ).creation_time;
            const time_duration since_visit = now - last_touched;
            // If the player has spent little time in this overmap tile, let it decay after just an hour instead of the usual extended decay time.
            const time_duration modified_decay_time = it->second > 5_minutes ? decay_time : 1_hours;
            if( since_visit > modified_decay_time ) {
                // Reduce the tracked time spent in this overmap tile.
                const time_duration decay_amount = std::min( since_visit - modified_decay_time, 1_hours );
                const time_duration updated_value = it->second - decay_amount;
                if( updated_value <= 0_turns ) {
                    // We can stop tracking this tile if there's no longer any time recorded there.
                    it = overmap_time.erase( it );
                    continue;
                } else {
                    it->second = updated_value;
                }
            }
            it++;
        }
    }
}

void player::action_taken()
{
    nv_cached = false;
}

int player::kcal_speed_penalty()
{
    static const std::vector<std::pair<float, float>> starv_thresholds = { {
            std::make_pair( 0.0f, -90.0f ),
            std::make_pair( character_weight_category::emaciated, -50.f ),
            std::make_pair( character_weight_category::underweight, -25.0f ),
            std::make_pair( character_weight_category::normal, 0.0f )
        }
    };
    if( get_kcal_percent() > 0.95f ) {
        // TODO: get speed penalties for being too fat, too
        return 0;
    } else {
        return round( multi_lerp( starv_thresholds, get_bmi() ) );
    }
}

int player::thirst_speed_penalty( int thirst )
{
    // We die at 1200 thirst
    // Start by dropping speed really fast, but then level it off a bit
    static const std::vector<std::pair<float, float>> thirst_thresholds = {{
            std::make_pair( 40.0f, 0.0f ),
            std::make_pair( 300.0f, -25.0f ),
            std::make_pair( 600.0f, -50.0f ),
            std::make_pair( 1200.0f, -75.0f )
        }
    };
    return static_cast<int>( multi_lerp( thirst_thresholds, thirst ) );
}

void player::recalc_speed_bonus()
{
    // Minus some for weight...
    int carry_penalty = 0;
    if( weight_carried() > weight_capacity() && !has_trait( trait_id( "DEBUG_STORAGE" ) ) ) {
        carry_penalty = 25 * ( weight_carried() - weight_capacity() ) / ( weight_capacity() );
    }
    mod_speed_bonus( -carry_penalty );

    mod_speed_bonus( -get_pain_penalty().speed );

    if( get_thirst() > 40 ) {
        mod_speed_bonus( thirst_speed_penalty( get_thirst() ) );
    }
    // fat or underweight, you get slower. cumulative with hunger
    mod_speed_bonus( kcal_speed_penalty() );

    for( const auto &maps : *effects ) {
        for( auto i : maps.second ) {
            bool reduced = resists_effect( i.second );
            mod_speed_bonus( i.second.get_mod( "SPEED", reduced ) );
        }
    }

    // add martial arts speed bonus
    mod_speed_bonus( mabuff_speed_bonus() );

    // Not sure why Sunlight Dependent is here, but OK
    // Ectothermic/COLDBLOOD4 is intended to buff folks in the Summer
    // Threshold-crossing has its charms ;-)
    if( g != nullptr ) {
        if( has_trait( trait_SUNLIGHT_DEPENDENT ) && !g->is_in_sunlight( pos() ) ) {
            mod_speed_bonus( -( g->light_level( posz() ) >= 12 ? 5 : 10 ) );
        }
        const float temperature_speed_modifier = mutation_value( "temperature_speed_modifier" );
        if( temperature_speed_modifier != 0 ) {
            const auto player_local_temp = g->weather.get_temperature( pos() );
            if( has_trait( trait_COLDBLOOD4 ) || player_local_temp < 65 ) {
                mod_speed_bonus( ( player_local_temp - 65 ) * temperature_speed_modifier );
            }
        }
    }

    if( has_artifact_with( AEP_SPEED_UP ) ) {
        mod_speed_bonus( 20 );
    }
    if( has_artifact_with( AEP_SPEED_DOWN ) ) {
        mod_speed_bonus( -20 );
    }

    float speed_modifier = Character::mutation_value( "speed_modifier" );
    set_speed_bonus( static_cast<int>( get_speed() * speed_modifier ) - get_speed_base() );

    if( has_bionic( bio_speed ) ) { // multiply by 1.1
        set_speed_bonus( static_cast<int>( get_speed() * 1.1 ) - get_speed_base() );
    }

    // Speed cannot be less than 25% of base speed, so minimal speed bonus is -75% base speed.
    const int min_speed_bonus = static_cast<int>( -0.75 * get_speed_base() );
    if( get_speed_bonus() < min_speed_bonus ) {
        set_speed_bonus( min_speed_bonus );
    }
}

int player::run_cost( int base_cost, bool diag ) const
{
    float movecost = static_cast<float>( base_cost );
    if( diag ) {
        movecost *= 0.7071f; // because everything here assumes 100 is base
    }
    const bool flatground = movecost < 105;
    // The "FLAT" tag includes soft surfaces, so not a good fit.
    const bool on_road = flatground && g->m.has_flag( "ROAD", pos() );
    const bool on_fungus = g->m.has_flag_ter_or_furn( "FUNGUS", pos() );

    if( !is_mounted() ) {
        if( movecost > 100 ) {
            movecost *= Character::mutation_value( "movecost_obstacle_modifier" );
            if( movecost < 100 ) {
                movecost = 100;
            }
        }
        if( has_trait( trait_M_IMMUNE ) && on_fungus ) {
            if( movecost > 75 ) {
                movecost =
                    75; // Mycal characters are faster on their home territory, even through things like shrubs
            }
        }
        if( is_limb_hindered( hp_leg_l ) ) {
            movecost += 25;
        }

        if( is_limb_hindered( hp_leg_r ) ) {
            movecost += 25;
        }
        movecost *= Character::mutation_value( "movecost_modifier" );
        if( flatground ) {
            movecost *= Character::mutation_value( "movecost_flatground_modifier" );
        }
        if( has_trait( trait_PADDED_FEET ) && !footwear_factor() ) {
            movecost *= .9f;
        }
        if( has_active_bionic( bio_jointservo ) ) {
            if( move_mode == CMM_RUN ) {
                movecost *= 0.85f;
            } else {
                movecost *= 0.95f;
            }
        } else if( has_bionic( bio_jointservo ) ) {
            movecost *= 1.1f;
        }

        if( worn_with_flag( "SLOWS_MOVEMENT" ) ) {
            movecost *= 1.1f;
        }
        if( worn_with_flag( "FIN" ) ) {
            movecost *= 1.5f;
        }
        if( worn_with_flag( "ROLLER_INLINE" ) ) {
            if( on_road ) {
                movecost *= 0.5f;
            } else {
                movecost *= 1.5f;
            }
        }
        // Quad skates might be more stable than inlines,
        // but that also translates into a slower speed when on good surfaces.
        if( worn_with_flag( "ROLLER_QUAD" ) ) {
            if( on_road ) {
                movecost *= 0.7f;
            } else {
                movecost *= 1.3f;
            }
        }
        // Skates with only one wheel (roller shoes) are fairly less stable
        // and fairly slower as well
        if( worn_with_flag( "ROLLER_ONE" ) ) {
            if( on_road ) {
                movecost *= 0.85f;
            } else {
                movecost *= 1.1f;
            }
        }

        movecost +=
            ( ( encumb( bp_foot_l ) + encumb( bp_foot_r ) ) * 2.5 +
              ( encumb( bp_leg_l ) + encumb( bp_leg_r ) ) * 1.5 ) / 10;

        // ROOTS3 does slow you down as your roots are probing around for nutrients,
        // whether you want them to or not.  ROOTS1 is just too squiggly without shoes
        // to give you some stability.  Plants are a bit of a slow-mover.  Deal.
        const bool mutfeet = has_trait( trait_LEG_TENTACLES ) || has_trait( trait_PADDED_FEET ) ||
                             has_trait( trait_HOOVES ) || has_trait( trait_TOUGH_FEET ) || has_trait( trait_ROOTS2 );
        if( !is_wearing_shoes( side::LEFT ) && !mutfeet ) {
            movecost += 8;
        }
        if( !is_wearing_shoes( side::RIGHT ) && !mutfeet ) {
            movecost += 8;
        }

        if( has_trait( trait_ROOTS3 ) && g->m.has_flag( "DIGGABLE", pos() ) ) {
            movecost += 10 * footwear_factor();
        }

        movecost = calculate_by_enchantment( movecost, enchantment::mod::MOVE_COST );
        movecost /= stamina_move_cost_modifier();
    }

    if( diag ) {
        movecost *= M_SQRT2;
    }

    return static_cast<int>( movecost );
}

int player::swim_speed() const
{
    int ret;
    if( is_mounted() ) {
        monster *mon = mounted_creature.get();
        // no difference in swim speed by monster type yet.
        // TODO: difference in swim speed by monster type.
        // No monsters are currently mountable and can swim, though mods may allow this.
        if( mon->swims() ) {
            ret = 25;
            ret += get_weight() / 120_gram - 50 * ( mon->get_size() - 1 );
            return ret;
        }
    }
    const auto usable = exclusive_flag_coverage( "ALLOWS_NATURAL_ATTACKS" );
    float hand_bonus_mult = ( usable.test( bp_hand_l ) ? 0.5f : 0.0f ) +
                            ( usable.test( bp_hand_r ) ? 0.5f : 0.0f );

    // base swim speed.
    ret = ( 440 * mutation_value( "movecost_swim_modifier" ) ) + weight_carried() /
          ( 60_gram / mutation_value( "movecost_swim_modifier" ) ) - 50 * get_skill_level( skill_swimming );
    /** @EFFECT_STR increases swim speed bonus from PAWS */
    if( has_trait( trait_PAWS ) ) {
        ret -= hand_bonus_mult * ( 20 + str_cur * 3 );
    }
    /** @EFFECT_STR increases swim speed bonus from PAWS_LARGE */
    if( has_trait( trait_PAWS_LARGE ) ) {
        ret -= hand_bonus_mult * ( 20 + str_cur * 4 );
    }
    /** @EFFECT_STR increases swim speed bonus from swim_fins */
    if( worn_with_flag( "FIN", bp_foot_l ) || worn_with_flag( "FIN", bp_foot_r ) ) {
        if( worn_with_flag( "FIN", bp_foot_l ) && worn_with_flag( "FIN", bp_foot_r ) ) {
            ret -= ( 15 * str_cur );
        } else {
            ret -= ( 15 * str_cur ) / 2;
        }
    }
    /** @EFFECT_STR increases swim speed bonus from WEBBED */
    if( has_trait( trait_WEBBED ) ) {
        ret -= hand_bonus_mult * ( 60 + str_cur * 5 );
    }
    /** @EFFECT_SWIMMING increases swim speed */
    ret += ( 50 - get_skill_level( skill_swimming ) * 2 ) * ( ( encumb( bp_leg_l ) + encumb(
                bp_leg_r ) ) / 10 );
    ret += ( 80 - get_skill_level( skill_swimming ) * 3 ) * ( encumb( bp_torso ) / 10 );
    if( get_skill_level( skill_swimming ) < 10 ) {
        for( auto &i : worn ) {
            ret += i.volume() / 125_ml * ( 10 - get_skill_level( skill_swimming ) );
        }
    }
    /** @EFFECT_STR increases swim speed */

    /** @EFFECT_DEX increases swim speed */
    ret -= str_cur * 6 + dex_cur * 4;
    if( worn_with_flag( "FLOTATION" ) ) {
        ret = std::min( ret, 400 );
        ret = std::max( ret, 200 );
    }
    // If (ret > 500), we can not swim; so do not apply the underwater bonus.
    if( underwater && ret < 500 ) {
        ret -= 50;
    }

    // Running movement mode while swimming means faster swim style, like crawlstroke
    if( move_mode == CMM_RUN ) {
        ret -= 80;
    }
    // Crouching movement mode while swimming means slower swim style, like breaststroke
    if( move_mode == CMM_CROUCH ) {
        ret += 50;
    }

    if( ret < 30 ) {
        ret = 30;
    }
    return ret;
}

bool player::digging() const
{
    return false;
}

bool player::is_on_ground() const
{
    return get_working_leg_count() < 2 || has_effect( effect_downed );
}

float player::stability_roll() const
{
    /** @EFFECT_STR improves player stability roll */

    /** @EFFECT_PER slightly improves player stability roll */

    /** @EFFECT_DEX slightly improves player stability roll */

    /** @EFFECT_MELEE improves player stability roll */
    return get_melee() + get_str() + ( get_per() / 3.0f ) + ( get_dex() / 4.0f );
}

double player::recoil_vehicle() const
{
    // TODO: vary penalty dependent upon vehicle part on which player is boarded

    if( in_vehicle ) {
        if( const optional_vpart_position vp = g->m.veh_at( pos() ) ) {
            return static_cast<double>( abs( vp->vehicle().velocity ) ) * 3 / 100;
        }
    }
    return 0;
}

double player::recoil_total() const
{
    return recoil + recoil_vehicle();
}

bool player::is_underwater() const
{
    return underwater;
}

bool player::is_hallucination() const
{
    return false;
}

void player::set_underwater( bool u )
{
    if( underwater != u ) {
        underwater = u;
        recalc_sight_limits();
    }
}

nc_color player::basic_symbol_color() const
{
    if( has_effect( effect_onfire ) ) {
        return c_red;
    }
    if( has_effect( effect_stunned ) ) {
        return c_light_blue;
    }
    if( has_effect( effect_boomered ) ) {
        return c_pink;
    }
    if( has_active_mutation( trait_id( "SHELL2" ) ) ) {
        return c_magenta;
    }
    if( underwater ) {
        return c_blue;
    }
    if( has_active_bionic( bio_cloak ) || has_artifact_with( AEP_INVISIBLE ) ||
        is_wearing_active_optcloak() || has_trait( trait_DEBUG_CLOAK ) ) {
        return c_dark_gray;
    }
    if( move_mode == CMM_RUN ) {
        return c_yellow;
    }
    if( move_mode == CMM_CROUCH ) {
        return c_light_gray;
    }
    return c_white;
}

void player::mod_stat( const std::string &stat, float modifier )
{
    if( stat == "thirst" ) {
        mod_thirst( modifier );
    } else if( stat == "fatigue" ) {
        mod_fatigue( modifier );
    } else if( stat == "oxygen" ) {
        oxygen += modifier;
    } else if( stat == "stamina" ) {
        mod_stamina( modifier );
    } else {
        // Fall through to the creature method.
        Character::mod_stat( stat, modifier );
    }
}

time_duration player::estimate_effect_dur( const skill_id &relevant_skill,
        const efftype_id &target_effect, const time_duration &error_magnitude,
        int threshold, const Creature &target ) const
{
    const time_duration zero_duration = 0_turns;

    int skill_lvl = get_skill_level( relevant_skill );

    time_duration estimate = std::max( zero_duration, target.get_effect_dur( target_effect ) +
                                       rng( -1, 1 ) * error_magnitude *
                                       rng( 0, std::max( 0, threshold - skill_lvl ) ) );
    return estimate;
}

bool player::has_conflicting_trait( const trait_id &flag ) const
{
    return ( has_opposite_trait( flag ) || has_lower_trait( flag ) || has_higher_trait( flag ) ||
             has_same_type_trait( flag ) );
}

bool player::has_opposite_trait( const trait_id &flag ) const
{
    for( const trait_id &i : flag->cancels ) {
        if( has_trait( i ) ) {
            return true;
        }
    }
    for( const std::pair<const trait_id, trait_data> &mut : my_mutations ) {
        for( const trait_id &canceled_trait : mut.first->cancels ) {
            if( canceled_trait == flag ) {
                return true;
            }
        }
    }
    return false;
}

bool player::has_lower_trait( const trait_id &flag ) const
{
    for( auto &i : flag->prereqs ) {
        if( has_trait( i ) || has_lower_trait( i ) ) {
            return true;
        }
    }
    return false;
}

bool player::has_higher_trait( const trait_id &flag ) const
{
    for( auto &i : flag->replacements ) {
        if( has_trait( i ) || has_higher_trait( i ) ) {
            return true;
        }
    }
    return false;
}

bool player::has_same_type_trait( const trait_id &flag ) const
{
    for( auto &i : get_mutations_in_types( flag->types ) ) {
        if( has_trait( i ) && flag != i ) {
            return true;
        }
    }
    return false;
}

bool player::purifiable( const trait_id &flag ) const
{
    return flag->purifiable;
}

/// Returns a randomly selected dream
std::string player::get_category_dream( const std::string &cat,
                                        int strength ) const
{
    std::vector<dream> valid_dreams;
    //Pull the list of dreams
    for( auto &i : dreams ) {
        //Pick only the ones matching our desired category and strength
        if( ( i.category == cat ) && ( i.strength == strength ) ) {
            // Put the valid ones into our list
            valid_dreams.push_back( i );
        }
    }
    if( valid_dreams.empty() ) {
        return "";
    }
    const dream &selected_dream = random_entry( valid_dreams );
    return random_entry( selected_dream.messages() );
}

std::list<item *> player::get_radio_items()
{
    std::list<item *> rc_items;
    const invslice &stacks = inv.slice();
    for( auto &stack : stacks ) {
        item &stack_iter = stack->front();
        if( stack_iter.has_flag( "RADIO_ACTIVATION" ) ) {
            rc_items.push_back( &stack_iter );
        }
    }

    for( auto &elem : worn ) {
        if( elem.has_flag( "RADIO_ACTIVATION" ) ) {
            rc_items.push_back( &elem );
        }
    }

    if( is_armed() ) {
        if( weapon.has_flag( "RADIO_ACTIVATION" ) ) {
            rc_items.push_back( &weapon );
        }
    }
    return rc_items;
}

std::list<item *> player::get_artifact_items()
{
    std::list<item *> art_items;
    const invslice &stacks = inv.slice();
    for( auto &stack : stacks ) {
        item &stack_iter = stack->front();
        if( stack_iter.is_artifact() ) {
            art_items.push_back( &stack_iter );
        }
    }
    for( auto &elem : worn ) {
        if( elem.is_artifact() ) {
            art_items.push_back( &elem );
        }
    }
    if( is_armed() ) {
        if( weapon.is_artifact() ) {
            art_items.push_back( &weapon );
        }
    }
    return art_items;
}

const tripoint &player::pos() const
{
    return position;
}

int player::sight_range( int light_level ) const
{
    /* Via Beer-Lambert we have:
     * light_level * (1 / exp( LIGHT_TRANSPARENCY_OPEN_AIR * distance) ) <= LIGHT_AMBIENT_LOW
     * Solving for distance:
     * 1 / exp( LIGHT_TRANSPARENCY_OPEN_AIR * distance ) <= LIGHT_AMBIENT_LOW / light_level
     * 1 <= exp( LIGHT_TRANSPARENCY_OPEN_AIR * distance ) * LIGHT_AMBIENT_LOW / light_level
     * light_level <= exp( LIGHT_TRANSPARENCY_OPEN_AIR * distance ) * LIGHT_AMBIENT_LOW
     * log(light_level) <= LIGHT_TRANSPARENCY_OPEN_AIR * distance + log(LIGHT_AMBIENT_LOW)
     * log(light_level) - log(LIGHT_AMBIENT_LOW) <= LIGHT_TRANSPARENCY_OPEN_AIR * distance
     * log(LIGHT_AMBIENT_LOW / light_level) <= LIGHT_TRANSPARENCY_OPEN_AIR * distance
     * log(LIGHT_AMBIENT_LOW / light_level) * (1 / LIGHT_TRANSPARENCY_OPEN_AIR) <= distance
     */
    int range = static_cast<int>( -log( get_vision_threshold( static_cast<int>( g->m.ambient_light_at(
                                            pos() ) ) ) /
                                        static_cast<float>( light_level ) ) *
                                  ( 1.0 / LIGHT_TRANSPARENCY_OPEN_AIR ) );
    // int range = log(light_level * LIGHT_AMBIENT_LOW) / LIGHT_TRANSPARENCY_OPEN_AIR;

    // Clamp to [1, sight_max].
    return std::max( 1, std::min( range, sight_max ) );
}

int player::unimpaired_range() const
{
    return std::min( sight_max, 60 );
}

bool player::overmap_los( const tripoint &omt, int sight_points )
{
    const tripoint ompos = global_omt_location();
    if( omt.x < ompos.x - sight_points || omt.x > ompos.x + sight_points ||
        omt.y < ompos.y - sight_points || omt.y > ompos.y + sight_points ) {
        // Outside maximum sight range
        return false;
    }

    const std::vector<tripoint> line = line_to( ompos, omt, 0, 0 );
    for( size_t i = 0; i < line.size() && sight_points >= 0; i++ ) {
        const tripoint &pt = line[i];
        const oter_id &ter = overmap_buffer.ter( pt );
        sight_points -= static_cast<int>( ter->get_see_cost() );
        if( sight_points < 0 ) {
            return false;
        }
    }
    return true;
}

int player::overmap_sight_range( int light_level ) const
{
    int sight = sight_range( light_level );
    if( sight < SEEX ) {
        return 0;
    }
    if( sight <= SEEX * 4 ) {
        return ( sight / ( SEEX / 2 ) );
    }

    sight = 6;
    // The higher your perception, the farther you can see.
    sight += static_cast<int>( get_per() / 2 );
    // The higher up you are, the farther you can see.
    sight += std::max( 0, posz() ) * 2;
    // Mutations like Scout and Topographagnosia affect how far you can see.
    sight += Character::mutation_value( "overmap_sight" );

    float multiplier = Character::mutation_value( "overmap_multiplier" );
    // Binoculars double your sight range.
    const bool has_optic = ( has_item_with_flag( "ZOOM" ) || has_bionic( bio_eye_optic ) ||
                             ( is_mounted() &&
                               mounted_creature->has_flag( MF_MECH_RECON_VISION ) ) );
    if( has_optic ) {
        multiplier += 1;
    }

    sight = round( sight * multiplier );
    return std::max( sight, 3 );
}

#define MAX_CLAIRVOYANCE 40
int player::clairvoyance() const
{
    if( vision_mode_cache[VISION_CLAIRVOYANCE_SUPER] ) {
        return MAX_CLAIRVOYANCE;
    }

    if( vision_mode_cache[VISION_CLAIRVOYANCE_PLUS] ) {
        return 8;
    }

    if( vision_mode_cache[VISION_CLAIRVOYANCE] ) {
        return 3;
    }

    return 0;
}

bool player::sight_impaired() const
{
    return ( ( ( has_effect( effect_boomered ) || has_effect( effect_no_sight ) ||
                 has_effect( effect_darkness ) ) &&
               ( !( has_trait( trait_PER_SLIME_OK ) ) ) ) ||
             ( underwater && !has_bionic( bio_membrane ) && !has_trait( trait_MEMBRANE ) &&
               !worn_with_flag( "SWIM_GOGGLES" ) && !has_trait( trait_PER_SLIME_OK ) &&
               !has_trait( trait_CEPH_EYES ) && !has_trait( trait_SEESLEEP ) ) ||
             ( ( has_trait( trait_MYOPIC ) || has_trait( trait_URSINE_EYE ) ) &&
               !worn_with_flag( "FIX_NEARSIGHT" ) &&
               !has_effect( effect_contacts ) &&
               !has_bionic( bio_eye_optic ) ) ||
             has_trait( trait_PER_SLIME ) );
}

bool player::avoid_trap( const tripoint &pos, const trap &tr ) const
{
    /** @EFFECT_DEX increases chance to avoid traps */

    /** @EFFECT_DODGE increases chance to avoid traps */
    int myroll = dice( 3, dex_cur + get_skill_level( skill_dodge ) * 1.5 );
    int traproll;
    if( tr.can_see( pos, *this ) ) {
        traproll = dice( 3, tr.get_avoidance() );
    } else {
        traproll = dice( 6, tr.get_avoidance() );
    }

    if( has_trait( trait_LIGHTSTEP ) ) {
        myroll += dice( 2, 6 );
    }

    if( has_trait( trait_CLUMSY ) ) {
        myroll -= dice( 2, 6 );
    }

    return myroll >= traproll;
}

bool player::has_alarm_clock() const
{
    return ( has_item_with_flag( "ALARMCLOCK", true ) ||
             ( g->m.veh_at( pos() ) &&
               !empty( g->m.veh_at( pos() )->vehicle().get_avail_parts( "ALARMCLOCK" ) ) ) ||
             has_bionic( bio_watch ) );
}

bool player::has_watch() const
{
    return ( has_item_with_flag( "WATCH", true ) ||
             ( g->m.veh_at( pos() ) &&
               !empty( g->m.veh_at( pos() )->vehicle().get_avail_parts( "WATCH" ) ) ) ||
             has_bionic( bio_watch ) );
}

void player::pause()
{
    moves = 0;
    recoil = MAX_RECOIL;

    // Train swimming if underwater
    if( !in_vehicle ) {
        if( underwater ) {
            practice( skill_swimming, 1 );
            drench( 100, { {
                    bp_leg_l, bp_leg_r, bp_torso, bp_arm_l,
                    bp_arm_r, bp_head, bp_eyes, bp_mouth,
                    bp_foot_l, bp_foot_r, bp_hand_l, bp_hand_r
                }
            }, true );
        } else if( g->m.has_flag( TFLAG_DEEP_WATER, pos() ) ) {
            practice( skill_swimming, 1 );
            // Same as above, except no head/eyes/mouth
            drench( 100, { {
                    bp_leg_l, bp_leg_r, bp_torso, bp_arm_l,
                    bp_arm_r, bp_foot_l, bp_foot_r, bp_hand_l,
                    bp_hand_r
                }
            }, true );
        } else if( g->m.has_flag( "SWIMMABLE", pos() ) ) {
            drench( 40, { { bp_foot_l, bp_foot_r, bp_leg_l, bp_leg_r } }, false );
        }
    }

    // Try to put out clothing/hair fire
    if( has_effect( effect_onfire ) ) {
        time_duration total_removed = 0_turns;
        time_duration total_left = 0_turns;
        bool on_ground = has_effect( effect_downed );
        for( const body_part bp : all_body_parts ) {
            effect &eff = get_effect( effect_onfire, bp );
            if( eff.is_null() ) {
                continue;
            }

            // TODO: Tools and skills
            total_left += eff.get_duration();
            // Being on the ground will smother the fire much faster because you can roll
            const time_duration dur_removed = on_ground ? eff.get_duration() / 2 + 2_turns : 1_turns;
            eff.mod_duration( -dur_removed );
            total_removed += dur_removed;
        }

        // Don't drop on the ground when the ground is on fire
        if( total_left > 1_minutes && !is_dangerous_fields( g->m.field_at( pos() ) ) ) {
            add_effect( effect_downed, 2_turns, num_bp, false, 0, true );
            add_msg_player_or_npc( m_warning,
                                   _( "You roll on the ground, trying to smother the fire!" ),
                                   _( "<npcname> rolls on the ground!" ) );
        } else if( total_removed > 0_turns ) {
            add_msg_player_or_npc( m_warning,
                                   _( "You attempt to put out the fire on you!" ),
                                   _( "<npcname> attempts to put out the fire on them!" ) );
        }
    }

    // on-pause effects for martial arts
    martial_arts_data.ma_onpause_effects( *this );

    if( is_npc() ) {
        // The stuff below doesn't apply to NPCs
        // search_surroundings should eventually do, though
        return;
    }

    if( in_vehicle && one_in( 8 ) ) {
        VehicleList vehs = g->m.get_vehicles();
        vehicle *veh = nullptr;
        for( auto &v : vehs ) {
            veh = v.v;
            if( veh && veh->is_moving() && veh->player_in_control( *this ) ) {
                double exp_temp = 1 + veh->total_mass() / 400.0_kilogram +
                                  std::abs( veh->velocity / 3200.0 );
                int experience = static_cast<int>( exp_temp );
                if( exp_temp - experience > 0 && x_in_y( exp_temp - experience, 1.0 ) ) {
                    experience++;
                }
                practice( skill_id( "driving" ), experience );
                break;
            }
        }
    }

    search_surroundings();
}

void player::search_surroundings()
{
    if( controlling_vehicle ) {
        return;
    }
    // Search for traps in a larger area than before because this is the only
    // way we can "find" traps that aren't marked as visible.
    // Detection formula takes care of likelihood of seeing within this range.
    for( const tripoint &tp : g->m.points_in_radius( pos(), 5 ) ) {
        const trap &tr = g->m.tr_at( tp );
        if( tr.is_null() || tp == pos() ) {
            continue;
        }
        if( has_active_bionic( bio_ground_sonar ) && !knows_trap( tp ) &&
            ( tr.loadid == tr_beartrap_buried ||
              tr.loadid == tr_landmine_buried || tr.loadid == tr_sinkhole ) ) {
            const std::string direction = direction_name( direction_from( pos(), tp ) );
            add_msg_if_player( m_warning, _( "Your ground sonar detected a %1$s to the %2$s!" ),
                               tr.name(), direction );
            add_known_trap( tp, tr );
        }
        if( !sees( tp ) ) {
            continue;
        }
        if( tr.is_always_invisible() || tr.can_see( tp, *this ) ) {
            // Already seen, or can never be seen
            continue;
        }
        // Chance to detect traps we haven't yet seen.
        if( tr.detect_trap( tp, *this ) ) {
            if( tr.get_visibility() > 0 ) {
                // Only bug player about traps that aren't trivial to spot.
                const std::string direction = direction_name(
                                                  direction_from( pos(), tp ) );
                add_msg_if_player( _( "You've spotted a %1$s to the %2$s!" ),
                                   tr.name(), direction );
            }
            add_known_trap( tp, tr );
        }
    }
}

int player::read_speed( bool return_stat_effect ) const
{
    // Stat window shows stat effects on based on current stat
    const int intel = get_int();
    /** @EFFECT_INT increases reading speed */
    int ret = to_moves<int>( 1_minutes ) - to_moves<int>( 3_seconds ) * ( intel - 8 );

    if( has_bionic( afs_bio_linguistic_coprocessor ) ) { // Aftershock
        ret *= .85;
    }

    ret *= mutation_value( "reading_speed_multiplier" );

    if( ret < to_moves<int>( 1_seconds ) ) {
        ret = to_moves<int>( 1_seconds );
    }
    // return_stat_effect actually matters here
    return return_stat_effect ? ret : ret / 10;
}

int player::talk_skill() const
{
    /** @EFFECT_INT slightly increases talking skill */

    /** @EFFECT_PER slightly increases talking skill */

    /** @EFFECT_SPEECH increases talking skill */
    int ret = get_int() + get_per() + get_skill_level( skill_id( "speech" ) ) * 3;
    return ret;
}

int player::intimidation() const
{
    /** @EFFECT_STR increases intimidation factor */
    int ret = get_str() * 2;
    if( weapon.is_gun() ) {
        ret += 10;
    }
    if( weapon.damage_melee( DT_BASH ) >= 12 ||
        weapon.damage_melee( DT_CUT ) >= 12 ||
        weapon.damage_melee( DT_STAB ) >= 12 ) {
        ret += 5;
    }

    if( get_stim() > 20 ) {
        ret += 2;
    }
    if( has_effect( effect_drunk ) ) {
        ret -= 4;
    }

    return ret;
}

bool player::is_dead_state() const
{
    return hp_cur[hp_head] <= 0 || hp_cur[hp_torso] <= 0;
}

void player::on_dodge( Creature *source, float difficulty )
{
    static const matec_id tec_none( "tec_none" );

    // Each avoided hit consumes an available dodge
    // When no more available we are likely to fail player::dodge_roll
    dodges_left--;

    // dodging throws of our aim unless we are either skilled at dodging or using a small weapon
    if( is_armed() && weapon.is_gun() ) {
        recoil += std::max( weapon.volume() / 250_ml - get_skill_level( skill_dodge ), 0 ) * rng( 0, 100 );
        recoil = std::min( MAX_RECOIL, recoil );
    }

    // Even if we are not to train still call practice to prevent skill rust
    difficulty = std::max( difficulty, 0.0f );
    practice( skill_dodge, difficulty * 2, difficulty );

    martial_arts_data.ma_ondodge_effects( *this );

    // For adjacent attackers check for techniques usable upon successful dodge
    if( source && square_dist( pos(), source->pos() ) == 1 ) {
        matec_id tec = pick_technique( *source, used_weapon(), false, true, false );

        if( tec != tec_none && !is_dead_state() ) {
            if( get_stamina() < get_stamina_max() / 3 ) {
                add_msg( m_bad, _( "You try to counterattack but you are too exhausted!" ) );
            } else {
                melee_attack( *source, false, tec );
            }
        }
    }
}

void player::on_hit( Creature *source, body_part bp_hit,
                     float /*difficulty*/, dealt_projectile_attack const *const proj )
{
    check_dead_state();
    if( source == nullptr || proj != nullptr ) {
        return;
    }

    bool u_see = g->u.sees( *this );
    if( has_active_bionic( bionic_id( "bio_ods" ) ) && get_power_level() > 5_kJ ) {
        if( is_player() ) {
            add_msg( m_good, _( "Your offensive defense system shocks %s in mid-attack!" ),
                     source->disp_name() );
        } else if( u_see ) {
            add_msg( _( "%1$s's offensive defense system shocks %2$s in mid-attack!" ),
                     disp_name(),
                     source->disp_name() );
        }
        int shock = rng( 1, 4 );
        mod_power_level( units::from_kilojoule( -shock ) );
        damage_instance ods_shock_damage;
        ods_shock_damage.add_damage( DT_ELECTRIC, shock * 5 );
        // Should hit body part used for attack
        source->deal_damage( this, bp_torso, ods_shock_damage );
    }
    if( !wearing_something_on( bp_hit ) &&
        ( has_trait( trait_SPINES ) || has_trait( trait_QUILLS ) ) ) {
        int spine = rng( 1, has_trait( trait_QUILLS ) ? 20 : 8 );
        if( !is_player() ) {
            if( u_see ) {
                add_msg( _( "%1$s's %2$s puncture %3$s in mid-attack!" ), name,
                         ( has_trait( trait_QUILLS ) ? _( "quills" ) : _( "spines" ) ),
                         source->disp_name() );
            }
        } else {
            add_msg( m_good, _( "Your %1$s puncture %2$s in mid-attack!" ),
                     ( has_trait( trait_QUILLS ) ? _( "quills" ) : _( "spines" ) ),
                     source->disp_name() );
        }
        damage_instance spine_damage;
        spine_damage.add_damage( DT_STAB, spine );
        source->deal_damage( this, bp_torso, spine_damage );
    }
    if( ( !( wearing_something_on( bp_hit ) ) ) && ( has_trait( trait_THORNS ) ) &&
        ( !( source->has_weapon() ) ) ) {
        if( !is_player() ) {
            if( u_see ) {
                add_msg( _( "%1$s's %2$s scrape %3$s in mid-attack!" ), name,
                         _( "thorns" ), source->disp_name() );
            }
        } else {
            add_msg( m_good, _( "Your thorns scrape %s in mid-attack!" ), source->disp_name() );
        }
        int thorn = rng( 1, 4 );
        damage_instance thorn_damage;
        thorn_damage.add_damage( DT_CUT, thorn );
        // In general, critters don't have separate limbs
        // so safer to target the torso
        source->deal_damage( this, bp_torso, thorn_damage );
    }
    if( ( !( wearing_something_on( bp_hit ) ) ) && ( has_trait( trait_CF_HAIR ) ) ) {
        if( !is_player() ) {
            if( u_see ) {
                add_msg( _( "%1$s gets a load of %2$s's %3$s stuck in!" ), source->disp_name(),
                         name, ( _( "hair" ) ) );
            }
        } else {
            add_msg( m_good, _( "Your hairs detach into %s!" ), source->disp_name() );
        }
        source->add_effect( effect_stunned, 2_turns );
        if( one_in( 3 ) ) { // In the eyes!
            source->add_effect( effect_blind, 2_turns );
        }
    }
    if( worn_with_flag( "REQUIRES_BALANCE" ) && !has_effect( effect_downed ) ) {
        int rolls = 4;
        if( worn_with_flag( "ROLLER_ONE" ) ) {
            rolls += 2;
        }
        if( has_trait( trait_PROF_SKATER ) ) {
            rolls--;
        }
        if( has_trait( trait_DEFT ) ) {
            rolls--;
        }
        if( has_trait( trait_CLUMSY ) ) {
            rolls++;
        }

        if( stability_roll() < dice( rolls, 10 ) ) {
            if( !is_player() ) {
                if( u_see ) {
                    add_msg( _( "%1$s loses their balance while being hit!" ), name );
                }
            } else {
                add_msg( m_bad, _( "You lose your balance while being hit!" ) );
            }
            add_effect( effect_downed, 2_turns );
        }
    }
    Character::on_hit( source, bp_hit, 0.0f, proj );
}

int player::get_lift_assist() const
{
    int result = 0;
    const std::vector<npc *> helpers = g->u.get_crafting_helpers();
    for( const npc *np : helpers ) {
        result += np->get_str();
    }
    return result;
}

int player::get_num_crafting_helpers( int max ) const
{
    std::vector<npc *> helpers = g->u.get_crafting_helpers();
    return std::min( max, static_cast<int>( helpers.size() ) );
}

bool player::immune_to( body_part bp, damage_unit dam ) const
{
    if( has_trait( trait_DEBUG_NODMG ) || is_immune_damage( dam.type ) ) {
        return true;
    }

    passive_absorb_hit( bp, dam );

    for( const item &cloth : worn ) {
        if( cloth.get_coverage() == 100 && cloth.covers( bp ) ) {
            cloth.mitigate_damage( dam );
        }
    }

    return dam.amount <= 0;
}

dealt_damage_instance player::deal_damage( Creature *source, body_part bp,
        const damage_instance &d )
{
    if( has_trait( trait_DEBUG_NODMG ) ) {
        return dealt_damage_instance();
    }

    //damage applied here
    dealt_damage_instance dealt_dams = Creature::deal_damage( source, bp, d );
    //block reduction should be by applied this point
    int dam = dealt_dams.total_damage();

    // TODO: Pre or post blit hit tile onto "this"'s location here
    if( dam > 0 && g->u.sees( pos() ) ) {
        g->draw_hit_player( *this, dam );

        if( is_player() && source ) {
            //monster hits player melee
            SCT.add( point( posx(), posy() ),
                     direction_from( point_zero, point( posx() - source->posx(), posy() - source->posy() ) ),
                     get_hp_bar( dam, get_hp_max( player::bp_to_hp( bp ) ) ).first, m_bad,
                     body_part_name( bp ), m_neutral );
        }
    }

    // handle snake artifacts
    if( has_artifact_with( AEP_SNAKES ) && dam >= 6 ) {
        const int snakes = dam / 6;
        int spawned = 0;
        for( int i = 0; i < snakes; i++ ) {
            if( monster *const snake = g->place_critter_around( mon_shadow_snake, pos(), 1 ) ) {
                snake->friendly = -1;
                spawned++;
            }
        }
        if( spawned == 1 ) {
            add_msg( m_warning, _( "A snake sprouts from your body!" ) );
        } else if( spawned >= 2 ) {
            add_msg( m_warning, _( "Some snakes sprout from your body!" ) );
        }
    }

    // And slimespawners too
    if( ( has_trait( trait_SLIMESPAWNER ) ) && ( dam >= 10 ) && one_in( 20 - dam ) ) {
        if( monster *const slime = g->place_critter_around( mon_player_blob, pos(), 1 ) ) {
            slime->friendly = -1;
            add_msg_if_player( m_warning, _( "Slime is torn from you, and moves on its own!" ) );
        }
    }

    //Acid blood effects.
    bool u_see = g->u.sees( *this );
    int cut_dam = dealt_dams.type_damage( DT_CUT );
    if( source && has_trait( trait_ACIDBLOOD ) && !one_in( 3 ) &&
        ( dam >= 4 || cut_dam > 0 ) && ( rl_dist( g->u.pos(), source->pos() ) <= 1 ) ) {
        if( is_player() ) {
            add_msg( m_good, _( "Your acidic blood splashes %s in mid-attack!" ),
                     source->disp_name() );
        } else if( u_see ) {
            add_msg( _( "%1$s's acidic blood splashes on %2$s in mid-attack!" ),
                     disp_name(), source->disp_name() );
        }
        damage_instance acidblood_damage;
        acidblood_damage.add_damage( DT_ACID, rng( 4, 16 ) );
        if( !one_in( 4 ) ) {
            source->deal_damage( this, bp_arm_l, acidblood_damage );
            source->deal_damage( this, bp_arm_r, acidblood_damage );
        } else {
            source->deal_damage( this, bp_torso, acidblood_damage );
            source->deal_damage( this, bp_head, acidblood_damage );
        }
    }

    int recoil_mul = 100;
    switch( bp ) {
        case bp_eyes:
            if( dam > 5 || cut_dam > 0 ) {
                const time_duration minblind = std::max( 1_turns, 1_turns * ( dam + cut_dam ) / 10 );
                const time_duration maxblind = std::min( 5_turns, 1_turns * ( dam + cut_dam ) / 4 );
                add_effect( effect_blind, rng( minblind, maxblind ) );
            }
            break;
        case bp_torso:
            break;
        case bp_hand_l:
        // Fall through to arms
        case bp_arm_l:
        // Hit to arms/hands are really bad to our aim
        case bp_hand_r:
        // Fall through to arms
        case bp_arm_r:
            recoil_mul = 200;
            break;
        case bp_foot_l:
        // Fall through to legs
        case bp_leg_l:
            break;
        case bp_foot_r:
        // Fall through to legs
        case bp_leg_r:
            break;
        case bp_mouth:
        // Fall through to head damage
        case bp_head:
            // TODO: Some daze maybe? Move drain?
            break;
        default:
            debugmsg( "Wacky body part hit!" );
    }

    // TODO: Scale with damage in a way that makes sense for power armors, plate armor and naked skin.
    recoil += recoil_mul * weapon.volume() / 250_ml;
    recoil = std::min( MAX_RECOIL, recoil );
    //looks like this should be based off of dealt damages, not d as d has no damage reduction applied.
    // Skip all this if the damage isn't from a creature. e.g. an explosion.
    if( source != nullptr ) {
        if( source->has_flag( MF_GRABS ) && !source->is_hallucination() &&
            !source->has_effect( effect_grabbing ) ) {
            /** @EFFECT_DEX increases chance to avoid being grabbed, if DEX>STR */

            /** @EFFECT_STR increases chance to avoid being grabbed, if STR>DEX */
            if( has_grab_break_tec() && get_grab_resist() > 0 &&
                ( get_dex() > get_str() ? rng( 0, get_dex() ) : rng( 0, get_str() ) ) >
                rng( 0, 10 ) ) {
                if( has_effect( effect_grabbed ) ) {
                    add_msg_if_player( m_warning, _( "You are being grabbed by %s, but you bat it away!" ),
                                       source->disp_name() );
                } else {
                    add_msg_player_or_npc( m_info, _( "You are being grabbed by %s, but you break its grab!" ),
                                           _( "<npcname> are being grabbed by %s, but they break its grab!" ),
                                           source->disp_name() );
                }
            } else {
                int prev_effect = get_effect_int( effect_grabbed );
                add_effect( effect_grabbed, 2_turns, bp_torso, false, prev_effect + 2 );
                source->add_effect( effect_grabbing, 2_turns );
                add_msg_player_or_npc( m_bad, _( "You are grabbed by %s!" ), _( "<npcname> is grabbed by %s!" ),
                                       source->disp_name() );
            }
        }
    }

    if( get_option<bool>( "FILTHY_WOUNDS" ) ) {
        int sum_cover = 0;
        for( const item &i : worn ) {
            if( i.covers( bp ) && i.is_filthy() ) {
                sum_cover += i.get_coverage();
            }
        }

        // Chance of infection is damage (with cut and stab x4) * sum of coverage on affected body part, in percent.
        // i.e. if the body part has a sum of 100 coverage from filthy clothing,
        // each point of damage has a 1% change of causing infection.
        if( sum_cover > 0 ) {
            const int cut_type_dam = dealt_dams.type_damage( DT_CUT ) + dealt_dams.type_damage( DT_STAB );
            const int combined_dam = dealt_dams.type_damage( DT_BASH ) + ( cut_type_dam * 4 );
            const int infection_chance = ( combined_dam * sum_cover ) / 100;
            if( x_in_y( infection_chance, 100 ) ) {
                if( has_effect( effect_bite, bp ) ) {
                    add_effect( effect_bite, 40_minutes, bp, true );
                } else if( has_effect( effect_infected, bp ) ) {
                    add_effect( effect_infected, 25_minutes, bp, true );
                } else {
                    add_effect( effect_bite, 1_turns, bp, true );
                }
                add_msg_if_player( _( "Filth from your clothing has implanted deep in the wound." ) );
            }
        }
    }

    on_hurt( source );
    return dealt_dams;
}

void player::mod_pain( int npain )
{
    if( npain > 0 ) {
        if( has_trait( trait_NOPAIN ) || has_effect( effect_narcosis ) ) {
            return;
        }
        // always increase pain gained by one from these bad mutations
        if( has_trait( trait_MOREPAIN ) ) {
            npain += std::max( 1, roll_remainder( npain * 0.25 ) );
        } else if( has_trait( trait_MOREPAIN2 ) ) {
            npain += std::max( 1, roll_remainder( npain * 0.5 ) );
        } else if( has_trait( trait_MOREPAIN3 ) ) {
            npain += std::max( 1, roll_remainder( npain * 1.0 ) );
        }

        if( npain > 1 ) {
            // if it's 1 it'll just become 0, which is bad
            if( has_trait( trait_PAINRESIST_TROGLO ) ) {
                npain = roll_remainder( npain * 0.5 );
            } else if( has_trait( trait_PAINRESIST ) ) {
                npain = roll_remainder( npain * 0.67 );
            }
        }
    }
    Creature::mod_pain( npain );
}

void player::set_pain( int npain )
{
    const int prev_pain = get_perceived_pain();
    Creature::set_pain( npain );
    const int cur_pain = get_perceived_pain();

    if( cur_pain != prev_pain ) {
        react_to_felt_pain( cur_pain - prev_pain );
        on_stat_change( "perceived_pain", cur_pain );
    }
}

int player::get_perceived_pain() const
{
    if( get_effect_int( effect_adrenaline ) > 1 ) {
        return 0;
    }

    return std::max( get_pain() - get_painkiller(), 0 );
}

void Character::react_to_felt_pain( int intensity )
{
    if( intensity <= 0 ) {
        return;
    }
    if( is_player() && intensity >= 2 ) {
        g->cancel_activity_or_ignore_query( distraction_type::pain,  _( "Ouch, something hurts!" ) );
    }
    // Only a large pain burst will actually wake people while sleeping.
    if( has_effect( effect_sleep ) && !has_effect( effect_narcosis ) ) {
        int pain_thresh = rng( 3, 5 );

        if( has_trait( trait_HEAVYSLEEPER ) ) {
            pain_thresh += 2;
        } else if( has_trait( trait_HEAVYSLEEPER2 ) ) {
            pain_thresh += 5;
        }

        if( intensity >= pain_thresh ) {
            wake_up();
        }
    }
}

int player::reduce_healing_effect( const efftype_id &eff_id, int remove_med, body_part hurt )
{
    effect &e = get_effect( eff_id, hurt );
    int intensity = e.get_intensity();
    if( remove_med < intensity ) {
        if( eff_id == effect_bandaged ) {
            add_msg_if_player( m_bad, _( "Bandages on your %s were damaged!" ), body_part_name( hurt ) );
        } else  if( eff_id == effect_disinfected ) {
            add_msg_if_player( m_bad, _( "You got some filth on your disinfected %s!" ),
                               body_part_name( hurt ) );
        }
    } else {
        if( eff_id == effect_bandaged ) {
            add_msg_if_player( m_bad, _( "Bandages on your %s were destroyed!" ), body_part_name( hurt ) );
        } else  if( eff_id == effect_disinfected ) {
            add_msg_if_player( m_bad, _( "Your %s is no longer disinfected!" ), body_part_name( hurt ) );
        }
    }
    e.mod_duration( -6_hours * remove_med );
    return intensity;
}

/*
    Where damage to player is actually applied to hit body parts
    Might be where to put bleed stuff rather than in player::deal_damage()
 */
void player::apply_damage( Creature *source, body_part hurt, int dam, const bool bypass_med )
{
    if( is_dead_state() || has_trait( trait_DEBUG_NODMG ) ) {
        // don't do any more damage if we're already dead
        // Or if we're debugging and don't want to die
        return;
    }

    hp_part hurtpart = bp_to_hp( hurt );
    if( hurtpart == num_hp_parts ) {
        debugmsg( "Wacky body part hurt!" );
        hurtpart = hp_torso;
    }

    mod_pain( dam / 2 );

    const int dam_to_bodypart = std::min( dam, hp_cur[hurtpart] );

    hp_cur[hurtpart] -= dam_to_bodypart;
    g->events().send<event_type::character_takes_damage>( getID(), dam_to_bodypart );

    if( is_limb_broken( hurtpart ) && ( source == nullptr || !source->is_hallucination() ) ) {
        if( !weapon.is_null() && can_unwield( weapon ).success() ) {
            put_into_vehicle_or_drop( *this, item_drop_reason::tumbling, { weapon } );
            i_rem( &weapon );
        }
        if( has_effect( effect_mending, hurt ) ) {
            effect &e = get_effect( effect_mending, hurt );
            float remove_mend = dam / 20.0f;
            e.mod_duration( -e.get_max_duration() * remove_mend );
        }
    }

    if( dam > get_painkiller() ) {
        on_hurt( source );
    }

    if( !bypass_med ) {
        // remove healing effects if damaged
        int remove_med = roll_remainder( dam / 5.0f );
        if( remove_med > 0 && has_effect( effect_bandaged, hurt ) ) {
            remove_med -= reduce_healing_effect( effect_bandaged, remove_med, hurt );
        }
        if( remove_med > 0 && has_effect( effect_disinfected, hurt ) ) {
            reduce_healing_effect( effect_disinfected, remove_med, hurt );
        }
    }
}

float player::fall_damage_mod() const
{
    if( has_effect_with_flag( "EFFECT_FEATHER_FALL" ) ) {
        return 0.0f;
    }
    float ret = 1.0f;

    // Ability to land properly is 2x as important as dexterity itself
    /** @EFFECT_DEX decreases damage from falling */

    /** @EFFECT_DODGE decreases damage from falling */
    float dex_dodge = dex_cur / 2.0 + get_skill_level( skill_dodge );
    // Penalize for wearing heavy stuff
    const float average_leg_encumb = ( encumb( bp_leg_l ) + encumb( bp_leg_r ) ) / 2.0;
    dex_dodge -= ( average_leg_encumb + encumb( bp_torso ) ) / 10;
    // But prevent it from increasing damage
    dex_dodge = std::max( 0.0f, dex_dodge );
    // 100% damage at 0, 75% at 10, 50% at 20 and so on
    ret *= ( 100.0f - ( dex_dodge * 4.0f ) ) / 100.0f;

    if( has_trait( trait_PARKOUR ) ) {
        ret *= 2.0f / 3.0f;
    }

    // TODO: Bonus for Judo, mutations. Penalty for heavy weight (including mutations)
    return std::max( 0.0f, ret );
}

// force is maximum damage to hp before scaling
int player::impact( const int force, const tripoint &p )
{
    // Falls over ~30m are fatal more often than not
    // But that would be quite a lot considering 21 z-levels in game
    // so let's assume 1 z-level is comparable to 30 force

    if( force <= 0 ) {
        return force;
    }

    // Damage modifier (post armor)
    float mod = 1.0f;
    int effective_force = force;
    int cut = 0;
    // Percentage armor penetration - armor won't help much here
    // TODO: Make cushioned items like bike helmets help more
    float armor_eff = 1.0f;
    // Shock Absorber CBM heavily reduces damage
    const bool shock_absorbers = has_active_bionic( bionic_id( "bio_shock_absorber" ) );

    // Being slammed against things rather than landing means we can't
    // control the impact as well
    const bool slam = p != pos();
    std::string target_name = "a swarm of bugs";
    Creature *critter = g->critter_at( p );
    if( critter != this && critter != nullptr ) {
        target_name = critter->disp_name();
        // Slamming into creatures and NPCs
        // TODO: Handle spikes/horns and hard materials
        armor_eff = 0.5f; // 2x as much as with the ground
        // TODO: Modify based on something?
        mod = 1.0f;
        effective_force = force;
    } else if( const optional_vpart_position vp = g->m.veh_at( p ) ) {
        // Slamming into vehicles
        // TODO: Integrate it with vehicle collision function somehow
        target_name = vp->vehicle().disp_name();
        if( vp.part_with_feature( "SHARP", true ) ) {
            // Now we're actually getting impaled
            cut = force; // Lots of fun
        }

        mod = slam ? 1.0f : fall_damage_mod();
        armor_eff = 0.25f; // Not much
        if( !slam && vp->part_with_feature( "ROOF", true ) ) {
            // Roof offers better landing than frame or pavement
            // TODO: Make this not happen with heavy duty/plated roof
            effective_force /= 2;
        }
    } else {
        // Slamming into terrain/furniture
        target_name = g->m.disp_name( p );
        int hard_ground = g->m.has_flag( TFLAG_DIGGABLE, p ) ? 0 : 3;
        armor_eff = 0.25f; // Not much
        // Get cut by stuff
        // This isn't impalement on metal wreckage, more like flying through a closed window
        cut = g->m.has_flag( TFLAG_SHARP, p ) ? 5 : 0;
        effective_force = force + hard_ground;
        mod = slam ? 1.0f : fall_damage_mod();
        if( g->m.has_furn( p ) ) {
            // TODO: Make furniture matter
        } else if( g->m.has_flag( TFLAG_SWIMMABLE, p ) ) {
            // TODO: Some formula of swimming
            effective_force /= 4;
        }
    }

    // Rescale for huge force
    // At >30 force, proper landing is impossible and armor helps way less
    if( effective_force > 30 ) {
        // Armor simply helps way less
        armor_eff *= 30.0f / effective_force;
        if( mod < 1.0f ) {
            // Everything past 30 damage gets a worse modifier
            const float scaled_mod = std::pow( mod, 30.0f / effective_force );
            const float scaled_damage = ( 30.0f * mod ) + scaled_mod * ( effective_force - 30.0f );
            mod = scaled_damage / effective_force;
        }
    }

    if( !slam && mod < 1.0f && mod * force < 5 ) {
        // Perfect landing, no damage (regardless of armor)
        add_msg_if_player( m_warning, _( "You land on %s." ), target_name );
        return 0;
    }

    // Shock absorbers kick in only when they need to, so if our other protections fail, fall back on them
    if( shock_absorbers ) {
        effective_force -= 15; // Provide a flat reduction to force
        if( mod > 0.25f ) {
            mod = 0.25f; // And provide a 75% reduction against that force if we don't have it already
        }
        if( effective_force < 0 ) {
            effective_force = 0;
        }
    }

    int total_dealt = 0;
    if( mod * effective_force >= 5 ) {
        for( int i = 0; i < num_hp_parts; i++ ) {
            const body_part bp = hp_to_bp( static_cast<hp_part>( i ) );
            const int bash = effective_force * rng( 60, 100 ) / 100;
            damage_instance di;
            di.add_damage( DT_BASH, bash, 0, armor_eff, mod );
            // No good way to land on sharp stuff, so here modifier == 1.0f
            di.add_damage( DT_CUT, cut, 0, armor_eff, 1.0f );
            total_dealt += deal_damage( nullptr, bp, di ).total_damage();
        }
    }

    if( total_dealt > 0 && is_player() ) {
        // "You slam against the dirt" is fine
        add_msg( m_bad, _( "You are slammed against %1$s for %2$d damage." ),
                 target_name, total_dealt );
    } else if( is_player() && shock_absorbers ) {
        add_msg( m_bad, _( "You are slammed against %s!" ),
                 target_name, total_dealt );
        add_msg( m_good, _( "…but your shock absorbers negate the damage!" ) );
    } else if( slam ) {
        // Only print this line if it is a slam and not a landing
        // Non-players should only get this one: player doesn't know how much damage was dealt
        // and landing messages for each slammed creature would be too much
        add_msg_player_or_npc( m_bad,
                               _( "You are slammed against %s." ),
                               _( "<npcname> is slammed against %s." ),
                               target_name );
    } else {
        // No landing message for NPCs
        add_msg_if_player( m_warning, _( "You land on %s." ), target_name );
    }

    if( x_in_y( mod, 1.0f ) ) {
        add_effect( effect_downed, rng( 1_turns, 1_turns + mod * 3_turns ) );
    }

    return total_dealt;
}

void player::knock_back_to( const tripoint &to )
{
    if( to == pos() ) {
        return;
    }

    // First, see if we hit a monster
    if( monster *const critter = g->critter_at<monster>( to ) ) {
        deal_damage( critter, bp_torso, damage_instance( DT_BASH, critter->type->size ) );
        add_effect( effect_stunned, 1_turns );
        /** @EFFECT_STR_MAX allows knocked back player to knock back, damage, stun some monsters */
        if( ( str_max - 6 ) / 4 > critter->type->size ) {
            critter->knock_back_from( pos() ); // Chain reaction!
            critter->apply_damage( this, bp_torso, ( str_max - 6 ) / 4 );
            critter->add_effect( effect_stunned, 1_turns );
        } else if( ( str_max - 6 ) / 4 == critter->type->size ) {
            critter->apply_damage( this, bp_torso, ( str_max - 6 ) / 4 );
            critter->add_effect( effect_stunned, 1_turns );
        }
        critter->check_dead_state();

        add_msg_player_or_npc( _( "You bounce off a %s!" ), _( "<npcname> bounces off a %s!" ),
                               critter->name() );
        return;
    }

    if( npc *const np = g->critter_at<npc>( to ) ) {
        deal_damage( np, bp_torso, damage_instance( DT_BASH, np->get_size() ) );
        add_effect( effect_stunned, 1_turns );
        np->deal_damage( this, bp_torso, damage_instance( DT_BASH, 3 ) );
        add_msg_player_or_npc( _( "You bounce off %s!" ), _( "<npcname> bounces off %s!" ),
                               np->name );
        np->check_dead_state();
        return;
    }

    // If we're still in the function at this point, we're actually moving a tile!
    if( g->m.has_flag( "LIQUID", to ) && g->m.has_flag( TFLAG_DEEP_WATER, to ) ) {
        if( !is_npc() ) {
            avatar_action::swim( g->m, g->u, to );
        }
        // TODO: NPCs can't swim!
    } else if( g->m.impassable( to ) ) { // Wait, it's a wall

        // It's some kind of wall.
        // TODO: who knocked us back? Maybe that creature should be the source of the damage?
        apply_damage( nullptr, bp_torso, 3 );
        add_effect( effect_stunned, 2_turns );
        add_msg_player_or_npc( _( "You bounce off a %s!" ), _( "<npcname> bounces off a %s!" ),
                               g->m.obstacle_name( to ) );

    } else { // It's no wall
        setpos( to );
    }
}

int player::hp_percentage() const
{
    int total_cur = 0;
    int total_max = 0;
    // Head and torso HP are weighted 3x and 2x, respectively
    total_cur = hp_cur[hp_head] * 3 + hp_cur[hp_torso] * 2;
    total_max = hp_max[hp_head] * 3 + hp_max[hp_torso] * 2;
    for( int i = hp_arm_l; i < num_hp_parts; i++ ) {
        total_cur += hp_cur[i];
        total_max += hp_max[i];
    }

    return ( 100 * total_cur ) / total_max;
}

void player::siphon( vehicle &veh, const itype_id &desired_liquid )
{
    auto qty = veh.fuel_left( desired_liquid );
    if( qty <= 0 ) {
        add_msg( m_bad, _( "There is not enough %s left to siphon it." ),
                 item::nname( desired_liquid ) );
        return;
    }

    item liquid( desired_liquid, calendar::turn, qty );
    if( liquid.is_food() ) {
        liquid.set_item_specific_energy( veh.fuel_specific_energy( desired_liquid ) );
    }
    if( liquid_handler::handle_liquid( liquid, nullptr, 1, nullptr, &veh ) ) {
        veh.drain( desired_liquid, qty - liquid.charges );
    }
}

void player::add_pain_msg( int val, body_part bp ) const
{
    if( has_trait( trait_NOPAIN ) ) {
        return;
    }
    if( bp == num_bp ) {
        if( val > 20 ) {
            add_msg_if_player( _( "Your body is wracked with excruciating pain!" ) );
        } else if( val > 10 ) {
            add_msg_if_player( _( "Your body is wracked with terrible pain!" ) );
        } else if( val > 5 ) {
            add_msg_if_player( _( "Your body is wracked with pain!" ) );
        } else if( val > 1 ) {
            add_msg_if_player( _( "Your body pains you!" ) );
        } else {
            add_msg_if_player( _( "Your body aches." ) );
        }
    } else {
        if( val > 20 ) {
            add_msg_if_player( _( "Your %s is wracked with excruciating pain!" ),
                               body_part_name_accusative( bp ) );
        } else if( val > 10 ) {
            add_msg_if_player( _( "Your %s is wracked with terrible pain!" ),
                               body_part_name_accusative( bp ) );
        } else if( val > 5 ) {
            add_msg_if_player( _( "Your %s is wracked with pain!" ),
                               body_part_name_accusative( bp ) );
        } else if( val > 1 ) {
            add_msg_if_player( _( "Your %s pains you!" ),
                               body_part_name_accusative( bp ) );
        } else {
            add_msg_if_player( _( "Your %s aches." ),
                               body_part_name_accusative( bp ) );
        }
    }
}

void player::process_one_effect( effect &it, bool is_new )
{
    bool reduced = resists_effect( it );
    double mod = 1;
    body_part bp = it.get_bp();
    int val = 0;

    // Still hardcoded stuff, do this first since some modify their other traits
    hardcoded_effects( it );

    const auto get_effect = [&it, is_new]( const std::string & arg, bool reduced ) {
        if( is_new ) {
            return it.get_amount( arg, reduced );
        }
        return it.get_mod( arg, reduced );
    };

    // Handle miss messages
    auto msgs = it.get_miss_msgs();
    if( !msgs.empty() ) {
        for( const auto &i : msgs ) {
            add_miss_reason( _( i.first ), static_cast<unsigned>( i.second ) );
        }
    }

    // Handle health mod
    val = get_effect( "H_MOD", reduced );
    if( val != 0 ) {
        mod = 1;
        if( is_new || it.activated( calendar::turn, "H_MOD", val, reduced, mod ) ) {
            int bounded = bound_mod_to_vals(
                              get_healthy_mod(), val, it.get_max_val( "H_MOD", reduced ),
                              it.get_min_val( "H_MOD", reduced ) );
            // This already applies bounds, so we pass them through.
            mod_healthy_mod( bounded, get_healthy_mod() + bounded );
        }
    }

    // Handle health
    val = get_effect( "HEALTH", reduced );
    if( val != 0 ) {
        mod = 1;
        if( is_new || it.activated( calendar::turn, "HEALTH", val, reduced, mod ) ) {
            mod_healthy( bound_mod_to_vals( get_healthy(), val,
                                            it.get_max_val( "HEALTH", reduced ), it.get_min_val( "HEALTH", reduced ) ) );
        }
    }

    // Handle stim
    val = get_effect( "STIM", reduced );
    if( val != 0 ) {
        mod = 1;
        if( is_new || it.activated( calendar::turn, "STIM", val, reduced, mod ) ) {
            mod_stim( bound_mod_to_vals( get_stim(), val, it.get_max_val( "STIM", reduced ),
                                         it.get_min_val( "STIM", reduced ) ) );
        }
    }

    // Handle hunger
    val = get_effect( "HUNGER", reduced );
    if( val != 0 ) {
        mod = 1;
        if( is_new || it.activated( calendar::turn, "HUNGER", val, reduced, mod ) ) {
            mod_hunger( bound_mod_to_vals( get_hunger(), val, it.get_max_val( "HUNGER", reduced ),
                                           it.get_min_val( "HUNGER", reduced ) ) );
        }
    }

    // Handle thirst
    val = get_effect( "THIRST", reduced );
    if( val != 0 ) {
        mod = 1;
        if( is_new || it.activated( calendar::turn, "THIRST", val, reduced, mod ) ) {
            mod_thirst( bound_mod_to_vals( get_thirst(), val, it.get_max_val( "THIRST", reduced ),
                                           it.get_min_val( "THIRST", reduced ) ) );
        }
    }

    // Handle fatigue
    val = get_effect( "FATIGUE", reduced );
    // Prevent ongoing fatigue effects while asleep.
    // These are meant to change how fast you get tired, not how long you sleep.
    if( val != 0 && !in_sleep_state() ) {
        mod = 1;
        if( is_new || it.activated( calendar::turn, "FATIGUE", val, reduced, mod ) ) {
            mod_fatigue( bound_mod_to_vals( get_fatigue(), val, it.get_max_val( "FATIGUE", reduced ),
                                            it.get_min_val( "FATIGUE", reduced ) ) );
        }
    }

    // Handle Radiation
    val = get_effect( "RAD", reduced );
    if( val != 0 ) {
        mod = 1;
        if( is_new || it.activated( calendar::turn, "RAD", val, reduced, mod ) ) {
            mod_rad( bound_mod_to_vals( get_rad(), val, it.get_max_val( "RAD", reduced ), 0 ) );
            // Radiation can't go negative
            if( get_rad() < 0 ) {
                set_rad( 0 );
            }
        }
    }

    // Handle Pain
    val = get_effect( "PAIN", reduced );
    if( val != 0 ) {
        mod = 1;
        if( it.get_sizing( "PAIN" ) ) {
            if( has_trait( trait_FAT ) ) {
                mod *= 1.5;
            }
            if( has_trait( trait_LARGE ) || has_trait( trait_LARGE_OK ) ) {
                mod *= 2;
            }
            if( has_trait( trait_HUGE ) || has_trait( trait_HUGE_OK ) ) {
                mod *= 3;
            }
        }
        if( is_new || it.activated( calendar::turn, "PAIN", val, reduced, mod ) ) {
            int pain_inc = bound_mod_to_vals( get_pain(), val, it.get_max_val( "PAIN", reduced ), 0 );
            mod_pain( pain_inc );
            if( pain_inc > 0 ) {
                add_pain_msg( val, bp );
            }
        }
    }

    // Handle Damage
    val = get_effect( "HURT", reduced );
    if( val != 0 ) {
        mod = 1;
        if( it.get_sizing( "HURT" ) ) {
            if( has_trait( trait_FAT ) ) {
                mod *= 1.5;
            }
            if( has_trait( trait_LARGE ) || has_trait( trait_LARGE_OK ) ) {
                mod *= 2;
            }
            if( has_trait( trait_HUGE ) || has_trait( trait_HUGE_OK ) ) {
                mod *= 3;
            }
        }
        if( is_new || it.activated( calendar::turn, "HURT", val, reduced, mod ) ) {
            if( bp == num_bp ) {
                if( val > 5 ) {
                    add_msg_if_player( _( "Your %s HURTS!" ), body_part_name_accusative( bp_torso ) );
                } else {
                    add_msg_if_player( _( "Your %s hurts!" ), body_part_name_accusative( bp_torso ) );
                }
                apply_damage( nullptr, bp_torso, val, true );
            } else {
                if( val > 5 ) {
                    add_msg_if_player( _( "Your %s HURTS!" ), body_part_name_accusative( bp ) );
                } else {
                    add_msg_if_player( _( "Your %s hurts!" ), body_part_name_accusative( bp ) );
                }
                apply_damage( nullptr, bp, val, true );
            }
        }
    }

    // Handle Sleep
    val = get_effect( "SLEEP", reduced );
    if( val != 0 ) {
        mod = 1;
        if( ( is_new || it.activated( calendar::turn, "SLEEP", val, reduced, mod ) ) &&
            !has_effect( efftype_id( "sleep" ) ) ) {
            add_msg_if_player( _( "You pass out!" ) );
            fall_asleep( time_duration::from_turns( val ) );
        }
    }

    // Handle painkillers
    val = get_effect( "PKILL", reduced );
    if( val != 0 ) {
        mod = it.get_addict_mod( "PKILL", addiction_level( ADD_PKILLER ) );
        if( is_new || it.activated( calendar::turn, "PKILL", val, reduced, mod ) ) {
            mod_painkiller( bound_mod_to_vals( get_painkiller(), val, it.get_max_val( "PKILL", reduced ), 0 ) );
        }
    }

    // Handle coughing
    mod = 1;
    val = 0;
    if( it.activated( calendar::turn, "COUGH", val, reduced, mod ) ) {
        cough( it.get_harmful_cough() );
    }

    // Handle vomiting
    mod = vomit_mod();
    val = 0;
    if( it.activated( calendar::turn, "VOMIT", val, reduced, mod ) ) {
        vomit();
    }

    // Handle stamina
    val = get_effect( "STAMINA", reduced );
    if( val != 0 ) {
        mod = 1;
        if( is_new || it.activated( calendar::turn, "STAMINA", val, reduced, mod ) ) {
            mod_stamina( bound_mod_to_vals( get_stamina(), val,
                                            it.get_max_val( "STAMINA", reduced ),
                                            it.get_min_val( "STAMINA", reduced ) ) );
        }
    }

    // Speed and stats are handled in recalc_speed_bonus and reset_stats respectively
}

void player::process_effects()
{
    //Special Removals
    if( has_effect( effect_darkness ) && g->is_in_sunlight( pos() ) ) {
        remove_effect( effect_darkness );
    }
    if( has_trait( trait_M_IMMUNE ) && has_effect( effect_fungus ) ) {
        vomit();
        remove_effect( effect_fungus );
        add_msg_if_player( m_bad,  _( "We have mistakenly colonized a local guide!  Purging now." ) );
    }
    if( has_trait( trait_PARAIMMUNE ) && ( has_effect( effect_dermatik ) ||
                                           has_effect( effect_tapeworm ) ||
                                           has_effect( effect_bloodworms ) || has_effect( effect_brainworms ) ||
                                           has_effect( effect_paincysts ) ) ) {
        remove_effect( effect_dermatik );
        remove_effect( effect_tapeworm );
        remove_effect( effect_bloodworms );
        remove_effect( effect_brainworms );
        remove_effect( effect_paincysts );
        add_msg_if_player( m_good, _( "Something writhes and inside of you as it dies." ) );
    }
    if( has_trait( trait_ACIDBLOOD ) && ( has_effect( effect_dermatik ) ||
                                          has_effect( effect_bloodworms ) ||
                                          has_effect( effect_brainworms ) ) ) {
        remove_effect( effect_dermatik );
        remove_effect( effect_bloodworms );
        remove_effect( effect_brainworms );
    }
    if( has_trait( trait_EATHEALTH ) && has_effect( effect_tapeworm ) ) {
        remove_effect( effect_tapeworm );
        add_msg_if_player( m_good, _( "Your bowels gurgle as something inside them dies." ) );
    }
    if( has_trait( trait_INFIMMUNE ) && ( has_effect( effect_bite ) || has_effect( effect_infected ) ||
                                          has_effect( effect_recover ) ) ) {
        remove_effect( effect_bite );
        remove_effect( effect_infected );
        remove_effect( effect_recover );
    }

    //Human only effects
    for( auto &elem : *effects ) {
        for( auto &_effect_it : elem.second ) {
            process_one_effect( _effect_it.second, false );
        }
    }

    Creature::process_effects();
}

double player::vomit_mod()
{
    double mod = 1;
    if( has_effect( effect_weed_high ) ) {
        mod *= .1;
    }
    if( has_trait( trait_STRONGSTOMACH ) ) {
        mod *= .5;
    }
    if( has_trait( trait_WEAKSTOMACH ) ) {
        mod *= 2;
    }
    if( has_trait( trait_NAUSEA ) ) {
        mod *= 3;
    }
    if( has_trait( trait_VOMITOUS ) ) {
        mod *= 3;
    }
    // If you're already nauseous, any food in your stomach greatly
    // increases chance of vomiting. Liquids don't provoke vomiting, though.
    if( stomach.contains() != 0_ml && has_effect( effect_nausea ) ) {
        mod *= 5 * get_effect_int( effect_nausea );
    }
    return mod;
}

void player::update_body_wetness( const w_point &weather )
{
    // Average number of turns to go from completely soaked to fully dry
    // assuming average temperature and humidity
    constexpr time_duration average_drying = 2_hours;

    // A modifier on drying time
    double delay = 1.0;
    // Weather slows down drying
    delay += ( ( weather.humidity - 66 ) - ( weather.temperature - 65 ) ) / 100;
    delay = std::max( 0.1, delay );
    // Fur/slime retains moisture
    if( has_trait( trait_LIGHTFUR ) || has_trait( trait_FUR ) || has_trait( trait_FELINE_FUR ) ||
        has_trait( trait_LUPINE_FUR ) || has_trait( trait_CHITIN_FUR ) || has_trait( trait_CHITIN_FUR2 ) ||
        has_trait( trait_CHITIN_FUR3 ) ) {
        delay = delay * 6 / 5;
    }
    if( has_trait( trait_URSINE_FUR ) || has_trait( trait_SLIMY ) ) {
        delay *= 1.5;
    }

    if( !x_in_y( 1, to_turns<int>( average_drying * delay / 100.0 ) ) ) {
        // No drying this turn
        return;
    }

    // Now per-body-part stuff
    // To make drying uniform, make just one roll and reuse it
    const int drying_roll = rng( 1, 80 );

    for( const body_part bp : all_body_parts ) {
        if( body_wetness[bp] == 0 ) {
            continue;
        }
        // This is to normalize drying times
        int drying_chance = drench_capacity[bp];
        // Body temperature affects duration of wetness
        // Note: Using temp_conv rather than temp_cur, to better approximate environment
        if( temp_conv[bp] >= BODYTEMP_SCORCHING ) {
            drying_chance *= 2;
        } else if( temp_conv[bp] >= BODYTEMP_VERY_HOT ) {
            drying_chance = drying_chance * 3 / 2;
        } else if( temp_conv[bp] >= BODYTEMP_HOT ) {
            drying_chance = drying_chance * 4 / 3;
        } else if( temp_conv[bp] > BODYTEMP_COLD ) {
            // Comfortable, doesn't need any changes
        } else {
            // Evaporation doesn't change that much at lower temp
            drying_chance = drying_chance * 3 / 4;
        }

        if( drying_chance < 1 ) {
            drying_chance = 1;
        }

        // TODO: Make evaporation reduce body heat
        if( drying_chance >= drying_roll ) {
            body_wetness[bp] -= 1;
            if( body_wetness[bp] < 0 ) {
                body_wetness[bp] = 0;
            }
        }
    }
    // TODO: Make clothing slow down drying
}

void player::on_worn_item_transform( const item &old_it, const item &new_it )
{
    morale->on_worn_item_transform( old_it, new_it );
}

void player::process_items()
{
    if( weapon.needs_processing() && weapon.process( this, pos(), false ) ) {
        weapon = item();
    }

    std::vector<item *> inv_active = inv.active_items();
    for( item *tmp_it : inv_active ) {
        if( tmp_it->process( this, pos(), false ) ) {
            inv.remove_item( tmp_it );
        }
    }

    // worn items
    remove_worn_items_with( [this]( item & itm ) {
        return itm.needs_processing() && itm.process( this, pos(), false );
    } );

    // Active item processing done, now we're recharging.
    item *cloak = nullptr;
    item *power_armor = nullptr;
    std::vector<item *> active_worn_items;
    bool weapon_active = weapon.has_flag( "USE_UPS" ) &&
                         weapon.charges < weapon.type->maximum_charges();
    std::vector<size_t> active_held_items;
    int ch_UPS = 0;
    for( size_t index = 0; index < inv.size(); index++ ) {
        item &it = inv.find_item( index );
        itype_id identifier = it.type->get_id();
        if( identifier == "UPS_off" ) {
            ch_UPS += it.ammo_remaining();
        } else if( identifier == "adv_UPS_off" ) {
            ch_UPS += it.ammo_remaining() / 0.6;
        }
        if( it.has_flag( "USE_UPS" ) && it.charges < it.type->maximum_charges() ) {
            active_held_items.push_back( index );
        }
    }
    bool update_required = get_check_encumbrance();
    for( item &w : worn ) {
        if( w.has_flag( "USE_UPS" ) &&
            w.charges < w.type->maximum_charges() ) {
            active_worn_items.push_back( &w );
        }
        if( w.active ) {
            if( cloak == nullptr && w.has_flag( "ACTIVE_CLOAKING" ) ) {
                cloak = &w;
            }
            // Only the main power armor item can be active, the other ones (hauling frame, helmet) aren't.
            if( power_armor == nullptr && w.is_power_armor() ) {
                power_armor = &w;
            }
        }
        // Necessary for UPS in Aftershock - check worn items for charge
        const itype_id &identifier = w.typeId();
        if( identifier == "UPS_off" ) {
            ch_UPS += w.ammo_remaining();
        } else if( identifier == "adv_UPS_off" ) {
            ch_UPS += w.ammo_remaining() / 0.6;
        }
        if( !update_required && w.encumbrance_update_ ) {
            update_required = true;
        }
        w.encumbrance_update_ = false;
    }
    if( update_required ) {
        reset_encumbrance();
    }
    if( has_active_bionic( bionic_id( "bio_ups" ) ) ) {
        ch_UPS += units::to_kilojoule( get_power_level() );
    }
    int ch_UPS_used = 0;
    if( cloak != nullptr ) {
        if( ch_UPS >= 20 ) {
            use_charges( "UPS", 20 );
            ch_UPS -= 20;
            if( ch_UPS < 200 && one_in( 3 ) ) {
                add_msg_if_player( m_warning, _( "Your cloaking flickers for a moment!" ) );
            }
        } else if( ch_UPS > 0 ) {
            use_charges( "UPS", ch_UPS );
            return;
        } else {
            add_msg_if_player( m_bad,
                               _( "Your cloaking flickers and becomes opaque." ) );
            // Bypass the "you deactivate the ..." message
            cloak->active = false;
            return;
        }
    }

    // For powered armor, an armor-powering bionic should always be preferred over UPS usage.
    if( power_armor != nullptr ) {
        const int power_cost = 4;
        bool bio_powered = can_interface_armor() && has_power();
        // Bionic power costs are handled elsewhere.
        if( !bio_powered ) {
            if( ch_UPS >= power_cost ) {
                use_charges( "UPS", power_cost );
                ch_UPS -= power_cost;
            } else {
                // Deactivate armor here, bypassing the usual deactivation message.
                add_msg_if_player( m_warning, _( "Your power armor disengages." ) );
                power_armor->active = false;
            }
        }
    }

    // Load all items that use the UPS to their minimal functional charge,
    // The tool is not really useful if its charges are below charges_to_use
    for( size_t index : active_held_items ) {
        if( ch_UPS_used >= ch_UPS ) {
            break;
        }
        item &it = inv.find_item( index );
        ch_UPS_used++;
        it.charges++;
    }
    if( weapon_active && ch_UPS_used < ch_UPS ) {
        ch_UPS_used++;
        weapon.charges++;
    }
    for( item *worn_item : active_worn_items ) {
        if( ch_UPS_used >= ch_UPS ) {
            break;
        }
        ch_UPS_used++;
        worn_item->charges++;
    }
    if( ch_UPS_used > 0 ) {
        use_charges( "UPS", ch_UPS_used );
    }
}

item player::reduce_charges( int position, int quantity )
{
    item &it = i_at( position );
    if( it.is_null() ) {
        debugmsg( "invalid item position %d for reduce_charges", position );
        return item();
    }
    if( it.charges <= quantity ) {
        return i_rem( position );
    }
    it.mod_charges( -quantity );
    item tmp( it );
    tmp.charges = quantity;
    return tmp;
}

item player::reduce_charges( item *it, int quantity )
{
    if( !has_item( *it ) ) {
        debugmsg( "invalid item (name %s) for reduce_charges", it->tname() );
        return item();
    }
    if( it->charges <= quantity ) {
        return i_rem( it );
    }
    it->mod_charges( -quantity );
    item result( *it );
    result.charges = quantity;
    return result;
}

int player::invlet_to_position( const int linvlet ) const
{
    // Invlets may come from curses, which may also return any kind of key codes, those being
    // of type int and they can become valid, but different characters when casted to char.
    // Example: KEY_NPAGE (returned when the player presses the page-down key) is 0x152,
    // casted to char would yield 0x52, which happens to be 'R', a valid invlet.
    if( linvlet > std::numeric_limits<char>::max() || linvlet < std::numeric_limits<char>::min() ) {
        return INT_MIN;
    }
    const char invlet = static_cast<char>( linvlet );
    if( is_npc() ) {
        DebugLog( D_WARNING,  D_GAME ) << "Why do you need to call player::invlet_to_position on npc " <<
                                       name;
    }
    if( weapon.invlet == invlet ) {
        return -1;
    }
    auto iter = worn.begin();
    for( size_t i = 0; i < worn.size(); i++, iter++ ) {
        if( iter->invlet == invlet ) {
            return worn_position_to_index( i );
        }
    }
    return inv.invlet_to_position( invlet );
}

bool player::can_interface_armor() const
{
    bool okay = std::any_of( my_bionics->begin(), my_bionics->end(),
    []( const bionic & b ) {
        return b.powered && b.info().armor_interface;
    } );
    return okay;
}

bool player::has_mission_item( int mission_id ) const
{
    return mission_id != -1 && has_item_with( has_mission_item_filter{ mission_id } );
}

//Returns the amount of charges that were consumed by the player
int player::drink_from_hands( item &water )
{
    int charges_consumed = 0;
    if( query_yn( _( "Drink %s from your hands?" ),
                  colorize( water.type_name(), water.color_in_inventory() ) ) ) {
        // Create a dose of water no greater than the amount of water remaining.
        item water_temp( water );
        // If player is slaked water might not get consumed.
        consume_item( water_temp );
        charges_consumed = water.charges - water_temp.charges;
        if( charges_consumed > 0 ) {
            moves -= 350;
        }
    }

    return charges_consumed;
}

// TODO: Properly split medications and food instead of hacking around
bool player::consume_med( item &target )
{
    if( !target.is_medication() ) {
        return false;
    }

    const itype_id tool_type = target.get_comestible()->tool;
    const auto req_tool = item::find_type( tool_type );
    bool tool_override = false;
    if( tool_type == "syringe" && has_bionic( bio_syringe ) ) {
        tool_override = true;
    }
    if( req_tool->tool ) {
        if( !( has_amount( tool_type, 1 ) && has_charges( tool_type, req_tool->tool->charges_per_use ) ) &&
            !tool_override ) {
            add_msg_if_player( m_info, _( "You need a %s to consume that!" ), req_tool->nname( 1 ) );
            return false;
        }
        use_charges( tool_type, req_tool->tool->charges_per_use );
    }

    int amount_used = 1;
    if( target.type->has_use() ) {
        amount_used = target.type->invoke( *this, target, pos() );
        if( amount_used <= 0 ) {
            return false;
        }
    }

    // TODO: Get the target it was used on
    // Otherwise injecting someone will give us addictions etc.
    if( target.has_flag( "NO_INGEST" ) ) {
        const auto &comest = *target.get_comestible();
        // Assume that parenteral meds don't spoil, so don't apply rot
        modify_health( comest );
        modify_stimulation( comest );
        modify_addiction( comest );
        modify_morale( target );
    } else {
        // Take by mouth
        consume_effects( target );
    }

    mod_moves( -250 );
    target.charges -= amount_used;
    return target.charges <= 0;
}

static bool query_consume_ownership( item &target, player &p )
{
    if( !target.is_owned_by( p, true ) ) {
        bool choice = true;
        if( p.get_value( "THIEF_MODE" ) == "THIEF_ASK" ) {
            choice = Pickup::query_thief();
        }
        if( p.get_value( "THIEF_MODE" ) == "THIEF_HONEST" || !choice ) {
            return false;
        }
        std::vector<npc *> witnesses;
        for( npc &elem : g->all_npcs() ) {
            if( rl_dist( elem.pos(), p.pos() ) < MAX_VIEW_DISTANCE && elem.sees( p.pos() ) ) {
                witnesses.push_back( &elem );
            }
        }
        for( npc *elem : witnesses ) {
            elem->say( "<witnessed_thievery>", 7 );
        }
        if( !witnesses.empty() && target.is_owned_by( p, true ) ) {
            if( g->u.add_faction_warning( target.get_owner() ) ) {
                for( npc *elem : witnesses ) {
                    elem->make_angry();
                }
            }
        }
    }
    return true;
}

bool player::consume_item( item &target )
{
    if( target.is_null() ) {
        add_msg_if_player( m_info, _( "You do not have that item." ) );
        return false;
    }
    if( is_underwater() && !has_trait( trait_WATERSLEEP ) ) {
        add_msg_if_player( m_info, _( "You can't do that while underwater." ) );
        return false;
    }

    item &comest = get_consumable_from( target );

    if( comest.is_null() || target.is_craft() ) {
        add_msg_if_player( m_info, _( "You can't eat your %s." ), target.tname() );
        if( is_npc() ) {
            debugmsg( "%s tried to eat a %s", name, target.tname() );
        }
        return false;
    }
    if( is_player() && !query_consume_ownership( target, *this ) ) {
        return false;
    }
    if( consume_med( comest ) ||
        eat( comest ) || feed_reactor_with( comest ) || feed_furnace_with( comest ) ||
        fuel_bionic_with( comest ) ) {

        if( target.is_container() ) {
            target.on_contents_changed();
        }

        return comest.charges <= 0;
    }

    return false;
}

bool player::consume( item_location loc )
{
    item &target = *loc;
    const bool wielding = is_wielding( target );
    const bool worn = is_worn( target );
    const bool inv_item = !( wielding || worn );

    if( consume_item( target ) ) {

        const bool was_in_container = !can_consume_as_is( target );

        if( was_in_container ) {
            i_rem( &target.contents.front() );
        } else {
            i_rem( &target );
        }

        //Restack and sort so that we don't lie about target's invlet
        if( inv_item ) {
            inv.restack( *this );
        }

        if( was_in_container && wielding ) {
            add_msg_if_player( _( "You are now wielding an empty %s." ), weapon.tname() );
        } else if( was_in_container && worn ) {
            add_msg_if_player( _( "You are now wearing an empty %s." ), target.tname() );
        } else if( was_in_container && !is_npc() ) {
            bool drop_it = false;
            if( get_option<std::string>( "DROP_EMPTY" ) == "no" ) {
                drop_it = false;
            } else if( get_option<std::string>( "DROP_EMPTY" ) == "watertight" ) {
                drop_it = !target.is_watertight_container();
            } else if( get_option<std::string>( "DROP_EMPTY" ) == "all" ) {
                drop_it = true;
            }
            if( drop_it ) {
                add_msg( _( "You drop the empty %s." ), target.tname() );
                put_into_vehicle_or_drop( *this, item_drop_reason::deliberate, { inv.remove_item( &target ) } );
            } else {
                int quantity = inv.const_stack( inv.position_by_item( &target ) ).size();
                char letter = target.invlet ? target.invlet : ' ';
                add_msg( m_info, _( "%c - %d empty %s" ), letter, quantity, target.tname( quantity ) );
            }
        }
    } else if( inv_item ) {
        if( Pickup::handle_spillable_contents( *this, target, g->m ) ) {
            i_rem( &target );
        }
        inv.restack( *this );
        inv.unsort();
    }

    return true;
}

bool player::add_faction_warning( const faction_id &id )
{
    const auto it = warning_record.find( id );
    if( it != warning_record.end() ) {
        it->second.first += 1;
        if( it->second.second - calendar::turn > 5_minutes ) {
            it->second.first -= 1;
        }
        it->second.second = calendar::turn;
        if( it->second.first > 3 ) {
            return true;
        }
    } else {
        warning_record[id] = std::make_pair( 1, calendar::turn );
    }
    faction *fac = g->faction_manager_ptr->get( id );
    if( fac != nullptr && is_player() && fac->id != faction_id( "no_faction" ) ) {
        fac->likes_u -= 1;
        fac->respects_u -= 1;
    }
    return false;
}

int player::current_warnings_fac( const faction_id &id )
{
    const auto it = warning_record.find( id );
    if( it != warning_record.end() ) {
        if( it->second.second - calendar::turn > 5_minutes ) {
            it->second.first = std::max( 0,
                                         it->second.first - 1 );
        }
        return it->second.first;
    }
    return 0;
}

bool player::beyond_final_warning( const faction_id &id )
{
    const auto it = warning_record.find( id );
    if( it != warning_record.end() ) {
        if( it->second.second - calendar::turn > 5_minutes ) {
            it->second.first = std::max( 0,
                                         it->second.first - 1 );
        }
        return it->second.first > 3;
    }
    return false;
}

item::reload_option player::select_ammo( const item &base,
        std::vector<item::reload_option> opts ) const
{
    if( opts.empty() ) {
        add_msg_if_player( m_info, _( "Never mind." ) );
        return item::reload_option();
    }

    uilist menu;
    menu.text = string_format( base.is_watertight_container() ? _( "Refill %s" ) :
                               base.has_flag( "RELOAD_AND_SHOOT" ) ? _( "Select ammo for %s" ) : _( "Reload %s" ),
                               base.tname() );
    menu.w_width = -1;
    menu.w_height = -1;

    // Construct item names
    std::vector<std::string> names;
    std::transform( opts.begin(), opts.end(),
    std::back_inserter( names ), [&]( const item::reload_option & e ) {
        if( e.ammo->is_magazine() && e.ammo->ammo_data() ) {
            if( e.ammo->ammo_current() == "battery" ) {
                // This battery ammo is not a real object that can be recovered but pseudo-object that represents charge
                //~ battery storage (charges)
                return string_format( pgettext( "magazine", "%1$s (%2$d)" ), e.ammo->type_name(),
                                      e.ammo->ammo_remaining() );
            } else {
                //~ magazine with ammo (count)
                return string_format( pgettext( "magazine", "%1$s with %2$s (%3$d)" ), e.ammo->type_name(),
                                      e.ammo->ammo_data()->nname( e.ammo->ammo_remaining() ), e.ammo->ammo_remaining() );
            }
        } else if( e.ammo->is_watertight_container() ||
                   ( e.ammo->is_ammo_container() && g->u.is_worn( *e.ammo ) ) ) {
            // worn ammo containers should be named by their contents with their location also updated below
            return e.ammo->contents.front().display_name();

        } else {
            return ( ammo_location && ammo_location == e.ammo ? "* " : "" ) + e.ammo->display_name();
        }
    } );

    // Get location descriptions
    std::vector<std::string> where;
    std::transform( opts.begin(), opts.end(),
    std::back_inserter( where ), []( const item::reload_option & e ) {
        bool is_ammo_container = e.ammo->is_ammo_container();
        if( is_ammo_container || e.ammo->is_container() ) {
            if( is_ammo_container && g->u.is_worn( *e.ammo ) ) {
                return e.ammo->type_name();
            }
            return string_format( _( "%s, %s" ), e.ammo->type_name(), e.ammo.describe( &g->u ) );
        }
        return e.ammo.describe( &g->u );
    } );

    // Pads elements to match longest member and return length
    auto pad = []( std::vector<std::string> &vec, int n, int t ) -> int {
        for( const auto &e : vec )
        {
            n = std::max( n, utf8_width( e, true ) + t );
        }
        for( auto &e : vec )
        {
            e += std::string( n - utf8_width( e, true ), ' ' );
        }
        return n;
    };

    // Pad the first column including 4 trailing spaces
    int w = pad( names, utf8_width( menu.text, true ), 6 );
    menu.text.insert( 0, 2, ' ' ); // add space for UI hotkeys
    menu.text += std::string( w + 2 - utf8_width( menu.text, true ), ' ' );

    // Pad the location similarly (excludes leading "| " and trailing " ")
    w = pad( where, utf8_width( _( "| Location " ) ) - 3, 6 );
    menu.text += _( "| Location " );
    menu.text += std::string( w + 3 - utf8_width( _( "| Location " ) ), ' ' );

    menu.text += _( "| Amount  " );
    menu.text += _( "| Moves   " );

    // We only show ammo statistics for guns and magazines
    if( base.is_gun() || base.is_magazine() ) {
        menu.text += _( "| Damage  | Pierce  " );
    }

    auto draw_row = [&]( int idx ) {
        const auto &sel = opts[ idx ];
        std::string row = string_format( "%s| %s |", names[ idx ], where[ idx ] );
        row += string_format( ( sel.ammo->is_ammo() ||
                                sel.ammo->is_ammo_container() ) ? " %-7d |" : "         |", sel.qty() );
        row += string_format( " %-7d ", sel.moves() );

        if( base.is_gun() || base.is_magazine() ) {
            const itype *ammo = sel.ammo->is_ammo_container() ? sel.ammo->contents.front().ammo_data() :
                                sel.ammo->ammo_data();
            if( ammo ) {
                if( ammo->ammo->prop_damage ) {
                    row += string_format( "| *%-6.2f | %-7d", static_cast<float>( *ammo->ammo->prop_damage ),
                                          ammo->ammo->legacy_pierce );
                } else {
                    const damage_instance &dam = ammo->ammo->damage;
                    row += string_format( "| %-7d | %-7d", static_cast<int>( dam.total_damage() ),
                                          static_cast<int>( dam.empty() ? 0.0f : ( *dam.begin() ).res_pen ) );
                }
            } else {
                row += "|         |         ";
            }
        }
        return row;
    };

    itype_id last = uistate.lastreload[ ammotype( base.ammo_default() ) ];
    // We keep the last key so that pressing the key twice (for example, r-r for reload)
    // will always pick the first option on the list.
    int last_key = inp_mngr.get_previously_pressed_key();
    bool last_key_bound = false;
    // This is the entry that has out default
    int default_to = 0;

    // If last_key is RETURN, don't use that to override hotkey
    if( last_key == '\n' ) {
        last_key_bound = true;
        default_to = -1;
    }

    for( auto i = 0; i < static_cast<int>( opts.size() ); ++i ) {
        const item &ammo = opts[ i ].ammo->is_ammo_container() ? opts[ i ].ammo->contents.front() :
                           *opts[ i ].ammo;

        char hotkey = -1;
        if( g->u.has_item( ammo ) ) {
            // if ammo in player possession and either it or any container has a valid invlet use this
            if( ammo.invlet ) {
                hotkey = ammo.invlet;
            } else {
                for( const auto obj : g->u.parents( ammo ) ) {
                    if( obj->invlet ) {
                        hotkey = obj->invlet;
                        break;
                    }
                }
            }
        }
        if( last == ammo.typeId() ) {
            if( !last_key_bound && hotkey == -1 ) {
                // If this is the first occurrence of the most recently used type of ammo and the hotkey
                // was not already set above then set it to the keypress that opened this prompt
                hotkey = last_key;
                last_key_bound = true;
            }
            if( !last_key_bound ) {
                // Pressing the last key defaults to the first entry of compatible type
                default_to = i;
                last_key_bound = true;
            }
        }
        if( hotkey == last_key ) {
            last_key_bound = true;
            // Prevent the default from being used: key is bound to something already
            default_to = -1;
        }

        menu.addentry( i, true, hotkey, draw_row( i ) );
    }

    struct reload_callback : public uilist_callback {
        public:
            std::vector<item::reload_option> &opts;
            const std::function<std::string( int )> draw_row;
            int last_key;
            const int default_to;
            const bool can_partial_reload;

            reload_callback( std::vector<item::reload_option> &_opts,
                             std::function<std::string( int )> _draw_row,
                             int _last_key, int _default_to, bool _can_partial_reload ) :
                opts( _opts ), draw_row( _draw_row ),
                last_key( _last_key ), default_to( _default_to ),
                can_partial_reload( _can_partial_reload )
            {}

            bool key( const input_context &, const input_event &event, int idx, uilist *menu ) override {
                auto cur_key = event.get_first_input();
                if( default_to != -1 && cur_key == last_key ) {
                    // Select the first entry on the list
                    menu->ret = default_to;
                    return true;
                }
                if( idx < 0 || idx >= static_cast<int>( opts.size() ) ) {
                    return false;
                }
                auto &sel = opts[ idx ];
                switch( cur_key ) {
                    case KEY_LEFT:
                        if( can_partial_reload ) {
                            sel.qty( sel.qty() - 1 );
                            menu->entries[ idx ].txt = draw_row( idx );
                        }
                        return true;

                    case KEY_RIGHT:
                        if( can_partial_reload ) {
                            sel.qty( sel.qty() + 1 );
                            menu->entries[ idx ].txt = draw_row( idx );
                        }
                        return true;
                }
                return false;
            }
    } cb( opts, draw_row, last_key, default_to, !base.has_flag( "RELOAD_ONE" ) );
    menu.callback = &cb;

    menu.query();
    if( menu.ret < 0 || static_cast<size_t>( menu.ret ) >= opts.size() ) {
        add_msg_if_player( m_info, _( "Never mind." ) );
        return item::reload_option();
    }

    const item_location &sel = opts[ menu.ret ].ammo;
    uistate.lastreload[ ammotype( base.ammo_default() ) ] = sel->is_ammo_container() ?
            sel->contents.front().typeId() :
            sel->typeId();
    return opts[ menu.ret ];
}

bool player::list_ammo( const item &base, std::vector<item::reload_option> &ammo_list,
                        bool empty ) const
{
    auto opts = base.gunmods();
    opts.push_back( &base );

    if( base.magazine_current() ) {
        opts.push_back( base.magazine_current() );
    }

    for( const auto mod : base.gunmods() ) {
        if( mod->magazine_current() ) {
            opts.push_back( mod->magazine_current() );
        }
    }

    bool ammo_match_found = false;
    for( const auto e : opts ) {
        for( item_location &ammo : find_ammo( *e, empty ) ) {
            // don't try to unload frozen liquids
            if( ammo->is_watertight_container() && ammo->contents_made_of( SOLID ) ) {
                continue;
            }
            auto id = ( ammo->is_ammo_container() || ammo->is_container() )
                      ? ammo->contents.front().typeId()
                      : ammo->typeId();
            if( e->can_reload_with( id ) ) {
                // Speedloaders require an empty target.
                if( !ammo->has_flag( "SPEEDLOADER" ) || e->ammo_remaining() < 1 ) {
                    ammo_match_found = true;
                }
            }
            if( can_reload( *e, id ) || e->has_flag( "RELOAD_AND_SHOOT" ) ) {
                ammo_list.emplace_back( this, e, &base, std::move( ammo ) );
            }
        }
    }
    return ammo_match_found;
}

item::reload_option player::select_ammo( const item &base, bool prompt, bool empty ) const
{
    std::vector<item::reload_option> ammo_list;
    bool ammo_match_found = list_ammo( base, ammo_list, empty );

    if( ammo_list.empty() ) {
        if( !is_npc() ) {
            if( !base.is_magazine() && !base.magazine_integral() && !base.magazine_current() ) {
                add_msg_if_player( m_info, _( "You need a compatible magazine to reload the %s!" ),
                                   base.tname() );

            } else if( ammo_match_found ) {
                add_msg_if_player( m_info, _( "Nothing to reload!" ) );
            } else {
                std::string name;
                if( base.ammo_data() ) {
                    name = base.ammo_data()->nname( 1 );
                } else if( base.is_watertight_container() ) {
                    name = base.is_container_empty() ? "liquid" : base.contents.front().tname();
                } else {
                    name = enumerate_as_string( base.ammo_types().begin(),
                    base.ammo_types().end(), []( const ammotype & at ) {
                        return at->name();
                    }, enumeration_conjunction::none );
                }
                add_msg_if_player( m_info, _( "You don't have any %s to reload your %s!" ),
                                   name, base.tname() );
            }
        }
        return item::reload_option();
    }

    // sort in order of move cost (ascending), then remaining ammo (descending) with empty magazines always last
    std::stable_sort( ammo_list.begin(), ammo_list.end(), []( const item::reload_option & lhs,
    const item::reload_option & rhs ) {
        return lhs.ammo->ammo_remaining() > rhs.ammo->ammo_remaining();
    } );
    std::stable_sort( ammo_list.begin(), ammo_list.end(), []( const item::reload_option & lhs,
    const item::reload_option & rhs ) {
        return lhs.moves() < rhs.moves();
    } );
    std::stable_sort( ammo_list.begin(), ammo_list.end(), []( const item::reload_option & lhs,
    const item::reload_option & rhs ) {
        return ( lhs.ammo->ammo_remaining() != 0 ) > ( rhs.ammo->ammo_remaining() != 0 );
    } );

    if( is_npc() ) {
        return ammo_list[ 0 ];
    }

    if( !prompt && ammo_list.size() == 1 ) {
        // unconditionally suppress the prompt if there's only one option
        return ammo_list[ 0 ];
    }

    return select_ammo( base, std::move( ammo_list ) );
}

ret_val<bool> player::can_wield( const item &it ) const
{
    if( it.made_of_from_type( LIQUID ) ) {
        return ret_val<bool>::make_failure( _( "Can't wield spilt liquids." ) );
    }

    if( get_working_arm_count() <= 0 ) {
        return ret_val<bool>::make_failure(
                   _( "You need at least one arm to even consider wielding something." ) );
    }

    if( it.is_two_handed( *this ) && ( !has_two_arms() || worn_with_flag( "RESTRICT_HANDS" ) ) ) {
        if( worn_with_flag( "RESTRICT_HANDS" ) ) {
            return ret_val<bool>::make_failure(
                       _( "Something you are wearing hinders the use of both hands." ) );
        } else if( it.has_flag( "ALWAYS_TWOHAND" ) ) {
            return ret_val<bool>::make_failure( _( "The %s can't be wielded with only one arm." ),
                                                it.tname() );
        } else {
            return ret_val<bool>::make_failure( _( "You are too weak to wield %s with only one arm." ),
                                                it.tname() );
        }
    }

    return ret_val<bool>::make_success();
}

bool player::unwield()
{
    if( weapon.is_null() ) {
        return true;
    }

    if( !can_unwield( weapon ).success() ) {
        return false;
    }

    const std::string query = string_format( _( "Stop wielding %s?" ), weapon.tname() );

    if( !dispose_item( item_location( *this, &weapon ), query ) ) {
        return false;
    }

    inv.unsort();

    return true;
}

// ids of martial art styles that are available with the bio_cqb bionic.
static const std::vector<matype_id> bio_cqb_styles{ {
        matype_id{ "style_aikido" },
        matype_id{ "style_biojutsu" },
        matype_id{ "style_boxing" },
        matype_id{ "style_capoeira" },
        matype_id{ "style_crane" },
        matype_id{ "style_dragon" },
        matype_id{ "style_judo" },
        matype_id{ "style_karate" },
        matype_id{ "style_krav_maga" },
        matype_id{ "style_leopard" },
        matype_id{ "style_muay_thai" },
        matype_id{ "style_ninjutsu" },
        matype_id{ "style_pankration" },
        matype_id{ "style_snake" },
        matype_id{ "style_taekwondo" },
        matype_id{ "style_tai_chi" },
        matype_id{ "style_tiger" },
        matype_id{ "style_wingchun" },
        matype_id{ "style_zui_quan" }
    }};

bool character_martial_arts::pick_style( const avatar &you ) // Style selection menu
{
    enum style_selection {
        KEEP_HANDS_FREE = 0,
        STYLE_OFFSET
    };

    // If there are style already, cursor starts there
    // if no selected styles, cursor starts from no-style

    // Any other keys quit the menu
    const std::vector<matype_id> &selectable_styles = you.has_active_bionic(
                bio_cqb ) ? bio_cqb_styles :
            ma_styles;

    input_context ctxt( "MELEE_STYLE_PICKER" );
    ctxt.register_action( "SHOW_DESCRIPTION" );

    uilist kmenu;
    kmenu.text = string_format( _( "Select a style.  (press %s for more info)" ),
                                ctxt.get_desc( "SHOW_DESCRIPTION" ) );
    ma_style_callback callback( static_cast<size_t>( STYLE_OFFSET ), selectable_styles );
    kmenu.callback = &callback;
    kmenu.input_category = "MELEE_STYLE_PICKER";
    kmenu.additional_actions.emplace_back( "SHOW_DESCRIPTION", "" );
    kmenu.desc_enabled = true;
    kmenu.addentry_desc( KEEP_HANDS_FREE, true, 'h',
                         keep_hands_free ? _( "Keep hands free (on)" ) : _( "Keep hands free (off)" ),
                         _( "When this is enabled, player won't wield things unless explicitly told to." ) );

    kmenu.selected = STYLE_OFFSET;

    for( size_t i = 0; i < selectable_styles.size(); i++ ) {
        auto &style = selectable_styles[i].obj();
        //Check if this style is currently selected
        const bool selected = selectable_styles[i] == style_selected;
        std::string entry_text = style.name.translated();
        if( selected ) {
            kmenu.selected = i + STYLE_OFFSET;
            entry_text = colorize( entry_text, c_pink );
        }
        kmenu.addentry_desc( i + STYLE_OFFSET, true, -1, entry_text, style.description.translated() );
    }

    kmenu.query();
    int selection = kmenu.ret;

    if( selection >= STYLE_OFFSET ) {
        style_selected = selectable_styles[selection - STYLE_OFFSET];
        martialart_use_message( you );
    } else if( selection == KEEP_HANDS_FREE ) {
        keep_hands_free = !keep_hands_free;
    } else {
        return false;
    }

    return true;
}

hint_rating player::rate_action_wear( const item &it ) const
{
    // TODO: flag already-worn items as HINT_IFFY

    if( !it.is_armor() ) {
        return HINT_CANT;
    }

    return can_wear( it ).success() ? HINT_GOOD : HINT_IFFY;
}

bool player::can_reload( const item &it, const itype_id &ammo ) const
{
    if( !it.is_reloadable_with( ammo ) ) {
        return false;
    }

    if( it.is_ammo_belt() ) {
        const auto &linkage = it.type->magazine->linkage;
        if( linkage && !has_charges( *linkage, 1 ) ) {
            return false;
        }
    }

    return true;
}

void player::mend_item( item_location &&obj, bool interactive )
{
    if( g->u.has_trait( trait_DEBUG_HS ) ) {
        uilist menu;
        menu.text = _( "Toggle which fault?" );
        std::vector<std::pair<fault_id, bool>> opts;
        for( const auto &f : obj->faults_potential() ) {
            opts.emplace_back( f, !!obj->faults.count( f ) );
            menu.addentry( -1, true, -1, string_format(
                               opts.back().second ? pgettext( "fault", "Mend: %s" ) : pgettext( "fault", "Set: %s" ),
                               f.obj().name() ) );
        }
        if( opts.empty() ) {
            add_msg( m_info, _( "The %s doesn't have any faults to toggle." ), obj->tname() );
            return;
        }
        menu.query();
        if( menu.ret >= 0 ) {
            if( opts[ menu.ret ].second ) {
                obj->faults.erase( opts[ menu.ret ].first );
            } else {
                obj->faults.insert( opts[ menu.ret ].first );
            }
        }
        return;
    }

    auto inv = crafting_inventory();

    struct mending_option {
        fault_id fault;
        std::reference_wrapper<const mending_method> method;
        bool doable;
    };

    std::vector<mending_option> mending_options;
    for( const fault_id &f : obj->faults ) {
        for( const auto &m : f->mending_methods() ) {
            mending_option opt { f, m.second, true };
            for( const auto &sk : m.second.skills ) {
                if( get_skill_level( sk.first ) < sk.second ) {
                    opt.doable = false;
                    break;
                }
            }
            opt.doable = opt.doable &&
                         m.second.requirements->can_make_with_inventory( inv, is_crafting_component );
            mending_options.emplace_back( opt );
        }
    }

    if( mending_options.empty() ) {
        if( interactive ) {
            add_msg( m_info, _( "The %s doesn't have any faults to mend." ), obj->tname() );
            if( obj->damage() > 0 ) {
                const std::set<std::string> &rep = obj->repaired_with();
                const std::string repair_options =
                enumerate_as_string( rep.begin(), rep.end(), []( const itype_id & e ) {
                    return item::nname( e );
                }, enumeration_conjunction::or_ );

                add_msg( m_info, _( "It is damaged, and could be repaired with %s.  "
                                    "%s to use one of those items." ),
                         repair_options, press_x( ACTION_USE ) );
            }
        }
        return;
    }

    int sel = 0;
    if( interactive ) {
        uilist menu;
        menu.text = _( "Mend which fault?" );
        menu.desc_enabled = true;
        menu.desc_lines = 0; // Let uilist handle description height

        constexpr int fold_width = 80;

        for( const mending_option &opt : mending_options ) {
            const mending_method &method = opt.method;
            const nc_color col = opt.doable ? c_white : c_light_gray;

            auto reqs = method.requirements.obj();
            auto tools = reqs.get_folded_tools_list( fold_width, col, inv );
            auto comps = reqs.get_folded_components_list( fold_width, col, inv, is_crafting_component );

            std::string descr;
            if( method.turns_into ) {
                descr += string_format( _( "Turns into: <color_cyan>%s</color>\n" ),
                                        method.turns_into->obj().name() );
            }
            if( method.also_mends ) {
                descr += string_format( _( "Also mends: <color_cyan>%s</color>\n" ),
                                        method.also_mends->obj().name() );
            }
            descr += string_format( _( "Time required: <color_cyan>%s</color>\n" ),
                                    to_string_approx( method.time ) );
            if( method.skills.empty() ) {
                descr += string_format( _( "Skills: <color_cyan>none</color>\n" ) );
            } else {
                descr += string_format( _( "Skills: %s\n" ),
                                        enumerate_as_string( method.skills.begin(), method.skills.end(),
                [this]( const std::pair<skill_id, int> &sk ) -> std::string {
                    if( get_skill_level( sk.first ) >= sk.second )
                    {
                        return string_format( pgettext( "skill requirement",
                                                        //~ %1$s: skill name, %2$s: current skill level, %3$s: required skill level
                                                        "<color_cyan>%1$s</color> <color_green>(%2$d/%3$d)</color>" ),
                                              sk.first->name(), get_skill_level( sk.first ), sk.second );
                    } else
                    {
                        return string_format( pgettext( "skill requirement",
                                                        //~ %1$s: skill name, %2$s: current skill level, %3$s: required skill level
                                                        "<color_cyan>%1$s</color> <color_yellow>(%2$d/%3$d)</color>" ),
                                              sk.first->name(), get_skill_level( sk.first ), sk.second );
                    }
                } ) );
            }

            for( const std::string &line : tools ) {
                descr += line + "\n";
            }
            for( const std::string &line : comps ) {
                descr += line + "\n";
            }

            const std::string desc = method.description + "\n\n" + colorize( descr, col );
            menu.addentry_desc( -1, true, -1, method.name.translated(), desc );
        }
        menu.query();
        if( menu.ret < 0 ) {
            add_msg( _( "Never mind." ) );
            return;
        }
        sel = menu.ret;
    }

    if( sel >= 0 ) {
        const mending_option &opt = mending_options[sel];
        if( !opt.doable ) {
            if( interactive ) {
                add_msg( m_info, _( "You are currently unable to mend the %s this way." ), obj->tname() );
            }
            return;
        }

        const mending_method &method = opt.method;
        assign_activity( activity_id( "ACT_MEND_ITEM" ), to_moves<int>( method.time ) );
        activity.name = opt.fault.str();
        activity.str_values.emplace_back( method.id );
        activity.targets.push_back( std::move( obj ) );
    }
}

int player::item_reload_cost( const item &it, const item &ammo, int qty ) const
{
    if( ammo.is_ammo() || ammo.is_frozen_liquid() ) {
        qty = std::max( std::min( ammo.charges, qty ), 1 );
    } else if( ammo.is_ammo_container() || ammo.is_container() ) {
        qty = std::max( std::min( ammo.contents.front().charges, qty ), 1 );
    } else if( ammo.is_magazine() ) {
        qty = 1;
    } else {
        debugmsg( "cannot determine reload cost as %s is neither ammo or magazine", ammo.tname() );
        return 0;
    }

    // If necessary create duplicate with appropriate number of charges
    item obj = ammo;
    obj = obj.split( qty );
    if( obj.is_null() ) {
        obj = ammo;
    }
    // No base cost for handling ammo - that's already included in obtain cost
    // We have the ammo in our hands right now
    int mv = item_handling_cost( obj, true, 0 );

    if( ammo.has_flag( "MAG_BULKY" ) ) {
        mv *= 1.5; // bulky magazines take longer to insert
    }

    if( !it.is_gun() && !it.is_magazine() ) {
        return mv + 100; // reload a tool or sealable container
    }

    /** @EFFECT_GUN decreases the time taken to reload a magazine */
    /** @EFFECT_PISTOL decreases time taken to reload a pistol */
    /** @EFFECT_SMG decreases time taken to reload an SMG */
    /** @EFFECT_RIFLE decreases time taken to reload a rifle */
    /** @EFFECT_SHOTGUN decreases time taken to reload a shotgun */
    /** @EFFECT_LAUNCHER decreases time taken to reload a launcher */

    int cost = ( it.is_gun() ? it.get_reload_time() : it.type->magazine->reload_time ) * qty;

    skill_id sk = it.is_gun() ? it.type->gun->skill_used : skill_gun;
    mv += cost / ( 1.0f + std::min( get_skill_level( sk ) * 0.1f, 1.0f ) );

    if( it.has_flag( "STR_RELOAD" ) ) {
        /** @EFFECT_STR reduces reload time of some weapons */
        mv -= get_str() * 20;
    }

    return std::max( mv, 25 );
}

cata::optional<std::list<item>::iterator>
player::wear( int pos, bool interactive )
{
    return wear( i_at( pos ), interactive );
}

cata::optional<std::list<item>::iterator>
player::wear( item &to_wear, bool interactive )
{
    if( is_worn( to_wear ) ) {
        if( interactive ) {
            add_msg_player_or_npc( m_info,
                                   _( "You are already wearing that." ),
                                   _( "<npcname> is already wearing that." )
                                 );
        }
        return cata::nullopt;
    }
    if( to_wear.is_null() ) {
        if( interactive ) {
            add_msg_player_or_npc( m_info,
                                   _( "You don't have that item." ),
                                   _( "<npcname> doesn't have that item." ) );
        }
        return cata::nullopt;
    }

    bool was_weapon;
    item to_wear_copy( to_wear );
    if( &to_wear == &weapon ) {
        weapon = item();
        was_weapon = true;
    } else {
        inv.remove_item( &to_wear );
        inv.restack( *this );
        was_weapon = false;
    }

    auto result = wear_item( to_wear_copy, interactive );
    if( !result ) {
        if( was_weapon ) {
            weapon = to_wear_copy;
        } else {
            inv.add_item( to_wear_copy, true );
        }
        return cata::nullopt;
    }

    return result;
}

hint_rating player::rate_action_takeoff( const item &it ) const
{
    if( !it.is_armor() ) {
        return HINT_CANT;
    }

    if( is_worn( it ) ) {
        return HINT_GOOD;
    }

    return HINT_IFFY;
}

ret_val<bool> player::can_takeoff( const item &it, const std::list<item> *res )
{
    auto iter = std::find_if( worn.begin(), worn.end(), [ &it ]( const item & wit ) {
        return &it == &wit;
    } );

    if( iter == worn.end() ) {
        return ret_val<bool>::make_failure( !is_npc() ? _( "You are not wearing that item." ) :
                                            _( "<npcname> is not wearing that item." ) );
    }

    if( res == nullptr && !get_dependent_worn_items( it ).empty() ) {
        return ret_val<bool>::make_failure( !is_npc() ?
                                            _( "You can't take off power armor while wearing other power armor components." ) :
                                            _( "<npcname> can't take off power armor while wearing other power armor components." ) );
    }
    if( it.has_flag( "NO_TAKEOFF" ) ) {
        return ret_val<bool>::make_failure( !is_npc() ?
                                            _( "You can't take that item off." ) :
                                            _( "<npcname> can't take that item off." ) );
    }
    return ret_val<bool>::make_success();
}

bool player::takeoff( item &it, std::list<item> *res )
{
    const auto ret = can_takeoff( it, res );
    if( !ret.success() ) {
        add_msg( m_info, "%s", ret.c_str() );
        return false;
    }

    auto iter = std::find_if( worn.begin(), worn.end(), [ &it ]( const item & wit ) {
        return &it == &wit;
    } );

    if( res == nullptr ) {
        if( volume_carried() + it.volume() > volume_capacity_reduced_by( it.get_storage() ) ) {
            if( is_npc() || query_yn( _( "No room in inventory for your %s.  Drop it?" ),
                                      colorize( it.tname(), it.color_in_inventory() ) ) ) {
                item_location loc( *this, &it );
                drop( loc, pos() );
                return true; // the drop activity ends up taking off the item anyway so shouldn't try to do it again here
            } else {
                return false;
            }
        }
        iter->on_takeoff( *this );
        inv.add_item_keep_invlet( it );
    } else {
        iter->on_takeoff( *this );
        res->push_back( it );
    }

    add_msg_player_or_npc( _( "You take off your %s." ),
                           _( "<npcname> takes off their %s." ),
                           it.tname() );

    // TODO: Make this variable
    mod_moves( -250 );
    worn.erase( iter );

    recalc_sight_limits();
    reset_encumbrance();

    return true;
}

bool player::takeoff( int pos )
{
    return takeoff( i_at( pos ) );
}

bool player::add_or_drop_with_msg( item &it, const bool unloading )
{
    if( it.made_of( LIQUID ) ) {
        liquid_handler::consume_liquid( it, 1 );
        return it.charges <= 0;
    }
    it.charges = this->i_add_to_container( it, unloading );
    if( it.is_ammo() && it.charges == 0 ) {
        return true;
    } else if( !this->can_pickVolume( it ) ) {
        put_into_vehicle_or_drop( *this, item_drop_reason::too_large, { it } );
    } else if( !this->can_pickWeight( it, !get_option<bool>( "DANGEROUS_PICKUPS" ) ) ) {
        put_into_vehicle_or_drop( *this, item_drop_reason::too_heavy, { it } );
    } else {
        auto &ni = this->i_add( it );
        add_msg( _( "You put the %s in your inventory." ), ni.tname() );
        add_msg( m_info, "%c - %s", ni.invlet == 0 ? ' ' : ni.invlet, ni.tname() );
    }
    return true;
}

bool player::unload( item &it )
{
    // Unload a container consuming moves per item successfully removed
    if( it.is_container() || it.is_bandolier() ) {
        if( it.contents.empty() ) {
            add_msg( m_info, _( "The %s is already empty!" ), it.tname() );
            return false;
        }
        if( !it.can_unload_liquid() ) {
            add_msg( m_info, _( "The liquid can't be unloaded in its current state!" ) );
            return false;
        }

        bool changed = false;
        it.contents.erase( std::remove_if( it.contents.begin(), it.contents.end(), [this,
        &changed]( item & e ) {
            int old_charges = e.charges;
            const bool consumed = this->add_or_drop_with_msg( e, true );
            changed = changed || consumed || e.charges != old_charges;
            if( consumed ) {
                this->mod_moves( -this->item_handling_cost( e ) );
            }
            return consumed;
        } ), it.contents.end() );
        if( changed ) {
            it.on_contents_changed();
        }
        return true;
    }

    // If item can be unloaded more than once (currently only guns) prompt user to choose
    std::vector<std::string> msgs( 1, it.tname() );
    std::vector<item *> opts( 1, &it );

    for( auto e : it.gunmods() ) {
        if( e->is_gun() && !e->has_flag( "NO_UNLOAD" ) &&
            ( e->magazine_current() || e->ammo_remaining() > 0 || e->casings_count() > 0 ) ) {
            msgs.emplace_back( e->tname() );
            opts.emplace_back( e );
        }
    }

    item *target = nullptr;
    if( opts.size() > 1 ) {
        const int ret = uilist( _( "Unload what?" ), msgs );
        if( ret >= 0 ) {
            target = opts[ret];
        }
    } else {
        target = &it;
    }

    if( target == nullptr ) {
        return false;
    }

    // Next check for any reasons why the item cannot be unloaded
    if( target->ammo_types().empty() || target->ammo_capacity() <= 0 ) {
        add_msg( m_info, _( "You can't unload a %s!" ), target->tname() );
        return false;
    }

    if( target->has_flag( "NO_UNLOAD" ) ) {
        if( target->has_flag( "RECHARGE" ) || target->has_flag( "USE_UPS" ) ) {
            add_msg( m_info, _( "You can't unload a rechargeable %s!" ), target->tname() );
        } else {
            add_msg( m_info, _( "You can't unload a %s!" ), target->tname() );
        }
        return false;
    }

    if( !target->magazine_current() && target->ammo_remaining() <= 0 && target->casings_count() <= 0 ) {
        if( target->is_tool() ) {
            add_msg( m_info, _( "Your %s isn't charged." ), target->tname() );
        } else {
            add_msg( m_info, _( "Your %s isn't loaded." ), target->tname() );
        }
        return false;
    }

    target->casings_handle( [&]( item & e ) {
        return this->i_add_or_drop( e );
    } );

    if( target->is_magazine() ) {
        player_activity unload_mag_act( activity_id( "ACT_UNLOAD_MAG" ) );
        g->u.assign_activity( unload_mag_act );
        g->u.activity.targets.emplace_back( item_location( *this, target ) );

        // Calculate the time to remove the contained ammo (consuming half as much time as required to load the magazine)
        int mv = 0;
        for( auto &content : target->contents ) {
            mv += this->item_reload_cost( it, content, content.charges ) / 2;
        }
        g->u.activity.moves_left += mv;

        // I think this means if unload is not done on ammo-belt, it takes as long as it takes to reload a mag.
        if( !it.is_ammo_belt() ) {
            g->u.activity.moves_left += mv;
        }
        g->u.activity.auto_resume = true;

        return true;

    } else if( target->magazine_current() ) {
        if( !this->add_or_drop_with_msg( *target->magazine_current(), true ) ) {
            return false;
        }
        // Eject magazine consuming half as much time as required to insert it
        this->moves -= this->item_reload_cost( *target, *target->magazine_current(), -1 ) / 2;

        target->contents.remove_if( [&target]( const item & e ) {
            return target->magazine_current() == &e;
        } );

    } else if( target->ammo_remaining() ) {
        int qty = target->ammo_remaining();

        if( target->ammo_current() == "plut_cell" ) {
            qty = target->ammo_remaining() / PLUTONIUM_CHARGES;
            if( qty > 0 ) {
                add_msg( _( "You recover %i unused plutonium." ), qty );
            } else {
                add_msg( m_info, _( "You can't remove partially depleted plutonium!" ) );
                return false;
            }
        }

        // Construct a new ammo item and try to drop it
        item ammo( target->ammo_current(), calendar::turn, qty );

        if( ammo.made_of_from_type( LIQUID ) ) {
            if( !this->add_or_drop_with_msg( ammo ) ) {
                qty -= ammo.charges; // only handled part (or none) of the liquid
            }
            if( qty <= 0 ) {
                return false; // no liquid was moved
            }

        } else if( !this->add_or_drop_with_msg( ammo, qty > 1 ) ) {
            return false;
        }

        // If successful remove appropriate qty of ammo consuming half as much time as required to load it
        this->moves -= this->item_reload_cost( *target, ammo, qty ) / 2;

        if( target->ammo_current() == "plut_cell" ) {
            qty *= PLUTONIUM_CHARGES;
        }

        target->ammo_set( target->ammo_current(), target->ammo_remaining() - qty );
    }

    // Turn off any active tools
    if( target->is_tool() && target->active && target->ammo_remaining() == 0 ) {
        target->type->invoke( *this, *target, this->pos() );
    }

    add_msg( _( "You unload your %s." ), target->tname() );
    return true;
}

void player::use_wielded()
{
    use( -1 );
}

hint_rating player::rate_action_reload( const item &it ) const
{
    hint_rating res = HINT_CANT;

    // Guns may contain additional reloadable mods so check these first
    for( const auto mod : it.gunmods() ) {
        switch( rate_action_reload( *mod ) ) {
            case HINT_GOOD:
                return HINT_GOOD;

            case HINT_CANT:
                continue;

            case HINT_IFFY:
                res = HINT_IFFY;
        }
    }

    if( !it.is_reloadable() ) {
        return res;
    }

    return can_reload( it ) ? HINT_GOOD : HINT_IFFY;
}

hint_rating player::rate_action_unload( const item &it ) const
{
    if( ( it.is_container() || it.is_bandolier() ) && !it.contents.empty() &&
        it.can_unload_liquid() ) {
        return HINT_GOOD;
    }

    if( it.has_flag( "NO_UNLOAD" ) ) {
        return HINT_CANT;
    }

    if( it.magazine_current() ) {
        return HINT_GOOD;
    }

    for( auto e : it.gunmods() ) {
        if( e->is_gun() && !e->has_flag( "NO_UNLOAD" ) &&
            ( e->magazine_current() || e->ammo_remaining() > 0 || e->casings_count() > 0 ) ) {
            return HINT_GOOD;
        }
    }

    if( it.ammo_types().empty() ) {
        return HINT_CANT;
    }

    if( it.ammo_remaining() > 0 || it.casings_count() > 0 ) {
        return HINT_GOOD;
    }

    if( it.ammo_capacity() > 0 ) {
        return HINT_IFFY;
    }

    return HINT_CANT;
}

hint_rating player::rate_action_mend( const item &it ) const
{
    // TODO: check also if item damage could be repaired via a tool
    if( !it.faults.empty() ) {
        return HINT_GOOD;
    }
    return it.faults_potential().empty() ? HINT_CANT : HINT_IFFY;
}

hint_rating player::rate_action_disassemble( const item &it )
{
    if( can_disassemble( it, crafting_inventory() ).success() ) {
        return HINT_GOOD; // possible

    } else if( recipe_dictionary::get_uncraft( it.typeId() ) ) {
        return HINT_IFFY; // potentially possible but we currently lack requirements

    } else {
        return HINT_CANT; // never possible
    }
}

hint_rating player::rate_action_use( const item &it ) const
{
    if( it.is_tool() ) {
        return it.ammo_sufficient() ? HINT_GOOD : HINT_IFFY;

    } else if( it.is_gunmod() ) {
        /** @EFFECT_GUN >0 allows rating estimates for gun modifications */
        if( get_skill_level( skill_gun ) == 0 ) {
            return HINT_IFFY;
        } else {
            return HINT_GOOD;
        }
    } else if( it.is_food() || it.is_medication() || it.is_book() || it.is_armor() ) {
        return HINT_IFFY; //the rating is subjective, could be argued as HINT_CANT or HINT_GOOD as well
    } else if( it.type->has_use() ) {
        return HINT_GOOD;
    } else if( !it.is_container_empty() ) {
        return rate_action_use( it.get_contained() );
    }

    return HINT_CANT;
}

void player::use( int inventory_position )
{
    item &used = i_at( inventory_position );
    auto loc = item_location( *this, &used );

    use( loc );
}

void player::use( item_location loc )
{
    item &used = *loc.get_item();

    if( used.is_null() ) {
        add_msg( m_info, _( "You do not have that item." ) );
        return;
    }

    last_item = used.typeId();

    if( used.is_tool() ) {
        if( !used.type->has_use() ) {
            add_msg_if_player( _( "You can't do anything interesting with your %s." ), used.tname() );
            return;
        }
        invoke_item( &used, loc.position() );

    } else if( used.type->can_use( "DOGFOOD" ) ||
               used.type->can_use( "CATFOOD" ) ||
               used.type->can_use( "BIRDFOOD" ) ||
               used.type->can_use( "CATTLEFODDER" ) ) {
        invoke_item( &used, loc.position() );

    } else if( !used.is_craft() && ( used.is_medication() || ( !used.type->has_use() &&
                                     ( used.is_food() ||
                                       used.get_contained().is_food() ||
                                       used.get_contained().is_medication() ) ) ) ) {
        consume( loc );

    } else if( used.is_book() ) {
        // TODO: Handle this with dynamic dispatch.
        if( avatar *u = as_avatar() ) {
            u->read( used );
        }
    } else if( used.type->has_use() ) {
        invoke_item( &used, loc.position() );

    } else {
        add_msg( m_info, _( "You can't do anything interesting with your %s." ),
                 used.tname() );
    }
}

void player::reassign_item( item &it, int invlet )
{
    bool remove_old = true;
    if( invlet ) {
        item &prev = i_at( invlet_to_position( invlet ) );
        if( !prev.is_null() ) {
            remove_old = it.typeId() != prev.typeId();
            inv.reassign_item( prev, it.invlet, remove_old );
        }
    }

    if( !invlet || inv_chars.valid( invlet ) ) {
        const auto iter = inv.assigned_invlet.find( it.invlet );
        bool found = iter != inv.assigned_invlet.end();
        if( found ) {
            inv.assigned_invlet.erase( iter );
        }
        if( invlet && ( !found || it.invlet != invlet ) ) {
            inv.assigned_invlet[invlet] = it.typeId();
        }
        inv.reassign_item( it, invlet, remove_old );
    }
}

bool player::gunmod_remove( item &gun, item &mod )
{
    auto iter = std::find_if( gun.contents.begin(), gun.contents.end(), [&mod]( const item & e ) {
        return &mod == &e;
    } );
    if( iter == gun.contents.end() ) {
        debugmsg( "Cannot remove non-existent gunmod" );
        return false;
    }
    if( mod.ammo_remaining() && !g->unload( mod ) ) {
        return false;
    }

    gun.gun_set_mode( gun_mode_id( "DEFAULT" ) );
    moves -= mod.type->gunmod->install_time / 2;

    if( mod.typeId() == "brass_catcher" ) {
        gun.casings_handle( [&]( item & e ) {
            return i_add_or_drop( e );
        } );
    }

    const itype *modtype = mod.type;

    i_add_or_drop( mod );
    gun.contents.erase( iter );

    //If the removed gunmod added mod locations, check to see if any mods are in invalid locations
    if( !modtype->gunmod->add_mod.empty() ) {
        std::map<gunmod_location, int> mod_locations = gun.get_mod_locations();
        for( const auto &slot : mod_locations ) {
            int free_slots = gun.get_free_mod_locations( slot.first );

            for( auto the_mod : gun.gunmods() ) {
                if( the_mod->type->gunmod->location == slot.first && free_slots < 0 ) {
                    gunmod_remove( gun, *the_mod );
                    free_slots++;
                } else if( mod_locations.find( the_mod->type->gunmod->location ) ==
                           mod_locations.end() ) {
                    gunmod_remove( gun, *the_mod );
                }
            }
        }
    }

    //~ %1$s - gunmod, %2$s - gun.
    add_msg_if_player( _( "You remove your %1$s from your %2$s." ), modtype->nname( 1 ),
                       gun.tname() );

    return true;
}

std::pair<int, int> player::gunmod_installation_odds( const item &gun, const item &mod ) const
{
    // Mods with INSTALL_DIFFICULT have a chance to fail, potentially damaging the gun
    if( !mod.has_flag( "INSTALL_DIFFICULT" ) || has_trait( trait_DEBUG_HS ) ) {
        return std::make_pair( 100, 0 );
    }

    int roll = 100; // chance of success (%)
    int risk = 0;   // chance of failure (%)
    int chances = 1; // start with 1 in 6 (~17% chance)

    for( const auto &e : mod.type->min_skills ) {
        // gain an additional chance for every level above the minimum requirement
        skill_id sk = e.first == "weapon" ? gun.gun_skill() : skill_id( e.first );
        chances += std::max( get_skill_level( sk ) - e.second, 0 );
    }
    // cap success from skill alone to 1 in 5 (~83% chance)
    roll = std::min( static_cast<double>( chances ), 5.0 ) / 6.0 * 100;
    // focus is either a penalty or bonus of at most +/-10%
    roll += ( std::min( std::max( focus_pool, 140 ), 60 ) - 100 ) / 4;
    // dexterity and intelligence give +/-2% for each point above or below 12
    roll += ( get_dex() - 12 ) * 2;
    roll += ( get_int() - 12 ) * 2;
    // each level of damage to the base gun reduces success by 10%
    roll -= std::max( gun.damage_level( 4 ), 0 ) * 10;
    roll = std::min( std::max( roll, 0 ), 100 );

    // risk of causing damage on failure increases with less durable guns
    risk = ( 100 - roll ) * ( ( 10.0 - std::min( gun.type->gun->durability, 9 ) ) / 10.0 );

    return std::make_pair( roll, risk );
}

void player::gunmod_add( item &gun, item &mod )
{
    if( !gun.is_gunmod_compatible( mod ).success() ) {
        debugmsg( "Tried to add incompatible gunmod" );
        return;
    }

    if( !has_item( gun ) && !has_item( mod ) ) {
        debugmsg( "Tried gunmod installation but mod/gun not in player possession" );
        return;
    }

    // first check at least the minimum requirements are met
    if( !has_trait( trait_DEBUG_HS ) && !can_use( mod, gun ) ) {
        return;
    }

    // any (optional) tool charges that are used during installation
    auto odds = gunmod_installation_odds( gun, mod );
    int roll = odds.first;
    int risk = odds.second;

    std::string tool;
    int qty = 0;

    if( mod.is_irremovable() ) {
        if( !query_yn( _( "Permanently install your %1$s in your %2$s?" ),
                       colorize( mod.tname(), mod.color_in_inventory() ),
                       colorize( gun.tname(), gun.color_in_inventory() ) ) ) {
            add_msg_if_player( _( "Never mind." ) );
            return; // player canceled installation
        }
    }

    // if chance of success <100% prompt user to continue
    if( roll < 100 ) {
        uilist prompt;
        prompt.text = string_format( _( "Attach your %1$s to your %2$s?" ), mod.tname(),
                                     gun.tname() );

        std::vector<std::function<void()>> actions;

        prompt.addentry( -1, true, 'w',
                         string_format( _( "Try without tools (%i%%) risking damage (%i%%)" ), roll, risk ) );
        actions.emplace_back( [&] {} );

        prompt.addentry( -1, has_charges( "small_repairkit", 100 ), 'f',
                         string_format( _( "Use 100 charges of firearm repair kit (%i%%)" ), std::min( roll * 2, 100 ) ) );

        actions.emplace_back( [&] {
            tool = "small_repairkit";
            qty = 100;
            roll *= 2; // firearm repair kit improves success...
            risk /= 2; // ...and reduces the risk of damage upon failure
        } );

        prompt.addentry( -1, has_charges( "large_repairkit", 25 ), 'g',
                         string_format( _( "Use 25 charges of gunsmith repair kit (%i%%)" ), std::min( roll * 3, 100 ) ) );

        actions.emplace_back( [&] {
            tool = "large_repairkit";
            qty = 25;
            roll *= 3; // gunsmith repair kit improves success markedly...
            risk = 0;  // ...and entirely prevents damage upon failure
        } );

        prompt.query();
        if( prompt.ret < 0 ) {
            add_msg_if_player( _( "Never mind." ) );
            return; // player canceled installation
        }
        actions[ prompt.ret ]();
    }

    const int turns = !has_trait( trait_DEBUG_HS ) ? mod.type->gunmod->install_time : 0;
    const int moves = to_moves<int>( time_duration::from_turns( turns ) );

    assign_activity( activity_id( "ACT_GUNMOD_ADD" ), moves, -1, get_item_position( &gun ), tool );
    activity.values.push_back( get_item_position( &mod ) );
    activity.values.push_back( roll ); // chance of success (%)
    activity.values.push_back( risk ); // chance of damage (%)
    activity.values.push_back( qty ); // tool charges
}

void player::toolmod_add( item_location tool, item_location mod )
{
    if( !tool && !mod ) {
        debugmsg( "Tried toolmod installation but mod/tool not available" );
        return;
    }
    // first check at least the minimum requirements are met
    if( !has_trait( trait_DEBUG_HS ) && !can_use( *mod, *tool ) ) {
        return;
    }

    if( !query_yn( _( "Permanently install your %1$s in your %2$s?" ),
                   colorize( mod->tname(), mod->color_in_inventory() ),
                   colorize( tool->tname(), tool->color_in_inventory() ) ) ) {
        add_msg_if_player( _( "Never mind." ) );
        return; // player canceled installation
    }

    assign_activity( activity_id( "ACT_TOOLMOD_ADD" ), 1, -1 );
    activity.targets.emplace_back( std::move( tool ) );
    activity.targets.emplace_back( std::move( mod ) );
}

bool player::fun_to_read( const item &book ) const
{
    // If you don't have a problem with eating humans, To Serve Man becomes rewarding
    if( ( has_trait( trait_CANNIBAL ) || has_trait( trait_PSYCHOPATH ) ||
          has_trait( trait_SAPIOVORE ) ) &&
        book.typeId() == "cookbook_human" ) {
        return true;
    } else if( has_trait( trait_SPIRITUAL ) && book.has_flag( "INSPIRATIONAL" ) ) {
        return true;
    } else {
        return book_fun_for( book, *this ) > 0;
    }
}

int player::book_fun_for( const item &book, const player &p ) const
{
    int fun_bonus = book.type->book->fun;
    if( !book.is_book() ) {
        debugmsg( "called avatar::book_fun_for with non-book" );
        return 0;
    }

    // If you don't have a problem with eating humans, To Serve Man becomes rewarding
    if( ( p.has_trait( trait_CANNIBAL ) || p.has_trait( trait_PSYCHOPATH ) ||
          p.has_trait( trait_SAPIOVORE ) ) &&
        book.typeId() == "cookbook_human" ) {
        fun_bonus = abs( fun_bonus );
    } else if( p.has_trait( trait_SPIRITUAL ) && book.has_flag( "INSPIRATIONAL" ) ) {
        fun_bonus = abs( fun_bonus * 3 );
    }

    if( has_trait( trait_LOVES_BOOKS ) ) {
        fun_bonus++;
    } else if( has_trait( trait_HATES_BOOKS ) ) {
        if( book.type->book->fun > 0 ) {
            fun_bonus = 0;
        } else {
            fun_bonus--;
        }
    }

    if( fun_bonus > 1 && book.get_chapters() > 0 && book.get_remaining_chapters( p ) == 0 ) {
        fun_bonus /= 2;
    }

    return fun_bonus;
}

bool player::studied_all_recipes( const itype &book ) const
{
    if( !book.book ) {
        return true;
    }
    for( auto &elem : book.book->recipes ) {
        if( !knows_recipe( elem.recipe ) ) {
            return false;
        }
    }
    return true;
}

const recipe_subset &player::get_learned_recipes() const
{
    // Cache validity check
    if( *_skills != *valid_autolearn_skills ) {
        for( const auto &r : recipe_dict.all_autolearn() ) {
            if( meets_skill_requirements( r->autolearn_requirements ) ) {
                learned_recipes->include( r );
            }
        }
        *valid_autolearn_skills = *_skills; // Reassign the validity stamp
    }

    return *learned_recipes;
}

recipe_subset player::get_recipes_from_books( const inventory &crafting_inv ) const
{
    recipe_subset res;

    for( const auto &stack : crafting_inv.const_slice() ) {
        const item &candidate = stack->front();

        for( std::pair<const recipe *, int> recipe_entry :
             candidate.get_available_recipes( *this ) ) {
            res.include( recipe_entry.first, recipe_entry.second );
        }
    }

    return res;
}

std::set<itype_id> player::get_books_for_recipe( const inventory &crafting_inv,
        const recipe *r ) const
{
    std::set<itype_id> book_ids;
    const int skill_level = get_skill_level( r->skill_used );
    for( auto &book_lvl : r->booksets ) {
        itype_id book_id = book_lvl.first;
        int required_skill_level = book_lvl.second;
        // NPCs don't need to identify books
        if( !has_identified( book_id ) ) {
            continue;
        }

        if( skill_level >= required_skill_level && crafting_inv.amount_of( book_id ) > 0 ) {
            book_ids.insert( book_id );
        }
    }
    return book_ids;
}

recipe_subset player::get_available_recipes( const inventory &crafting_inv,
        const std::vector<npc *> *helpers ) const
{
    recipe_subset res( get_learned_recipes() );

    res.include( get_recipes_from_books( crafting_inv ) );

    if( helpers != nullptr ) {
        for( npc *np : *helpers ) {
            // Directly form the helper's inventory
            res.include( get_recipes_from_books( np->inv ) );
            // Being told what to do
            res.include_if( np->get_learned_recipes(), [ this ]( const recipe & r ) {
                return get_skill_level( r.skill_used ) >= static_cast<int>( r.difficulty *
                        0.8f ); // Skilled enough to understand
            } );
        }
    }

    return res;
}

void player::try_to_sleep( const time_duration &dur )
{
    const optional_vpart_position vp = g->m.veh_at( pos() );
    const trap &trap_at_pos = g->m.tr_at( pos() );
    const ter_id ter_at_pos = g->m.ter( pos() );
    const furn_id furn_at_pos = g->m.furn( pos() );
    bool plantsleep = false;
    bool fungaloid_cosplay = false;
    bool websleep = false;
    bool webforce = false;
    bool websleeping = false;
    bool in_shell = false;
    bool watersleep = false;
    if( has_trait( trait_CHLOROMORPH ) ) {
        plantsleep = true;
        if( ( ter_at_pos == t_dirt || ter_at_pos == t_pit ||
              ter_at_pos == t_dirtmound || ter_at_pos == t_pit_shallow ||
              ter_at_pos == t_grass ) && !vp &&
            furn_at_pos == f_null ) {
            add_msg_if_player( m_good, _( "You relax as your roots embrace the soil." ) );
        } else if( vp ) {
            add_msg_if_player( m_bad, _( "It's impossible to sleep in this wheeled pot!" ) );
        } else if( furn_at_pos != f_null ) {
            add_msg_if_player( m_bad,
                               _( "The humans' furniture blocks your roots.  You can't get comfortable." ) );
        } else { // Floor problems
            add_msg_if_player( m_bad, _( "Your roots scrabble ineffectively at the unyielding surface." ) );
        }
    } else if( has_trait( trait_M_SKIN3 ) ) {
        fungaloid_cosplay = true;
        if( g->m.has_flag_ter_or_furn( "FUNGUS", pos() ) ) {
            add_msg_if_player( m_good,
                               _( "Our fibers meld with the ground beneath us.  The gills on our neck begin to seed the air with spores as our awareness fades." ) );
        }
    }
    if( has_trait( trait_WEB_WALKER ) ) {
        websleep = true;
    }
    // Not sure how one would get Arachnid w/o web-making, but Just In Case
    if( has_trait( trait_THRESH_SPIDER ) && ( has_trait( trait_WEB_SPINNER ) ||
            ( has_trait( trait_WEB_WEAVER ) ) ) ) {
        webforce = true;
    }
    if( websleep || webforce ) {
        int web = g->m.get_field_intensity( pos(), fd_web );
        if( !webforce ) {
            // At this point, it's kinda weird, but surprisingly comfy...
            if( web >= 3 ) {
                add_msg_if_player( m_good,
                                   _( "These thick webs support your weight, and are strangely comfortable…" ) );
                websleeping = true;
            } else if( web > 0 ) {
                add_msg_if_player( m_info,
                                   _( "You try to sleep, but the webs get in the way.  You brush them aside." ) );
                g->m.remove_field( pos(), fd_web );
            }
        } else {
            // Here, you're just not comfortable outside a nice thick web.
            if( web >= 3 ) {
                add_msg_if_player( m_good, _( "You relax into your web." ) );
                websleeping = true;
            } else {
                add_msg_if_player( m_bad,
                                   _( "You try to sleep, but you feel exposed and your spinnerets keep twitching." ) );
                add_msg_if_player( m_info, _( "Maybe a nice thick web would help you sleep." ) );
            }
        }
    }
    if( has_active_mutation( trait_SHELL2 ) ) {
        // Your shell's interior is a comfortable place to sleep.
        in_shell = true;
    }
    if( has_trait( trait_WATERSLEEP ) ) {
        if( underwater ) {
            add_msg_if_player( m_good,
                               _( "You lay beneath the waves' embrace, gazing up through the water's surface…" ) );
            watersleep = true;
        } else if( g->m.has_flag_ter( "SWIMMABLE", pos() ) ) {
            add_msg_if_player( m_good, _( "You settle into the water and begin to drowse…" ) );
            watersleep = true;
        }
    }
    if( !plantsleep && ( furn_at_pos.obj().comfort > static_cast<int>( comfort_level::neutral ) ||
                         ter_at_pos == t_improvised_shelter ||
                         trap_at_pos.comfort > static_cast<int>( comfort_level::neutral ) ||
                         in_shell || websleeping || watersleep ||
                         vp.part_with_feature( "SEAT", true ) ||
                         vp.part_with_feature( "BED", true ) ) ) {
        add_msg_if_player( m_good, _( "This is a comfortable place to sleep." ) );
    } else if( !plantsleep && !fungaloid_cosplay && !watersleep ) {
        if( !vp && ter_at_pos != t_floor ) {
            add_msg_if_player( ter_at_pos.obj().movecost <= 2 ?
                               _( "It's a little hard to get to sleep on this %s." ) :
                               _( "It's hard to get to sleep on this %s." ),
                               ter_at_pos.obj().name() );
        } else if( vp ) {
            if( vp->part_with_feature( VPFLAG_AISLE, true ) ) {
                add_msg_if_player(
                    //~ %1$s: vehicle name, %2$s: vehicle part name
                    _( "It's a little hard to get to sleep on this %2$s in %1$s." ),
                    vp->vehicle().disp_name(),
                    vp->part_with_feature( VPFLAG_AISLE, true )->part().name( false ) );
            } else {
                add_msg_if_player(
                    //~ %1$s: vehicle name
                    _( "It's hard to get to sleep in %1$s." ),
                    vp->vehicle().disp_name() );
            }
        }
    }
    add_msg_if_player( _( "You start trying to fall asleep." ) );
    if( has_active_bionic( bio_soporific ) ) {
        bio_soporific_powered_at_last_sleep_check = has_power();
        if( bio_soporific_powered_at_last_sleep_check ) {
            // The actual bonus is applied in sleep_spot( p ).
            add_msg_if_player( m_good, _( "Your soporific inducer starts working its magic." ) );
        } else {
            add_msg_if_player( m_bad, _( "Your soporific inducer doesn't have enough power to operate." ) );
        }
    }
    assign_activity( activity_id( "ACT_TRY_SLEEP" ), to_moves<int>( dur ) );
}

int player::sleep_spot( const tripoint &p ) const
{
    const int current_stim = get_stim();
    comfort_level base_level = base_comfort_value( p );
    int sleepy = static_cast<int>( base_level );
    bool watersleep = has_trait( trait_WATERSLEEP );

    if( has_addiction( ADD_SLEEP ) ) {
        sleepy -= 4;
    }
    if( has_trait( trait_INSOMNIA ) ) {
        // 12.5 points is the difference between "tired" and "dead tired"
        sleepy -= 12;
    }
    if( has_trait( trait_EASYSLEEPER ) ) {
        // Low fatigue (being rested) has a much stronger effect than high fatigue
        // so it's OK for the value to be that much higher
        sleepy += 24;
    }
    if( has_active_bionic( bio_soporific ) ) {
        sleepy += 30;
    }
    if( has_trait( trait_EASYSLEEPER2 ) ) {
        // Mousefolk can sleep just about anywhere.
        sleepy += 40;
    }
    if( watersleep && g->m.has_flag_ter( "SWIMMABLE", pos() ) ) {
        sleepy += 10; //comfy water!
    }

    if( get_fatigue() < TIRED + 1 ) {
        sleepy -= static_cast<int>( ( TIRED + 1 - get_fatigue() ) / 4 );
    } else {
        sleepy += static_cast<int>( ( get_fatigue() - TIRED + 1 ) / 16 );
    }

    if( current_stim > 0 || !has_trait( trait_INSOMNIA ) ) {
        sleepy -= 2 * current_stim;
    } else {
        // Make it harder for insomniac to get around the trait
        sleepy -= current_stim;
    }

    return sleepy;
}

bool player::can_sleep()
{
    if( has_effect( effect_meth ) ) {
        // Sleep ain't happening until that meth wears off completely.
        return false;
    }

    // Since there's a bit of randomness to falling asleep, we want to
    // prevent exploiting this if can_sleep() gets called over and over.
    // Only actually check if we can fall asleep no more frequently than
    // every 30 minutes.  We're assuming that if we return true, we'll
    // immediately be falling asleep after that.
    //
    // Also if player debug menu'd time backwards this breaks, just do the
    // check anyway, this will reset the timer if 'dur' is negative.
    const time_point now = calendar::turn;
    const time_duration dur = now - last_sleep_check;
    if( dur >= 0_turns && dur < 30_minutes ) {
        return false;
    }
    last_sleep_check = now;

    int sleepy = sleep_spot( pos() );
    sleepy += rng( -8, 8 );
    bool result = sleepy > 0;

    if( has_active_bionic( bio_soporific ) ) {
        if( bio_soporific_powered_at_last_sleep_check && !has_power() ) {
            add_msg_if_player( m_bad, _( "Your soporific inducer runs out of power!" ) );
        } else if( !bio_soporific_powered_at_last_sleep_check && has_power() ) {
            add_msg_if_player( m_good, _( "Your soporific inducer starts back up." ) );
        }
        bio_soporific_powered_at_last_sleep_check = has_power();
    }

    return result;
}

// Returned values range from 1.0 (unimpeded vision) to 11.0 (totally blind).
//  1.0 is LIGHT_AMBIENT_LIT or brighter
//  4.0 is a dark clear night, barely bright enough for reading and crafting
//  6.0 is LIGHT_AMBIENT_DIM
//  7.3 is LIGHT_AMBIENT_MINIMAL, a dark cloudy night, unlit indoors
// 11.0 is zero light or blindness
float player::fine_detail_vision_mod( const tripoint &p ) const
{
    // PER_SLIME_OK implies you can get enough eyes around the bile
    // that you can generally see.  There still will be the haze, but
    // it's annoying rather than limiting.
    if( is_blind() ||
        ( ( has_effect( effect_boomered ) || has_effect( effect_darkness ) ) &&
          !has_trait( trait_PER_SLIME_OK ) ) ) {
        return 11.0;
    }
    // Scale linearly as light level approaches LIGHT_AMBIENT_LIT.
    // If we're actually a source of light, assume we can direct it where we need it.
    // Therefore give a hefty bonus relative to ambient light.
    float own_light = std::max( 1.0, LIGHT_AMBIENT_LIT - active_light() - 2 );

    // Same calculation as above, but with a result 3 lower.
    float ambient_light = std::max( 1.0,
                                    LIGHT_AMBIENT_LIT - g->m.ambient_light_at( p == tripoint_zero ? pos() : p ) + 1.0 );

    return std::min( own_light, ambient_light );
}

bool player::natural_attack_restricted_on( body_part bp ) const
{
    for( auto &i : worn ) {
        if( i.covers( bp ) && !i.has_flag( "ALLOWS_NATURAL_ATTACKS" ) && !i.has_flag( "SEMITANGIBLE" ) &&
            !i.has_flag( "PERSONAL" ) && !i.has_flag( "AURA" ) ) {
            return true;
        }
    }
    return false;
}

int player::adjust_for_focus( int amount ) const
{
    int effective_focus = focus_pool;
    if( has_trait( trait_FASTLEARNER ) ) {
        effective_focus += 15;
    }
    if( has_active_bionic( bio_memory ) ) {
        effective_focus += 10;
    }
    if( has_trait( trait_SLOWLEARNER ) ) {
        effective_focus -= 15;
    }
    double tmp = amount * ( effective_focus / 100.0 );
    return roll_remainder( tmp );
}

void player::practice( const skill_id &id, int amount, int cap, bool suppress_warning )
{
    SkillLevel &level = get_skill_level_object( id );
    const Skill &skill = id.obj();
    std::string skill_name = skill.name();

    if( !level.can_train() && !in_sleep_state() ) {
        // If leveling is disabled, don't train, don't drain focus, don't print anything
        // Leaving as a skill method rather than global for possible future skill cap setting
        return;
    }

    const auto highest_skill = [&]() {
        std::pair<skill_id, int> result( skill_id::NULL_ID(), -1 );
        for( const auto &pair : *_skills ) {
            const SkillLevel &lobj = pair.second;
            if( lobj.level() > result.second ) {
                result = std::make_pair( pair.first, lobj.level() );
            }
        }
        return result.first;
    };

    const bool isSavant = has_trait( trait_SAVANT );
    const skill_id savantSkill = isSavant ? highest_skill() : skill_id::NULL_ID();

    amount = adjust_for_focus( amount );

    if( has_trait( trait_PACIFIST ) && skill.is_combat_skill() ) {
        if( !one_in( 3 ) ) {
            amount = 0;
        }
    }
    if( has_trait_flag( "PRED2" ) && skill.is_combat_skill() ) {
        if( one_in( 3 ) ) {
            amount *= 2;
        }
    }
    if( has_trait_flag( "PRED3" ) && skill.is_combat_skill() ) {
        amount *= 2;
    }

    if( has_trait_flag( "PRED4" ) && skill.is_combat_skill() ) {
        amount *= 3;
    }

    if( isSavant && id != savantSkill ) {
        amount /= 2;
    }

    if( amount > 0 && get_skill_level( id ) > cap ) { //blunt grinding cap implementation for crafting
        amount = 0;
        if( !suppress_warning ) {
            handle_skill_warning( id, false );
        }
    }
    if( amount > 0 && level.isTraining() ) {
        int oldLevel = get_skill_level( id );
        get_skill_level_object( id ).train( amount );
        int newLevel = get_skill_level( id );
        if( is_player() && newLevel > oldLevel ) {
            add_msg( m_good, _( "Your skill in %s has increased to %d!" ), skill_name, newLevel );
        }
        if( is_player() && newLevel > cap ) {
            //inform player immediately that the current recipe can't be used to train further
            add_msg( m_info, _( "You feel that %s tasks of this level are becoming trivial." ),
                     skill_name );
        }

        int chance_to_drop = focus_pool;
        focus_pool -= chance_to_drop / 100;
        // Apex Predators don't think about much other than killing.
        // They don't lose Focus when practicing combat skills.
        if( ( rng( 1, 100 ) <= ( chance_to_drop % 100 ) ) && ( !( has_trait_flag( "PRED4" ) &&
                skill.is_combat_skill() ) ) ) {
            focus_pool--;
        }
    }

    get_skill_level_object( id ).practice();
}

void player::handle_skill_warning( const skill_id &id, bool force_warning )
{
    //remind the player intermittently that no skill gain takes place
    if( is_player() && ( force_warning || one_in( 5 ) ) ) {
        SkillLevel &level = get_skill_level_object( id );

        const Skill &skill = id.obj();
        std::string skill_name = skill.name();
        int curLevel = level.level();

        add_msg( m_info, _( "This task is too simple to train your %s beyond %d." ),
                 skill_name, curLevel );
    }
}

int player::exceeds_recipe_requirements( const recipe &rec ) const
{
    return get_all_skills().exceeds_recipe_requirements( rec );
}

bool player::has_recipe_requirements( const recipe &rec ) const
{
    return get_all_skills().has_recipe_requirements( rec );
}

bool player::can_decomp_learn( const recipe &rec ) const
{
    return !rec.learn_by_disassembly.empty() &&
           meets_skill_requirements( rec.learn_by_disassembly );
}

bool player::knows_recipe( const recipe *rec ) const
{
    return get_learned_recipes().contains( rec );
}

int player::has_recipe( const recipe *r, const inventory &crafting_inv,
                        const std::vector<npc *> &helpers ) const
{
    if( !r->skill_used ) {
        return 0;
    }

    if( knows_recipe( r ) ) {
        return r->difficulty;
    }

    const auto available = get_available_recipes( crafting_inv, &helpers );
    return available.contains( r ) ? available.get_custom_difficulty( r ) : -1;
}

void player::learn_recipe( const recipe *const rec )
{
    if( rec->never_learn ) {
        return;
    }
    learned_recipes->include( rec );
}

bool player::has_gun_for_ammo( const ammotype &at ) const
{
    return has_item_with( [at]( const item & it ) {
        // item::ammo_type considers the active gunmod.
        return it.is_gun() && it.ammo_types().count( at );
    } );
}

bool player::has_magazine_for_ammo( const ammotype &at ) const
{
    return has_item_with( [&at]( const item & it ) {
        return !it.has_flag( "NO_RELOAD" ) &&
               ( ( it.is_magazine() && it.ammo_types().count( at ) ) ||
                 ( it.is_gun() && it.magazine_integral() && it.ammo_types().count( at ) ) ||
                 ( it.is_gun() && it.magazine_current() != nullptr &&
                   it.magazine_current()->ammo_types().count( at ) ) );
    } );
}

// mytest return weapon name to display in sidebar
std::string player::weapname( unsigned int truncate ) const
{
    if( weapon.is_gun() ) {
        std::string str = string_format( "(%s) %s", weapon.gun_current_mode().tname(), weapon.type_name() );

        // Is either the base item or at least one auxiliary gunmod loaded (includes empty magazines)
        bool base = weapon.ammo_capacity() > 0 && !weapon.has_flag( "RELOAD_AND_SHOOT" );

        const auto mods = weapon.gunmods();
        bool aux = std::any_of( mods.begin(), mods.end(), [&]( const item * e ) {
            return e->is_gun() && e->ammo_capacity() > 0 && !e->has_flag( "RELOAD_AND_SHOOT" );
        } );

        if( base || aux ) {
            str += " (";
            if( base ) {
                str += std::to_string( weapon.ammo_remaining() );
                if( weapon.magazine_integral() ) {
                    str += "/" + std::to_string( weapon.ammo_capacity() );
                }
            } else {
                str += "---";
            }
            str += ")";

            for( auto e : mods ) {
                if( e->is_gun() && e->ammo_capacity() > 0 && !e->has_flag( "RELOAD_AND_SHOOT" ) ) {
                    str += " (" + std::to_string( e->ammo_remaining() );
                    if( e->magazine_integral() ) {
                        str += "/" + std::to_string( e->ammo_capacity() );
                    }
                    str += ")";
                }
            }
        }
        return str;

    } else if( weapon.is_container() && weapon.contents.size() == 1 ) {
        return string_format( "%s (%d)", weapon.tname(),
                              weapon.contents.front().charges );

    } else if( !is_armed() ) {
        return _( "fists" );

    } else {
        return weapon.tname( 1, true, truncate );
    }
}

bool player::wield_contents( item &container, item *internal_item, bool penalties, int base_cost )
{
    // if index not specified and container has multiple items then ask the player to choose one
    if( internal_item == nullptr ) {
        std::vector<std::string> opts;
        std::transform( container.contents.begin(), container.contents.end(),
        std::back_inserter( opts ), []( const item & elem ) {
            return elem.display_name();
        } );
        if( opts.size() > 1 ) {
            int pos = uilist( _( "Wield what?" ), opts );
            if( pos < 0 ) {
                return false;
            }
        } else {
            internal_item = &container.contents.front();
        }
    }

    const bool has = std::any_of( container.contents.begin(),
    container.contents.end(), [internal_item]( const item & it ) {
        return internal_item == &it;
    } );
    if( !has ) {
        debugmsg( "Tried to wield non-existent item from container (player::wield_contents)" );
        return false;
    }

    const ret_val<bool> ret = can_wield( *internal_item );
    if( !ret.success() ) {
        add_msg_if_player( m_info, "%s", ret.c_str() );
        return false;
    }

    int mv = 0;

    if( is_armed() ) {
        if( !unwield() ) {
            return false;
        }
        inv.unsort();
    }

    weapon = std::move( *internal_item );
    container.contents.remove_if( [internal_item]( const item & it ) {
        return internal_item == &it;
    } );
    container.on_contents_changed();

    inv.update_invlet( weapon );
    inv.update_cache_with_item( weapon );
    last_item = weapon.typeId();

    /**
     * @EFFECT_PISTOL decreases time taken to draw pistols from holsters
     * @EFFECT_SMG decreases time taken to draw smgs from holsters
     * @EFFECT_RIFLE decreases time taken to draw rifles from holsters
     * @EFFECT_SHOTGUN decreases time taken to draw shotguns from holsters
     * @EFFECT_LAUNCHER decreases time taken to draw launchers from holsters
     * @EFFECT_STABBING decreases time taken to draw stabbing weapons from sheathes
     * @EFFECT_CUTTING decreases time taken to draw cutting weapons from scabbards
     * @EFFECT_BASHING decreases time taken to draw bashing weapons from holsters
     */
    int lvl = get_skill_level( weapon.is_gun() ? weapon.gun_skill() : weapon.melee_skill() );
    mv += item_handling_cost( weapon, penalties, base_cost ) / ( ( lvl + 10.0f ) / 10.0f );

    moves -= mv;

    weapon.on_wield( *this, mv );

    return true;
}

void player::store( item &container, item &put, bool penalties, int base_cost )
{
    moves -= item_store_cost( put, container, penalties, base_cost );
    container.put_in( i_rem( &put ) );
    reset_encumbrance();
}

nc_color encumb_color( int level )
{
    if( level < 0 ) {
        return c_green;
    }
    if( level < 10 ) {
        return c_light_gray;
    }
    if( level < 40 ) {
        return c_yellow;
    }
    if( level < 70 ) {
        return c_light_red;
    }
    return c_red;
}

float player::get_melee() const
{
    return get_skill_level( skill_id( "melee" ) );
}

bool player::uncanny_dodge()
{
    bool is_u = this == &g->u;
    bool seen = g->u.sees( *this );
    if( this->get_power_level() < 74_kJ || !this->has_active_bionic( bio_uncanny_dodge ) ) {
        return false;
    }
    tripoint adjacent = adjacent_tile();
    mod_power_level( -75_kJ );
    if( adjacent.x != posx() || adjacent.y != posy() ) {
        position.x = adjacent.x;
        position.y = adjacent.y;
        if( is_u ) {
            add_msg( _( "Time seems to slow down and you instinctively dodge!" ) );
        } else if( seen ) {
            add_msg( _( "%s dodges… so fast!" ), this->disp_name() );

        }
        return true;
    }
    if( is_u ) {
        add_msg( _( "You try to dodge but there's no room!" ) );
    } else if( seen ) {
        add_msg( _( "%s tries to dodge but there's no room!" ), this->disp_name() );
    }
    return false;
}

int player::climbing_cost( const tripoint &from, const tripoint &to ) const
{
    if( !g->m.valid_move( from, to, false, true ) ) {
        return 0;
    }

    const int diff = g->m.climb_difficulty( from );

    if( diff > 5 ) {
        return 0;
    }

    return 50 + diff * 100;
    // TODO: All sorts of mutations, equipment weight etc.
}

void player::environmental_revert_effect()
{
    addictions.clear();
    morale->clear();

    for( int part = 0; part < num_hp_parts; part++ ) {
        hp_cur[part] = hp_max[part];
    }
    set_hunger( 0 );
    set_thirst( 0 );
    set_fatigue( 0 );
    set_healthy( 0 );
    set_healthy_mod( 0 );
    set_stim( 0 );
    set_pain( 0 );
    set_painkiller( 0 );
    set_rad( 0 );

    recalc_sight_limits();
    reset_encumbrance();
}

void player::set_destination( const std::vector<tripoint> &route,
                              const player_activity &new_destination_activity )
{
    auto_move_route = route;
    set_destination_activity( new_destination_activity );
    destination_point.emplace( g->m.getabs( route.back() ) );
}

void player::clear_destination()
{
    auto_move_route.clear();
    clear_destination_activity();
    destination_point = cata::nullopt;
    next_expected_position = cata::nullopt;
}

bool player::has_distant_destination() const
{
    return has_destination() && !get_destination_activity().is_null() &&
           get_destination_activity().id() == "ACT_TRAVELLING" && !omt_path.empty();
}

bool player::is_auto_moving() const
{
    return destination_point.has_value();
}

bool player::has_destination() const
{
    return !auto_move_route.empty();
}

bool player::has_destination_activity() const
{
    return !get_destination_activity().is_null() && destination_point &&
           position == g->m.getlocal( *destination_point );
}

void player::start_destination_activity()
{
    if( !has_destination_activity() ) {
        debugmsg( "Tried to start invalid destination activity" );
        return;
    }

    assign_activity( get_destination_activity() );
    clear_destination();
}

std::vector<tripoint> &player::get_auto_move_route()
{
    return auto_move_route;
}

action_id player::get_next_auto_move_direction()
{
    if( !has_destination() ) {
        return ACTION_NULL;
    }

    if( next_expected_position ) {
        if( pos() != *next_expected_position ) {
            // We're off course, possibly stumbling or stuck, cancel auto move
            return ACTION_NULL;
        }
    }

    next_expected_position.emplace( auto_move_route.front() );
    auto_move_route.erase( auto_move_route.begin() );

    tripoint dp = *next_expected_position - pos();

    // Make sure the direction is just one step and that
    // all diagonal moves have 0 z component
    if( abs( dp.x ) > 1 || abs( dp.y ) > 1 || abs( dp.z ) > 1 ||
        ( abs( dp.z ) != 0 && ( abs( dp.x ) != 0 || abs( dp.y ) != 0 ) ) ) {
        // Should never happen, but check just in case
        return ACTION_NULL;
    }
    return get_movement_action_from_delta( dp, iso_rotate::yes );
}

bool player::defer_move( const tripoint &next )
{
    // next must be adjacent to current pos
    if( square_dist( next, pos() ) != 1 ) {
        return false;
    }
    // next must be adjacent to subsequent move in any preexisting automove route
    if( has_destination() && square_dist( auto_move_route.front(), next ) != 1 ) {
        return false;
    }
    auto_move_route.insert( auto_move_route.begin(), next );
    next_expected_position = pos();
    return true;
}

void player::shift_destination( const point &shift )
{
    if( next_expected_position ) {
        *next_expected_position += shift;
    }

    for( auto &elem : auto_move_route ) {
        elem += shift;
    }
}

bool player::has_weapon() const
{
    return !unarmed_attack();
}

m_size player::get_size() const
{
    if( has_trait( trait_id( "SMALL2" ) ) || has_trait( trait_id( "SMALL_OK" ) ) ||
        has_trait( trait_id( "SMALL" ) ) ) {
        return MS_SMALL;
    } else if( has_trait( trait_LARGE ) || has_trait( trait_LARGE_OK ) ) {
        return MS_LARGE;
    } else if( has_trait( trait_HUGE ) || has_trait( trait_HUGE_OK ) ) {
        return MS_HUGE;
    }
    return MS_MEDIUM;
}

int player::get_hp() const
{
    return get_hp( num_hp_parts );
}

int player::get_hp( hp_part bp ) const
{
    if( bp < num_hp_parts ) {
        return hp_cur[bp];
    }
    int hp_total = 0;
    for( int i = 0; i < num_hp_parts; ++i ) {
        hp_total += hp_cur[i];
    }
    return hp_total;
}

int player::get_hp_max() const
{
    return get_hp_max( num_hp_parts );
}

int player::get_hp_max( hp_part bp ) const
{
    if( bp < num_hp_parts ) {
        return hp_max[bp];
    }
    int hp_total = 0;
    for( int i = 0; i < num_hp_parts; ++i ) {
        hp_total += hp_max[i];
    }
    return hp_total;
}

Creature::Attitude player::attitude_to( const Creature &other ) const
{
    const auto m = dynamic_cast<const monster *>( &other );
    if( m != nullptr ) {
        if( m->friendly != 0 ) {
            return A_FRIENDLY;
        }
        switch( m->attitude( const_cast<player *>( this ) ) ) {
            // player probably does not want to harm them, but doesn't care much at all.
            case MATT_FOLLOW:
            case MATT_FPASSIVE:
            case MATT_IGNORE:
            case MATT_FLEE:
                return A_NEUTRAL;
            // player does not want to harm those.
            case MATT_FRIEND:
            case MATT_ZLAVE:
                // Don't want to harm your zlave!
                return A_FRIENDLY;
            case MATT_ATTACK:
                return A_HOSTILE;
            case MATT_NULL:
            case NUM_MONSTER_ATTITUDES:
                break;
        }

        return A_NEUTRAL;
    }

    const auto p = dynamic_cast<const npc *>( &other );
    if( p != nullptr ) {
        if( p->is_enemy() ) {
            return A_HOSTILE;
        } else if( p->is_player_ally() ) {
            return A_FRIENDLY;
        } else {
            return A_NEUTRAL;
        }
    } else if( &other == this ) {
        return A_FRIENDLY;
    }

    return A_NEUTRAL;
}

bool player::sees( const tripoint &t, bool, int ) const
{
    static const bionic_id str_bio_night( "bio_night" );
    const int wanted_range = rl_dist( pos(), t );
    bool can_see = is_player() ? g->m.pl_sees( t, wanted_range ) :
                   Creature::sees( t );
    // Clairvoyance is now pretty cheap, so we can check it early
    if( wanted_range < MAX_CLAIRVOYANCE && wanted_range < clairvoyance() ) {
        return true;
    }
    // Only check if we need to override if we already came to the opposite conclusion.
    if( can_see && wanted_range < 15 && wanted_range > sight_range( 1 ) &&
        has_active_bionic( str_bio_night ) ) {
        can_see = false;
    }
    if( can_see && wanted_range > unimpaired_range() ) {
        can_see = false;
    }

    return can_see;
}

bool player::sees( const Creature &critter ) const
{
    // This handles only the player/npc specific stuff (monsters don't have traits or bionics).
    const int dist = rl_dist( pos(), critter.pos() );
    if( dist <= 3 && has_active_mutation( trait_ANTENNAE ) ) {
        return true;
    }

    return Creature::sees( critter );
}

nc_color player::bodytemp_color( int bp ) const
{
    nc_color color = c_light_gray; // default
    if( bp == bp_eyes ) {
        color = c_light_gray;    // Eyes don't count towards warmth
    } else if( temp_conv[bp]  > BODYTEMP_SCORCHING ) {
        color = c_red;
    } else if( temp_conv[bp]  > BODYTEMP_VERY_HOT ) {
        color = c_light_red;
    } else if( temp_conv[bp]  > BODYTEMP_HOT ) {
        color = c_yellow;
    } else if( temp_conv[bp]  > BODYTEMP_COLD ) {
        color = c_green;
    } else if( temp_conv[bp]  > BODYTEMP_VERY_COLD ) {
        color = c_light_blue;
    } else if( temp_conv[bp]  > BODYTEMP_FREEZING ) {
        color = c_cyan;
    } else if( temp_conv[bp] <= BODYTEMP_FREEZING ) {
        color = c_blue;
    }
    return color;
}

//message related stuff
void player::add_msg_if_player( const std::string &msg ) const
{
    Messages::add_msg( msg );
}

void player::add_msg_player_or_npc( const std::string &player_msg,
                                    const std::string &/*npc_msg*/ ) const
{
    Messages::add_msg( player_msg );
}

void player::add_msg_if_player( const game_message_type type, const std::string &msg ) const
{
    Messages::add_msg( type, msg );
}

void player::add_msg_player_or_npc( const game_message_type type, const std::string &player_msg,
                                    const std::string &/*npc_msg*/ ) const
{
    Messages::add_msg( type, player_msg );
}

void player::add_msg_player_or_say( const std::string &player_msg,
                                    const std::string &/*npc_speech*/ ) const
{
    Messages::add_msg( player_msg );
}

void player::add_msg_player_or_say( const game_message_type type, const std::string &player_msg,
                                    const std::string &/*npc_speech*/ ) const
{
    Messages::add_msg( type, player_msg );
}

bool player::knows_trap( const tripoint &pos ) const
{
    const tripoint p = g->m.getabs( pos );
    return known_traps.count( p ) > 0;
}

void player::add_known_trap( const tripoint &pos, const trap &t )
{
    const tripoint p = g->m.getabs( pos );
    if( t.is_null() ) {
        known_traps.erase( p );
    } else {
        // TODO: known_traps should map to a trap_str_id
        known_traps[p] = t.id.str();
    }
}

bool player::can_hear( const tripoint &source, const int volume ) const
{
    if( is_deaf() ) {
        return false;
    }

    // source is in-ear and at our square, we can hear it
    if( source == pos() && volume == 0 ) {
        return true;
    }
    const int dist = rl_dist( source, pos() );
    const float volume_multiplier = hearing_ability();
    return ( volume - weather::sound_attn( g->weather.weather ) ) * volume_multiplier >= dist;
}

float player::hearing_ability() const
{
    float volume_multiplier = 1.0;

    // Mutation/Bionic volume modifiers
    if( has_active_bionic( bio_ears ) && !has_active_bionic( bio_earplugs ) ) {
        volume_multiplier *= 3.5;
    }
    if( has_trait( trait_PER_SLIME ) ) {
        // Random hearing :-/
        // (when it's working at all, see player.cpp)
        // changed from 0.5 to fix Mac compiling error
        volume_multiplier *= ( rng( 1, 2 ) );
    }

    volume_multiplier *= Character::mutation_value( "hearing_modifier" );

    if( has_effect( effect_deaf ) ) {
        // Scale linearly up to 30 minutes
        volume_multiplier *= ( 30_minutes - get_effect_dur( effect_deaf ) ) / 30_minutes;
    }

    if( has_effect( effect_earphones ) ) {
        volume_multiplier *= .25;
    }

    return volume_multiplier;
}

std::string player::visible_mutations( const int visibility_cap ) const
{
    const std::string trait_str = enumerate_as_string( my_mutations.begin(), my_mutations.end(),
    [visibility_cap ]( const std::pair<trait_id, trait_data> &pr ) -> std::string {
        const auto &mut_branch = pr.first.obj();
        // Finally some use for visibility trait of mutations
        if( mut_branch.visibility > 0 && mut_branch.visibility >= visibility_cap )
        {
            return colorize( mut_branch.name(), mut_branch.get_display_color() );
        }

        return std::string();
    } );
    return trait_str;
}

std::vector<std::string> player::short_description_parts() const
{
    std::vector<std::string> result;

    if( is_armed() ) {
        result.push_back( _( "Wielding: " ) + weapon.tname() );
    }
    const std::string worn_str = enumerate_as_string( worn.begin(), worn.end(),
    []( const item & it ) {
        return it.tname();
    } );
    if( !worn_str.empty() ) {
        result.push_back( _( "Wearing: " ) + worn_str );
    }
    const int visibility_cap = 0; // no cap
    const auto trait_str = visible_mutations( visibility_cap );
    if( !trait_str.empty() ) {
        result.push_back( _( "Traits: " ) + trait_str );
    }
    return result;
}

std::string player::short_description() const
{
    return join( short_description_parts(), ";   " );
}

int player::print_info( const catacurses::window &w, int vStart, int, int column ) const
{
    mvwprintw( w, point( column, vStart++ ), _( "You (%s)" ), name );
    return vStart;
}

bool player::is_visible_in_range( const Creature &critter, const int range ) const
{
    return sees( critter ) && rl_dist( pos(), critter.pos() ) <= range;
}

std::vector<Creature *> player::get_visible_creatures( const int range ) const
{
    return g->get_creatures_if( [this, range]( const Creature & critter ) -> bool {
        return this != &critter && pos() != critter.pos() && // TODO: get rid of fake npcs (pos() check)
        rl_dist( pos(), critter.pos() ) <= range && sees( critter );
    } );
}

std::vector<Creature *> player::get_targetable_creatures( const int range ) const
{
    return g->get_creatures_if( [this, range]( const Creature & critter ) -> bool {
        return this != &critter && pos() != critter.pos() && // TODO: get rid of fake npcs (pos() check)
        round( rl_dist_exact( pos(), critter.pos() ) ) <= range &&
        ( sees( critter ) || sees_with_infrared( critter ) );
    } );
}

std::vector<Creature *> player::get_hostile_creatures( int range ) const
{
    return g->get_creatures_if( [this, range]( const Creature & critter ) -> bool {
        // Fixes circular distance range for ranged attacks
        float dist_to_creature = round( rl_dist_exact( pos(), critter.pos() ) );
        return this != &critter && pos() != critter.pos() && // TODO: get rid of fake npcs (pos() check)
        dist_to_creature <= range && critter.attitude_to( *this ) == A_HOSTILE
        && sees( critter );
    } );
}

void player::place_corpse()
{
    //If the character/NPC is on a distant mission, don't drop their their gear when they die since they still have a local pos
    if( !death_drops ) {
        return;
    }
    std::vector<item *> tmp = inv_dump();
    item body = item::make_corpse( mtype_id::NULL_ID(), calendar::turn, name );
    body.set_item_temperature( 310.15 );
    for( auto itm : tmp ) {
        g->m.add_item_or_charges( pos(), *itm );
    }
    for( const bionic &bio : *my_bionics ) {
        if( item::type_is_defined( bio.id.str() ) ) {
            item cbm( bio.id.str(), calendar::turn );
            cbm.set_flag( "FILTHY" );
            cbm.set_flag( "NO_STERILE" );
            cbm.set_flag( "NO_PACKED" );
            cbm.faults.emplace( fault_id( "fault_bionic_salvaged" ) );
            body.put_in( cbm );
        }
    }

    // Restore amount of installed pseudo-modules of Power Storage Units
    std::pair<int, int> storage_modules = amount_of_storage_bionics();
    for( int i = 0; i < storage_modules.first; ++i ) {
        body.emplace_back( "bio_power_storage" );
    }
    for( int i = 0; i < storage_modules.second; ++i ) {
        body.emplace_back( "bio_power_storage_mkII" );
    }
    g->m.add_item_or_charges( pos(), body );
}

void player::place_corpse( const tripoint &om_target )
{
    tinymap bay;
    bay.load( tripoint( om_target.x * 2, om_target.y * 2, om_target.z ), false );
    int finX = rng( 1, SEEX * 2 - 2 );
    int finY = rng( 1, SEEX * 2 - 2 );
    // This makes no sense at all. It may find a random tile without furniture, but
    // if the first try to find one fails, it will go through all tiles of the map
    // and essentially select the last one that has no furniture.
    // Q: Why check for furniture? (Check for passable or can-place-items seems more useful.)
    // Q: Why not grep a random point out of all the possible points (e.g. via random_entry)?
    // Q: Why use furn_str_id instead of f_null?
    // TODO: fix it, see above.
    if( bay.furn( point( finX, finY ) ) != furn_str_id( "f_null" ) ) {
        for( const tripoint &p : bay.points_on_zlevel() ) {
            if( bay.furn( p ) == furn_str_id( "f_null" ) ) {
                finX = p.x;
                finY = p.y;
            }
        }
    }

    std::vector<item *> tmp = inv_dump();
    item body = item::make_corpse( mtype_id::NULL_ID(), calendar::turn, name );
    for( auto itm : tmp ) {
        bay.add_item_or_charges( point( finX, finY ), *itm );
    }
    for( const bionic &bio : *my_bionics ) {
        if( item::type_is_defined( bio.id.str() ) ) {
            body.put_in( item( bio.id.str(), calendar::turn ) );
        }
    }

    // Restore amount of installed pseudo-modules of Power Storage Units
    std::pair<int, int> storage_modules = amount_of_storage_bionics();
    for( int i = 0; i < storage_modules.first; ++i ) {
        body.emplace_back( "bio_power_storage" );
    }
    for( int i = 0; i < storage_modules.second; ++i ) {
        body.emplace_back( "bio_power_storage_mkII" );
    }
    bay.add_item_or_charges( point( finX, finY ), body );
}

bool player::sees_with_infrared( const Creature &critter ) const
{
    if( !vision_mode_cache[IR_VISION] || !critter.is_warm() ) {
        return false;
    }

    if( is_player() || critter.is_player() ) {
        // Players should not use map::sees
        // Likewise, players should not be "looked at" with map::sees, not to break symmetry
        return g->m.pl_line_of_sight( critter.pos(),
                                      sight_range( current_daylight_level( calendar::turn ) ) );
    }

    return g->m.sees( pos(), critter.pos(), sight_range( current_daylight_level( calendar::turn ) ) );
}

float player::power_rating() const
{
    int dmg = std::max( { weapon.damage_melee( DT_BASH ),
                          weapon.damage_melee( DT_CUT ),
                          weapon.damage_melee( DT_STAB )
                        } );

    int ret = 2;
    // Small guns can be easily hidden from view
    if( weapon.volume() <= 250_ml ) {
        ret = 2;
    } else if( weapon.is_gun() ) {
        ret = 4;
    } else if( dmg > 12 ) {
        ret = 3; // Melee weapon or weapon-y tool
    }
    if( has_trait( trait_HUGE ) || has_trait( trait_HUGE_OK ) ) {
        ret += 1;
    }
    if( is_wearing_power_armor( nullptr ) ) {
        ret = 5; // No mercy!
    }
    return ret;
}

float player::speed_rating() const
{
    float ret = get_speed() / 100.0f;
    ret *= 100.0f / run_cost( 100, false );
    // Adjustment for player being able to run, but not doing so at the moment
    if( move_mode != CMM_RUN ) {
        ret *= 1.0f + ( static_cast<float>( get_stamina() ) / static_cast<float>( get_stamina_max() ) );
    }
    return ret;
}

item &player::item_with_best_of_quality( const quality_id &qid )
{
    int maxq = max_quality( qid );
    auto items_with_quality = items_with( [qid]( const item & it ) {
        return it.has_quality( qid );
    } );
    for( item *it : items_with_quality ) {
        if( it->get_quality( qid ) == maxq ) {
            return *it;
        }
    }
    return null_item_reference();
}

bool player::crush_frozen_liquid( item_location loc )
{

    player &u = g->u;

    if( u.has_quality( quality_id( "HAMMER" ) ) ) {
        item hammering_item = u.item_with_best_of_quality( quality_id( "HAMMER" ) );
        //~ %1$s: item to be crushed, %2$s: hammer name
        if( query_yn( _( "Do you want to crush up %1$s with your %2$s?\n"
                         "<color_red>Be wary of fragile items nearby!</color>" ),
                      loc.get_item()->display_name(), hammering_item.tname() ) ) {

            //Risk smashing tile with hammering tool, risk is lower with higher dex, damage lower with lower strength
            if( one_in( 1 + u.dex_cur / 4 ) ) {
                add_msg_if_player( colorize( _( "You swing your %s wildly!" ), c_red ),
                                   hammering_item.tname() );
                int smashskill = u.str_cur + hammering_item.damage_melee( DT_BASH );
                g->m.bash( loc.position(), smashskill );
            }
            add_msg_if_player( _( "You crush up and gather %s" ), loc.get_item()->display_name() );
            return true;
        }
    } else {
        popup( _( "You need a hammering tool to crush up frozen liquids!" ) );
    }
    return false;
}

void player::on_mutation_gain( const trait_id &mid )
{
    morale->on_mutation_gain( mid );
    magic.on_mutation_gain( mid, *this );
    update_type_of_scent( mid );
}

void player::on_mutation_loss( const trait_id &mid )
{
    morale->on_mutation_loss( mid );
    magic.on_mutation_loss( mid );
    update_type_of_scent( mid, false );
}

void player::on_stat_change( const std::string &stat, int value )
{
    morale->on_stat_change( stat, value );
}

void player::on_item_wear( const item &it )
{
    morale->on_item_wear( it );
}

void player::on_item_takeoff( const item &it )
{
    morale->on_item_takeoff( it );
}

void player::on_worn_item_washed( const item &it )
{
    if( is_worn( it ) ) {
        morale->on_worn_item_washed( it );
    }
}

void player::on_effect_int_change( const efftype_id &eid, int intensity, body_part bp )
{
    // Adrenaline can reduce perceived pain (or increase it when you enter comedown).
    // See @ref get_perceived_pain()
    if( eid == effect_adrenaline ) {
        // Note that calling this does no harm if it wasn't changed.
        on_stat_change( "perceived_pain", get_perceived_pain() );
    }

    morale->on_effect_int_change( eid, intensity, bp );
}

const targeting_data &player::get_targeting_data()
{
    if( tdata == nullptr ) {
        debugmsg( "Tried to get targeting data before setting it" );
        tdata.reset( new targeting_data() );
        tdata->relevant = nullptr;
        g->u.cancel_activity();
    }

    return *tdata;
}

void player::set_targeting_data( const targeting_data &td )
{
    tdata.reset( new targeting_data( td ) );
}

bool player::query_yn( const std::string &mes ) const
{
    return ::query_yn( mes );
}

const pathfinding_settings &player::get_pathfinding_settings() const
{
    return *path_settings;
}

std::set<tripoint> player::get_path_avoid() const
{
    std::set<tripoint> ret;
    for( npc &guy : g->all_npcs() ) {
        if( sees( guy ) ) {
            ret.insert( guy.pos() );
        }
    }

    // TODO: Add known traps in a way that doesn't destroy performance

    return ret;
}

<<<<<<< HEAD
=======
void player::do_skill_rust()
{
    const int rate = rust_rate();
    if( rate <= 0 ) {
        return;
    }
    for( auto &pair : *_skills ) {
        if( rate <= rng( 0, 1000 ) ) {
            continue;
        }

        const Skill &aSkill = *pair.first;
        SkillLevel &skill_level_obj = pair.second;

        if( aSkill.is_combat_skill() &&
            ( ( has_trait_flag( "PRED2" ) && one_in( 4 ) ) ||
              ( has_trait_flag( "PRED3" ) && one_in( 2 ) ) ||
              ( has_trait_flag( "PRED4" ) && x_in_y( 2, 3 ) ) ) ) {
            // Their brain is optimized to remember this
            if( one_in( 15600 ) ) {
                // They've already passed the roll to avoid rust at
                // this point, but print a message about it now and
                // then.
                //
                // 13 combat skills, 600 turns/hr, 7800 tests/hr.
                // This means PRED2/PRED3/PRED4 think of hunting on
                // average every 8/4/3 hours, enough for immersion
                // without becoming an annoyance.
                //
                add_msg_if_player( _( "Your heart races as you recall your most recent hunt." ) );
                mod_stim( 1 );
            }
            continue;
        }

        const bool charged_bio_mem = get_power_level() > 25_kJ && has_active_bionic( bio_memory );
        const int oldSkillLevel = skill_level_obj.level();
        if( skill_level_obj.rust( charged_bio_mem ) ) {
            add_msg_if_player( m_warning,
                               _( "Your knowledge of %s begins to fade, but your memory banks retain it!" ), aSkill.name() );
            mod_power_level( -25_kJ );
        }
        const int newSkill = skill_level_obj.level();
        if( newSkill < oldSkillLevel ) {
            add_msg_if_player( m_bad, _( "Your skill in %s has reduced to %d!" ), aSkill.name(), newSkill );
        }
    }
}

>>>>>>> 20f34738
std::pair<std::string, nc_color> player::get_hunger_description() const
{
    const bool calorie_deficit = get_bmi() < character_weight_category::normal;
    const units::volume contains = stomach.contains();
    const units::volume cap = stomach.capacity( *this );
    std::string hunger_string;
    nc_color hunger_color = c_white;
    // i ate just now!
    const bool just_ate = stomach.time_since_ate() < 15_minutes;
    // i ate a meal recently enough that i shouldn't need another meal
    const bool recently_ate = stomach.time_since_ate() < 3_hours;
    if( calorie_deficit ) {
        if( contains >= cap ) {
            hunger_string = _( "Engorged" );
            hunger_color = c_green;
        } else if( contains > cap * 3 / 4 ) {
            hunger_string = _( "Sated" );
            hunger_color = c_green;
        } else if( just_ate && contains > cap / 2 ) {
            hunger_string = _( "Full" );
            hunger_color = c_green;
        } else if( just_ate ) {
            hunger_string = _( "Hungry" );
            hunger_color = c_yellow;
        } else if( recently_ate ) {
            hunger_string = _( "Very Hungry" );
            hunger_color = c_yellow;
        } else if( get_bmi() < character_weight_category::emaciated ) {
            hunger_string = _( "Starving!" );
            hunger_color = c_red;
        } else if( get_bmi() < character_weight_category::underweight ) {
            hunger_string = _( "Near starving" );
            hunger_color = c_red;
        } else {
            hunger_string = _( "Famished" );
            hunger_color = c_light_red;
        }
    } else {
        if( contains >= cap * 5 / 6 ) {
            hunger_string = _( "Engorged" );
            hunger_color = c_green;
        } else if( contains > cap * 11 / 20 ) {
            hunger_string = _( "Sated" );
            hunger_color = c_green;
        } else if( recently_ate && contains >= cap * 3 / 8 ) {
            hunger_string = _( "Full" );
            hunger_color = c_green;
        } else if( ( stomach.time_since_ate() > 90_minutes && contains < cap / 8 && recently_ate ) ||
                   ( just_ate && contains > 0_ml && contains < cap * 3 / 8 ) ) {
            hunger_string = _( "Peckish" );
            hunger_color = c_dark_gray;
        } else if( !just_ate && ( recently_ate || contains > 0_ml ) ) {
            hunger_string.clear();
        } else {
            if( get_bmi() > character_weight_category::overweight ) {
                hunger_string = _( "Hungry" );
            } else {
                hunger_string = _( "Very Hungry" );
            }
            hunger_color = c_yellow;
        }
    }

    return std::make_pair( hunger_string, hunger_color );
}

std::pair<std::string, nc_color> player::get_pain_description() const
{
    auto pain = Creature::get_pain_description();
    nc_color pain_color = pain.second;
    std::string pain_string;
    // get pain color
    if( get_perceived_pain() >= 60 ) {
        pain_color = c_red;
    } else if( get_perceived_pain() >= 40 ) {
        pain_color = c_light_red;
    }
    // get pain string
    if( ( has_trait( trait_SELFAWARE ) || has_effect( effect_got_checked ) ) &&
        get_perceived_pain() > 0 ) {
        pain_string = string_format( "%s %d", _( "Pain " ), get_perceived_pain() );
    } else if( get_perceived_pain() > 0 ) {
        pain_string = pain.first;
    }
    return std::make_pair( pain_string, pain_color );
}<|MERGE_RESOLUTION|>--- conflicted
+++ resolved
@@ -5837,58 +5837,6 @@
     return ret;
 }
 
-<<<<<<< HEAD
-=======
-void player::do_skill_rust()
-{
-    const int rate = rust_rate();
-    if( rate <= 0 ) {
-        return;
-    }
-    for( auto &pair : *_skills ) {
-        if( rate <= rng( 0, 1000 ) ) {
-            continue;
-        }
-
-        const Skill &aSkill = *pair.first;
-        SkillLevel &skill_level_obj = pair.second;
-
-        if( aSkill.is_combat_skill() &&
-            ( ( has_trait_flag( "PRED2" ) && one_in( 4 ) ) ||
-              ( has_trait_flag( "PRED3" ) && one_in( 2 ) ) ||
-              ( has_trait_flag( "PRED4" ) && x_in_y( 2, 3 ) ) ) ) {
-            // Their brain is optimized to remember this
-            if( one_in( 15600 ) ) {
-                // They've already passed the roll to avoid rust at
-                // this point, but print a message about it now and
-                // then.
-                //
-                // 13 combat skills, 600 turns/hr, 7800 tests/hr.
-                // This means PRED2/PRED3/PRED4 think of hunting on
-                // average every 8/4/3 hours, enough for immersion
-                // without becoming an annoyance.
-                //
-                add_msg_if_player( _( "Your heart races as you recall your most recent hunt." ) );
-                mod_stim( 1 );
-            }
-            continue;
-        }
-
-        const bool charged_bio_mem = get_power_level() > 25_kJ && has_active_bionic( bio_memory );
-        const int oldSkillLevel = skill_level_obj.level();
-        if( skill_level_obj.rust( charged_bio_mem ) ) {
-            add_msg_if_player( m_warning,
-                               _( "Your knowledge of %s begins to fade, but your memory banks retain it!" ), aSkill.name() );
-            mod_power_level( -25_kJ );
-        }
-        const int newSkill = skill_level_obj.level();
-        if( newSkill < oldSkillLevel ) {
-            add_msg_if_player( m_bad, _( "Your skill in %s has reduced to %d!" ), aSkill.name(), newSkill );
-        }
-    }
-}
-
->>>>>>> 20f34738
 std::pair<std::string, nc_color> player::get_hunger_description() const
 {
     const bool calorie_deficit = get_bmi() < character_weight_category::normal;
