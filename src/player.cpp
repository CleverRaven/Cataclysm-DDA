#include "player.h"

#include <algorithm>
#include <cmath>
#include <cstdlib>
#include <iterator>
#include <map>
#include <string>
#include <sstream>
#include <limits>

#include "action.h"
#include "activity_handlers.h"
#include "addiction.h"
#include "ammo.h"
#include "bionics.h"
#include "cata_utility.h"
#include "catacharset.h"
#include "catalua.h"
#include "coordinate_conversions.h"
#include "craft_command.h"
#include "cursesdef.h"
#include "debug.h"
#include "effect.h"
#include "fault.h"
#include "filesystem.h"
#include "fungal_effects.h"
#include "game.h"
#include "get_version.h"
#include "help.h" // get_hint
#include "input.h"
#include "inventory.h"
#include "item.h"
#include "item_location.h"
#include "itype.h"
#include "iuse_actor.h"
#include "map.h"
#include "map_iterator.h"
#include "mapdata.h"
#include "martialarts.h"
#include "material.h"
#include "messages.h"
#include "mission.h"
#include "monstergenerator.h"
#include "morale.h"
#include "morale_types.h"
#include "mtype.h"
#include "mutation.h"
#include "name.h"
#include "npc.h"
#include "options.h"
#include "output.h"
#include "overlay_ordering.h"
#include "overmap.h"
#include "overmapbuffer.h"
#include "pickup.h"
#include "profession.h"
#include "ranged.h"
#include "recipe_dictionary.h"
#include "requirements.h"
#include "skill.h"
#include "sounds.h"
#include "string_formatter.h"
#include "submap.h"
#include "text_snippets.h"
#include "translations.h"
#include "trap.h"
#include "ui.h"
#include "uistate.h"
#include "veh_type.h"
#include "vehicle.h"
#include "vitamin.h"
#include "vpart_position.h"
#include "vpart_range.h"
#include "vpart_reference.h"
#include "weather.h"
#include "weather_gen.h"

constexpr double SQRT_2 = 1.41421356237309504880;

const double MAX_RECOIL = 3000;

const mtype_id mon_player_blob( "mon_player_blob" );
const mtype_id mon_shadow_snake( "mon_shadow_snake" );

const skill_id skill_dodge( "dodge" );
const skill_id skill_gun( "gun" );
const skill_id skill_mechanics( "mechanics" );
const skill_id skill_swimming( "swimming" );
const skill_id skill_throw( "throw" );
const skill_id skill_unarmed( "unarmed" );

const efftype_id effect_adrenaline( "adrenaline" );
const efftype_id effect_alarm_clock( "alarm_clock" );
const efftype_id effect_asthma( "asthma" );
const efftype_id effect_attention( "attention" );
const efftype_id effect_bandaged( "bandaged" );
const efftype_id effect_bite( "bite" );
const efftype_id effect_blind( "blind" );
const efftype_id effect_blisters( "blisters" );
const efftype_id effect_bloodworms( "bloodworms" );
const efftype_id effect_boomered( "boomered" );
const efftype_id effect_brainworms( "brainworms" );
const efftype_id effect_cig( "cig" );
const efftype_id effect_cold( "cold" );
const efftype_id effect_common_cold( "common_cold" );
const efftype_id effect_contacts( "contacts" );
const efftype_id effect_corroding( "corroding" );
const efftype_id effect_cough_suppress( "cough_suppress" );
const efftype_id effect_darkness( "darkness" );
const efftype_id effect_datura( "datura" );
const efftype_id effect_deaf( "deaf" );
const efftype_id effect_depressants( "depressants" );
const efftype_id effect_dermatik( "dermatik" );
const efftype_id effect_disabled( "disabled" );
const efftype_id effect_disinfected( "disinfected" );
const efftype_id effect_downed( "downed" );
const efftype_id effect_drunk( "drunk" );
const efftype_id effect_earphones( "earphones" );
const efftype_id effect_evil( "evil" );
const efftype_id effect_flu( "flu" );
const efftype_id effect_foodpoison( "foodpoison" );
const efftype_id effect_formication( "formication" );
const efftype_id effect_frostbite( "frostbite" );
const efftype_id effect_frostbite_recovery( "frostbite_recovery" );
const efftype_id effect_fungus( "fungus" );
const efftype_id effect_glowing( "glowing" );
const efftype_id effect_grabbed( "grabbed" );
const efftype_id effect_hallu( "hallu" );
const efftype_id effect_happy( "happy" );
const efftype_id effect_hot( "hot" );
const efftype_id effect_infected( "infected" );
const efftype_id effect_iodine( "iodine" );
const efftype_id effect_irradiated( "irradiated" );
const efftype_id effect_jetinjector( "jetinjector" );
const efftype_id effect_lack_sleep( "lack_sleep" );
const efftype_id effect_sleep_deprived( "sleep_deprived" );
const efftype_id effect_lying_down( "lying_down" );
const efftype_id effect_mending( "mending" );
const efftype_id effect_meth( "meth" );
const efftype_id effect_narcosis( "narcosis" );
const efftype_id effect_nausea( "nausea" );
const efftype_id effect_onfire( "onfire" );
const efftype_id effect_paincysts( "paincysts" );
const efftype_id effect_pkill( "pkill" );
const efftype_id effect_pkill1( "pkill1" );
const efftype_id effect_pkill2( "pkill2" );
const efftype_id effect_pkill3( "pkill3" );
const efftype_id effect_recover( "recover" );
const efftype_id effect_sad( "sad" );
const efftype_id effect_shakes( "shakes" );
const efftype_id effect_sleep( "sleep" );
const efftype_id effect_slept_through_alarm( "slept_through_alarm" );
const efftype_id effect_spores( "spores" );
const efftype_id effect_stamina_penalty( "stamina_penalty" );
const efftype_id effect_stim( "stim" );
const efftype_id effect_stim_overdose( "stim_overdose" );
const efftype_id effect_stunned( "stunned" );
const efftype_id effect_tapeworm( "tapeworm" );
const efftype_id effect_took_prozac( "took_prozac" );
const efftype_id effect_took_xanax( "took_xanax" );
const efftype_id effect_visuals( "visuals" );
const efftype_id effect_weed_high( "weed_high" );
const efftype_id effect_winded( "winded" );
const efftype_id effect_bleed( "bleed" );
const efftype_id effect_magnesium_supplements( "magnesium" );

const matype_id style_none( "style_none" );
const matype_id style_kicks( "style_kicks" );

static const bionic_id bio_ads( "bio_ads" );
static const bionic_id bio_advreactor( "bio_advreactor" );
static const bionic_id bio_armor_arms( "bio_armor_arms" );
static const bionic_id bio_armor_eyes( "bio_armor_eyes" );
static const bionic_id bio_armor_head( "bio_armor_head" );
static const bionic_id bio_armor_legs( "bio_armor_legs" );
static const bionic_id bio_armor_torso( "bio_armor_torso" );
static const bionic_id bio_blaster( "bio_blaster" );
static const bionic_id bio_carbon( "bio_carbon" );
static const bionic_id bio_climate( "bio_climate" );
static const bionic_id bio_cloak( "bio_cloak" );
static const bionic_id bio_cqb( "bio_cqb" );
static const bionic_id bio_dis_acid( "bio_dis_acid" );
static const bionic_id bio_dis_shock( "bio_dis_shock" );
static const bionic_id bio_drain( "bio_drain" );
static const bionic_id bio_earplugs( "bio_earplugs" );
static const bionic_id bio_ears( "bio_ears" );
static const bionic_id bio_eye_optic( "bio_eye_optic" );
static const bionic_id bio_faraday( "bio_faraday" );
static const bionic_id bio_flashlight( "bio_flashlight" );
static const bionic_id bio_geiger( "bio_geiger" );
static const bionic_id bio_gills( "bio_gills" );
static const bionic_id bio_ground_sonar( "bio_ground_sonar" );
static const bionic_id bio_heatsink( "bio_heatsink" );
static const bionic_id bio_itchy( "bio_itchy" );
static const bionic_id bio_laser( "bio_laser" );
static const bionic_id bio_leaky( "bio_leaky" );
static const bionic_id bio_lighter( "bio_lighter" );
static const bionic_id bio_membrane( "bio_membrane" );
static const bionic_id bio_memory( "bio_memory" );
static const bionic_id bio_metabolics( "bio_metabolics" );
static const bionic_id bio_noise( "bio_noise" );
static const bionic_id bio_plut_filter( "bio_plut_filter" );
static const bionic_id bio_power_weakness( "bio_power_weakness" );
static const bionic_id bio_purifier( "bio_purifier" );
static const bionic_id bio_reactor( "bio_reactor" );
static const bionic_id bio_recycler( "bio_recycler" );
static const bionic_id bio_shakes( "bio_shakes" );
static const bionic_id bio_sleepy( "bio_sleepy" );
static const bionic_id bn_bio_solar( "bn_bio_solar" );
static const bionic_id bio_spasm( "bio_spasm" );
static const bionic_id bio_speed( "bio_speed" );
static const bionic_id bio_syringe( "bio_syringe" );
static const bionic_id bio_tools( "bio_tools" );
static const bionic_id bio_trip( "bio_trip" );
static const bionic_id bio_uncanny_dodge( "bio_uncanny_dodge" );
static const bionic_id bio_ups( "bio_ups" );
static const bionic_id bio_watch( "bio_watch" );
static const bionic_id bio_synaptic_regen( "bio_synaptic_regen" );

static const trait_id trait_ACIDBLOOD( "ACIDBLOOD" );
static const trait_id trait_ACIDPROOF( "ACIDPROOF" );
static const trait_id trait_ADDICTIVE( "ADDICTIVE" );
static const trait_id trait_ADRENALINE( "ADRENALINE" );
static const trait_id trait_ALBINO( "ALBINO" );
static const trait_id trait_AMORPHOUS( "AMORPHOUS" );
static const trait_id trait_ANTENNAE( "ANTENNAE" );
static const trait_id trait_ANTLERS( "ANTLERS" );
static const trait_id trait_ARACHNID_ARMS( "ARACHNID_ARMS" );
static const trait_id trait_ARACHNID_ARMS_OK( "ARACHNID_ARMS_OK" );
static const trait_id trait_ASTHMA( "ASTHMA" );
static const trait_id trait_BADBACK( "BADBACK" );
static const trait_id trait_BADCARDIO( "BADCARDIO" );
static const trait_id trait_BADHEARING( "BADHEARING" );
static const trait_id trait_BADKNEES( "BADKNEES" );
static const trait_id trait_BARK( "BARK" );
static const trait_id trait_BIRD_EYE( "BIRD_EYE" );
static const trait_id trait_CANINE_EARS( "CANINE_EARS" );
static const trait_id trait_CANNIBAL( "CANNIBAL" );
static const trait_id trait_CENOBITE( "CENOBITE" );
static const trait_id trait_CEPH_EYES( "CEPH_EYES" );
static const trait_id trait_CF_HAIR( "CF_HAIR" );
static const trait_id trait_CHAOTIC( "CHAOTIC" );
static const trait_id trait_CHAOTIC_BAD( "CHAOTIC_BAD" );
static const trait_id trait_CHEMIMBALANCE( "CHEMIMBALANCE" );
static const trait_id trait_CHITIN2( "CHITIN2" );
static const trait_id trait_CHITIN3( "CHITIN3" );
static const trait_id trait_CHITIN_FUR( "CHITIN_FUR" );
static const trait_id trait_CHITIN_FUR2( "CHITIN_FUR2" );
static const trait_id trait_CHITIN_FUR3( "CHITIN_FUR3" );
static const trait_id trait_CHLOROMORPH( "CHLOROMORPH" );
static const trait_id trait_CLUMSY( "CLUMSY" );
static const trait_id trait_COLDBLOOD( "COLDBLOOD" );
static const trait_id trait_COLDBLOOD2( "COLDBLOOD2" );
static const trait_id trait_COLDBLOOD3( "COLDBLOOD3" );
static const trait_id trait_COLDBLOOD4( "COLDBLOOD4" );
static const trait_id trait_COMPOUND_EYES( "COMPOUND_EYES" );
static const trait_id trait_CRAFTY( "CRAFTY" );
static const trait_id trait_DEBUG_BIONIC_POWER( "DEBUG_BIONIC_POWER" );
static const trait_id trait_DEBUG_CLOAK( "DEBUG_CLOAK" );
static const trait_id trait_DEBUG_HS( "DEBUG_HS" );
static const trait_id trait_DEBUG_LS( "DEBUG_LS" );
static const trait_id trait_DEBUG_NODMG( "DEBUG_NODMG" );
static const trait_id trait_DEBUG_NOTEMP( "DEBUG_NOTEMP" );
static const trait_id trait_DISIMMUNE( "DISIMMUNE" );
static const trait_id trait_DISRESISTANT( "DISRESISTANT" );
static const trait_id trait_DOWN( "DOWN" );
static const trait_id trait_EAGLEEYED( "EAGLEEYED" );
static const trait_id trait_EASYSLEEPER( "EASYSLEEPER" );
static const trait_id trait_EASYSLEEPER2( "EASYSLEEPER2" );
static const trait_id trait_EATHEALTH( "EATHEALTH" );
static const trait_id trait_FASTHEALER( "FASTHEALER" );
static const trait_id trait_FASTHEALER2( "FASTHEALER2" );
static const trait_id trait_FASTLEARNER( "FASTLEARNER" );
static const trait_id trait_FASTREADER( "FASTREADER" );
static const trait_id trait_FAT( "FAT" );
static const trait_id trait_FELINE_EARS( "FELINE_EARS" );
static const trait_id trait_FELINE_FUR( "FELINE_FUR" );
static const trait_id trait_FLEET( "FLEET" );
static const trait_id trait_FLEET2( "FLEET2" );
static const trait_id trait_FLOWERS( "FLOWERS" );
static const trait_id trait_FORGETFUL( "FORGETFUL" );
static const trait_id trait_FUR( "FUR" );
static const trait_id trait_GILLS( "GILLS" );
static const trait_id trait_GILLS_CEPH( "GILLS_CEPH" );
static const trait_id trait_GOODCARDIO( "GOODCARDIO" );
static const trait_id trait_GOODCARDIO2( "GOODCARDIO2" );
static const trait_id trait_GOODHEARING( "GOODHEARING" );
static const trait_id trait_GOODMEMORY( "GOODMEMORY" );
static const trait_id trait_HATES_BOOKS( "HATES_BOOKS" );
static const trait_id trait_HEAVYSLEEPER( "HEAVYSLEEPER" );
static const trait_id trait_HEAVYSLEEPER2( "HEAVYSLEEPER2" );
static const trait_id trait_HOARDER( "HOARDER" );
static const trait_id trait_HOLLOW_BONES( "HOLLOW_BONES" );
static const trait_id trait_HOOVES( "HOOVES" );
static const trait_id trait_HORNS_POINTED( "HORNS_POINTED" );
static const trait_id trait_HUGE( "HUGE" );
static const trait_id trait_HUGE_OK( "HUGE_OK" );
static const trait_id trait_HYPEROPIC( "HYPEROPIC" );
static const trait_id trait_ILLITERATE( "ILLITERATE" );
static const trait_id trait_INFIMMUNE( "INFIMMUNE" );
static const trait_id trait_INSECT_ARMS( "INSECT_ARMS" );
static const trait_id trait_INSECT_ARMS_OK( "INSECT_ARMS_OK" );
static const trait_id trait_INSOMNIA( "INSOMNIA" );
static const trait_id trait_INT_SLIME( "INT_SLIME" );
static const trait_id trait_JITTERY( "JITTERY" );
static const trait_id trait_LARGE( "LARGE" );
static const trait_id trait_LARGE_OK( "LARGE_OK" );
static const trait_id trait_LEAVES( "LEAVES" );
static const trait_id trait_LEG_TENTACLES( "LEG_TENTACLES" );
static const trait_id trait_LEG_TENT_BRACE( "LEG_TENT_BRACE" );
static const trait_id trait_LIGHTFUR( "LIGHTFUR" );
static const trait_id trait_LIGHTSTEP( "LIGHTSTEP" );
static const trait_id trait_LIGHT_BONES( "LIGHT_BONES" );
static const trait_id trait_LOVES_BOOKS( "LOVES_BOOKS" );
static const trait_id trait_LUPINE_EARS( "LUPINE_EARS" );
static const trait_id trait_LUPINE_FUR( "LUPINE_FUR" );
static const trait_id trait_MEMBRANE( "MEMBRANE" );
static const trait_id trait_MOODSWINGS( "MOODSWINGS" );
static const trait_id trait_MOREPAIN( "MORE_PAIN" );
static const trait_id trait_MOREPAIN2( "MORE_PAIN2" );
static const trait_id trait_MOREPAIN3( "MORE_PAIN3" );
static const trait_id trait_MOUSE_EARS( "MOUSE_EARS" );
static const trait_id trait_MYOPIC( "MYOPIC" );
static const trait_id trait_M_BLOSSOMS( "M_BLOSSOMS" );
static const trait_id trait_M_DEPENDENT( "M_DEPENDENT" );
static const trait_id trait_M_IMMUNE( "M_IMMUNE" );
static const trait_id trait_M_SKIN2( "M_SKIN2" );
static const trait_id trait_M_SKIN3( "M_SKIN3" );
static const trait_id trait_M_SPORES( "M_SPORES" );
static const trait_id trait_NARCOLEPTIC( "NARCOLEPTIC" );
static const trait_id trait_NAUSEA( "NAUSEA" );
static const trait_id trait_NONADDICTIVE( "NONADDICTIVE" );
static const trait_id trait_NOPAIN( "NOPAIN" );
static const trait_id trait_NO_THIRST( "NO_THIRST" );
static const trait_id trait_PACIFIST( "PACIFIST" );
static const trait_id trait_PADDED_FEET( "PADDED_FEET" );
static const trait_id trait_PAINREC1( "PAINREC1" );
static const trait_id trait_PAINREC2( "PAINREC2" );
static const trait_id trait_PAINREC3( "PAINREC3" );
static const trait_id trait_PAINRESIST( "PAINRESIST" );
static const trait_id trait_PAINRESIST_TROGLO( "PAINRESIST_TROGLO" );
static const trait_id trait_PARAIMMUNE( "PARAIMMUNE" );
static const trait_id trait_PARKOUR( "PARKOUR" );
static const trait_id trait_PAWS( "PAWS" );
static const trait_id trait_PAWS_LARGE( "PAWS_LARGE" );
static const trait_id trait_PER_SLIME( "PER_SLIME" );
static const trait_id trait_PER_SLIME_OK( "PER_SLIME_OK" );
static const trait_id trait_PONDEROUS1( "PONDEROUS1" );
static const trait_id trait_PONDEROUS2( "PONDEROUS2" );
static const trait_id trait_PONDEROUS3( "PONDEROUS3" );
static const trait_id trait_PRED2( "PRED2" );
static const trait_id trait_PRED3( "PRED3" );
static const trait_id trait_PRED4( "PRED4" );
static const trait_id trait_PROF_DICEMASTER( "PROF_DICEMASTER" );
static const trait_id trait_PSYCHOPATH( "PSYCHOPATH" );
static const trait_id trait_PYROMANIA( "PYROMANIA" );
static const trait_id trait_QUICK( "QUICK" );
static const trait_id trait_QUILLS( "QUILLS" );
static const trait_id trait_RADIOACTIVE1( "RADIOACTIVE1" );
static const trait_id trait_RADIOACTIVE2( "RADIOACTIVE2" );
static const trait_id trait_RADIOACTIVE3( "RADIOACTIVE3" );
static const trait_id trait_RADIOGENIC( "RADIOGENIC" );
static const trait_id trait_REGEN( "REGEN" );
static const trait_id trait_REGEN_LIZ( "REGEN_LIZ" );
static const trait_id trait_ROOTS2( "ROOTS2" );
static const trait_id trait_ROOTS3( "ROOTS3" );
static const trait_id trait_SAPIOVORE( "SAPIOVORE" );
static const trait_id trait_SAVANT( "SAVANT" );
static const trait_id trait_SCHIZOPHRENIC( "SCHIZOPHRENIC" );
static const trait_id trait_SELFAWARE( "SELFAWARE" );
static const trait_id trait_SHELL2( "SHELL2" );
static const trait_id trait_SHOUT1( "SHOUT1" );
static const trait_id trait_SHOUT2( "SHOUT2" );
static const trait_id trait_SHOUT3( "SHOUT3" );
static const trait_id trait_SLEEK_SCALES( "SLEEK_SCALES" );
static const trait_id trait_SLIMESPAWNER( "SLIMESPAWNER" );
static const trait_id trait_SLIMY( "SLIMY" );
static const trait_id trait_SLOWHEALER( "SLOWHEALER" );
static const trait_id trait_SLOWLEARNER( "SLOWLEARNER" );
static const trait_id trait_SLOWREADER( "SLOWREADER" );
static const trait_id trait_SLOWRUNNER( "SLOWRUNNER" );
static const trait_id trait_SMELLY( "SMELLY" );
static const trait_id trait_SMELLY2( "SMELLY2" );
static const trait_id trait_SORES( "SORES" );
static const trait_id trait_SPINES( "SPINES" );
static const trait_id trait_SPIRITUAL( "SPIRITUAL" );
static const trait_id trait_SQUEAMISH( "SQUEAMISH" );
static const trait_id trait_STIMBOOST( "STIMBOOST" );
static const trait_id trait_STRONGSTOMACH( "STRONGSTOMACH" );
static const trait_id trait_SUNBURN( "SUNBURN" );
static const trait_id trait_SUNLIGHT_DEPENDENT( "SUNLIGHT_DEPENDENT" );
static const trait_id trait_TAIL_FIN( "TAIL_FIN" );
static const trait_id trait_THICK_SCALES( "THICK_SCALES" );
static const trait_id trait_THORNS( "THORNS" );
static const trait_id trait_THRESH_SPIDER( "THRESH_SPIDER" );
static const trait_id trait_TOUGH_FEET( "TOUGH_FEET" );
static const trait_id trait_TROGLO( "TROGLO" );
static const trait_id trait_TROGLO2( "TROGLO2" );
static const trait_id trait_TROGLO3( "TROGLO3" );
static const trait_id trait_UNOBSERVANT( "UNOBSERVANT" );
static const trait_id trait_UNSTABLE( "UNSTABLE" );
static const trait_id trait_URSINE_EARS( "URSINE_EARS" );
static const trait_id trait_URSINE_EYE( "URSINE_EYE" );
static const trait_id trait_URSINE_FUR( "URSINE_FUR" );
static const trait_id trait_VISCOUS( "VISCOUS" );
static const trait_id trait_VOMITOUS( "VOMITOUS" );
static const trait_id trait_WATERSLEEP( "WATERSLEEP" );
static const trait_id trait_WEAKSCENT( "WEAKSCENT" );
static const trait_id trait_WEAKSTOMACH( "WEAKSTOMACH" );
static const trait_id trait_WEBBED( "WEBBED" );
static const trait_id trait_WEB_SPINNER( "WEB_SPINNER" );
static const trait_id trait_WEB_WALKER( "WEB_WALKER" );
static const trait_id trait_WEB_WEAVER( "WEB_WEAVER" );
static const trait_id trait_WHISKERS( "WHISKERS" );
static const trait_id trait_WHISKERS_RAT( "WHISKERS_RAT" );
static const trait_id trait_WINGS_BUTTERFLY( "WINGS_BUTTERFLY" );
static const trait_id trait_WOOLALLERGY( "WOOLALLERGY" );

static const itype_id OPTICAL_CLOAK_ITEM_ID( "optical_cloak" );

stat_mod player::get_pain_penalty() const
{
    stat_mod ret;
    int pain = get_perceived_pain();
    if( pain <= 0 ) {
        return ret;
    }

    int stat_penalty = std::floor( std::pow( pain, 0.8f ) / 10.0f );

    bool ceno = has_trait( trait_CENOBITE );
    if( !ceno ) {
        ret.strength = stat_penalty;
        ret.dexterity = stat_penalty;
    }

    if( !has_trait( trait_INT_SLIME ) ) {
        ret.intelligence = 1 + stat_penalty;
    } else {
        ret.intelligence = 1 + pain / 5;
    }

    ret.perception = stat_penalty * 2 / 3;

    ret.speed = std::pow( pain, 0.7f );
    if( ceno ) {
        ret.speed /= 2;
    }

    ret.speed = std::min( ret.speed, 50 );
    return ret;
}

player::player() : Character()
, next_climate_control_check( calendar::before_time_starts )
, cached_time( calendar::before_time_starts )
{
    id = -1; // -1 is invalid
    str_cur = 8;
    str_max = 8;
    dex_cur = 8;
    dex_max = 8;
    int_cur = 8;
    int_max = 8;
    per_cur = 8;
    per_max = 8;
    dodges_left = 1;
    blocks_left = 1;
    power_level = 0;
    max_power_level = 0;
    stamina = 1000; //Temporary value for stamina. It will be reset later from external json option.
    stim = 0;
    pkill = 0;
    radiation = 0;
    tank_plut = 0;
    reactor_plut = 0;
    slow_rad = 0;
    cash = 0;
    scent = 500;
    male = true;
    prof = profession::has_initialized() ? profession::generic() :
           nullptr; //workaround for a potential structural limitation, see player::create

    start_location = start_location_id( "shelter" );
    moves = 100;
    movecounter = 0;
    oxygen = 0;
    last_climate_control_ret = false;
    active_mission = nullptr;
    in_vehicle = false;
    controlling_vehicle = false;
    grab_point = tripoint_zero;
    grab_type = OBJECT_NONE;
    hauling = false;
    move_mode = "walk";
    style_selected = style_none;
    keep_hands_free = false;
    focus_pool = 100;
    last_item = itype_id( "null" );
    sight_max = 9999;
    last_batch = 0;
    lastconsumed = itype_id( "null" );
    next_expected_position = cata::nullopt;
    death_drops = true;
    show_map_memory = true;

    empty_traits();

    temp_cur.fill( BODYTEMP_NORM );
    frostbite_timer.fill( 0 );
    temp_conv.fill( BODYTEMP_NORM );
    body_wetness.fill( 0 );
    nv_cached = false;
    volume = 0;

    for( const auto &v : vitamin::all() ) {
        vitamin_levels[ v.first ] = 0;
    }

    memorial_log.clear();

    drench_capacity[bp_eyes] = 1;
    drench_capacity[bp_mouth] = 1;
    drench_capacity[bp_head] = 7;
    drench_capacity[bp_leg_l] = 11;
    drench_capacity[bp_leg_r] = 11;
    drench_capacity[bp_foot_l] = 3;
    drench_capacity[bp_foot_r] = 3;
    drench_capacity[bp_arm_l] = 10;
    drench_capacity[bp_arm_r] = 10;
    drench_capacity[bp_hand_l] = 3;
    drench_capacity[bp_hand_r] = 3;
    drench_capacity[bp_torso] = 40;

    recalc_sight_limits();
    reset_encumbrance();

    ma_styles = {{
        style_none, style_kicks
    }};
}

player::~player() = default;
player::player(player &&) = default;
player &player::operator=(player &&) = default;

void player::normalize()
{
    Character::normalize();

    style_selected = style_none;

    recalc_hp();

    temp_conv.fill( BODYTEMP_NORM );
    stamina = get_stamina_max();
    stamina_max_penalty = 0;
}

std::string player::disp_name( bool possessive ) const
{
    if( !possessive ) {
        if( is_player() ) {
            return pgettext( "not possessive", "you" );
        }
        return name;
    } else {
        if( is_player() ) {
            return _( "your" );
        }
        return string_format( _( "%s's" ), name.c_str() );
    }
}

std::string player::skin_name() const
{
    //TODO: Return actual deflecting layer name
    return _( "armor" );
}

void player::reset_stats()
{
    // Trait / mutation buffs
    if( has_trait( trait_THICK_SCALES ) ) {
        add_miss_reason( _( "Your thick scales get in the way." ), 2 );
    }
    if( has_trait( trait_CHITIN2 ) || has_trait( trait_CHITIN3 ) || has_trait( trait_CHITIN_FUR3 ) ) {
        add_miss_reason( _( "Your chitin gets in the way." ), 1 );
    }
    if( has_trait( trait_COMPOUND_EYES ) && !wearing_something_on( bp_eyes ) ) {
        mod_per_bonus( 1 );
    }
    if( has_trait( trait_INSECT_ARMS ) ) {
        add_miss_reason( _( "Your insect limbs get in the way." ), 2 );
    }
    if( has_trait( trait_INSECT_ARMS_OK ) ) {
        if( !wearing_something_on( bp_torso ) ) {
            mod_dex_bonus( 1 );
        } else {
            mod_dex_bonus( -1 );
            add_miss_reason( _( "Your clothing restricts your insect arms." ), 1 );
        }
    }
    if( has_trait( trait_WEBBED ) ) {
        add_miss_reason( _( "Your webbed hands get in the way." ), 1 );
    }
    if( has_trait( trait_ARACHNID_ARMS ) ) {
        add_miss_reason( _( "Your arachnid limbs get in the way." ), 4 );
    }
    if( has_trait( trait_ARACHNID_ARMS_OK ) ) {
        if( !wearing_something_on( bp_torso ) ) {
            mod_dex_bonus( 2 );
        } else if( !exclusive_flag_coverage( "OVERSIZE" ).test( bp_torso ) ) {
            mod_dex_bonus( -2 );
            add_miss_reason( _( "Your clothing constricts your arachnid limbs." ), 2 );
        }
    }
    const auto set_fake_effect_dur = [this]( const efftype_id &type, const time_duration &dur ) {
        effect &eff = get_effect( type );
        if( eff.get_duration() == dur ) {
            return;
        }

        if( eff.is_null() && dur > 0_turns ) {
            add_effect( type, dur, num_bp, true );
        } else if( dur > 0_turns ) {
            eff.set_duration( dur );
        } else {
            remove_effect( type, num_bp );
        }
    };
    // Painkiller
    set_fake_effect_dur( effect_pkill, 1_turns * pkill );

    // Pain
    if( get_perceived_pain() > 0 ) {
        const auto ppen = get_pain_penalty();
        mod_str_bonus( -ppen.strength );
        mod_dex_bonus( -ppen.dexterity );
        mod_int_bonus( -ppen.intelligence );
        mod_per_bonus( -ppen.perception );
        if( ppen.dexterity > 0 ) {
            add_miss_reason( _( "Your pain distracts you!" ), unsigned( ppen.dexterity ) );
        }
    }

    // Radiation
    set_fake_effect_dur( effect_irradiated, 1_turns * radiation );
    // Morale
    const int morale = get_morale_level();
    set_fake_effect_dur( effect_happy, 1_turns * morale );
    set_fake_effect_dur( effect_sad, 1_turns * -morale );

    // Stimulants
    set_fake_effect_dur( effect_stim, 1_turns * stim );
    set_fake_effect_dur( effect_depressants, 1_turns * -stim );
    if( has_trait ( trait_STIMBOOST ) ) {
        set_fake_effect_dur ( effect_stim_overdose, 1_turns * (stim - 60) );
    } else {
        set_fake_effect_dur ( effect_stim_overdose, 1_turns * (stim - 30) );
    }
    // Starvation
    if( get_starvation() >= 200 ) {
        // We die at 6000
        const int dex_mod = -( get_starvation() + 300 ) / 1000;
        add_miss_reason( _( "You're weak from hunger." ), unsigned( -dex_mod ) );
        mod_str_bonus( -( get_starvation() + 300 ) / 500 );
        mod_dex_bonus( dex_mod );
        mod_int_bonus( -( get_starvation() + 300 ) / 1000 );
    }
    // Thirst
    if( get_thirst() >= 200 ) {
        // We die at 1200
        const int dex_mod = -get_thirst() / 200;
        add_miss_reason( _( "You're weak from thirst." ), unsigned( -dex_mod ) );
        mod_str_bonus( -get_thirst() / 200 );
        mod_dex_bonus( dex_mod );
        mod_int_bonus( -get_thirst() / 200 );
        mod_per_bonus( -get_thirst() / 200 );
    }
    if( get_sleep_deprivation() >= SLEEP_DEPRIVATION_HARMLESS ) {
        set_fake_effect_dur( effect_sleep_deprived, 1_turns * get_sleep_deprivation() );
    }
    else if( has_effect( effect_sleep_deprived ) ) {
        remove_effect( effect_sleep_deprived );
    }

    // Dodge-related effects
    mod_dodge_bonus( mabuff_dodge_bonus() -
                     ( encumb( bp_leg_l ) + encumb( bp_leg_r ) ) / 20.0f -
                     ( encumb( bp_torso ) / 10.0f ) );
    // Whiskers don't work so well if they're covered
    if( has_trait( trait_WHISKERS ) && !wearing_something_on( bp_mouth ) ) {
        mod_dodge_bonus( 1 );
    }
    if( has_trait( trait_WHISKERS_RAT ) && !wearing_something_on( bp_mouth ) ) {
        mod_dodge_bonus( 2 );
    }
    // Spider hair is basically a full-body set of whiskers, once you get the brain for it
    if( has_trait( trait_CHITIN_FUR3 ) ) {
        static const std::array<body_part, 5> parts {{bp_head, bp_arm_r, bp_arm_l, bp_leg_r, bp_leg_l}};
        for( auto bp : parts ) {
            if( !wearing_something_on( bp ) ) {
                mod_dodge_bonus( +1 );
            }
        }
        // Torso handled separately, bigger bonus
        if( !wearing_something_on( bp_torso ) ) {
            mod_dodge_bonus( 4 );
        }
    }

    // Hit-related effects
    mod_hit_bonus( mabuff_tohit_bonus() + weapon.type->m_to_hit );

    // Apply static martial arts buffs
    ma_static_effects();

    if( calendar::once_every( 1_minutes ) ) {
        update_mental_focus();
    }

    // Effects
    for( auto maps : *effects ) {
        for( auto i : maps.second ) {
            const auto &it = i.second;
            bool reduced = resists_effect( it );
            mod_str_bonus( it.get_mod( "STR", reduced ) );
            mod_dex_bonus( it.get_mod( "DEX", reduced ) );
            mod_per_bonus( it.get_mod( "PER", reduced ) );
            mod_int_bonus( it.get_mod( "INT", reduced ) );
        }
    }

    Character::reset_stats();

    recalc_sight_limits();
    recalc_speed_bonus();
}

void player::process_turn()
{
    // Has to happen before reset_stats
    clear_miss_reasons();

    Character::process_turn();

    // If we're actively handling something we can't just drop it on the ground
    // in the middle of handling it
    if ( activity.targets.empty() ) {
        drop_invalid_inventory();
    }

    // Didn't just pick something up
    last_item = itype_id( "null" );

    if( has_active_bionic( bio_metabolics ) && power_level + 25 <= max_power_level &&
        get_hunger() < 100 && calendar::once_every( 5_turns ) ) {
        mod_hunger( 2 );
        charge_power( 25 );
    }
    if( has_trait( trait_DEBUG_BIONIC_POWER ) ) {
        charge_power( max_power_level );
    }

    visit_items( [this]( item * e ) {
        e->process_artifact( this, pos() );
        return VisitResponse::NEXT;
    } );

    suffer();

    // Set our scent towards the norm
    int norm_scent = 500;
    if( has_trait( trait_WEAKSCENT ) ) {
        norm_scent = 300;
    }
    if( has_trait( trait_SMELLY ) ) {
        norm_scent = 800;
    }
    if( has_trait( trait_SMELLY2 ) ) {
        norm_scent = 1200;
    }
    // Not so much that you don't have a scent
    // but that you smell like a plant, rather than
    // a human. When was the last time you saw a critter
    // attack a bluebell or an apple tree?
    if( ( has_trait( trait_FLOWERS ) ) && ( !( has_trait( trait_CHLOROMORPH ) ) ) ) {
        norm_scent -= 200;
    }
    // You *are* a plant.  Unless someone hunts triffids by scent,
    // you don't smell like prey.
    if( has_trait( trait_CHLOROMORPH ) ) {
        norm_scent = 0;
    }

    // Scent increases fast at first, and slows down as it approaches normal levels.
    // Estimate it will take about norm_scent * 2 turns to go from 0 - norm_scent / 2
    // Without smelly trait this is about 1.5 hrs. Slows down significantly after that.
    if( scent < rng( 0, norm_scent ) ) {
        scent++;
    }

    // Unusually high scent decreases steadily until it reaches normal levels.
    if( scent > norm_scent ) {
        scent--;
    }

    // We can dodge again! Assuming we can actually move...
    if( !in_sleep_state() ) {
        blocks_left = get_num_blocks();
        dodges_left = get_num_dodges();
    } else {
        blocks_left = 0;
        dodges_left = 0;
    }

    // auto-learning. This is here because skill-increases happens all over the place:
    // SkillLevel::readBook (has no connection to the skill or the player),
    // player::read, player::practice, ...
    /** @EFFECT_UNARMED >1 allows spontaneous discovery of brawling martial art style */
    if( get_skill_level( skill_unarmed ) >= 2 ) {
        const matype_id brawling( "style_brawling" );
        if( !has_martialart( brawling ) ) {
            add_martialart( brawling );
            add_msg_if_player( m_info, _( "You learned a new style." ) );
        }
    }
}

void player::action_taken()
{
    nv_cached = false;
}

void player::update_morale()
{
    morale->decay( 1_turns );
    apply_persistent_morale();
}

void player::apply_persistent_morale()
{
    // Hoarders get a morale penalty if they're not carrying a full inventory.
    if( has_trait( trait_HOARDER ) ) {
        int pen = ( volume_capacity() - volume_carried() ) / 125_ml;
        if( pen > 70 ) {
            pen = 70;
        }
        if( pen <= 0 ) {
            pen = 0;
        }
        if( has_effect( effect_took_xanax ) ) {
            pen = pen / 7;
        } else if( has_effect( effect_took_prozac ) ) {
            pen = pen / 2;
        }
        if( pen > 0 ) {
            add_morale( MORALE_PERM_HOARDER, -pen, -pen, 5_turns, 5_turns, true );
        }
    }
}

void player::update_mental_focus()
{
    int focus_gain_rate = calc_focus_equilibrium() - focus_pool;

    // handle negative gain rates in a symmetric manner
    int base_change = 1;
    if( focus_gain_rate < 0 ) {
        base_change = -1;
        focus_gain_rate = -focus_gain_rate;
    }

    // for every 100 points, we have a flat gain of 1 focus.
    // for every n points left over, we have an n% chance of 1 focus
    int gain = focus_gain_rate / 100;
    if( rng( 1, 100 ) <= ( focus_gain_rate % 100 ) ) {
        gain++;
    }

    focus_pool += ( gain * base_change );

    // Fatigue should at least prevent high focus
    // This caps focus gain at 60(arbitrary value) if you're Dead Tired
    if( get_fatigue() >= DEAD_TIRED && focus_pool > 60 ) {
        focus_pool = 60;
    }

    // Moved from calc_focus_equilibrium, because it is now const
    if( activity.id() == activity_id( "ACT_READ" ) ) {
        const item *book = activity.targets[0].get_item();
        if( get_item_position( book ) == INT_MIN || !book->is_book() ) {
            add_msg_if_player( m_bad, _( "You lost your book! You stop reading." ) );
            activity.set_to_null();
        }
    }
}

// written mostly by FunnyMan3595 in Github issue #613 (DarklingWolf's repo),
// with some small edits/corrections by Soron
int player::calc_focus_equilibrium() const
{
    int focus_gain_rate = 100;

    if( activity.id() == activity_id( "ACT_READ" ) ) {
        const item &book = *activity.targets[0].get_item();
        if( book.is_book() && get_item_position( &book ) != INT_MIN ) {
            auto &bt = *book.type->book;
            // apply a penalty when we're actually learning something
            const SkillLevel &skill_level = get_skill_level_object( bt.skill );
            if( skill_level.can_train() && skill_level < bt.level ) {
                focus_gain_rate -= 50;
            }
        }
    }

    int eff_morale = get_morale_level();
    // Factor in perceived pain, since it's harder to rest your mind while your body hurts.
    // Cenobites don't mind, though
    if( !has_trait( trait_CENOBITE ) ) {
        eff_morale = eff_morale - get_perceived_pain();
    }

    if( eff_morale < -99 ) {
        // At very low morale, focus goes up at 1% of the normal rate.
        focus_gain_rate = 1;
    } else if( eff_morale <= 50 ) {
        // At -99 to +50 morale, each point of morale gives 1% of the normal rate.
        focus_gain_rate += eff_morale;
    } else {
        /* Above 50 morale, we apply strong diminishing returns.
         * Each block of 50% takes twice as many morale points as the previous one:
         * 150% focus gain at 50 morale (as before)
         * 200% focus gain at 150 morale (100 more morale)
         * 250% focus gain at 350 morale (200 more morale)
         * ...
         * Cap out at 400% focus gain with 3,150+ morale, mostly as a sanity check.
         */

        int block_multiplier = 1;
        int morale_left = eff_morale;
        while( focus_gain_rate < 400 ) {
            if( morale_left > 50 * block_multiplier ) {
                // We can afford the entire block.  Get it and continue.
                morale_left -= 50 * block_multiplier;
                focus_gain_rate += 50;
                block_multiplier *= 2;
            } else {
                // We can't afford the entire block.  Each block_multiplier morale
                // points give 1% focus gain, and then we're done.
                focus_gain_rate += morale_left / block_multiplier;
                break;
            }
        }
    }

    // This should be redundant, but just in case...
    if( focus_gain_rate < 1 ) {
        focus_gain_rate = 1;
    } else if( focus_gain_rate > 400 ) {
        focus_gain_rate = 400;
    }

    return focus_gain_rate;
}

/* Here lies the intended effects of body temperature

Assumption 1 : a naked person is comfortable at 19C/66.2F (31C/87.8F at rest).
Assumption 2 : a "lightly clothed" person is comfortable at 13C/55.4F (25C/77F at rest).
Assumption 3 : the player is always running, thus generating more heat.
Assumption 4 : frostbite cannot happen above 0C temperature.*
* In the current model, a naked person can get frostbite at 1C. This isn't true, but it's a compromise with using nice whole numbers.

Here is a list of warmth values and the corresponding temperatures in which the player is comfortable, and in which the player is very cold.

Warmth  Temperature (Comfortable)    Temperature (Very cold)    Notes
  0       19C /  66.2F               -11C /  12.2F               * Naked
 10       13C /  55.4F               -17C /   1.4F               * Lightly clothed
 20        7C /  44.6F               -23C /  -9.4F
 30        1C /  33.8F               -29C / -20.2F
 40       -5C /  23.0F               -35C / -31.0F
 50      -11C /  12.2F               -41C / -41.8F
 60      -17C /   1.4F               -47C / -52.6F
 70      -23C /  -9.4F               -53C / -63.4F
 80      -29C / -20.2F               -59C / -74.2F
 90      -35C / -31.0F               -65C / -85.0F
100      -41C / -41.8F               -71C / -95.8F

WIND POWER
Except for the last entry, pressures are sort of made up...

Breeze : 5mph (1015 hPa)
Strong Breeze : 20 mph (1000 hPa)
Moderate Gale : 30 mph (990 hPa)
Storm : 50 mph (970 hPa)
Hurricane : 100 mph (920 hPa)
HURRICANE : 185 mph (880 hPa) [Ref: Hurricane Wilma]
*/

void player::update_bodytemp()
{
    if( has_trait( trait_DEBUG_NOTEMP ) ) {
        temp_cur.fill( BODYTEMP_NORM );
        temp_conv.fill( BODYTEMP_NORM );
        return;
    }
    /* Cache calls to g->get_temperature( player position ), used in several places in function */
    const auto player_local_temp = g->get_temperature( pos() );
    // NOTE : visit weather.h for some details on the numbers used
    // Converts temperature to Celsius/10
    int Ctemperature = int( 100 * temp_to_celsius( player_local_temp ) );
    const w_point weather = *g->weather_precise;
    int vehwindspeed = 0;
    if( const optional_vpart_position vp = g->m.veh_at( pos() ) ) {
        vehwindspeed = abs( vp->vehicle().velocity / 100 ); // vehicle velocity in mph
    }
    const oter_id &cur_om_ter = overmap_buffer.ter( global_omt_location() );
    bool sheltered = g->is_sheltered( pos() );
    int total_windpower = get_local_windpower( weather.windpower + vehwindspeed, cur_om_ter, sheltered );

    // Let's cache this not to check it num_bp times
    const bool has_bark = has_trait( trait_BARK );
    const bool has_sleep = has_effect( effect_sleep );
    const bool has_sleep_state = has_sleep || in_sleep_state();
    const bool has_heatsink = has_bionic( bio_heatsink ) || is_wearing( "rm13_armor_on" ) ||
                              has_trait( trait_M_SKIN2 ) || has_trait( trait_M_SKIN3 );
    const bool has_common_cold = has_effect( effect_common_cold );
    const bool has_climate_control = in_climate_control();
    const bool use_floor_warmth = can_use_floor_warmth();
    const furn_id furn_at_pos = g->m.furn( pos() );
    // Temperature norms
    // Ambient normal temperature is lower while asleep
    const int ambient_norm = has_sleep ? 3100 : 1900;

    /**
     * Calculations that affect all body parts equally go here, not in the loop
     */
    // Hunger / Starvation
    // -1000 when about to starve to death
    // -1333 when starving with light eater
    // -2000 if you managed to get 0 metabolism rate somehow
    const float met_rate = metabolic_rate();
    const int hunger_warmth = int( 2000 * std::min( met_rate, 1.0f ) - 2000 );
    // Give SOME bonus to those living furnaces with extreme metabolism
    const int metabolism_warmth = int( std::max( 0.0f, met_rate - 1.0f ) * 1000 );
    // Fatigue
    // ~-900 when exhausted
    const int fatigue_warmth = has_sleep ? 0 : int( std::min( 0.0f, -1.5f * get_fatigue() ) );

    // Sunlight
    const int sunlight_warmth = g->is_in_sunlight( pos() ) ? 0 :
                                ( g->weather == WEATHER_SUNNY ? 1000 : 500 );
    const int best_fire = get_heat_radiation( pos(), true );

    const int lying_warmth = use_floor_warmth ? floor_warmth( pos() ) : 0;
    const int water_temperature =
        100 * temp_to_celsius( g->get_cur_weather_gen().get_water_temperature() );

    // Correction of body temperature due to traits and mutations
    // Lower heat is applied always
    const int mutation_heat_low = bodytemp_modifier_traits( false );
    const int mutation_heat_high = bodytemp_modifier_traits( true );
    // Difference between high and low is the "safe" heat - one we only apply if it's beneficial
    const int mutation_heat_bonus = mutation_heat_high - mutation_heat_low;

    // Current temperature and converging temperature calculations
    for( const body_part bp : all_body_parts ) {
        // Skip eyes
        if( bp == bp_eyes ) {
            continue;
        }

        // This adjusts the temperature scale to match the bodytemp scale,
        // it needs to be reset every iteration
        int adjusted_temp = ( Ctemperature - ambient_norm );
        int bp_windpower = total_windpower;
        // Represents the fact that the body generates heat when it is cold.
        // TODO : should this increase hunger?
        double scaled_temperature = logarithmic_range( BODYTEMP_VERY_COLD, BODYTEMP_VERY_HOT,
                                    temp_cur[bp] );
        // Produces a smooth curve between 30.0 and 60.0.
        double homeostasis_adjustement = 30.0 * ( 1.0 + scaled_temperature );
        int clothing_warmth_adjustement = int( homeostasis_adjustement * warmth( bp ) );
        int clothing_warmth_adjusted_bonus = int( homeostasis_adjustement * bonus_item_warmth( bp ) );
        // WINDCHILL

        bp_windpower = static_cast<int>( static_cast<float>( bp_windpower ) * ( 1 - get_wind_resistance( bp ) / 100.0 ) );
        // Calculate windchill
        int windchill = get_local_windchill( player_local_temp,
                                             get_local_humidity( weather.humidity, g->weather,
                                                     sheltered ),
                                             bp_windpower );
        // If you're standing in water, air temperature is replaced by water temperature. No wind.
        const ter_id ter_at_pos = g->m.ter( pos() );
        // Convert to 0.01C
        if( ( ter_at_pos == t_water_dp || ter_at_pos == t_water_pool || ter_at_pos == t_swater_dp ) ||
            ( ( ter_at_pos == t_water_sh || ter_at_pos == t_swater_sh || ter_at_pos == t_sewage ) &&
              ( bp == bp_foot_l || bp == bp_foot_r || bp == bp_leg_l || bp == bp_leg_r ) ) ) {
            adjusted_temp += water_temperature - Ctemperature; // Swap out air temp for water temp.
            windchill = 0;
        }

        // Convergent temperature is affected by ambient temperature,
        // clothing warmth, and body wetness.
        temp_conv[bp] = BODYTEMP_NORM + adjusted_temp + windchill * 100 + clothing_warmth_adjustement;
        // HUNGER / STARVATION
        temp_conv[bp] += hunger_warmth;
        // FATIGUE
        temp_conv[bp] += fatigue_warmth;
        // Mutations
        temp_conv[bp] += mutation_heat_low;
        // DIRECT HEAT SOURCES (generates body heat, helps fight frostbite)
        // Bark : lowers blister count to -5; harder to get blisters
        int blister_count = ( has_bark ? -5 : 0 ); // If the counter is high, your skin starts to burn

        const int h_radiation = get_heat_radiation( pos(), false );
        if( frostbite_timer[bp] > 0 ) {
            frostbite_timer[bp] -= std::max( 5, h_radiation );
        }
        // 111F (44C) is a temperature in which proteins break down: https://en.wikipedia.org/wiki/Burn
        blister_count += h_radiation - 111 > 0 ? std::max( static_cast<int>( sqrt( h_radiation - 111 ) ), 0 ) : 0;

        const bool pyromania = has_trait( trait_PYROMANIA );
        // BLISTERS : Skin gets blisters from intense heat exposure.
        // Fire protection protects from blisters.
        // Heatsinks give near-immunity.
        if( blister_count - get_armor_fire( bp ) - ( has_heatsink ? 20 : 0 ) > 0 ) {
            add_effect( effect_blisters, 1_turns, bp );
            if( pyromania ) {
                add_morale( MORALE_PYROMANIA_NEARFIRE, 10, 10, 1_hours, 30_minutes ); // Proximity that's close enough to harm us gives us a bit of a thrill
                rem_morale( MORALE_PYROMANIA_NOFIRE );
            }
        } else if( pyromania && best_fire >= 1 ) { // Only give us fire bonus if there's actually fire
            add_morale( MORALE_PYROMANIA_NEARFIRE, 5, 5, 30_minutes, 15_minutes ); // Gain a much smaller mood boost even if it doesn't hurt us
            rem_morale( MORALE_PYROMANIA_NOFIRE );
        }

        temp_conv[bp] += sunlight_warmth;
        // DISEASES
        if( bp == bp_head && has_effect( effect_flu ) ) {
            temp_conv[bp] += 1500;
        }
        if( has_common_cold ) {
            temp_conv[bp] -= 750;
        }
        // Loss of blood results in loss of body heat, 1% bodyheat lost per 2% hp lost
        temp_conv[bp] -= blood_loss( bp ) * temp_conv[bp] / 200;

        // EQUALIZATION
        switch( bp ) {
            case bp_torso:
                temp_equalizer( bp_torso, bp_arm_l );
                temp_equalizer( bp_torso, bp_arm_r );
                temp_equalizer( bp_torso, bp_leg_l );
                temp_equalizer( bp_torso, bp_leg_r );
                temp_equalizer( bp_torso, bp_head );
                break;
            case bp_head:
                temp_equalizer( bp_head, bp_torso );
                temp_equalizer( bp_head, bp_mouth );
                break;
            case bp_arm_l:
                temp_equalizer( bp_arm_l, bp_torso );
                temp_equalizer( bp_arm_l, bp_hand_l );
                break;
            case bp_arm_r:
                temp_equalizer( bp_arm_r, bp_torso );
                temp_equalizer( bp_arm_r, bp_hand_r );
                break;
            case bp_leg_l:
                temp_equalizer( bp_leg_l, bp_torso );
                temp_equalizer( bp_leg_l, bp_foot_l );
                break;
            case bp_leg_r:
                temp_equalizer( bp_leg_r, bp_torso );
                temp_equalizer( bp_leg_r, bp_foot_r );
                break;
            case bp_mouth:
                temp_equalizer( bp_mouth, bp_head );
                break;
            case bp_hand_l:
                temp_equalizer( bp_hand_l, bp_arm_l );
                break;
            case bp_hand_r:
                temp_equalizer( bp_hand_r, bp_arm_r );
                break;
            case bp_foot_l:
                temp_equalizer( bp_foot_l, bp_leg_l );
                break;
            case bp_foot_r:
                temp_equalizer( bp_foot_r, bp_leg_r );
                break;
            default:
                debugmsg( "Wacky body part temperature equalization!" );
                break;
        }

        // Climate Control eases the effects of high and low ambient temps
        if( has_climate_control ) {
            temp_conv[bp] = temp_corrected_by_climate_control( temp_conv[bp] );
        }

        // FINAL CALCULATION : Increments current body temperature towards convergent.
        int bonus_fire_warmth = 0;
        if( !has_sleep_state && best_fire > 0 ) {
            // Warming up over a fire
            // Extremities are easier to extend over a fire
            switch( bp ) {
                case bp_head:
                case bp_torso:
                case bp_mouth:
                case bp_leg_l:
                case bp_leg_r:
                    bonus_fire_warmth = best_fire * best_fire * 150; // Not much
                    break;
                case bp_arm_l:
                case bp_arm_r:
                    bonus_fire_warmth = best_fire * 600; // A fair bit
                    break;
                case bp_foot_l:
                case bp_foot_r:
                    if( furn_at_pos != f_null ) {
                        // Can sit on something to lift feet up to the fire
                        bonus_fire_warmth = best_fire * furn_at_pos.obj().bonus_fire_warmth_feet;
                    } else {
                        // Has to stand
                        bonus_fire_warmth = best_fire * 300;
                    }
                    break;
                case bp_hand_l:
                case bp_hand_r:
                    bonus_fire_warmth = best_fire * 1500; // A lot
                default:
                    break;
            }
        }

        const int comfortable_warmth = bonus_fire_warmth + lying_warmth;
        const int bonus_warmth = comfortable_warmth + metabolism_warmth + mutation_heat_bonus;
        if( bonus_warmth > 0 ) {
            // Approximate temp_conv needed to reach comfortable temperature in this very turn
            // Basically inverted formula for temp_cur below
            int desired = 501 * BODYTEMP_NORM - 499 * temp_cur[bp];
            if( std::abs( BODYTEMP_NORM - desired ) < 1000 ) {
                desired = BODYTEMP_NORM; // Ensure that it converges
            } else if( desired > BODYTEMP_HOT ) {
                desired = BODYTEMP_HOT; // Cap excess at sane temperature
            }

            if( desired < temp_conv[bp] ) {
                // Too hot, can't help here
            } else if( desired < temp_conv[bp] + bonus_warmth ) {
                // Use some heat, but not all of it
                temp_conv[bp] = desired;
            } else {
                // Use all the heat
                temp_conv[bp] += bonus_warmth;
            }

            // Morale bonus for comfiness - only if actually comfy (not too warm/cold)
            // Spread the morale bonus in time.
            if( comfortable_warmth > 0 &&
                calendar::turn % MINUTES( 1 ) == ( MINUTES( bp ) / MINUTES( num_bp ) ) &&
                get_effect_int( effect_cold, num_bp ) == 0 &&
                get_effect_int( effect_hot, num_bp ) == 0 &&
                temp_cur[bp] > BODYTEMP_COLD && temp_cur[bp] <= BODYTEMP_NORM ) {
                add_morale( MORALE_COMFY, 1, 10, 2_minutes, 1_minutes, true );
            }
        }

        int temp_before = temp_cur[bp];
        int temp_difference = temp_before - temp_conv[bp]; // Negative if the player is warming up.
        // exp(-0.001) : half life of 60 minutes, exp(-0.002) : half life of 30 minutes,
        // exp(-0.003) : half life of 20 minutes, exp(-0.004) : half life of 15 minutes
        int rounding_error = 0;
        // If temp_diff is small, the player cannot warm up due to rounding errors. This fixes that.
        if( temp_difference < 0 && temp_difference > -600 ) {
            rounding_error = 1;
        }
        if( temp_cur[bp] != temp_conv[bp] ) {
            temp_cur[bp] = int( temp_difference * exp( -0.002 ) + temp_conv[bp] + rounding_error );
        }
        // This statement checks if we should be wearing our bonus warmth.
        // If, after all the warmth calculations, we should be, then we have to recalculate the temperature.
        if( clothing_warmth_adjusted_bonus != 0 &&
            ( ( temp_conv[bp] + clothing_warmth_adjusted_bonus ) < BODYTEMP_HOT ||
              temp_cur[bp] < BODYTEMP_COLD ) ) {
            temp_conv[bp] += clothing_warmth_adjusted_bonus;
            rounding_error = 0;
            if( temp_difference < 0 && temp_difference > -600 ) {
                rounding_error = 1;
            }
            if( temp_before != temp_conv[bp] ) {
                temp_difference = temp_before - temp_conv[bp];
                temp_cur[bp] = int( temp_difference * exp( -0.002 ) + temp_conv[bp] + rounding_error );
            }
        }
        int temp_after = temp_cur[bp];
        // PENALTIES
        if( temp_cur[bp] < BODYTEMP_FREEZING ) {
            add_effect( effect_cold, 1_turns, bp, true, 3 );
        } else if( temp_cur[bp] < BODYTEMP_VERY_COLD ) {
            add_effect( effect_cold, 1_turns, bp, true, 2 );
        } else if( temp_cur[bp] < BODYTEMP_COLD ) {
            add_effect( effect_cold, 1_turns, bp, true, 1 );
        } else if( temp_cur[bp] > BODYTEMP_SCORCHING ) {
            add_effect( effect_hot, 1_turns, bp, true, 3 );
        } else if( temp_cur[bp] > BODYTEMP_VERY_HOT ) {
            add_effect( effect_hot, 1_turns, bp, true, 2 );
        } else if( temp_cur[bp] > BODYTEMP_HOT ) {
            add_effect( effect_hot, 1_turns, bp, true, 1 );
        } else {
            if( temp_cur[bp] >= BODYTEMP_COLD ) {
                remove_effect( effect_cold, bp );
            }
            if( temp_cur[bp] <= BODYTEMP_HOT ) {
                remove_effect( effect_hot, bp );
            }
        }
        // FROSTBITE - only occurs to hands, feet, face
        /**

        Source : http://www.atc.army.mil/weather/windchill.pdf

        Temperature and wind chill are main factors, mitigated by clothing warmth. Each 10 warmth protects against 2C of cold.

        1200 turns in low risk, + 3 tics
        450 turns in moderate risk, + 8 tics
        50 turns in high risk, +72 tics

        Let's say frostnip @ 1800 tics, frostbite @ 3600 tics

        >> Chunked into 8 parts (http://imgur.com/xlTPmJF)
        -- 2 hour risk --
        Between 30F and 10F
        Between 10F and -5F, less than 20mph, -4x + 3y - 20 > 0, x : F, y : mph
        -- 45 minute risk --
        Between 10F and -5F, less than 20mph, -4x + 3y - 20 < 0, x : F, y : mph
        Between 10F and -5F, greater than 20mph
        Less than -5F, less than 10 mph
        Less than -5F, more than 10 mph, -4x + 3y - 170 > 0, x : F, y : mph
        -- 5 minute risk --
        Less than -5F, more than 10 mph, -4x + 3y - 170 < 0, x : F, y : mph
        Less than -35F, more than 10 mp
        **/

        if( bp == bp_mouth || bp == bp_foot_r || bp == bp_foot_l || bp == bp_hand_r || bp == bp_hand_l ) {
            // Handle the frostbite timer
            // Need temps in F, windPower already in mph
            int wetness_percentage = 100 * body_wetness[bp] / drench_capacity[bp]; // 0 - 100
            // Warmth gives a slight buff to temperature resistance
            // Wetness gives a heavy nerf to temperature resistance
            int Ftemperature = int( player_local_temp +
                                    warmth( bp ) * 0.2 - 20 * wetness_percentage / 100 );
            // Windchill reduced by your armor
            int FBwindPower = int( total_windpower * ( 1 - get_wind_resistance( bp ) / 100.0 ) );

            int intense = get_effect_int( effect_frostbite, bp );

            // This has been broken down into 8 zones
            // Low risk zones (stops at frostnip)
            if( temp_cur[bp] < BODYTEMP_COLD &&
                ( ( Ftemperature < 30 && Ftemperature >= 10 ) ||
                  ( Ftemperature < 10 && Ftemperature >= -5 &&
                    FBwindPower < 20 && -4 * Ftemperature + 3 * FBwindPower - 20 >= 0 ) ) ) {
                if( frostbite_timer[bp] < 2000 ) {
                    frostbite_timer[bp] += 3;
                }
                if( one_in( 100 ) && !has_effect( effect_frostbite, bp ) ) {
                    add_msg( m_warning, _( "Your %s will be frostnipped in the next few hours." ),
                             body_part_name( bp ).c_str() );
                }
                // Medium risk zones
            } else if( temp_cur[bp] < BODYTEMP_COLD &&
                       ( ( Ftemperature < 10 && Ftemperature >= -5 && FBwindPower < 20 &&
                           -4 * Ftemperature + 3 * FBwindPower - 20 < 0 ) ||
                         ( Ftemperature < 10 && Ftemperature >= -5 && FBwindPower >= 20 ) ||
                         ( Ftemperature < -5 && FBwindPower < 10 ) ||
                         ( Ftemperature < -5 && FBwindPower >= 10 &&
                           -4 * Ftemperature + 3 * FBwindPower - 170 >= 0 ) ) ) {
                frostbite_timer[bp] += 8;
                if( one_in( 100 ) && intense < 2 ) {
                    add_msg( m_warning, _( "Your %s will be frostbitten within the hour!" ),
                             body_part_name( bp ).c_str() );
                }
                // High risk zones
            } else if( temp_cur[bp] < BODYTEMP_COLD &&
                       ( ( Ftemperature < -5 && FBwindPower >= 10 &&
                           -4 * Ftemperature + 3 * FBwindPower - 170 < 0 ) ||
                         ( Ftemperature < -35 && FBwindPower >= 10 ) ) ) {
                frostbite_timer[bp] += 72;
                if( one_in( 100 ) && intense < 2 ) {
                    add_msg( m_warning, _( "Your %s will be frostbitten any minute now!" ),
                             body_part_name( bp ).c_str() );
                }
                // Risk free, so reduce frostbite timer
            } else {
                frostbite_timer[bp] -= 3;
            }

            // Handle the bestowing of frostbite
            if( frostbite_timer[bp] < 0 ) {
                frostbite_timer[bp] = 0;
            } else if( frostbite_timer[bp] > 4200 ) {
                // This ensures that the player will recover in at most 3 hours.
                frostbite_timer[bp] = 4200;
            }
            // Frostbite, no recovery possible
            if( frostbite_timer[bp] >= 3600 ) {
                add_effect( effect_frostbite, 1_turns, bp, true, 2 );
                remove_effect( effect_frostbite_recovery, bp );
                // Else frostnip, add recovery if we were frostbitten
            } else if( frostbite_timer[bp] >= 1800 ) {
                if( intense == 2 ) {
                    add_effect( effect_frostbite_recovery, 1_turns, bp, true );
                }
                add_effect( effect_frostbite, 1_turns, bp, true, 1 );
                // Else fully recovered
            } else if( frostbite_timer[bp] == 0 ) {
                remove_effect( effect_frostbite, bp );
                remove_effect( effect_frostbite_recovery, bp );
            }
        }
        // Warn the player if condition worsens
        if( temp_before > BODYTEMP_FREEZING && temp_after < BODYTEMP_FREEZING ) {
            //~ %s is bodypart
            add_msg( m_warning, _( "You feel your %s beginning to go numb from the cold!" ),
                     body_part_name( bp ).c_str() );
        } else if( temp_before > BODYTEMP_VERY_COLD && temp_after < BODYTEMP_VERY_COLD ) {
            //~ %s is bodypart
            add_msg( m_warning, _( "You feel your %s getting very cold." ),
                     body_part_name( bp ).c_str() );
        } else if( temp_before > BODYTEMP_COLD && temp_after < BODYTEMP_COLD ) {
            //~ %s is bodypart
            add_msg( m_warning, _( "You feel your %s getting chilly." ),
                     body_part_name( bp ).c_str() );
        } else if( temp_before < BODYTEMP_SCORCHING && temp_after > BODYTEMP_SCORCHING ) {
            //~ %s is bodypart
            add_msg( m_bad, _( "You feel your %s getting red hot from the heat!" ),
                     body_part_name( bp ).c_str() );
        } else if( temp_before < BODYTEMP_VERY_HOT && temp_after > BODYTEMP_VERY_HOT ) {
            //~ %s is bodypart
            add_msg( m_warning, _( "You feel your %s getting very hot." ),
                     body_part_name( bp ).c_str() );
        } else if( temp_before < BODYTEMP_HOT && temp_after > BODYTEMP_HOT ) {
            //~ %s is bodypart
            add_msg( m_warning, _( "You feel your %s getting warm." ),
                     body_part_name( bp ).c_str() );
        }

        // Warn the player that wind is going to be a problem.
        // But only if it can be a problem, no need to spam player with "wind chills your scorching body"
        if( temp_conv[bp] <= BODYTEMP_COLD && windchill < -10 && one_in( 200 ) ) {
            add_msg( m_bad, _( "The wind is making your %s feel quite cold." ),
                     body_part_name( bp ).c_str() );
        } else if( temp_conv[bp] <= BODYTEMP_COLD && windchill < -20 && one_in( 100 ) ) {
            add_msg( m_bad,
                     _( "The wind is very strong, you should find some more wind-resistant clothing for your %s." ),
                     body_part_name( bp ).c_str() );
        } else if( temp_conv[bp] <= BODYTEMP_COLD && windchill < -30 && one_in( 50 ) ) {
            add_msg( m_bad, _( "Your clothing is not providing enough protection from the wind for your %s!" ),
                     body_part_name( bp ).c_str() );
        }
    }
}

bool player::can_use_floor_warmth() const
{
    // TODO: Reading? Waiting?
    return in_sleep_state();
}

int player::floor_bedding_warmth( const tripoint &pos )
{
    const trap &trap_at_pos = g->m.tr_at( pos );
    const ter_id ter_at_pos = g->m.ter( pos );
    const furn_id furn_at_pos = g->m.furn( pos );
    int floor_bedding_warmth = 0;

    const optional_vpart_position vp = g->m.veh_at( pos );
    const bool veh_bed = static_cast<bool>( vp.part_with_feature( "BED", true ) );
    const bool veh_seat = static_cast<bool>( vp.part_with_feature( "SEAT", true ) );

    // Search the floor for bedding
    if( furn_at_pos != f_null ) {
        floor_bedding_warmth += furn_at_pos.obj().floor_bedding_warmth;
    } else if( veh_bed && veh_seat ) {
        // BED+SEAT is intentionally worse than just BED
        floor_bedding_warmth += 250;
    } else if( veh_bed ) {
        floor_bedding_warmth += 300;
    } else if( veh_seat ) {
        floor_bedding_warmth += 200;
    } else if( trap_at_pos.loadid == tr_fur_rollmat ) {
        floor_bedding_warmth += 0;
    } else if( trap_at_pos.loadid == tr_cot || ter_at_pos == t_improvised_shelter ) {
        floor_bedding_warmth -= 500;
    } else if( trap_at_pos.loadid == tr_rollmat ) {
        floor_bedding_warmth -= 1000;
    } else {
        floor_bedding_warmth -= 2000;
    }

    return floor_bedding_warmth;
}

int player::floor_item_warmth( const tripoint &pos )
{
    if( !g->m.has_items( pos ) ) {
        return 0;
    }

    int item_warmth = 0;
    // Search the floor for items
    const auto floor_item = g->m.i_at( pos );
    for( const auto &elem : floor_item ) {
        if( !elem.is_armor() ) {
            continue;
        }
        // Items that are big enough and covers the torso are used to keep warm.
        // Smaller items don't do as good a job
        if( elem.volume() > 250_ml &&
            ( elem.covers( bp_torso ) || elem.covers( bp_leg_l ) ||
              elem.covers( bp_leg_r ) ) ) {
            item_warmth += 60 * elem.get_warmth() * elem.volume() / 2500_ml;
        }
    }

    return item_warmth;
}

int player::floor_warmth( const tripoint &pos ) const
{
    const int item_warmth = floor_item_warmth( pos );
    int bedding_warmth = floor_bedding_warmth( pos );

    // If the PC has fur, etc, that will apply too
    int floor_mut_warmth = bodytemp_modifier_traits_floor();
    // DOWN does not provide floor insulation, though.
    // Better-than-light fur or being in one's shell does.
    if( ( !( has_trait( trait_DOWN ) ) ) && ( floor_mut_warmth >= 200 ) ) {
        bedding_warmth = std::max( 0, bedding_warmth );
    }
    return ( item_warmth + bedding_warmth + floor_mut_warmth );
}

int player::bodytemp_modifier_traits( bool overheated ) const
{
    int mod = 0;
    for( auto &iter : my_mutations ) {
        mod += overheated ? iter.first->bodytemp_min :
               iter.first->bodytemp_max;
    }
    return mod;
}

int player::bodytemp_modifier_traits_floor() const
{
    int mod = 0;
    for( auto &iter : my_mutations ) {
        mod += iter.first->bodytemp_sleep;
    }
    return mod;
}

int player::temp_corrected_by_climate_control( int temperature ) const
{
    const int variation = int( BODYTEMP_NORM * 0.5 );
    if( temperature < BODYTEMP_SCORCHING + variation &&
        temperature > BODYTEMP_FREEZING - variation ) {
        if( temperature > BODYTEMP_SCORCHING ) {
            temperature = BODYTEMP_VERY_HOT;
        } else if( temperature > BODYTEMP_VERY_HOT ) {
            temperature = BODYTEMP_HOT;
        } else if( temperature > BODYTEMP_HOT ) {
            temperature = BODYTEMP_NORM;
        } else if( temperature < BODYTEMP_FREEZING ) {
            temperature = BODYTEMP_VERY_COLD;
        } else if( temperature < BODYTEMP_VERY_COLD ) {
            temperature = BODYTEMP_COLD;
        } else if( temperature < BODYTEMP_COLD ) {
            temperature = BODYTEMP_NORM;
        }
    }
    return temperature;
}

int player::blood_loss( body_part bp ) const
{
    int hp_cur_sum = 1;
    int hp_max_sum = 1;

    if( bp == bp_leg_l || bp == bp_leg_r ) {
        hp_cur_sum = hp_cur[hp_leg_l] + hp_cur[hp_leg_r];
        hp_max_sum = hp_max[hp_leg_l] + hp_max[hp_leg_r];
    } else if( bp == bp_arm_l || bp == bp_arm_r ) {
        hp_cur_sum = hp_cur[hp_arm_l] + hp_cur[hp_arm_r];
        hp_max_sum = hp_max[hp_arm_l] + hp_max[hp_arm_r];
    } else if( bp == bp_torso ) {
        hp_cur_sum = hp_cur[hp_torso];
        hp_max_sum = hp_max[hp_torso];
    } else if( bp == bp_head ) {
        hp_cur_sum = hp_cur[hp_head];
        hp_max_sum = hp_max[hp_head];
    }

    hp_cur_sum = std::min( hp_max_sum, std::max( 0, hp_cur_sum ) );
    return 100 - ( 100 * hp_cur_sum ) / hp_max_sum;
}

void player::temp_equalizer( body_part bp1, body_part bp2 )
{
    // Body heat is moved around.
    // Shift in one direction only, will be shifted in the other direction separately.
    int diff = int( ( temp_cur[bp2] - temp_cur[bp1] ) * 0.0001 ); // If bp1 is warmer, it will lose heat
    temp_cur[bp1] += diff;
}

int player::hunger_speed_penalty( int hunger )
{
    // We die at 6000 hunger
    // Hunger hits speed less hard than thirst does
    static const std::vector<std::pair<float, float>> hunger_thresholds = {{
            std::make_pair( 100.0f, 0.0f ),
            std::make_pair( 300.0f, -15.0f ),
            std::make_pair( 1000.0f, -40.0f ),
            std::make_pair( 6000.0f, -75.0f )
        }
    };
    return static_cast<int>( multi_lerp( hunger_thresholds, hunger ) );
}

int player::thirst_speed_penalty( int thirst )
{
    // We die at 1200 thirst
    // Start by dropping speed really fast, but then level it off a bit
    static const std::vector<std::pair<float, float>> thirst_thresholds = {{
            std::make_pair( 40.0f, 0.0f ),
            std::make_pair( 300.0f, -25.0f ),
            std::make_pair( 600.0f, -50.0f ),
            std::make_pair( 1200.0f, -75.0f )
        }
    };
    return static_cast<int>( multi_lerp( thirst_thresholds, thirst ) );
}

void player::recalc_speed_bonus()
{
    // Minus some for weight...
    int carry_penalty = 0;
    if( weight_carried() > weight_capacity() && !has_trait( trait_id( "DEBUG_STORAGE" ) ) ) {
        carry_penalty = 25 * ( weight_carried() - weight_capacity() ) / ( weight_capacity() );
    }
    mod_speed_bonus( -carry_penalty );

    mod_speed_bonus( -get_pain_penalty().speed );

    if( get_thirst() > 40 ) {
        mod_speed_bonus( thirst_speed_penalty( get_thirst() ) );
    }
    if( ( get_hunger() + get_starvation() ) > 100 ) {
        mod_speed_bonus( hunger_speed_penalty( get_hunger() + get_starvation() ) );
    }

    for( auto maps : *effects ) {
        for( auto i : maps.second ) {
            bool reduced = resists_effect( i.second );
            mod_speed_bonus( i.second.get_mod( "SPEED", reduced ) );
        }
    }

    // add martial arts speed bonus
    mod_speed_bonus( mabuff_speed_bonus() );

    // Not sure why Sunlight Dependent is here, but OK
    // Ectothermic/COLDBLOOD4 is intended to buff folks in the Summer
    // Threshold-crossing has its charms ;-)
    if( g != nullptr ) {
        if( has_trait( trait_SUNLIGHT_DEPENDENT ) && !g->is_in_sunlight( pos() ) ) {
            mod_speed_bonus( -( g->light_level( posz() ) >= 12 ? 5 : 10 ) );
        }
        /* Cache call to game::get_temperature( player position ) since it can be used several times here */
        const auto player_local_temp = g->get_temperature( pos() );
        if( has_trait( trait_COLDBLOOD4 ) || ( has_trait( trait_COLDBLOOD3 ) && player_local_temp < 65 ) ) {
            mod_speed_bonus( ( player_local_temp - 65 ) / 2 );
        } else if( has_trait( trait_COLDBLOOD2 ) && player_local_temp < 65 ) {
            mod_speed_bonus( ( player_local_temp - 65 ) / 3 );
        } else if( has_trait( trait_COLDBLOOD ) && player_local_temp < 65 ) {
            mod_speed_bonus( ( player_local_temp - 65 ) / 5 );
        }
    }

    if( has_trait( trait_M_SKIN2 ) || has_trait( trait_M_SKIN3 ) ) {
        mod_speed_bonus( -20 ); // Could be worse--you've got the armor from a (sessile!) Spire
    }

    if( has_artifact_with( AEP_SPEED_UP ) ) {
        mod_speed_bonus( 20 );
    }
    if( has_artifact_with( AEP_SPEED_DOWN ) ) {
        mod_speed_bonus( -20 );
    }

    if( has_trait( trait_QUICK ) ) { // multiply by 1.1
        set_speed_bonus( int( get_speed() * 1.1 ) - get_speed_base() );
    }
    if( has_bionic( bio_speed ) ) { // multiply by 1.1
        set_speed_bonus( int( get_speed() * 1.1 ) - get_speed_base() );
    }
    if( has_trait( trait_CRAFTY ) ) { // multiply by 1.15
        set_speed_bonus( int( get_speed() * 1.15 ) - get_speed_base() );
    }

    // Speed cannot be less than 25% of base speed, so minimal speed bonus is -75% base speed.
    const int min_speed_bonus = int( -0.75 * get_speed_base() );
    if( get_speed_bonus() < min_speed_bonus ) {
        set_speed_bonus( min_speed_bonus );
    }
}

int player::run_cost( int base_cost, bool diag ) const
{
    float movecost = float( base_cost );
    if( diag ) {
        movecost *= 0.7071f; // because everything here assumes 100 is base
    }

    const bool flatground = movecost < 105;
    // The "FLAT" tag includes soft surfaces, so not a good fit.
    const bool on_road = flatground && g->m.has_flag( "ROAD", pos() );
    const bool on_fungus = g->m.has_flag_ter_or_furn( "FUNGUS" , pos() );

    if( has_trait( trait_PARKOUR ) && movecost > 100 ) {
        movecost *= .5f;
        if( movecost < 100 ) {
            movecost = 100;
        }
    }
    if( has_trait( trait_BADKNEES ) && movecost > 100 ) {
        movecost *= 1.25f;
        if( movecost < 100 ) {
            movecost = 100;
        }
    }
    if( has_trait( trait_M_IMMUNE ) && on_fungus ) {
        if( movecost > 75 ) {
            movecost = 75; // Mycal characters are faster on their home territory, even through things like shrubs
        }
    }

    if( hp_cur[hp_leg_l] == 0 ) {
        movecost += 50;
    } else if( hp_cur[hp_leg_l] < hp_max[hp_leg_l] * .40 ) {
        movecost += 25;
    }

    if( hp_cur[hp_leg_r] == 0 ) {
        movecost += 50;
    } else if( hp_cur[hp_leg_r] < hp_max[hp_leg_r] * .40 ) {
        movecost += 25;
    }

    if( has_trait( trait_FLEET ) && flatground ) {
        movecost *= .85f;
    }
    if( has_trait( trait_FLEET2 ) && flatground ) {
        movecost *= .7f;
    }
    if( has_trait( trait_SLOWRUNNER ) && flatground ) {
        movecost *= 1.15f;
    }
    if( has_trait( trait_PADDED_FEET ) && !footwear_factor() ) {
        movecost *= .9f;
    }
    if( has_trait( trait_LIGHT_BONES ) ) {
        movecost *= .9f;
    }
    if( has_trait( trait_HOLLOW_BONES ) ) {
        movecost *= .8f;
    }
    if( has_active_mutation( trait_id( "WINGS_INSECT" ) ) ) {
        movecost *= .75f;
    }
    if( has_trait( trait_WINGS_BUTTERFLY ) ) {
        movecost -= 10; // You can't fly, but you can make life easier on your legs
    }
    if( has_trait( trait_LEG_TENTACLES ) ) {
        movecost += 20;
    }
    if( has_trait( trait_FAT ) ) {
        movecost *= 1.05f;
    }
    if( has_trait( trait_PONDEROUS1 ) ) {
        movecost *= 1.1f;
    }
    if( has_trait( trait_PONDEROUS2 ) ) {
        movecost *= 1.2f;
    }
    if( has_trait( trait_AMORPHOUS ) ) {
        movecost *= 1.25f;
    }
    if( has_trait( trait_PONDEROUS3 ) ) {
        movecost *= 1.3f;
    }
    if( has_trait( trait_CRAFTY ) ) {
        movecost *= 0.75f;
    }
    if( worn_with_flag( "SLOWS_MOVEMENT" ) ) {
        movecost *= 1.1f;
    }
    if( worn_with_flag( "FIN" ) ) {
        movecost *= 1.5f;
    }
    if( worn_with_flag( "ROLLER_INLINE" ) ) {
        if( on_road ) {
            movecost *= 0.5f;
        } else {
            movecost *= 1.5f;
        }
    }
    // Quad skates might be more stable than inlines,
    // but that also translates into a slower speed when on good surfaces.
    if( worn_with_flag( "ROLLER_QUAD" ) ) {
        if( on_road ) {
            movecost *= 0.7f;
        } else {
            movecost *= 1.3f;
        }
    }

    movecost +=
        ( ( encumb( bp_foot_l ) + encumb( bp_foot_r ) ) * 2.5 +
          ( encumb( bp_leg_l ) + encumb( bp_leg_r ) ) * 1.5 ) / 10;

    // ROOTS3 does slow you down as your roots are probing around for nutrients,
    // whether you want them to or not.  ROOTS1 is just too squiggly without shoes
    // to give you some stability.  Plants are a bit of a slow-mover.  Deal.
    const bool mutfeet = has_trait( trait_LEG_TENTACLES ) || has_trait( trait_PADDED_FEET ) ||
                         has_trait( trait_HOOVES ) || has_trait( trait_TOUGH_FEET ) || has_trait( trait_ROOTS2 );
    if( !is_wearing_shoes( side::LEFT ) && !mutfeet ) {
        movecost += 8;
    }
    if( !is_wearing_shoes( side::RIGHT ) && !mutfeet ) {
        movecost += 8;
    }

    if( has_trait( trait_ROOTS3 ) && g->m.has_flag( "DIGGABLE", pos() ) ) {
        movecost += 10 * footwear_factor();
    }

    // Both walk and run speed drop to half their maximums as stamina approaches 0.
    // Convert stamina to a float first to allow for decimal place carrying
    float stamina_modifier = ( float( stamina ) / get_stamina_max() + 1 ) / 2;
    if( move_mode == "run" && stamina > 0 ) {
        // Rationale: Average running speed is 2x walking speed. (NOT sprinting)
        stamina_modifier *= 2.0;
    }
    movecost /= stamina_modifier;

    if( diag ) {
        movecost *= SQRT_2;
    }

    return int( movecost );
}

int player::swim_speed() const
{
    int ret = 440 + weight_carried() / 60_gram - 50 * get_skill_level( skill_swimming );
    const auto usable = exclusive_flag_coverage( "ALLOWS_NATURAL_ATTACKS" );
    float hand_bonus_mult = ( usable.test( bp_hand_l ) ? 0.5f : 0.0f ) +
                            ( usable.test( bp_hand_r ) ? 0.5f : 0.0f );
    /** @EFFECT_STR increases swim speed bonus from PAWS */
    if( has_trait( trait_PAWS ) ) {
        ret -= hand_bonus_mult * ( 20 + str_cur * 3 );
    }
    /** @EFFECT_STR increases swim speed bonus from PAWS_LARGE */
    if( has_trait( trait_PAWS_LARGE ) ) {
        ret -= hand_bonus_mult * ( 20 + str_cur * 4 );
    }
    /** @EFFECT_STR increases swim speed bonus from swim_fins */
    if( worn_with_flag( "FIN", bp_foot_l ) || worn_with_flag( "FIN", bp_foot_r) ) {
        if ( worn_with_flag ( "FIN", bp_foot_l) && worn_with_flag( "FIN", bp_foot_r) ){
            ret -= ( 15 * str_cur );
        } else {
            ret -= ( 15 * str_cur ) / 2;
        }
    }
    /** @EFFECT_STR increases swim speed bonus from WEBBED */
    if( has_trait( trait_WEBBED ) ) {
        ret -= hand_bonus_mult * ( 60 + str_cur * 5 );
    }
    /** @EFFECT_STR increases swim speed bonus from TAIL_FIN */
    if( has_trait( trait_TAIL_FIN ) ) {
        ret -= 100 + str_cur * 10;
    }
    if( has_trait( trait_SLEEK_SCALES ) ) {
        ret -= 100;
    }
    if( has_trait( trait_LEG_TENTACLES ) ) {
        ret -= 60;
    }
    if( has_trait( trait_FAT ) ) {
        ret -= 30;
    }
    /** @EFFECT_SWIMMING increases swim speed */
    ret += ( 50 - get_skill_level( skill_swimming ) * 2 ) * ( ( encumb( bp_leg_l ) + encumb(
                bp_leg_r ) ) / 10 );
    ret += ( 80 - get_skill_level( skill_swimming ) * 3 ) * ( encumb( bp_torso ) / 10 );
    if( get_skill_level( skill_swimming ) < 10 ) {
        for( auto &i : worn ) {
            ret += i.volume() / 125_ml * ( 10 - get_skill_level( skill_swimming ) );
        }
    }
    /** @EFFECT_STR increases swim speed */

    /** @EFFECT_DEX increases swim speed */
    ret -= str_cur * 6 + dex_cur * 4;
    if( worn_with_flag( "FLOTATION" ) ) {
        ret = std::min( ret, 400 );
        ret = std::max( ret, 200 );
    }
    // If (ret > 500), we can not swim; so do not apply the underwater bonus.
    if( underwater && ret < 500 ) {
        ret -= 50;
    }
    if( ret < 30 ) {
        ret = 30;
    }
    return ret;
}

bool player::digging() const
{
    return false;
}

bool player::is_on_ground() const
{
    return hp_cur[hp_leg_l] == 0 || hp_cur[hp_leg_r] == 0 || has_effect( effect_downed );
}

bool player::is_elec_immune() const
{
    return is_immune_damage( DT_ELECTRIC );
}

bool player::is_immune_effect( const efftype_id &eff ) const
{
    if( eff == effect_downed ) {
        return is_throw_immune() || ( has_trait( trait_LEG_TENT_BRACE ) && footwear_factor() == 0 );
    } else if( eff == effect_onfire ) {
        return is_immune_damage( DT_HEAT );
    } else if( eff == effect_deaf ) {
        return worn_with_flag( "DEAF" ) || worn_with_flag( "PARTIAL_DEAF" ) || has_bionic( bio_ears ) || is_wearing( "rm13_armor_on" );
    } else if( eff == effect_corroding ) {
        return is_immune_damage( DT_ACID ) || has_trait( trait_SLIMY ) || has_trait( trait_VISCOUS );
    } else if( eff == effect_nausea ) {
        return has_trait( trait_STRONGSTOMACH );
    }

    return false;
}

float player::stability_roll() const
{
    /** @EFFECT_STR improves player stability roll */

    /** @EFFECT_PER slightly improves player stability roll */

    /** @EFFECT_DEX slightly improves player stability roll */

    /** @EFFECT_MELEE improves player stability roll */
    return get_melee() + get_str() + ( get_per() / 3.0f ) + ( get_dex() / 4.0f );
}

bool player::is_immune_damage( const damage_type dt ) const
{
    switch( dt ) {
        case DT_NULL:
            return true;
        case DT_TRUE:
            return false;
        case DT_BIOLOGICAL:
            return false;
        case DT_BASH:
            return false;
        case DT_CUT:
            return false;
        case DT_ACID:
            return has_trait( trait_ACIDPROOF );
        case DT_STAB:
            return false;
        case DT_HEAT:
            return has_trait( trait_M_SKIN2 ) || has_trait( trait_M_SKIN3 );
        case DT_COLD:
            return false;
        case DT_ELECTRIC:
            return has_active_bionic( bio_faraday ) ||
                   worn_with_flag( "ELECTRIC_IMMUNE" ) ||
                   has_artifact_with( AEP_RESIST_ELECTRICITY );
        default:
            return true;
    }
}

double player::recoil_vehicle() const
{
    // @todo: vary penalty dependent upon vehicle part on which player is boarded

    if( in_vehicle ) {
        if( const optional_vpart_position vp = g->m.veh_at( pos() ) ) {
            return double( abs( vp->vehicle().velocity ) ) * 3 / 100;
        }
    }
    return 0;
}

double player::recoil_total() const
{
    return recoil + recoil_vehicle();
}

bool player::is_underwater() const
{
    return underwater;
}

bool player::is_hallucination() const
{
    return false;
}

void player::set_underwater( bool u )
{
    if( underwater != u ) {
        underwater = u;
        recalc_sight_limits();
    }
}

nc_color player::basic_symbol_color() const
{
    if( has_effect( effect_onfire ) ) {
        return c_red;
    }
    if( has_effect( effect_stunned ) ) {
        return c_light_blue;
    }
    if( has_effect( effect_boomered ) ) {
        return c_pink;
    }
    if( has_active_mutation( trait_id( "SHELL2" ) ) ) {
        return c_magenta;
    }
    if( underwater ) {
        return c_blue;
    }
    if( has_active_bionic( bio_cloak ) || has_artifact_with( AEP_INVISIBLE ) ||
        has_active_optcloak() || has_trait( trait_DEBUG_CLOAK ) ) {
        return c_dark_gray;
    }
    return c_white;
}

void player::load_info( std::string data )
{
    try {
        ::deserialize( *this, data );
    } catch( const std::exception &jsonerr ) {
        debugmsg( "Bad player json\n%s", jsonerr.what() );
    }
}

std::string player::save_info() const
{
    return ::serialize( *this ) + "\n" + dump_memorial();
}

void player::memorial( std::ostream &memorial_file, const std::string &epitaph )
{
    static const char *eol = cata_files::eol();

    //Size of indents in the memorial file
    const std::string indent = "  ";

    const std::string pronoun = male ? _( "He" ) : _( "She" );

    //Avoid saying "a male unemployed" or similar
    std::string profession_name;
    if( prof == prof->generic() ) {
        if( male ) {
            profession_name = _( "an unemployed male" );
        } else {
            profession_name = _( "an unemployed female" );
        }
    } else {
        profession_name = string_format( _( "a %s" ), prof->gender_appropriate_name( male ).c_str() );
    }

    const std::string locdesc = overmap_buffer.get_description_at( global_sm_location() );
    //~ First parameter is a pronoun ("He"/"She"), second parameter is a description
    // that designates the location relative to its surroundings.
    const std::string kill_place = string_format( _( "%1$s was killed in a %2$s." ),
                                    pronoun.c_str(), locdesc.c_str() );

    //Header
    memorial_file << string_format( _( "Cataclysm - Dark Days Ahead version %s memorial file" ),
                                    getVersionString() ) << eol;
    memorial_file << eol;
    memorial_file << string_format( _( "In memory of: %s" ), name.c_str() ) << eol;
    if( epitaph.length() > 0 ) { //Don't record empty epitaphs
        //~ The "%s" will be replaced by an epitaph as displayed in the memorial files. Replace the quotation marks as appropriate for your language.
        memorial_file << string_format( pgettext( "epitaph", "\"%s\"" ), epitaph.c_str() ) << eol << eol;
    }
    //~ First parameter: Pronoun, second parameter: a profession name (with article)
    memorial_file << string_format( _( "%1$s was %2$s when the apocalypse began." ),
                                    pronoun.c_str(), profession_name.c_str() ) << eol;
    memorial_file << string_format( _( "%1$s died on %2$s." ), pronoun, to_string( time_point( calendar::turn ) ) ) << eol;
    memorial_file << kill_place << eol;
    memorial_file << eol;

    //Misc
    memorial_file << string_format( _( "Cash on hand: %s" ), format_money( cash ) ) << eol;
    memorial_file << eol;

    //HP

    const auto limb_hp =
    [this, &memorial_file, &indent]( const std::string & desc, const hp_part bp ) {
        memorial_file << indent << string_format( desc, get_hp( bp ), get_hp_max( bp ) ) << eol;
    };

    memorial_file << _( "Final HP:" ) << eol;
    limb_hp( _( " Head: %d/%d" ), hp_head );
    limb_hp( _( "Torso: %d/%d" ), hp_torso );
    limb_hp( _( "L Arm: %d/%d" ), hp_arm_l );
    limb_hp( _( "R Arm: %d/%d" ), hp_arm_r );
    limb_hp( _( "L Leg: %d/%d" ), hp_leg_l );
    limb_hp( _( "R Leg: %d/%d" ), hp_leg_r );
    memorial_file << eol;

    //Stats
    memorial_file << _( "Final Stats:" ) << eol;
    memorial_file << indent << string_format( _( "Str %d" ), str_cur )
                  << indent << string_format( _( "Dex %d" ), dex_cur )
                  << indent << string_format( _( "Int %d" ), int_cur )
                  << indent << string_format( _( "Per %d" ), per_cur ) << eol;
    memorial_file << _( "Base Stats:" ) << eol;
    memorial_file << indent << string_format( _( "Str %d" ), str_max )
                  << indent << string_format( _( "Dex %d" ), dex_max )
                  << indent << string_format( _( "Int %d" ), int_max )
                  << indent << string_format( _( "Per %d" ), per_max ) << eol;
    memorial_file << eol;

    //Last 20 messages
    memorial_file << _( "Final Messages:" ) << eol;
    std::vector<std::pair<std::string, std::string> > recent_messages = Messages::recent_messages( 20 );
    for( auto &recent_message : recent_messages ) {
        memorial_file << indent << recent_message.first << " " << recent_message.second;
        memorial_file << eol;
    }
    memorial_file << eol;

    //Kill list
    memorial_file << _( "Kills:" ) << eol;

    int total_kills = 0;

    std::map<std::tuple<std::string, std::string>, int> kill_counts;

    // map <name, sym> to kill count
    for( const auto &type : MonsterGenerator::generator().get_all_mtypes() ) {
        if( g->kill_count( type.id ) > 0 ) {
            kill_counts[std::tuple<std::string, std::string>(
                            type.nname(),
                            type.sym
                        )] += g->kill_count( type.id );
            total_kills += g->kill_count( type.id );
        }
    }

    for( const auto& entry : kill_counts ) {
        memorial_file << "  " << std::get<1>( entry.first ) << " - "
                      << string_format( "%4d", entry.second ) << " "
                      << std::get<0>( entry.first ) << eol;
    }

    if( total_kills == 0 ) {
        memorial_file << indent << _( "No monsters were killed." ) << eol;
    } else {
        memorial_file << string_format( _( "Total kills: %d" ), total_kills ) << eol;
    }
    memorial_file << eol;

    //Skills
    memorial_file << _( "Skills:" ) << eol;
    for( auto &pair : *_skills ) {
        const SkillLevel &lobj = pair.second;
        //~ 1. skill name, 2. skill level, 3. exercise percentage to next level
        memorial_file << indent << string_format( _( "%s: %d (%d %%)" ), pair.first->name(), lobj.level(),
                      lobj.exercise() ) << eol;
    }
    memorial_file << eol;

    //Traits
    memorial_file << _( "Traits:" ) << eol;
    for( auto &iter : my_mutations ) {
        memorial_file << indent << mutation_branch::get_name( iter.first ) << eol;
    }
    if( !my_mutations.empty() ) {
        memorial_file << indent << _( "(None)" ) << eol;
    }
    memorial_file << eol;

    //Effects (illnesses)
    memorial_file << _( "Ongoing Effects:" ) << eol;
    bool had_effect = false;
    if( get_perceived_pain() > 0 ) {
        had_effect = true;
        memorial_file << indent << _( "Pain" ) << " (" << get_perceived_pain() << ")";
    }
    if( !had_effect ) {
        memorial_file << indent << _( "(None)" ) << eol;
    }
    memorial_file << eol;

    //Bionics
    memorial_file << _( "Bionics:" ) << eol;
    int total_bionics = 0;
    for( size_t i = 0; i < my_bionics->size(); ++i ) {
        memorial_file << indent << ( i + 1 ) << ": " << (*my_bionics)[i].id->name << eol;
        total_bionics++;
    }
    if( total_bionics == 0 ) {
        memorial_file << indent << _( "No bionics were installed." ) << eol;
    } else {
        memorial_file << string_format( _( "Total bionics: %d" ), total_bionics ) << eol;
    }
    memorial_file << string_format( _( "Bionic Power: <color_light_blue>%d</color>/<color_light_blue>%d</color>" ), power_level,  max_power_level ) << eol;
    memorial_file << eol;

    //Equipment
    memorial_file << _( "Weapon:" ) << eol;
    memorial_file << indent << weapon.invlet << " - " << weapon.tname( 1, false ) << eol;
    memorial_file << eol;

    memorial_file << _( "Equipment:" ) << eol;
    for( auto &elem : worn ) {
        item next_item = elem;
        memorial_file << indent << next_item.invlet << " - " << next_item.tname( 1, false );
        if( next_item.charges > 0 ) {
            memorial_file << " (" << next_item.charges << ")";
        } else if( next_item.contents.size() == 1 && next_item.contents.front().charges > 0 ) {
            memorial_file << " (" << next_item.contents.front().charges << ")";
        }
        memorial_file << eol;
    }
    memorial_file << eol;

    //Inventory
    memorial_file << _( "Inventory:" ) << eol;
    inv.restack( *this );
    invslice slice = inv.slice();
    for( auto &elem : slice ) {
        item &next_item = elem->front();
        memorial_file << indent << next_item.invlet << " - " <<
                      next_item.tname( unsigned( elem->size() ), false );
        if( elem->size() > 1 ) {
            memorial_file << " [" << elem->size() << "]";
        }
        if( next_item.charges > 0 ) {
            memorial_file << " (" << next_item.charges << ")";
        } else if( next_item.contents.size() == 1 && next_item.contents.front().charges > 0 ) {
            memorial_file << " (" << next_item.contents.front().charges << ")";
        }
        memorial_file << eol;
    }
    memorial_file << eol;

    //Lifetime stats
    memorial_file << _( "Lifetime Stats" ) << eol;
    memorial_file << indent << string_format( _( "Distance walked: %d squares" ),
                  lifetime_stats.squares_walked ) << eol;
    memorial_file << indent << string_format( _( "Damage taken: %d damage" ),
                  lifetime_stats.damage_taken ) << eol;
    memorial_file << indent << string_format( _( "Damage healed: %d damage" ),
                  lifetime_stats.damage_healed ) << eol;
    memorial_file << indent << string_format( _( "Headshots: %d" ),
                  lifetime_stats.headshots ) << eol;
    memorial_file << eol;

    //History
    memorial_file << _( "Game History" ) << eol;
    memorial_file << dump_memorial();

}

/**
 * Adds an event to the memorial log, to be written to the memorial file when
 * the character dies. The message should contain only the informational string,
 * as the timestamp and location will be automatically prepended.
 */
void player::add_memorial_log( const std::string &male_msg, const std::string &female_msg )
{
    const std::string &msg = male ? male_msg : female_msg;

    if( msg.empty() ) {
        return;
    }

    const oter_id &cur_ter = overmap_buffer.ter( global_omt_location() );
    const std::string &location = cur_ter->get_name();

    std::stringstream log_message;
    log_message << "| " << to_string( time_point( calendar::turn ) ) << " | " << location << " | " << msg;

    memorial_log.push_back( log_message.str() );

}

/**
 * Loads the data in a memorial file from the given ifstream. All the memorial
 * entry lines begin with a pipe (|).
 * @param fin The ifstream to read the memorial entries from.
 */
void player::load_memorial_file( std::istream &fin )
{
    std::string entry;
    memorial_log.clear();
    while( fin.peek() == '|' ) {
        getline( fin, entry );
        memorial_log.push_back( entry );
    }
}

/**
 * Concatenates all of the memorial log entries, delimiting them with newlines,
 * and returns the resulting string. Used for saving and for writing out to the
 * memorial file.
 */
std::string player::dump_memorial() const
{
    static const char *eol = cata_files::eol();
    std::stringstream output;

    for( auto &elem : memorial_log ) {
        output << elem << eol;
    }

    return output.str();
}

void player::mod_stat( const std::string &stat, float modifier )
{
    if( stat == "thirst" ) {
        mod_thirst( modifier );
    } else if( stat == "fatigue" ) {
        mod_fatigue( modifier );
    } else if( stat == "oxygen" ) {
        oxygen += modifier;
    } else if( stat == "stamina" ) {
        stamina += modifier;
        stamina = std::min( stamina, get_stamina_max() - get_stamina_max_penalty() );
        stamina = std::max( 0, stamina );
        if( modifier < 0 ) {
            int stamina_penalty = roll_remainder( - modifier * g->stamina_penalty_rate *
                                                  ( 1.0f + mutation_value( "fatigue_modifier" ) ) *
                                                  ( is_npc() ? 0.25f : 1.0f ) );
            mod_stamina_max_penalty( stamina_penalty );
        }
    } else {
        // Fall through to the creature method.
        Character::mod_stat( stat, modifier );
    }
}

void player::disp_morale()
{
    morale->display( ( calc_focus_equilibrium() - focus_pool ) / 100.0 );
}

bool player::has_conflicting_trait( const trait_id &flag ) const
{
    return ( has_opposite_trait( flag ) || has_lower_trait( flag ) || has_higher_trait( flag ) || has_same_type_trait ( flag ) );
}

bool player::has_opposite_trait( const trait_id &flag ) const
{
    for( auto &i : flag->cancels ) {
        if( has_trait( i ) ) {
            return true;
        }
    }
    return false;
}

bool player::has_lower_trait( const trait_id &flag ) const
{
    for( auto &i : flag->prereqs ) {
        if( has_trait( i ) || has_lower_trait( i ) ) {
            return true;
        }
    }
    return false;
}

bool player::has_higher_trait( const trait_id &flag ) const
{
    for( auto &i : flag->replacements ) {
        if( has_trait( i ) || has_higher_trait( i ) ) {
            return true;
        }
    }
    return false;
}

bool player::has_same_type_trait( const trait_id &flag ) const
{
    for( auto &i : get_mutations_in_types( flag->types ) ) {
        if( has_trait( i ) && flag != i ) {
            return true;
        }
    }
    return false;
}

bool player::crossed_threshold() const
{
    for( auto &mut : my_mutations ) {
        if( mut.first->threshold ) {
            return true;
        }
    }
    return false;
}

bool player::purifiable( const trait_id &flag ) const
{
    return flag->purifiable;
}

void player::build_mut_dependency_map( const trait_id &mut, std::unordered_map<trait_id, int> &dependency_map, int distance )
{
    // Skip base traits and traits we've seen with a lower distance
    const auto lowest_distance = dependency_map.find( mut );
    if( !has_base_trait( mut ) && (lowest_distance == dependency_map.end() || distance < lowest_distance->second) ) {
        dependency_map[mut] = distance;
        // Recurse over all prerequisite and replacement mutations
        const auto &mdata = mut.obj();
        for( auto &i : mdata.prereqs ) {
            build_mut_dependency_map( i, dependency_map, distance + 1 );
        }
        for( auto &i : mdata.prereqs2 ) {
            build_mut_dependency_map( i, dependency_map, distance + 1 );
        }
        for( auto &i : mdata.replacements ) {
            build_mut_dependency_map( i, dependency_map, distance + 1 );
        }
    }
}

void player::set_highest_cat_level()
{
    mutation_category_level.clear();

    // For each of our mutations...
    for( auto &mut : my_mutations ) {
        // ...build up a map of all prerequisite/replacement mutations along the tree, along with their distance from the current mutation
        std::unordered_map<trait_id, int> dependency_map;
        build_mut_dependency_map( mut.first, dependency_map, 0);

        // Then use the map to set the category levels
        for ( auto &i : dependency_map ) {
            const auto &mdata = i.first.obj();
            for( auto &cat : mdata.category ) {
                // Decay category strength based on how far it is from the current mutation
                mutation_category_level[cat] += 8 / static_cast<int>( std::pow( 2, i.second ) );
            }
        }
    }
}

/// Returns the mutation category with the highest strength
std::string player::get_highest_category() const
{
    int iLevel = 0;
    std::string sMaxCat;

    for( const auto &elem : mutation_category_level ) {
        if( elem.second > iLevel ) {
            sMaxCat = elem.first;
            iLevel = elem.second;
        } else if( elem.second == iLevel ) {
            sMaxCat.clear();  // no category on ties
        }
    }
    return sMaxCat;
}

/// Returns a randomly selected dream
std::string player::get_category_dream( const std::string &cat,
                                        int strength ) const
{
    std::vector<dream> valid_dreams;
    //Pull the list of dreams
    for( auto &i : dreams ) {
        //Pick only the ones matching our desired category and strength
        if( ( i.category == cat ) && ( i.strength == strength ) ) {
            // Put the valid ones into our list
            valid_dreams.push_back( i );
        }
    }
    if( valid_dreams.empty() ) {
        return "";
    }
    const dream &selected_dream = random_entry( valid_dreams );
    return random_entry( selected_dream.messages() );
}

bool player::in_climate_control()
{
    bool regulated_area = false;
    // Check
    if( has_active_bionic( bio_climate ) ) {
        return true;
    }
    if( has_trait( trait_M_SKIN3 ) && g->m.has_flag_ter_or_furn( "FUNGUS" , pos() ) && in_sleep_state() ) {
        return true;
    }
    for( auto &w : worn ) {
        if( w.active && w.is_power_armor() ) {
            return true;
        }
        if( worn_with_flag( "CLIMATE_CONTROL" ) ) {
            return true;
        }
    }
    if( calendar::turn >= next_climate_control_check ) {
        // save CPU and simulate acclimation.
        next_climate_control_check = calendar::turn + 20_turns;
        if( const optional_vpart_position vp = g->m.veh_at( pos() ) ) {
            regulated_area = (
                                 vp->is_inside() &&  // Already checks for opened doors
                                 vp->vehicle().total_power_w( true ) > 0 // Out of gas? No AC for you!
                             );  // TODO: (?) Force player to scrounge together an AC unit
        }
        // TODO: AC check for when building power is implemented
        last_climate_control_ret = regulated_area;
        if( !regulated_area ) {
            // Takes longer to cool down / warm up with AC, than it does to step outside and feel cruddy.
            next_climate_control_check += 40_turns;
        }
    } else {
        return last_climate_control_ret;
    }
    return regulated_area;
}

std::list<item *> player::get_radio_items()
{
    std::list<item *> rc_items;
    const invslice &stacks = inv.slice();
    for( auto &stack : stacks ) {
        item &stack_iter = stack->front();
        if( stack_iter.has_flag( "RADIO_ACTIVATION" ) ) {
            rc_items.push_back( &stack_iter );
        }
    }

    for( auto &elem : worn ) {
        if( elem.has_flag( "RADIO_ACTIVATION" ) ) {
            rc_items.push_back( &elem );
        }
    }

    if( is_armed() ) {
        if( weapon.has_flag( "RADIO_ACTIVATION" ) ) {
            rc_items.push_back( &weapon );
        }
    }
    return rc_items;
}

std::list<item *> player::get_artifact_items()
{
    std::list<item *> art_items;
    const invslice &stacks = inv.slice();
    for( auto &stack : stacks ) {
        item &stack_iter = stack->front();
        if( stack_iter.is_artifact() ) {
            art_items.push_back( &stack_iter );
        }
    }
    for( auto &elem : worn ) {
        if( elem.is_artifact() ) {
            art_items.push_back( &elem );
        }
    }
    if( is_armed() ) {
        if( weapon.is_artifact() ) {
            art_items.push_back( &weapon );
        }
    }
    return art_items;
}

bool player::has_active_optcloak() const
{
    for( auto &w : worn ) {
        if( w.active && w.typeId() == OPTICAL_CLOAK_ITEM_ID ) {
            return true;
        }
    }
    return false;
}

void player::charge_power( int amount )
{
    power_level = clamp( power_level + amount, 0, max_power_level );
}

/*
 * Calculate player brightness based on the brightest active item, as
 * per itype tag LIGHT_* and optional CHARGEDIM ( fade starting at 20% charge )
 * item.light.* is -unimplemented- for the moment, as it is a custom override for
 * applying light sources/arcs with specific angle and direction.
 */
float player::active_light() const
{
    float lumination = 0;

    int maxlum = 0;
    has_item_with( [&maxlum]( const item & it ) {
        const int lumit = it.getlight_emit();
        if( maxlum < lumit ) {
            maxlum = lumit;
        }
        return false; // continue search, otherwise has_item_with would cancel the search
    } );

    lumination = static_cast<float>( maxlum );

    if( lumination < 60 && has_active_bionic( bio_flashlight ) ) {
        lumination = 60;
    } else if( lumination < 25 && has_artifact_with( AEP_GLOW ) ) {
        lumination = 25;
    } else if( lumination < 5 && has_effect( effect_glowing ) ) {
        lumination = 5;
    }
    return lumination;
}

tripoint player::global_square_location() const
{
    return g->m.getabs( position );
}

tripoint player::global_sm_location() const
{
    return ms_to_sm_copy( global_square_location() );
}

tripoint player::global_omt_location() const
{
    return ms_to_omt_copy( global_square_location() );
}

const tripoint &player::pos() const
{
    return position;
}

int player::sight_range( int light_level ) const
{
    /* Via Beer-Lambert we have:
     * light_level * (1 / exp( LIGHT_TRANSPARENCY_OPEN_AIR * distance) ) <= LIGHT_AMBIENT_LOW
     * Solving for distance:
     * 1 / exp( LIGHT_TRANSPARENCY_OPEN_AIR * distance ) <= LIGHT_AMBIENT_LOW / light_level
     * 1 <= exp( LIGHT_TRANSPARENCY_OPEN_AIR * distance ) * LIGHT_AMBIENT_LOW / light_level
     * light_level <= exp( LIGHT_TRANSPARENCY_OPEN_AIR * distance ) * LIGHT_AMBIENT_LOW
     * log(light_level) <= LIGHT_TRANSPARENCY_OPEN_AIR * distance + log(LIGHT_AMBIENT_LOW)
     * log(light_level) - log(LIGHT_AMBIENT_LOW) <= LIGHT_TRANSPARENCY_OPEN_AIR * distance
     * log(LIGHT_AMBIENT_LOW / light_level) <= LIGHT_TRANSPARENCY_OPEN_AIR * distance
     * log(LIGHT_AMBIENT_LOW / light_level) * (1 / LIGHT_TRANSPARENCY_OPEN_AIR) <= distance
     */
    int range = int( -log( get_vision_threshold( int( g->m.ambient_light_at( pos() ) ) ) /
                           static_cast<float>( light_level ) ) *
                     ( 1.0 / LIGHT_TRANSPARENCY_OPEN_AIR ) );
    // int range = log(light_level * LIGHT_AMBIENT_LOW) / LIGHT_TRANSPARENCY_OPEN_AIR;

    // Clamp to [1, sight_max].
    return std::max( 1, std::min( range, sight_max ) );
}

int player::unimpaired_range() const
{
    return std::min( sight_max, 60 );
}

bool player::overmap_los( const tripoint &omt, int sight_points )
{
    const tripoint ompos = global_omt_location();
    if( omt.x < ompos.x - sight_points || omt.x > ompos.x + sight_points ||
        omt.y < ompos.y - sight_points || omt.y > ompos.y + sight_points ) {
        // Outside maximum sight range
        return false;
    }

    const std::vector<tripoint> line = line_to( ompos, omt, 0, 0 );
    for( size_t i = 0; i < line.size() && sight_points >= 0; i++ ) {
        const tripoint &pt = line[i];
        const oter_id &ter = overmap_buffer.ter( pt );
        sight_points -= int( ter->get_see_cost() );
        if( sight_points < 0 ) {
            return false;
        }
    }
    return true;
}

int player::overmap_sight_range( int light_level ) const
{
    int sight = sight_range( light_level );
    if( sight < SEEX ) {
        return 0;
    }
    if( sight <= SEEX * 4 ) {
        return ( sight / ( SEEX / 2 ) );
    }
    sight = has_trait( trait_BIRD_EYE ) ? 15 : 10;

    /** @EFFECT_PER determines overmap sight range */
    sight += ( -4 + static_cast<int>( get_per() / 2 ) );
    bool has_optic = ( has_item_with_flag( "ZOOM" ) || has_bionic( bio_eye_optic ) );

    if( has_trait( trait_EAGLEEYED ) && has_optic ) { //optic AND scout = +15
        sight += 15;
    } else if( has_trait( trait_EAGLEEYED ) != has_optic ) { //optic OR scout = +10
        sight += 10;
    }

    if( has_trait( trait_UNOBSERVANT ) && sight > 3 ) {
        sight = 3; //surprise! you can't see!
    }

    return sight;
}

#define MAX_CLAIRVOYANCE 40
int player::clairvoyance() const
{
    if( vision_mode_cache[VISION_CLAIRVOYANCE_SUPER] ) {
        return MAX_CLAIRVOYANCE;
    }

    if( vision_mode_cache[VISION_CLAIRVOYANCE_PLUS] ) {
        return 8;
    }

    if( vision_mode_cache[VISION_CLAIRVOYANCE] ) {
        return 3;
    }

    return 0;
}

bool player::sight_impaired() const
{
    return ( ( ( has_effect( effect_boomered ) || has_effect( effect_darkness ) ) &&
               ( !( has_trait( trait_PER_SLIME_OK ) ) ) ) ||
             ( underwater && !has_bionic( bio_membrane ) && !has_trait( trait_MEMBRANE ) &&
               !worn_with_flag( "SWIM_GOGGLES" ) && !has_trait( trait_PER_SLIME_OK ) &&
               !has_trait( trait_CEPH_EYES ) ) ||
             ( ( has_trait( trait_MYOPIC ) || has_trait( trait_URSINE_EYE ) ) &&
               !worn_with_flag( "FIX_NEARSIGHT" ) &&
               !has_effect( effect_contacts ) &&
               !has_bionic( bio_eye_optic ) ) ||
                has_trait( trait_PER_SLIME ) );
}

bool player::has_two_arms() const
{
    // If you've got a blaster arm, low hp arm, or you're inside a shell then you don't have two
    // arms to use.
    return !( ( has_bionic( bio_blaster ) || hp_cur[hp_arm_l] < 10 || hp_cur[hp_arm_r] < 10 ) ||
              has_active_mutation( trait_id( "SHELL2" ) ) );
}

bool player::avoid_trap( const tripoint &pos, const trap &tr ) const
{
    /** @EFFECT_DEX increases chance to avoid traps */

    /** @EFFECT_DODGE increases chance to avoid traps */
    int myroll = dice( 3, dex_cur + get_skill_level( skill_dodge ) * 1.5 );
    int traproll;
    if( tr.can_see( pos, *this ) ) {
        traproll = dice( 3, tr.get_avoidance() );
    } else {
        traproll = dice( 6, tr.get_avoidance() );
    }

    if( has_trait( trait_LIGHTSTEP ) ) {
        myroll += dice( 2, 6 );
    }

    if( has_trait( trait_CLUMSY ) ) {
        myroll -= dice( 2, 6 );
    }

    return myroll >= traproll;
}

bool player::has_alarm_clock() const
{
    return ( has_item_with_flag( "ALARMCLOCK" ) ||
             ( g->m.veh_at( pos() ) &&
               !empty( g->m.veh_at( pos() )->vehicle().get_avail_parts( "ALARMCLOCK" ) ) ) ||
             has_bionic( bio_watch ) );
}

bool player::has_watch() const
{
    return ( has_item_with_flag( "WATCH" ) ||
             ( g->m.veh_at( pos() ) &&
               !empty( g->m.veh_at( pos() )->vehicle().get_avail_parts( "WATCH" ) ) ) ||
             has_bionic( bio_watch ) );
}

void player::pause()
{
    moves = 0;
    recoil = MAX_RECOIL;

    // Train swimming if underwater
    if( !in_vehicle ) {
        if( underwater ) {
            practice( skill_swimming, 1 );
            drench( 100, { { bp_leg_l, bp_leg_r, bp_torso, bp_arm_l,
                         bp_arm_r, bp_head, bp_eyes, bp_mouth,
                         bp_foot_l, bp_foot_r, bp_hand_l, bp_hand_r } }, true );
        } else if( g->m.has_flag( TFLAG_DEEP_WATER, pos() ) ) {
            practice( skill_swimming, 1 );
            // Same as above, except no head/eyes/mouth
            drench( 100, { { bp_leg_l, bp_leg_r, bp_torso, bp_arm_l,
                         bp_arm_r, bp_foot_l, bp_foot_r, bp_hand_l,
                         bp_hand_r } }, true );
        } else if( g->m.has_flag( "SWIMMABLE", pos() ) ) {
            drench( 40, { { bp_foot_l, bp_foot_r, bp_leg_l, bp_leg_r } }, false );
        }
    }

    // Try to put out clothing/hair fire
    if( has_effect( effect_onfire ) ) {
        time_duration total_removed = 0_turns;
        time_duration total_left = 0_turns;
        bool on_ground = has_effect( effect_downed );
        for( const body_part bp : all_body_parts ) {
            effect &eff = get_effect( effect_onfire, bp );
            if( eff.is_null() ) {
                continue;
            }

            // @todo: Tools and skills
            total_left += eff.get_duration();
            // Being on the ground will smother the fire much faster because you can roll
            const time_duration dur_removed = on_ground ? eff.get_duration() / 2 + 2_turns : 1_turns;
            eff.mod_duration( -dur_removed );
            total_removed += dur_removed;
        }

        // Don't drop on the ground when the ground is on fire
        if( total_left > 1_minutes && !is_dangerous_fields( g->m.field_at( pos() ) ) ) {
            add_effect( effect_downed, 2_turns, num_bp, false, 0, true );
            add_msg_player_or_npc( m_warning,
                                   _( "You roll on the ground, trying to smother the fire!" ),
                                   _( "<npcname> rolls on the ground!" ) );
        } else if( total_removed > 0_turns ) {
            add_msg_player_or_npc( m_warning,
                                   _( "You attempt to put out the fire on you!" ),
                                   _( "<npcname> attempts to put out the fire on them!" ) );
        }
    }

    if( is_npc() ) {
        // The stuff below doesn't apply to NPCs
        // search_surroundings should eventually do, though
        return;
    }

    VehicleList vehs = g->m.get_vehicles();
    vehicle *veh = nullptr;
    for( auto &v : vehs ) {
        veh = v.v;
        if( veh && veh->is_moving() && veh->player_in_control( *this ) ) {
            if( one_in( 8 ) ) {
                double exp_temp = 1 + veh->total_mass() / 400.0_kilogram + std::abs( veh->velocity / 3200.0 );
                int experience = int( exp_temp );
                if( exp_temp - experience > 0 && x_in_y( exp_temp - experience, 1.0 ) ) {
                    experience++;
                }
                practice( skill_id( "driving" ), experience );
            }
            break;
        }
    }

    search_surroundings();
}

void player::shout( std::string msg )
{
    int base = 10;
    int shout_multiplier = 2;

    // Mutations make shouting louder, they also define the default message
    if ( has_trait( trait_SHOUT2 ) ) {
        base = 15;
        shout_multiplier = 3;
        if ( msg.empty() ) {
            msg = is_player() ? _( "yourself scream loudly!" ) : _( "a loud scream!" );
        }
    }

    if ( has_trait( trait_SHOUT3 ) ) {
        shout_multiplier = 4;
        base = 20;
        if ( msg.empty() ) {
            msg = is_player() ? _( "yourself let out a piercing howl!" ) : _( "a piercing howl!" );
        }
    }

    if ( msg.empty() ) {
        msg = is_player() ? _( "yourself shout loudly!" ) : _( "a loud shout!" );
    }
    // Masks and such dampen the sound
    // Balanced around  whisper for wearing bondage mask
    // and noise ~= 10(door smashing) for wearing dust mask for character with strength = 8
    /** @EFFECT_STR increases shouting volume */
    const int penalty = encumb( bp_mouth ) * 3 / 2;
    int noise = base + str_cur * shout_multiplier - penalty;

    // Minimum noise volume possible after all reductions.
    // Volume 1 can't be heard even by player
    constexpr int minimum_noise = 2;

    if ( noise <= base ) {
        std::string dampened_shout;
        std::transform( msg.begin(), msg.end(), std::back_inserter( dampened_shout ), tolower );
        noise = std::max( minimum_noise, noise );
        msg = std::move( dampened_shout );
    }

    // Screaming underwater is not good for oxygen and harder to do overall
    if ( underwater ) {
        if ( !has_trait( trait_GILLS ) && !has_trait( trait_GILLS_CEPH ) ) {
            mod_stat( "oxygen", -noise );
        }

        noise = std::max( minimum_noise, noise / 2 );
    }

    // TODO: indistinct noise descriptions should be handled in the sounds code
    if( noise <= minimum_noise ) {
        add_msg_if_player( m_warning,
                           _( "The sound of your voice is almost completely muffled!" ) );
        msg = is_player() ? _( "your muffled shout" ) : _( "an indistinct voice" );
    } else if( noise * 2 <= noise + penalty ) {
        // The shout's volume is 1/2 or lower of what it would be without the penalty
        add_msg_if_player( m_warning, _( "The sound of your voice is significantly muffled!" ) );
    }

    sounds::sound( pos(), noise, sounds::sound_t::speech, msg );
}

void player::toggle_move_mode()
{
    if( move_mode == "walk" ) {
        if( stamina > 0 && !has_effect( effect_winded ) ) {
            move_mode = "run";
            if( is_hauling() ) {
                stop_hauling();
            }
            add_msg(_("You start running."));
        } else {
            add_msg(m_bad, _("You're too tired to run."));
        }
    } else if( move_mode == "run" ) {
        move_mode = "walk";
        add_msg(_("You slow to a walk."));
    }
}

void player::search_surroundings()
{
    if (controlling_vehicle) {
        return;
    }
    // Search for traps in a larger area than before because this is the only
    // way we can "find" traps that aren't marked as visible.
    // Detection formula takes care of likelihood of seeing within this range.
    for( const tripoint &tp : g->m.points_in_radius( pos(), 5 ) ) {
        const trap &tr = g->m.tr_at( tp );
        if( tr.is_null() || tp == pos() ) {
            continue;
        }
        if( !sees( tp ) ) {
            continue;
        }
        if( tr.name().empty() || tr.can_see( tp, *this ) ) {
            // Already seen, or has no name -> can never be seen
            continue;
        }
        // Chance to detect traps we haven't yet seen.
        if (tr.detect_trap( tp, *this )) {
            if( tr.get_visibility() > 0 ) {
                // Only bug player about traps that aren't trivial to spot.
                const std::string direction = direction_name(
                    direction_from( pos(), tp ) );
                add_msg_if_player(_("You've spotted a %1$s to the %2$s!"),
                                  tr.name().c_str(), direction.c_str());
            }
            add_known_trap( tp, tr);
        }
    }
}

int player::read_speed(bool return_stat_effect) const
{
    // Stat window shows stat effects on based on current stat
    const int intel = get_int();
    /** @EFFECT_INT increases reading speed */
    int ret = 1000 - 50 * (intel - 8);
    if( has_trait( trait_FASTREADER ) ) {
        ret *= .8;
    }
    if( has_trait( trait_PROF_DICEMASTER ) ) {
        ret *= .9;
    }

    if( has_trait( trait_SLOWREADER ) ) {
        ret *= 1.3;
    }

    if( ret < 100 ) {
        ret = 100;
    }
    // return_stat_effect actually matters here
    return (return_stat_effect ? ret : ret / 10);
}

int player::rust_rate(bool return_stat_effect) const
{
    if (get_option<std::string>( "SKILL_RUST" ) == "off") {
        return 0;
    }

    // Stat window shows stat effects on based on current stat
    int intel = get_int();
    /** @EFFECT_INT reduces skill rust */
    int ret = ((get_option<std::string>( "SKILL_RUST" ) == "vanilla" || get_option<std::string>( "SKILL_RUST" ) == "capped") ? 500 : 500 - 35 * (intel - 8));

    if (has_trait( trait_FORGETFUL )) {
        ret *= 1.33;
    }

    if (has_trait( trait_GOODMEMORY )) {
        ret *= .66;
    }

    if (ret < 0) {
        ret = 0;
    }

    // return_stat_effect actually matters here
    return (return_stat_effect ? ret : ret / 10);
}

int player::talk_skill() const
{
    /** @EFFECT_INT slightly increases talking skill */

    /** @EFFECT_PER slightly increases talking skill */

    /** @EFFECT_SPEECH increases talking skill */
    int ret = get_int() + get_per() + get_skill_level( skill_id( "speech" ) ) * 3;
    return ret;
}

int player::intimidation() const
{
    /** @EFFECT_STR increases intimidation factor */
    int ret = get_str() * 2;
    if (weapon.is_gun()) {
        ret += 10;
    }
    if( weapon.damage_melee( DT_BASH ) >= 12 ||
        weapon.damage_melee( DT_CUT  ) >= 12 ||
        weapon.damage_melee( DT_STAB ) >= 12 ) {
        ret += 5;
    }

    if (stim > 20) {
        ret += 2;
    }
    if( has_effect( effect_drunk ) ) {
        ret -= 4;
    }

    return ret;
}

bool player::is_dead_state() const
{
    return hp_cur[hp_head] <= 0 || hp_cur[hp_torso] <= 0;
}

void player::on_dodge( Creature *source, float difficulty )
{
    static const matec_id tec_none( "tec_none" );

    // Each avoided hit consumes an available dodge
    // When no more available we are likely to fail player::dodge_roll
    dodges_left--;

    // dodging throws of our aim unless we are either skilled at dodging or using a small weapon
    if( is_armed() && weapon.is_gun() ) {
        recoil += std::max( weapon.volume() / 250_ml - get_skill_level( skill_dodge ), 0 ) * rng( 0, 100 );
        recoil = std::min( MAX_RECOIL, recoil );
    }

    // Even if we are not to train still call practice to prevent skill rust
    difficulty = std::max( difficulty, 0.0f );
    practice( skill_dodge, difficulty * 2, difficulty );

    ma_ondodge_effects();

    // For adjacent attackers check for techniques usable upon successful dodge
    if( source && square_dist( pos(), source->pos() ) == 1 ) {
        matec_id tec = pick_technique( *source, used_weapon(), false, true, false );
        if( tec != tec_none ) {
            melee_attack( *source, false, tec );
        }
    }
    CallbackArgumentContainer lua_callback_args_info;
    lua_callback_args_info.emplace_back( getID() );
    lua_callback_args_info.emplace_back( source );
    lua_callback_args_info.emplace_back( difficulty );
    lua_callback( "on_player_dodge", lua_callback_args_info );
}

void player::on_hit( Creature *source, body_part bp_hit,
                     float /*difficulty*/ , dealt_projectile_attack const* const proj ) {
    check_dead_state();
    if( source == nullptr || proj != nullptr ) {
        return;
    }

    bool u_see = g->u.sees( *this );
    if( has_active_bionic( bionic_id( "bio_ods" ) ) && power_level > 5 ) {
        if( is_player() ) {
            add_msg( m_good, _( "Your offensive defense system shocks %s in mid-attack!" ),
                             source->disp_name().c_str());
        } else if( u_see ) {
            add_msg( _( "%1$s's offensive defense system shocks %2$s in mid-attack!" ),
                        disp_name().c_str(),
                        source->disp_name().c_str() );
        }
        int shock = rng( 1, 4 );
        charge_power( -shock );
        damage_instance ods_shock_damage;
        ods_shock_damage.add_damage( DT_ELECTRIC, shock * 5 );
        // Should hit body part used for attack
        source->deal_damage( this, bp_torso, ods_shock_damage );
    }
    if( !wearing_something_on( bp_hit ) &&
        ( has_trait( trait_SPINES ) || has_trait( trait_QUILLS ) ) ) {
        int spine = rng( 1, has_trait( trait_QUILLS ) ? 20 : 8 );
        if( !is_player() ) {
            if( u_see ) {
                add_msg(_("%1$s's %2$s puncture %3$s in mid-attack!"), name.c_str(),
                            (has_trait( trait_QUILLS ) ? _("quills") : _("spines")),
                            source->disp_name().c_str());
            }
        } else {
            add_msg(m_good, _("Your %1$s puncture %2$s in mid-attack!"),
                            (has_trait( trait_QUILLS ) ? _("quills") : _("spines")),
                            source->disp_name().c_str());
        }
        damage_instance spine_damage;
        spine_damage.add_damage(DT_STAB, spine);
        source->deal_damage(this, bp_torso, spine_damage);
    }
    if ((!(wearing_something_on(bp_hit))) && (has_trait( trait_THORNS )) && (!(source->has_weapon()))) {
        if (!is_player()) {
            if( u_see ) {
                add_msg(_("%1$s's %2$s scrape %3$s in mid-attack!"), name.c_str(),
                            _("thorns"), source->disp_name().c_str());
            }
        } else {
            add_msg(m_good, _("Your thorns scrape %s in mid-attack!"), source->disp_name().c_str());
        }
        int thorn = rng(1, 4);
        damage_instance thorn_damage;
        thorn_damage.add_damage(DT_CUT, thorn);
        // In general, critters don't have separate limbs
        // so safer to target the torso
        source->deal_damage(this, bp_torso, thorn_damage);
    }
    if ((!(wearing_something_on(bp_hit))) && (has_trait( trait_CF_HAIR ))) {
        if (!is_player()) {
            if( u_see ) {
                add_msg(_("%1$s gets a load of %2$s's %3$s stuck in!"), source->disp_name().c_str(),
                  name.c_str(), (_("hair")));
            }
        } else {
            add_msg(m_good, _("Your hairs detach into %s!"), source->disp_name().c_str());
        }
        source->add_effect( effect_stunned, 2_turns );
        if (one_in(3)) { // In the eyes!
            source->add_effect( effect_blind, 2_turns );
        }
    }
    CallbackArgumentContainer lua_callback_args_info;
    lua_callback_args_info.emplace_back( getID() );
    lua_callback_args_info.emplace_back( source );
    lua_callback_args_info.emplace_back( bp_hit );
    //lua_callback_args_info.emplace_back( proj );
    lua_callback( "on_player_hit", lua_callback_args_info );
}

void player::on_hurt( Creature *source, bool disturb /*= true*/ )
{
    if( has_trait( trait_ADRENALINE ) && !has_effect( effect_adrenaline ) &&
        ( hp_cur[hp_head] < 25 || hp_cur[hp_torso] < 15 ) ) {
        add_effect( effect_adrenaline, 20_minutes );
    }

    if( disturb ) {
        if( has_effect( effect_sleep ) && !has_effect( effect_narcosis ) ) {
            wake_up();
        }
        if( !is_npc() ) {
            if( source != nullptr ) {
                g->cancel_activity_or_ignore_query( distraction_type::attacked, string_format( _( "You were attacked by %s!" ),
                                                    source->disp_name().c_str() ) );
            } else {
                g->cancel_activity_or_ignore_query( distraction_type::attacked, _( "You were hurt!" ) );
            }
        }
    }

    if( is_dead_state() ) {
        set_killer( source );
    }
    CallbackArgumentContainer lua_callback_args_info;
    lua_callback_args_info.emplace_back( getID() );
    lua_callback_args_info.emplace_back( source );
    lua_callback_args_info.emplace_back( disturb );
    lua_callback( "on_player_hurt", lua_callback_args_info );
}

bool player::immune_to( body_part bp, damage_unit dam ) const
{
    if( has_trait( trait_DEBUG_NODMG ) || is_immune_damage( dam.type ) ) {
        return true;
    }

    passive_absorb_hit( bp, dam );

    for( const item &cloth : worn ) {
        if( cloth.get_coverage() == 100 && cloth.covers( bp ) ) {
            cloth.mitigate_damage( dam );
        }
    }

    return dam.amount <= 0;
}

dealt_damage_instance player::deal_damage( Creature* source, body_part bp,
                                           const damage_instance& d )
{
    if( has_trait( trait_DEBUG_NODMG ) ) {
        return dealt_damage_instance();
    }

    //damage applied here
    dealt_damage_instance dealt_dams = Creature::deal_damage( source, bp, d );
    //block reduction should be by applied this point
    int dam = dealt_dams.total_damage();

    // TODO: Pre or post blit hit tile onto "this"'s location here
    if( dam > 0 && g->u.sees( pos() ) ) {
        g->draw_hit_player( *this, dam );

        if( is_player() && source ) {
            //monster hits player melee
            SCT.add( posx(), posy(),
                     direction_from( 0, 0, posx() - source->posx(), posy() - source->posy() ),
                     get_hp_bar( dam, get_hp_max( player::bp_to_hp( bp ) ) ).first, m_bad,
                     body_part_name( bp ), m_neutral );
        }
    }

    // handle snake artifacts
    if( has_artifact_with( AEP_SNAKES ) && dam >= 6 ) {
        int snakes = dam / 6;
        std::vector<tripoint> valid;
        for( const tripoint &dest : g->m.points_in_radius( pos(), 1 ) ) {
            if( g->is_empty( dest ) ) {
                valid.push_back( dest );
            }
        }
        if( snakes > int( valid.size() ) ) {
            snakes = int( valid.size() );
        }
        if( snakes == 1 ) {
            add_msg( m_warning, _( "A snake sprouts from your body!" ) );
        } else if( snakes >= 2 ) {
            add_msg( m_warning, _( "Some snakes sprout from your body!" ) );
        }
        for( int i = 0; i < snakes && !valid.empty(); i++ ) {
            const tripoint target = random_entry_removed( valid );
            if( monster * const snake = g->summon_mon( mon_shadow_snake, target ) ) {
                snake->friendly = -1;
            }
        }
    }

    // And slimespawners too
    if( ( has_trait( trait_SLIMESPAWNER ) ) && ( dam >= 10 ) && one_in( 20 - dam ) ) {
        std::vector<tripoint> valid;
        for( const tripoint &dest : g->m.points_in_radius( pos(), 1 ) ) {
            if( g->is_empty( dest ) ) {
                valid.push_back( dest );
            }
        }
        add_msg( m_warning, _( "Slime is torn from you, and moves on its own!" ) );
        int numslime = 1;
        for( int i = 0; i < numslime && !valid.empty(); i++ ) {
            const tripoint target = random_entry_removed( valid );
            if( monster * const slime = g->summon_mon( mon_player_blob, target ) ) {
                slime->friendly = -1;
            }
        }
    }

    //Acid blood effects.
    bool u_see = g->u.sees( *this );
    int cut_dam = dealt_dams.type_damage( DT_CUT );
    if( source && has_trait( trait_ACIDBLOOD ) && !one_in( 3 ) &&
        ( dam >= 4 || cut_dam > 0 ) && ( rl_dist( g->u.pos(), source->pos() ) <= 1) ) {
        if( is_player() ) {
            add_msg( m_good, _( "Your acidic blood splashes %s in mid-attack!" ),
                     source->disp_name().c_str() );
        } else if( u_see ) {
            add_msg( _( "%1$s's acidic blood splashes on %2$s in mid-attack!" ),
                     disp_name().c_str(), source->disp_name().c_str() );
        }
        damage_instance acidblood_damage;
        acidblood_damage.add_damage( DT_ACID, rng( 4, 16 ) );
        if( !one_in( 4 ) ) {
            source->deal_damage( this, bp_arm_l, acidblood_damage );
            source->deal_damage( this, bp_arm_r, acidblood_damage );
        } else {
            source->deal_damage( this, bp_torso, acidblood_damage );
            source->deal_damage( this, bp_head, acidblood_damage );
        }
    }

    int recoil_mul = 100;
    switch( bp ) {
        case bp_eyes:
            if( dam > 5 || cut_dam > 0 ) {
                const time_duration minblind = std::max( 1_turns, 1_turns * ( dam + cut_dam ) / 10 );
                const time_duration maxblind = std::min( 5_turns, 1_turns * ( dam + cut_dam ) / 4 );
                add_effect( effect_blind, rng( minblind, maxblind ) );
            }
            break;
        case bp_torso:
            break;
        case bp_hand_l: // Fall through to arms
        case bp_arm_l:
            // Hit to arms/hands are really bad to our aim
            recoil_mul = 200;
            break;
        case bp_hand_r: // Fall through to arms
        case bp_arm_r:
            recoil_mul = 200;
            break;
        case bp_foot_l: // Fall through to legs
        case bp_leg_l:
            break;
        case bp_foot_r: // Fall through to legs
        case bp_leg_r:
            break;
        case bp_mouth: // Fall through to head damage
        case bp_head:
            // @todo: Some daze maybe? Move drain?
            break;
        default:
            debugmsg( "Wacky body part hit!" );
    }

    // @todo: Scale with damage in a way that makes sense for power armors, plate armor and naked skin.
    recoil += recoil_mul * weapon.volume() / 250_ml;
    recoil = std::min( MAX_RECOIL, recoil );
    //looks like this should be based off of dealt damages, not d as d has no damage reduction applied.
    // Skip all this if the damage isn't from a creature. e.g. an explosion.
    if( source != nullptr ) {
        if ( source->has_flag( MF_GRABS ) && !source->is_hallucination() ) {
            /** @EFFECT_DEX increases chance to avoid being grabbed, if DEX>STR */

            /** @EFFECT_STR increases chance to avoid being grabbed, if STR>DEX */
            if( has_grab_break_tec() && get_grab_resist() > 0 &&
                ( get_dex() > get_str() ? rng( 0, get_dex() ) : rng( 0, get_str() ) ) >
                    rng( 0, 10 ) ) {
                if( has_effect( effect_grabbed ) ) {
                    add_msg_if_player( m_warning ,_("You are being grabbed by %s, but you bat it away!"),
                                       source->disp_name().c_str() );
                } else {
                    add_msg_player_or_npc( m_info, _("You are being grabbed by %s, but you break its grab!"),
                                           _("<npcname> are being grabbed by %s, but they break its grab!"),
                                           source->disp_name().c_str() );
                }
            } else {
                int prev_effect = get_effect_int( effect_grabbed );
                add_effect( effect_grabbed, 2_turns, bp_torso, false, prev_effect + 2 );
                add_msg_player_or_npc(m_bad, _("You are grabbed by %s!"), _("<npcname> is grabbed by %s!"),
                                source->disp_name().c_str());
            }
        }
    }

    if( get_option<bool>( "FILTHY_WOUNDS" ) ) {
        int sum_cover = 0;
        for( const item &i : worn ) {
            if( i.covers( bp ) && i.is_filthy() ) {
                sum_cover += i.get_coverage();
            }
        }

        // Chance of infection is damage (with cut and stab x4) * sum of coverage on affected body part, in percent.
        // i.e. if the body part has a sum of 100 coverage from filthy clothing,
        // each point of damage has a 1% change of causing infection.
        if( sum_cover > 0 ) {
            const int cut_type_dam = dealt_dams.type_damage( DT_CUT ) + dealt_dams.type_damage( DT_STAB );
            const int combined_dam = dealt_dams.type_damage( DT_BASH ) + ( cut_type_dam * 4 );
            const int infection_chance = ( combined_dam * sum_cover ) / 100;
            if( x_in_y( infection_chance, 100 ) ) {
                if( has_effect( effect_bite, bp ) ) {
                    add_effect( effect_bite, 40_minutes, bp, true );
                } else if( has_effect( effect_infected, bp ) ) {
                    add_effect( effect_infected, 25_minutes, bp, true );
                } else {
                    add_effect( effect_bite, 1_turns, bp, true );
                }
                add_msg_if_player( _( "Filth from your clothing has implanted deep in the wound." ) );
            }
        }
    }

    on_hurt( source );
    return dealt_dams;
}

void player::mod_pain( int npain) {
    if( npain > 0 ) {
        if( has_trait( trait_NOPAIN ) ) {
            return;
        }
        // always increase pain gained by one from these bad mutations
        if( has_trait( trait_MOREPAIN ) ) {
            npain += std::max( 1, roll_remainder( npain * 0.25 ));
        } else if( has_trait( trait_MOREPAIN2 ) ) {
            npain += std::max( 1, roll_remainder( npain * 0.5 ));
        } else if( has_trait( trait_MOREPAIN3 ) ) {
            npain += std::max( 1, roll_remainder( npain * 1.0 ));
        }

        if( npain > 1 ) {
            // if it's 1 it'll just become 0, which is bad
            if( has_trait( trait_PAINRESIST_TROGLO ) ) {
                npain = roll_remainder( npain * 0.5 );
            } else if( has_trait( trait_PAINRESIST ) ) {
                npain = roll_remainder( npain * 0.67 );
            }
        }
    }
    Creature::mod_pain( npain );
}

void player::set_pain(int npain)
{
    const int prev_pain = get_perceived_pain();
    Creature::set_pain( npain );
    const int cur_pain = get_perceived_pain();

    if( cur_pain != prev_pain ) {
        react_to_felt_pain( cur_pain - prev_pain );
        on_stat_change( "perceived_pain", cur_pain );
    }
}

int player::get_perceived_pain() const
{
    if( get_effect_int( effect_adrenaline ) > 1 ) {
        return 0;
    }

    return std::max( get_pain() - get_painkiller(), 0 );
}

void player::mod_painkiller(int npkill)
{
    set_painkiller( pkill + npkill );
}

void player::set_painkiller(int npkill)
{
    npkill = std::max( npkill, 0 );
    if( pkill != npkill ) {
        const int prev_pain = get_perceived_pain();
        pkill = npkill;
        on_stat_change( "pkill", pkill );
        const int cur_pain = get_perceived_pain();

        if( cur_pain != prev_pain ) {
            react_to_felt_pain( cur_pain - prev_pain );
            on_stat_change( "perceived_pain", cur_pain );
        }
    }
}

int player::get_painkiller() const
{
    return pkill;
}

void player::react_to_felt_pain( int intensity )
{
    if( intensity <= 0 ) {
        return;
    }
    if( is_player() && intensity >= 2 ) {
        g->cancel_activity_or_ignore_query( distraction_type::pain,  _( "Ouch, something hurts!" ) );
    }
    // Only a large pain burst will actually wake people while sleeping.
    if( has_effect( effect_sleep ) && !has_effect( effect_narcosis ) ) {
        int pain_thresh = rng( 3, 5 );

        if( has_trait( trait_HEAVYSLEEPER ) ) {
            pain_thresh += 2;
        } else if ( has_trait( trait_HEAVYSLEEPER2 ) ) {
            pain_thresh += 5;
        }

        if( intensity >= pain_thresh ) {
            wake_up();
        }
    }
}

int player::reduce_healing_effect( const efftype_id &eff_id, int remove_med, body_part hurt ){
    effect &e = get_effect( eff_id, hurt );
    int intensity = e.get_intensity();
    if( remove_med < intensity ) {
        if( eff_id == effect_bandaged ){
            add_msg_if_player( m_bad, _( "Bandages on your %s were damaged!" ), body_part_name( hurt ) );
        } else  if( eff_id == effect_disinfected ){
            add_msg_if_player( m_bad, _( "You got some filth on your disinfected %s!" ), body_part_name( hurt ) );
        }
    } else {
        if( eff_id == effect_bandaged ){
            add_msg_if_player( m_bad, _( "Bandages on your %s were destroyed!" ), body_part_name( hurt ) );
        } else  if( eff_id == effect_disinfected ){
            add_msg_if_player( m_bad, _( "Your %s is no longer disinfected!" ), body_part_name( hurt ) );
        }
    }
    e.mod_duration( -6_hours * remove_med );
    return intensity;
}

/*
    Where damage to player is actually applied to hit body parts
    Might be where to put bleed stuff rather than in player::deal_damage()
 */
void player::apply_damage(Creature *source, body_part hurt, int dam, const bool bypass_med )
{
    if( is_dead_state() || has_trait( trait_DEBUG_NODMG ) ) {
        // don't do any more damage if we're already dead
        // Or if we're debugging and don't want to die
        return;
    }

    hp_part hurtpart = bp_to_hp( hurt );
    if( hurtpart == num_hp_parts ) {
        debugmsg("Wacky body part hurt!");
        hurtpart = hp_torso;
    }

    mod_pain( dam / 2 );

    hp_cur[hurtpart] -= dam;
    if (hp_cur[hurtpart] < 0) {
        lifetime_stats.damage_taken += hp_cur[hurtpart];
        hp_cur[hurtpart] = 0;
    }

    if( hp_cur[hurtpart] <= 0 && ( source == nullptr || !source->is_hallucination() ) ) {
        if( has_effect( effect_mending, hurt ) ) {
            effect &e = get_effect( effect_mending, hurt );
            float remove_mend = dam / 20.0f;
            e.mod_duration( -e.get_max_duration() * remove_mend );
        }
    }

    lifetime_stats.damage_taken += dam;
    if( dam > get_painkiller() ) {
        on_hurt( source );
    }

    if( !bypass_med ) {
        // remove healing effects if damaged
        int remove_med = roll_remainder( dam / 5.0f );
        if( remove_med > 0 && has_effect( effect_bandaged, hurt ) ) {
            remove_med -= reduce_healing_effect( effect_bandaged , remove_med, hurt );
        }
        if( remove_med > 0 && has_effect( effect_disinfected, hurt ) ) {
            remove_med -= reduce_healing_effect( effect_disinfected , remove_med, hurt );
        }
    }
}

void player::heal(body_part healed, int dam)
{
    hp_part healpart;
    switch (healed) {
        case bp_eyes: // Fall through to head damage
        case bp_mouth: // Fall through to head damage
        case bp_head:
            healpart = hp_head;
            break;
        case bp_torso:
            healpart = hp_torso;
            break;
        case bp_hand_l:
            // Shouldn't happen, but fall through to arms
            debugmsg("Heal against hands!");
            /* fallthrough */
        case bp_arm_l:
            healpart = hp_arm_l;
            break;
        case bp_hand_r:
            // Shouldn't happen, but fall through to arms
            debugmsg("Heal against hands!");
            /* fallthrough */
        case bp_arm_r:
            healpart = hp_arm_r;
            break;
        case bp_foot_l:
            // Shouldn't happen, but fall through to legs
            debugmsg("Heal against feet!");
            /* fallthrough */
        case bp_leg_l:
            healpart = hp_leg_l;
            break;
        case bp_foot_r:
            // Shouldn't happen, but fall through to legs
            debugmsg("Heal against feet!");
            /* fallthrough */
        case bp_leg_r:
            healpart = hp_leg_r;
            break;
        default:
            debugmsg("Wacky body part healed!");
            healpart = hp_torso;
    }
    heal( healpart, dam );
}

void player::heal(hp_part healed, int dam)
{
    if (hp_cur[healed] > 0) {
        hp_cur[healed] += dam;
        if (hp_cur[healed] > hp_max[healed]) {
            lifetime_stats.damage_healed -= hp_cur[healed] - hp_max[healed];
            hp_cur[healed] = hp_max[healed];
        }
        lifetime_stats.damage_healed += dam;
    }
}

void player::healall(int dam)
{
    for( int healed_part = 0; healed_part < num_hp_parts; healed_part++) {
        heal( static_cast<hp_part>( healed_part ), dam );
    }
}

void player::hurtall(int dam, Creature *source, bool disturb /*= true*/)
{
    if( is_dead_state() || has_trait( trait_DEBUG_NODMG ) || dam <= 0 ) {
        return;
    }

    for( int i = 0; i < num_hp_parts; i++ ) {
        const hp_part bp = static_cast<hp_part>( i );
        // Don't use apply_damage here or it will annoy the player with 6 queries
        hp_cur[bp] -= dam;
        lifetime_stats.damage_taken += dam;
        if( hp_cur[bp] < 0 ) {
            lifetime_stats.damage_taken += hp_cur[bp];
            hp_cur[bp] = 0;
        }
    }

    // Low pain: damage is spread all over the body, so not as painful as 6 hits in one part
    mod_pain( dam );
    on_hurt( source, disturb );
}

int player::hitall(int dam, int vary, Creature *source)
{
    int damage_taken = 0;
    for (int i = 0; i < num_hp_parts; i++) {
        const body_part bp = hp_to_bp( static_cast<hp_part>( i ) );
        int ddam = vary ? dam * rng (100 - vary, 100) / 100 : dam;
        int cut = 0;
        auto damage = damage_instance::physical(ddam, cut, 0);
        damage_taken += deal_damage( source, bp, damage ).total_damage();
    }
    return damage_taken;
}

float player::fall_damage_mod() const
{
    float ret = 1.0f;

    // Ability to land properly is 2x as important as dexterity itself
    /** @EFFECT_DEX decreases damage from falling */

    /** @EFFECT_DODGE decreases damage from falling */
    float dex_dodge = dex_cur / 2 + get_skill_level( skill_dodge );
    // Penalize for wearing heavy stuff
    dex_dodge -= ( ( ( encumb(bp_leg_l) + encumb(bp_leg_r) ) / 2 ) + ( encumb(bp_torso) / 1 ) ) / 10;
    // But prevent it from increasing damage
    dex_dodge = std::max( 0.0f, dex_dodge );
    // 100% damage at 0, 75% at 10, 50% at 20 and so on
    ret *= (100.0f - (dex_dodge * 4.0f)) / 100.0f;

    if( has_trait( trait_PARKOUR ) ) {
        ret *= 2.0f / 3.0f;
    }

    // TODO: Bonus for Judo, mutations. Penalty for heavy weight (including mutations)
    return std::max( 0.0f, ret );
}

// force is maximum damage to hp before scaling
int player::impact( const int force, const tripoint &p )
{
    // Falls over ~30m are fatal more often than not
    // But that would be quite a lot considering 21 z-levels in game
    // so let's assume 1 z-level is comparable to 30 force

    if( force <= 0 ) {
        return force;
    }

    // Damage modifier (post armor)
    float mod = 1.0f;
    int effective_force = force;
    int cut = 0;
    // Percentage armor penetration - armor won't help much here
    // TODO: Make cushioned items like bike helmets help more
    float armor_eff = 1.0f;
    // Shock Absorber CBM heavily reduces damage
    const bool shock_absorbers = has_active_bionic( bionic_id( "bio_shock_absorber" ) );

    // Being slammed against things rather than landing means we can't
    // control the impact as well
    const bool slam = p != pos();
    std::string target_name = "a swarm of bugs";
    Creature *critter = g->critter_at( p );
    if( critter != this && critter != nullptr ) {
        target_name = critter->disp_name();
        // Slamming into creatures and NPCs
        // TODO: Handle spikes/horns and hard materials
        armor_eff = 0.5f; // 2x as much as with the ground
        // TODO: Modify based on something?
        mod = 1.0f;
        effective_force = force;
    } else if( const optional_vpart_position vp = g->m.veh_at( p ) ) {
        // Slamming into vehicles
        // TODO: Integrate it with vehicle collision function somehow
        target_name = vp->vehicle().disp_name();
        if( vp.part_with_feature( "SHARP", true ) ) {
            // Now we're actually getting impaled
            cut = force; // Lots of fun
        }

        mod = slam ? 1.0f : fall_damage_mod();
        armor_eff = 0.25f; // Not much
        if( !slam && vp->part_with_feature( "ROOF", true ) ) {
            // Roof offers better landing than frame or pavement
            effective_force /= 2; // TODO: Make this not happen with heavy duty/plated roof
        }
    } else {
        // Slamming into terrain/furniture
        target_name = g->m.disp_name( p );
        int hard_ground = g->m.has_flag( TFLAG_DIGGABLE, p ) ? 0 : 3;
        armor_eff = 0.25f; // Not much
        // Get cut by stuff
        // This isn't impalement on metal wreckage, more like flying through a closed window
        cut = g->m.has_flag( TFLAG_SHARP, p ) ? 5 : 0;
        effective_force = force + hard_ground;
        mod = slam ? 1.0f : fall_damage_mod();
        if( g->m.has_furn( p ) ) {
            // TODO: Make furniture matter
        } else if( g->m.has_flag( TFLAG_SWIMMABLE, p ) ) {
            // TODO: Some formula of swimming
            effective_force /= 4;
        }
    }

    // Rescale for huge force
    // At >30 force, proper landing is impossible and armor helps way less
    if( effective_force > 30 ) {
        // Armor simply helps way less
        armor_eff *= 30.0f / effective_force;
        if( mod < 1.0f ) {
            // Everything past 30 damage gets a worse modifier
            const float scaled_mod = std::pow( mod, 30.0f / effective_force );
            const float scaled_damage = ( 30.0f * mod ) + scaled_mod * ( effective_force - 30.0f );
            mod = scaled_damage / effective_force;
        }
    }

    if( !slam && mod < 1.0f && mod * force < 5 ) {
        // Perfect landing, no damage (regardless of armor)
        add_msg_if_player( m_warning, _("You land on %s."), target_name.c_str() );
        return 0;
    }

    // Shock absorbers kick in only when they need to, so if our other protections fail, fall back on them
    if( shock_absorbers ) {
        effective_force -= 15; // Provide a flat reduction to force
        if( mod > 0.25f ) {
            mod = 0.25f; // And provide a 75% reduction against that force if we don't have it already
        }
        if( effective_force < 0 ) {
            effective_force = 0;
        }
    }

    int total_dealt = 0;
    if( mod * effective_force >= 5 ) {
        for( int i = 0; i < num_hp_parts; i++ ) {
            const body_part bp = hp_to_bp( static_cast<hp_part>( i ) );
            const int bash = effective_force * rng( 60, 100 ) / 100;
            damage_instance di;
            di.add_damage( DT_BASH, bash, 0, armor_eff, mod );
            // No good way to land on sharp stuff, so here modifier == 1.0f
            di.add_damage( DT_CUT, cut, 0, armor_eff, 1.0f );
            total_dealt += deal_damage( nullptr, bp, di ).total_damage();
        }
    }

    if( total_dealt > 0 && is_player() ) {
        // "You slam against the dirt" is fine
        add_msg( m_bad, _( "You are slammed against %s for %d damage." ),
                 target_name.c_str(), total_dealt );
    } else if( is_player() && shock_absorbers ) {
        add_msg( m_bad, _( "You are slammed against %s!" ),
                 target_name.c_str(), total_dealt );
        add_msg( m_good, _( "...but your shock absorbers negate the damage!" ) );
    } else if( slam ) {
        // Only print this line if it is a slam and not a landing
        // Non-players should only get this one: player doesn't know how much damage was dealt
        // and landing messages for each slammed creature would be too much
        add_msg_player_or_npc( m_bad,
                               _( "You are slammed against %s." ),
                               _( "<npcname> is slammed against %s." ),
                               target_name.c_str() );
    } else {
        // No landing message for NPCs
        add_msg_if_player( m_warning, _( "You land on %s." ), target_name.c_str() );
    }

    if( x_in_y( mod, 1.0f ) ) {
        add_effect( effect_downed, rng( 1_turns, 1_turns + mod * 3_turns ) );
    }

    return total_dealt;
}

void player::knock_back_from( const tripoint &p )
{
    if( p == pos() ) {
        return;
    }

    tripoint to = pos();
    const tripoint dp = pos() - p;
    to.x += sgn( dp.x );
    to.y += sgn( dp.y );

    // First, see if we hit a monster
    if( monster * const critter = g->critter_at<monster>( to ) ) {
        deal_damage( critter, bp_torso, damage_instance( DT_BASH, critter->type->size ) );
        add_effect( effect_stunned, 1_turns );
        /** @EFFECT_STR_MAX allows knocked back player to knock back, damage, stun some monsters */
        if ((str_max - 6) / 4 > critter->type->size) {
            critter->knock_back_from(pos()); // Chain reaction!
            critter->apply_damage( this, bp_torso, (str_max - 6) / 4);
            critter->add_effect( effect_stunned, 1_turns );
        } else if ((str_max - 6) / 4 == critter->type->size) {
            critter->apply_damage( this, bp_torso, (str_max - 6) / 4);
            critter->add_effect( effect_stunned, 1_turns );
        }
        critter->check_dead_state();

        add_msg_player_or_npc(_("You bounce off a %s!"), _("<npcname> bounces off a %s!"),
                              critter->name().c_str() );
        return;
    }

    if( npc * const np = g->critter_at<npc>( to ) ) {
        deal_damage( np, bp_torso, damage_instance( DT_BASH, np->get_size() ) );
        add_effect( effect_stunned, 1_turns );
        np->deal_damage( this, bp_torso, damage_instance( DT_BASH, 3 ) );
        add_msg_player_or_npc( _("You bounce off %s!"), _("<npcname> bounces off %s!"), np->name.c_str() );
        np->check_dead_state();
        return;
    }

    // If we're still in the function at this point, we're actually moving a tile!
    if (g->m.has_flag( "LIQUID", to ) && g->m.has_flag( TFLAG_DEEP_WATER, to )) {
        if (!is_npc()) {
            g->plswim( to );
        }
        // TODO: NPCs can't swim!
    } else if (g->m.impassable( to )) { // Wait, it's a wall

        // It's some kind of wall.
        apply_damage( nullptr, bp_torso, 3 ); // TODO: who knocked us back? Maybe that creature should be the source of the damage?
        add_effect( effect_stunned, 2_turns );
        add_msg_player_or_npc( _("You bounce off a %s!"), _("<npcname> bounces off a %s!"),
                               g->m.obstacle_name( to ).c_str() );

    } else { // It's no wall
        setpos( to );
    }
}

int player::hp_percentage() const
{
    int total_cur = 0;
    int total_max = 0;
    // Head and torso HP are weighted 3x and 2x, respectively
    total_cur = hp_cur[hp_head] * 3 + hp_cur[hp_torso] * 2;
    total_max = hp_max[hp_head] * 3 + hp_max[hp_torso] * 2;
    for (int i = hp_arm_l; i < num_hp_parts; i++) {
        total_cur += hp_cur[i];
        total_max += hp_max[i];
    }

    return (100 * total_cur) / total_max;
}

// Returns the number of multiples of tick_length we would "pass" on our way `from` to `to`
// For example, if `tick_length` is 1 hour, then going from 0:59 to 1:01 should return 1
inline int ticks_between( const time_point &from, const time_point &to,
                          const time_duration &tick_length )
{
    return ( to_turn<int>( to ) / to_turns<int>( tick_length ) ) - ( to_turn<int>
            ( from ) / to_turns<int>( tick_length ) );
}

void player::update_body()
{
    update_body( calendar::turn - 1_turns, calendar::turn );
}

void player::update_body( const time_point &from, const time_point &to )
{
    update_stamina( to_turns<int>( to - from ) );
    const int five_mins = ticks_between( from, to, 5_minutes );
    if( five_mins > 0 ) {
        check_needs_extremes();
        update_needs( five_mins );
        regen( five_mins );
        // Note: mend ticks once per 5 minutes, but wants rate in TURNS, not 5 minute intervals
        mend( five_mins * MINUTES( 5 ) );
    }

    const int thirty_mins = ticks_between( from, to, 30_minutes );
    if( thirty_mins > 0 ) {
        // Radiation kills health even at low doses
        update_health( has_trait( trait_RADIOGENIC ) ? 0 : -radiation );
        get_sick();
    }

    for( const auto& v : vitamin::all() ) {
        const time_duration rate = vitamin_rate( v.first );
        if( rate > 0_turns ) {
            int qty = ticks_between( from, to, rate );
            if( qty > 0 ) {
                vitamin_mod( v.first, 0 - qty );
            }

        } else if ( rate < 0_turns ) {
            // mutations can result in vitamins being generated (but never accumulated)
            int qty = ticks_between( from, to, -rate );
            if( qty > 0 ) {
                vitamin_mod( v.first, qty );
            }
        }
    }
}

void player::update_vitamins( const vitamin_id& vit )
{
    if( is_npc() ) {
        return; // NPCs cannot develop vitamin diseases
    }

    efftype_id def = vit.obj().deficiency();
    efftype_id exc = vit.obj().excess();

    int lvl = vit.obj().severity( vitamin_get( vit ) );
    if( lvl <= 0 ) {
        remove_effect( def );
    }
    if( lvl >= 0 ) {
        remove_effect( exc );
    }
    if( lvl > 0 ) {
        if( has_effect( def, num_bp ) ) {
            get_effect( def, num_bp ).set_intensity( lvl, true );
        } else {
            add_effect( def, 1_turns, num_bp, true, lvl );
        }
    }
    if( lvl < 0 ) {
        if( has_effect( exc, num_bp ) ) {
            get_effect( exc, num_bp ).set_intensity( lvl, true );
        } else {
            add_effect( exc, 1_turns, num_bp, true, lvl );
        }
    }
}

void player::get_sick()
{
    // NPCs are too dumb to handle infections now
    if( is_npc() || has_trait( trait_DISIMMUNE ) ) {
        // In a shocking twist, disease immunity prevents diseases.
        return;
    }

    if( has_effect( effect_flu ) || has_effect( effect_common_cold ) ) {
        // While it's certainly possible to get sick when you already are,
        // it wouldn't be very fun.
        return;
    }

    // Normal people get sick about 2-4 times/year.
    int base_diseases_per_year = 3;
    if (has_trait( trait_DISRESISTANT )) {
        // Disease resistant people only get sick once a year.
        base_diseases_per_year = 1;
    }

    // This check runs once every 30 minutes, so double to get hours, *24 to get days.
    const int checks_per_year = 2 * 24 * 365;

    // Health is in the range [-200,200].
    // Diseases are half as common for every 50 health you gain.
    float health_factor = std::pow(2.0f, get_healthy() / 50.0f);

    int disease_rarity = static_cast<int>( checks_per_year * health_factor / base_diseases_per_year );
    add_msg( m_debug, "disease_rarity = %d", disease_rarity);
    if (one_in(disease_rarity)) {
        if (one_in(6)) {
            // The flu typically lasts 3-10 days.
            add_env_effect( effect_flu, bp_mouth, 3, rng( 3_days, 10_days ) );
        } else {
            // A cold typically lasts 1-14 days.
            add_env_effect( effect_common_cold, bp_mouth, 3, rng( 1_days, 14_days ) );
        }
    }
}

void player::check_needs_extremes()
{
    // Check if we've overdosed... in any deadly way.
    if (stim > 250) {
        add_msg_if_player(m_bad, _("You have a sudden heart attack!"));
        add_memorial_log(pgettext("memorial_male", "Died of a drug overdose."),
                           pgettext("memorial_female", "Died of a drug overdose."));
        hp_cur[hp_torso] = 0;
    } else if (stim < -200 || get_painkiller() > 240) {
        add_msg_if_player(m_bad, _("Your breathing stops completely."));
        add_memorial_log(pgettext("memorial_male", "Died of a drug overdose."),
                           pgettext("memorial_female", "Died of a drug overdose."));
        hp_cur[hp_torso] = 0;
    } else if( has_effect( effect_jetinjector ) && get_effect_dur( effect_jetinjector ) > 40_minutes ) {
        if (!(has_trait( trait_NOPAIN ))) {
            add_msg_if_player(m_bad, _("Your heart spasms painfully and stops."));
        } else {
            add_msg_if_player(_("Your heart spasms and stops."));
        }
        add_memorial_log(pgettext("memorial_male", "Died of a healing stimulant overdose."),
                           pgettext("memorial_female", "Died of a healing stimulant overdose."));
        hp_cur[hp_torso] = 0;
    } else if( get_effect_dur( effect_adrenaline ) > 50_minutes ) {
        add_msg_if_player( m_bad, _("Your heart spasms and stops.") );
        add_memorial_log( pgettext("memorial_male", "Died of adrenaline overdose."),
                          pgettext("memorial_female", "Died of adrenaline overdose.") );
        hp_cur[hp_torso] = 0;
    }

    // Check if we're starving or have starved
    if( is_player() && get_hunger() >= 300 && get_starvation() >= 2700 ) {
        if( get_starvation() >= 5700 ) {
            add_msg_if_player(m_bad, _("You have starved to death."));
            add_memorial_log(pgettext("memorial_male", "Died of starvation."),
                               pgettext("memorial_female", "Died of starvation."));
            hp_cur[hp_torso] = 0;
        } else if( get_starvation() >= 4700 && calendar::once_every( 1_hours ) ) {
            add_msg_if_player(m_warning, _("Food..."));
        } else if( get_starvation() >= 3700 && calendar::once_every( 1_hours ) ) {
            add_msg_if_player(m_warning, _("You are STARVING!"));
        } else if( calendar::once_every( 1_hours ) ) {
            add_msg_if_player(m_warning, _("Your stomach feels so empty..."));
        }
    }

    // Check if we're dying of thirst
    if( is_player() && get_thirst() >= 600 ) {
        if( get_thirst() >= 1200 ) {
            add_msg_if_player(m_bad, _("You have died of dehydration."));
            add_memorial_log(pgettext("memorial_male", "Died of thirst."),
                               pgettext("memorial_female", "Died of thirst."));
            hp_cur[hp_torso] = 0;
        } else if( get_thirst() >= 1000 && calendar::once_every( 30_minutes ) ) {
            add_msg_if_player(m_warning, _("Even your eyes feel dry..."));
        } else if( get_thirst() >= 800 && calendar::once_every( 30_minutes ) ) {
            add_msg_if_player(m_warning, _("You are THIRSTY!"));
        } else if( calendar::once_every( 30_minutes ) ) {
            add_msg_if_player(m_warning, _("Your mouth feels so dry..."));
        }
    }

    // Check if we're falling asleep, unless we're sleeping
    if( get_fatigue() >= EXHAUSTED + 25 && !in_sleep_state() ) {
        if( get_fatigue() >= MASSIVE_FATIGUE ) {
            add_msg_if_player(m_bad, _("Survivor sleep now."));
            add_memorial_log(pgettext("memorial_male", "Succumbed to lack of sleep."),
                               pgettext("memorial_female", "Succumbed to lack of sleep."));
            mod_fatigue(-10);
            fall_asleep();
        } else if( get_fatigue() >= 800 && calendar::once_every( 30_minutes ) ) {
            add_msg_if_player(m_warning, _("Anywhere would be a good place to sleep..."));
        } else if( calendar::once_every( 30_minutes ) ) {
            add_msg_if_player(m_warning, _("You feel like you haven't slept in days."));
        }
    }

    // Even if we're not Exhausted, we really should be feeling lack/sleep earlier
    // Penalties start at Dead Tired and go from there
    if( get_fatigue() >= DEAD_TIRED && !in_sleep_state() ) {
        if( get_fatigue() >= 700 ) {
            if( calendar::once_every( 30_minutes ) ) {
                add_msg_if_player( m_warning, _("You're too physically tired to stop yawning.") );
                add_effect( effect_lack_sleep, 30_minutes + 1_turns );
            }
            /** @EFFECT_INT slightly decreases occurrence of short naps when dead tired */
            if( one_in(50 + int_cur) ) {
                // Rivet's idea: look out for microsleeps!
                fall_asleep( 5_turns );
            }
        } else if( get_fatigue() >= EXHAUSTED ) {
            if( calendar::once_every( 30_minutes ) ) {
                add_msg_if_player( m_warning, _("How much longer until bedtime?") );
                add_effect( effect_lack_sleep, 30_minutes + 1_turns );
            }
            /** @EFFECT_INT slightly decreases occurrence of short naps when exhausted */
            if (one_in(100 + int_cur)) {
                fall_asleep( 5_turns );
            }
        } else if( get_fatigue() >= DEAD_TIRED && calendar::once_every( 30_minutes ) ) {
            add_msg_if_player( m_warning, _("*yawn* You should really get some sleep.") );
            add_effect( effect_lack_sleep, 30_minutes + 1_turns );
        }
    }

    // Sleep deprivation kicks in if lack of sleep is avoided with stimulants or otherwise for long periods of time
    int sleep_deprivation = get_sleep_deprivation();
    float sleep_deprivation_pct = sleep_deprivation / static_cast<float>( SLEEP_DEPRIVATION_MASSIVE );

    if( sleep_deprivation >= SLEEP_DEPRIVATION_HARMLESS && !in_sleep_state() ) {
        if( calendar::once_every( 60_minutes ) ) {
            if( sleep_deprivation < SLEEP_DEPRIVATION_MINOR ) {
                add_msg( m_warning, _( "Your mind feels tired. It's been a while since you've slept well." ) );
                mod_fatigue( 1 );
            }
            else if( sleep_deprivation < SLEEP_DEPRIVATION_SERIOUS ) {
                add_msg( m_bad, _( "Your mind feels foggy from lack of good sleep, and your eyes keep trying to close against your will." ) );
                mod_fatigue( 5 );

                if( one_in( 10 ) ) {
                    mod_healthy_mod( -1, 0 );
                }
            }
            else if( sleep_deprivation < SLEEP_DEPRIVATION_MAJOR ) {
                add_msg( m_bad, _( "Your mind feels weary, and you dread every wakeful minute that passes. You crave sleep, and feel like you're about to collapse." ) );
                mod_fatigue( 10 );

                if( one_in( 5 ) ) {
                    mod_healthy_mod( -2, 0 );
                }
            }
            else if( sleep_deprivation < SLEEP_DEPRIVATION_MASSIVE ) {
                add_msg( m_bad, _( "You haven't slept decently for so long that your whole body is screaming for mercy. It's a miracle that you're still awake, but it just feels like a curse now." ) );
                mod_fatigue( 40 );

                mod_healthy_mod( -5, 0 );
            }
            // else you pass out for 20 hours, guaranteed

            // Microsleeps are slightly worse if you're sleep deprived, but not by much. (chance: 1 in (75 + int_cur) at lethal sleep deprivation)
            // Note: these can coexist with fatigue-related microsleeps
            /** @EFFECT_INT slightly decreases occurrence of short naps when sleep deprived */
            if( one_in( static_cast<int>( sleep_deprivation_pct * 75 ) + int_cur ) ) {
                fall_asleep( 5_turns );
            }

            // Stimulants can be used to stay awake a while longer, but after a while you'll just collapse.
            bool can_pass_out = ( stim < 30 && sleep_deprivation >= SLEEP_DEPRIVATION_MINOR ) || sleep_deprivation >= SLEEP_DEPRIVATION_MAJOR;

            if( can_pass_out && calendar::once_every( 10_minutes ) ) {
                /** @EFFECT_PER slightly increases resilience against passing out from sleep deprivation */
                if( one_in( static_cast<int>( ( 1 - sleep_deprivation_pct ) * 100 ) + per_cur ) || sleep_deprivation >= SLEEP_DEPRIVATION_MASSIVE ) {
                    add_msg( m_bad, _( "Your body collapses to sleep deprivation, your neglected fatigue rushing back all at once, and you pass out on the spot." ) );
                    if( get_fatigue() < EXHAUSTED ) {
                        set_fatigue( EXHAUSTED );
                    }

                    if( sleep_deprivation >= SLEEP_DEPRIVATION_MAJOR ) {
                        fall_asleep( 20_hours );
                    }
                    else if( sleep_deprivation >= SLEEP_DEPRIVATION_SERIOUS ) {
                        fall_asleep( 16_hours );
                    }
                    else {
                        fall_asleep( 12_hours );
                    }
                }
            }

        }
    }

}

needs_rates player::calc_needs_rates()
{
    effect &sleep = get_effect( effect_sleep );
<<<<<<< HEAD
    // No food/thirst/fatigue clock at all
    const bool debug_ls = has_trait( trait_DEBUG_LS );
    // No food/thirst, capped fatigue clock (only up to tired)
    const bool npc_no_food = is_npc() && g->no_npc_food;
    const bool foodless = debug_ls || npc_no_food;
=======
>>>>>>> 1915b1ad
    const bool has_recycler = has_bionic( bio_recycler );
    const bool asleep = !sleep.is_null();

    needs_rates rates;
    rates.hunger = metabolic_rate();
    add_msg_if_player( m_debug, "Metabolic rate: %.2f", rates.hunger );

    rates.thirst = get_option< float >( "PLAYER_THIRST_RATE" );
    rates.thirst *= 1.0f +  mutation_value( "thirst_modifier" );
    if( worn_with_flag( "SLOWS_THIRST" ) ) {
        rates.thirst *= 0.7f;
    }

    // Note: intentionally not in metabolic rate
    if( has_recycler ) {
        // Recycler won't help much with mutant metabolism - it is intended for human one
        rates.hunger = std::min( rates.hunger, std::max( 0.5f, rates.hunger - 0.5f ) );
        rates.thirst = std::min( rates.thirst, std::max( 0.5f, rates.thirst - 0.5f ) );
    }

    if( asleep ) {
        rates.recovery = 1.0f + mutation_value( "fatigue_regen_modifier" );
        if( !is_hibernating() ) {
            // Hunger and thirst advance more slowly while we sleep. This is the standard rate.
            rates.hunger *= 0.5f;
            rates.thirst *= 0.5f;
            const int intense = sleep.is_null() ? 0 : sleep.get_intensity();
            // Accelerated recovery capped to 2x over 2 hours
            // After 16 hours of activity, equal to 7.25 hours of rest
            const int accelerated_recovery_chance = 24 - intense + 1;
            const float accelerated_recovery_rate = 1.0f / accelerated_recovery_chance;
            rates.recovery += accelerated_recovery_rate;

        } else {
            // Hunger and thirst advance *much* more slowly whilst we hibernate.
            rates.hunger *= ( 2.0f / 7.0f );
            rates.thirst *= ( 2.0f / 7.0f );
        } 
        rates.recovery -= float( get_perceived_pain() ) / 60;

    } else {
        rates.recovery = 0;
    }

    if( is_npc() ) {
        rates.hunger *= 0.25f;
        rates.thirst *= 0.25f;
    }
    rates.fatigue = get_option< float >( "PLAYER_FATIGUE_RATE" );
    rates.fatigue *= 1.0f + mutation_value( "fatigue_modifier" );
    return rates;
}

void player::update_needs( int rate_multiplier )
{
    // Hunger, thirst, & fatigue up every 5 minutes
    effect &sleep = get_effect( effect_sleep );
    // No food/thirst/fatigue clock at all
    const bool debug_ls = has_trait( trait_DEBUG_LS );
    // No food/thirst, capped fatigue clock (only up to tired)
    const bool npc_no_food = is_npc() && get_option<bool>( "NO_NPC_FOOD" );
    const bool foodless = debug_ls || npc_no_food;
    const bool asleep = !sleep.is_null();
    const bool lying = asleep || has_effect( effect_lying_down ) ||
                       activity.id() == "ACT_TRY_SLEEP";
    const bool mouse = has_trait( trait_NO_THIRST );
    const bool mycus = has_trait( trait_M_DEPENDENT );

    needs_rates rates = calc_needs_rates();

    if( !foodless && rates.hunger > 0.0f ) {
        const int rolled_hunger = divide_roll_remainder( rates.hunger * rate_multiplier, 1.0 );
        mod_hunger( rolled_hunger );

        // if the playing is famished, starvation increases
        if( get_hunger() >= 300 ) {
            mod_starvation( rolled_hunger );
        } else {
            mod_starvation( -rolled_hunger );
        }
    }

    if( !foodless && rates.thirst > 0.0f ) {
        mod_thirst( divide_roll_remainder( rates.thirst * rate_multiplier, 1.0 ) );
    }
    if( mycus ) {
        // Mycus feeders synchronize hunger and thirst, since their only source of both is the mycus fruit.
        if( get_hunger() > get_thirst() ) {
            set_thirst( get_hunger() );
        } else if( get_thirst() > get_hunger() ) {
            set_hunger( get_thirst() );
        }
    } else if( mouse ) {
        // Metabolic Rehydration makes PT mice gain all their hydration from food.
        set_thirst( get_hunger() );
    }

    const bool wasnt_fatigued = get_fatigue() <= DEAD_TIRED;
    // Don't increase fatigue if sleeping or trying to sleep or if we're at the cap.
    if( get_fatigue() < 1050 && !asleep && !debug_ls ) {
        if( rates.fatigue > 0.0f ) {
            int fatigue_roll = divide_roll_remainder( rates.fatigue * rate_multiplier, 1.0 );
            mod_fatigue( fatigue_roll );

            if( get_option< bool >( "SLEEP_DEPRIVATION" ) ) {
                // Synaptic regen bionic stops SD while awake and boosts it while sleeping
                if( !has_active_bionic( bio_synaptic_regen ) ) {
                    // fatigue_roll should be around 1 - so the counter increases by 1 every minute on average,
                    // but characters who need less sleep will also get less sleep deprived, and vice-versa.

                    // Note: Since needs are updated in 5-minute increments, we have to multiply the roll again by
                    // 5. If rate_multiplier is > 1, fatigue_roll will be higher and this will work out.
                    mod_sleep_deprivation( fatigue_roll * 5 );
                }
            }

            if( npc_no_food && get_fatigue() > TIRED ) {
                set_fatigue( TIRED );
                set_sleep_deprivation( 0 );
            }
        }
    } else if( asleep ) {
        if( rates.recovery > 0.0f ) {
            int recovered = divide_roll_remainder( rates.recovery * rate_multiplier, 1.0 );
            if( get_fatigue() - recovered < -20 ) {
                // Should be wake up, but that could prevent some retroactive regeneration
                sleep.set_duration( 1_turns );
                mod_fatigue( -25 );
            } else {
                mod_fatigue( -recovered );
                if( get_option< bool >( "SLEEP_DEPRIVATION" ) ) {
                    // Sleeping on the ground, no bionic = 1x rest_modifier
                    // Sleeping on a bed, no bionic      = 2x rest_modifier
                    // Sleeping on a comfy bed, no bionic= 3x rest_modifier

                    // Sleeping on the ground, bionic    = 3x rest_modifier
                    // Sleeping on a bed, bionic         = 6x rest_modifier
                    // Sleeping on a comfy bed, bionic   = 9x rest_modifier
                    float rest_modifier = ( has_active_bionic( bio_synaptic_regen ) ? 3 : 1 );
                    // Magnesium supplements also add a flat bonus to recovery speed
                    if( has_effect( effect_magnesium_supplements ) ) {
                        rest_modifier += 1;
                    }

                    comfort_level comfort = base_comfort_value( pos() );

                    if( comfort >= comfort_level::very_comfortable ) {
                        rest_modifier *= 3;
                    }
                    else  if( comfort >= comfort_level::comfortable ) {
                        rest_modifier *= 2.5;
                    }
                    else if( comfort >= comfort_level::slightly_comfortable ) {
                        rest_modifier *= 2;
                    }

                    // If we're just tired, we'll get a decent boost to our sleep quality.
                    // The opposite is true for very tired characters.
                    if( get_fatigue() < DEAD_TIRED ) {
                        rest_modifier += 2;
                    }
                    else if( get_fatigue() >= EXHAUSTED ) {
                        rest_modifier = ( rest_modifier > 2 ) ? rest_modifier - 2 : 1;
                    }

                    // Recovered is multiplied by 2 as well, since we spend 1/3 of the day sleeping
                    mod_sleep_deprivation( -rest_modifier * ( recovered * 2 ) );
                }
            }
        }
    }
    if( is_player() && wasnt_fatigued && get_fatigue() > DEAD_TIRED && !lying ) {
        if( !activity ) {
            add_msg_if_player( m_warning, _( "You're feeling tired.  %s to lie down for sleep." ),
                               press_x( ACTION_SLEEP ) );
        } else {
            g->cancel_activity_query( _( "You're feeling tired." ) );
        }
    }

    if( stim < 0 ) {
        stim = std::min( stim + rate_multiplier, 0 );
    } else if( stim > 0 ) {
        stim = std::max( stim - rate_multiplier, 0 );
    }

    if( get_painkiller() > 0 ) {
        mod_painkiller( -std::min( get_painkiller(), rate_multiplier ) );
    }

    if( g->is_in_sunlight( pos() ) ) {
        if( has_bionic( bn_bio_solar ) ) {
            charge_power( rate_multiplier * 25 );
        }
        if( has_active_bionic( bionic_id( "bio_cable" ) ) ) {
            if( is_wearing( "solarpack_on" ) ) {
                charge_power( rate_multiplier * 25 );
            }
            if( is_wearing( "q_solarpack_on" ) ) {
                charge_power( rate_multiplier * 50 );
            }
        }
    }

    // Huge folks take penalties for cramming themselves in vehicles
    if( in_vehicle && ( has_trait( trait_HUGE ) || has_trait( trait_HUGE_OK ) ) ) {
        add_msg_if_player( m_bad,
                           _( "You're cramping up from stuffing yourself in this vehicle." ) );
        if( is_npc() ) {
             npc &as_npc = dynamic_cast<npc &>( *this );
             as_npc.complain_about( "cramped_vehicle", 1_hours, "<cramped_vehicle>", false );
        }
        mod_pain_noresist( 2 * rng( 2, 3 ) );
        focus_pool -= 1;
    }

    int dec_stom_food = static_cast<int>( get_stomach_food() * 0.2 );
    int dec_stom_water = static_cast<int>( get_stomach_water() * 0.2 );
    dec_stom_food = dec_stom_food < 10 ? 10 : dec_stom_food;
    dec_stom_water = dec_stom_water < 10 ? 10 : dec_stom_water;
    mod_stomach_food( -dec_stom_food );
    mod_stomach_water( -dec_stom_water );
}

void player::regen( int rate_multiplier )
{
    int pain_ticks = rate_multiplier;
    while( get_pain() > 0 && pain_ticks-- > 0 ) {
        mod_pain( -roll_remainder( 0.2f + get_pain() / 50.0f ) );
    }

    float rest = rest_quality();
    float heal_rate = healing_rate( rest ) * MINUTES(5);
    if( heal_rate > 0.0f ) {
        healall( roll_remainder( rate_multiplier * heal_rate ) );
    } else if( heal_rate < 0.0f ) {
        int rot_rate = roll_remainder( rate_multiplier * -heal_rate );
        // Has to be in loop because some effects depend on rounding
        while( rot_rate-- > 0 ) {
            hurtall( 1, nullptr, false );
        }
    }

    // include healing effects
    for( int i = 0; i < num_hp_parts; i++ ) {
        body_part bp = hp_to_bp( static_cast<hp_part>( i ) );
        float healing = healing_rate_medicine( rest, bp ) * MINUTES( 5 ) ;

        int healing_apply = roll_remainder( healing );
        heal( bp, healing_apply );
        if( damage_bandaged[i] > 0 ) {
            damage_bandaged[i] -= healing_apply;
            if( damage_bandaged[i] <= 0 ) {
                damage_bandaged[i] = 0;
                remove_effect( effect_bandaged, bp );
                add_msg_if_player( _( "Bandaged wounds on your %s was healed." ), body_part_name( bp ) );
            }
        }
        if( damage_disinfected[i] > 0 ) {
            damage_disinfected[i] -= healing_apply;
            if( damage_disinfected[i] <= 0 ) {
                damage_disinfected[i] = 0;
                remove_effect( effect_disinfected, bp );
                add_msg_if_player( _( "Disinfected wounds on your %s was healed." ), body_part_name( bp ) );
            }
        }

        // remove effects if the limb was healed by other way
        if( has_effect( effect_bandaged, bp ) && ( hp_cur[i] == hp_max[i] ) ) {
            damage_bandaged[i] = 0;
            remove_effect( effect_bandaged, bp );
            add_msg_if_player( _( "Bandaged wounds on your %s was healed." ), body_part_name( bp ) );
        }
        if( has_effect( effect_disinfected, bp ) && ( hp_cur[i] == hp_max[i] ) ) {
            damage_disinfected[i] = 0;
            remove_effect( effect_disinfected, bp );
            add_msg_if_player( _( "Disinfected wounds on your %s was healed." ), body_part_name( bp ) );
        }
    }

    if( radiation > 0 ) {
        radiation = std::max( 0, radiation - roll_remainder( rate_multiplier / 50.0f ) );
    }

    // regenerate max stamina
    if( rest > 0 ) {
        float stamina_regen_mutations = 1 + mutation_value( "fatigue_regen_modifier" );
        // Maximum stamina penalty (0.75 of max stamina) will disappear after 8 hours of sleeping
        float stamina_regen_rate = 0.75f * get_stamina_max() / HOURS( 8 );
        float stamina_max_regen = rest * stamina_regen_rate * MINUTES( 5 ) * stamina_regen_mutations;
        mod_stamina_max_penalty( - stamina_max_regen );
    }
}

void player::update_stamina( int turns )
{
    float stamina_recovery = 0.0f;
    // Recover some stamina every turn.
    // Mutated stamina works even when winded
    float stamina_multiplier = ( has_effect( effect_winded ) ? 0.5f : 1.0f ) +
                               mutation_value( "stamina_regen_modifier" );
    if( stamina_multiplier > 0.0f ) {
        // But mouth encumbrance interferes, even with mutated stamina.
        stamina_recovery += stamina_multiplier * std::max( 1.0f, 10.0f - ( encumb( bp_mouth ) / 10.0f ) );
    }

    // stim recovers stamina (or impairs recovery)
    if( stim > 0 ) {
        // TODO: Make stamina recovery with stims cost health
        stamina_recovery += std::min( 5.0f, stim / 20.0f );
    } else if( stim < 0 ) {
        // Affect it less near 0 and more near full
        // Stamina maxes out around 1000, stims kill at -200
        // At -100 stim fully counters regular regeneration at 500 stamina,
        // halves at 250 stamina, cuts by 25% at 125 stamina
        // At -50 stim fully counters at 1000, halves at 500
        stamina_recovery += stim * stamina / 1000.0f / 5.0f;
    }

    const int max_stam = get_stamina_max();
    if( power_level >= 3 && has_active_bionic( bio_gills ) ) {
        int bonus = std::min<int>( power_level / 3, max_stam - stamina - stamina_recovery * turns );
        bonus = std::min( bonus, 3 );
        if( bonus > 0 ) {
            charge_power( -3 * bonus );
            stamina_recovery += bonus;
        }
    }

    // Decrease stamina regeneration if tired
    // Regeneration will be twice slower after 24 hours without sleep or stimulants and
    // only 10% after 2 days without sleep
    float fatigue_mod = std::max( ( 1 - get_fatigue() / 500.0f ), 0.1f );
    stamina_recovery *= fatigue_mod;

    // Calculate stamina change and cap at max
    const int max_stam_penalty = get_stamina_max() - get_stamina_max_penalty();
    int stamina_change = std::min( roll_remainder( stamina_recovery * turns ),
                                   max_stam_penalty - stamina );
    stamina += stamina_change;

    // Add winded effect
    if( stamina < ( get_stamina_max() / 10 ) ) {
        add_effect( effect_winded, 1_turns, num_bp, true );
    } else {
        remove_effect( effect_winded );
    }

    // Increase needs with stamina recovery
    // Sleeping character will recover stamina pool, thus regenerate stamina
    // This regeneration should not increase needs
    if( !has_effect( effect_sleep ) && !has_trait( trait_DEBUG_LS ) ) {
        auto modify_stat = [&]( const std::string & stat, const float & option,
        const std::string & mutation_mod ) {
            float mutation_val = 1.0f + mutation_value( mutation_mod );
            float mod_result = roll_remainder( stamina_change * option * mutation_val );
            if( is_npc() ) {
                mod_result *= ( g->no_npc_food ? 0.0f : 0.25f );
            }
            mod_stat( stat, mod_result );
        };
        modify_stat( "hunger", g->stamina_increase_hunger, "metabolism_modifier" );
        modify_stat( "fatigue", g->stamina_increase_thirst, "thirst_modifier" );
        modify_stat( "thirst", g->stamina_increase_fatigue, "fatigue_modifier" );
    }

    // add info effect
    float relative_stamina = static_cast<float>( stamina_max_penalty ) / get_stamina_max();
    if( relative_stamina > 0.5 ) {
        add_effect( effect_stamina_penalty, 1_turns, num_bp, false, 3 );
    } else if( relative_stamina > 0.25 ) {
        add_effect( effect_stamina_penalty, 1_turns, num_bp, false, 2 );
    } else if( relative_stamina > 0.1 ) {
        add_effect( effect_stamina_penalty, 1_turns, num_bp, false, 1 );
    }
}

bool player::is_hibernating() const
{
    // Hibernating only kicks in whilst Engorged; separate tracking for hunger/thirst here
    // as a safety catch.  One test subject managed to get two Colds during hibernation;
    // since those add fatigue and dry out the character, the subject went for the full 10 days plus
    // a little, and came out of it well into Parched.  Hibernating shouldn't endanger your
    // life like that--but since there's much less fluid reserve than food reserve,
    // simply using the same numbers won't work.
    return has_effect( effect_sleep ) && get_hunger() <= -60 && get_thirst() <= 80 && has_active_mutation( trait_id( "HIBERNATE" ) );
}

void player::add_addiction(add_type type, int strength)
{
    if( type == ADD_NULL ) {
        return;
    }
    time_duration timer = 2_hours;
    if( has_trait( trait_ADDICTIVE ) ) {
        strength *= 2;
        timer = 1_hours;
    } else if( has_trait( trait_NONADDICTIVE ) ) {
        strength /= 2;
        timer = 6_hours;
    }
    //Update existing addiction
    for( auto &i : addictions ) {
        if( i.type != type ) {
            continue;
        }

        if( i.sated < 0_turns ) {
            i.sated = timer;
        } else if( i.sated < 10_minutes ) {
            i.sated += timer; // TODO: Make this variable?
        } else {
            i.sated += timer / 2;
        }
        if( i.intensity < MAX_ADDICTION_LEVEL && strength > i.intensity * rng( 2, 5 ) ) {
            i.intensity++;
        }

        add_msg( m_debug, "Updating addiction: %d intensity, %d sated",
                 i.intensity, to_turns<int>( i.sated ) );

        return;
    }

    // Add a new addiction
    const int roll = rng( 0, 100 );
    add_msg( m_debug, "Addiction: roll %d vs strength %d", roll, strength );
    if( roll < strength ) {
        //~ %s is addiction name
        const std::string &type_name = addiction_type_name( type );
        add_memorial_log( pgettext("memorial_male", "Became addicted to %s."),
                          pgettext("memorial_female", "Became addicted to %s."),
                          type_name.c_str() );
        add_msg( m_debug, "%s got addicted to %s", disp_name().c_str(), type_name.c_str() );
        addictions.emplace_back( type, 1 );
    }
}

bool player::has_addiction(add_type type) const
{
    return std::any_of( addictions.begin(), addictions.end(),
        [type]( const addiction &ad ) {
        return ad.type == type && ad.intensity >= MIN_ADDICTION_LEVEL;
    } );
}

void player::rem_addiction( add_type type )
{
    auto iter = std::find_if( addictions.begin(), addictions.end(),
        [type]( const addiction &ad ) {
        return ad.type == type;
    } );

    if( iter != addictions.end() ) {
        //~ %s is addiction name
        add_memorial_log(pgettext("memorial_male", "Overcame addiction to %s."),
                    pgettext("memorial_female", "Overcame addiction to %s."),
                    addiction_type_name(type).c_str());
        addictions.erase( iter );
    }
}

int player::addiction_level( add_type type ) const
{
    auto iter = std::find_if( addictions.begin(), addictions.end(),
        [type]( const addiction &ad ) {
        return ad.type == type;
    } );
    return iter != addictions.end() ? iter->intensity : 0;
}

void player::siphon( vehicle &veh, const itype_id &type )
{
    auto qty = veh.fuel_left( type );
    if( qty <= 0 ) {
        add_msg( m_bad, _( "There is not enough %s left to siphon it." ), item::nname( type ).c_str() );
        return;
    }

    item liquid( type, calendar::turn, qty );
    if( g->handle_liquid( liquid, nullptr, 1, nullptr, &veh ) ) {
        veh.drain( type, qty - liquid.charges );
    }
}

void player::cough(bool harmful, int loudness)
{
    if( harmful ) {
        const int stam = stamina;
        mod_stat( "stamina", -100 );
        if( stam < 100 && x_in_y( 100 - stam, 100 ) ) {
            apply_damage( nullptr, bp_torso, 1 );
        }
    }

    if( has_effect( effect_cough_suppress ) ) {
        return;
    }

    if( !is_npc() ) {
        add_msg(m_bad, _("You cough heavily."));
    }
    sounds::sound( pos(), loudness, sounds::sound_t::speech, _( "a hacking cough." ) );

    moves -= 80;

    if( has_effect( effect_sleep ) && !has_effect( effect_narcosis ) &&
        ( ( harmful && one_in( 3 ) ) || one_in( 10 ) ) ) {
        wake_up();
    }
}

void player::add_pain_msg(int val, body_part bp) const
{
    if (has_trait( trait_NOPAIN )) {
        return;
    }
    if (bp == num_bp) {
        if (val > 20) {
            add_msg_if_player(_("Your body is wracked with excruciating pain!"));
        } else if (val > 10) {
            add_msg_if_player(_("Your body is wracked with terrible pain!"));
        } else if (val > 5) {
            add_msg_if_player(_("Your body is wracked with pain!"));
        } else if (val > 1) {
            add_msg_if_player(_("Your body pains you!"));
        } else {
            add_msg_if_player(_("Your body aches."));
        }
    } else {
        if (val > 20) {
            add_msg_if_player(_("Your %s is wracked with excruciating pain!"),
                                body_part_name_accusative(bp).c_str());
        } else if (val > 10) {
            add_msg_if_player(_("Your %s is wracked with terrible pain!"),
                                body_part_name_accusative(bp).c_str());
        } else if (val > 5) {
            add_msg_if_player(_("Your %s is wracked with pain!"),
                                body_part_name_accusative(bp).c_str());
        } else if (val > 1) {
            add_msg_if_player(_("Your %s pains you!"),
                                body_part_name_accusative(bp).c_str());
        } else {
            add_msg_if_player(_("Your %s aches."),
                                body_part_name_accusative(bp).c_str());
        }
    }
}

void player::print_health() const
{
    if( !is_player() ) {
        return;
    }
    int current_health = get_healthy();
    if( has_trait( trait_SELFAWARE ) ) {
        add_msg_if_player( _( "Your current health value is %d." ), current_health );
    }

    if( current_health > 0 &&
        ( has_effect( effect_common_cold ) || has_effect( effect_flu ) ) ) {
        return;
    }

    static const std::map<int, std::string> msg_categories = {
        { -100, "health_horrible" },
        { -50, "health_very_bad" },
        { -10, "health_bad" },
        { 10, "" },
        { 50, "health_good" },
        { 100, "health_very_good" },
        { INT_MAX, "health_great" }
    };

    auto iter = msg_categories.lower_bound( current_health );
    if( iter != msg_categories.end() && !iter->second.empty() ) {
        const std::string &msg = SNIPPET.random_from_category( iter->second );
        add_msg_if_player( current_health > 0 ? m_good : m_bad, msg.c_str() );
    }
}

void player::process_one_effect( effect &it, bool is_new )
{
    bool reduced = resists_effect(it);
    double mod = 1;
    body_part bp = it.get_bp();
    int val = 0;

    // Still hardcoded stuff, do this first since some modify their other traits
    hardcoded_effects(it);

    const auto get_effect = [&it, is_new]( const std::string &arg, bool reduced ) {
        if( is_new ) {
            return it.get_amount( arg, reduced );
        }
        return it.get_mod( arg, reduced );
    };

    // Handle miss messages
    auto msgs = it.get_miss_msgs();
    if (!msgs.empty()) {
        for (auto i : msgs) {
            add_miss_reason(_(i.first.c_str()), unsigned(i.second));
        }
    }

    // Handle health mod
    val = get_effect("H_MOD", reduced);
    if (val != 0) {
        mod = 1;
        if( is_new || it.activated( calendar::turn, "H_MOD", val, reduced, mod ) ) {
            int bounded = bound_mod_to_vals(
                    get_healthy_mod(), val, it.get_max_val("H_MOD", reduced),
                    it.get_min_val("H_MOD", reduced));
            // This already applies bounds, so we pass them through.
            mod_healthy_mod(bounded, get_healthy_mod() + bounded);
        }
    }

    // Handle health
    val = get_effect("HEALTH", reduced);
    if (val != 0) {
        mod = 1;
        if( is_new || it.activated( calendar::turn, "HEALTH", val, reduced, mod ) ) {
            mod_healthy(bound_mod_to_vals(get_healthy(), val,
                        it.get_max_val("HEALTH", reduced), it.get_min_val("HEALTH", reduced)));
        }
    }

    // Handle stim
    val = get_effect("STIM", reduced);
    if (val != 0) {
        mod = 1;
        if( is_new || it.activated( calendar::turn, "STIM", val, reduced, mod ) ) {
            stim += bound_mod_to_vals(stim, val, it.get_max_val("STIM", reduced),
                                        it.get_min_val("STIM", reduced));
        }
    }

    // Handle hunger
    val = get_effect("HUNGER", reduced);
    if (val != 0) {
        mod = 1;
        if( is_new || it.activated( calendar::turn, "HUNGER", val, reduced, mod ) ) {
            mod_hunger(bound_mod_to_vals(get_hunger(), val, it.get_max_val("HUNGER", reduced),
                                        it.get_min_val("HUNGER", reduced)));
        }
    }

    // Handle starvation
    val = get_effect("STARVATION", reduced);
    if(val != 0) {
        mod = 1;
        if( is_new || it.activated( calendar::turn, "STARVATION", val, reduced, mod ) ) {
            mod_starvation(bound_mod_to_vals(get_starvation(), val, it.get_max_val("STARVATION", reduced),
                                        it.get_min_val("STARVATION", reduced)));
        }
    }

    // Handle thirst
    val = get_effect("THIRST", reduced);
    if (val != 0) {
        mod = 1;
        if( is_new || it.activated( calendar::turn, "THIRST", val, reduced, mod ) ) {
            mod_thirst(bound_mod_to_vals(get_thirst(), val, it.get_max_val("THIRST", reduced),
                                        it.get_min_val("THIRST", reduced)));
        }
    }

    // Handle fatigue
    val = get_effect("FATIGUE", reduced);
    // Prevent ongoing fatigue effects while asleep.
    // These are meant to change how fast you get tired, not how long you sleep.
    if (val != 0 && !in_sleep_state()) {
        mod = 1;
        if( is_new || it.activated( calendar::turn, "FATIGUE", val, reduced, mod ) ) {
            mod_fatigue(bound_mod_to_vals(get_fatigue(), val, it.get_max_val("FATIGUE", reduced),
                                        it.get_min_val("FATIGUE", reduced)));
        }
    }

    // Handle Radiation
    val = get_effect("RAD", reduced);
    if (val != 0) {
        mod = 1;
        if( is_new || it.activated( calendar::turn, "RAD", val, reduced, mod ) ) {
            radiation += bound_mod_to_vals(radiation, val, it.get_max_val("RAD", reduced), 0);
            // Radiation can't go negative
            if (radiation < 0) {
                radiation = 0;
            }
        }
    }

    // Handle Pain
    val = get_effect("PAIN", reduced);
    if (val != 0) {
        mod = 1;
        if (it.get_sizing("PAIN")) {
            if (has_trait( trait_FAT )) {
                mod *= 1.5;
            }
            if (has_trait( trait_LARGE ) || has_trait( trait_LARGE_OK )) {
                mod *= 2;
            }
            if (has_trait( trait_HUGE ) || has_trait( trait_HUGE_OK )) {
                mod *= 3;
            }
        }
        if( is_new || it.activated( calendar::turn, "PAIN", val, reduced, mod ) ) {
            int pain_inc = bound_mod_to_vals(get_pain(), val, it.get_max_val("PAIN", reduced), 0);
            mod_pain(pain_inc);
            if (pain_inc > 0) {
                add_pain_msg(val, bp);
            }
        }
    }

    // Handle Damage
    val = get_effect("HURT", reduced);
    if (val != 0) {
        mod = 1;
        if (it.get_sizing("HURT")) {
            if (has_trait( trait_FAT )) {
                mod *= 1.5;
            }
            if (has_trait( trait_LARGE ) || has_trait( trait_LARGE_OK )) {
                mod *= 2;
            }
            if (has_trait( trait_HUGE ) || has_trait( trait_HUGE_OK )) {
                mod *= 3;
            }
        }
        if( is_new || it.activated( calendar::turn, "HURT", val, reduced, mod ) ) {
            if (bp == num_bp) {
                if (val > 5) {
                    add_msg_if_player(_("Your %s HURTS!"), body_part_name_accusative(bp_torso).c_str());
                } else {
                    add_msg_if_player(_("Your %s hurts!"), body_part_name_accusative(bp_torso).c_str());
                }
                apply_damage(nullptr, bp_torso, val);
            } else {
                if (val > 5) {
                    add_msg_if_player(_("Your %s HURTS!"), body_part_name_accusative(bp).c_str());
                } else {
                    add_msg_if_player(_("Your %s hurts!"), body_part_name_accusative(bp).c_str());
                }
                apply_damage(nullptr, bp, val);
            }
        }
    }

    // Handle Sleep
    val = get_effect("SLEEP", reduced);
    if (val != 0) {
        mod = 1;
        if( is_new || it.activated( calendar::turn, "SLEEP", val, reduced, mod ) ) {
            add_msg_if_player(_("You pass out!"));
            fall_asleep( time_duration::from_turns( val ) );
        }
    }

    // Handle painkillers
    val = get_effect("PKILL", reduced);
    if (val != 0) {
        mod = it.get_addict_mod("PKILL", addiction_level(ADD_PKILLER));
        if( is_new || it.activated( calendar::turn, "PKILL", val, reduced, mod ) ) {
            mod_painkiller(bound_mod_to_vals(pkill, val, it.get_max_val("PKILL", reduced), 0));
        }
    }

    // Handle coughing
    mod = 1;
    val = 0;
    if( it.activated( calendar::turn, "COUGH", val, reduced, mod ) ) {
        cough(it.get_harmful_cough());
    }

    // Handle vomiting
    mod = vomit_mod();
    val = 0;
    if( it.activated( calendar::turn, "VOMIT", val, reduced, mod ) ) {
        vomit();
    }

    // Handle stamina
    val = get_effect("STAMINA", reduced);
    if (val != 0) {
        mod = 1;
        if( is_new || it.activated( calendar::turn, "STAMINA", val, reduced, mod ) ) {
            stamina += bound_mod_to_vals( stamina, val,
                                          it.get_max_val("STAMINA", reduced),
                                          it.get_min_val("STAMINA", reduced) );
            if( stamina < 0 ) {
                // TODO: Make it drain fatigue and/or oxygen?
                stamina = 0;
            } else if( stamina > get_stamina_max() ) {
                stamina = get_stamina_max();
            }
        }
    }

    // Speed and stats are handled in recalc_speed_bonus and reset_stats respectively
}

void player::process_effects() {
    //Special Removals
    if (has_effect( effect_darkness ) && g->is_in_sunlight(pos())) {
        remove_effect( effect_darkness );
    }
    if (has_trait( trait_M_IMMUNE ) && has_effect( effect_fungus )) {
        vomit();
        remove_effect( effect_fungus );
        add_msg_if_player(m_bad,  _("We have mistakenly colonized a local guide!  Purging now."));
    }
    if (has_trait( trait_PARAIMMUNE ) && (has_effect( effect_dermatik ) || has_effect( effect_tapeworm ) ||
          has_effect( effect_bloodworms ) || has_effect( effect_brainworms ) || has_effect( effect_paincysts )) ) {
        remove_effect( effect_dermatik );
        remove_effect( effect_tapeworm );
        remove_effect( effect_bloodworms );
        remove_effect( effect_brainworms );
        remove_effect( effect_paincysts );
        add_msg_if_player(m_good, _("Something writhes and inside of you as it dies."));
    }
    if (has_trait( trait_ACIDBLOOD ) && (has_effect( effect_dermatik ) || has_effect( effect_bloodworms ) ||
          has_effect( effect_brainworms ))) {
        remove_effect( effect_dermatik );
        remove_effect( effect_bloodworms );
        remove_effect( effect_brainworms );
    }
    if (has_trait( trait_EATHEALTH ) && has_effect( effect_tapeworm ) ) {
        remove_effect( effect_tapeworm );
        add_msg_if_player(m_good, _("Your bowels gurgle as something inside them dies."));
    }
    if (has_trait( trait_INFIMMUNE ) && (has_effect( effect_bite ) || has_effect( effect_infected ) ||
          has_effect( effect_recover ) ) ) {
        remove_effect( effect_bite );
        remove_effect( effect_infected );
        remove_effect( effect_recover );
    }
    if (!(in_sleep_state()) && has_effect( effect_alarm_clock ) ) {
        remove_effect( effect_alarm_clock );
    }

    //Human only effects
    for( auto &elem : *effects ) {
        for( auto &_effect_it : elem.second ) {
            process_one_effect( _effect_it.second, false );
        }
    }

    Creature::process_effects();
}

double player::vomit_mod()
{
    double mod = 1;
    if (has_effect( effect_weed_high )) {
        mod *= .1;
    }
    if (has_trait( trait_STRONGSTOMACH )) {
        mod *= .5;
    }
    if (has_trait( trait_WEAKSTOMACH )) {
        mod *= 2;
    }
    if (has_trait( trait_NAUSEA )) {
        mod *= 3;
    }
    if (has_trait( trait_VOMITOUS )) {
        mod *= 3;
    }
    // If you're already nauseous, any food in your stomach greatly
    // increases chance of vomiting. Liquids don't provoke vomiting, though.
    if( get_stomach_food() != 0 && has_effect( effect_nausea ) ) {
        mod *= 5 * get_effect_int( effect_nausea );
    }
    return mod;
}

void player::suffer()
{
    // @todo: Remove this section and encapsulate hp_cur
    for( int i = 0; i < num_hp_parts; i++ ) {
        body_part bp = hp_to_bp( static_cast<hp_part>( i ) );
        if( hp_cur[i] <= 0 ) {
            add_effect( effect_disabled, 1_turns, bp, true );
        }
    }

    for (size_t i = 0; i < my_bionics->size(); i++) {
        if ((*my_bionics)[i].powered) {
            process_bionic(i);
        }
    }

    for( auto &mut : my_mutations ) {
        auto &tdata = mut.second;
        if (!tdata.powered ) {
            continue;
        }
        const auto &mdata = mut.first.obj();
        if (tdata.powered && tdata.charge > 0) {
        // Already-on units just lose a bit of charge
        tdata.charge--;
        } else {
            // Not-on units, or those with zero charge, have to pay the power cost
            if (mdata.cooldown > 0) {
                tdata.powered = true;
                tdata.charge = mdata.cooldown - 1;
            }
            if (mdata.hunger){
                mod_hunger(mdata.cost);
                if (get_hunger() >= 700) { // Well into Famished
                    add_msg_if_player( m_warning, _( "You're too famished to keep your %s going." ), mdata.name() );
                    tdata.powered = false;
                }
            }
            if (mdata.thirst){
                mod_thirst(mdata.cost);
                if (get_thirst() >= 260) { // Well into Dehydrated
                    add_msg_if_player( m_warning, _( "You're too dehydrated to keep your %s going." ), mdata.name() );
                    tdata.powered = false;
                }
            }
            if (mdata.fatigue){
                mod_fatigue(mdata.cost);
                if (get_fatigue() >= EXHAUSTED) { // Exhausted
                    add_msg_if_player( m_warning, _( "You're too exhausted to keep your %s going." ), mdata.name() );
                    tdata.powered = false;
                }
            }

            if( !tdata.powered ) {
                apply_mods(mut.first, false);
            }
        }
    }

    if (underwater) {
        if (!has_trait( trait_GILLS ) && !has_trait( trait_GILLS_CEPH )) {
            oxygen--;
        }
        if (oxygen < 12 && worn_with_flag("REBREATHER")) {
                oxygen += 12;
            }
        if (oxygen <= 5) {
            if (has_bionic( bio_gills ) && power_level >= 25) {
                oxygen += 5;
                charge_power(-25);
            } else {
                add_msg_if_player(m_bad, _("You're drowning!"));
                apply_damage( nullptr, bp_torso, rng( 1, 4 ) );
            }
        }
    }

    if( has_active_mutation( trait_id( "WINGS_INSECT" ) ) ) {
        //~Sound of buzzing Insect Wings
        sounds::sound( pos(), 10, sounds::sound_t::movement, _("BZZZZZ"));
    }

    bool wearing_shoes = is_wearing_shoes( side::LEFT ) || is_wearing_shoes( side::RIGHT );
    if( has_trait( trait_ROOTS3 ) && g->m.has_flag( "PLOWABLE", pos() ) && !wearing_shoes ) {
        if (one_in(100)) {
            add_msg_if_player(m_good, _("This soil is delicious!"));
            if (get_hunger() > -20) {
                mod_hunger(-2);
            }
            if (get_thirst() > -20) {
                mod_thirst(-2);
            }
            mod_healthy_mod(10, 50);
            // No losing oneself in the fertile embrace of rich
            // New England loam.  But it can be a near thing.
            /** @EFFECT_INT decreases chance of losing focus points while eating soil with ROOTS3 */
            if ( (one_in(int_cur)) && (focus_pool >= 25) ) {
                focus_pool--;
            }
        } else if (one_in(50)){
            if (get_hunger() > -20) {
                mod_hunger(-1);
            }
            if (get_thirst() > -20) {
                mod_thirst(-1);
            }
            mod_healthy_mod(5, 50);
        }
    }

    if( !in_sleep_state() ) {
        if ( !has_trait( trait_id( "DEBUG_STORAGE" ) ) && ( weight_carried() > 4 * weight_capacity() ) ) {
            if( has_effect( effect_downed ) ) {
                add_effect( effect_downed, 1_turns, num_bp, false, 0, true );
            } else {
                add_effect( effect_downed, 2_turns, num_bp, false, 0, true );
            }
        }
        time_duration timer = -6_hours;
        if( has_trait( trait_ADDICTIVE ) ) {
            timer = -10_hours;
        } else if( has_trait( trait_NONADDICTIVE ) ) {
            timer = -3_hours;
        }
        for( auto &cur_addiction : addictions ) {
            if( cur_addiction.sated <= 0_turns &&
                cur_addiction.intensity >= MIN_ADDICTION_LEVEL ) {
                addict_effect( *this, cur_addiction );
            }
            cur_addiction.sated -= 1_turns;
            // Higher intensity addictions heal faster
            if( cur_addiction.sated - 10_minutes * cur_addiction.intensity < timer ) {
                if( cur_addiction.intensity <= 2 ) {
                    rem_addiction( cur_addiction.type );
                    break;
                } else {
                    cur_addiction.intensity--;
                    cur_addiction.sated = 0_turns;
                }
            }
        }
        if( has_trait( trait_CHEMIMBALANCE ) ) {
            if( one_in( 3600 ) && !has_trait( trait_NOPAIN ) ) {
                add_msg_if_player( m_bad, _( "You suddenly feel sharp pain for no reason." ) );
                mod_pain( 3 * rng( 1, 3 ) );
            }
            if( one_in( 3600 ) ) {
                int pkilladd = 5 * rng( -1, 2 );
                if( pkilladd > 0 ) {
                    add_msg_if_player(m_bad, _("You suddenly feel numb."));
                } else if ((pkilladd < 0) && (!(has_trait( trait_NOPAIN )))) {
                    add_msg_if_player(m_bad, _("You suddenly ache."));
                }
                mod_painkiller(pkilladd);
            }
            if (one_in(3600)) {
                add_msg_if_player(m_bad, _("You feel dizzy for a moment."));
                moves -= rng(10, 30);
            }
            if (one_in(3600)) {
                int hungadd = 5 * rng(-1, 3);
                if (hungadd > 0) {
                    add_msg_if_player(m_bad, _("You suddenly feel hungry."));
                } else {
                    add_msg_if_player(m_good, _("You suddenly feel a little full."));
                }
                mod_hunger(hungadd);
            }
            if (one_in(3600)) {
                add_msg_if_player(m_bad, _("You suddenly feel thirsty."));
                mod_thirst(5 * rng(1, 3));
            }
            if (one_in(3600)) {
                add_msg_if_player(m_good, _("You feel fatigued all of a sudden."));
                mod_fatigue(10 * rng(2, 4));
            }
            if (one_in(4800)) {
                if (one_in(3)) {
                    add_morale(MORALE_FEELING_GOOD, 20, 100);
                } else {
                    add_morale(MORALE_FEELING_BAD, -20, -100);
                }
            }
            if (one_in(3600)) {
                if (one_in(3)) {
                    add_msg_if_player(m_bad, _("You suddenly feel very cold."));
                    temp_cur.fill( BODYTEMP_VERY_COLD );
                } else {
                    add_msg_if_player(m_bad, _("You suddenly feel cold."));
                    temp_cur.fill( BODYTEMP_COLD );
                }
            }
            if (one_in(3600)) {
                if (one_in(3)) {
                    add_msg_if_player(m_bad, _("You suddenly feel very hot."));
                    temp_cur.fill( BODYTEMP_VERY_HOT );
                } else {
                    add_msg_if_player(m_bad, _("You suddenly feel hot."));
                    temp_cur.fill( BODYTEMP_HOT );
                }
            }
        }
        if( ( has_trait( trait_SCHIZOPHRENIC ) || has_artifact_with( AEP_SCHIZO ) ) )
        {
            if( is_player() ) {
                bool done_effect = false;
                // Sound
                if( one_in( to_turns<int>( 4_hours ) ) ) {
                    sound_hallu();
                }

                // Follower turns hostile
                if( !done_effect && one_in( to_turns<int>( 4_hours ) ) ) {
                    std::vector<std::shared_ptr<npc>> followers = overmap_buffer.get_npcs_near_player( 12 );

                    std::string who_gets_angry = name;
                    if( !followers.empty() ) {
                        who_gets_angry = random_entry_ref( followers )->name;
                    }
                    add_msg( m_bad, _( "%1$s gets angry!" ), who_gets_angry );
                    done_effect = true;
                }

                // Monster dies
                if( !done_effect && one_in( to_turns<int>( 6_hours ) ) ) {

                    // TODO: move to monster group json
                    static const mtype_id mon_zombie( "mon_zombie" );
                    static const mtype_id mon_zombie_fat( "mon_zombie_fat" );
                    static const mtype_id mon_zombie_fireman( "mon_zombie_fireman" );
                    static const mtype_id mon_zombie_cop( "mon_zombie_cop" );
                    static const mtype_id mon_zombie_soldier( "mon_zombie_soldier" );
                    static const std::array<mtype_id, 5> monsters = { {
                            mon_zombie, mon_zombie_fat, mon_zombie_fireman, mon_zombie_cop, mon_zombie_soldier
                        }
                    };
                    add_msg( _( "%s dies!" ), random_entry_ref( monsters )->nname() );
                    done_effect = true;
                }

                // Limb Breaks
                if( !done_effect && one_in( to_turns<int>( 4_hours ) ) ) {
                    add_msg( m_bad, _( "Your limb breaks!" ) );
                    done_effect = true;
                }

                // NPC chat
                if( !done_effect && one_in( to_turns<int>( 4_hours ) ) ) {
                    std::string i_name = Name::generate( one_in( 2 ) );

                    std::string i_talk = SNIPPET.random_from_category( "<lets_talk>" );
                    parse_tags( i_talk, *this, *this );

                    add_msg( _( "%1$s says: \"%2$s\"" ), i_name, i_talk );
                    done_effect = true;
                }

                // Skill raise
                if( !done_effect && one_in( to_turns<int>( 12_hours ) ) ) {
                    skill_id raised_skill = Skill::random_skill();
                    add_msg( m_good, _( "You increase %1$s to level %2$d" ), raised_skill.c_str(), get_skill_level( raised_skill ) + 1);
                    done_effect = true;
                }

                // Talk to self
                if( !done_effect && one_in( to_turns<int>( 4_hours ) ) ) {
                    std::vector<std::string> talk_s{ _( "Hey, can you hear me?" ),
                                                     _( "Don't touch me." ),
                                                     _( "What's your name?" ),
                                                     _( "I thought you were my friend." ),
                                                     _( "How are you today?" ),
                                                     _( "Shut up! Don't lie to me." ),
                                                     _( "Why would you do that?" ),
                                                     _( "Please, don't go." ),
                                                     _( "Don't leave me alone!" ),
                                                     _( "Yeah, sure." ),
                                                     _( "No way, man." ),
                                                     _( "Do you really think so?" ),
                                                     _( "Is it really time for that?" ),
                                                     _( "Sorry, I can't hear you." ),
                                                     _( "You've told me already." ),
                                                     _( "I know!" ),
                                                     _( "Why are you following me?" ),
                                                     _( "This place is dangerous, you shouldn't be here." ),
                                                     _( "What are you doing out here?" ),
                                                     _( "That's not true, is it?" ),
                                                     _( "Are you hurt?" ) };

                    add_msg( _( "%1$s says: \"%2$s\"" ), name, random_entry_ref( talk_s ) );
                    done_effect = true;
                }

                // Talking weapon
                if( !done_effect && !weapon.is_null() ) {
                    // If player has a weapon, picks a message from said weapon
                    // Weapon tells player to kill a monster if any are nearby
                    // Weapon is concerned for player if bleeding
                    // Weapon is concerned for itself if damaged
                    // Otherwise random chit-chat

                    std::string i_name_w = weapon.has_var( "item_label" ) ?
                                           weapon.get_var( "item_label" ) :
                                           _( "Your " ) + weapon.type_name();

                    std::vector<std::weak_ptr<monster>> mons = g->all_monsters().items;

                    std::string i_talk_w;
                    bool does_talk = false;
                    if( !mons.empty() &&
                        one_in( to_turns<int>( 12_minutes ) ) ) {
                        std::vector<std::string> mon_near{ _( "Hey, let's go kill that %1$s!" ),
                                                           _( "Did you see that %1$s!?" ),
                                                           _( "I want to kill that %1$s!" ),
                                                           _( "Let me kill that %1$s!" ),
                                                           _( "Hey, I need to kill that %1$s!" ),
                                                           _( "I want to watch that %1$s bleed!" ),
                                                           _( "Wait, that %1$s needs to die!" ),
                                                           _( "Go kill that %1$s!" ),
                                                           _( "Look at that %1$s!" ),
                                                           _( "That %1$s doesn't deserve to live!" ) };
                        std::string talk_w = random_entry_ref( mon_near );
                        std::vector<std::string> seen_mons;
                        for( auto &n : mons ) {
                            if( sees( *n.lock() ) ) {
                                seen_mons.emplace_back( n.lock()->get_name() );
                            }
                        }
                        if( !seen_mons.empty() ) {
                            i_talk_w = string_format( talk_w, random_entry_ref( seen_mons ) );
                            does_talk = true;
                        }
                    } else if( has_effect( effect_bleed ) &&
                               one_in( to_turns<int>( 5_minutes ) ) ) {
                        std::vector<std::string> bleeding{ _( "Hey, you're bleeding." ),
                                                           _( "Your wound looks pretty bad." ),
                                                           _( "Shouldn't you put a bandage on that?" ),
                                                           _( "Please don't die! No one else lets me kill things!" ),
                                                           _( "You look hurt, did I do that?" ),
                                                           _( "Are you supposed to be bleeding?" ),
                                                           _( "You're not going to die, are you?" ),
                                                           _( "Kill a few more before you bleed out!" ) };
                        i_talk_w = random_entry_ref( bleeding );
                        does_talk = true;
                    } else if( weapon.damage() >= weapon.max_damage() / 3 &&
                               one_in( to_turns<int>( 1_hours ) ) ) {
                        std::vector<std::string> damaged{ _( "Hey fix me up." ),
                                                          _( "I need healing!" ),
                                                          _( "I hurt all over..." ),
                                                          _( "You can put me back together, right?" ),
                                                          _( "I... I can't move my legs!" ),
                                                          _( "Medic!" ),
                                                          _( "I can still fight, don't replace me!" ),
                                                          _( "They got me!" ),
                                                          _( "Go on without me..." ),
                                                          _( "Am I gonna die?" ) };
                        i_talk_w = random_entry_ref( damaged );
                        does_talk = true;
                    } else if( one_in( to_turns<int>( 4_hours ) ) ) {
                        std::vector<std::string> misc{ _( "Let me kill something already!" ),
                                                       _( "I'm your best friend, right?" ),
                                                       _( "I love you!" ),
                                                       _( "How are you today?" ),
                                                       _( "Do you think it will rain today?" ),
                                                       _( "Did you hear that?" ),
                                                       _( "Try not to drop me." ),
                                                       _( "How many do you think we've killed?" ),
                                                       _( "I'll keep you safe!" ) };
                        i_talk_w = random_entry_ref( misc );
                        does_talk = true;
                    }
                    if( does_talk ) {
                        add_msg( _( "%1$s says: \"%2$s\"" ), i_name_w, i_talk_w );
                    }
                    done_effect = true;
                }
                // Bad feeling
                if( !done_effect && one_in( to_turns<int>( 4_hours ) ) ) {
                    add_msg( m_warning, _( "You get a bad feeling." ) );
                    add_morale( MORALE_FEELING_BAD, -50, -150 );
                    done_effect = true;
                }
                // Formication
                if( !done_effect && one_in( to_turns<int>( 4_hours ) ) ) {
                    body_part bp = random_body_part( true );
                    add_effect( effect_formication, 1_hours, bp );
                    done_effect = true;
                }
                // Numbness
                if( !done_effect && one_in( to_turns<int>( 4_hours ) ) ) {
                    add_msg( m_bad, _( "You suddenly feel so numb..." ) );
                    mod_painkiller( 25 );
                    done_effect = true;
                }
                // Hallucination
                if( !done_effect && one_in( to_turns<int>( 6_hours ) ) ) {
                    add_effect( effect_hallu, 6_hours );
                    done_effect = true;
                }
                // Visuals
                if( !done_effect && one_in( to_turns<int>( 2_hours ) ) ) {
                    add_effect( effect_visuals, rng( 15_turns, 60_turns ) );
                    done_effect = true;
                }
                // Shaking
                if( !done_effect && one_in( to_turns<int>( 4_hours ) ) ) {
                    add_msg( m_bad, _( "You start to shake uncontrollably." ) );
                    add_effect( effect_shakes, rng( 2_minutes, 5_minutes ) );
                    done_effect = true;
                }
                // Shout
                if( !done_effect && one_in( to_turns<int>( 4_hours ) ) ) {
                    std::vector<std::string> shouts{ _( "\"Get away from there!\"" ),
                                                     _( "\"What do you think you're doing?\"" ),
                                                     _( "\"Stop laughing at me!\"" ),
                                                     _( "\"Don't point that thing at me!\"" ),
                                                     _( "\"Stay away from me!\"" ),
                                                     _( "\"No! Stop!\"" ),
                                                     _( "\"Get the fuck away from me!\"" ),
                                                     _( "\"That's not true!\"" ),
                                                     _( "\"What do you want from me?\"" ),
                                                     _( "\"I didn't mean to do it!\"" ),
                                                     _( "\"It wasn't my fault!\"" ),
                                                     _( "\"I had to do it!\"" ),
                                                     _( "\"They made me do it!\"" ),
                                                     _( "\"What are you!?\"" ),
                                                     _( "\"I should never have trusted you!\"" ) };

                    std::string i_shout = random_entry_ref( shouts );
                    shout( "yourself shout, " + i_shout );
                    done_effect = true;
                }
                // Drop weapon
                if( !done_effect && one_in( to_turns<int>( 2_days ) ) ) {
                    if( !weapon.is_null() ) {
                        std::string i_name_w = weapon.has_var( "item_label" ) ?
                                               weapon.get_var( "item_label" ) :
                                               "your " + weapon.type_name();

                        std::vector<std::string> drops{ "%1$s starts burning your hands!",
                                                        "%1$s feels freezing cold!",
                                                        "An electric shock shoots into your hand from %1$s!",
                                                        "%1$s lied to you.",
                                                        "%1$s said something stupid.",
                                                        "%1$s is running away!" };

                        std::string str = string_format( random_entry_ref( drops ), i_name_w );
                        str[0] = toupper( str[0] );

                        add_msg( m_bad, str.c_str() );
                        drop( get_item_position( &weapon ), pos() );
                    }
                    done_effect = true;
                }
            }
        }

        if( ( has_trait( trait_NARCOLEPTIC ) || has_artifact_with( AEP_SCHIZO ) ) ) {
            if( one_in( to_turns<int>( 8_hours ) ) ) {
                add_msg( m_bad, _( "You're suddenly overcome with the urge to sleep and you pass out." ) );
                add_effect( effect_lying_down, 20_minutes );
            }
        }

        if (has_trait( trait_JITTERY ) && !has_effect( effect_shakes )) {
            if (stim > 50 && one_in(300 - stim)) {
                add_effect( effect_shakes, 30_minutes + 1_turns * stim );
            } else if (get_hunger() > 80 && one_in(500 - get_hunger())) {
                add_effect( effect_shakes, 40_minutes );
            }
        }

        if (has_trait( trait_MOODSWINGS ) && one_in(3600)) {
            if (rng(1, 20) > 9) { // 55% chance
                add_morale(MORALE_MOODSWING, -100, -500);
            } else {  // 45% chance
                add_morale(MORALE_MOODSWING, 100, 500);
            }
        }

        if (has_trait( trait_VOMITOUS ) && one_in(4200)) {
            vomit();
        }

        if (has_trait( trait_SHOUT1 ) && one_in(3600)) {
            shout();
        }
        if (has_trait( trait_SHOUT2 ) && one_in(2400)) {
            shout();
        }
        if (has_trait( trait_SHOUT3 ) && one_in(1800)) {
            shout();
        }
        if (has_trait( trait_M_SPORES ) && one_in(2400)) {
            spores();
        }
        if (has_trait( trait_M_BLOSSOMS ) && one_in(1800)) {
            blossoms();
        }
    } // Done with while-awake-only effects

    if( has_trait( trait_ASTHMA ) && one_in( ( 3600 - stim * 50 ) * ( has_effect( effect_sleep ) ? 10 : 1 ) ) &&
        !has_effect( effect_adrenaline ) & !has_effect( effect_datura ) ) {
        bool auto_use = has_charges( "inhaler", 1 );
        bool oxygenator = has_bionic( bio_gills ) && power_level >= 3;
        if ( underwater ) {
            oxygen = oxygen / 2;
            auto_use = false;
        }

        if( in_sleep_state() && !has_effect( effect_narcosis ) ) {
            inventory map_inv;
            map_inv.form_from_map( g->u.pos(), 2 );
            // check if character has an oxygenator first
            if( oxygenator ) {
                add_msg_if_player( m_bad, _( "You have an asthma attack!" ) );
                charge_power( -3 );
                add_msg_if_player( m_info, _( "You use your Oxygenator to clear it up, then go back to sleep." ) );
            } else if ( auto_use ) {
                add_msg_if_player( m_bad, _( "You have an asthma attack!" ) );
                use_charges( "inhaler", 1 );
                add_msg_if_player( m_info, _( "You use your inhaler and go back to sleep." ) );
            // check if an inhaler is somewhere near
            } else if ( map_inv.has_charges( "inhaler", 1 ) ) {
                add_msg_if_player( m_bad, _( "You have an asthma attack!" ) );
                // create new variable to resolve a reference issue
                long amount = 1;
                g->m.use_charges( g->u.pos(), 2, "inhaler", amount );
                add_msg_if_player( m_info, _( "You use your inhaler and go back to sleep." ) );
            } else {
                add_effect( effect_asthma, rng( 5_minutes, 20_minutes ) );
                if( has_effect( effect_sleep ) ) {
                    wake_up();
                } else {
                    g->cancel_activity_or_ignore_query( distraction_type::asthma,  _( "You have an asthma attack!" ) );
                }
            }
        } else if ( auto_use ) {
            use_charges( "inhaler", 1 );
            moves -= 40;
            const auto charges = charges_of( "inhaler" );
            if( charges == 0 ) {
                add_msg_if_player( m_bad, _( "You use your last inhaler charge." ) );
            } else {
                add_msg_if_player( m_info, ngettext( "You use your inhaler, only %d charge left.",
                                                     "You use your inhaler, only %d charges left.", charges ),
                                   charges );
            }
        } else {
            add_effect( effect_asthma, rng( 5_minutes, 20_minutes ) );
            if ( !is_npc() ) {
                g->cancel_activity_or_ignore_query( distraction_type::asthma,  _( "You have an asthma attack!" ) );
            }
        }
    }

    if (has_trait( trait_LEAVES ) && g->is_in_sunlight(pos()) && one_in(600)) {
        mod_hunger(-1);
    }

    if (get_pain() > 0) {
        if (has_trait( trait_PAINREC1 ) && one_in(600)) {
            mod_pain( -1 );
        }
        if (has_trait( trait_PAINREC2 ) && one_in(300)) {
            mod_pain( -1 );
        }
        if (has_trait( trait_PAINREC3 ) && one_in(150)) {
            mod_pain( -1 );
        }
    }

    if( ( has_trait( trait_ALBINO ) || has_effect( effect_datura ) ) &&
        g->is_in_sunlight( pos() ) && one_in(10) ) {
        // Umbrellas can keep the sun off the skin and sunglasses - off the eyes.
        if( !weapon.has_flag( "RAIN_PROTECT" ) ) {
            add_msg_if_player( m_bad, _( "The sunlight is really irritating your skin." ) );
            if( has_effect( effect_sleep ) && !has_effect( effect_narcosis ) ) {
                wake_up();
            }
            if( one_in(10) ) {
                mod_pain(1);
            }
            else focus_pool --;
        }
        if( !( ( (worn_with_flag( "SUN_GLASSES" ) ) || worn_with_flag( "BLIND" ) ) && ( wearing_something_on( bp_eyes ) ) )
            && !has_bionic( bionic_id( "bio_sunglasses" ) ) ) {
            add_msg_if_player( m_bad, _( "The sunlight is really irritating your eyes." ) );
            if( one_in(10) ) {
                mod_pain(1);
            }
            else focus_pool --;
        }
    }

    if (has_trait( trait_SUNBURN ) && g->is_in_sunlight(pos()) && one_in(10)) {
        if( !( weapon.has_flag( "RAIN_PROTECT" ) ) ) {
            add_msg_if_player(m_bad, _("The sunlight burns your skin!"));
        if( has_effect( effect_sleep ) && !has_effect( effect_narcosis ) ) {
            wake_up();
        }
        mod_pain(1);
        hurtall(1, nullptr);
        }
    }

    if((has_trait( trait_TROGLO ) || has_trait( trait_TROGLO2 )) &&
        g->is_in_sunlight(pos()) && g->weather == WEATHER_SUNNY) {
        mod_str_bonus(-1);
        mod_dex_bonus(-1);
        add_miss_reason(_("The sunlight distracts you."), 1);
        mod_int_bonus(-1);
        mod_per_bonus(-1);
    }
    if (has_trait( trait_TROGLO2 ) && g->is_in_sunlight(pos())) {
        mod_str_bonus(-1);
        mod_dex_bonus(-1);
        add_miss_reason(_("The sunlight distracts you."), 1);
        mod_int_bonus(-1);
        mod_per_bonus(-1);
    }
    if (has_trait( trait_TROGLO3 ) && g->is_in_sunlight(pos())) {
        mod_str_bonus(-4);
        mod_dex_bonus(-4);
        add_miss_reason(_("You can't stand the sunlight!"), 4);
        mod_int_bonus(-4);
        mod_per_bonus(-4);
    }

    if (has_trait( trait_SORES )) {
        for( const body_part bp : all_body_parts ) {
            if( bp == bp_head ) {
                continue;
            }
            int sores_pain = 5 + 0.4 * abs( encumb( bp ) );
            if (get_pain() < sores_pain) {
                set_pain( sores_pain );
            }
        }
    }
        //Web Weavers...weave web
    if (has_active_mutation( trait_WEB_WEAVER ) && !in_vehicle) {
      g->m.add_field( pos(), fd_web, 1 ); //this adds density to if its not already there.

     }

    // Blind/Deaf for brief periods about once an hour,
    // and visuals about once every 30 min.
    if (has_trait( trait_PER_SLIME )) {
        if (one_in(600) && !has_effect( effect_deaf )) {
            add_msg_if_player(m_bad, _("Suddenly, you can't hear anything!"));
            add_effect( effect_deaf, rng( 20_minutes, 60_minutes ) );
        }
        if (one_in(600) && !(has_effect( effect_blind ))) {
            add_msg_if_player(m_bad, _("Suddenly, your eyes stop working!"));
            add_effect( effect_blind, rng( 2_minutes, 6_minutes ) );
        }
        // Yes, you can be blind and hallucinate at the same time.
        // Your post-human biology is truly remarkable.
        if (one_in(300) && !(has_effect( effect_visuals ))) {
            add_msg_if_player(m_bad, _("Your visual centers must be acting up..."));
            add_effect( effect_visuals, rng( 36_minutes, 72_minutes ) );
        }
    }

    if (has_trait( trait_WEB_SPINNER ) && !in_vehicle && one_in(3)) {
        g->m.add_field( pos(), fd_web, 1 ); //this adds density to if its not already there.
    }

    if (has_trait( trait_UNSTABLE ) && !has_trait( trait_CHAOTIC_BAD ) && one_in(28800)) { // Average once per 2 days
        mutate();
    }
    if (( has_trait( trait_CHAOTIC ) || has_trait ( trait_CHAOTIC_BAD )) && one_in(7200)) { // Should be once every 12 hours
        mutate();
    }
    if (has_artifact_with(AEP_MUTAGENIC) && one_in(28800)) {
        mutate();
    }
    if (has_artifact_with(AEP_FORCE_TELEPORT) && one_in(600)) {
        g->teleport(this);
    }
    const bool needs_fire = !has_morale( MORALE_PYROMANIA_NEARFIRE ) && !has_morale( MORALE_PYROMANIA_STARTFIRE );
    if( has_trait( trait_PYROMANIA ) && needs_fire && !in_sleep_state() && calendar::once_every( 2_hours ) ) {
        add_morale( MORALE_PYROMANIA_NOFIRE, -1, -30, 24_hours, 24_hours );
        if( calendar::once_every( 4_hours ) ) {
            std::string smokin_hot_fiyah = SNIPPET.random_from_category( "pyromania_withdrawal" );
            add_msg_if_player( m_bad, _( smokin_hot_fiyah.c_str() ) );
        }
    }

    // checking for radioactive items in inventory
    const int item_radiation = leak_level( "RADIOACTIVE" );

    const int map_radiation = g->m.get_radiation( pos() );

    float rads = map_radiation / 100.0f + item_radiation / 10.0f;

    int rad_mut = 0;
    if( has_trait( trait_RADIOACTIVE3 ) ) {
        rad_mut = 3;
    } else if( has_trait( trait_RADIOACTIVE2 ) ) {
        rad_mut = 2;
    } else if( has_trait( trait_RADIOACTIVE1 ) ) {
        rad_mut = 1;
    }

    // Spread less radiation when sleeping (slower metabolism etc.)
    // Otherwise it can quickly get to the point where you simply can't sleep at all
    const bool rad_mut_proc = rad_mut > 0 &&
                              x_in_y( rad_mut, in_sleep_state() ? HOURS( 3 ) : MINUTES( 30 ) );

    bool has_helmet = false;
    const bool power_armored = is_wearing_power_armor( &has_helmet );
    const bool rad_resist = power_armored || worn_with_flag( "RAD_RESIST" );

    if( rad_mut > 0 ) {
        const bool kept_in = is_rad_immune() || ( rad_resist && !one_in( 4 ) );
        if( kept_in ) {
            // As if standing on a map tile with radiation level equal to rad_mut
            rads += rad_mut / 100.0f;
        }

        if( rad_mut_proc && !kept_in ) {
            // Irradiate a random nearby point
            // If you can't, irradiate the player instead
            tripoint rad_point = pos() + point( rng( -3, 3 ), rng( -3, 3 ) );
            // TODO: Radioactive vehicles?
            if( g->m.get_radiation( rad_point ) < rad_mut ) {
                g->m.adjust_radiation( rad_point, 1 );
            } else {
                rads += rad_mut;
            }
        }
    }

    // Used to control vomiting from radiation to make it not-annoying
    bool radiation_increasing = irradiate( rads );

    if( radiation_increasing && calendar::once_every( 3_minutes ) && has_bionic( bio_geiger ) ) {
        add_msg_if_player( m_warning,
                           _( "You feel an anomalous sensation coming from your radiation sensors." ) );
    }

    if( calendar::once_every( 15_minutes ) ) {
        if (radiation < 0) {
            radiation = 0;
        } else if (radiation > 2000) {
            radiation = 2000;
        }
        if( get_option<bool>( "RAD_MUTATION" ) && rng(100, 10000) < radiation ) {
            mutate();
            radiation -= 50;
        } else if( radiation > 50 && rng(1, 3000) < radiation &&
                   ( get_stomach_food() > 0 || get_stomach_water() > 0 ||
                     radiation_increasing || !in_sleep_state() ) ) {
            vomit();
            radiation -= 1;
        }
    }

    const bool radiogenic = has_trait( trait_RADIOGENIC );
    if( radiogenic && calendar::once_every( 30_minutes ) && radiation > 0 ) {
        // At 200 irradiation, twice as fast as REGEN
        if( x_in_y( radiation, 200 ) ) {
            healall( 1 );
            if( rad_mut == 0 ) {
                // Don't heal radiation if we're generating it naturally
                // That would counter the main downside of radioactivity
                radiation -= 5;
            }
        }
    }

    if( !radiogenic && radiation > 0 ) {
        // Even if you heal the radiation itself, the damage is done.
        const int hmod = get_healthy_mod();
        if( hmod > 200 - radiation ) {
            set_healthy_mod( std::max( -200, 200 - radiation ) );
        }
    }

    if( radiation > 200 && calendar::once_every( 10_minutes ) && x_in_y( radiation, 1000 ) ) {
        hurtall( 1, nullptr );
        radiation -= 5;
    }

    if (reactor_plut || tank_plut || slow_rad) {
        // Microreactor CBM and supporting bionics
        if (has_bionic( bio_reactor ) || has_bionic( bio_advreactor ) ) {
            //first do the filtering of plutonium from storage to reactor
            if (tank_plut > 0) {
                int plut_trans;
                if (has_active_bionic( bio_plut_filter ) ) {
                    plut_trans = tank_plut * 0.025;
                } else {
                    plut_trans = tank_plut * 0.005;
                }
                if (plut_trans < 1) {
                    plut_trans = 1;
                }
                tank_plut -= plut_trans;
                reactor_plut += plut_trans;
            }
            //leaking radiation, reactor is unshielded, but still better than a simple tank
            slow_rad += ((tank_plut * 0.1) + (reactor_plut * 0.01));
            //begin power generation
            if (reactor_plut > 0) {
                int power_gen = 0;
                if (has_bionic( bio_advreactor ) ) {
                    if ((reactor_plut * 0.05) > 2000){
                        power_gen = 2000;
                    } else {
                        power_gen = reactor_plut * 0.05;
                        if (power_gen < 1) {
                            power_gen = 1;
                        }
                    }
                    slow_rad += (power_gen * 3);
                    while (slow_rad >= 50) {
                        if (power_gen >= 1) {
                            slow_rad -= 50;
                            power_gen -= 1;
                            reactor_plut -= 1;
                        } else {
                        break;
                        }
                    }
                } else if (has_bionic( bio_reactor ) ) {
                    if ((reactor_plut * 0.025) > 500){
                        power_gen = 500;
                    } else {
                        power_gen = reactor_plut * 0.025;
                        if (power_gen < 1) {
                            power_gen = 1;
                        }
                    }
                    slow_rad += (power_gen * 3);
                }
                reactor_plut -= power_gen;
                while (power_gen >= 250) {
                    apply_damage( nullptr, bp_torso, 1);
                    mod_pain(1);
                    add_msg_if_player(m_bad, _("Your chest burns as your power systems overload!"));
                    charge_power(50);
                    power_gen -= 60; // ten units of power lost due to short-circuiting into you
                }
                charge_power(power_gen);
            }
        } else {
            slow_rad += (((reactor_plut * 0.4) + (tank_plut * 0.4)) * 100);
            //plutonium in body without any kind of container.  Not good at all.
            reactor_plut *= 0.6;
            tank_plut *= 0.6;
        }
        while (slow_rad >= 1000) {
            radiation += 1;
            slow_rad -= 1000;
        }
    }

    // Negative bionics effects
    if (has_bionic( bio_dis_shock ) && one_in(1200)) {
        add_msg_if_player(m_bad, _("You suffer a painful electrical discharge!"));
        mod_pain(1);
        moves -= 150;

        if (weapon.typeId() == "e_handcuffs" && weapon.charges > 0) {
            weapon.charges -= rng(1, 3) * 50;
            if (weapon.charges < 1) {
                weapon.charges = 1;
            }

            add_msg_if_player(m_good, _("The %s seems to be affected by the discharge."), weapon.tname().c_str());
        }
        sfx::play_variant_sound( "bionics", "elec_discharge", 100 );
    }
    if (has_bionic( bio_dis_acid ) && one_in(1500)) {
        add_msg_if_player(m_bad, _("You suffer a burning acidic discharge!"));
        hurtall(1, nullptr);
        sfx::play_variant_sound( "bionics", "acid_discharge", 100 );
        sfx::do_player_death_hurt( g->u, false );
    }
    if (has_bionic( bio_drain ) && power_level > 24 && one_in(600)) {
        add_msg_if_player(m_bad, _("Your batteries discharge slightly."));
        charge_power(-25);
        sfx::play_variant_sound( "bionics", "elec_crackle_low", 100 );
    }
    if (has_bionic( bio_noise ) && one_in(500)) {
        // TODO: NPCs with said bionic
        if(!is_deaf()) {
            add_msg(m_bad, _("A bionic emits a crackle of noise!"));
            sfx::play_variant_sound( "bionics", "elec_blast", 100 );
        } else {
            add_msg(m_bad, _("You feel your faulty bionic shuddering."));
            sfx::play_variant_sound( "bionics", "elec_blast_muffled", 100 );
        }
        sounds::sound( pos(), 60, sounds::sound_t::movement, _( "Crackle!" ) );
    }
    if (has_bionic( bio_power_weakness ) && max_power_level > 0 &&
        power_level >= max_power_level * .75) {
        mod_str_bonus(-3);
    }
    if (has_bionic( bio_trip ) && one_in(500) && !has_effect( effect_visuals )) {
        add_msg_if_player(m_bad, _("Your vision pixelates!"));
        add_effect( effect_visuals, 10_minutes );
        sfx::play_variant_sound( "bionics", "pixelated", 100 );
    }
    if (has_bionic( bio_spasm ) && one_in(3000) && !has_effect( effect_downed )) {
        add_msg_if_player(m_bad, _("Your malfunctioning bionic causes you to spasm and fall to the floor!"));
        mod_pain(1);
        add_effect( effect_stunned, 1_turns );
        add_effect( effect_downed, 1_turns, num_bp, false, 0, true );
        sfx::play_variant_sound( "bionics", "elec_crackle_high", 100 );
    }
    if (has_bionic( bio_shakes ) && power_level > 24 && one_in(1200)) {
        add_msg_if_player(m_bad, _("Your bionics short-circuit, causing you to tremble and shiver."));
        charge_power(-25);
        add_effect( effect_shakes, 5_minutes );
        sfx::play_variant_sound( "bionics", "elec_crackle_med", 100 );
    }
    if (has_bionic( bio_leaky ) && one_in(500)) {
        mod_healthy_mod(-50, -200);
    }
    if (has_bionic( bio_sleepy ) && one_in(500) && !in_sleep_state()) {
        mod_fatigue(1);
    }
    if (has_bionic( bio_itchy ) && one_in(500) && !has_effect( effect_formication )) {
        add_msg_if_player(m_bad, _("Your malfunctioning bionic itches!"));
        body_part bp = random_body_part(true);
        add_effect( effect_formication, 10_minutes, bp );
    }

    // Artifact effects
    if (has_artifact_with(AEP_ATTENTION)) {
        add_effect( effect_attention, 3_turns );
    }

    // Stim +250 kills
    if ( stim > 210 ) {
        if ( one_in( 20 ) && !has_effect( effect_downed ) ) {
            add_msg_if_player(m_bad, _("Your muscles spasm!"));
            if( !has_effect( effect_downed ) ) {
                add_msg_if_player(m_bad, _("You fall to the ground!"));
                add_effect( effect_downed, rng( 6_turns, 20_turns ) );
            }
        }
    }
    if ( stim > 170 ) {
        if ( !has_effect( effect_winded ) && calendar::once_every( 10_minutes ) ) {
            add_msg(m_bad, _("You feel short of breath.") );
            add_effect( effect_winded, 10_minutes + 1_turns );
        }
    }
    if ( stim > 110 ) {
        if ( !has_effect( effect_shakes ) && calendar::once_every( 10_minutes ) ) {
            add_msg( _("You shake uncontrollably.") );
            add_effect( effect_shakes, 15_minutes + 1_turns );
        }
    }
    if ( stim > 75 ) {
        if ( !one_in( 20 ) && !has_effect( effect_nausea ) ) {
            add_msg( _("You feel nauseous...") );
            add_effect( effect_nausea, 5_minutes );
        }
    }

    // Stim -200 or painkillers 240 kills
    if ( stim < -160 || pkill > 200 ) {
        if ( one_in(30) && !in_sleep_state() ) {
            add_msg_if_player(m_bad, _("You black out!") );
            const time_duration dur = rng( 30_minutes, 60_minutes );
            add_effect( effect_downed, dur );
            add_effect( effect_blind, dur );
            fall_asleep( dur );
        }
    }
    if ( stim < -120 || pkill > 160 ) {
        if ( !has_effect( effect_winded ) && calendar::once_every( 10_minutes ) ) {
            add_msg(m_bad, _("Your breathing slows down.") );
            add_effect( effect_winded, 10_minutes + 1_turns );
        }
    }
    if ( stim < -85 || pkill > 145 ) {
        if ( one_in( 15 ) ) {
            add_msg_if_player(m_bad, _("You feel dizzy for a moment."));
            mod_moves( -rng(10, 30) );
            if ( one_in(3) && !has_effect( effect_downed ) ) {
                add_msg_if_player(m_bad, _("You stumble and fall over!"));
                add_effect( effect_downed, rng( 3_turns, 10_turns ) );
            }
        }
    }
    if( stim < -60 || pkill > 130 ) {
        if( calendar::once_every( 10_minutes ) ) {
            add_msg( m_warning, _( "You feel tired..." ) );
            mod_fatigue( rng( 1, 2 ) );
        }
    }

    int sleep_deprivation = !in_sleep_state() ? get_sleep_deprivation() : 0;
    // Stimulants can lessen the PERCEIVED effects of sleep deprivation, but
    // they do nothing to cure it. As such, abuse is even more dangerous now.
    if( stim > 0 ) {
        // 100% of blacking out = 20160sd ; Max. stim modifier = 12500sd @ 250stim
        // Note: Very high stim already has its own slew of bad effects,
        // so the "useful" part of this bonus is actually lower.
        sleep_deprivation -= stim * 50;
    }

    // Harmless warnings
    if( sleep_deprivation >= SLEEP_DEPRIVATION_HARMLESS ) {
        if( one_in( 500 ) ) {
            switch( dice(1, 4) ) {
                default:
                case 1:
                    add_msg( m_warning, _( "You tiredly rub your eyes." ) );
                    break;
                case 2:
                    add_msg( m_warning, _( "You let out a small yawn." ) );
                    break;
                case 3:
                    add_msg( m_warning, _( "You stretch your back." ) );
                    break;
                case 4:
                    add_msg( m_warning, _( "You feel mentally tired." ) );
                    break;
            }
        }
    }
    // Minor discomfort
    if( sleep_deprivation >= SLEEP_DEPRIVATION_MINOR ) {
        if( one_in( 750 ) ) {
            add_msg( m_warning, _( "You feel lightheaded for a moment." ) );
            moves -= 10;
        }
        if( one_in( 1000 ) ) {
            add_msg( m_warning, _( "Your muscles spasm uncomfortably." ) );
            mod_pain( 2 );
        }
        if( !has_effect( effect_visuals ) && one_in( 1500 ) ) {
            add_msg( m_warning, _( "Your vision blurs a little." ) );
            add_effect( effect_visuals, rng( 1_minutes, 5_minutes ) );
        }
    }
    // Slight disability
    if( sleep_deprivation >= SLEEP_DEPRIVATION_SERIOUS ) {
        if( one_in( 750 ) ) {
            add_msg( m_bad, _( "Your mind lapses into unawareness briefly." ) );
            moves -= rng( 20, 80 );
        }
        if( one_in( 1250 ) ) {
            add_msg( m_bad, _( "Your muscles ache in stressfully unpredictable ways." ) );
            mod_pain( rng( 2, 10 ) );
        }
        if( one_in( 3000 ) ) {
            add_msg( m_bad, _( "You have a distractingly painful headache." ) );
            mod_pain( rng( 10, 25 ) );
        }
    }
    // Major disability, high chance of passing out also relevant
    if( sleep_deprivation >= SLEEP_DEPRIVATION_MAJOR ) {
        if( !has_effect( effect_nausea ) && one_in( 5000 ) ) {
            add_msg( m_bad, _( "You feel heartburn and an acid taste in your mouth." ) );
            mod_pain( 5 );
            add_effect( effect_nausea, rng( 5_minutes, 30_minutes ) );
        }
        if( one_in( 3000 ) ) {
            add_msg( m_bad, _( "Your mind is so tired that you feel you can't trust your eyes anymore." ) );
            add_effect( effect_hallu, rng( 5_minutes, 60_minutes ) );
        }
        if( !has_effect( effect_shakes ) && one_in( 4250 ) ) {
            add_msg( m_bad, _( "Your muscles spasm uncontrollably, and you have trouble keeping your balance." ) );
            add_effect( effect_shakes, 15_minutes );
        }
        else if( has_effect( effect_shakes ) && one_in( 75 ) ) {
            moves -= 10;
            add_msg( m_warning, _( "Your shaking legs make you stumble." ) );
            if( !has_effect( effect_downed ) && one_in( 10 ) ) {
                add_msg( m_bad, _( "You fall over!" ) );
                add_effect( effect_downed, rng( 3_turns, 10_turns ) );
            }
        }
    }
}

bool player::irradiate( float rads, bool bypass )
{
    int rad_mut = 0;
    if( has_trait( trait_RADIOACTIVE3 ) ) {
        rad_mut = 3;
    } else if( has_trait( trait_RADIOACTIVE2 ) ) {
        rad_mut = 2;
    } else if( has_trait( trait_RADIOACTIVE1 ) ) {
        rad_mut = 1;
    }

    if( rads > 0 ) {
        bool has_helmet = false;
        const bool power_armored = is_wearing_power_armor( &has_helmet );
        const bool rad_resist = power_armored || worn_with_flag( "RAD_RESIST" );

        if( is_rad_immune() && !bypass ) {
            // Power armor and some high-tech gear protects completely from radiation
            rads = 0.0f;
        } else if( rad_resist && !bypass ) {
            rads /= 4.0f;
        }

        if( has_effect( effect_iodine ) ) {
            // Radioactive mutation makes iodine less efficient (but more useful)
            rads *= 0.3f + 0.1f * rad_mut;
        }

        int rads_max = roll_remainder( rads );
        radiation += rng( 0, rads_max );

        // Apply rads to any radiation badges.
        for( item *const it : inv_dump() ) {
            if( it->typeId() != "rad_badge" ) {
                continue;
            }

            // Actual irradiation levels of badges and the player aren't precisely matched.
            // This is intentional.
            const int before = it->irridation;

            const int delta = rng( 0, rads_max );
            if( delta == 0 ) {
                continue;
            }

            it->irridation += delta;

            // If in inventory (not worn), don't print anything.
            if( inv.has_item( *it ) ) {
                continue;
            }

            // If the color hasn't changed, don't print anything.
            const std::string &col_before = rad_badge_color( before );
            const std::string &col_after = rad_badge_color( it->irridation );
            if( col_before == col_after ) {
                continue;
            }

            add_msg_if_player( m_warning, _( "Your radiation badge changes from %1$s to %2$s!" ),
                               col_before.c_str(), col_after.c_str() );
        }

        if( rads > 0.0f ) {
            return true;
        }
    }
    return false;
}

// At minimum level, return at_min, at maximum at_max
float addiction_scaling( float at_min, float at_max, float add_lvl )
{
    // Not addicted
    if( add_lvl < MIN_ADDICTION_LEVEL ) {
        return 1.0f;
    }

    return lerp( at_min, at_max, ( add_lvl - MIN_ADDICTION_LEVEL ) / MAX_ADDICTION_LEVEL );
}

void player::mend( int rate_multiplier )
{
    // Wearing splints can slowly mend a broken limb back to 1 hp.
    bool any_broken = false;
    for( int i = 0; i < num_hp_parts; i++ ) {
        if( hp_cur[i] <= 0 ) {
            any_broken = true;
            break;
        }
    }

    if( !any_broken ) {
        return;
    }

    double healing_factor = 1.0;
    // Studies have shown that alcohol and tobacco use delay fracture healing time
    // Being under effect is 50% slowdown
    // Being addicted but not under effect scales from 25% slowdown to 75% slowdown
    // The improvement from being intoxicated over withdrawal is intended
    if( has_effect( effect_cig ) ) {
        healing_factor *= 0.5;
    } else {
        healing_factor *= addiction_scaling( 0.25f, 0.75f, addiction_level( ADD_CIG ) );
    }

    if( has_effect( effect_drunk ) ) {
        healing_factor *= 0.5;
    } else {
        healing_factor *= addiction_scaling( 0.25f, 0.75f, addiction_level( ADD_ALCOHOL ) );
    }

    if( radiation > 0 && !has_trait( trait_RADIOGENIC ) ) {
        healing_factor *= clamp( ( 1000.0f - radiation ) / 1000.0f, 0.0f, 1.0f );
    }

    // Bed rest speeds up mending
    if( has_effect( effect_sleep ) ) {
        healing_factor *= 4.0;
    } else if( get_fatigue() > DEAD_TIRED ) {
        // but being dead tired does not...
        healing_factor *= 0.75;
    } else {
        // If not dead tired, resting without sleep also helps
        healing_factor *= 1.0f + rest_quality();
    }

    // Being healthy helps.
    healing_factor *= 1.0f + get_healthy() / 200.0f;

    // Very hungry starts lowering the chance
    // Healing stops completely halfway between near starving and starving
    healing_factor *= 1.0f - clamp( ( get_hunger() - 100.0f ) / 2000.0f, 0.0f, 1.0f );
    // Similar for thirst - starts at very thirsty, drops to 0 ~halfway between two last statuses
    healing_factor *= 1.0f - clamp( ( get_thirst() - 80.0f ) / 300.0f, 0.0f, 1.0f );

    // Mutagenic healing factor!
    bool needs_splint = true;
    if( has_trait( trait_REGEN_LIZ ) ) {
        healing_factor *= 20.0;
        needs_splint = false;
    } else if( has_trait( trait_REGEN ) ) {
        healing_factor *= 16.0;
    } else if( has_trait( trait_FASTHEALER2 ) ) {
        healing_factor *= 4.0;
    } else if( has_trait( trait_FASTHEALER ) ) {
        healing_factor *= 2.0;
    } else if( has_trait( trait_SLOWHEALER ) ) {
        healing_factor *= 0.5;
    }

    add_msg( m_debug, "Limb mend healing factor: %.2f", healing_factor );
    if( healing_factor <= 0.0f ) {
        // The section below assumes positive healing rate
        return;
    }

    for( int i = 0; i < num_hp_parts; i++ ) {
        const bool broken = (hp_cur[i] <= 0);
        if( !broken ) {
            continue;
        }

        body_part part = hp_to_bp( static_cast<hp_part>( i ) );
        if( needs_splint && !worn_with_flag( "SPLINT", part ) ) {
            continue;
        }

        const time_duration dur_inc = 1_turns * roll_remainder( rate_multiplier * healing_factor );
        auto &eff = get_effect( effect_mending, part );
        if( eff.is_null() ) {
            add_effect( effect_mending, dur_inc, part, true );
            continue;
        }

        eff.set_duration( eff.get_duration() + dur_inc );

        if( eff.get_duration() >= eff.get_max_duration() ) {
            hp_cur[i] = 1;
            remove_effect( effect_mending, part );
            //~ %s is bodypart
            add_memorial_log( pgettext("memorial_male", "Broken %s began to mend."),
                              pgettext("memorial_female", "Broken %s began to mend."),
                              body_part_name( part ).c_str() );
            //~ %s is bodypart
            add_msg_if_player( m_good, _("Your %s has started to mend!"),
                               body_part_name( part ).c_str() );
        }
    }
}

void player::vomit()
{
    add_memorial_log(pgettext("memorial_male", "Threw up."),
                     pgettext("memorial_female", "Threw up."));

    const int stomach_contents = get_stomach_food() + get_stomach_water();
    if( stomach_contents != 0 ) {
        mod_hunger(get_stomach_food());
        mod_thirst(get_stomach_water());

        set_stomach_food(0);
        set_stomach_water(0);
        // Remove all joy form previously eaten food and apply the penalty
        rem_morale( MORALE_FOOD_GOOD );
        rem_morale( MORALE_FOOD_HOT );
        rem_morale( MORALE_HONEY ); // bears must suffer too
        add_morale( MORALE_VOMITED, -2 * stomach_contents, -40, 90_turns, 45_turns, false ); // 1.5 times longer

        g->m.add_field( adjacent_tile(), fd_bile, 1 );

        add_msg_player_or_npc( m_bad, _("You throw up heavily!"), _("<npcname> throws up heavily!") );
    } else {
        add_msg_if_player( m_warning, _( "You retched, but your stomach is empty." ) );
    }

    if( !has_effect( effect_nausea ) ) { // Prevents never-ending nausea
        const effect dummy_nausea( &effect_nausea.obj(), 0_turns, num_bp, false, 1, calendar::turn );
        add_effect( effect_nausea, std::max( dummy_nausea.get_max_duration() * stomach_contents / 21,
                                             dummy_nausea.get_int_dur_factor() ) );
    }

    moves -= 100;
    for( auto &elem : *effects ) {
        for( auto &_effect_it : elem.second ) {
            auto &it = _effect_it.second;
            if( it.get_id() == effect_foodpoison ) {
                it.mod_duration( -30_minutes );
            } else if( it.get_id() == effect_drunk ) {
                it.mod_duration( rng( -10_minutes, -50_minutes ) );
            }
        }
    }
    remove_effect( effect_pkill1 );
    remove_effect( effect_pkill2 );
    remove_effect( effect_pkill3 );
    // Don't wake up when just retching
    if( stomach_contents != 0 ) {
        wake_up();
    }
}

void player::sound_hallu() {
    // Random 'dangerous' sound from a random direction
    // 1/5 chance to be a loud sound
    std::vector<std::string> dir{ "north",
                                  "northeast",
                                  "northwest",
                                  "south",
                                  "southeast",
                                  "southwest",
                                  "east",
                                  "west" };

    std::vector<std::string> dirz{ "and above you ", "and below you " };

    std::vector<std::tuple<std::string, std::string, std::string>> desc{
                std::make_tuple( "whump!", "smash_fail", "t_door_c" ),
                std::make_tuple( "crash!", "smash_success", "t_door_c" ),
                std::make_tuple( "glass breaking!", "smash_success", "t_window_domestic" ) };

    std::vector<std::tuple<std::string, std::string, std::string>> desc_big{
                std::make_tuple( "huge explosion!", "explosion", "default" ),
                std::make_tuple( "bang!", "fire_gun", "glock_19" ),
                std::make_tuple( "blam!", "fire_gun", "mossberg_500" ),
                std::make_tuple( "crash!", "smash_success", "t_wall" ),
                std::make_tuple( "SMASH!", "smash_success", "t_wall" ) };

    std::string i_dir = dir[rng( 0, dir.size() - 1 )];

    if( one_in( 10 ) ) {
        i_dir += " " + dirz[rng( 0, dirz.size() - 1 )];
    }

    std::string i_desc;
    std::pair<std::string, std::string> i_sound;
    if( one_in( 5 ) ) {
        int r_int = rng( 0, desc_big.size() - 1 );
        i_desc = std::get<0>( desc_big[r_int] );
        i_sound = std::make_pair( std::get<1>( desc_big[r_int] ), std::get<2>( desc_big[r_int] ) );
    } else {
        int r_int = rng( 0, desc.size() - 1 );
        i_desc = std::get<0>( desc[r_int] );
        i_sound = std::make_pair( std::get<1>( desc[r_int] ), std::get<2>( desc[r_int] ) );
    }

    add_msg( m_warning, _( "From the %1$s you hear %2$s" ), i_dir.c_str(), i_desc.c_str() );
    sfx::play_variant_sound( i_sound.first, i_sound.second, rng( 20, 80 ) );
}

void player::drench( int saturation, const body_part_set &flags, bool ignore_waterproof )
{
    if( saturation < 1 ) {
        return;
    }

    // OK, water gets in your AEP suit or whatever.  It wasn't built to keep you dry.
    if( has_trait( trait_DEBUG_NOTEMP ) || has_active_mutation( trait_id( "SHELL2" ) ) ||
        ( !ignore_waterproof && is_waterproof(flags) ) ) {
        return;
    }

    // Make the body wet
    for( const body_part bp : all_body_parts ) {
        // Different body parts have different size, they can only store so much water
        int bp_wetness_max = 0;
        if( flags.test( bp ) ) {
            bp_wetness_max = drench_capacity[bp];
        }

        if( bp_wetness_max == 0 ){
            continue;
        }
        // Different sources will only make the bodypart wet to a limit
        int source_wet_max = saturation * bp_wetness_max * 2 / 100;
        int wetness_increment = ignore_waterproof ? 100 : 2;
        // Respect maximums
        const int wetness_max = std::min( source_wet_max, bp_wetness_max );
        if( body_wetness[bp] < wetness_max ){
            body_wetness[bp] = std::min( wetness_max, body_wetness[bp] + wetness_increment );
        }
    }

    // Remove onfire effect
    if( saturation > 10 || x_in_y( saturation, 10 ) ) {
        remove_effect( effect_onfire );
    }
}

void player::drench_mut_calc()
{
    for( const body_part bp : all_body_parts ) {
        int ignored = 0;
        int neutral = 0;
        int good = 0;

        for( const auto &iter : my_mutations ) {
            const mutation_branch &mdata = iter.first.obj();
            const auto wp_iter = mdata.protection.find( bp );
            if( wp_iter != mdata.protection.end() ) {
                ignored += wp_iter->second.x;
                neutral += wp_iter->second.y;
                good += wp_iter->second.z;
            }
        }

        mut_drench[bp][WT_GOOD] = good;
        mut_drench[bp][WT_NEUTRAL] = neutral;
        mut_drench[bp][WT_IGNORED] = ignored;
    }
}

void player::apply_wetness_morale( int temperature )
{
    // First, a quick check if we have any wetness to calculate morale from
    // Faster than checking all worn items for friendliness
    if( !std::any_of( body_wetness.begin(), body_wetness.end(),
        []( const int w ) { return w != 0; } ) ) {
        return;
    }

    // Normalize temperature to [-1.0,1.0]
    temperature = std::max( 0, std::min( 100, temperature ) );
    const double global_temperature_mod = -1.0 + ( 2.0 * temperature / 100.0 );

    int total_morale = 0;
    const auto wet_friendliness = exclusive_flag_coverage( "WATER_FRIENDLY" );
    for( const body_part bp : all_body_parts ) {
        // Sum of body wetness can go up to 103
        const int part_drench = body_wetness[bp];
        if( part_drench == 0 ) {
            continue;
        }

        const auto &part_arr = mut_drench[bp];
        const int part_ignored = part_arr[WT_IGNORED];
        const int part_neutral = part_arr[WT_NEUTRAL];
        const int part_good    = part_arr[WT_GOOD];

        if( part_ignored >= part_drench ) {
            continue;
        }

        int bp_morale = 0;
        const bool is_friendly = wet_friendliness.test( bp );
        const int effective_drench = part_drench - part_ignored;
        if( is_friendly ) {
            // Using entire bonus from mutations and then some "human" bonus
            bp_morale = std::min( part_good, effective_drench ) + effective_drench / 2;
        } else if( effective_drench < part_good ) {
            // Positive or 0
            // Won't go higher than part_good / 2
            // Wet slime/scale doesn't feel as good when covered by wet rags/fur/kevlar
            bp_morale = std::min( effective_drench, part_good - effective_drench );
        } else if( effective_drench > part_good + part_neutral ) {
            // This one will be negative
            bp_morale = part_good + part_neutral - effective_drench;
        }

        // Clamp to [COLD,HOT] and cast to double
        const double part_temperature =
            std::min( BODYTEMP_HOT, std::max( BODYTEMP_COLD, temp_cur[bp] ) );
        // 0.0 at COLD, 1.0 at HOT
        const double part_mod = (part_temperature - BODYTEMP_COLD) /
                                (BODYTEMP_HOT - BODYTEMP_COLD);
        // Average of global and part temperature modifiers, each in range [-1.0, 1.0]
        double scaled_temperature = ( global_temperature_mod + part_mod ) / 2;

        if( bp_morale < 0 ) {
            // Damp, hot clothing on hot skin feels bad
            scaled_temperature = fabs( scaled_temperature );
        }

        // For an unmutated human swimming in deep water, this will add up to:
        // +51 when hot in 100% water friendly clothing
        // -103 when cold/hot in 100% unfriendly clothing
        total_morale += static_cast<int>( bp_morale * ( 1.0 + scaled_temperature ) / 2.0 );
    }

    if( total_morale == 0 ) {
        return;
    }

    int morale_effect = total_morale / 8;
    if( morale_effect == 0 ) {
        if( total_morale > 0 ) {
            morale_effect = 1;
        } else {
            morale_effect = -1;
        }
    }

    add_morale( MORALE_WET, morale_effect, total_morale, 5_turns, 5_turns, true );
}

void player::update_body_wetness( const w_point &weather )
{
    // Average number of turns to go from completely soaked to fully dry
    // assuming average temperature and humidity
    constexpr int average_drying = HOURS(2);

    // A modifier on drying time
    double delay = 1.0;
    // Weather slows down drying
    delay -= ( weather.temperature - 65 ) / 100.0;
    delay += ( weather.humidity - 66 ) / 100.0;
    delay = std::max( 0.1, delay );
    // Fur/slime retains moisture
    if( has_trait( trait_LIGHTFUR ) || has_trait( trait_FUR ) || has_trait( trait_FELINE_FUR ) ||
        has_trait( trait_LUPINE_FUR ) || has_trait( trait_CHITIN_FUR ) || has_trait( trait_CHITIN_FUR2 ) ||
        has_trait( trait_CHITIN_FUR3 )) {
        delay = delay * 6 / 5;
    }
    if( has_trait( trait_URSINE_FUR ) || has_trait( trait_SLIMY ) ) {
        delay = delay * 3 / 2;
    }

    if( !one_in_improved( average_drying * delay / 100.0 ) ) {
        // No drying this turn
        return;
    }

    // Now per-body-part stuff
    // To make drying uniform, make just one roll and reuse it
    const int drying_roll = rng( 1, 100 );
    if( drying_roll > 40 ) {
        // Wouldn't affect anything
        return;
    }

    for( const body_part bp : all_body_parts ) {
        if( body_wetness[bp] == 0 ) {
            continue;
        }
        // This is to normalize drying times
        int drying_chance = drench_capacity[bp];
        // Body temperature affects duration of wetness
        // Note: Using temp_conv rather than temp_cur, to better approximate environment
        if( temp_conv[bp] >= BODYTEMP_SCORCHING ) {
            drying_chance *= 2;
        } else if( temp_conv[bp] >=  BODYTEMP_VERY_HOT ) {
            drying_chance = drying_chance * 3 / 2;
        } else if( temp_conv[bp] >= BODYTEMP_HOT ) {
            drying_chance = drying_chance * 4 / 3;
        } else if( temp_conv[bp] > BODYTEMP_COLD ) {
            // Comfortable, doesn't need any changes
        } else {
            // Evaporation doesn't change that much at lower temp
            drying_chance = drying_chance * 3 / 4;
        }

        if( drying_chance < 1 ) {
            drying_chance = 1;
        }

        // @todo: Make evaporation reduce body heat
        if( drying_chance >= drying_roll ) {
            body_wetness[bp] -= 1;
            if( body_wetness[bp] < 0 ) {
                body_wetness[bp] = 0;
            }
        }
    }
    // TODO: Make clothing slow down drying
}

int player::get_morale_level() const
{
    return morale->get_level();
}

void player::add_morale(morale_type type, int bonus, int max_bonus,
                        const time_duration &duration, const time_duration &decay_start,
                        bool capped, const itype* item_type)
{
    morale->add( type, bonus, max_bonus, duration, decay_start, capped, item_type );
}

int player::has_morale( morale_type type ) const
{
    return morale->has( type );
}

void player::rem_morale(morale_type type, const itype* item_type)
{
    morale->remove( type, item_type );
}

bool player::has_morale_to_read() const
{
    return get_morale_level() >= -40;
}

void player::check_and_recover_morale()
{
    player_morale test_morale;

    for( const auto &wit : worn ) {
        test_morale.on_item_wear( wit );
    }

    for( const auto &mut : my_mutations ) {
        test_morale.on_mutation_gain( mut.first );
    }

    for( auto &elem : *effects ) {
        for( auto &_effect_it : elem.second ) {
            const effect &e = _effect_it.second;
            test_morale.on_effect_int_change( e.get_id(), e.get_intensity(), e.get_bp() );
        }
    }

    test_morale.on_stat_change( "hunger", get_hunger() + get_starvation() );
    test_morale.on_stat_change( "thirst", get_thirst() );
    test_morale.on_stat_change( "fatigue", get_fatigue() );
    test_morale.on_stat_change( "pain", get_pain() );
    test_morale.on_stat_change( "pkill", get_painkiller() );
    test_morale.on_stat_change( "perceived_pain", get_perceived_pain() );

    apply_persistent_morale();

    if( !morale->consistent_with( test_morale ) ) {
        *morale = player_morale( test_morale ); // Recover consistency
        add_msg( m_debug, "%s morale was recovered.", disp_name( true ).c_str() );
    }
}

void player::process_active_items()
{
    if( weapon.needs_processing() && weapon.process( this, pos(), false ) ) {
        weapon = item();
    }

    std::vector<item *> inv_active = inv.active_items();
    for( auto tmp_it : inv_active ) {

        if( tmp_it->process( this, pos(), false ) ) {
            inv.remove_item(tmp_it);
        }
    }

    // worn items
    remove_worn_items_with( [this]( item &itm ) {
        return itm.needs_processing() && itm.process( this, pos(), false );
    } );

    long ch_UPS = charges_of( "UPS" );
    item *cloak = nullptr;
    item *power_armor = nullptr;
    // Manual iteration because we only care about *worn* active items.
    for( auto &w : worn ) {
        if( !w.active ) {
            continue;
        }
        if( w.typeId() == OPTICAL_CLOAK_ITEM_ID ) {
            cloak = &w;
        }
        // Only the main power armor item can be active, the other ones (hauling frame, helmet) aren't.
        if( power_armor == nullptr && w.is_power_armor() ) {
            power_armor = &w;
        }
    }
    if( cloak != nullptr ) {
        if( ch_UPS >= 20 ) {
            use_charges( "UPS", 20 );
            if( ch_UPS < 200 && one_in( 3 ) ) {
                add_msg_if_player( m_warning, _( "Your optical cloak flickers for a moment!" ) );
            }
        } else if( ch_UPS > 0 ) {
            use_charges( "UPS", ch_UPS );
        } else {
            add_msg_if_player( m_warning, _( "Your optical cloak flickers for a moment as it becomes opaque." ) );
            // Bypass the "you deactivate the ..." message
            cloak->active = false;
        }
    }

    // For powered armor, an armor-powering bionic should always be preferred over UPS usage.
    if( power_armor != nullptr ) {
        const int power_cost = 4;
        bool bio_powered = can_interface_armor() && power_level > 0;
        // Bionic power costs are handled elsewhere.
        if( !bio_powered ) {
            if( ch_UPS >= power_cost ) {
                use_charges( "UPS", power_cost );
            } else {
                // Deactivate armor here, bypassing the usual deactivation message.
                add_msg_if_player( m_warning, _( "Your power armor disengages." ) );
                power_armor->active = false;
            }
        }
    }

    // Load all items that use the UPS to their minimal functional charge,
    // The tool is not really useful if its charges are below charges_to_use
    ch_UPS = charges_of( "UPS" ); // might have been changed by cloak
    long ch_UPS_used = 0;
    for( size_t i = 0; i < inv.size() && ch_UPS_used < ch_UPS; i++ ) {
        item &it = inv.find_item(i);
        if( !it.has_flag( "USE_UPS" ) ) {
            continue;
        }
        if( it.charges < it.type->maximum_charges() ) {
            ch_UPS_used++;
            it.charges++;
        }
    }
    if( weapon.has_flag( "USE_UPS" ) &&  ch_UPS_used < ch_UPS &&
        weapon.charges < weapon.type->maximum_charges() ) {
        ch_UPS_used++;
        weapon.charges++;
    }

    for( item& worn_item : worn ) {
        if( ch_UPS_used >= ch_UPS ) {
            break;
        }
        if( !worn_item.has_flag( "USE_UPS" ) ) {
            continue;
        }
        if( worn_item.charges < worn_item.type->maximum_charges() ) {
            ch_UPS_used++;
            worn_item.charges++;
        }
    }
    if( ch_UPS_used > 0 ) {
        use_charges( "UPS", ch_UPS_used );
    }
}

item player::reduce_charges( int position, long quantity )
{
    item &it = i_at( position );
    if( it.is_null() ) {
        debugmsg( "invalid item position %d for reduce_charges", position );
        return item();
    }
    if( it.charges <= quantity ) {
        return i_rem( position );
    }
    it.mod_charges( -quantity );
    item tmp( it );
    tmp.charges = quantity;
    return tmp;
}

item player::reduce_charges( item *it, long quantity )
{
    if( !has_item( *it ) ) {
        debugmsg( "invalid item (name %s) for reduce_charges", it->tname().c_str() );
        return item();
    }
    if( it->charges <= quantity ) {
        return i_rem( it );
    }
    it->mod_charges( -quantity );
    item result( *it );
    result.charges = quantity;
    return result;
}

int player::invlet_to_position( const long linvlet ) const
{
    // Invlets may come from curses, which may also return any kind of key codes, those being
    // of type long and they can become valid, but different characters when casted to char.
    // Example: KEY_NPAGE (returned when the player presses the page-down key) is 0x152,
    // casted to char would yield 0x52, which happens to be 'R', a valid invlet.
    if( linvlet > std::numeric_limits<char>::max() || linvlet < std::numeric_limits<char>::min() ) {
        return INT_MIN;
    }
    const char invlet = static_cast<char>( linvlet );
    if( is_npc() ) {
        DebugLog( D_WARNING,  D_GAME ) << "Why do you need to call player::invlet_to_position on npc " << name;
    }
    if( weapon.invlet == invlet ) {
        return -1;
    }
    auto iter = worn.begin();
    for( size_t i = 0; i < worn.size(); i++, iter++ ) {
        if( iter->invlet == invlet ) {
            return worn_position_to_index( i );
        }
    }
    return inv.invlet_to_position( invlet );
}

bool player::can_interface_armor() const {
    bool okay = std::any_of( my_bionics->begin(), my_bionics->end(),
        []( const bionic &b ) { return b.powered && b.info().armor_interface; } );
    return okay;
}

const martialart &player::get_combat_style() const
{
    return style_selected.obj();
}

std::vector<item *> player::inv_dump()
{
    std::vector<item *> ret;
    if( is_armed() && can_unwield( weapon ).success() ) {
        ret.push_back(&weapon);
    }
    for (auto &i : worn) {
        ret.push_back(&i);
    }
    inv.dump(ret);
    return ret;
}

std::list<item> player::use_amount(itype_id it, int _quantity)
{
    std::list<item> ret;
    long quantity = _quantity; // Don't want to change the function signature right now
    if (weapon.use_amount(it, quantity, ret)) {
        remove_weapon();
    }
    for( auto a = worn.begin(); a != worn.end() && quantity > 0; ) {
        if( a->use_amount( it, quantity, ret ) ) {
            a->on_takeoff( *this );
            a = worn.erase( a );
        } else {
            ++a;
        }
    }
    if (quantity <= 0) {
        return ret;
    }
    std::list<item> tmp = inv.use_amount(it, quantity);
    ret.splice(ret.end(), tmp);
    return ret;
}

bool player::use_charges_if_avail(const itype_id &it, long quantity)
{
    if (has_charges(it, quantity))
    {
        use_charges(it, quantity);
        return true;
    }
    return false;
}

bool player::has_fire(const int quantity) const
{
// TODO: Replace this with a "tool produces fire" flag.

    if( g->m.has_nearby_fire( pos() ) ) {
        return true;
    } else if( has_item_with_flag( "FIRE" ) ) {
        return true;
    } else if( has_item_with_flag( "FIRESTARTER" ) ) {
        auto firestarters = all_items_with_flag( "FIRESTARTER" );
        for( auto &i : firestarters ) {
            if( has_charges( i->typeId(), quantity ) ) {
                return true;
            }
        }
    } else if (has_active_bionic( bio_tools ) && power_level > quantity * 5 ) {
        return true;
    } else if (has_bionic( bio_lighter ) && power_level > quantity * 5 ) {
        return true;
    } else if (has_bionic( bio_laser ) && power_level > quantity * 5 ) {
        return true;
    } else if( is_npc() ) {
        // A hack to make NPCs use their Molotovs
        return true;
    }
    return false;
}

void player::use_fire(const int quantity)
{
//Okay, so checks for nearby fires first,
//then held lit torch or candle, bionic tool/lighter/laser
//tries to use 1 charge of lighters, matches, flame throwers
//If there is enough power, will use power of one activation of the bio_lighter, bio_tools and bio_laser
// (home made, military), hotplate, welder in that order.
// bio_lighter, bio_laser, bio_tools, has_active_bionic("bio_tools"

    if( g->m.has_nearby_fire( pos() ) ) {
        return;
    } else if( has_item_with_flag( "FIRE" ) ) {
        return;
    } else if( has_item_with_flag( "FIRESTARTER" ) ) {
        auto firestarters = all_items_with_flag( "FIRESTARTER" );
        for( auto &i : firestarters ) {
            if( has_charges( i->typeId(), quantity ) ) {
                use_charges( i->typeId(), quantity );
                return;
            }
        }
    } else if (has_active_bionic( bio_tools ) && power_level > quantity * 5 ) {
        charge_power( -quantity * 5 );
        return;
    } else if (has_bionic( bio_lighter ) && power_level > quantity * 5 ) {
        charge_power( -quantity * 5 );
        return;
    } else if (has_bionic( bio_laser ) && power_level > quantity * 5 ) {
        charge_power( -quantity * 5 );
        return;
    }
}

std::list<item> player::use_charges( const itype_id& what, long qty )
{
    std::list<item> res;

    if( qty <= 0 ) {
        return res;

    } else if( what == "toolset" ) {
        charge_power( -qty );
        return res;

    } else if( what == "fire" ) {
        use_fire( qty );
        return res;

    } else if( what == "UPS" ) {
        if( power_level > 0 && has_active_bionic( bio_ups ) ) {
            auto bio = std::min( long( power_level ), qty );
            charge_power( -bio );
            qty -= std::min( qty, bio );
        }

        auto adv = charges_of( "adv_UPS_off", static_cast<long>( ceil( qty * 0.6 ) ) );
        if( adv > 0 ) {
            auto found = use_charges( "adv_UPS_off", adv );
            res.splice( res.end(), found );
            qty -= std::min( qty, long( adv / 0.6 ) );
        }

        auto ups = charges_of( "UPS_off", qty );
        if( ups > 0 ) {
            auto found = use_charges( "UPS_off", ups );
            res.splice( res.end(), found );
            qty -= std::min( qty, ups );
        }
    }

    std::vector<item *> del;

    bool has_tool_with_UPS = false;
    visit_items( [this, &what, &qty, &res, &del, &has_tool_with_UPS]( item *e ) {
        if( e->use_charges( what, qty, res, pos() ) ) {
            del.push_back( e );
        }
        if( e->typeId() == what && e->has_flag( "USE_UPS" ) ) {
            has_tool_with_UPS = true;
        }
        return qty > 0 ? VisitResponse::SKIP : VisitResponse::ABORT;
    } );

    for( auto e : del ) {
        remove_item( *e );
    }

    if( has_tool_with_UPS ) {
        use_charges( "UPS", qty );
    }

    return res;
}

bool player::covered_with_flag( const std::string &flag, const body_part_set &parts ) const
{
    if( parts.none() ) {
        return true;
    }

    body_part_set to_cover( parts );

    for( const auto &elem : worn ) {
        if( !elem.has_flag( flag ) ) {
            continue;
        }

        to_cover &= ~elem.get_covered_body_parts();

        if( to_cover.none() ) {
            return true;    // Allows early exit.
        }
    }

    return to_cover.none();
}

bool player::is_waterproof( const body_part_set &parts ) const
{
    return covered_with_flag("WATERPROOF", parts);
}

int player::amount_worn(const itype_id &id) const
{
    int amount = 0;
    for(auto &elem : worn) {
        if(elem.typeId() == id) {
            ++amount;
        }
    }
    return amount;
}

bool player::has_charges(const itype_id &it, long quantity) const
{
    if (it == "fire" || it == "apparatus") {
        return has_fire(quantity);
    }
    return charges_of( it, quantity ) == quantity;
}

int  player::leak_level( const std::string &flag ) const
{
    int leak_level = 0;
    leak_level = inv.leak_level(flag);
    return leak_level;
}

bool player::has_mission_item(int mission_id) const
{
    return mission_id != -1 && has_item_with( has_mission_item_filter{ mission_id } );
}

//Returns the amount of charges that were consumed by the player
int player::drink_from_hands(item& water) {
    int charges_consumed = 0;
    if( query_yn( _("Drink %s from your hands?"), water.type_name().c_str() ) )
    {
        // Create a dose of water no greater than the amount of water remaining.
        item water_temp( water );
        // If player is slaked water might not get consumed.
        consume_item( water_temp );
        charges_consumed = water.charges - water_temp.charges;
        if( charges_consumed > 0 )
        {
            moves -= 350;
        }
    }

    return charges_consumed;
}

// @todo: Properly split medications and food instead of hacking around
bool player::consume_med( item &target )
{
    if( !target.is_medication() ) {
        return false;
    }

    const itype_id tool_type = target.type->comestible->tool;
    const auto req_tool = item::find_type( tool_type );
    bool tool_override = false;
    if( tool_type == "syringe" && has_bionic( bio_syringe ) ) {
        tool_override = true;
    }
    if( req_tool->tool ) {
        if( !( has_amount( tool_type, 1 ) && has_charges( tool_type, req_tool->tool->charges_per_use ) ) && !tool_override ) {
            add_msg_if_player( m_info, _( "You need a %s to consume that!" ), req_tool->nname( 1 ).c_str() );
            return false;
        }
        use_charges( tool_type, req_tool->tool->charges_per_use );
    }

    long amount_used = 1;
    if( target.type->has_use() ) {
        amount_used = target.type->invoke( *this, target, pos() );
        if( amount_used <= 0 ) {
            return false;
        }
    }

    // @todo: Get the target it was used on
    // Otherwise injecting someone will give us addictions etc.
    consume_effects( target );
    mod_moves( -250 );
    target.charges -= amount_used;
    return target.charges <= 0;
}

bool player::consume_item( item &target )
{
    if( target.is_null() ) {
        add_msg_if_player( m_info, _( "You do not have that item." ) );
        return false;
    }
    if( is_underwater() ) {
        add_msg_if_player( m_info, _( "You can't do that while underwater." ) );
        return false;
    }

    item &comest = get_comestible_from( target );

    if( comest.is_null() ) {
        add_msg_if_player( m_info, _( "You can't eat your %s." ), target.tname().c_str() );
        if(is_npc()) {
            debugmsg("%s tried to eat a %s", name.c_str(), target.tname().c_str());
        }
        return false;
    }

    if( consume_med( comest ) ||
        eat( comest ) ||
        feed_battery_with( comest ) ||
        feed_reactor_with( comest ) ||
        feed_furnace_with( comest ) ) {

        if( target.is_container() ) {
            target.on_contents_changed();
        }

        return comest.charges <= 0;
    }

    return false;
}

bool player::consume(int target_position)
{
    auto &target = i_at( target_position );

    if( consume_item( target ) ) {
        const bool was_in_container = !can_consume_as_is( target );

        if( was_in_container ) {
            i_rem( &target.contents.front() );
        } else {
            i_rem( &target );
        }

        //Restack and sort so that we don't lie about target's invlet
        if( target_position >= 0 ) {
            inv.restack( *this );
        }

        if( was_in_container && target_position == -1 ) {
            add_msg_if_player(_("You are now wielding an empty %s."), weapon.tname().c_str());
        } else if( was_in_container && target_position < -1 ) {
            add_msg_if_player(_("You are now wearing an empty %s."), target.tname().c_str());
        } else if( was_in_container && !is_npc() ) {
            bool drop_it = false;
            if (get_option<std::string>( "DROP_EMPTY" ) == "no") {
                drop_it = false;
            } else if (get_option<std::string>( "DROP_EMPTY" ) == "watertight") {
                drop_it = !target.is_watertight_container();
            } else if (get_option<std::string>( "DROP_EMPTY" ) == "all") {
                drop_it = true;
            }
            if (drop_it) {
                add_msg(_("You drop the empty %s."), target.tname().c_str());
                g->m.add_item_or_charges( pos(), inv.remove_item(&target) );
            } else {
                int quantity = inv.const_stack( inv.position_by_item( &target ) ).size();
                char letter = target.invlet ? target.invlet : ' ';
                add_msg( m_info, _( "%c - %d empty %s" ), letter, quantity, target.tname( quantity ).c_str() );
            }
        }
    } else if( target_position >= 0 ) {
        if( Pickup::handle_spillable_contents( *this, target, g->m ) ) {
            i_rem( &target );
        }
        inv.restack( *this );
        inv.unsort();
    }

    return true;
}

void player::rooted_message() const
{
    bool wearing_shoes = is_wearing_shoes( side::LEFT ) || is_wearing_shoes( side::RIGHT );
    if( (has_trait( trait_ROOTS2 ) || has_trait( trait_ROOTS3 ) ) &&
        g->m.has_flag("PLOWABLE", pos()) &&
        !wearing_shoes ) {
        add_msg(m_info, _("You sink your roots into the soil."));
    }
}

void player::rooted()
// Should average a point every two minutes or so; ground isn't uniformly fertile
// Overfilling triggered hibernation checks, so capping.
{
    double shoe_factor = footwear_factor();
    if( (has_trait( trait_ROOTS2 ) || has_trait( trait_ROOTS3 )) &&
        g->m.has_flag("PLOWABLE", pos()) && shoe_factor != 1.0 ) {
        if( one_in(20.0 / (1.0 - shoe_factor)) ) {
            if (get_hunger() > -20) {
                mod_hunger(-1);
            }
            if (get_thirst() > -20) {
                mod_thirst(-1);
            }
            mod_healthy_mod(5, 50);
        }
    }
}

item::reload_option player::select_ammo( const item &base, std::vector<item::reload_option> opts ) const
{
    using reload_option = item::reload_option;

    if( opts.empty() ) {
        add_msg_if_player( m_info, _( "Never mind." ) );
        return reload_option();
    }

    uilist menu;
    menu.text = string_format( base.is_watertight_container() ? _( "Refill %s" ) : base.has_flag( "RELOAD_AND_SHOOT" ) ? _( "Select ammo for %s" ) : _( "Reload %s" ),
            base.tname() );
    menu.w_width = -1;
    menu.w_height = -1;

    // Construct item names
    std::vector<std::string> names;
    std::transform( opts.begin(), opts.end(), std::back_inserter( names ), [&]( const reload_option& e ) {
        if( e.ammo->is_magazine() && e.ammo->ammo_data() ) {
            if( e.ammo->ammo_current() == "battery" ) {
                // This battery ammo is not a real object that can be recovered but pseudo-object that represents charge
                //~ magazine with ammo count
                return string_format( _( "%s (%d)" ), e.ammo->type_name().c_str(), e.ammo->ammo_remaining() );
            } else {
                //~ magazine with ammo (count)
                return string_format( _( "%s with %s (%d)" ), e.ammo->type_name().c_str(),
                                      e.ammo->ammo_data()->nname( e.ammo->ammo_remaining() ).c_str(), e.ammo->ammo_remaining() );
            }

        } else if( e.ammo->is_watertight_container() ||
                ( e.ammo->is_ammo_container() && g->u.is_worn( *e.ammo ) ) ) {
            // worn ammo containers should be named by their contents with their location also updated below
            return e.ammo->contents.front().display_name();

        } else {
            return ( ammo_location && ammo_location == e.ammo ? "* " : "" ) + e.ammo->display_name();
        }
    } );

    // Get location descriptions
    std::vector<std::string> where;
    std::transform( opts.begin(), opts.end(), std::back_inserter( where ), []( const reload_option& e ) {
        bool is_ammo_container = e.ammo->is_ammo_container();
        if( is_ammo_container || e.ammo->is_container() ) {
            if( is_ammo_container && g->u.is_worn( *e.ammo ) ) {
                return e.ammo->type_name();
            }
            return string_format( _("%s, %s"), e.ammo->type_name(), e.ammo.describe( &g->u ) );
        }
        return e.ammo.describe( &g->u );
    } );

    // Pads elements to match longest member and return length
    auto pad = []( std::vector<std::string>& vec, int n, int t ) -> int {
        for( const auto& e : vec ) {
            n = std::max( n, utf8_width( e, true ) + t );
        }
        for( auto& e : vec ) {
            e += std::string( n - utf8_width( e, true ), ' ' );
        }
        return n;
    };

    // Pad the first column including 4 trailing spaces
    int w = pad( names, utf8_width( menu.text, true ), 6 );
    menu.text.insert( 0, 2, ' ' ); // add space for UI hotkeys
    menu.text += std::string( w + 2 - utf8_width( menu.text, true ), ' ' );

    // Pad the location similarly (excludes leading "| " and trailing " ")
    w = pad( where, utf8_width( _( "| Location " ) ) - 3, 6 );
    menu.text += _("| Location " );
    menu.text += std::string( w + 3 - utf8_width( _( "| Location " ) ), ' ' );

    menu.text += _( "| Amount  " );
    menu.text += _( "| Moves   " );

    // We only show ammo statistics for guns and magazines
    if( base.is_gun() || base.is_magazine() ) {
        menu.text += _( "| Damage  | Pierce  " );
    }

    auto draw_row = [&]( int idx ) {
        const auto& sel = opts[ idx ];
        std::string row = string_format( "%s| %s |", names[ idx ].c_str(), where[ idx ].c_str() );
        row += string_format( ( sel.ammo->is_ammo() || sel.ammo->is_ammo_container() ) ? " %-7d |" : "         |", sel.qty() );
        row += string_format( " %-7d ", sel.moves() );

        if( base.is_gun() || base.is_magazine() ) {
            const itype *ammo = sel.ammo->is_ammo_container() ? sel.ammo->contents.front().ammo_data() : sel.ammo->ammo_data();
            if( ammo ) {
                if( ammo->ammo->prop_damage ) {
                    row += string_format("| *%-6d | %-7d", static_cast<int>( *ammo->ammo->prop_damage ),
                                         ammo->ammo->legacy_pierce );
                } else {
                    const damage_instance &dam = ammo->ammo->damage;
                    row += string_format("| %-7d | %-7d", static_cast<int>( dam.total_damage()),
                                         static_cast<int>( dam.empty() ? 0.0f : (*dam.begin()).res_pen ));
                }
            } else {
                row += "|         |         ";
            }
        }
        return row;
    };

    itype_id last = uistate.lastreload[ base.ammo_type() ];
    // We keep the last key so that pressing the key twice (for example, r-r for reload)
    // will always pick the first option on the list.
    int last_key = inp_mngr.get_previously_pressed_key();
    bool last_key_bound = false;
    // This is the entry that has out default
    int default_to = 0;

    // If last_key is RETURN, don't use that to override hotkey
    if ( last_key == '\n' ) {
        last_key_bound = true;
        default_to = -1;
    }

    for( auto i = 0; i < static_cast<int>( opts.size() ); ++i ) {
        const item& ammo = opts[ i ].ammo->is_ammo_container() ? opts[ i ].ammo->contents.front() : *opts[ i ].ammo;

        char hotkey = -1;
        if( g->u.has_item( ammo ) ) {
            // if ammo in player possession and either it or any container has a valid invlet use this
            if( ammo.invlet ) {
                hotkey = ammo.invlet;
            } else {
                for( const auto obj : g->u.parents( ammo ) ) {
                    if( obj->invlet ) {
                        hotkey = obj->invlet;
                        break;
                    }
                }
            }
        }
        if( last == ammo.typeId() ) {
            if( !last_key_bound && hotkey == -1 ) {
                // If this is the first occurrence of the most recently used type of ammo and the hotkey
                // was not already set above then set it to the keypress that opened this prompt
                hotkey = last_key;
                last_key_bound = true;
            }
            if( !last_key_bound ) {
                // Pressing the last key defaults to the first entry of compatible type
                default_to = i;
                last_key_bound = true;
            }
        }
        if( hotkey == last_key ) {
            last_key_bound = true;
            // Prevent the default from being used: key is bound to something already
            default_to = -1;
        }

        menu.addentry( i, true, hotkey, draw_row( i ) );
    }

    struct reload_callback : public uilist_callback {
        public:
            std::vector<item::reload_option> &opts;
            const std::function<std::string( int )> draw_row;
            int last_key;
            const int default_to;
            const bool can_partial_reload;

            reload_callback( std::vector<item::reload_option> &_opts,
                             std::function<std::string( int )> _draw_row,
                             int _last_key, int _default_to, bool _can_partial_reload ) :
                           opts( _opts ), draw_row( _draw_row ),
                           last_key( _last_key ), default_to( _default_to ),
                           can_partial_reload( _can_partial_reload )
            {}

            bool key( const input_context &, const input_event &event, int idx, uilist *menu ) override {
                auto cur_key = event.get_first_input();
                if( default_to != -1 && cur_key == last_key ) {
                    // Select the first entry on the list
                    menu->ret = default_to;
                    return true;
                }
                if( idx < 0 || idx >= static_cast<int>( opts.size() ) ) {
                    return false;
                }
                auto &sel = opts[ idx ];
                switch( cur_key ) {
                    case KEY_LEFT:
                        if ( can_partial_reload ) {
                            sel.qty( sel.qty() - 1 );
                            menu->entries[ idx ].txt = draw_row( idx );
                        }
                        return true;

                    case KEY_RIGHT:
                        if ( can_partial_reload ) {
                            sel.qty( sel.qty() + 1 );
                            menu->entries[ idx ].txt = draw_row( idx );
                        }
                        return true;
                }
                return false;
            }
    } cb( opts, draw_row, last_key, default_to, !base.has_flag( "RELOAD_ONE" ) );
    menu.callback = &cb;

    menu.query();
    if( menu.ret < 0 || static_cast<size_t>( menu.ret ) >= opts.size() ) {
        add_msg_if_player( m_info, _( "Never mind." ) );
        return reload_option();
    }

    const item_location& sel = opts[ menu.ret ].ammo;
    uistate.lastreload[ base.ammo_type() ] = sel->is_ammo_container() ? sel->contents.front().typeId() : sel->typeId();
    return std::move( opts[ menu.ret ] );
}

item::reload_option player::select_ammo( const item& base, bool prompt ) const
{
    using reload_option = item::reload_option;
    std::vector<reload_option> ammo_list;

    auto opts = base.gunmods();
    opts.push_back( &base );

    if( base.magazine_current() ) {
        opts.push_back( base.magazine_current() );
    }

    for( const auto mod : base.gunmods() ) {
        if( mod->magazine_current() ) {
            opts.push_back( mod->magazine_current() );
        }
    }

    bool ammo_match_found = false;
    for( const auto e : opts ) {
        for( item_location& ammo : find_ammo( *e ) ) {
            // don't try to unload frozen liquids
            if( ammo->is_watertight_container() && ammo->contents_made_of( SOLID ) ) {
                continue;
            }
            auto id = ( ammo->is_ammo_container() || ammo->is_container() )
                ? ammo->contents.front().typeId()
                : ammo->typeId();
            if( e->can_reload_with( id ) ) {
                // Speedloaders require an empty target.
                if( !ammo->has_flag( "SPEEDLOADER" ) || e->ammo_remaining() < 1 ) {
                    ammo_match_found = true;
                }
            }
            if( can_reload( *e, id ) || e->has_flag( "RELOAD_AND_SHOOT" ) ) {
                ammo_list.emplace_back( this, e, &base, std::move( ammo ) );
            }
        }
    }

    if( ammo_list.empty() ) {
        if( !base.is_magazine() && !base.magazine_integral() && !base.magazine_current() ) {
            add_msg_if_player( m_info, _( "You need a compatible magazine to reload the %s!" ), base.tname().c_str() );

        } else if( ammo_match_found ) {
            add_msg_if_player( m_info, _( "Nothing to reload!" ) );
        } else {
            std::string name;
            if ( base.ammo_data() ) {
                name = base.ammo_data()->nname( 1 );
            } else if ( base.is_watertight_container() ) {
                name = base.is_container_empty() ? "liquid" : base.contents.front().tname();
            } else {
                name = base.ammo_type()->name();
            }
            add_msg_if_player( m_info, _( "You don't have any %s to reload your %s!" ),
                               name.c_str(), base.tname() );
        }
        return reload_option();
    }

    // sort in order of move cost (ascending), then remaining ammo (descending) with empty magazines always last
    std::stable_sort( ammo_list.begin(), ammo_list.end(), []( const reload_option& lhs, const reload_option& rhs ) {
        return lhs.ammo->ammo_remaining() > rhs.ammo->ammo_remaining();
    } );
    std::stable_sort( ammo_list.begin(), ammo_list.end(), []( const reload_option& lhs, const reload_option& rhs ) {
        return lhs.moves() < rhs.moves();
    } );
    std::stable_sort( ammo_list.begin(), ammo_list.end(), []( const reload_option& lhs, const reload_option& rhs ) {
        return ( lhs.ammo->ammo_remaining() != 0 ) > ( rhs.ammo->ammo_remaining() != 0 );
    } );

    if( is_npc() ) {
        return std::move( ammo_list[ 0 ] );
    }

    if( !prompt && ammo_list.size() == 1 ) {
        // unconditionally suppress the prompt if there's only one option
        return std::move( ammo_list[ 0 ] );
    }

    return select_ammo( base, std::move( ammo_list ) );
}

ret_val<bool> player::can_wear( const item& it  ) const
{
    if( !it.is_armor() ) {
        return ret_val<bool>::make_failure( _( "Putting on a %s would be tricky." ), it.tname().c_str() );
    }

    if( it.is_power_armor() ) {
        for( auto &elem : worn ) {
            if( ( elem.get_covered_body_parts() & it.get_covered_body_parts() ).any() ) {
                return ret_val<bool>::make_failure( _( "Can't wear power armor over other gear!" ) );
            }
        }
        if( !it.covers( bp_torso ) ) {
            bool power_armor = false;
            if( !worn.empty() ) {
                for( auto &elem : worn ) {
                    if( elem.is_power_armor() ) {
                        power_armor = true;
                        break;
                    }
                }
            }
            if( !power_armor ) {
                return ret_val<bool>::make_failure( _( "You can only wear power armor components with power armor!" ) );
            }
        }

        for( auto &i : worn ) {
            if( i.is_power_armor() && i.typeId() == it.typeId() ) {
                return ret_val<bool>::make_failure( _( "Can't wear more than one %s!" ), it.tname().c_str() );
            }
        }
    } else {
        // Only headgear can be worn with power armor, except other power armor components.
        // You can't wear headgear if power armor helmet is already sitting on your head.
        bool has_helmet = false;
        if( is_wearing_power_armor( &has_helmet ) &&
            ( has_helmet || !(it.covers( bp_head ) || it.covers( bp_mouth ) || it.covers( bp_eyes ) ) ) ) {
            return ret_val<bool>::make_failure( _( "Can't wear %s with power armor!" ), it.tname().c_str() );
        }
    }

    // Check if we don't have both hands available before wearing a briefcase, shield, etc. Also occurs if we're already wearing one.
    if( it.has_flag( "RESTRICT_HANDS" ) && ( !has_two_arms() || worn_with_flag( "RESTRICT_HANDS" ) || weapon.is_two_handed( *this ) ) ) {
        return ret_val<bool>::make_failure( ( is_player() ? _( "You don't have a hand free to wear that." )
                                              : string_format( _( "%s doesn't have a hand free to wear that." ), name.c_str() ) ) );
    }

    for( auto &i : worn ) {
        if( i.has_flag( "ONLY_ONE" ) && i.typeId() == it.typeId() ) {
            return ret_val<bool>::make_failure( _( "Can't wear more than one %s!" ), it.tname().c_str() );
        }
    }

    if( amount_worn( it.typeId() ) >= MAX_WORN_PER_TYPE ) {
        return ret_val<bool>::make_failure( _( "Can't wear %i or more %s at once." ),
                               MAX_WORN_PER_TYPE + 1, it.tname( MAX_WORN_PER_TYPE + 1 ).c_str() );
    }

    if( ( ( it.covers( bp_foot_l ) && is_wearing_shoes( side::LEFT ) ) ||
          ( it.covers( bp_foot_r ) && is_wearing_shoes( side::RIGHT ) ) ) &&
          ( !it.has_flag( "OVERSIZE" ) || !it.has_flag( "OUTER" ) ) &&
          !it.has_flag( "SKINTIGHT" ) && !it.has_flag( "BELTED" ) ) {
        // Checks to see if the player is wearing shoes
        return ret_val<bool>::make_failure( ( is_player() ? _( "You're already wearing footwear!" )
                                              : string_format( _( "%s is already wearing footwear!" ), name.c_str() ) ) );
    }

    if( it.covers( bp_head ) &&
        !it.has_flag( "HELMET_COMPAT" ) &&
        !it.has_flag( "SKINTIGHT" ) &&
        !it.has_flag( "OVERSIZE" ) &&
        is_wearing_helmet() ) {
        return ret_val<bool>::make_failure( wearing_something_on( bp_head ),
                                            ( is_player() ? _( "You can't wear that with other headgear!" )
                                             : string_format( _( "%s can't wear that with other headgear!" ), name.c_str() ) ) );
    }

    if( it.covers( bp_head ) &&
        ( it.has_flag( "SKINTIGHT" ) || it.has_flag( "HELMET_COMPAT" ) ) &&
        ( head_cloth_encumbrance() + it.get_encumber( *this ) > 20 ) ) {
        return ret_val<bool>::make_failure( ( is_player() ? _( "You can't wear that much on your head!" )
                                              : string_format( _( "%s can't wear that much on their head!" ), name.c_str() ) ) );
    }

    if( has_trait( trait_WOOLALLERGY ) && ( it.made_of( material_id( "wool" ) ) || it.item_tags.count( "wooled" ) ) ) {
        return ret_val<bool>::make_failure( _( "Can't wear that, it's made of wool!" ) );
    }

    if( it.is_filthy() && has_trait( trait_SQUEAMISH ) ) {
        return ret_val<bool>::make_failure( _( "Can't wear that, it's filthy!" ) );
    }

    if( !it.has_flag( "OVERSIZE" ) ) {
        for( const trait_id &mut : get_mutations() ) {
            const auto &branch = mut.obj();
            if( branch.conflicts_with_item( it ) ) {
                return ret_val<bool>::make_failure( _( "Your %s mutation prevents you from wearing your %s." ),
                             branch.name(), it.type_name().c_str() );
            }
        }
        if( it.covers(bp_head) &&
            !it.made_of( material_id( "wool" ) ) && !it.made_of( material_id( "cotton" ) ) &&
            !it.made_of( material_id( "nomex" ) ) && !it.made_of( material_id( "leather" ) ) &&
            ( has_trait( trait_HORNS_POINTED ) || has_trait( trait_ANTENNAE ) || has_trait( trait_ANTLERS ) ) ) {
            return ret_val<bool>::make_failure( _( "Cannot wear a helmet over %s." ),
                            ( has_trait( trait_HORNS_POINTED ) ? _( "horns" ) :
                            ( has_trait( trait_ANTENNAE ) ? _( "antennae" ) : _( "antlers" ) ) ) );
        }
    }

    return ret_val<bool>::make_success();
}

ret_val<bool> player::can_wield( const item &it ) const
{
    if( it.made_of_from_type( LIQUID ) ) {
        return ret_val<bool>::make_failure( _( "Can't wield spilt liquids." ) );
    }

    if( it.is_two_handed( *this ) && ( !has_two_arms() || worn_with_flag( "RESTRICT_HANDS" ) ) ) {
        if( worn_with_flag( "RESTRICT_HANDS" ) ) {
            return ret_val<bool>::make_failure( _( "Something you are wearing hinders the use of both hands." ) );
        } else if( it.has_flag( "ALWAYS_TWOHAND" ) ) {
            return ret_val<bool>::make_failure( _( "The %s can't be wielded with only one arm." ), it.tname().c_str() );
        } else {
            return ret_val<bool>::make_failure( _( "You are too weak to wield %s with only one arm." ), it.tname().c_str() );
        }
    }

    return ret_val<bool>::make_success();
}

ret_val<bool> player::can_unwield( const item& it ) const
{
    if( it.has_flag( "NO_UNWIELD" ) ) {
        return ret_val<bool>::make_failure( _( "You cannot unwield your %s." ), it.tname().c_str() );
    }

    return ret_val<bool>::make_success();
}

bool player::is_wielding( const item& target ) const
{
    return &weapon == &target;
}

bool player::wield( item& target )
{
    if( is_wielding( target ) ) {
        return true;
    }

    if( !can_wield( target ).success() ) {
        return false;
    }

    if( !unwield() ) {
        return false;
    }

    if( target.is_null() ) {
        return true;
    }

    // Query whether to draw an item from a holster when attempting to wield the holster
    if( target.get_use( "holster" ) && !target.contents.empty() ) {
        if( query_yn( string_format( _( "Draw %s from %s?" ),
                                     target.get_contained().tname().c_str(),
                                     target.tname().c_str() ) ) ) {
            invoke_item( &target );
            return true;
        }
    }

    // Wielding from inventory is relatively slow and does not improve with increasing weapon skill.
    // Worn items (including guns with shoulder straps) are faster but still slower
    // than a skilled player with a holster.
    // There is an additional penalty when wielding items from the inventory whilst currently grabbed.

    bool worn = is_worn( target );
    int mv = item_handling_cost( target, true, worn ? INVENTORY_HANDLING_PENALTY / 2 : INVENTORY_HANDLING_PENALTY );

    if( worn ) {
        target.on_takeoff( *this );
    }

    add_msg( m_debug, "wielding took %d moves", mv );
    moves -= mv;

    if( has_item( target ) ) {
        weapon = i_rem( &target );
    } else {
        weapon = target;
    }

    last_item = weapon.typeId();
    recoil = MAX_RECOIL;

    weapon.on_wield( *this, mv );

    inv.update_invlet( weapon );
    inv.update_cache_with_item( weapon );

    return true;
}

bool player::unwield()
{
    if( weapon.is_null() ) {
        return true;
    }

    if( !can_unwield( weapon ).success() ) {
        return false;
    }

    const std::string query = string_format( _( "Stop wielding %s?" ), weapon.tname().c_str() );

    if ( !dispose_item( item_location( *this, &weapon ), query ) ) {
        return false;
    }

    inv.unsort();

    return true;
}

// ids of martial art styles that are available with the bio_cqb bionic.
static const std::vector<matype_id> bio_cqb_styles {{
    matype_id{ "style_karate" }, matype_id{ "style_judo" }, matype_id{ "style_muay_thai" }, matype_id{ "style_biojutsu" }
}};

bool player::pick_style() // Style selection menu
{
    enum style_selection {
        KEEP_HANDS_FREE = 0,
        STYLE_OFFSET
    };

    // If there are style already, cursor starts there
    // if no selected styles, cursor starts from no-style

    // Any other keys quit the menu
    const std::vector<matype_id> &selectable_styles = has_active_bionic( bio_cqb ) ? bio_cqb_styles : ma_styles;

    input_context ctxt( "MELEE_STYLE_PICKER" );
    ctxt.register_action( "SHOW_DESCRIPTION" );

    uilist kmenu;
    kmenu.text = string_format( _( "Select a style. (press %s for more info)" ), ctxt.get_desc( "SHOW_DESCRIPTION" ).c_str() );
    ma_style_callback callback( static_cast<size_t>( STYLE_OFFSET ), selectable_styles );
    kmenu.callback = &callback;
    kmenu.input_category = "MELEE_STYLE_PICKER";
    kmenu.additional_actions.emplace_back( "SHOW_DESCRIPTION", "" );
    kmenu.desc_enabled = true;
    kmenu.addentry_desc( KEEP_HANDS_FREE, true, 'h', keep_hands_free ? _( "Keep hands free (on)" ) : _( "Keep hands free (off)" ),
                         _( "When this is enabled, player won't wield things unless explicitly told to." ) );

    kmenu.selected = STYLE_OFFSET;

    for( size_t i = 0; i < selectable_styles.size(); i++ ) {
        auto &style = selectable_styles[i].obj();
        //Check if this style is currently selected
        const bool selected = selectable_styles[i] == style_selected;
        std::string entry_text = _( style.name.c_str() );
        if( selected ) {
            kmenu.selected = i + STYLE_OFFSET;
            entry_text = colorize( entry_text, c_pink );
        }
        kmenu.addentry_desc( i + STYLE_OFFSET, true, -1, entry_text, _( style.description.c_str() ) );
    }

    kmenu.query();
    int selection = kmenu.ret;

    if( selection >= STYLE_OFFSET ) {
        style_selected = selectable_styles[selection - STYLE_OFFSET];
    } else if( selection == KEEP_HANDS_FREE ) {
        keep_hands_free = !keep_hands_free;
    } else {
        return false;
    }

    return true;
}

hint_rating player::rate_action_wear( const item &it ) const
{
    //TODO flag already-worn items as HINT_IFFY

    if (!it.is_armor()) {
        return HINT_CANT;
    }

    return can_wear( it ).success() ? HINT_GOOD : HINT_IFFY;
}

hint_rating player::rate_action_change_side( const item &it ) const {
   if (!is_worn(it)) {
      return HINT_IFFY;
   }

    if (!it.is_sided()) {
        return HINT_CANT;
    }

    return HINT_GOOD;
}

bool player::can_reload( const item& it, const itype_id& ammo ) const {
    if( !it.is_reloadable_with( ammo ) ) {
        return false;
    }

    if( it.is_ammo_belt() ) {
        const auto &linkage = it.type->magazine->linkage;
        if( linkage && !has_charges( *linkage, 1 ) ) {
            return false;
        }
    }

    return true;
}

bool player::dispose_item( item_location &&obj, const std::string& prompt )
{
    uilist menu;
    menu.text = prompt.empty() ? string_format( _( "Dispose of %s" ), obj->tname().c_str() ) : prompt;

    using dispose_option = struct {
        std::string prompt;
        bool enabled;
        char invlet;
        int moves;
        std::function<bool()> action;
    };

    std::vector<dispose_option> opts;

    const bool bucket = obj->is_bucket_nonempty();

    opts.emplace_back( dispose_option {
        bucket ? _( "Spill contents and store in inventory" ) : _( "Store in inventory" ),
        volume_carried() + obj->volume() <= volume_capacity(), '1',
        item_handling_cost( *obj ),
        [this, bucket, &obj] {
            if( bucket && !obj->spill_contents( *this ) ) {
                return false;
            }

            moves -= item_handling_cost( *obj );
            inv.add_item_keep_invlet( *obj );
            inv.unsort();
            obj.remove_item();
            return true;
        }
    } );

    opts.emplace_back( dispose_option {
        _( "Drop item" ), true, '2', 0, [this, &obj] {
            g->m.add_item_or_charges( pos(), *obj );
            obj.remove_item();
            return true;
        }
    } );

    opts.emplace_back( dispose_option {
        bucket ? _( "Spill contents and wear item" ) : _( "Wear item" ),
        can_wear( *obj ).success(), '3', item_wear_cost( *obj ),
        [this, bucket, &obj] {
            if( bucket && !obj->spill_contents( *this ) ) {
                return false;
            }

            item it = *obj;
            obj.remove_item();
            return !!wear_item( it );
        }
    } );

    for( auto& e : worn ) {
        if( e.can_holster( *obj ) ) {
            auto ptr = dynamic_cast<const holster_actor *>( e.type->get_use( "holster" )->get_actor_ptr() );
            opts.emplace_back( dispose_option {
                string_format( _( "Store in %s" ), e.tname().c_str() ), true, e.invlet,
                item_store_cost( *obj, e, false, ptr->draw_cost ),
                [this, ptr, &e, &obj]{
                    return ptr->store( *this, e, *obj );
                }
            } );
        }
    }

    int w = utf8_width( menu.text, true ) + 4;
    for( const auto& e : opts ) {
        w = std::max( w, utf8_width( e.prompt, true ) + 4 );
    }
    for( auto& e : opts ) {
        e.prompt += std::string( w - utf8_width( e.prompt, true ), ' ' );
    }

    menu.text.insert( 0, 2, ' ' ); // add space for UI hotkeys
    menu.text += std::string( w + 2 - utf8_width( menu.text, true ), ' ' );
    menu.text += _( " | Moves  " );

    for( const auto& e : opts ) {
        menu.addentry( -1, e.enabled, e.invlet, string_format( e.enabled ? "%s | %-7d" : "%s |", e.prompt.c_str(), e.moves ) );
    }

    menu.query();
    if( menu.ret >= 0 ) {
        return opts[ menu.ret ].action();
    }
    return false;
}

void player::mend_item( item_location&& obj, bool interactive )
{
    if( g->u.has_trait( trait_DEBUG_HS ) ) {
        uilist menu;
        menu.text = _( "Toggle which fault?" );
        std::vector<std::pair<fault_id, bool>> opts;
        for( const auto& f : obj->faults_potential() ) {
            opts.emplace_back( f, !!obj->faults.count( f ) );
            menu.addentry( -1, true, -1, string_format( "%s %s", opts.back().second ? _( "Mend" ) : _( "Break" ),
                                                        f.obj().name().c_str() ) );
        }
        if( opts.empty() ) {
            add_msg( m_info, _( "The %s doesn't have any faults to toggle." ), obj->tname() );
            return;
        }
        menu.query();
        if( menu.ret >= 0 ) {
            if( opts[ menu.ret ].second ) {
                obj->faults.erase( opts[ menu.ret ].first );
            } else {
                obj->faults.insert( opts[ menu.ret ].first );
            }
        }
        return;
    }

    std::vector<std::pair<const fault *, bool>> faults;
    std::transform( obj->faults.begin(), obj->faults.end(), std::back_inserter( faults ), []( const fault_id& e ) {
        return std::make_pair<const fault *, bool>( &e.obj(), false );
    } );

    if( faults.empty() ) {
        if( interactive ) {
            add_msg( m_info, _( "The %s doesn't have any faults to mend." ), obj->tname().c_str() );
        }
        return;
    }

    auto inv = crafting_inventory();

    for( auto& f : faults ) {
        f.second = f.first->requirements().can_make_with_inventory( inv );
    }

    int sel = 0;
    if( interactive ) {
        uilist menu;
        menu.text = _( "Mend which fault?" );
        menu.desc_enabled = true;
        menu.desc_lines = 0; // Let uilist handle description height

        int w = 80;

        for( auto& f : faults ) {
            auto reqs = f.first->requirements();
            auto tools = reqs.get_folded_tools_list( w, c_white, inv );
            auto comps = reqs.get_folded_components_list( w, c_white, inv );

            std::ostringstream descr;
            descr << _( "<color_white>Time required:</color>\n" );
            //@todo: better have a from_moves function
            descr << "> " << to_string_approx( time_duration::from_turns( f.first->time() / 100 ) ) << "\n";
            descr << _( "<color_white>Skills:</color>\n" );
            for( const auto& e : f.first->skills() ) {
                bool hasSkill = get_skill_level( e.first ) >= e.second;
                if ( !hasSkill && f.second ) {
                    f.second = false;
                }
                //~ %1$s represents the internal color name which shouldn't be translated, %2$s is skill name, and %3$i is skill level
                descr << string_format( _( "> <color_%1$s>%2$s %3$i</color>\n" ), hasSkill ? "c_green" : "c_red",
                                        e.first.obj().name().c_str(), e.second );
            }

            std::copy( tools.begin(), tools.end(), std::ostream_iterator<std::string>( descr, "\n" ) );
            std::copy( comps.begin(), comps.end(), std::ostream_iterator<std::string>( descr, "\n" ) );

            menu.addentry_desc( -1, true, -1, f.first->name(), descr.str() );
        }
        menu.query();
        if( menu.ret < 0 ) {
            add_msg( _( "Never mind." ) );
            return;
        }
        sel = menu.ret;
    }

    if( sel >= 0 ) {
        if( !faults[ sel ].second ) {
            if( interactive ) {
                add_msg( m_info, _( "You are currently unable to mend the %s." ), obj->tname().c_str() );
            }
            return;
        }

        assign_activity( activity_id( "ACT_MEND_ITEM" ), faults[ sel ].first->time() );
        activity.name = faults[ sel ].first->id().str();
        activity.targets.push_back( std::move( obj ) );
    }
}

int player::item_handling_cost( const item& it, bool penalties, int base_cost ) const
{
    int mv = base_cost;
    if( penalties ) {
        // 40 moves per liter, up to 200 at 5 liters
        mv += std::min( 200, it.volume() / 20_ml );
    }

    if( weapon.typeId() == "e_handcuffs" ) {
        mv *= 4;
    } else if( penalties && has_effect( effect_grabbed ) ) {
        mv *= 2;
    }

    // For single handed items use the least encumbered hand
    if( it.is_two_handed( *this ) ) {
        mv += encumb( bp_hand_l ) + encumb( bp_hand_r );
    } else {
        mv += std::min( encumb( bp_hand_l ), encumb( bp_hand_r ) );
    }

    return std::min( std::max( mv, 0 ), MAX_HANDLING_COST );
}

int player::item_store_cost( const item& it, const item& /* container */, bool penalties, int base_cost ) const
{
    /** @EFFECT_PISTOL decreases time taken to store a pistol */
    /** @EFFECT_SMG decreases time taken to store an SMG */
    /** @EFFECT_RIFLE decreases time taken to store a rifle */
    /** @EFFECT_SHOTGUN decreases time taken to store a shotgun */
    /** @EFFECT_LAUNCHER decreases time taken to store a launcher */
    /** @EFFECT_STABBING decreases time taken to store a stabbing weapon */
    /** @EFFECT_CUTTING decreases time taken to store a cutting weapon */
    /** @EFFECT_BASHING decreases time taken to store a bashing weapon */
    int lvl = get_skill_level( it.is_gun() ? it.gun_skill() : it.melee_skill() );
    return item_handling_cost( it, penalties, base_cost ) / ( ( lvl + 10.0f ) / 10.0f );
}

int player::item_reload_cost( const item& it, const item& ammo, long qty ) const
{
    if( ammo.is_ammo() ) {
        qty = std::max( std::min( ammo.charges, qty ), 1L );
    } else if( ammo.is_ammo_container() || ammo.is_container() ) {
        qty = std::max( std::min( ammo.contents.front().charges, qty ), 1L );
    } else if( ammo.is_magazine() ) {
        qty = 1;
    } else {
        debugmsg( "cannot determine reload cost as %s is neither ammo or magazine", ammo.tname().c_str() );
        return 0;
    }

    // If necessary create duplicate with appropriate number of charges
    item obj = ammo;
    obj = obj.split( qty );
    if( obj.is_null() ) {
        obj = ammo;
    }
    // No base cost for handling ammo - that's already included in obtain cost
    // We have the ammo in our hands right now
    int mv = item_handling_cost( obj, true, 0 );

    if( ammo.has_flag( "MAG_BULKY" ) ) {
        mv *= 1.5; // bulky magazines take longer to insert
    }

    if( !it.is_gun() && !it.is_magazine() ) {
        return mv + 100; // reload a tool or sealable container
    }

    /** @EFFECT_GUN decreases the time taken to reload a magazine */
    /** @EFFECT_PISTOL decreases time taken to reload a pistol */
    /** @EFFECT_SMG decreases time taken to reload an SMG */
    /** @EFFECT_RIFLE decreases time taken to reload a rifle */
    /** @EFFECT_SHOTGUN decreases time taken to reload a shotgun */
    /** @EFFECT_LAUNCHER decreases time taken to reload a launcher */

    int cost = ( it.is_gun() ? it.get_reload_time() : it.type->magazine->reload_time ) * qty;

    skill_id sk = it.is_gun() ? it.type->gun->skill_used : skill_gun;
    mv += cost / ( 1.0f + std::min( get_skill_level( sk ) * 0.1f, 1.0f ) );

    if( it.has_flag( "STR_RELOAD" ) ) {
        /** @EFFECT_STR reduces reload time of some weapons */
        mv -= get_str() * 20;
    }

    return std::max( mv, 25 );
}

int player::item_wear_cost( const item& it ) const
{
    double mv = item_handling_cost( it );

    switch( it.get_layer() ) {
        case UNDERWEAR:
            mv *= 1.5;
            break;

        case REGULAR_LAYER:
            break;

        case WAIST_LAYER:
        case OUTER_LAYER:
            mv /= 1.5;
            break;

        case BELTED_LAYER:
            mv /= 2.0;
            break;
        default:
            break;
    }

    mv *= std::max( it.get_encumber( *this ) / 10.0, 1.0 );

    return mv;
}

cata::optional<std::list<item>::iterator>
player::wear( int pos, bool interactive )
{
    return wear( i_at( pos ), interactive );
}

cata::optional<std::list<item>::iterator>
player::wear( item& to_wear, bool interactive )
{
    if( is_worn( to_wear ) ) {
        if( interactive ) {
            add_msg_player_or_npc( m_info,
                                   _( "You are already wearing that." ),
                                   _( "<npcname> is already wearing that.")
                                   );
        }
        return cata::nullopt;
    }
    if( to_wear.is_null() ) {
        if( interactive ) {
            add_msg_player_or_npc( m_info,
                                   _( "You don't have that item."),
                                   _( "<npcname> doesn't have that item."));
        }
        return cata::nullopt;
    }

    bool was_weapon;
    item to_wear_copy( to_wear );
    if( &to_wear == &weapon ) {
        weapon = item();
        was_weapon = true;
    } else {
        inv.remove_item( &to_wear );
        inv.restack( *this );
        was_weapon = false;
    }

    auto result = wear_item( to_wear_copy, interactive );
    if( !result ) {
        if( was_weapon ) {
            weapon = to_wear_copy;
        } else {
            inv.add_item( to_wear_copy, true );
        }
        return cata::nullopt;
    }

    return result;
}

cata::optional<std::list<item>::iterator>
player::wear_item( const item &to_wear, bool interactive )
{
    const auto ret = can_wear( to_wear );
    if( !ret.success() ) {
        if( interactive ) {
            add_msg_if_player( m_info, "%s", ret.c_str() );
        }
        return cata::nullopt;
    }

    const bool was_deaf = is_deaf();
    const bool supertinymouse = g->u.has_trait( trait_id( "SMALL2" ) ) || g->u.has_trait( trait_id( "SMALL_OK" ) );
    last_item = to_wear.typeId();

    std::list<item>::iterator position = position_to_wear_new_item( to_wear );
    std::list<item>::iterator new_item_it = worn.insert( position, to_wear );

    if( interactive ) {
        add_msg_player_or_npc(
                              _("You put on your %s."),
                              _("<npcname> puts on their %s."),
                              to_wear.tname().c_str() );
        moves -= item_wear_cost( to_wear );

        for( const body_part bp : all_body_parts ) {
            if (to_wear.covers(bp) && encumb(bp) >= 40)
            {
                add_msg_if_player(m_warning,
                    bp == bp_eyes ?
                    _("Your %s are very encumbered! %s"):_("Your %s is very encumbered! %s"),
                    body_part_name( bp ), encumb_text( bp ) );
            }
        }
        if( !was_deaf && is_deaf() ) {
            add_msg_if_player( m_info, _( "You're deafened!" ) );
        }
        if( supertinymouse && !to_wear.has_flag( "UNDERSIZE" ) ) {
            add_msg_if_player( m_warning, _( "This %s is too big to wear comfortably! Maybe it could be refitted..."), to_wear.tname().c_str() );
        } else if( to_wear.has_flag( "UNDERSIZE" ) ) {
            add_msg_if_player( m_warning, _( "This %s is too small to wear comfortably! Maybe it could be refitted..."), to_wear.tname().c_str() );
        }
    } else {
        add_msg_if_npc( _("<npcname> puts on their %s."), to_wear.tname().c_str() );
    }

    new_item_it->on_wear( *this );

    inv.update_invlet( *new_item_it );
    inv.update_cache_with_item( *new_item_it );

    recalc_sight_limits();
    reset_encumbrance();

    return new_item_it;
}

bool player::change_side( item &it, bool interactive )
{
    if( !it.swap_side() ) {
        if( interactive ) {
            add_msg_player_or_npc( m_info,
                                   _( "You cannot swap the side on which your %s is worn." ),
                                   _( "<npcname> cannot swap the side on which their %s is worn." ),
                                   it.tname().c_str() );
        }
        return false;
    }

    if( interactive ) {
        add_msg_player_or_npc( m_info, _( "You swap the side on which your %s is worn." ),
                                       _( "<npcname> swaps the side on which their %s is worn." ),
                                       it.tname().c_str() );
    }

    mod_moves( -250 );
    reset_encumbrance();

    return true;
}

bool player::change_side (int pos, bool interactive) {
    item &it( i_at( pos ) );

    if( !is_worn( it ) ) {
        if( interactive ) {
            add_msg_player_or_npc( m_info,
                                   _( "You are not wearing that item." ),
                                   _( "<npcname> isn't wearing that item." ) );
        }
        return false;
    }

    return change_side( it, interactive );
}

hint_rating player::rate_action_takeoff( const item &it ) const
{
    if (!it.is_armor()) {
        return HINT_CANT;
    }

    if (is_worn(it)) {
      return HINT_GOOD;
    }

    return HINT_IFFY;
}

std::list<const item *> player::get_dependent_worn_items( const item &it ) const
{
    std::list<const item *> dependent;
    // Adds dependent worn items recursively
    const std::function<void( const item &it )> add_dependent = [ & ]( const item &it ) {
        for( const auto &wit : worn ) {
            if( &wit == &it || !wit.is_worn_only_with( it ) ) {
                continue;
            }
            const auto iter = std::find_if( dependent.begin(), dependent.end(),
                [ &wit ]( const item *dit ) {
                    return &wit == dit;
                } );
            if( iter == dependent.end() ) { // Not in the list yet
                add_dependent( wit );
                dependent.push_back( &wit );
            }
        }
    };

    if( is_worn( it ) ) {
        add_dependent( it );
    }

    return dependent;
}

ret_val<bool> player::can_takeoff( const item& it, const std::list<item> *res ) const
{
    auto iter = std::find_if( worn.begin(), worn.end(), [ &it ]( const item &wit ) {
        return &it == &wit;
    } );

    if( iter == worn.end() ) {
        return ret_val<bool>::make_failure( !is_npc() ? _( "You are not wearing that item." ) : _( "<npcname> is not wearing that item." ) );
    }

    if( res == nullptr && !get_dependent_worn_items( it ).empty() ) {
        return ret_val<bool>::make_failure( !is_npc() ? _( "You can't take off power armor while wearing other power armor components." ) : _( "<npcname> can't take off power armor while wearing other power armor components." ) );
    }

    return ret_val<bool>::make_success();
}

bool player::takeoff( const item &it, std::list<item> *res )
{
    const auto ret = can_takeoff( it, res );
    if ( !ret.success() ) {
        add_msg( m_info, "%s", ret.c_str() );
        return false;
    }

    auto iter = std::find_if( worn.begin(), worn.end(), [ &it ]( const item &wit ) {
        return &it == &wit;
    } );

    if( res == nullptr ) {
        if( volume_carried() + it.volume() > volume_capacity_reduced_by( it.get_storage() ) ) {
            if( is_npc() || query_yn( _( "No room in inventory for your %s.  Drop it?" ), it.tname().c_str() ) ) {
                drop( get_item_position( &it ), pos() );
                return true; // the drop activity ends up taking off the item anyway so shouldn't try to do it again here
            } else {
                return false;
            }
        }
        iter->on_takeoff( *this );
        inv.add_item_keep_invlet( it );
    } else {
        iter->on_takeoff( *this );
        res->push_back( it );
    }

    add_msg_player_or_npc( _( "You take off your %s." ),
                           _( "<npcname> takes off their %s." ),
                           it.tname().c_str() );

    mod_moves( -250 );    // TODO: Make this variable
    worn.erase( iter );

    recalc_sight_limits();
    reset_encumbrance();

    return true;
}

bool player::takeoff( int pos )
{
    return takeoff( i_at( pos ) );
}

void player::drop( int pos, const tripoint &where )
{
    const item &it = i_at( pos );
    const int count = it.count();

    drop( { std::make_pair( pos, count ) }, where );
}

void player::drop( const std::list<std::pair<int, int>> &what, const tripoint &target, bool stash )
{
    const activity_id type( stash ? "ACT_STASH" : "ACT_DROP" );

    if( what.empty() ) {
        return;
    }

    if( rl_dist( pos(), target ) > 1 || !( stash || g->m.can_put_items( target ) ) ) {
        add_msg_player_or_npc( m_info, _( "You can't place items here!" ),
                                       _( "<npcname> can't place items here!" ) );
        return;
    }

    assign_activity( type );
    activity.placement = target - pos();

    for( auto item_pair : what ) {
        if( can_unwield( i_at( item_pair.first ) ).success() ) {
            activity.values.push_back( item_pair.first );
            activity.values.push_back( item_pair.second );
        }
    }
    // @todo: Remove the hack. Its here because npcs don't process activities
    if( is_npc() ) {
        activity.do_turn( *this );
    }
}

bool player::add_or_drop_with_msg( item &it, const bool unloading )
{
    if( it.made_of( LIQUID ) ) {
        g->consume_liquid( it, 1 );
        return it.charges <= 0;
    }
    it.charges = this->i_add_to_container( it, unloading );
    if( it.is_ammo() && it.charges == 0 ) {
        return true;
    } else if( !this->can_pickVolume( it ) ) {
        put_into_vehicle_or_drop( *this, item_drop_reason::too_large, { it } );
    } else if( !this->can_pickWeight( it, !get_option<bool>( "DANGEROUS_PICKUPS" ) ) ) {
        put_into_vehicle_or_drop( *this, item_drop_reason::too_heavy, { it } );
    } else {
        auto &ni = this->i_add( it );
        add_msg( _( "You put the %s in your inventory." ), ni.tname().c_str() );
        add_msg( m_info, "%c - %s", ni.invlet == 0 ? ' ' : ni.invlet, ni.tname().c_str() );
    }
    return true;
}

bool player::unload(item &it) 
{
    // Unload a container consuming moves per item successfully removed
    if( it.is_container() || it.is_bandolier() ) {
        if( it.contents.empty() ) {
            add_msg( m_info, _( "The %s is already empty!" ), it.tname().c_str() );
            return false;
        }
        if( !it.can_unload_liquid() ) {
            add_msg( m_info, _( "The liquid can't be unloaded in its current state!" ) );
            return false;
        }

        bool changed = false;
        it.contents.erase( std::remove_if( it.contents.begin(), it.contents.end(), [this,
        &changed]( item & e ) {
            long old_charges = e.charges;
            const bool consumed = this->add_or_drop_with_msg( e, true );
            changed = changed || consumed || e.charges != old_charges;
            if( consumed ) {
                this->mod_moves( -this->item_handling_cost( e ) );
            }
            return consumed;
        } ), it.contents.end() );
        if( changed ) {
            it.on_contents_changed();
        }
        return true;
    }

    // If item can be unloaded more than once (currently only guns) prompt user to choose
    std::vector<std::string> msgs( 1, it.tname() );
    std::vector<item *> opts( 1, &it );

    for( auto e : it.gunmods() ) {
        if( e->is_gun() && !e->has_flag( "NO_UNLOAD" ) &&
            ( e->magazine_current() || e->ammo_remaining() > 0 || e->casings_count() > 0 ) ) {
            msgs.emplace_back( e->tname() );
            opts.emplace_back( e );
        }
    }

    item *target = nullptr;
    if( opts.size() > 1 ) {
        const int ret = uilist( _( "Unload what?" ), msgs );
        if( ret >= 0 ) {
            target = opts[ret];
        }
    } else {
        target = &it;
    }

    if( target == nullptr ) {
        return false;
    }

    // Next check for any reasons why the item cannot be unloaded
    if( !target->ammo_type() || target->ammo_capacity() <= 0 ) {
        add_msg( m_info, _( "You can't unload a %s!" ), target->tname().c_str() );
        return false;
    }

    if( target->has_flag( "NO_UNLOAD" ) ) {
        if( target->has_flag( "RECHARGE" ) || target->has_flag( "USE_UPS" ) ) {
            add_msg( m_info, _( "You can't unload a rechargeable %s!" ), target->tname().c_str() );
        } else {
            add_msg( m_info, _( "You can't unload a %s!" ), target->tname().c_str() );
        }
        return false;
    }

    if( !target->magazine_current() && target->ammo_remaining() <= 0 && target->casings_count() <= 0 ) {
        if( target->is_tool() ) {
            add_msg( m_info, _( "Your %s isn't charged." ), target->tname().c_str() );
        } else {
            add_msg( m_info, _( "Your %s isn't loaded." ), target->tname().c_str() );
        }
        return false;
    }

    target->casings_handle( [&]( item & e ) {
        return this->i_add_or_drop( e );
    } );

    if( target->is_magazine() ) {
        player_activity unload_mag_act( activity_id( "ACT_UNLOAD_MAG" ) );
        g->u.assign_activity( unload_mag_act );
        g->u.activity.targets.emplace_back( item_location(*this, target) );

        // Calculate the time to remove the contained ammo (consuming half as much time as required to load the magazine)
        int mv = 0;
        for( auto &content : target->contents ) {
            mv += this->item_reload_cost(it, content, content.charges) / 2;
        }
        g->u.activity.moves_left += mv;

        // I think this means if unload is not done on ammo-belt, it takes as long as it takes to reload a mag.
        if( !it.is_ammo_belt() ) {
            g->u.activity.moves_left += mv;
        }
        g->u.activity.auto_resume = true;

        return true;

    } else if( target->magazine_current() ) {
        if( !this->add_or_drop_with_msg( *target->magazine_current(), true ) ) {
            return false;
        }
        // Eject magazine consuming half as much time as required to insert it
        this->moves -= this->item_reload_cost( *target, *target->magazine_current(), -1 ) / 2;

        target->contents.erase( std::remove_if( target->contents.begin(),
        target->contents.end(), [&target]( const item & e ) {
            return target->magazine_current() == &e;
        } ) );

    } else if( target->ammo_remaining() ) {
        long qty = target->ammo_remaining();

        if( target->ammo_type() == ammotype( "plutonium" ) ) {
            qty = target->ammo_remaining() / PLUTONIUM_CHARGES;
            if( qty > 0 ) {
                add_msg( _( "You recover %i unused plutonium." ), qty );
            } else {
                add_msg( m_info, _( "You can't remove partially depleted plutonium!" ) );
                return false;
            }
        }

        // Construct a new ammo item and try to drop it
        item ammo( target->ammo_current(), calendar::turn, qty );

        if( ammo.made_of_from_type( LIQUID ) ) {
            if( !this->add_or_drop_with_msg( ammo ) ) {
                qty -= ammo.charges; // only handled part (or none) of the liquid
            }
            if( qty <= 0 ) {
                return false; // no liquid was moved
            }

        } else if( !this->add_or_drop_with_msg( ammo, qty > 1 ) ) {
            return false;
        }

        // If successful remove appropriate qty of ammo consuming half as much time as required to load it
        this->moves -= this->item_reload_cost( *target, ammo, qty ) / 2;

        if( target->ammo_type() == ammotype( "plutonium" ) ) {
            qty *= PLUTONIUM_CHARGES;
        }

        target->ammo_set( target->ammo_current(), target->ammo_remaining() - qty );
    }

    // Turn off any active tools
    if( target->is_tool() && target->active && target->ammo_remaining() == 0 ) {
        target->type->invoke( *this, *target, this->pos() );
    }

    add_msg( _( "You unload your %s." ), target->tname().c_str() );
    return true;
}

void player::use_wielded() {
    use(-1);
}

hint_rating player::rate_action_reload( const item &it ) const
{
    hint_rating res = HINT_CANT;

    // Guns may contain additional reloadable mods so check these first
    for( const auto mod : it.gunmods() ) {
        switch( rate_action_reload( *mod ) ) {
            case HINT_GOOD:
                return HINT_GOOD;

            case HINT_CANT:
                continue;

            case HINT_IFFY:
                res = HINT_IFFY;
        }
    }

    if( !it.is_reloadable() ) {
        return res;
    }

    return can_reload( it ) ? HINT_GOOD : HINT_IFFY;
}

hint_rating player::rate_action_unload( const item &it ) const
{
    if( ( it.is_container() || it.is_bandolier() ) && !it.contents.empty() &&
        it.can_unload_liquid() ) {
        return HINT_GOOD;
    }

    if( it.has_flag("NO_UNLOAD") ) {
        return HINT_CANT;
    }

    if( it.magazine_current() ) {
        return HINT_GOOD;
    }

    for( auto e : it.gunmods() ) {
        if( e->is_gun() && !e->has_flag( "NO_UNLOAD" ) &&
            ( e->magazine_current() || e->ammo_remaining() > 0 || e->casings_count() > 0 ) ) {
            return HINT_GOOD;
        }
    }

    if( it.ammo_type().is_null() ) {
        return HINT_CANT;
    }

    if( it.ammo_remaining() > 0 || it.casings_count() > 0 ) {
        return HINT_GOOD;
    }

    if ( it.ammo_capacity() > 0 ) {
        return HINT_IFFY;
    }

    return HINT_CANT;
}

hint_rating player::rate_action_mend( const item &it ) const
{
    // @todo: check also if item damage could be repaired via a tool
    if( !it.faults.empty() ) {
        return HINT_GOOD;
    }
    return it.faults_potential().empty() ? HINT_CANT : HINT_IFFY;
}

hint_rating player::rate_action_disassemble( const item &it )
{
    if( can_disassemble( it, crafting_inventory() ).success() ) {
        return HINT_GOOD; // possible

    } else if( recipe_dictionary::get_uncraft( it.typeId() ) ) {
        return HINT_IFFY; // potentially possible but we currently lack requirements

    } else {
        return HINT_CANT; // never possible
    }
}

hint_rating player::rate_action_use( const item &it ) const
{
    if( it.is_tool() ) {
        return it.ammo_sufficient() ? HINT_GOOD : HINT_IFFY;

    } else if (it.is_gunmod()) {
        /** @EFFECT_GUN >0 allows rating estimates for gun modifications */
        if (get_skill_level( skill_gun ) == 0) {
            return HINT_IFFY;
        } else {
            return HINT_GOOD;
        }
    } else if( it.is_food() || it.is_medication() || it.is_book() || it.is_armor() ) {
        return HINT_IFFY; //the rating is subjective, could be argued as HINT_CANT or HINT_GOOD as well
    } else if( it.type->has_use() ) {
        return HINT_GOOD;
    } else if( !it.is_container_empty() ) {
        return rate_action_use( it.get_contained() );
    }

    return HINT_CANT;
}

bool player::has_enough_charges( const item &it, bool show_msg ) const
{
    if( !it.is_tool() || !it.ammo_required() ) {
        return true;
    }
    if( it.has_flag( "USE_UPS" ) ) {
        if( has_charges( "UPS", it.ammo_required() ) || it.ammo_sufficient() ) {
            return true;
        }
        if( show_msg ) {
            add_msg_if_player( m_info,
                    ngettext( "Your %s needs %d charge from some UPS.",
                              "Your %s needs %d charges from some UPS.",
                              it.ammo_required() ),
                    it.tname().c_str(), it.ammo_required() );
        }
        return false;
    } else if( !it.ammo_sufficient() ) {
        if( show_msg ) {
            add_msg_if_player( m_info,
                    ngettext( "Your %s has %d charge but needs %d.",
                              "Your %s has %d charges but needs %d.",
                              it.ammo_remaining() ),
                    it.tname().c_str(), it.ammo_remaining(), it.ammo_required() );
        }
        return false;
    }
    return true;
}

bool player::consume_charges( item& used, long qty )
{
    if( qty < 0 ) {
        debugmsg( "Tried to consume negative charges" );
        return false;
    }

    if( qty == 0 ) {
        return false;
    }

    if( !used.is_tool() && !used.is_food() && !used.is_medication() ) {
        debugmsg( "Tried to consume charges for non-tool, non-food, non-med item" );
        return false;
    }

    // Consume comestibles destroying them if no charges remain
    if( used.is_food() || used.is_medication() ) {
        used.charges -= qty;
        if( used.charges <= 0 ) {
            i_rem( &used );
            return true;
        }
        return false;
    }

    // Tools which don't require ammo are instead destroyed
    if( used.is_tool() && !used.ammo_required() ) {
        i_rem( &used );
        return true;
    }

    // USE_UPS never occurs on base items but is instead added by the UPS tool mod
    if( used.has_flag( "USE_UPS" ) ) {
        // With the new UPS system, we'll want to use any charges built up in the tool before pulling from the UPS
        // The usage of the item was already approved, so drain item if possible, otherwise use UPS
        if( used.charges >= qty ) {
            used.ammo_consume( qty, pos() );
        } else {
            use_charges( "UPS", qty );
        }
    } else {
        used.ammo_consume( std::min( qty, used.ammo_remaining() ), pos() );
    }
    return false;
}

void player::use( int inventory_position )
{
    item &used = i_at( inventory_position );
    auto loc = item_location( *this, &used );

    use( loc.clone() );
}

void player::use( item_location loc )
{
    item &used = *loc.get_item();
    int inventory_position = loc.where() == item_location::type::character ?
                             this->get_item_position( &used ) : INT_MIN;

    if( used.is_null() ) {
        add_msg( m_info, _( "You do not have that item." ) );
        return;
    }

    last_item = used.typeId();

    if( used.is_tool() ) {
        if( !used.type->has_use() ) {
            add_msg_if_player( _( "You can't do anything interesting with your %s." ), used.tname().c_str() );
            return;
        }
        invoke_item( &used, loc.position() );

    } else if( used.is_food() ||
               used.is_medication() ||
               used.get_contained().is_food() ||
               used.get_contained().is_medication() ) {
        consume( inventory_position );

    } else if( used.is_book() ) {
        read( inventory_position );

    } else if ( used.type->has_use() ) {
        invoke_item( &used, loc.position() );

    } else {
        add_msg( m_info, _( "You can't do anything interesting with your %s." ),
                 used.tname().c_str() );
    }
}

bool player::invoke_item( item* used )
{
    return invoke_item( used, pos() );
}

bool player::invoke_item( item* used, const tripoint &pt )
{
    const auto &use_methods = used->type->use_methods;

    if( use_methods.empty() ) {
        return false;
    } else if( use_methods.size() == 1 ) {
        return invoke_item( used, use_methods.begin()->first, pt );
    }

    uilist umenu;

    umenu.text = string_format( _( "What to do with your %s?" ), used->tname().c_str() );
    umenu.hilight_disabled = true;

    for( const auto &e : use_methods ) {
        const auto res = e.second.can_call( *this, *used, false, pt );
        umenu.addentry_desc( MENU_AUTOASSIGN, res.success(), MENU_AUTOASSIGN, e.second.get_name(), res.str() );
    }

    umenu.desc_enabled = std::any_of( umenu.entries.begin(), umenu.entries.end(), []( const uilist_entry &elem ) {
        return !elem.desc.empty();
    });

    umenu.query();

    int choice = umenu.ret;
    if( choice < 0 || choice >= static_cast<int>( use_methods.size() ) ) {
        return false;
    }

    const std::string &method = std::next( use_methods.begin(), choice )->first;

    return invoke_item( used, method, pt );
}

bool player::invoke_item( item* used, const std::string &method )
{
    return invoke_item( used, method, pos() );
}

bool player::invoke_item( item* used, const std::string &method, const tripoint &pt )
{
    if( !has_enough_charges( *used, true ) ) {
        return false;
    }

    item *actually_used = used->get_usable_item( method );
    if( actually_used == nullptr ) {
        debugmsg( "Tried to invoke a method %s on item %s, which doesn't have this method",
                  method.c_str(), used->tname().c_str() );
        return false;
    }

    long charges_used = actually_used->type->invoke( *this, *actually_used, pt, method );

    if( used->is_tool() || used->is_medication() || used->get_contained().is_medication() ) {
        return consume_charges( *actually_used, charges_used );
    } else if( used->is_bionic() && charges_used > 0 ) {
        i_rem( used );
        return true;
    }

    return false;
}

void player::reassign_item( item &it, long invlet )
{
    bool remove_old = true;
    if( invlet ) {
        item &prev = i_at( invlet_to_position( invlet ) );
        if( !prev.is_null() ) {
            remove_old = it.typeId() != prev.typeId();
            inv.reassign_item( prev, it.invlet, remove_old );
        }
    }

    if( !invlet || inv_chars.valid( invlet ) ) {
        const auto iter = inv.assigned_invlet.find( it.invlet );
        bool found = iter != inv.assigned_invlet.end();
        if( found ) {
            inv.assigned_invlet.erase( iter );
        }
        if( invlet && ( !found || it.invlet != invlet ) ) {
            inv.assigned_invlet[invlet] = it.typeId();
        }
        inv.reassign_item( it, invlet, remove_old );
    }
}

bool player::gunmod_remove( item &gun, item& mod )
{
    auto iter = std::find_if( gun.contents.begin(), gun.contents.end(), [&mod]( const item& e ) {
        return &mod == &e;
    } );
    if( iter == gun.contents.end() ) {
        debugmsg( "Cannot remove non-existent gunmod" );
        return false;
    }
    if( mod.ammo_remaining() && !g->unload( mod ) ) {
        return false;
    }

    gun.gun_set_mode( gun_mode_id( "DEFAULT" ) );
    moves -= mod.type->gunmod->install_time / 2;

    if( mod.typeId() == "brass_catcher" ) {
        gun.casings_handle( [&]( item &e ) {
            return i_add_or_drop( e );
        } );
    }

    const itype *modtype = mod.type;

    i_add_or_drop( mod );
    gun.contents.erase( iter );

    //If the removed gunmod added mod locations, check to see if any mods are in invalid locations
    if( !modtype->gunmod->add_mod.empty() ) {
        std::map<gunmod_location, int> mod_locations = gun.get_mod_locations();
        for( auto slot : mod_locations ) {
            int free_slots = gun.get_free_mod_locations( slot.first );

            for( auto the_mod : gun.gunmods() ) {
                if( the_mod->type->gunmod->location == slot.first && free_slots < 0 ) {
                    gunmod_remove( gun, *the_mod );
                    free_slots++;
                } else if( mod_locations.find( the_mod->type->gunmod->location ) ==
                           mod_locations.end() ) {
                    gunmod_remove( gun, *the_mod );
                }
            }
        }
    }

    //~ %1$s - gunmod, %2$s - gun.
    add_msg_if_player( _( "You remove your %1$s from your %2$s." ), modtype->nname( 1 ).c_str(), gun.tname().c_str() );

    return true;
}

std::pair<int, int> player::gunmod_installation_odds( const item& gun, const item& mod ) const
{
    // Mods with INSTALL_DIFFICULT have a chance to fail, potentially damaging the gun
    if( !mod.has_flag( "INSTALL_DIFFICULT" ) || has_trait( trait_DEBUG_HS ) ) {
        return std::make_pair( 100, 0 );
    }

    int roll = 100; // chance of success (%)
    int risk = 0;   // chance of failure (%)
    int chances = 1; // start with 1 in 6 (~17% chance)

    for( const auto &e : mod.type->min_skills ) {
        // gain an additional chance for every level above the minimum requirement
        skill_id sk = e.first == "weapon" ? gun.gun_skill() : skill_id( e.first );
        chances += std::max( get_skill_level( sk ) - e.second, 0 );
    }
    // cap success from skill alone to 1 in 5 (~83% chance)
    roll = std::min( double( chances ), 5.0 ) / 6.0 * 100;
    // focus is either a penalty or bonus of at most +/-10%
    roll += ( std::min( std::max( focus_pool, 140 ), 60 ) - 100 ) / 4;
    // dexterity and intelligence give +/-2% for each point above or below 12
    roll += ( get_dex() - 12 ) * 2;
    roll += ( get_int() - 12 ) * 2;
    // each level of damage to the base gun reduces success by 10%
    roll -= std::max( gun.damage_level( 4 ), 0 ) * 10;
    roll = std::min( std::max( roll, 0 ), 100 );

    // risk of causing damage on failure increases with less durable guns
    risk = ( 100 - roll ) * ( ( 10.0 - std::min( gun.type->gun->durability, 9 ) ) / 10.0 );

    return std::make_pair( roll, risk );
}

void player::gunmod_add( item &gun, item &mod )
{
    if( !gun.is_gunmod_compatible( mod ).success() ) {
        debugmsg( "Tried to add incompatible gunmod" );
        return;
    }

    if( !has_item( gun ) && !has_item( mod ) ) {
        debugmsg( "Tried gunmod installation but mod/gun not in player possession" );
        return;
    }

    // first check at least the minimum requirements are met
    if( !has_trait( trait_DEBUG_HS ) && !can_use( mod, gun ) ) {
        return;
    }

    // any (optional) tool charges that are used during installation
    auto odds = gunmod_installation_odds( gun, mod );
    int roll = odds.first;
    int risk = odds.second;

    std::string tool;
    int qty = 0;

    if( mod.is_irremovable() ) {
        if( !query_yn( _( "Permanently install your %1$s in your %2$s?" ), mod.tname().c_str(),
                       gun.tname().c_str() ) ) {
            add_msg_if_player( _( "Never mind." ) );
            return; // player canceled installation
        }
    }

    // if chance of success <100% prompt user to continue
    if( roll < 100 ) {
        uilist prompt;
        prompt.text = string_format( _( "Attach your %1$s to your %2$s?" ), mod.tname().c_str(),
                                     gun.tname().c_str() );

        std::vector<std::function<void()>> actions;

        prompt.addentry( -1, true, 'w',
                         string_format( _( "Try without tools (%i%%) risking damage (%i%%)" ), roll, risk ) );
        actions.emplace_back( [&] {} );

        prompt.addentry( -1, has_charges( "small_repairkit", 100 ), 'f',
                         string_format( _( "Use 100 charges of firearm repair kit (%i%%)" ), std::min( roll * 2, 100 ) ) );

        actions.emplace_back( [&] {
            tool = "small_repairkit";
            qty = 100;
            roll *= 2; // firearm repair kit improves success...
            risk /= 2; // ...and reduces the risk of damage upon failure
        } );

        prompt.addentry( -1, has_charges( "large_repairkit", 25 ), 'g',
                         string_format( _( "Use 25 charges of gunsmith repair kit (%i%%)" ), std::min( roll * 3, 100 ) ) );

        actions.emplace_back( [&] {
            tool = "large_repairkit";
            qty = 25;
            roll *= 3; // gunsmith repair kit improves success markedly...
            risk = 0;  // ...and entirely prevents damage upon failure
        } );

        prompt.query();
        if( prompt.ret < 0 ) {
            add_msg_if_player( _( "Never mind." ) );
            return; // player canceled installation
        }
        actions[ prompt.ret ]();
    }

    int turns = !has_trait( trait_DEBUG_HS ) ? mod.type->gunmod->install_time : 0;

    assign_activity( activity_id( "ACT_GUNMOD_ADD" ), turns, -1, get_item_position( &gun ), tool );
    activity.values.push_back( get_item_position( &mod ) );
    activity.values.push_back( roll ); // chance of success (%)
    activity.values.push_back( risk ); // chance of damage (%)
    activity.values.push_back( qty ); // tool charges
}

void player::toolmod_add( item_location tool, item_location mod )
{
    if( !tool && !mod ) {
        debugmsg( "Tried toolmod installation but mod/tool not available" );
        return;
    }
    // first check at least the minimum requirements are met
    if( !has_trait( trait_DEBUG_HS ) && !can_use( *mod, *tool ) ) {
        return;
    }

    if( !query_yn( _( "Permanently install your %1$s in your %2$s?" ), mod->tname().c_str(),
                    tool->tname().c_str() ) ) {
        add_msg_if_player( _( "Never mind." ) );
        return; // player canceled installation
    }

    assign_activity( activity_id( "ACT_TOOLMOD_ADD" ), 1, -1 );
    activity.targets.emplace_back( std::move( tool ) );
    activity.targets.emplace_back( std::move( mod ) );
}

hint_rating player::rate_action_read( const item &it ) const
{
    if( !it.is_book() ) {
        return HINT_CANT;
    }

    std::vector<std::string> dummy;
    return get_book_reader( it, dummy ) == nullptr ? HINT_IFFY : HINT_GOOD;
}

const player *player::get_book_reader( const item &book, std::vector<std::string> &reasons ) const
{
    const player *reader = nullptr;
    if( !book.is_book() ) {
        reasons.push_back( string_format( _( "Your %s is not good reading material." ),
                                          book.tname().c_str() ) );
        return nullptr;
    }

    // Check for conditions that immediately disqualify the player from reading:
    const optional_vpart_position vp = g->m.veh_at( pos() );
    if( vp && vp->vehicle().player_in_control( *this ) ) {
        reasons.emplace_back( _( "It's a bad idea to read while driving!" ) );
        return nullptr;
    }
    const auto &type = book.type->book;
    if( !fun_to_read( book ) && !has_morale_to_read() && has_identified( book.typeId() ) ) {
        // Low morale still permits skimming
        reasons.emplace_back( _( "What's the point of studying?  (Your morale is too low!)" ) );
        return nullptr;
    }
    const skill_id &skill = type->skill;
    const int skill_level = get_skill_level( skill );
    if( skill && skill_level < type->req && has_identified( book.typeId() ) ) {
        reasons.push_back( string_format( _( "You need %s %d to understand the jargon!" ),
                                          skill.obj().name().c_str(), type->req ) );
        return nullptr;
    }

    // Check for conditions that disqualify us only if no NPCs can read to us
    if( type->intel > 0 && has_trait( trait_ILLITERATE ) ) {
        reasons.emplace_back( _( "You're illiterate!" ) );
    } else if( has_trait( trait_HYPEROPIC ) && !worn_with_flag( "FIX_FARSIGHT" ) &&
               !has_effect( effect_contacts ) && !has_bionic( bio_eye_optic ) ) {
        reasons.emplace_back( _( "Your eyes won't focus without reading glasses." ) );
    } else if( fine_detail_vision_mod() > 4 ) {
        // Too dark to read only applies if the player can read to himself
        reasons.emplace_back( _( "It's too dark to read!" ) );
        return nullptr;
    } else {
        return this;
    }

    //Check for NPCs to read for you, negates Illiterate and Far Sighted
    //The fastest-reading NPC is chosen
    if( is_deaf() ) {
        reasons.emplace_back( _( "Maybe someone could read that to you, but you're deaf!" ) );
        return nullptr;
    }

    int time_taken = INT_MAX;
    auto candidates = get_crafting_helpers();

    for( const npc *elem : candidates ) {
        // Check for disqualifying factors:
        if( type->intel > 0 && elem->has_trait( trait_ILLITERATE ) ) {
            reasons.push_back( string_format( _( "%s is illiterate!" ),
                                              elem->disp_name().c_str() ) );
        } else if( skill && elem->get_skill_level( skill ) < type->req &&
                   has_identified( book.typeId() ) ) {
            reasons.push_back( string_format( _( "%s needs %s %d to understand the jargon!" ),
                                              elem->disp_name().c_str(), skill.obj().name().c_str(), type->req ) );
        } else if( elem->has_trait( trait_HYPEROPIC ) && !elem->worn_with_flag( "FIX_FARSIGHT" ) &&
                   !elem->has_effect( effect_contacts ) ) {
            reasons.push_back( string_format( _( "%s needs reading glasses!" ),
                                              elem->disp_name().c_str() ) );
        } else if( std::min( fine_detail_vision_mod(), elem->fine_detail_vision_mod() ) > 4 ) {
            reasons.push_back( string_format(
                                   _( "It's too dark for %s to read!" ),
                                   elem->disp_name().c_str() ) );
        } else if( !elem->sees( *this ) ) {
            reasons.push_back( string_format( _( "%s could read that to you, but they can't see you." ),
                                              elem->disp_name().c_str() ) );
        } else if( !elem->fun_to_read( book ) && !elem->has_morale_to_read() &&
                   has_identified( book.typeId() ) ) {
            // Low morale still permits skimming
            reasons.push_back( string_format( _( "%s morale is too low!" ), elem->disp_name( true ).c_str() ) );
        } else {
            int proj_time = time_to_read( book, *elem );
            if( proj_time < time_taken ) {
                reader = elem;
                time_taken = proj_time;
            }
        }
    } //end for all candidates
    return reader;
}

int player::time_to_read( const item &book, const player &reader, const player *learner ) const
{
    const auto &type = book.type->book;
    const skill_id &skill = type->skill;
    // The reader's reading speed has an effect only if they're trying to understand the book as they read it
    // Reading speed is assumed to be how well you learn from books (as opposed to hands-on experience)
    const bool try_understand = reader.fun_to_read( book ) ||
                                reader.get_skill_level( skill ) < type->level;
    int reading_speed = try_understand ? std::max( reader.read_speed(), read_speed() ) : read_speed();
    if( learner ) {
        reading_speed = std::max( reading_speed, learner->read_speed() );
    }

    int retval = type->time * reading_speed;
    retval *= std::min( fine_detail_vision_mod(), reader.fine_detail_vision_mod() );

    const int effective_int = std::min( {int_cur, reader.get_int(), learner ? learner->get_int() : INT_MAX } );
    if( type->intel > effective_int && !reader.has_trait( trait_PROF_DICEMASTER ) ) {
        retval += type->time * ( type->intel - effective_int ) * 100;
    }
    if( !has_identified( book.typeId() ) ) {
        retval /= 10; //skimming
    }
    return retval;
}

bool player::fun_to_read( const item &book ) const
{
    // If you don't have a problem with eating humans, To Serve Man becomes rewarding
    if( ( has_trait( trait_CANNIBAL ) || has_trait( trait_PSYCHOPATH ) || has_trait( trait_SAPIOVORE ) ) &&
        book.typeId() == "cookbook_human" ) {
        return true;
    } else if( has_trait( trait_SPIRITUAL ) && book.has_flag( "INSPIRATIONAL" ) ) {
        return true;
    } else {
        return book_fun_for( book, *this ) > 0;
    }
}

int player::book_fun_for( const item &book, const player &p ) const
{
    int fun_bonus = book.type->book->fun;
    if( !book.is_book() ) {
        debugmsg( "called player::book_fun_for with non-book" );
        return 0;
    }

    if( has_trait( trait_LOVES_BOOKS ) ) {
        fun_bonus++;
    } else if( has_trait( trait_HATES_BOOKS ) ) {
        if( book.type->book->fun > 0 ) {
            fun_bonus = 0;
        } else {
            fun_bonus--;
        }
    }
    // If you don't have a problem with eating humans, To Serve Man becomes rewarding
    if( ( p.has_trait( trait_CANNIBAL ) || p.has_trait( trait_PSYCHOPATH ) ||
          p.has_trait( trait_SAPIOVORE ) ) &&
        book.typeId() == "cookbook_human" ) {
        fun_bonus = abs( fun_bonus );
    } else if( p.has_trait( trait_SPIRITUAL ) && book.has_flag( "INSPIRATIONAL" ) ) {
        fun_bonus = abs( fun_bonus * 3 );
    }
    return fun_bonus;
}

/**
 * Explanation of ACT_READ activity values:
 *
 * position: ID of the reader
 * targets: 1-element vector with the item_location (always in inventory/wielded) of the book being read
 * index: We are studying until the player with this ID gains a level; 0 indicates reading once
 * values: IDs of the NPCs who will learn something
 * str_values: Parallel to values, these contain the learning penalties (as doubles in string form) as follows:
 *             Experience gained = Experience normally gained * penalty
 */

bool player::read( int inventory_position, const bool continuous )
{
    item &it = i_at( inventory_position );
    if( it.is_null() ) {
        add_msg( m_info, _( "Never mind." ) );
        return false;
    }
    std::vector<std::string> fail_messages;
    const player *reader = get_book_reader( it, fail_messages );
    if( reader == nullptr ) {
        // We can't read, and neither can our followers
        for( const std::string &reason : fail_messages ) {
            add_msg( m_bad, reason );
        }
        return false;
    }
    const int time_taken = time_to_read( it, *reader );

    add_msg( m_debug, "player::read: time_taken = %d", time_taken );
    player_activity act( activity_id( "ACT_READ" ), time_taken, continuous ? activity.index : 0, reader->getID() );
    act.targets.emplace_back( item_location( *this, &it ) );

    // If the player hasn't read this book before, skim it to get an idea of what's in it.
    if( !has_identified( it.typeId() ) ) {
        if( reader != this ) {
            add_msg( m_info, fail_messages[0] );
            add_msg( m_info, _( "%s reads aloud..." ), reader->disp_name().c_str() );
        }
        assign_activity( act );
        return true;
    }

    if( it.typeId() == "guidebook" ) {
        // special guidebook effect: print a misc. hint when read
        if( reader != this ) {
            add_msg( m_info, fail_messages[0] );
            dynamic_cast<const npc *>( reader )->say( get_hint() );
        } else {
            add_msg( m_info, get_hint().c_str() );
        }
        mod_moves( -100 );
        return false;
    }

    const auto &type = it.type->book;
    const skill_id &skill = type->skill;
    const std::string skill_name = skill ? skill.obj().name() : "";

    // Find NPCs to join the study session:
    std::map<npc *, std::string> learners;
    std::map<npc *, std::string> fun_learners; //reading only for fun
    std::map<npc *, std::string> nonlearners;
    auto candidates = get_crafting_helpers();
    for( npc *elem : candidates ) {
        const int lvl = elem->get_skill_level( skill );
        const bool skill_req = ( elem->fun_to_read( it ) && ( !skill || lvl >= type->req ) ) ||
                               ( skill && lvl < type->level && lvl >= type->req );
        const bool morale_req = elem->fun_to_read( it ) || elem->has_morale_to_read();

        if( !skill_req && elem != reader ) {
            if( skill && lvl < type->req ) {
                nonlearners.insert( { elem, string_format( _( " (needs %d %s)" ), type->req, skill_name.c_str() ) } );
            } else if( skill ) {
                nonlearners.insert( { elem, string_format( _( " (already has %d %s)" ), type->level, skill_name.c_str() ) } );
            } else {
                nonlearners.insert( { elem, _( " (uninterested)" ) } );
            }
        } else if( elem->is_deaf() && reader != elem ) {
            nonlearners.insert( { elem, _( " (deaf)" ) } );
        } else if( !morale_req ) {
            nonlearners.insert( { elem, _( " (too sad)" ) } );
        } else if( skill && lvl < type->level ) {
            const double penalty = static_cast<double>( time_taken ) / time_to_read( it, *reader, elem );
            learners.insert( {elem, elem == reader ? _( " (reading aloud to you)" ) : ""} );
            act.values.push_back( elem->getID() );
            act.str_values.push_back( to_string( penalty ) );
        } else {
            fun_learners.insert( {elem, elem == reader ? _( " (reading aloud to you)" ) : "" } );
            act.values.push_back( elem->getID() );
            act.str_values.emplace_back( "1" );
        }
    }

    if( !continuous ) {
        //only show the menu if there's useful information or multiple options
        if( skill || !nonlearners.empty() || !fun_learners.empty() ) {
            uilist menu;

            // Some helpers to reduce repetition:
            auto length = []( const std::pair<npc *, std::string> &elem ) {
                return elem.first->disp_name().size() + elem.second.size();
            };

            auto max_length = [&length]( const std::map<npc *, std::string> &m ) {
                auto max_ele = std::max_element( m.begin(), m.end(), [&length]( std::pair<npc *, std::string> left,
                std::pair<npc *, std::string> right ) {
                    return length( left ) < length( right );
                } );
                return max_ele == m.end() ? 0 : length( *max_ele );
            };

            auto get_text =
                [&]( const std::map<npc *, std::string> &m, const std::pair<npc *, std::string> &elem )
            {
                const int lvl = elem.first->get_skill_level( skill );
                const std::string lvl_text = skill ? string_format( _( " | current level: %d" ), lvl ) : "";
                const std::string name_text = elem.first->disp_name() + elem.second;
                return string_format( ( "%-*s%s" ), static_cast<int>( max_length( m ) ),
                                      name_text.c_str(), lvl_text.c_str() );
            };

            auto add_header = [&menu]( const std::string & str ) {
                menu.addentry( -1, false, -1, "" );
                uilist_entry header( -1, false, -1, str , c_yellow, c_yellow );
                header.force_color = true;
                menu.entries.push_back( header );
            };

            menu.title = !skill ? string_format( _( "Reading %s" ), it.type_name().c_str() ) :
                         string_format( _( "Reading %s (can train %s from %d to %d)" ), it.type_name().c_str(),
                                        skill_name.c_str(), type->req, type->level );

            if( skill ) {
                const int lvl = get_skill_level( skill );
                menu.addentry( getID(), lvl < type->level, '0',
                               string_format( _( "Read until you gain a level | current level: %d" ), lvl ) );
            } else {
                menu.addentry( -1, false, '0', _( "Read until you gain a level" ) );
            }
            menu.addentry( 0, true, '1', _( "Read once" ) );

            if( skill && !learners.empty() ) {
                add_header( _( "Read until this NPC gains a level:" ) );
                for( const auto &elem : learners ) {
                    menu.addentry( elem.first->getID(), true, -1, get_text( learners, elem ) );
                }
            }
            if( !fun_learners.empty() ) {
                add_header( _( "Reading for fun:" ) );
                for( const auto &elem : fun_learners ) {
                    menu.addentry( -1, false, -1, get_text( fun_learners, elem ) );
                }
            }
            if( !nonlearners.empty() ) {
                add_header( _( "Not participating:" ) );
                for( const auto &elem : nonlearners ) {
                    menu.addentry( -1, false, -1, get_text( nonlearners, elem ) );
                }
            }

            menu.query( true );
            if( menu.ret == UILIST_CANCEL ) {
                add_msg( m_info, _( "Never mind." ) );
                return false;
            }
            act.index = menu.ret;
        }
        add_msg( m_info, _( "Now reading %s, %s to stop early." ),
                 it.type_name().c_str(), press_x( ACTION_PAUSE ).c_str() );
    }

    // Print some informational messages, but only the first time or if the information changes

    if( !continuous || activity.position != act.position ) {
        if( reader != this ) {
            add_msg( m_info, fail_messages[0] );
            add_msg( m_info, _( "%s reads aloud..." ), reader->disp_name().c_str() );
        } else if( !learners.empty() || !fun_learners.empty() ) {
            add_msg( m_info, _( "You read aloud..." ) );
        }
    }

    if( !continuous ||
    !std::all_of( learners.begin(), learners.end(), [&]( std::pair<npc *, std::string> elem ) {
    return std::count( activity.values.begin(), activity.values.end(), elem.first->getID() ) != 0;
    } ) ||
    !std::all_of( activity.values.begin(), activity.values.end(), [&]( int elem ) {
        return learners.find( g->find_npc( elem ) ) != learners.end();
    } ) ) {

        if( learners.size() == 1 ) {
            add_msg( m_info, _( "%s studies with you." ), learners.begin()->first->disp_name().c_str() );
        } else if( !learners.empty() ) {
            const std::string them = enumerate_as_string( learners.begin(),
            learners.end(), [&]( std::pair<npc *, std::string> elem ) {
                return elem.first->disp_name();
            } );
            add_msg( m_info, _( "%s study with you." ), them.c_str() );
        }

        // Don't include the reader as it would be too redundant.
        std::set<std::string> readers;
        for( const auto &elem : fun_learners ) {
            if( elem.first != reader ) {
                readers.insert( elem.first->disp_name() );
            }
        }
        if( readers.size() == 1 ) {
            add_msg( m_info, _( "%s reads with you for fun." ), readers.begin()->c_str() );
        } else if( !readers.empty() ) {
            const std::string them = enumerate_as_string( readers );
            add_msg( m_info, _( "%s read with you for fun." ), them.c_str() );
        }
    }

    if( std::min( fine_detail_vision_mod(), reader->fine_detail_vision_mod() ) > 1.0 ) {
        add_msg( m_warning,
                 _( "It's difficult for %s to see fine details right now. Reading will take longer than usual." ),
                 reader->disp_name().c_str() );
    }

    const bool complex_penalty = type->intel > std::min( int_cur, reader->get_int() ) && !reader->has_trait( trait_PROF_DICEMASTER );
    const player *complex_player = reader->get_int() < int_cur ? reader : this;
    if( complex_penalty && !continuous ) {
        add_msg( m_warning,
                 _( "This book is too complex for %s to easily understand. It will take longer to read." ),
                 complex_player->disp_name().c_str() );
    }

    assign_activity( act );

    // Reinforce any existing morale bonus/penalty, so it doesn't decay
    // away while you read more.
    const time_duration decay_start = 1_turns * time_taken / 1000;
    std::set<player *> apply_morale = { this };
    for( const auto &elem : learners ) {
        apply_morale.insert( elem.first );
    }
    for( const auto &elem : fun_learners ) {
        apply_morale.insert( elem.first );
    }
    for( player *elem : apply_morale ) {
        //Fun bonuses for spritual and To Serve Man are no longer calculated here.
        elem->add_morale( MORALE_BOOK, 0, book_fun_for( it, *elem ) * 15, decay_start + 3_minutes,
                          decay_start, false, it.type );
    }

    return true;
}

void player::do_read( item &book )
{
    const auto &reading = book.type->book;
    if( !reading ) {
        activity.set_to_null();
        return;
    }
    const skill_id &skill = reading->skill;

    if( !has_identified( book.typeId() ) ) {
        // Note that we've read the book.
        items_identified.insert( book.typeId() );

        add_msg( _( "You skim %s to find out what's in it." ), book.type_name().c_str() );
        if( skill && get_skill_level_object( skill ).can_train() ) {
            add_msg(m_info, _("Can bring your %s skill to %d."),
                    skill.obj().name().c_str(), reading->level);
            if( reading->req != 0 ){
                add_msg(m_info, _("Requires %s level %d to understand."),
                        skill.obj().name().c_str(), reading->req);
            }
        }

        if (reading->intel != 0) {
            add_msg(m_info, _("Requires intelligence of %d to easily read."), reading->intel);
        }
        //It feels wrong to use a pointer to *this, but I can't find any other player pointers in this method.
        if( book_fun_for( book, *this ) != 0 ) {
            add_msg( m_info, _( "Reading this book affects your morale by %d" ), book_fun_for( book, *this ) );
        }
        add_msg(m_info, ngettext("A chapter of this book takes %d minute to read.",
                         "A chapter of this book takes %d minutes to read.", reading->time),
                reading->time );

        std::vector<std::string> recipe_list;
        for( const auto & elem : reading->recipes ) {
            // If the player knows it, they recognize it even if it's not clearly stated.
            if( elem.is_hidden() && !knows_recipe( elem.recipe ) ) {
                continue;
            }
            recipe_list.push_back( elem.name );
        }
        if( !recipe_list.empty() ) {
            std::string recipe_line = string_format(
                ngettext( "This book contains %1$u crafting recipe: %2$s",
                          "This book contains %1$u crafting recipes: %2$s",
                          static_cast<unsigned long>( recipe_list.size() ) ),
                static_cast<unsigned long>( recipe_list.size() ),
                enumerate_as_string( recipe_list ).c_str() );
            add_msg( m_info, recipe_line );
        }
        if( recipe_list.size() != reading->recipes.size() ) {
            add_msg( m_info, _( "It might help you figuring out some more recipes." ) );
        }
        activity.set_to_null();
        return;
    }

    std::vector<std::pair<player *, double>> learners; //learners and their penalties
    for( size_t i = 0; i < activity.values.size(); i++ ) {
        player *n = g->find_npc( activity.values[i] );
        if( n != nullptr ) {
            const std::string &s = activity.get_str_value( i, "1" );
            learners.push_back( { n, strtod( s.c_str(), nullptr ) } );
        }
        // Otherwise they must have died/teleported or something
    }
    learners.push_back( { this, 1.0 } );
    bool continuous = false; //whether to continue reading or not
    std::set<std::string> little_learned; // NPCs who learned a little about the skill
    std::set<std::string> cant_learn;
    std::list<std::string> out_of_chapters;

    for( auto &elem : learners ) {
        player *learner = elem.first;

        if( book_fun_for( book, *learner ) != 0 ) {
            //Fun bonus is no longer calculated here.
            learner->add_morale( MORALE_BOOK, book_fun_for( book, *learner ) * 5, book_fun_for( book, *learner ) * 15, 6_minutes, 3_minutes, true,
                book.type );
        }

        book.mark_chapter_as_read( *learner );

        if( skill && learner->get_skill_level( skill ) < reading->level &&
            learner->get_skill_level_object( skill ).can_train() ) {
            SkillLevel &skill_level = learner->get_skill_level_object( skill );
            const int originalSkillLevel = skill_level.level();

            // Calculate experience gained
            /** @EFFECT_INT increases reading comprehension */
            // Enhanced Memory Banks modestly boosts experience
            int min_ex = std::max( 1, reading->time / 10 + learner->get_int() / 4 );
            int max_ex = reading->time /  5 + learner->get_int() / 2 - originalSkillLevel;
            if( has_active_bionic( bio_memory ) ) {
                min_ex += 2;
            }
            if( max_ex < 2 ) {
                max_ex = 2;
            }
            if( max_ex > 10 ) {
                max_ex = 10;
            }
            if( max_ex < min_ex ) {
                max_ex = min_ex;
            }

            min_ex *= ( originalSkillLevel + 1 ) * elem.second;
            min_ex = std::max( min_ex, 1 );
            max_ex *= ( originalSkillLevel + 1 ) * elem.second;
            max_ex = std::max( min_ex, max_ex );

            skill_level.readBook( min_ex, max_ex, reading->level );

            std::string skill_name = skill.obj().name();

            if( skill_level != originalSkillLevel ) {
                if( learner->is_player() ) {
                    add_msg( m_good, _( "You increase %s to level %d." ), skill.obj().name().c_str(),
                             originalSkillLevel + 1 );
                    if( skill_level.level() % 4 == 0 ) {
                        //~ %s is skill name. %d is skill level
                        add_memorial_log( pgettext( "memorial_male", "Reached skill level %1$d in %2$s." ),
                                          pgettext( "memorial_female", "Reached skill level %1$d in %2$s." ),
                                          skill_level.level(), skill_name );
                    }
                    const std::string skill_increase_source = "book";
                    CallbackArgumentContainer lua_callback_args_info;
                    lua_callback_args_info.emplace_back( getID() );
                    lua_callback_args_info.emplace_back( skill_increase_source );
                    lua_callback_args_info.emplace_back( skill.str() );
                    lua_callback_args_info.emplace_back( originalSkillLevel + 1 );
                    lua_callback( "on_player_skill_increased", lua_callback_args_info );
                    lua_callback( "on_skill_increased" ); // Legacy callback
                } else {
                    add_msg( m_good, _( "%s increases their %s level." ), learner->disp_name().c_str(), skill_name );
                }
            } else {
                //skill_level == originalSkillLevel
                if( activity.index == learner->getID() ) {
                    continuous = true;
                }
                if( learner->is_player() ) {
                    add_msg( m_info, _( "You learn a little about %s! (%d%%)" ), skill_name, skill_level.exercise() );
                } else {
                    little_learned.insert( learner->disp_name() );
                }
            }

            if( ( skill_level == reading->level || !skill_level.can_train() ) ||
                ( ( learner->has_trait( trait_id( "SCHIZOPHRENIC" ) ) ||
                    learner->has_artifact_with( AEP_SCHIZO ) ) && one_in( 25 ) ) )
            {
                if( learner->is_player() ) {
                    add_msg( m_info, _( "You can no longer learn from %s." ), book.type_name().c_str() );
                } else {
                    cant_learn.insert( learner->disp_name() );
                }
            }
        } else if( skill ) {
            if( learner->is_player() ) {
                add_msg( m_info, _( "You can no longer learn from %s." ), book.type_name().c_str() );
            } else {
                cant_learn.insert( learner->disp_name() );
            }
        }
    } //end for all learners

    if( little_learned.size() == 1 ) {
        add_msg( m_info, _( "%s learns a little about %s!" ), little_learned.begin()->c_str(),
                 skill.obj().name().c_str() );
    } else if( !little_learned.empty() ) {
        const std::string little_learned_msg = enumerate_as_string( little_learned );
        add_msg( m_info, _( "%s learn a little about %s!" ), little_learned_msg.c_str(),
                 skill.obj().name().c_str() );
    }

    if( !cant_learn.empty() ) {
        const std::string names = enumerate_as_string( cant_learn );
        add_msg( m_info, _( "%s can no longer learn from %s." ), names.c_str(), book.type_name().c_str() );
    }
    if( !out_of_chapters.empty() ) {
        const std::string names = enumerate_as_string( out_of_chapters );
        add_msg( m_info, _( "Rereading the %s isn't as much fun for %s." ),
                 book.type_name().c_str(), names.c_str() );
        if( out_of_chapters.front() == disp_name() && one_in( 6 ) ) {
            add_msg( m_info, _( "Maybe you should find something new to read..." ) );
        }
    }

    if( continuous ) {
        activity.set_to_null();
        read( get_item_position( &book ), true );
        if( activity ) {
            return;
        }
    }

    // NPCs can't learn martial arts from manuals (yet).
    auto m = book.type->use_methods.find( "MA_MANUAL" );
    if( m != book.type->use_methods.end() ) {
        m->second.call( *this, book, false, pos() );
    }

    activity.set_to_null();
}

bool player::has_identified( const std::string &item_id ) const
{
    return items_identified.count( item_id ) > 0;
}

bool player::studied_all_recipes(const itype &book) const
{
    if( !book.book ) {
        return true;
    }
    for( auto &elem : book.book->recipes ) {
        if( !knows_recipe( elem.recipe ) ) {
            return false;
        }
    }
    return true;
}

const recipe_subset &player::get_learned_recipes() const
{
    // Cache validity check
    if( *_skills != *valid_autolearn_skills ) {
        for( const auto &r : recipe_dict.all_autolearn() ) {
            if( meets_skill_requirements( r->autolearn_requirements ) ) {
                learned_recipes->include( r );
            }
        }
        *valid_autolearn_skills = *_skills; // Reassign the validity stamp
    }

    return *learned_recipes;
}

const recipe_subset player::get_recipes_from_books( const inventory &crafting_inv ) const
{
    recipe_subset res;

    for( const auto &stack : crafting_inv.const_slice() ) {
        const item &candidate = stack->front();

        for( std::pair<const recipe *, int> recipe_entry :
               candidate.get_available_recipes( *this ) ) {
            res.include( recipe_entry.first, recipe_entry.second );
        }
    }

    return res;
}

const std::set<itype_id> player::get_books_for_recipe( const inventory &crafting_inv, const recipe *r ) const
{
    std::set<itype_id> book_ids;
    const int skill_level = get_skill_level( r->skill_used );
    for( auto &book_lvl : r->booksets ) {
        itype_id book_id = book_lvl.first;
        int required_skill_level = book_lvl.second;
        // NPCs don't need to identify books
        if( is_player() && !items_identified.count( book_id ) ) {
            continue;
        }

        if( skill_level >= required_skill_level && crafting_inv.amount_of( book_id ) > 0 ) {
            book_ids.insert( book_id );
        }
    }
    return book_ids;
}

const recipe_subset player::get_available_recipes( const inventory &crafting_inv, const std::vector<npc *> *helpers ) const
{
    recipe_subset res( get_learned_recipes() );

    res.include( get_recipes_from_books( crafting_inv ) );

    if( helpers != nullptr ) {
        for( npc *np : *helpers ) {
            // Directly form the helper's inventory
            res.include( get_recipes_from_books( np->inv ) );
            // Being told what to do
            res.include_if( np->get_learned_recipes(), [ this ]( const recipe &r ) {
                return get_skill_level( r.skill_used ) >= int( r.difficulty * 0.8f ); // Skilled enough to understand
            } );
        }
    }

    return res;
}

void player::try_to_sleep( const time_duration &dur )
{
    const optional_vpart_position vp = g->m.veh_at( pos() );
    const trap &trap_at_pos = g->m.tr_at(pos());
    const ter_id ter_at_pos = g->m.ter(pos());
    const furn_id furn_at_pos = g->m.furn(pos());
    bool plantsleep = false;
    bool fungaloid_cosplay = false;
    bool websleep = false;
    bool webforce = false;
    bool websleeping = false;
    bool in_shell = false;
    bool watersleep = false;
    if (has_trait( trait_CHLOROMORPH )) {
        plantsleep = true;
        if( (ter_at_pos == t_dirt || ter_at_pos == t_pit ||
              ter_at_pos == t_dirtmound || ter_at_pos == t_pit_shallow ||
              ter_at_pos == t_grass) && !vp &&
              furn_at_pos == f_null ) {
            add_msg_if_player(m_good, _("You relax as your roots embrace the soil."));
        } else if (vp) {
            add_msg_if_player(m_bad, _("It's impossible to sleep in this wheeled pot!"));
        } else if (furn_at_pos != f_null) {
            add_msg_if_player(m_bad, _("The humans' furniture blocks your roots. You can't get comfortable."));
        } else { // Floor problems
            add_msg_if_player(m_bad, _("Your roots scrabble ineffectively at the unyielding surface."));
        }
    }
    else if( has_trait( trait_M_SKIN3 ) ) {
        fungaloid_cosplay = true;
        if( g->m.has_flag_ter_or_furn( "FUNGUS" , pos() ) ) {
            add_msg_if_player( m_good, _( "Our fibers meld with the ground beneath us.  The gills on our neck begin to seed the air with spores as our awareness fades." ) );
        }
    }
    if (has_trait( trait_WEB_WALKER )) {
        websleep = true;
    }
    // Not sure how one would get Arachnid w/o web-making, but Just In Case
    if (has_trait( trait_THRESH_SPIDER ) && (has_trait( trait_WEB_SPINNER ) || (has_trait( trait_WEB_WEAVER ))) ) {
        webforce = true;
    }
    if (websleep || webforce) {
        int web = g->m.get_field_strength( pos(), fd_web );
            if (!webforce) {
            // At this point, it's kinda weird, but surprisingly comfy...
            if (web >= 3) {
                add_msg_if_player(m_good, _("These thick webs support your weight, and are strangely comfortable..."));
                websleeping = true;
            } else if( web > 0 ) {
                add_msg_if_player(m_info, _("You try to sleep, but the webs get in the way.  You brush them aside."));
                g->m.remove_field( pos(), fd_web );
            }
        } else {
            // Here, you're just not comfortable outside a nice thick web.
            if (web >= 3) {
                add_msg_if_player(m_good, _("You relax into your web."));
                websleeping = true;
            } else {
                add_msg_if_player(m_bad, _("You try to sleep, but you feel exposed and your spinnerets keep twitching."));
                add_msg_if_player(m_info, _("Maybe a nice thick web would help you sleep."));
            }
        }
    }
    if (has_active_mutation( trait_SHELL2 )) {
        // Your shell's interior is a comfortable place to sleep.
        in_shell = true;
    }
    if( has_trait( trait_WATERSLEEP ) ) {
        if( underwater ) {
            add_msg_if_player( m_good, _( "You lay beneath the waves' embrace, gazing up through the water's surface..." ) );
            watersleep = true;
        } else if( g->m.has_flag_ter( "SWIMMABLE", pos() ) ) {
            add_msg_if_player( m_good, _( "You settle into the water and begin to drowse..." ) );
            watersleep = true;
        }
    }
    if( !plantsleep && ( furn_at_pos.obj().comfort > static_cast<int>( comfort_level::neutral ) ||
                         ter_at_pos == t_improvised_shelter ||
                         trap_at_pos.loadid == tr_cot || trap_at_pos.loadid == tr_rollmat ||
                         trap_at_pos.loadid == tr_fur_rollmat ||
                         in_shell || websleeping ||
                         vp.part_with_feature( "SEAT", true ) ||
                         vp.part_with_feature( "BED", true ) ) ) {
        add_msg_if_player(m_good, _("This is a comfortable place to sleep."));
    } else if (ter_at_pos != t_floor && !plantsleep && !fungaloid_cosplay && !watersleep) {
        add_msg_if_player( ter_at_pos.obj().movecost <= 2 ?
                 _("It's a little hard to get to sleep on this %s.") :
                 _("It's hard to get to sleep on this %s."),
                 ter_at_pos.obj().name().c_str() );
    }
    add_msg_if_player( _( "You start trying to fall asleep." ) );
    assign_activity( activity_id( "ACT_TRY_SLEEP" ), to_moves<int>( dur ) );
}

comfort_level player::base_comfort_value( const tripoint &p ) const
{
    // Comfort of sleeping spots is "objective", while sleep_spot( p ) is "subjective"
    // As in the latter also checks for fatigue and other variables while this function
    // only looks at the base comfyness of something. It's still subjective, in a sense,
    // as arachnids who sleep in webs will find most places comfortable for instance.
    int comfort = 0;

    bool plantsleep = has_trait( trait_CHLOROMORPH );
    bool fungaloid_cosplay = has_trait( trait_M_SKIN3 );
    bool websleep = has_trait( trait_WEB_WALKER );
    bool webforce = has_trait( trait_THRESH_SPIDER ) && ( has_trait( trait_WEB_SPINNER ) || ( has_trait( trait_WEB_WEAVER ) ) );
    bool in_shell = has_active_mutation( trait_SHELL2 );
    bool watersleep = has_trait( trait_WATERSLEEP );

    const optional_vpart_position vp = g->m.veh_at( p );
    const maptile tile = g->m.maptile_at( p );
    const trap &trap_at_pos = tile.get_trap_t();
    const ter_id ter_at_pos = tile.get_ter();
    const furn_id furn_at_pos = tile.get_furn();

    int web = g->m.get_field_strength( p, fd_web );

    // Some mutants have different comfort needs
    if( !plantsleep && !webforce ) {
        if( in_shell ) {
            comfort += 1 + static_cast<int>( comfort_level::slightly_comfortable );
            // Note: shelled individuals can still use sleeping aids!
        }
        else if( vp ) {
            if( vp.part_with_feature( "BED", true ) ) {
                comfort += 1 + static_cast<int>( comfort_level::slightly_comfortable );
            }
            else if( vp.part_with_feature( "SEAT", true ) ) {
                comfort += 0 + static_cast<int>( comfort_level::slightly_comfortable );
            }
            else {
                // Sleeping elsewhere is uncomfortable
                comfort -= g->m.move_cost( p );
            }
        }
        // Not in a vehicle, start checking furniture/terrain/traps at this point in decreasing order
        else if( furn_at_pos != f_null ) {
            comfort += 0 + furn_at_pos.obj().comfort;
        }
        else if( trap_at_pos.loadid == tr_cot ) {
            comfort += 1 + static_cast<int>( comfort_level::slightly_comfortable );
        }
        // Web sleepers can use their webs if better furniture isn't available
        else if( websleep && web >= 3 ) {
            comfort += 1 + static_cast<int>( comfort_level::slightly_comfortable );
        }
        else if( trap_at_pos.loadid == tr_rollmat || trap_at_pos.loadid == tr_fur_rollmat ||
                 ter_at_pos == t_improvised_shelter ) {
            comfort += 0 + static_cast<int>( comfort_level::slightly_comfortable );
        }
        else if( ter_at_pos == t_floor || ter_at_pos == t_floor_waxed ||
                 ter_at_pos == t_carpet_red || ter_at_pos == t_carpet_yellow ||
                 ter_at_pos == t_carpet_green || ter_at_pos == t_carpet_purple ) {
            comfort += 1 + static_cast<int>( comfort_level::neutral );
        }
        else {
         // Not a comfortable sleeping spot
            comfort -= g->m.move_cost( p );
        }

        auto items = g->m.i_at( p );
        for( auto &items_it : items ) {
            if( items_it.has_flag( "SLEEP_AID" ) ) {
                // Note: BED + SLEEP_AID = 9 pts, or 1 pt below very_comfortable
                comfort += 1 + static_cast<int>( comfort_level::slightly_comfortable );
                break; // prevents using more than 1 sleep aid
            }
        }

        if( fungaloid_cosplay && g->m.has_flag_ter_or_furn( "FUNGUS", pos() ) ) {
            comfort += static_cast<int>( comfort_level::very_comfortable );
        }
    }
    else if( plantsleep ) {
        if( vp || furn_at_pos != f_null ) {
            // Sleep ain't happening in a vehicle or on furniture
            comfort = static_cast<int>( comfort_level::uncomfortable );
        }
        else {
            // It's very easy for Chloromorphs to get to sleep on soil!
            if( ter_at_pos == t_dirt || ter_at_pos == t_pit || ter_at_pos == t_dirtmound ||
                ter_at_pos == t_pit_shallow ) {
                comfort += static_cast<int>( comfort_level::very_comfortable );
            }
            // Not as much if you have to dig through stuff first
            else if( ter_at_pos == t_grass ) {
                comfort += static_cast<int>( comfort_level::comfortable );
            }
            // Sleep ain't happening
            else {
                comfort = static_cast<int>( comfort_level::uncomfortable );
            }
        }
    //Has watersleep
    } else if( watersleep ) {
        if( g->m.has_flag_ter( "SWIMMABLE", pos() ) ) {
            comfort += static_cast<int>( comfort_level::very_comfortable );
        }
    // Has webforce
    } else {
        if( web >= 3 ) {
            // Thick Web and you're good to go
            comfort += static_cast<int>( comfort_level::very_comfortable );
        }
        else {
            comfort = static_cast<int>( comfort_level::uncomfortable );
        }
    }

    if( comfort >= static_cast<int>( comfort_level::very_comfortable ) ) {
        return comfort_level::very_comfortable;
    }
    else if( comfort >= static_cast<int>( comfort_level::comfortable ) ) {
        return comfort_level::comfortable;
    }
    else if( comfort >= static_cast<int>( comfort_level::slightly_comfortable ) ) {
        return comfort_level::slightly_comfortable;
    }
    else if( comfort >= static_cast<int>( comfort_level::neutral ) ) {
        return comfort_level::neutral;
    }
    else return comfort_level::uncomfortable;
}

int player::sleep_spot( const tripoint &p ) const
{
    comfort_level base_level = base_comfort_value( p );
    int sleepy = static_cast<int>( base_level );

    if (has_addiction(ADD_SLEEP)) {
        sleepy -= 4;
    }
    if (has_trait( trait_INSOMNIA )) {
        // 12.5 points is the difference between "tired" and "dead tired"
        sleepy -= 12;
    }
    if (has_trait( trait_EASYSLEEPER )) {
        // Low fatigue (being rested) has a much stronger effect than high fatigue
        // so it's OK for the value to be that much higher
        sleepy += 24;
    }
    if (has_trait( trait_EASYSLEEPER2 )) {
        // Mousefolk can sleep just about anywhere.
        sleepy += 40;
    }

    if( get_fatigue() < TIRED + 1 ) {
        sleepy -= int( ( TIRED + 1 - get_fatigue() ) / 4 );
    } else {
        sleepy += int( ( get_fatigue() - TIRED + 1 ) / 16 );
    }

    if( stim > 0 || !has_trait( trait_INSOMNIA ) ) {
        sleepy -= 2 * stim;
    } else {
        // Make it harder for insomniac to get around the trait
        sleepy -= stim;
    }

    return sleepy;
}

bool player::can_sleep()
{
    if( has_effect( effect_meth ) ) {
        // Sleep ain't happening until that meth wears off completely.
        return false;
    }

    // Since there's a bit of randomness to falling asleep, we want to
    // prevent exploiting this if can_sleep() gets called over and over.
    // Only actually check if we can fall asleep no more frequently than
    // every 30 minutes.  We're assuming that if we return true, we'll
    // immediately be falling asleep after that.
    //
    // Also if player debug menu'd time backwards this breaks, just do the
    // check anyway, this will reset the timer if 'dur' is negative.
    const time_point now = calendar::turn;
    const time_duration dur = now - last_sleep_check;
    if( dur >= 30_minutes || dur < 0_turns ) {
        last_sleep_check = now;
        int sleepy = sleep_spot( pos() );
        sleepy += rng( -8, 8 );
        if( sleepy > 0 ) {
            return true;
        }
    }
    return false;
}

void player::fall_asleep()
{
    // Communicate to the player that he is using items on the floor
    std::string item_name = is_snuggling();
    if( item_name == "many" ) {
        if( one_in( 15 ) ) {
            add_msg_if_player( _( "You nestle your pile of clothes for warmth." ) );
        } else {
            add_msg_if_player( _( "You use your pile of clothes for warmth." ) );
        }
    } else if( item_name != "nothing" ) {
        if( one_in( 15 ) ) {
            add_msg_if_player( _( "You snuggle your %s to keep warm." ), item_name.c_str() );
        } else {
            add_msg_if_player( _( "You use your %s to keep warm." ), item_name.c_str() );
        }
    }
    if( has_active_mutation( trait_id( "HIBERNATE" ) ) && get_hunger() < -60 ) {
        add_memorial_log( pgettext( "memorial_male", "Entered hibernation." ),
                          pgettext( "memorial_female", "Entered hibernation." ) );
        // some days worth of round-the-clock Snooze.  Cata seasons default to 91 days.
        fall_asleep( 10_days );
        // If you're not fatigued enough for 10 days, you won't sleep the whole thing.
        // In practice, the fatigue from filling the tank from (no msg) to Time For Bed
        // will last about 8 days.
    }

    fall_asleep( 10_hours ); // default max sleep time.
}

void player::fall_asleep( const time_duration &duration )
{
    if( activity ) {
        if( activity.id() == "ACT_TRY_SLEEP" ) {
            activity.set_to_null();
        } else {
            cancel_activity();
        }
    }
    add_effect( effect_sleep, duration );
}

void player::wake_up()
{
    if( has_effect( effect_sleep ) ) {
        if( calendar::turn - get_effect( effect_sleep ).get_start_time() > 2_hours ) {
            print_health();
        }
        if( has_effect( effect_slept_through_alarm ) ) {
            if( has_bionic( bio_watch ) ) {
                add_msg_if_player( m_warning, _( "It looks like you've slept through your internal alarm..." ) );
            } else {
                add_msg_if_player( m_warning, _( "It looks like you've slept through the alarm..." ) );
            }
        }
    }

    remove_effect( effect_sleep );
    remove_effect( effect_slept_through_alarm );
    remove_effect( effect_lying_down );
    recalc_sight_limits();
}

std::string player::is_snuggling() const
{
    auto begin = g->m.i_at( pos() ).begin();
    auto end = g->m.i_at( pos() ).end();

    if( in_vehicle ) {
        if( const cata::optional<vpart_reference> vp = g->m.veh_at( pos() ).part_with_feature( VPFLAG_CARGO, false ) ) {
            vehicle *const veh = &vp->vehicle();
            const int cargo = vp->part_index();
            if( !veh->get_items(cargo).empty() ) {
                begin = veh->get_items(cargo).begin();
                end = veh->get_items(cargo).end();
            }
        }
    }
    const item* floor_armor = nullptr;
    int ticker = 0;

    // If there are no items on the floor, return nothing
    if( begin == end ) {
        return "nothing";
    }

    for( auto candidate = begin; candidate != end; ++candidate ) {
        if( !candidate->is_armor() ) {
            continue;
        } else if( candidate->volume() > 250_ml && candidate->get_warmth() > 0 &&
                   ( candidate->covers( bp_torso ) || candidate->covers( bp_leg_l ) ||
                     candidate->covers( bp_leg_r ) ) ) {
            floor_armor = &*candidate;
            ticker++;
        }
    }

    if ( ticker == 0 ) {
        return "nothing";
    }
    else if ( ticker == 1 ) {
        return floor_armor->type_name();
    }
    else if ( ticker > 1 ) {
        return "many";
    }

    return "nothing";
}

// Returned values range from 1.0 (unimpeded vision) to 11.0 (totally blind).
//  1.0 is LIGHT_AMBIENT_LIT or brighter
//  4.0 is a dark clear night, barely bright enough for reading and crafting
//  6.0 is LIGHT_AMBIENT_DIM
//  7.3 is LIGHT_AMBIENT_MINIMAL, a dark cloudy night, unlit indoors
// 11.0 is zero light or blindness
float player::fine_detail_vision_mod() const
{
    // PER_SLIME_OK implies you can get enough eyes around the bile
    // that you can generally see.  There still will be the haze, but
    // it's annoying rather than limiting.
    if( is_blind() ||
         ( ( has_effect( effect_boomered ) || has_effect( effect_darkness ) ) && !has_trait( trait_PER_SLIME_OK ) ) ) {
        return 11.0;
    }
    // Scale linearly as light level approaches LIGHT_AMBIENT_LIT.
    // If we're actually a source of light, assume we can direct it where we need it.
    // Therefore give a hefty bonus relative to ambient light.
    float own_light = std::max( 1.0, LIGHT_AMBIENT_LIT - active_light() - 2 );

    // Same calculation as above, but with a result 3 lower.
    float ambient_light = std::max( 1.0, LIGHT_AMBIENT_LIT - g->m.ambient_light_at( pos() ) + 1.0 );

    return std::min( own_light, ambient_light );
}

int player::get_wind_resistance(body_part bp) const
{
    int coverage = 0;
    float totalExposed = 1.0;
    int totalCoverage = 0;
    int penalty = 100;

    for( auto &i : worn ) {
        if( i.covers(bp) ) {
            if( i.made_of( material_id( "leather" ) ) || i.made_of( material_id( "plastic" ) ) || i.made_of( material_id( "bone" ) ) ||
                i.made_of( material_id( "chitin" ) ) || i.made_of( material_id( "nomex" ) ) ) {
                penalty = 10; // 90% effective
            } else if( i.made_of( material_id( "cotton" ) ) ) {
                penalty = 30;
            } else if( i.made_of( material_id( "wool" ) ) ) {
                penalty = 40;
            } else {
                penalty = 1; // 99% effective
            }

            coverage = std::max(0, i.get_coverage() - penalty);
            totalExposed *= (1.0 - coverage/100.0); // Coverage is between 0 and 1?
        }
    }

    // Your shell provides complete wind protection if you're inside it
    if (has_active_mutation( trait_SHELL2 )) {
        totalCoverage = 100;
        return totalCoverage;
    }

    totalCoverage = 100 - totalExposed*100;

    return totalCoverage;
}

int player::warmth(body_part bp) const
{
    int ret = 0;
    int warmth = 0;

    for (auto &i : worn) {
        if( i.covers( bp ) ) {
            warmth = i.get_warmth();
            // Wool items do not lose their warmth due to being wet.
            // Warmth is reduced by 0 - 66% based on wetness.
            if (!i.made_of( material_id( "wool" ) ))
            {
                warmth *= 1.0 - 0.66 * body_wetness[bp] / drench_capacity[bp];
            }
            ret += warmth;
        }
    }
    return ret;
}

int bestwarmth( const std::list< item > &its, const std::string &flag )
{
    int best = 0;
    for( auto &w : its ) {
        if( w.has_flag( flag ) && w.get_warmth() > best ) {
            best = w.get_warmth();
        }
    }
    return best;
}

int player::bonus_item_warmth(body_part bp) const
{
    int ret = 0;

    // If the player is not wielding anything big, check if hands can be put in pockets
    if( ( bp == bp_hand_l || bp == bp_hand_r ) && weapon.volume() < 500_ml ) {
        ret += bestwarmth( worn, "POCKETS" );
    }

    // If the player's head is not encumbered, check if hood can be put up
    if( bp == bp_head && encumb( bp_head ) < 10 ) {
        ret += bestwarmth( worn, "HOOD" );
    }

    // If the player's mouth is not encumbered, check if collar can be put up
    if( bp == bp_mouth && encumb( bp_mouth ) < 10 ) {
        ret += bestwarmth( worn, "COLLAR" );
    }

    return ret;
}

int player::get_armor_bash(body_part bp) const
{
    return get_armor_bash_base(bp) + armor_bash_bonus;
}

int player::get_armor_cut(body_part bp) const
{
    return get_armor_cut_base(bp) + armor_cut_bonus;
}

int player::get_armor_type( damage_type dt, body_part bp ) const
{
    switch( dt ) {
        case DT_TRUE:
            return 0;
        case DT_BIOLOGICAL:
            return 0;
        case DT_BASH:
            return get_armor_bash( bp );
        case DT_CUT:
            return get_armor_cut( bp );
        case DT_STAB:
            return get_armor_cut( bp ) * 0.8f;
        case DT_ACID:
        case DT_HEAT:
        case DT_COLD:
        case DT_ELECTRIC:
        {
            int ret = 0;
            for( auto &i : worn ) {
                if( i.covers( bp ) ) {
                    ret += i.damage_resist( dt );
                }
            }

            ret += mutation_armor( bp, dt );
            return ret;
        }
        case DT_NULL:
        case NUM_DT:
            // Let it error below
            break;
    }

    debugmsg( "Invalid damage type: %d", dt );
    return 0;
}

int player::get_armor_bash_base(body_part bp) const
{
    int ret = 0;
    for (auto &i : worn) {
        if (i.covers(bp)) {
            ret += i.bash_resist();
        }
    }
    if (has_bionic( bio_carbon ) ) {
        ret += 2;
    }
    if (bp == bp_head && has_bionic( bio_armor_head ) ) {
        ret += 3;
    }
    if ((bp == bp_arm_l || bp == bp_arm_r) && has_bionic( bio_armor_arms ) ) {
        ret += 3;
    }
    if (bp == bp_torso && has_bionic( bio_armor_torso ) ) {
        ret += 3;
    }
    if ((bp == bp_leg_l || bp == bp_leg_r) && has_bionic( bio_armor_legs ) ) {
        ret += 3;
    }
    if (bp == bp_eyes && has_bionic( bio_armor_eyes ) ) {
        ret += 3;
    }

    ret += mutation_armor( bp, DT_BASH );
    return ret;
}

int player::get_armor_cut_base(body_part bp) const
{
    int ret = 0;
    for (auto &i : worn) {
        if (i.covers(bp)) {
            ret += i.cut_resist();
        }
    }
    if (has_bionic( bio_carbon ) ) {
        ret += 4;
    }
    if (bp == bp_head && has_bionic( bio_armor_head ) ) {
        ret += 3;
    } else if ((bp == bp_arm_l || bp == bp_arm_r) && has_bionic( bio_armor_arms ) ) {
        ret += 3;
    } else if (bp == bp_torso && has_bionic( bio_armor_torso ) ) {
        ret += 3;
    } else if ((bp == bp_leg_l || bp == bp_leg_r) && has_bionic( bio_armor_legs ) ) {
        ret += 3;
    } else if (bp == bp_eyes && has_bionic( bio_armor_eyes ) ) {
        ret += 3;
    }

    ret += mutation_armor( bp, DT_CUT );
    return ret;
}

int player::get_armor_acid(body_part bp) const
{
    return get_armor_type( DT_ACID, bp );
}

int player::get_armor_fire(body_part bp) const
{
    return get_armor_type( DT_HEAT, bp );
}

void destroyed_armor_msg( Character &who, const std::string &pre_damage_name )
{
    //~ %s is armor name
    who.add_memorial_log( pgettext("memorial_male", "Worn %s was completely destroyed."),
                          pgettext("memorial_female", "Worn %s was completely destroyed."),
                          pre_damage_name.c_str() );
    who.add_msg_player_or_npc( m_bad, _("Your %s is completely destroyed!"),
                               _("<npcname>'s %s is completely destroyed!"),
                               pre_damage_name.c_str() );
}

bool player::armor_absorb( damage_unit& du, item& armor )
{
    if( rng( 1, 100 ) > armor.get_coverage() ) {
        return false;
    }

    // TODO: add some check for power armor
    armor.mitigate_damage( du );

    // We want armor's own resistance to this type, not the resistance it grants
    const int armors_own_resist = armor.damage_resist( du.type, true );
    if( armors_own_resist > 1000 ) {
        // This is some weird type that doesn't damage armors
        return false;
    }

    // Scale chance of article taking damage based on the number of parts it covers.
    // This represents large articles being able to take more punishment
    // before becoming ineffective or being destroyed.
    const int num_parts_covered = armor.get_covered_body_parts().count();
    if( !one_in( num_parts_covered ) ) {
        return false;
    }

    // Don't damage armor as much when bypassed by armor piercing
    // Most armor piercing damage comes from bypassing armor, not forcing through
    const int raw_dmg = du.amount;
    if( raw_dmg > armors_own_resist ) {
        // If damage is above armor value, the chance to avoid armor damage is
        // 50% + 50% * 1/dmg
        if( one_in( raw_dmg ) || one_in( 2 ) ) {
            return false;
        }
    } else {
        // Sturdy items and power armors never take chip damage.
        // Other armors have 0.5% of getting damaged from hits below their armor value.
        if( armor.has_flag("STURDY") || armor.is_power_armor() || !one_in( 200 ) ) {
            return false;
        }
    }

    auto &material = armor.get_random_material();
    std::string damage_verb = ( du.type == DT_BASH ) ?
        material.bash_dmg_verb() : material.cut_dmg_verb();

    const std::string pre_damage_name = armor.tname();
    const std::string pre_damage_adj = armor.get_base_material().dmg_adj( armor.damage_level( 4 ) );

    // add "further" if the damage adjective and verb are the same
    std::string format_string = ( pre_damage_adj == damage_verb ) ?
        _("Your %1$s is %2$s further!") : _("Your %1$s is %2$s!");
    add_msg_if_player( m_bad, format_string.c_str(), pre_damage_name.c_str(),
                       damage_verb.c_str());
    //item is damaged
    if( is_player() ) {
        SCT.add(posx(), posy(), NORTH, remove_color_tags( pre_damage_name ),
                m_neutral, damage_verb, m_info);
    }

    return armor.mod_damage( armor.has_flag( "FRAGILE" ) ?
        rng( 2 * itype::damage_scale, 3 * itype::damage_scale ) : itype::damage_scale, du.type );
}

float player::bionic_armor_bonus( body_part bp, damage_type dt ) const
{
    float result = 0.0f;
    // We only check the passive bionics
    if( has_bionic( bio_carbon ) ) {
        if( dt == DT_BASH ) {
            result += 2;
        } else if( dt == DT_CUT || dt == DT_STAB ) {
            result += 4;
        }
    }
    // All the other bionic armors reduce bash/cut/stab by 3
    // Map body parts to a set of bionics that protect it
    // @todo: JSONize passive bionic armor instead of hardcoding it
    static const std::map< body_part, bionic_id > armor_bionics = {
        { bp_head, { bio_armor_head } },
        { bp_arm_l, { bio_armor_arms } },
        { bp_arm_r, { bio_armor_arms } },
        { bp_torso, { bio_armor_torso } },
        { bp_leg_l, { bio_armor_legs } },
        { bp_leg_r, { bio_armor_legs } },
        { bp_eyes, { bio_armor_eyes } }
    };
    auto iter = armor_bionics.find( bp );
    if( iter != armor_bionics.end() && has_bionic( iter->second ) &&
        ( dt == DT_BASH || dt == DT_CUT || dt == DT_STAB ) ) {
        result += 3;
    }
    return result;
}

void player::passive_absorb_hit( body_part bp, damage_unit &du ) const
{
    // >0 check because some mutations provide negative armor
    // Thin skin check goes before subdermal armor plates because SUBdermal
    if( du.amount > 0.0f ) {
        // Horrible hack warning!
        // Get rid of this as soon as CUT and STAB are split
        if( du.type == DT_STAB ) {
            damage_unit du_copy = du;
            du_copy.type = DT_CUT;
            du.amount -= mutation_armor( bp, du_copy );
        } else {
            du.amount -= mutation_armor( bp, du );
        }
    }
    du.amount -= bionic_armor_bonus( bp, du.type ); //Check for passive armor bionics
    du.amount -= mabuff_armor_bonus( du.type );
    du.amount = std::max( 0.0f, du.amount );
}

void player::absorb_hit(body_part bp, damage_instance &dam) {
    std::list<item> worn_remains;
    bool armor_destroyed = false;

    for( auto &elem : dam.damage_units ) {
        if( elem.amount < 0 ) {
            // Prevents 0 damage hits (like from hallucinations) from ripping armor
            elem.amount = 0;
            continue;
        }

        // The bio_ads CBM absorbs damage before hitting armor
        if( has_active_bionic( bio_ads ) ) {
            if( elem.amount > 0 && power_level > 24 ) {
                if( elem.type == DT_BASH ) {
                    elem.amount -= rng( 1, 8 );
                } else if( elem.type == DT_CUT ) {
                    elem.amount -= rng( 1, 4 );
                } else if( elem.type == DT_STAB ) {
                    elem.amount -= rng( 1, 2 );
                }
                charge_power(-25);
            }
            if( elem.amount < 0 ) {
                elem.amount = 0;
            }
        }

        // Only the outermost armor can be set on fire
        bool outermost = true;
        // The worn vector has the innermost item first, so
        // iterate reverse to damage the outermost (last in worn vector) first.
        for( auto iter = worn.rbegin(); iter != worn.rend(); ) {
            item& armor = *iter;

            if( !armor.covers( bp ) ) {
                ++iter;
                continue;
            }

            const std::string pre_damage_name = armor.tname();
            bool destroy = false;

            // Heat damage can set armor on fire
            // Even though it doesn't cause direct physical damage to it
            if( outermost && elem.type == DT_HEAT && elem.amount >= 1.0f ) {
                // @todo: Different fire intensity values based on damage
                fire_data frd{ 2 };
                destroy = armor.burn( frd );
                int fuel = roll_remainder( frd.fuel_produced );
                if( fuel > 0 ) {
                    add_effect( effect_onfire, time_duration::from_turns( fuel + 1 ), bp, false, 0, false, true );
                }
            }

            if( !destroy ) {
                destroy = armor_absorb( elem, armor );
            }

            if( destroy ) {
                if( g->u.sees( *this ) ) {
                    SCT.add( posx(), posy(), NORTH, remove_color_tags( pre_damage_name ),
                             m_neutral, _( "destroyed" ), m_info);
                }
                destroyed_armor_msg( *this, pre_damage_name );
                armor_destroyed = true;
                armor.on_takeoff( *this );
                worn_remains.insert( worn_remains.end(), armor.contents.begin(), armor.contents.end() );
                // decltype is the type name of the iterator, note that reverse_iterator::base returns the
                // iterator to the next element, not the one the revers_iterator points to.
                // http://stackoverflow.com/questions/1830158/how-to-call-erase-with-a-reverse-iterator
                iter = decltype(iter)( worn.erase( --( iter.base() ) ) );
            } else {
                ++iter;
                outermost = false;
            }
        }

        passive_absorb_hit( bp, elem );

        if( elem.type == DT_BASH ) {
            if( has_trait( trait_LIGHT_BONES ) ) {
                elem.amount *= 1.4;
            }
            if( has_trait( trait_HOLLOW_BONES ) ) {
                elem.amount *= 1.8;
            }
        }

        elem.amount = std::max( elem.amount, 0.0f );
    }
    for( item& remain : worn_remains ) {
        g->m.add_item_or_charges( pos(), remain );
    }
    if( armor_destroyed ) {
        drop_invalid_inventory();
    }
}

int player::get_env_resist(body_part bp) const
{
    int ret = 0;
    for (auto &i : worn) {
        // Head protection works on eyes too (e.g. baseball cap)
        if (i.covers(bp) || (bp == bp_eyes && i.covers(bp_head))) {
            ret += i.get_env_resist();
        }
    }

    if (bp == bp_mouth && has_bionic( bio_purifier ) && ret < 5) {
        ret += 2;
        if (ret > 5) {
            ret = 5;
        }
    }

    if (bp == bp_eyes && has_bionic( bio_armor_eyes ) && ret < 5) {
        ret += 2;
        if (ret > 5) {
            ret = 5;
        }
    }
    return ret;
}

bool player::wearing_something_on(body_part bp) const
{
    for (auto &i : worn) {
        if (i.covers(bp))
            return true;
    }
    return false;
}

bool player::natural_attack_restricted_on( body_part bp ) const
{
    for( auto &i : worn ) {
        if( i.covers( bp ) && !i.has_flag( "ALLOWS_NATURAL_ATTACKS" ) ) {
            return true;
        }
    }
    return false;
}

bool player::is_wearing_shoes( const side &which_side ) const
{
    bool left = true;
    bool right = true;
    if( which_side == side::LEFT || which_side == side::BOTH ) {
        left = false;
        for( const item &worn_item : worn ) {
            if (worn_item.covers(bp_foot_l) &&
                !worn_item.has_flag("BELTED") &&
                !worn_item.has_flag("SKINTIGHT")) {
                left = true;
                break;
            }
        }
    }
    if( which_side == side::RIGHT || which_side == side::BOTH ) {
        right = false;
        for( const item &worn_item : worn ) {
            if (worn_item.covers(bp_foot_r) &&
                !worn_item.has_flag("BELTED") &&
                !worn_item.has_flag("SKINTIGHT")) {
                right = true;
                break;
            }
        }
    }
    return (left && right);
}

bool player::is_wearing_helmet() const
{
    for( const item &i : worn ) {
        if( i.covers( bp_head ) &&
            !i.has_flag( "HELMET_COMPAT" ) &&
            !i.has_flag( "SKINTIGHT" ) &&
            !i.has_flag( "OVERSIZE" ) ) {
            return true;
        }
    }
    return false;
}

int player::head_cloth_encumbrance() const
{
    int ret = 0;
    for( auto &i : worn ) {
        const item *worn_item = &i;
        if( i.covers( bp_head ) && ( worn_item->has_flag( "HELMET_COMPAT" ) ||
                                     worn_item->has_flag( "SKINTIGHT" ) ) ) {
            ret += worn_item->get_encumber( *this );
        }
    }
    return ret;
}

double player::footwear_factor() const
{
    double ret = 0;
    if (wearing_something_on(bp_foot_l)) {
        ret += .5;
    }
    if (wearing_something_on(bp_foot_r)) {
        ret += .5;
    }
    return ret;
}

int player::shoe_type_count(const itype_id & it) const
{
    int ret = 0;
    if (is_wearing_on_bp(it, bp_foot_l)) {
        ret++;
    }
    if (is_wearing_on_bp(it, bp_foot_r)) {
        ret++;
    }
    return ret;
}

bool player::is_wearing_power_armor(bool *hasHelmet) const {
    bool result = false;
    for( auto &elem : worn ) {
        if( !elem.is_power_armor() ) {
            continue;
        }
        if (hasHelmet == nullptr) {
            // found power armor, helmet not requested, cancel loop
            return true;
        }
        // found power armor, continue search for helmet
        result = true;
        if( elem.covers( bp_head ) ) {
            *hasHelmet = true;
            return true;
        }
    }
    return result;
}

int player::adjust_for_focus(int amount) const
{
    int effective_focus = focus_pool;
    if (has_trait( trait_FASTLEARNER ))
    {
        effective_focus += 15;
    }
    if( has_active_bionic( bio_memory ) ) {
        effective_focus += 10;
    }
    if (has_trait( trait_SLOWLEARNER ))
    {
        effective_focus -= 15;
    }
    double tmp = amount * (effective_focus / 100.0);
    return roll_remainder(tmp);
}

void player::practice( const skill_id &id, int amount, int cap )
{
    SkillLevel &level = get_skill_level_object( id );
    const Skill &skill = id.obj();
    std::string skill_name = skill.name();

    if( !level.can_train() ) {
        // If leveling is disabled, don't train, don't drain focus, don't print anything
        // Leaving as a skill method rather than global for possible future skill cap setting
        return;
    }

    const auto highest_skill = [&]() {
        std::pair<skill_id, int> result( skill_id::NULL_ID(), -1 );
        for( const auto &pair : *_skills ) {
            const SkillLevel &lobj = pair.second;
            if( lobj.level() > result.second ) {
                result = std::make_pair( pair.first, lobj.level() );
            }
        }
        return result.first;
    };

    const bool isSavant = has_trait( trait_SAVANT );
    const skill_id savantSkill = isSavant ? highest_skill() : skill_id::NULL_ID();

    amount = adjust_for_focus(amount);

    if (has_trait( trait_PACIFIST ) && skill.is_combat_skill()) {
        if(!one_in(3)) {
          amount = 0;
        }
    }
    if (has_trait( trait_PRED2 ) && skill.is_combat_skill()) {
        if(one_in(3)) {
          amount *= 2;
        }
    }
    if (has_trait( trait_PRED3 ) && skill.is_combat_skill()) {
        amount *= 2;
    }

    if (has_trait( trait_PRED4 ) && skill.is_combat_skill()) {
        amount *= 3;
    }

    if (isSavant && id != savantSkill ) {
        amount /= 2;
    }

    if (amount > 0 && get_skill_level( id ) > cap) { //blunt grinding cap implementation for crafting
        amount = 0;
        if(is_player() && one_in(5)) {//remind the player intermittently that no skill gain takes place
            int curLevel = get_skill_level( id );
            add_msg(m_info, _("This task is too simple to train your %s beyond %d."),
                    skill_name, curLevel);
        }
    }

    if (amount > 0 && level.isTraining()) {
        int oldLevel = get_skill_level( id );
        get_skill_level_object( id ).train( amount );
        int newLevel = get_skill_level( id );
        if (is_player() && newLevel > oldLevel) {
            add_msg( m_good, _( "Your skill in %s has increased to %d!" ), skill_name, newLevel );
            const std::string skill_increase_source = "training";
            CallbackArgumentContainer lua_callback_args_info;
            lua_callback_args_info.emplace_back( getID() );
            lua_callback_args_info.emplace_back( skill_increase_source );
            lua_callback_args_info.emplace_back( id.str() );
            lua_callback_args_info.emplace_back( newLevel );
            lua_callback( "on_player_skill_increased", lua_callback_args_info );
            lua_callback( "on_skill_increased" ); //Legacy callback
        }
        if(is_player() && newLevel > cap) {
            //inform player immediately that the current recipe can't be used to train further
            add_msg( m_info, _( "You feel that %s tasks of this level are becoming trivial." ),
                     skill_name );
        }

        int chance_to_drop = focus_pool;
        focus_pool -= chance_to_drop / 100;
        // Apex Predators don't think about much other than killing.
        // They don't lose Focus when practicing combat skills.
        if ((rng(1, 100) <= (chance_to_drop % 100)) && (!(has_trait( trait_PRED4 ) &&
                                                          skill.is_combat_skill()))) {
            focus_pool--;
        }
    }

    get_skill_level_object( id ).practice();
}

int player::exceeds_recipe_requirements( const recipe &rec ) const
{
    return get_all_skills().exceeds_recipe_requirements( rec );
}

bool player::has_recipe_requirements( const recipe &rec ) const
{
    return get_all_skills().has_recipe_requirements( rec );
}

bool player::can_decomp_learn( const recipe &rec ) const
{
    return !rec.learn_by_disassembly.empty() &&
           meets_skill_requirements( rec.learn_by_disassembly );
}

bool player::knows_recipe(const recipe *rec) const
{
    return get_learned_recipes().contains( rec );
}

int player::has_recipe( const recipe *r, const inventory &crafting_inv,
                        const std::vector<npc *> &helpers ) const
{
    if( !r->skill_used ) {
        return 0;
    }

    if( knows_recipe( r ) ) {
        return r->difficulty;
    }

    const auto available = get_available_recipes( crafting_inv, &helpers );
    return available.contains( r ) ? available.get_custom_difficulty( r ) : -1;
}

void player::learn_recipe( const recipe * const rec )
{
    if( rec->never_learn ){
        return;
    }
    learned_recipes->include( rec );
}

void player::assign_activity( const activity_id &type, int moves, int index, int pos, const std::string &name )
{
    assign_activity( player_activity( type, moves, index, pos, name ) );
}

void player::assign_activity( const player_activity &act, bool allow_resume )
{
    if( allow_resume && !backlog.empty() && backlog.front().can_resume_with( act, *this ) ) {
        add_msg_if_player( _("You resume your task.") );
        activity = backlog.front();
        backlog.pop_front();
    } else {
        if( activity ) {
            backlog.push_front( activity );
        }

        activity = act;
    }

    if( activity.rooted() ) {
        rooted_message();
    }
}

bool player::has_activity(const activity_id &type) const
{
    return activity.id() == type;
}

void player::cancel_activity()
{
    if( has_activity( activity_id( "ACT_MOVE_ITEMS" ) ) && is_hauling() ) {
        stop_hauling();
    }
    // Clear any backlog items that aren't auto-resume.
    for( auto backlog_item = backlog.begin(); backlog_item != backlog.end(); ) {
        if( backlog_item->auto_resume ) {
            backlog_item++;
        } else {
            backlog_item = backlog.erase( backlog_item );
        }
    }
    if( activity && activity.is_suspendable() ) {
        backlog.push_front( activity );
    }
    activity = player_activity();
}

bool player::has_gun_for_ammo( const ammotype &at ) const
{
    return has_item_with( [at]( const item & it ) {
        // item::ammo_type considers the active gunmod.
        return it.is_gun() && it.ammo_type() == at;
    } );
}

bool player::has_magazine_for_ammo( const ammotype &at ) const
{
    return has_item_with( [&at]( const item & it ) {
        return !it.has_flag( "NO_RELOAD" ) &&
               ( ( it.is_magazine() && it.ammo_type() == at ) ||
                 ( it.is_gun() && it.magazine_integral() && it.ammo_type() == at ) ||
                 ( it.is_gun() && it.magazine_current() != nullptr &&
                   it.magazine_current()->ammo_type() == at ) );
    } );
}

// mytest return weapon name to display in sidebar
std::string player::weapname() const
{
    if( weapon.is_gun() ) {
        std::string str;
        str = weapon.type_name();

        // Is either the base item or at least one auxiliary gunmod loaded (includes empty magazines)
        bool base = weapon.ammo_capacity() > 0 && !weapon.has_flag( "RELOAD_AND_SHOOT" );

        const auto mods = weapon.gunmods();
        bool aux = std::any_of( mods.begin(), mods.end(), [&]( const item *e ) {
            return e->is_gun() && e->ammo_capacity() > 0 && !e->has_flag( "RELOAD_AND_SHOOT" );
        } );

        if( base || aux ) {
            str += " (";
            if( base ) {
                str += std::to_string( weapon.ammo_remaining() );
                if( weapon.magazine_integral() ) {
                    str += "/" + std::to_string( weapon.ammo_capacity() );
                }
            } else {
                str += "---";
            }
            str += ")";

            for( auto e : mods ) {
                if( e->is_gun() && e->ammo_capacity() > 0 && !e->has_flag( "RELOAD_AND_SHOOT" ) ) {
                    str += " (" + std::to_string( e->ammo_remaining() );
                    if( e->magazine_integral() ) {
                        str += "/" + std::to_string( e->ammo_capacity() );
                    }
                    str += ")";
                }
            }
        }
        return "Weapon  : " + str;

    } else if( weapon.is_container() && weapon.contents.size() == 1 ) {
        return string_format( "Weapon  : %s (%d)", weapon.tname().c_str(),
                              weapon.contents.front().charges );

    } else if( !is_armed() ) {
        return _( "Weapon  : fists" );

    } else {
        return "Weapon  : " + weapon.tname();
    }
}

bool player::wield_contents( item &container, int pos, bool penalties, int base_cost )
{
    // if index not specified and container has multiple items then ask the player to choose one
    if( pos < 0 ) {
        std::vector<std::string> opts;
        std::transform( container.contents.begin(), container.contents.end(),
                        std::back_inserter( opts ), []( const item& elem ) {
                            return elem.display_name();
                        } );
        if( opts.size() > 1 ) {
            pos = uilist( _( "Wield what?" ), opts );
            if( pos < 0 ) {
                return false;
            }
        } else {
            pos = 0;
        }
    }

    if( pos >= static_cast<int>(container.contents.size() ) ) {
        debugmsg( "Tried to wield non-existent item from container (player::wield_contents)" );
        return false;
    }

    auto target = std::next( container.contents.begin(), pos );
    const auto ret = can_wield( *target );
    if( !ret.success() ) {
        add_msg_if_player( m_info, "%s", ret.c_str() );
        return false;
    }

    int mv = 0;

    if( is_armed() ) {
        if( !unwield() ) {
            return false;
        }
        inv.unsort();
    }

    weapon = std::move( *target );
    container.contents.erase( target );
    container.on_contents_changed();

    inv.update_invlet( weapon );
    inv.update_cache_with_item( weapon );
    last_item = weapon.typeId();

    /**
     * @EFFECT_PISTOL decreases time taken to draw pistols from holsters
     * @EFFECT_SMG decreases time taken to draw smgs from holsters
     * @EFFECT_RIFLE decreases time taken to draw rifles from holsters
     * @EFFECT_SHOTGUN decreases time taken to draw shotguns from holsters
     * @EFFECT_LAUNCHER decreases time taken to draw launchers from holsters
     * @EFFECT_STABBING decreases time taken to draw stabbing weapons from sheathes
     * @EFFECT_CUTTING decreases time taken to draw cutting weapons from scabbards
     * @EFFECT_BASHING decreases time taken to draw bashing weapons from holsters
     */
    int lvl = get_skill_level( weapon.is_gun() ? weapon.gun_skill() : weapon.melee_skill() );
    mv += item_handling_cost( weapon, penalties, base_cost ) / ( ( lvl + 10.0f ) / 10.0f );

    moves -= mv;

    weapon.on_wield( *this, mv );

    return true;
}

void player::store( item& container, item& put, bool penalties, int base_cost )
{
    moves -= item_store_cost( put, container, penalties, base_cost );
    container.put_in( i_rem( &put ) );
}

nc_color encumb_color(int level)
{
 if (level < 0)
  return c_green;
 if (level < 10)
  return c_light_gray;
 if (level < 40)
  return c_yellow;
 if (level < 70)
  return c_light_red;
 return c_red;
}

float player::get_melee() const
{
    return get_skill_level( skill_id( "melee" ) );
}

void player::setID (int i)
{
    if( id >= 0 ) {
        debugmsg( "tried to set id of a npc/player, but has already a id: %d", id );
    } else if( i < -1 ) {
        debugmsg( "tried to set invalid id of a npc/player: %d", i );
    } else {
        id = i;
    }
}

int player::getID () const
{
    return this->id;
}

bool player::uncanny_dodge()
{
    bool is_u = this == &g->u;
    bool seen = g->u.sees( *this );
    if( this->power_level < 74 || !this->has_active_bionic( bio_uncanny_dodge ) ) { return false; }
    tripoint adjacent = adjacent_tile();
    charge_power(-75);
    if( adjacent.x != posx() || adjacent.y != posy()) {
        position.x = adjacent.x;
        position.y = adjacent.y;
        if( is_u ) {
            add_msg( _("Time seems to slow down and you instinctively dodge!") );
        } else if( seen ) {
            add_msg( _("%s dodges... so fast!"), this->disp_name().c_str() );

        }
        return true;
    }
    if( is_u ) {
        add_msg( _("You try to dodge but there's no room!") );
    } else if( seen ) {
        add_msg( _("%s tries to dodge but there's no room!"), this->disp_name().c_str() );
    }
    return false;
}

// adjacent_tile() returns a safe, unoccupied adjacent tile. If there are no such tiles, returns player position instead.
tripoint player::adjacent_tile() const
{
    std::vector<tripoint> ret;
    int dangerous_fields = 0;
    for( const tripoint &p : g->m.points_in_radius( pos(), 1 ) ) {
        if( p == pos() ) {
            // Don't consider player position
            continue;
        }
        const trap &curtrap = g->m.tr_at( p );
        if( g->critter_at( p ) == nullptr && g->m.passable( p ) &&
            (curtrap.is_null() || curtrap.is_benign()) ) {
            // Only consider tile if unoccupied, passable and has no traps
            dangerous_fields = 0;
            auto &tmpfld = g->m.field_at( p );
            for( auto &fld : tmpfld ) {
                const field_entry &cur = fld.second;
                if( cur.is_dangerous() ) {
                    dangerous_fields++;
                }
            }

            if( dangerous_fields == 0 ) {
                ret.push_back( p );
            }
        }
    }

    return random_entry( ret, pos() ); // player position if no valid adjacent tiles
}

int player::climbing_cost( const tripoint &from, const tripoint &to ) const
{
    if( !g->m.valid_move( from, to, false, true ) ) {
        return 0;
    }

    const int diff = g->m.climb_difficulty( from );

    if( diff > 5 ) {
        return 0;
    }

    return 50 + diff * 100;
    // TODO: All sorts of mutations, equipment weight etc.
}

void player::environmental_revert_effect()
{
    addictions.clear();
    morale->clear();

    for (int part = 0; part < num_hp_parts; part++) {
        hp_cur[part] = hp_max[part];
    }
    set_hunger(0);
    set_thirst(0);
    set_fatigue(0);
    set_healthy(0);
    set_healthy_mod(0);
    stim = 0;
    set_pain(0);
    set_painkiller(0);
    radiation = 0;

    recalc_sight_limits();
    reset_encumbrance();
}

bool player::is_invisible() const
{
    static const bionic_id str_bio_cloak("bio_cloak"); // This function used in monster::plan_moves
    static const bionic_id str_bio_night("bio_night");
    return (
        has_active_bionic(str_bio_cloak) ||
        has_active_bionic(str_bio_night) ||
        has_active_optcloak() ||
        has_trait( trait_DEBUG_CLOAK ) ||
        has_artifact_with(AEP_INVISIBLE)
    );
}

int player::visibility( bool, int ) const
{
    // 0-100 %
    if ( is_invisible() ) {
        return 0;
    }
    // @todo:
    // if ( dark_clothing() && light check ...
    int stealth_modifier = std::floor( mutation_value( "stealth_modifier" ) );
    return clamp( 100 - stealth_modifier, 40, 160 );
}

void player::set_destination(const std::vector<tripoint> &route, const player_activity &destination_activity)
{
    auto_move_route = route;
    this->destination_activity = destination_activity;
    destination_point.emplace( g->m.getabs( route.back() ) );
}

void player::clear_destination()
{
    auto_move_route.clear();
    destination_activity = player_activity();
    destination_point = cata::nullopt;
    next_expected_position = cata::nullopt;
}

bool player::has_destination() const
{
    return !auto_move_route.empty();
}

bool player::has_destination_activity() const
{
    return !destination_activity.is_null() && destination_point && position == g->m.getlocal( *destination_point );
}

void player::start_destination_activity()
{
    if( !has_destination_activity() ) {
        debugmsg( "Tried to start invalid destination activity" );
        return;
    }

    assign_activity( destination_activity );
    clear_destination();
}

std::vector<tripoint> &player::get_auto_move_route()
{
    return auto_move_route;
}

action_id player::get_next_auto_move_direction()
{
    if (!has_destination()) {
        return ACTION_NULL;
    }

    if( next_expected_position ) {
        if( pos() != *next_expected_position ) {
            // We're off course, possibly stumbling or stuck, cancel auto move
            return ACTION_NULL;
        }
    }

    next_expected_position.emplace( auto_move_route.front() );
    auto_move_route.erase(auto_move_route.begin());

    tripoint dp = *next_expected_position - pos();

    // Make sure the direction is just one step and that
    // all diagonal moves have 0 z component
    if( abs( dp.x ) > 1 || abs( dp.y ) > 1 || abs( dp.z ) > 1 ||
        ( abs( dp.z ) != 0 && ( abs( dp.x ) != 0 || abs( dp.y ) != 0 ) ) ) {
        // Should never happen, but check just in case
        return ACTION_NULL;
    }

    return get_movement_direction_from_delta( dp.x, dp.y, dp.z );
}

bool player::defer_move( const tripoint &next ) {
    // next must be adjacent to current pos
    if( square_dist( next, pos() ) != 1 ) {
        return false;
    }
    // next must be adjacent to subsequent move in any preexisting automove route
    if( has_destination() && square_dist( auto_move_route.front(), next ) != 1 ) {
        return false;
    }
    auto_move_route.insert( auto_move_route.begin(), next );
    next_expected_position = pos();
    return true;
}

void player::shift_destination(int shiftx, int shifty)
{
    if( next_expected_position ) {
        next_expected_position->x += shiftx;
        next_expected_position->y += shifty;
    }

    for( auto &elem : auto_move_route ) {
        elem.x += shiftx;
        elem.y += shifty;
    }
}

void player::grab( object_type grab_type, const tripoint &grab_point )
{
    this->grab_type = grab_type;
    this->grab_point = grab_point;

    path_settings->avoid_rough_terrain = grab_type != OBJECT_NONE;
}

object_type player::get_grab_type() const
{
    return grab_type;
}

void player::start_hauling()
{
    add_msg( _( "You start hauling items along the ground." ) );
    if( is_armed() ) {
        add_msg( m_warning, _( "Your hands are not free, which makes hauling slower." ) );
    }
    hauling = true;
}

void player::stop_hauling()
{
    add_msg( _( "You stop hauling items." ) );
    hauling = false;
    if( has_activity( activity_id( "ACT_MOVE_ITEMS" ) ) ) {
        cancel_activity();
    }
}

bool player::is_hauling() const
{
    return hauling;
}

bool player::has_weapon() const
{
    return !unarmed_attack();
}

m_size player::get_size() const
{
    return MS_MEDIUM;
}

int player::get_hp() const
{
    return get_hp( num_hp_parts );
}

int player::get_hp( hp_part bp ) const
{
    if( bp < num_hp_parts ) {
        return hp_cur[bp];
    }
    int hp_total = 0;
    for( int i = 0; i < num_hp_parts; ++i ) {
        hp_total += hp_cur[i];
    }
    return hp_total;
}

int player::get_hp_max() const
{
    return get_hp_max( num_hp_parts );
}

int player::get_hp_max( hp_part bp ) const
{
    if( bp < num_hp_parts ) {
        return hp_max[bp];
    }
    int hp_total = 0;
    for( int i = 0; i < num_hp_parts; ++i ) {
        hp_total += hp_max[i];
    }
    return hp_total;
}

int player::get_stamina_max() const
{
    if( has_trait( trait_BADCARDIO ) ) {
        return g->stamina_max_default * 0.75;
    }
    if( has_trait( trait_GOODCARDIO ) ) {
        return g->stamina_max_default * 1.4;
    }
    return g->stamina_max_default;
}

int player::get_stamina_max_penalty() const
{
    return stamina_max_penalty;
}

void player::mod_stamina_max_penalty( int modifier )
{
    stamina_max_penalty = stamina_max_penalty + modifier;
    // stamina pool penalty cannot exceed 75% of maximum stamina
    stamina_max_penalty = std::min( stamina_max_penalty, get_stamina_max() * 3 / 4 );
    stamina_max_penalty = std::max( stamina_max_penalty, 0 );
}

void player::burn_move_stamina( int moves )
{
    int overburden_percentage = 0;
    units::mass current_weight = weight_carried();
    units::mass max_weight = weight_capacity();
    if (current_weight > max_weight) {
        overburden_percentage = (current_weight - max_weight) * 100 / max_weight;
    }
    // Regain 10 stamina / turn
    // 7/turn walking
    // 20/turn running
    int burn_ratio = 7;
    burn_ratio += overburden_percentage;
    if( move_mode == "run" ) {
        burn_ratio = burn_ratio * 3 - 1;
    }
    mod_stat( "stamina", -((moves * burn_ratio) / 100) );
    // Chance to suffer pain if overburden and stamina runs out or has trait BADBACK
    // Starts at 1 in 25, goes down by 5 for every 50% more carried
    if ((current_weight > max_weight) && (has_trait( trait_BADBACK ) || stamina == 0) && one_in(35 - 5 * current_weight / (max_weight / 2))) {
        add_msg_if_player(m_bad, _("Your body strains under the weight!"));
        // 1 more pain for every 800 grams more (5 per extra STR needed)
        if ( ( ( current_weight - max_weight ) / 800_gram > get_pain() && get_pain() < 100 ) ) {
            mod_pain(1);
        }
    }
}

Creature::Attitude player::attitude_to( const Creature &other ) const
{
    const auto m = dynamic_cast<const monster *>( &other );
    if( m != nullptr ) {
        if( m->friendly != 0 ) {
            return A_FRIENDLY;
        }
        switch( m->attitude( const_cast<player *>( this ) ) ) {
                // player probably does not want to harm them, but doesn't care much at all.
            case MATT_FOLLOW:
            case MATT_FPASSIVE:
            case MATT_IGNORE:
            case MATT_FLEE:
                return A_NEUTRAL;
                // player does not want to harm those.
            case MATT_FRIEND:
            case MATT_ZLAVE: // Don't want to harm your zlave!
                return A_FRIENDLY;
            case MATT_ATTACK:
                return A_HOSTILE;
            case MATT_NULL:
            case NUM_MONSTER_ATTITUDES:
                break;
        }

        return A_NEUTRAL;
    }

    const auto p = dynamic_cast<const npc *>( &other );
    if( p != nullptr ) {
        if( p->is_enemy() ) {
            return A_HOSTILE;
        } else if( p->is_friend() ) {
            return A_FRIENDLY;
        } else {
            return A_NEUTRAL;
        }
    } else if( &other == this ) {
        return A_FRIENDLY;
    }

    return A_NEUTRAL;
}

void player::toggle_map_memory()
{
    show_map_memory = !show_map_memory;
}

bool player::should_show_map_memory()
{
    return show_map_memory;
}

void player::serialize_map_memory( JsonOut &jsout ) const
{
    player_map_memory.store( jsout );
}

void player::deserialize_map_memory( JsonIn &jsin )
{
    player_map_memory.load( jsin );
}

memorized_terrain_tile player::get_memorized_tile( const tripoint &pos ) const
{
    return player_map_memory.get_tile( pos );
}

void player::memorize_tile( const tripoint &pos, const std::string &ter, const int subtile,
                            const int rotation )
{
    player_map_memory.memorize_tile( max_memorized_tiles(), pos, ter, subtile, rotation );
}

void player::memorize_symbol( const tripoint &pos, const long symbol )
{
    player_map_memory.memorize_symbol( max_memorized_tiles(), pos, symbol );
}

long player::get_memorized_symbol( const tripoint &p ) const
{
    return player_map_memory.get_symbol( p );
}

size_t player::max_memorized_tiles() const
{
    // Only check traits once a turn since this is called a huge number of times.
    if( current_map_memory_turn != calendar::turn ) {
        current_map_memory_turn = calendar::turn;
        if( has_active_bionic( bio_memory ) ) {
            current_map_memory_capacity = SEEX * SEEY * 20000; // 5000 overmap tiles
        } else if( has_trait( trait_FORGETFUL ) ) {
            current_map_memory_capacity = SEEX * SEEY * 200; // 50 overmap tiles
        } else if( has_trait( trait_GOODMEMORY ) ) {
            current_map_memory_capacity = SEEX * SEEY * 800; // 200 overmap tiles
        } else {
            current_map_memory_capacity = SEEX * SEEY * 400; // 100 overmap tiles
        }
    }
    return current_map_memory_capacity;
}

bool player::sees( const tripoint &t, bool ) const
{
    static const bionic_id str_bio_night("bio_night");
    const int wanted_range = rl_dist( pos(), t );
    bool can_see = is_player() ? g->m.pl_sees( t, wanted_range ) :
        Creature::sees( t );
    // Clairvoyance is now pretty cheap, so we can check it early
    if( wanted_range < MAX_CLAIRVOYANCE && wanted_range < clairvoyance() ) {
        return true;
    }
    // Only check if we need to override if we already came to the opposite conclusion.
    if( can_see && wanted_range < 15 && wanted_range > sight_range(1) &&
        has_active_bionic(str_bio_night) ) {
        can_see = false;
    }
    if( can_see && wanted_range > unimpaired_range() ) {
        can_see = false;
    }

    return can_see;
}

bool player::sees( const Creature &critter ) const
{
    // This handles only the player/npc specific stuff (monsters don't have traits or bionics).
    const int dist = rl_dist( pos(), critter.pos() );
    if (dist <= 3 && has_trait( trait_ANTENNAE )) {
        return true;
    }
    if( critter.digging() && has_active_bionic( bio_ground_sonar ) ) {
        // Bypass the check below, the bionic sonar also bypasses the sees(point) check because
        // walls don't block sonar which is transmitted in the ground, not the air.
        // TODO: this might need checks whether the player is in the air, or otherwise not connected
        // to the ground. It also might need a range check.
        return true;
    }
    return Creature::sees( critter );
}

nc_color player::bodytemp_color(int bp) const
{
  nc_color color =  c_light_gray; // default
    if (bp == bp_eyes) {
        color = c_light_gray;    // Eyes don't count towards warmth
    } else if (temp_conv[bp] >  BODYTEMP_SCORCHING) {
        color = c_red;
    } else if (temp_conv[bp] >  BODYTEMP_VERY_HOT) {
        color = c_light_red;
    } else if (temp_conv[bp] >  BODYTEMP_HOT) {
        color = c_yellow;
    } else if (temp_conv[bp] >  BODYTEMP_COLD) {
        color = c_green;
    } else if (temp_conv[bp] >  BODYTEMP_VERY_COLD) {
        color = c_light_blue;
    } else if (temp_conv[bp] >  BODYTEMP_FREEZING) {
        color = c_cyan;
    } else if (temp_conv[bp] <= BODYTEMP_FREEZING) {
        color = c_blue;
    }
    return color;
}

//message related stuff
void player::add_msg_if_player( const std::string &msg ) const
{
    Messages::add_msg( msg );
}

void player::add_msg_player_or_npc( const std::string &player_msg, const std::string &/*npc_msg*/ ) const
{
    Messages::add_msg( player_msg );
}

void player::add_msg_if_player( const game_message_type type, const std::string &msg ) const
{
    Messages::add_msg( type, msg );
}

void player::add_msg_player_or_npc( const game_message_type type, const std::string &player_msg, const std::string &/*npc_msg*/ ) const
{
    Messages::add_msg( type, player_msg );
}

void player::add_msg_player_or_say( const std::string &player_msg, const std::string &/*npc_speech*/ ) const
{
    Messages::add_msg( player_msg );
}

void player::add_msg_player_or_say( const game_message_type type, const std::string &player_msg, const std::string &/*npc_speech*/ ) const
{
    Messages::add_msg( type, player_msg );
}

bool player::knows_trap( const tripoint &pos ) const
{
    const tripoint p = g->m.getabs( pos );
    return known_traps.count( p ) > 0;
}

void player::add_known_trap( const tripoint &pos, const trap &t)
{
    const tripoint p = g->m.getabs( pos );
    if( t.is_null() ) {
        known_traps.erase( p );
    } else {
        // TODO: known_traps should map to a trap_str_id
        known_traps[p] = t.id.str();
    }
}

bool player::is_deaf() const
{
    return get_effect_int( effect_deaf ) > 2 || worn_with_flag("DEAF") ||
           (has_active_bionic( bio_earplugs ) && !has_active_bionic( bio_ears ) ) ||
           ( has_trait( trait_M_SKIN3 ) && g->m.has_flag_ter_or_furn( "FUNGUS" , pos() ) && in_sleep_state() );
}

bool player::can_hear( const tripoint &source, const int volume ) const
{
    if( is_deaf() ) {
        return false;
    }

    // source is in-ear and at our square, we can hear it
    if ( source == pos() && volume == 0 ) {
        return true;
    }

    // TODO: sound attenuation due to weather

    const int dist = rl_dist( source, pos() );
    const float volume_multiplier = hearing_ability();
    return volume * volume_multiplier >= dist;
}

float player::hearing_ability() const
{
    float volume_multiplier = 1.0;

    // Mutation/Bionic volume modifiers
    if( has_active_bionic( bio_ears ) && !has_active_bionic( bio_earplugs ) ) {
        volume_multiplier *= 3.5;
    }
    if( has_trait( trait_PER_SLIME ) ) {
        // Random hearing :-/
        // (when it's working at all, see player.cpp)
        // changed from 0.5 to fix Mac compiling error
        volume_multiplier *= (rng(1, 2));
    }
    if( has_trait( trait_BADHEARING ) ) {
        volume_multiplier *= .5;
    }
    if( has_trait( trait_GOODHEARING ) ) {
        volume_multiplier *= 1.25;
    }
    if( has_trait( trait_CANINE_EARS ) ) {
        volume_multiplier *= 1.5;
    }
    if( has_trait( trait_URSINE_EARS ) || has_trait( trait_FELINE_EARS ) ) {
        volume_multiplier *= 1.25;
    }
    if( has_trait( trait_LUPINE_EARS ) ) {
        volume_multiplier *= 1.75;
    }
    if( has_trait( trait_MOUSE_EARS ) ) {
        volume_multiplier *= 2;
    }

    if( has_effect( effect_deaf ) ) {
        // Scale linearly up to 30 minutes
        volume_multiplier *= ( 30_minutes - get_effect_dur( effect_deaf ) ) / 30_minutes;
    }

    if( has_effect( effect_earphones ) ) {
        volume_multiplier *= .25;
    }

    return volume_multiplier;
}

std::string player::visible_mutations( const int visibility_cap ) const
{
    const std::string trait_str = enumerate_as_string( my_mutations.begin(), my_mutations.end(),
    [visibility_cap ]( const std::pair<trait_id, trait_data> &pr ) -> std::string {
        const auto &mut_branch = pr.first.obj();
        // Finally some use for visibility trait of mutations
        if( mut_branch.visibility > 0 && mut_branch.visibility >= visibility_cap )
        {
            return string_format( "<color_%s>%s</color>", string_from_color( mut_branch.get_display_color() ),
                                  mut_branch.name() );
        }

        return std::string();
    } );
    return trait_str;
}

std::string player::short_description() const
{
    std::stringstream ret;

    if( is_armed() ) {
        ret << _( "Wielding: " ) << weapon.tname() << ";   ";
    }
    const std::string worn_str = enumerate_as_string( worn.begin(), worn.end(),
    []( const item & it ) {
        return it.tname();
    } );
    if( !worn_str.empty() ) {
        ret << _( "Wearing: " ) << worn_str << ";";
    }
    const int visibility_cap = 0; // no cap
    const auto trait_str = visible_mutations( visibility_cap );
    if( !trait_str.empty() ) {
        ret << _( "   Traits: " ) << trait_str << ";";
    }
    return ret.str();
}

int player::print_info( const catacurses::window &w, int vStart, int, int column ) const
{
    mvwprintw( w, vStart++, column, _( "You (%s)" ), name.c_str() );
    return vStart;
}

bool player::is_visible_in_range( const Creature &critter, const int range ) const
{
    return sees( critter ) && rl_dist( pos(), critter.pos() ) <= range;
}

std::vector<Creature *> player::get_visible_creatures( const int range ) const
{
    return g->get_creatures_if( [this, range]( const Creature &critter ) -> bool {
        return this != &critter && pos() != critter.pos() && // @todo: get rid of fake npcs (pos() check)
          rl_dist( pos(), critter.pos() ) <= range && sees( critter );
    } );
}

std::vector<Creature *> player::get_targetable_creatures( const int range ) const
{
    return g->get_creatures_if( [this, range]( const Creature &critter ) -> bool {
        return this != &critter && pos() != critter.pos() && // @todo: get rid of fake npcs (pos() check)
          rl_dist( pos(), critter.pos() ) <= range &&
          ( sees( critter ) || sees_with_infrared( critter ) );
    } );
}

std::vector<Creature *> player::get_hostile_creatures( int range ) const
{
    return g->get_creatures_if( [this, range] ( const Creature &critter ) -> bool {
        float dist_to_creature;
        // Fixes circular distance range for ranged attacks
        if( !trigdist ) {
            dist_to_creature = rl_dist( pos(), critter.pos() );
        } else {
            dist_to_creature = round( trig_dist( pos(), critter.pos() ) );
        }
        return this != &critter && pos() != critter.pos() && // @todo: get rid of fake npcs (pos() check)
            dist_to_creature <= range && critter.attitude_to( *this ) == A_HOSTILE
            && sees( critter );
    } );
}

void player::place_corpse()
{
    //If the character/NPC is on a distant mission, don't drop their their gear when they die since they still have a local pos
    if( !death_drops ){
        return;
    }
    std::vector<item *> tmp = inv_dump();
    item body = item::make_corpse( mtype_id::NULL_ID(), calendar::turn, name );
    for( auto itm : tmp ) {
        g->m.add_item_or_charges( pos(), *itm );
    }
    for( auto & bio : *my_bionics ) {
        if( item::type_is_defined( bio.id.str() ) ) {
            body.put_in( item( bio.id.str(), calendar::turn ) );
        }
    }

    // Restore amount of installed pseudo-modules of Power Storage Units
    std::pair<int, int> storage_modules = amount_of_storage_bionics();
    for (int i = 0; i < storage_modules.first; ++i) {
        body.emplace_back( "bio_power_storage" );
    }
    for (int i = 0; i < storage_modules.second; ++i) {
        body.emplace_back( "bio_power_storage_mkII" );
    }
    g->m.add_item_or_charges( pos(), body );
}

void player::place_corpse( const tripoint &om_target )
{
    tinymap bay;
    bay.load( om_target.x * 2, om_target.y * 2, om_target.z, false );
    int finX = rng( 1, SEEX * 2 - 2 );
    int finY = rng( 1, SEEX * 2 - 2 );
    if( bay.furn( finX, finY) != furn_str_id( "f_null" ) ){
        for (int x = 0; x < SEEX * 2 - 1; x++){
            for (int y = 0; y < SEEY * 2 - 1; y++){
                if ( bay.furn(x,y) == furn_str_id( "f_null" ) ){
                    finX = x;
                    finY = y;
                }
            }
        }
    }

    std::vector<item *> tmp = inv_dump();
    item body = item::make_corpse( mtype_id::NULL_ID(), calendar::turn, name );
    for( auto itm : tmp ) {
        bay.add_item_or_charges( finX, finY, *itm );
    }
    for( auto & bio : *my_bionics ) {
        if( item::type_is_defined( bio.id.str() ) ) {
            body.put_in( item( bio.id.str(), calendar::turn ) );
        }
    }

    // Restore amount of installed pseudo-modules of Power Storage Units
    std::pair<int, int> storage_modules = amount_of_storage_bionics();
    for (int i = 0; i < storage_modules.first; ++i) {
        body.emplace_back( "bio_power_storage" );
    }
    for (int i = 0; i < storage_modules.second; ++i) {
        body.emplace_back( "bio_power_storage_mkII" );
    }
    bay.add_item_or_charges( finX, finY, body );
}

bool player::sees_with_infrared( const Creature &critter ) const
{
    if( !vision_mode_cache[IR_VISION] || !critter.is_warm() ) {
        return false;
    }

    if( is_player() || critter.is_player() ) {
        // Players should not use map::sees
        // Likewise, players should not be "looked at" with map::sees, not to break symmetry
        return g->m.pl_line_of_sight( critter.pos(), sight_range( DAYLIGHT_LEVEL ) );
    }

    return g->m.sees( pos(), critter.pos(), sight_range( DAYLIGHT_LEVEL ) );
}

std::vector<std::string> player::get_overlay_ids() const
{
    std::vector<std::string> rval;
    std::multimap<int, std::string> mutation_sorting;
    int order;
    std::string overlay_id;

    // first get effects
    for( const auto &eff_pr : *effects ) {
        rval.push_back( "effect_" + eff_pr.first.str() );
    }

    // then get mutations
    for( const auto &mut : my_mutations ) {
        overlay_id = ( mut.second.powered ? "active_" : "" ) + mut.first.str();
        order = get_overlay_order_of_mutation( overlay_id );
        mutation_sorting.insert( std::pair<int, std::string>( order, overlay_id ) );
    }

    // then get bionics
    for( const bionic &bio : *my_bionics ) {
        overlay_id = ( bio.powered ? "active_" : "" ) + bio.id.str();
        order = get_overlay_order_of_mutation( overlay_id );
        mutation_sorting.insert( std::pair<int, std::string>( order, overlay_id ) );
    }

    for( auto &mutorder : mutation_sorting ) {
        rval.push_back( "mutation_" + mutorder.second );
    }

    // next clothing
    // TODO: worry about correct order of clothing overlays
    for( const item &worn_item : worn ) {
        rval.push_back( "worn_" + worn_item.typeId() );
    }

    // last weapon
    // TODO: might there be clothing that covers the weapon?
    if( is_armed() ) {
        rval.push_back( "wielded_" + weapon.typeId() );
    }
    return rval;
}

void player::spores()
{
    fungal_effects fe( *g, g->m );
    //~spore-release sound
    sounds::sound( pos(), 10, sounds::sound_t::combat, _("Pouf!"));
    for( const tripoint &sporep : g->m.points_in_radius( pos(), 1 ) ) {
        if (sporep == pos()) {
            continue;
        }
        fe.fungalize( sporep, this, 0.25 );
    }
}

void player::blossoms()
{
    // Player blossoms are shorter-ranged, but you can fire much more frequently if you like.
    sounds::sound( pos(), 10, sounds::sound_t::combat, _("Pouf!"));
    for( const tripoint &tmp : g->m.points_in_radius( pos(), 2 ) ) {
        g->m.add_field( tmp, fd_fungal_haze, rng( 1, 2 ) );
    }
}

float player::power_rating() const
{
    int dmg = std::max( { weapon.damage_melee( DT_BASH ),
                          weapon.damage_melee( DT_CUT ),
                          weapon.damage_melee( DT_STAB ) } );

    int ret = 2;
    // Small guns can be easily hidden from view
    if( weapon.volume() <= 250_ml ) {
        ret = 2;
    } else if( weapon.is_gun() ) {
        ret = 4;
    } else if( dmg > 12 ) {
        ret = 3; // Melee weapon or weapon-y tool
    }
    if( has_trait( trait_HUGE ) || has_trait( trait_HUGE_OK ) ) {
        ret += 1;
    }
    if( is_wearing_power_armor( nullptr ) ) {
        ret = 5; // No mercy!
    }
    return ret;
}

float player::speed_rating() const
{
    float ret = get_speed() / 100.0f;
    ret *= 100.0f / run_cost( 100, false );
    // Adjustment for player being able to run, but not doing so at the moment
    if( move_mode != "run" ) {
        ret *= 1.0f + (static_cast<float>( stamina ) / static_cast<float>( get_stamina_max() ));
    }

    return ret;
}

std::vector<const item *> player::all_items_with_flag( const std::string &flag ) const
{
    return items_with( [&flag]( const item & it ) {
        return it.has_flag( flag );
    } );
}

bool player::has_item_with_flag( const std::string &flag ) const
{
    return has_item_with( [&flag]( const item & it ) {
        return it.has_flag( flag );
    } );
}

void player::on_mutation_gain( const trait_id &mid )
{
    morale->on_mutation_gain( mid );
    CallbackArgumentContainer lua_callback_args_info;
    lua_callback_args_info.emplace_back( getID() );
    lua_callback_args_info.emplace_back( mid.str() );
    lua_callback( "on_player_mutation_gain", lua_callback_args_info );
}

void player::on_mutation_loss( const trait_id &mid )
{
    morale->on_mutation_loss( mid );
    CallbackArgumentContainer lua_callback_args_info;
    lua_callback_args_info.emplace_back( getID() );
    lua_callback_args_info.emplace_back( mid.str() );
    lua_callback( "on_player_mutation_loss", lua_callback_args_info );
}

void player::on_stat_change( const std::string &stat, int value )
{
    morale->on_stat_change( stat, value );
    CallbackArgumentContainer lua_callback_args_info;
    lua_callback_args_info.emplace_back( getID() );
    lua_callback_args_info.emplace_back( stat );
    lua_callback_args_info.emplace_back( value );
    lua_callback( "on_player_stat_change", lua_callback_args_info );
}

void player::on_item_wear( const item &it )
{
    morale->on_item_wear( it );
    CallbackArgumentContainer lua_callback_args_info;
    lua_callback_args_info.emplace_back( getID() );
    lua_callback_args_info.emplace_back( it );
    lua_callback( "on_player_item_wear", lua_callback_args_info );
}

void player::on_item_takeoff( const item &it )
{
    morale->on_item_takeoff( it );
    CallbackArgumentContainer lua_callback_args_info;
    lua_callback_args_info.emplace_back( getID() );
    lua_callback_args_info.emplace_back( it );
    lua_callback( "on_player_item_takeoff", lua_callback_args_info );
}

void player::on_worn_item_washed( const item &it )
{
    if( is_worn( it ) ) {
        morale->on_worn_item_washed( it );
    }
}

void player::on_effect_int_change( const efftype_id &eid, int intensity, body_part bp )
{
    // Adrenaline can reduce perceived pain (or increase it when you enter comedown).
    // See @ref get_perceived_pain()
    if( eid == effect_adrenaline ) {
        // Note that calling this does no harm if it wasn't changed.
        on_stat_change( "perceived_pain", get_perceived_pain() );
    }

    morale->on_effect_int_change( eid, intensity, bp );
    CallbackArgumentContainer lua_callback_args_info;
    lua_callback_args_info.emplace_back( getID() );
    lua_callback_args_info.emplace_back( eid.str() );
    lua_callback_args_info.emplace_back( intensity );
    lua_callback_args_info.emplace_back( bp );
    lua_callback( "on_player_effect_int_change", lua_callback_args_info );
}

void player::on_mission_assignment( mission &new_mission )
{
    active_missions.push_back( &new_mission );
    set_active_mission( new_mission );
    CallbackArgumentContainer lua_callback_args_info;
    lua_callback_args_info.emplace_back( getID() );
    lua_callback_args_info.emplace_back( new_mission.get_id() );
    lua_callback( "on_player_mission_assignment", lua_callback_args_info );
}

void player::on_mission_finished( mission &cur_mission )
{
    if( cur_mission.has_failed() ) {
        failed_missions.push_back( &cur_mission );
        add_msg_if_player( m_bad, _( "Mission \"%s\" is failed." ), cur_mission.name().c_str() );
    } else {
        completed_missions.push_back( &cur_mission );
        add_msg_if_player( m_good, _( "Mission \"%s\" is successfully completed." ), cur_mission.name().c_str() );
    }
    const auto iter = std::find( active_missions.begin(), active_missions.end(), &cur_mission );
    if( iter == active_missions.end() ) {
        debugmsg( "completed mission %d was not in the active_missions list", cur_mission.get_id() );
    } else {
        active_missions.erase( iter );
    }
    if( &cur_mission == active_mission ) {
        if( active_missions.empty() ) {
            active_mission = nullptr;
        } else {
            active_mission = active_missions.front();
        }
    }
    CallbackArgumentContainer lua_callback_args_info;
    lua_callback_args_info.emplace_back( getID() );
    lua_callback_args_info.emplace_back( cur_mission.get_id() );
    lua_callback( "on_player_mission_finished", lua_callback_args_info );
}

const targeting_data &player::get_targeting_data() {
    if( tdata.get() == nullptr ) {
        debugmsg( "Tried to get targeting data before setting it" );
        tdata.reset( new targeting_data() );
        tdata->relevant = nullptr;
    }

    return *tdata;
}

void player::set_targeting_data( const targeting_data &td ) {
    tdata.reset( new targeting_data( td ) );
}

void player::set_active_mission( mission &cur_mission )
{
    const auto iter = std::find( active_missions.begin(), active_missions.end(), &cur_mission );
    if( iter == active_missions.end() ) {
        debugmsg( "new active mission %d is not in the active_missions list", cur_mission.get_id() );
    } else {
        active_mission = &cur_mission;
    }
}

mission *player::get_active_mission() const
{
    return active_mission;
}

tripoint player::get_active_mission_target() const
{
    if( active_mission == nullptr ) {
        return overmap::invalid_tripoint;
    }
    return active_mission->get_target();
}

std::vector<mission*> player::get_active_missions() const
{
    return active_missions;
}

std::vector<mission*> player::get_completed_missions() const
{
    return completed_missions;
}

std::vector<mission*> player::get_failed_missions() const
{
    return failed_missions;
}

bool player::query_yn( const std::string &mes ) const
{
    return ::query_yn( mes );
}

const pathfinding_settings &player::get_pathfinding_settings() const
{
    return *path_settings;
}

std::set<tripoint> player::get_path_avoid() const
{
    std::set<tripoint> ret;
    for( npc &guy : g->all_npcs() ) {
        if( sees( guy ) ) {
            ret.insert( guy.pos() );
        }
    }

    // @todo: Add known traps in a way that doesn't destroy performance

    return ret;
}

bool player::is_rad_immune() const
{
    bool has_helmet = false;
    return ( is_wearing_power_armor( &has_helmet ) && has_helmet ) || worn_with_flag( "RAD_PROOF" );
}

void player::do_skill_rust()
{
    const int rate = rust_rate();
    if( rate <= 0 ) {
        return;
    }
    for( auto &pair : *_skills ) {
        if( rate <= rng( 0, 1000 ) ) {
            continue;
        }

        const Skill &aSkill = *pair.first;
        SkillLevel &skill_level_obj = pair.second;

        if( aSkill.is_combat_skill() &&
            ( ( has_trait( trait_PRED2 ) && one_in( 4 ) ) ||
              ( has_trait( trait_PRED3 ) && one_in( 2 ) ) ||
              ( has_trait( trait_PRED4 ) && x_in_y( 2, 3 ) ) ) ) {
            // Their brain is optimized to remember this
            if( one_in( 15600 ) ) {
                // They've already passed the roll to avoid rust at
                // this point, but print a message about it now and
                // then.
                //
                // 13 combat skills, 600 turns/hr, 7800 tests/hr.
                // This means PRED2/PRED3/PRED4 think of hunting on
                // average every 8/4/3 hours, enough for immersion
                // without becoming an annoyance.
                //
                add_msg_if_player( _( "Your heart races as you recall your most recent hunt." ) );
                stim++;
            }
            continue;
        }

        const bool charged_bio_mem = power_level > 25 && has_active_bionic( bio_memory );
        const int oldSkillLevel = skill_level_obj.level();
        if( skill_level_obj.rust( charged_bio_mem ) ) {
            add_msg_if_player( m_warning, _( "Your knowledge of %s begins to fade, but your memory banks retain it!" ), aSkill.name() );
            charge_power( -25 );
        }
        const int newSkill = skill_level_obj.level();
        if( newSkill < oldSkillLevel ) {
            add_msg_if_player( m_bad, _( "Your skill in %s has reduced to %d!" ), aSkill.name(), newSkill );
        }
    }
}<|MERGE_RESOLUTION|>--- conflicted
+++ resolved
@@ -4272,14 +4272,11 @@
 needs_rates player::calc_needs_rates()
 {
     effect &sleep = get_effect( effect_sleep );
-<<<<<<< HEAD
     // No food/thirst/fatigue clock at all
     const bool debug_ls = has_trait( trait_DEBUG_LS );
     // No food/thirst, capped fatigue clock (only up to tired)
     const bool npc_no_food = is_npc() && g->no_npc_food;
     const bool foodless = debug_ls || npc_no_food;
-=======
->>>>>>> 1915b1ad
     const bool has_recycler = has_bionic( bio_recycler );
     const bool asleep = !sleep.is_null();
 
