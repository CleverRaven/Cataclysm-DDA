#include "player.h"

#include <algorithm>
#include <cmath>
#include <cstdlib>
#include <iterator>
#include <map>
#include <string>
#include <sstream>
#include <limits>

#include "action.h"
#include "activity_handlers.h"
#include "addiction.h"
#include "ammo.h"
#include "bionics.h"
#include "cata_utility.h"
#include "catacharset.h"
#include "catalua.h"
#include "coordinate_conversions.h"
#include "craft_command.h"
#include "cursesdef.h"
#include "debug.h"
#include "effect.h"
#include "fault.h"
#include "filesystem.h"
#include "fungal_effects.h"
#include "game.h"
#include "get_version.h"
#include "help.h" // get_hint
#include "input.h"
#include "inventory.h"
#include "item.h"
#include "item_location.h"
#include "itype.h"
#include "iuse_actor.h"
#include "map.h"
#include "map_iterator.h"
#include "mapdata.h"
#include "martialarts.h"
#include "material.h"
#include "messages.h"
#include "mission.h"
#include "monstergenerator.h"
#include "morale.h"
#include "morale_types.h"
#include "mtype.h"
#include "mutation.h"
#include "name.h"
#include "npc.h"
#include "options.h"
#include "output.h"
#include "overlay_ordering.h"
#include "overmap.h"
#include "overmapbuffer.h"
#include "pickup.h"
#include "profession.h"
#include "ranged.h"
#include "recipe_dictionary.h"
#include "requirements.h"
#include "skill.h"
#include "sounds.h"
#include "string_formatter.h"
#include "submap.h"
#include "text_snippets.h"
#include "translations.h"
#include "trap.h"
#include "ui.h"
#include "uistate.h"
#include "veh_type.h"
#include "vehicle.h"
#include "vitamin.h"
#include "vpart_position.h"
#include "vpart_range.h"
#include "vpart_reference.h"
#include "weather.h"
#include "weather_gen.h"

constexpr double SQRT_2 = 1.41421356237309504880;

const double MAX_RECOIL = 3000;

const mtype_id mon_player_blob( "mon_player_blob" );
const mtype_id mon_shadow_snake( "mon_shadow_snake" );

const skill_id skill_dodge( "dodge" );
const skill_id skill_gun( "gun" );
const skill_id skill_mechanics( "mechanics" );
const skill_id skill_swimming( "swimming" );
const skill_id skill_throw( "throw" );
const skill_id skill_unarmed( "unarmed" );

const efftype_id effect_adrenaline( "adrenaline" );
const efftype_id effect_alarm_clock( "alarm_clock" );
const efftype_id effect_asthma( "asthma" );
const efftype_id effect_attention( "attention" );
const efftype_id effect_bandaged( "bandaged" );
const efftype_id effect_bite( "bite" );
const efftype_id effect_blind( "blind" );
const efftype_id effect_blisters( "blisters" );
const efftype_id effect_bloodworms( "bloodworms" );
const efftype_id effect_boomered( "boomered" );
const efftype_id effect_brainworms( "brainworms" );
const efftype_id effect_cig( "cig" );
const efftype_id effect_cold( "cold" );
const efftype_id effect_common_cold( "common_cold" );
const efftype_id effect_contacts( "contacts" );
const efftype_id effect_corroding( "corroding" );
const efftype_id effect_cough_suppress( "cough_suppress" );
const efftype_id effect_darkness( "darkness" );
const efftype_id effect_datura( "datura" );
const efftype_id effect_deaf( "deaf" );
const efftype_id effect_depressants( "depressants" );
const efftype_id effect_dermatik( "dermatik" );
const efftype_id effect_disabled( "disabled" );
const efftype_id effect_disinfected( "disinfected" );
const efftype_id effect_downed( "downed" );
const efftype_id effect_drunk( "drunk" );
const efftype_id effect_earphones( "earphones" );
const efftype_id effect_evil( "evil" );
const efftype_id effect_flu( "flu" );
const efftype_id effect_foodpoison( "foodpoison" );
const efftype_id effect_formication( "formication" );
const efftype_id effect_frostbite( "frostbite" );
const efftype_id effect_frostbite_recovery( "frostbite_recovery" );
const efftype_id effect_fungus( "fungus" );
const efftype_id effect_glowing( "glowing" );
const efftype_id effect_grabbed( "grabbed" );
const efftype_id effect_hallu( "hallu" );
const efftype_id effect_happy( "happy" );
const efftype_id effect_hot( "hot" );
const efftype_id effect_infected( "infected" );
const efftype_id effect_iodine( "iodine" );
const efftype_id effect_irradiated( "irradiated" );
const efftype_id effect_jetinjector( "jetinjector" );
const efftype_id effect_lack_sleep( "lack_sleep" );
const efftype_id effect_sleep_deprived( "sleep_deprived" );
const efftype_id effect_lying_down( "lying_down" );
const efftype_id effect_mending( "mending" );
const efftype_id effect_meth( "meth" );
const efftype_id effect_narcosis( "narcosis" );
const efftype_id effect_nausea( "nausea" );
const efftype_id effect_onfire( "onfire" );
const efftype_id effect_paincysts( "paincysts" );
const efftype_id effect_pkill( "pkill" );
const efftype_id effect_pkill1( "pkill1" );
const efftype_id effect_pkill2( "pkill2" );
const efftype_id effect_pkill3( "pkill3" );
const efftype_id effect_recover( "recover" );
const efftype_id effect_sad( "sad" );
const efftype_id effect_shakes( "shakes" );
const efftype_id effect_sleep( "sleep" );
const efftype_id effect_slept_through_alarm( "slept_through_alarm" );
const efftype_id effect_spores( "spores" );
const efftype_id effect_stim( "stim" );
const efftype_id effect_stim_overdose( "stim_overdose" );
const efftype_id effect_stunned( "stunned" );
const efftype_id effect_tapeworm( "tapeworm" );
const efftype_id effect_took_prozac( "took_prozac" );
const efftype_id effect_took_xanax( "took_xanax" );
const efftype_id effect_visuals( "visuals" );
const efftype_id effect_weed_high( "weed_high" );
const efftype_id effect_winded( "winded" );
const efftype_id effect_bleed( "bleed" );
const efftype_id effect_magnesium_supplements( "magnesium" );

const matype_id style_none( "style_none" );
const matype_id style_kicks( "style_kicks" );

static const bionic_id bio_ads( "bio_ads" );
static const bionic_id bio_advreactor( "bio_advreactor" );
static const bionic_id bio_armor_arms( "bio_armor_arms" );
static const bionic_id bio_armor_eyes( "bio_armor_eyes" );
static const bionic_id bio_armor_head( "bio_armor_head" );
static const bionic_id bio_armor_legs( "bio_armor_legs" );
static const bionic_id bio_armor_torso( "bio_armor_torso" );
static const bionic_id bio_blaster( "bio_blaster" );
static const bionic_id bio_carbon( "bio_carbon" );
static const bionic_id bio_climate( "bio_climate" );
static const bionic_id bio_cloak( "bio_cloak" );
static const bionic_id bio_cqb( "bio_cqb" );
static const bionic_id bio_dis_acid( "bio_dis_acid" );
static const bionic_id bio_dis_shock( "bio_dis_shock" );
static const bionic_id bio_drain( "bio_drain" );
static const bionic_id bio_earplugs( "bio_earplugs" );
static const bionic_id bio_ears( "bio_ears" );
static const bionic_id bio_eye_optic( "bio_eye_optic" );
static const bionic_id bio_faraday( "bio_faraday" );
static const bionic_id bio_flashlight( "bio_flashlight" );
static const bionic_id bio_geiger( "bio_geiger" );
static const bionic_id bio_gills( "bio_gills" );
static const bionic_id bio_ground_sonar( "bio_ground_sonar" );
static const bionic_id bio_heatsink( "bio_heatsink" );
static const bionic_id bio_itchy( "bio_itchy" );
static const bionic_id bio_laser( "bio_laser" );
static const bionic_id bio_leaky( "bio_leaky" );
static const bionic_id bio_lighter( "bio_lighter" );
static const bionic_id bio_membrane( "bio_membrane" );
static const bionic_id bio_memory( "bio_memory" );
static const bionic_id bio_metabolics( "bio_metabolics" );
static const bionic_id bio_noise( "bio_noise" );
static const bionic_id bio_plut_filter( "bio_plut_filter" );
static const bionic_id bio_power_weakness( "bio_power_weakness" );
static const bionic_id bio_purifier( "bio_purifier" );
static const bionic_id bio_reactor( "bio_reactor" );
static const bionic_id bio_recycler( "bio_recycler" );
static const bionic_id bio_shakes( "bio_shakes" );
static const bionic_id bio_sleepy( "bio_sleepy" );
static const bionic_id bn_bio_solar( "bn_bio_solar" );
static const bionic_id bio_spasm( "bio_spasm" );
static const bionic_id bio_speed( "bio_speed" );
static const bionic_id bio_syringe( "bio_syringe" );
static const bionic_id bio_tools( "bio_tools" );
static const bionic_id bio_trip( "bio_trip" );
static const bionic_id bio_uncanny_dodge( "bio_uncanny_dodge" );
static const bionic_id bio_ups( "bio_ups" );
static const bionic_id bio_watch( "bio_watch" );
static const bionic_id bio_synaptic_regen( "bio_synaptic_regen" );

static const trait_id trait_ACIDBLOOD( "ACIDBLOOD" );
static const trait_id trait_ACIDPROOF( "ACIDPROOF" );
static const trait_id trait_ADDICTIVE( "ADDICTIVE" );
static const trait_id trait_ADRENALINE( "ADRENALINE" );
static const trait_id trait_ALBINO( "ALBINO" );
static const trait_id trait_AMORPHOUS( "AMORPHOUS" );
static const trait_id trait_ANTENNAE( "ANTENNAE" );
static const trait_id trait_ANTLERS( "ANTLERS" );
static const trait_id trait_ARACHNID_ARMS( "ARACHNID_ARMS" );
static const trait_id trait_ARACHNID_ARMS_OK( "ARACHNID_ARMS_OK" );
static const trait_id trait_ASTHMA( "ASTHMA" );
static const trait_id trait_BADBACK( "BADBACK" );
static const trait_id trait_BADCARDIO( "BADCARDIO" );
static const trait_id trait_BADHEARING( "BADHEARING" );
static const trait_id trait_BADKNEES( "BADKNEES" );
static const trait_id trait_BARK( "BARK" );
static const trait_id trait_BIRD_EYE( "BIRD_EYE" );
static const trait_id trait_CANINE_EARS( "CANINE_EARS" );
static const trait_id trait_CANNIBAL( "CANNIBAL" );
static const trait_id trait_CENOBITE( "CENOBITE" );
static const trait_id trait_CEPH_EYES( "CEPH_EYES" );
static const trait_id trait_CF_HAIR( "CF_HAIR" );
static const trait_id trait_CHAOTIC( "CHAOTIC" );
static const trait_id trait_CHAOTIC_BAD( "CHAOTIC_BAD" );
static const trait_id trait_CHEMIMBALANCE( "CHEMIMBALANCE" );
static const trait_id trait_CHITIN2( "CHITIN2" );
static const trait_id trait_CHITIN3( "CHITIN3" );
static const trait_id trait_CHITIN_FUR( "CHITIN_FUR" );
static const trait_id trait_CHITIN_FUR2( "CHITIN_FUR2" );
static const trait_id trait_CHITIN_FUR3( "CHITIN_FUR3" );
static const trait_id trait_CHLOROMORPH( "CHLOROMORPH" );
static const trait_id trait_CLUMSY( "CLUMSY" );
static const trait_id trait_COLDBLOOD( "COLDBLOOD" );
static const trait_id trait_COLDBLOOD2( "COLDBLOOD2" );
static const trait_id trait_COLDBLOOD3( "COLDBLOOD3" );
static const trait_id trait_COLDBLOOD4( "COLDBLOOD4" );
static const trait_id trait_COMPOUND_EYES( "COMPOUND_EYES" );
static const trait_id trait_CRAFTY( "CRAFTY" );
static const trait_id trait_DEBUG_BIONIC_POWER( "DEBUG_BIONIC_POWER" );
static const trait_id trait_DEBUG_CLOAK( "DEBUG_CLOAK" );
static const trait_id trait_DEBUG_HS( "DEBUG_HS" );
static const trait_id trait_DEBUG_LS( "DEBUG_LS" );
static const trait_id trait_DEBUG_NODMG( "DEBUG_NODMG" );
static const trait_id trait_DEBUG_NOTEMP( "DEBUG_NOTEMP" );
static const trait_id trait_DISIMMUNE( "DISIMMUNE" );
static const trait_id trait_DISRESISTANT( "DISRESISTANT" );
static const trait_id trait_DOWN( "DOWN" );
static const trait_id trait_EAGLEEYED( "EAGLEEYED" );
static const trait_id trait_EASYSLEEPER( "EASYSLEEPER" );
static const trait_id trait_EASYSLEEPER2( "EASYSLEEPER2" );
static const trait_id trait_EATHEALTH( "EATHEALTH" );
static const trait_id trait_FASTHEALER( "FASTHEALER" );
static const trait_id trait_FASTHEALER2( "FASTHEALER2" );
static const trait_id trait_FASTLEARNER( "FASTLEARNER" );
static const trait_id trait_FASTREADER( "FASTREADER" );
static const trait_id trait_FAT( "FAT" );
static const trait_id trait_FELINE_EARS( "FELINE_EARS" );
static const trait_id trait_FELINE_FUR( "FELINE_FUR" );
static const trait_id trait_FLEET( "FLEET" );
static const trait_id trait_FLEET2( "FLEET2" );
static const trait_id trait_FLOWERS( "FLOWERS" );
static const trait_id trait_FORGETFUL( "FORGETFUL" );
static const trait_id trait_FUR( "FUR" );
static const trait_id trait_GILLS( "GILLS" );
static const trait_id trait_GILLS_CEPH( "GILLS_CEPH" );
static const trait_id trait_GOODCARDIO( "GOODCARDIO" );
static const trait_id trait_GOODCARDIO2( "GOODCARDIO2" );
static const trait_id trait_GOODHEARING( "GOODHEARING" );
static const trait_id trait_GOODMEMORY( "GOODMEMORY" );
static const trait_id trait_HATES_BOOKS( "HATES_BOOKS" );
static const trait_id trait_HEAVYSLEEPER( "HEAVYSLEEPER" );
static const trait_id trait_HEAVYSLEEPER2( "HEAVYSLEEPER2" );
static const trait_id trait_HOARDER( "HOARDER" );
static const trait_id trait_HOLLOW_BONES( "HOLLOW_BONES" );
static const trait_id trait_HOOVES( "HOOVES" );
static const trait_id trait_HORNS_POINTED( "HORNS_POINTED" );
static const trait_id trait_HUGE( "HUGE" );
static const trait_id trait_HUGE_OK( "HUGE_OK" );
static const trait_id trait_HYPEROPIC( "HYPEROPIC" );
static const trait_id trait_ILLITERATE( "ILLITERATE" );
static const trait_id trait_INFIMMUNE( "INFIMMUNE" );
static const trait_id trait_INSECT_ARMS( "INSECT_ARMS" );
static const trait_id trait_INSECT_ARMS_OK( "INSECT_ARMS_OK" );
static const trait_id trait_INSOMNIA( "INSOMNIA" );
static const trait_id trait_INT_SLIME( "INT_SLIME" );
static const trait_id trait_JITTERY( "JITTERY" );
static const trait_id trait_LARGE( "LARGE" );
static const trait_id trait_LARGE_OK( "LARGE_OK" );
static const trait_id trait_LEAVES( "LEAVES" );
static const trait_id trait_LEG_TENTACLES( "LEG_TENTACLES" );
static const trait_id trait_LEG_TENT_BRACE( "LEG_TENT_BRACE" );
static const trait_id trait_LIGHTFUR( "LIGHTFUR" );
static const trait_id trait_LIGHTSTEP( "LIGHTSTEP" );
static const trait_id trait_LIGHT_BONES( "LIGHT_BONES" );
static const trait_id trait_LOVES_BOOKS( "LOVES_BOOKS" );
static const trait_id trait_LUPINE_EARS( "LUPINE_EARS" );
static const trait_id trait_LUPINE_FUR( "LUPINE_FUR" );
static const trait_id trait_MEMBRANE( "MEMBRANE" );
static const trait_id trait_MOODSWINGS( "MOODSWINGS" );
static const trait_id trait_MOREPAIN( "MORE_PAIN" );
static const trait_id trait_MOREPAIN2( "MORE_PAIN2" );
static const trait_id trait_MOREPAIN3( "MORE_PAIN3" );
static const trait_id trait_MOUSE_EARS( "MOUSE_EARS" );
static const trait_id trait_MYOPIC( "MYOPIC" );
static const trait_id trait_M_BLOSSOMS( "M_BLOSSOMS" );
static const trait_id trait_M_DEPENDENT( "M_DEPENDENT" );
static const trait_id trait_M_IMMUNE( "M_IMMUNE" );
static const trait_id trait_M_SKIN2( "M_SKIN2" );
static const trait_id trait_M_SKIN3( "M_SKIN3" );
static const trait_id trait_M_SPORES( "M_SPORES" );
static const trait_id trait_NARCOLEPTIC( "NARCOLEPTIC" );
static const trait_id trait_NAUSEA( "NAUSEA" );
static const trait_id trait_NONADDICTIVE( "NONADDICTIVE" );
static const trait_id trait_NOPAIN( "NOPAIN" );
static const trait_id trait_NO_THIRST( "NO_THIRST" );
static const trait_id trait_PACIFIST( "PACIFIST" );
static const trait_id trait_PADDED_FEET( "PADDED_FEET" );
static const trait_id trait_PAINREC1( "PAINREC1" );
static const trait_id trait_PAINREC2( "PAINREC2" );
static const trait_id trait_PAINREC3( "PAINREC3" );
static const trait_id trait_PAINRESIST( "PAINRESIST" );
static const trait_id trait_PAINRESIST_TROGLO( "PAINRESIST_TROGLO" );
static const trait_id trait_PARAIMMUNE( "PARAIMMUNE" );
static const trait_id trait_PARKOUR( "PARKOUR" );
static const trait_id trait_PAWS( "PAWS" );
static const trait_id trait_PAWS_LARGE( "PAWS_LARGE" );
static const trait_id trait_PER_SLIME( "PER_SLIME" );
static const trait_id trait_PER_SLIME_OK( "PER_SLIME_OK" );
static const trait_id trait_PONDEROUS1( "PONDEROUS1" );
static const trait_id trait_PONDEROUS2( "PONDEROUS2" );
static const trait_id trait_PONDEROUS3( "PONDEROUS3" );
static const trait_id trait_PRED2( "PRED2" );
static const trait_id trait_PRED3( "PRED3" );
static const trait_id trait_PRED4( "PRED4" );
static const trait_id trait_PROF_DICEMASTER( "PROF_DICEMASTER" );
static const trait_id trait_PSYCHOPATH( "PSYCHOPATH" );
static const trait_id trait_PYROMANIA( "PYROMANIA" );
static const trait_id trait_QUICK( "QUICK" );
static const trait_id trait_QUILLS( "QUILLS" );
static const trait_id trait_RADIOACTIVE1( "RADIOACTIVE1" );
static const trait_id trait_RADIOACTIVE2( "RADIOACTIVE2" );
static const trait_id trait_RADIOACTIVE3( "RADIOACTIVE3" );
static const trait_id trait_RADIOGENIC( "RADIOGENIC" );
static const trait_id trait_REGEN( "REGEN" );
static const trait_id trait_REGEN_LIZ( "REGEN_LIZ" );
static const trait_id trait_ROOTS2( "ROOTS2" );
static const trait_id trait_ROOTS3( "ROOTS3" );
static const trait_id trait_SAPIOVORE( "SAPIOVORE" );
static const trait_id trait_SAVANT( "SAVANT" );
static const trait_id trait_SCHIZOPHRENIC( "SCHIZOPHRENIC" );
static const trait_id trait_SELFAWARE( "SELFAWARE" );
static const trait_id trait_SHELL2( "SHELL2" );
static const trait_id trait_SHOUT1( "SHOUT1" );
static const trait_id trait_SHOUT2( "SHOUT2" );
static const trait_id trait_SHOUT3( "SHOUT3" );
static const trait_id trait_SLEEK_SCALES( "SLEEK_SCALES" );
static const trait_id trait_SLIMESPAWNER( "SLIMESPAWNER" );
static const trait_id trait_SLIMY( "SLIMY" );
static const trait_id trait_SLOWHEALER( "SLOWHEALER" );
static const trait_id trait_SLOWLEARNER( "SLOWLEARNER" );
static const trait_id trait_SLOWREADER( "SLOWREADER" );
static const trait_id trait_SLOWRUNNER( "SLOWRUNNER" );
static const trait_id trait_SMELLY( "SMELLY" );
static const trait_id trait_SMELLY2( "SMELLY2" );
static const trait_id trait_SORES( "SORES" );
static const trait_id trait_SPINES( "SPINES" );
static const trait_id trait_SPIRITUAL( "SPIRITUAL" );
static const trait_id trait_SQUEAMISH( "SQUEAMISH" );
static const trait_id trait_STIMBOOST( "STIMBOOST" );
static const trait_id trait_STRONGSTOMACH( "STRONGSTOMACH" );
static const trait_id trait_SUNBURN( "SUNBURN" );
static const trait_id trait_SUNLIGHT_DEPENDENT( "SUNLIGHT_DEPENDENT" );
static const trait_id trait_TAIL_FIN( "TAIL_FIN" );
static const trait_id trait_THICK_SCALES( "THICK_SCALES" );
static const trait_id trait_THORNS( "THORNS" );
static const trait_id trait_THRESH_SPIDER( "THRESH_SPIDER" );
static const trait_id trait_TOUGH_FEET( "TOUGH_FEET" );
static const trait_id trait_TROGLO( "TROGLO" );
static const trait_id trait_TROGLO2( "TROGLO2" );
static const trait_id trait_TROGLO3( "TROGLO3" );
static const trait_id trait_UNOBSERVANT( "UNOBSERVANT" );
static const trait_id trait_UNSTABLE( "UNSTABLE" );
static const trait_id trait_URSINE_EARS( "URSINE_EARS" );
static const trait_id trait_URSINE_EYE( "URSINE_EYE" );
static const trait_id trait_URSINE_FUR( "URSINE_FUR" );
static const trait_id trait_VISCOUS( "VISCOUS" );
static const trait_id trait_VOMITOUS( "VOMITOUS" );
static const trait_id trait_WATERSLEEP( "WATERSLEEP" );
static const trait_id trait_WEAKSCENT( "WEAKSCENT" );
static const trait_id trait_WEAKSTOMACH( "WEAKSTOMACH" );
static const trait_id trait_WEBBED( "WEBBED" );
static const trait_id trait_WEB_SPINNER( "WEB_SPINNER" );
static const trait_id trait_WEB_WALKER( "WEB_WALKER" );
static const trait_id trait_WEB_WEAVER( "WEB_WEAVER" );
static const trait_id trait_WHISKERS( "WHISKERS" );
static const trait_id trait_WHISKERS_RAT( "WHISKERS_RAT" );
static const trait_id trait_WINGS_BUTTERFLY( "WINGS_BUTTERFLY" );
static const trait_id trait_WOOLALLERGY( "WOOLALLERGY" );

static const itype_id OPTICAL_CLOAK_ITEM_ID( "optical_cloak" );

stat_mod player::get_pain_penalty() const
{
    stat_mod ret;
    int pain = get_perceived_pain();
    if( pain <= 0 ) {
        return ret;
    }

    int stat_penalty = std::floor( std::pow( pain, 0.8f ) / 10.0f );

    bool ceno = has_trait( trait_CENOBITE );
    if( !ceno ) {
        ret.strength = stat_penalty;
        ret.dexterity = stat_penalty;
    }

    if( !has_trait( trait_INT_SLIME ) ) {
        ret.intelligence = 1 + stat_penalty;
    } else {
        ret.intelligence = 1 + pain / 5;
    }

    ret.perception = stat_penalty * 2 / 3;

    ret.speed = std::pow( pain, 0.7f );
    if( ceno ) {
        ret.speed /= 2;
    }

    ret.speed = std::min( ret.speed, 50 );
    return ret;
}

player::player() : Character()
    , next_climate_control_check( calendar::before_time_starts )
    , cached_time( calendar::before_time_starts )
{
    id = -1; // -1 is invalid
    str_cur = 8;
    str_max = 8;
    dex_cur = 8;
    dex_max = 8;
    int_cur = 8;
    int_max = 8;
    per_cur = 8;
    per_max = 8;
    dodges_left = 1;
    blocks_left = 1;
    power_level = 0;
    max_power_level = 0;
    stamina = 1000; //Temporary value for stamina. It will be reset later from external json option.
    stim = 0;
    pkill = 0;
    radiation = 0;
    tank_plut = 0;
    reactor_plut = 0;
    slow_rad = 0;
    cash = 0;
    scent = 500;
    male = true;
    prof = profession::has_initialized() ? profession::generic() :
           nullptr; //workaround for a potential structural limitation, see player::create

    start_location = start_location_id( "shelter" );
    moves = 100;
    movecounter = 0;
    oxygen = 0;
    last_climate_control_ret = false;
    active_mission = nullptr;
    in_vehicle = false;
    controlling_vehicle = false;
    grab_point = tripoint_zero;
    grab_type = OBJECT_NONE;
    hauling = false;
    move_mode = "walk";
    style_selected = style_none;
    keep_hands_free = false;
    focus_pool = 100;
    last_item = itype_id( "null" );
    sight_max = 9999;
    last_batch = 0;
    lastconsumed = itype_id( "null" );
    next_expected_position = cata::nullopt;
    death_drops = true;
    show_map_memory = true;

    empty_traits();

    temp_cur.fill( BODYTEMP_NORM );
    frostbite_timer.fill( 0 );
    temp_conv.fill( BODYTEMP_NORM );
    body_wetness.fill( 0 );
    nv_cached = false;
    volume = 0;

    for( const auto &v : vitamin::all() ) {
        vitamin_levels[ v.first ] = 0;
    }

    memorial_log.clear();

    drench_capacity[bp_eyes] = 1;
    drench_capacity[bp_mouth] = 1;
    drench_capacity[bp_head] = 7;
    drench_capacity[bp_leg_l] = 11;
    drench_capacity[bp_leg_r] = 11;
    drench_capacity[bp_foot_l] = 3;
    drench_capacity[bp_foot_r] = 3;
    drench_capacity[bp_arm_l] = 10;
    drench_capacity[bp_arm_r] = 10;
    drench_capacity[bp_hand_l] = 3;
    drench_capacity[bp_hand_r] = 3;
    drench_capacity[bp_torso] = 40;

    recalc_sight_limits();
    reset_encumbrance();

    ma_styles = {{
            style_none, style_kicks
        }
    };
}

player::~player() = default;
player::player( player && ) = default;
player &player::operator=( player && ) = default;

void player::normalize()
{
    Character::normalize();

    style_selected = style_none;

    recalc_hp();

    temp_conv.fill( BODYTEMP_NORM );
    stamina = get_stamina_max();
}

std::string player::disp_name( bool possessive ) const
{
    if( !possessive ) {
        if( is_player() ) {
            return pgettext( "not possessive", "you" );
        }
        return name;
    } else {
        if( is_player() ) {
            return _( "your" );
        }
        return string_format( _( "%s's" ), name.c_str() );
    }
}

std::string player::skin_name() const
{
    //TODO: Return actual deflecting layer name
    return _( "armor" );
}

void player::reset_stats()
{
    // Trait / mutation buffs
    if( has_trait( trait_THICK_SCALES ) ) {
        add_miss_reason( _( "Your thick scales get in the way." ), 2 );
    }
    if( has_trait( trait_CHITIN2 ) || has_trait( trait_CHITIN3 ) || has_trait( trait_CHITIN_FUR3 ) ) {
        add_miss_reason( _( "Your chitin gets in the way." ), 1 );
    }
    if( has_trait( trait_COMPOUND_EYES ) && !wearing_something_on( bp_eyes ) ) {
        mod_per_bonus( 1 );
    }
    if( has_trait( trait_INSECT_ARMS ) ) {
        add_miss_reason( _( "Your insect limbs get in the way." ), 2 );
    }
    if( has_trait( trait_INSECT_ARMS_OK ) ) {
        if( !wearing_something_on( bp_torso ) ) {
            mod_dex_bonus( 1 );
        } else {
            mod_dex_bonus( -1 );
            add_miss_reason( _( "Your clothing restricts your insect arms." ), 1 );
        }
    }
    if( has_trait( trait_WEBBED ) ) {
        add_miss_reason( _( "Your webbed hands get in the way." ), 1 );
    }
    if( has_trait( trait_ARACHNID_ARMS ) ) {
        add_miss_reason( _( "Your arachnid limbs get in the way." ), 4 );
    }
    if( has_trait( trait_ARACHNID_ARMS_OK ) ) {
        if( !wearing_something_on( bp_torso ) ) {
            mod_dex_bonus( 2 );
        } else if( !exclusive_flag_coverage( "OVERSIZE" ).test( bp_torso ) ) {
            mod_dex_bonus( -2 );
            add_miss_reason( _( "Your clothing constricts your arachnid limbs." ), 2 );
        }
    }
    const auto set_fake_effect_dur = [this]( const efftype_id & type, const time_duration & dur ) {
        effect &eff = get_effect( type );
        if( eff.get_duration() == dur ) {
            return;
        }

        if( eff.is_null() && dur > 0_turns ) {
            add_effect( type, dur, num_bp, true );
        } else if( dur > 0_turns ) {
            eff.set_duration( dur );
        } else {
            remove_effect( type, num_bp );
        }
    };
    // Painkiller
    set_fake_effect_dur( effect_pkill, 1_turns * pkill );

    // Pain
    if( get_perceived_pain() > 0 ) {
        const auto ppen = get_pain_penalty();
        mod_str_bonus( -ppen.strength );
        mod_dex_bonus( -ppen.dexterity );
        mod_int_bonus( -ppen.intelligence );
        mod_per_bonus( -ppen.perception );
        if( ppen.dexterity > 0 ) {
            add_miss_reason( _( "Your pain distracts you!" ), unsigned( ppen.dexterity ) );
        }
    }

    // Radiation
    set_fake_effect_dur( effect_irradiated, 1_turns * radiation );
    // Morale
    const int morale = get_morale_level();
    set_fake_effect_dur( effect_happy, 1_turns * morale );
    set_fake_effect_dur( effect_sad, 1_turns * -morale );

    // Stimulants
    set_fake_effect_dur( effect_stim, 1_turns * stim );
    set_fake_effect_dur( effect_depressants, 1_turns * -stim );
    if( has_trait ( trait_STIMBOOST ) ) {
        set_fake_effect_dur ( effect_stim_overdose, 1_turns * (stim - 60) );
    } else {
        set_fake_effect_dur ( effect_stim_overdose, 1_turns * (stim - 30) );
    }
    // Starvation
    if( get_starvation() >= 200 ) {
        // We die at 6000
        const int dex_mod = -( get_starvation() + 300 ) / 1000;
        add_miss_reason( _( "You're weak from hunger." ), unsigned( -dex_mod ) );
        mod_str_bonus( -( get_starvation() + 300 ) / 500 );
        mod_dex_bonus( dex_mod );
        mod_int_bonus( -( get_starvation() + 300 ) / 1000 );
    }
    // Thirst
    if( get_thirst() >= 200 ) {
        // We die at 1200
        const int dex_mod = -get_thirst() / 200;
        add_miss_reason( _( "You're weak from thirst." ), unsigned( -dex_mod ) );
        mod_str_bonus( -get_thirst() / 200 );
        mod_dex_bonus( dex_mod );
        mod_int_bonus( -get_thirst() / 200 );
        mod_per_bonus( -get_thirst() / 200 );
    }
    if( get_sleep_deprivation() >= SLEEP_DEPRIVATION_HARMLESS ) {
        set_fake_effect_dur( effect_sleep_deprived, 1_turns * get_sleep_deprivation() );
    } else if( has_effect( effect_sleep_deprived ) ) {
        remove_effect( effect_sleep_deprived );
    }

    // Dodge-related effects
    mod_dodge_bonus( mabuff_dodge_bonus() -
                     ( encumb( bp_leg_l ) + encumb( bp_leg_r ) ) / 20.0f -
                     ( encumb( bp_torso ) / 10.0f ) );
    // Whiskers don't work so well if they're covered
    if( has_trait( trait_WHISKERS ) && !wearing_something_on( bp_mouth ) ) {
        mod_dodge_bonus( 1 );
    }
    if( has_trait( trait_WHISKERS_RAT ) && !wearing_something_on( bp_mouth ) ) {
        mod_dodge_bonus( 2 );
    }
    // Spider hair is basically a full-body set of whiskers, once you get the brain for it
    if( has_trait( trait_CHITIN_FUR3 ) ) {
        static const std::array<body_part, 5> parts {{bp_head, bp_arm_r, bp_arm_l, bp_leg_r, bp_leg_l}};
        for( auto bp : parts ) {
            if( !wearing_something_on( bp ) ) {
                mod_dodge_bonus( +1 );
            }
        }
        // Torso handled separately, bigger bonus
        if( !wearing_something_on( bp_torso ) ) {
            mod_dodge_bonus( 4 );
        }
    }

    // Hit-related effects
    mod_hit_bonus( mabuff_tohit_bonus() + weapon.type->m_to_hit );

    // Apply static martial arts buffs
    ma_static_effects();

    if( calendar::once_every( 1_minutes ) ) {
        update_mental_focus();
    }

    // Effects
    for( auto maps : *effects ) {
        for( auto i : maps.second ) {
            const auto &it = i.second;
            bool reduced = resists_effect( it );
            mod_str_bonus( it.get_mod( "STR", reduced ) );
            mod_dex_bonus( it.get_mod( "DEX", reduced ) );
            mod_per_bonus( it.get_mod( "PER", reduced ) );
            mod_int_bonus( it.get_mod( "INT", reduced ) );
        }
    }

    Character::reset_stats();

    recalc_sight_limits();
    recalc_speed_bonus();
}

void player::process_turn()
{
    // Has to happen before reset_stats
    clear_miss_reasons();

    Character::process_turn();

    // If we're actively handling something we can't just drop it on the ground
    // in the middle of handling it
    if( activity.targets.empty() ) {
        drop_invalid_inventory();
    }

    // Didn't just pick something up
    last_item = itype_id( "null" );

    if( has_active_bionic( bio_metabolics ) && power_level + 25 <= max_power_level &&
        get_hunger() < 100 && calendar::once_every( 5_turns ) ) {
        mod_hunger( 2 );
        charge_power( 25 );
    }
    if( has_trait( trait_DEBUG_BIONIC_POWER ) ) {
        charge_power( max_power_level );
    }

    visit_items( [this]( item * e ) {
        e->process_artifact( this, pos() );
        return VisitResponse::NEXT;
    } );

    suffer();

    // Set our scent towards the norm
    int norm_scent = 500;
    if( has_trait( trait_WEAKSCENT ) ) {
        norm_scent = 300;
    }
    if( has_trait( trait_SMELLY ) ) {
        norm_scent = 800;
    }
    if( has_trait( trait_SMELLY2 ) ) {
        norm_scent = 1200;
    }
    // Not so much that you don't have a scent
    // but that you smell like a plant, rather than
    // a human. When was the last time you saw a critter
    // attack a bluebell or an apple tree?
    if( ( has_trait( trait_FLOWERS ) ) && ( !( has_trait( trait_CHLOROMORPH ) ) ) ) {
        norm_scent -= 200;
    }
    // You *are* a plant.  Unless someone hunts triffids by scent,
    // you don't smell like prey.
    if( has_trait( trait_CHLOROMORPH ) ) {
        norm_scent = 0;
    }

    // Scent increases fast at first, and slows down as it approaches normal levels.
    // Estimate it will take about norm_scent * 2 turns to go from 0 - norm_scent / 2
    // Without smelly trait this is about 1.5 hrs. Slows down significantly after that.
    if( scent < rng( 0, norm_scent ) ) {
        scent++;
    }

    // Unusually high scent decreases steadily until it reaches normal levels.
    if( scent > norm_scent ) {
        scent--;
    }

    // We can dodge again! Assuming we can actually move...
    if( !in_sleep_state() ) {
        blocks_left = get_num_blocks();
        dodges_left = get_num_dodges();
    } else {
        blocks_left = 0;
        dodges_left = 0;
    }

    // auto-learning. This is here because skill-increases happens all over the place:
    // SkillLevel::readBook (has no connection to the skill or the player),
    // player::read, player::practice, ...
    /** @EFFECT_UNARMED >1 allows spontaneous discovery of brawling martial art style */
    if( get_skill_level( skill_unarmed ) >= 2 ) {
        const matype_id brawling( "style_brawling" );
        if( !has_martialart( brawling ) ) {
            add_martialart( brawling );
            add_msg_if_player( m_info, _( "You learned a new style." ) );
        }
    }
}

void player::action_taken()
{
    nv_cached = false;
}

void player::update_morale()
{
    morale->decay( 10_turns );
    apply_persistent_morale();
}

void player::apply_persistent_morale()
{
    // Hoarders get a morale penalty if they're not carrying a full inventory.
    if( has_trait( trait_HOARDER ) ) {
        int pen = ( volume_capacity() - volume_carried() ) / 125_ml;
        if( pen > 70 ) {
            pen = 70;
        }
        if( pen <= 0 ) {
            pen = 0;
        }
        if( has_effect( effect_took_xanax ) ) {
            pen = pen / 7;
        } else if( has_effect( effect_took_prozac ) ) {
            pen = pen / 2;
        }
        if( pen > 0 ) {
            add_morale( MORALE_PERM_HOARDER, -pen, -pen, 5_turns, 5_turns, true );
        }
    }
}

void player::update_mental_focus()
{
    int focus_gain_rate = calc_focus_equilibrium() - focus_pool;

    // handle negative gain rates in a symmetric manner
    int base_change = 1;
    if( focus_gain_rate < 0 ) {
        base_change = -1;
        focus_gain_rate = -focus_gain_rate;
    }

    // for every 100 points, we have a flat gain of 1 focus.
    // for every n points left over, we have an n% chance of 1 focus
    int gain = focus_gain_rate / 100;
    if( rng( 1, 100 ) <= ( focus_gain_rate % 100 ) ) {
        gain++;
    }

    focus_pool += ( gain * base_change );

    // Fatigue should at least prevent high focus
    // This caps focus gain at 60(arbitrary value) if you're Dead Tired
    if( get_fatigue() >= DEAD_TIRED && focus_pool > 60 ) {
        focus_pool = 60;
    }

    // Moved from calc_focus_equilibrium, because it is now const
    if( activity.id() == activity_id( "ACT_READ" ) ) {
        const item *book = activity.targets[0].get_item();
        if( get_item_position( book ) == INT_MIN || !book->is_book() ) {
            add_msg_if_player( m_bad, _( "You lost your book! You stop reading." ) );
            activity.set_to_null();
        }
    }
}

// written mostly by FunnyMan3595 in Github issue #613 (DarklingWolf's repo),
// with some small edits/corrections by Soron
int player::calc_focus_equilibrium() const
{
    int focus_gain_rate = 100;

    if( activity.id() == activity_id( "ACT_READ" ) ) {
        const item &book = *activity.targets[0].get_item();
        if( book.is_book() && get_item_position( &book ) != INT_MIN ) {
            auto &bt = *book.type->book;
            // apply a penalty when we're actually learning something
            const SkillLevel &skill_level = get_skill_level_object( bt.skill );
            if( skill_level.can_train() && skill_level < bt.level ) {
                focus_gain_rate -= 50;
            }
        }
    }

    int eff_morale = get_morale_level();
    // Factor in perceived pain, since it's harder to rest your mind while your body hurts.
    // Cenobites don't mind, though
    if( !has_trait( trait_CENOBITE ) ) {
        eff_morale = eff_morale - get_perceived_pain();
    }

    if( eff_morale < -99 ) {
        // At very low morale, focus goes up at 1% of the normal rate.
        focus_gain_rate = 1;
    } else if( eff_morale <= 50 ) {
        // At -99 to +50 morale, each point of morale gives 1% of the normal rate.
        focus_gain_rate += eff_morale;
    } else {
        /* Above 50 morale, we apply strong diminishing returns.
         * Each block of 50% takes twice as many morale points as the previous one:
         * 150% focus gain at 50 morale (as before)
         * 200% focus gain at 150 morale (100 more morale)
         * 250% focus gain at 350 morale (200 more morale)
         * ...
         * Cap out at 400% focus gain with 3,150+ morale, mostly as a sanity check.
         */

        int block_multiplier = 1;
        int morale_left = eff_morale;
        while( focus_gain_rate < 400 ) {
            if( morale_left > 50 * block_multiplier ) {
                // We can afford the entire block.  Get it and continue.
                morale_left -= 50 * block_multiplier;
                focus_gain_rate += 50;
                block_multiplier *= 2;
            } else {
                // We can't afford the entire block.  Each block_multiplier morale
                // points give 1% focus gain, and then we're done.
                focus_gain_rate += morale_left / block_multiplier;
                break;
            }
        }
    }

    // This should be redundant, but just in case...
    if( focus_gain_rate < 1 ) {
        focus_gain_rate = 1;
    } else if( focus_gain_rate > 400 ) {
        focus_gain_rate = 400;
    }

    return focus_gain_rate;
}

/* Here lies the intended effects of body temperature

Assumption 1 : a naked person is comfortable at 19C/66.2F (31C/87.8F at rest).
Assumption 2 : a "lightly clothed" person is comfortable at 13C/55.4F (25C/77F at rest).
Assumption 3 : the player is always running, thus generating more heat.
Assumption 4 : frostbite cannot happen above 0C temperature.*
* In the current model, a naked person can get frostbite at 1C. This isn't true, but it's a compromise with using nice whole numbers.

Here is a list of warmth values and the corresponding temperatures in which the player is comfortable, and in which the player is very cold.

Warmth  Temperature (Comfortable)    Temperature (Very cold)    Notes
  0       19C /  66.2F               -11C /  12.2F               * Naked
 10       13C /  55.4F               -17C /   1.4F               * Lightly clothed
 20        7C /  44.6F               -23C /  -9.4F
 30        1C /  33.8F               -29C / -20.2F
 40       -5C /  23.0F               -35C / -31.0F
 50      -11C /  12.2F               -41C / -41.8F
 60      -17C /   1.4F               -47C / -52.6F
 70      -23C /  -9.4F               -53C / -63.4F
 80      -29C / -20.2F               -59C / -74.2F
 90      -35C / -31.0F               -65C / -85.0F
100      -41C / -41.8F               -71C / -95.8F

WIND POWER
Except for the last entry, pressures are sort of made up...

Breeze : 5mph (1015 hPa)
Strong Breeze : 20 mph (1000 hPa)
Moderate Gale : 30 mph (990 hPa)
Storm : 50 mph (970 hPa)
Hurricane : 100 mph (920 hPa)
HURRICANE : 185 mph (880 hPa) [Ref: Hurricane Wilma]
*/

void player::update_bodytemp()
{
    if( has_trait( trait_DEBUG_NOTEMP ) ) {
        temp_cur.fill( BODYTEMP_NORM );
        temp_conv.fill( BODYTEMP_NORM );
        return;
    }
    /* Cache calls to g->get_temperature( player position ), used in several places in function */
    const auto player_local_temp = g->get_temperature( pos() );
    // NOTE : visit weather.h for some details on the numbers used
    // Converts temperature to Celsius/10
    int Ctemperature = int( 100 * temp_to_celsius( player_local_temp ) );
    const w_point weather = *g->weather_precise;
    int vehwindspeed = 0;
    if( const optional_vpart_position vp = g->m.veh_at( pos() ) ) {
        vehwindspeed = abs( vp->vehicle().velocity / 100 ); // vehicle velocity in mph
    }
    const oter_id &cur_om_ter = overmap_buffer.ter( global_omt_location() );
    bool sheltered = g->is_sheltered( pos() );
    int total_windpower = get_local_windpower( weather.windpower + vehwindspeed, cur_om_ter,
                          sheltered );

    // Let's cache this not to check it num_bp times
    const bool has_bark = has_trait( trait_BARK );
    const bool has_sleep = has_effect( effect_sleep );
    const bool has_sleep_state = has_sleep || in_sleep_state();
    const bool has_heatsink = has_bionic( bio_heatsink ) || is_wearing( "rm13_armor_on" ) ||
                              has_trait( trait_M_SKIN2 ) || has_trait( trait_M_SKIN3 );
    const bool has_common_cold = has_effect( effect_common_cold );
    const bool has_climate_control = in_climate_control();
    const bool use_floor_warmth = can_use_floor_warmth();
    const furn_id furn_at_pos = g->m.furn( pos() );
    // Temperature norms
    // Ambient normal temperature is lower while asleep
    const int ambient_norm = has_sleep ? 3100 : 1900;

    /**
     * Calculations that affect all body parts equally go here, not in the loop
     */
    // Hunger / Starvation
    // -1000 when about to starve to death
    // -1333 when starving with light eater
    // -2000 if you managed to get 0 metabolism rate somehow
    const float met_rate = metabolic_rate();
    const int hunger_warmth = int( 2000 * std::min( met_rate, 1.0f ) - 2000 );
    // Give SOME bonus to those living furnaces with extreme metabolism
    const int metabolism_warmth = int( std::max( 0.0f, met_rate - 1.0f ) * 1000 );
    // Fatigue
    // ~-900 when exhausted
    const int fatigue_warmth = has_sleep ? 0 : int( std::min( 0.0f, -1.5f * get_fatigue() ) );

    // Sunlight
    const int sunlight_warmth = g->is_in_sunlight( pos() ) ? 0 :
                                ( g->weather == WEATHER_SUNNY ? 1000 : 500 );
    const int best_fire = get_heat_radiation( pos(), true );

    const int lying_warmth = use_floor_warmth ? floor_warmth( pos() ) : 0;
    const int water_temperature =
        100 * temp_to_celsius( g->get_cur_weather_gen().get_water_temperature() );

    // Correction of body temperature due to traits and mutations
    // Lower heat is applied always
    const int mutation_heat_low = bodytemp_modifier_traits( false );
    const int mutation_heat_high = bodytemp_modifier_traits( true );
    // Difference between high and low is the "safe" heat - one we only apply if it's beneficial
    const int mutation_heat_bonus = mutation_heat_high - mutation_heat_low;

    // Current temperature and converging temperature calculations
    for( const body_part bp : all_body_parts ) {
        // Skip eyes
        if( bp == bp_eyes ) {
            continue;
        }

        // This adjusts the temperature scale to match the bodytemp scale,
        // it needs to be reset every iteration
        int adjusted_temp = ( Ctemperature - ambient_norm );
        int bp_windpower = total_windpower;
        // Represents the fact that the body generates heat when it is cold.
        // TODO : should this increase hunger?
        double scaled_temperature = logarithmic_range( BODYTEMP_VERY_COLD, BODYTEMP_VERY_HOT,
                                    temp_cur[bp] );
        // Produces a smooth curve between 30.0 and 60.0.
        double homeostasis_adjustement = 30.0 * ( 1.0 + scaled_temperature );
        int clothing_warmth_adjustement = int( homeostasis_adjustement * warmth( bp ) );
        int clothing_warmth_adjusted_bonus = int( homeostasis_adjustement * bonus_item_warmth( bp ) );
        // WINDCHILL

        bp_windpower = static_cast<int>( static_cast<float>( bp_windpower ) * ( 1 - get_wind_resistance(
                                             bp ) / 100.0 ) );
        // Calculate windchill
        int windchill = get_local_windchill( player_local_temp,
                                             get_local_humidity( weather.humidity, g->weather,
                                                     sheltered ),
                                             bp_windpower );
        // If you're standing in water, air temperature is replaced by water temperature. No wind.
        const ter_id ter_at_pos = g->m.ter( pos() );
        // Convert to 0.01C
        if( ( ter_at_pos == t_water_dp || ter_at_pos == t_water_pool || ter_at_pos == t_swater_dp ) ||
            ( ( ter_at_pos == t_water_sh || ter_at_pos == t_swater_sh || ter_at_pos == t_sewage ) &&
              ( bp == bp_foot_l || bp == bp_foot_r || bp == bp_leg_l || bp == bp_leg_r ) ) ) {
            adjusted_temp += water_temperature - Ctemperature; // Swap out air temp for water temp.
            windchill = 0;
        }

        // Convergent temperature is affected by ambient temperature,
        // clothing warmth, and body wetness.
        temp_conv[bp] = BODYTEMP_NORM + adjusted_temp + windchill * 100 + clothing_warmth_adjustement;
        // HUNGER / STARVATION
        temp_conv[bp] += hunger_warmth;
        // FATIGUE
        temp_conv[bp] += fatigue_warmth;
        // Mutations
        temp_conv[bp] += mutation_heat_low;
        // DIRECT HEAT SOURCES (generates body heat, helps fight frostbite)
        // Bark : lowers blister count to -5; harder to get blisters
        int blister_count = ( has_bark ? -5 : 0 ); // If the counter is high, your skin starts to burn

        const int h_radiation = get_heat_radiation( pos(), false );
        if( frostbite_timer[bp] > 0 ) {
            frostbite_timer[bp] -= std::max( 5, h_radiation );
        }
        // 111F (44C) is a temperature in which proteins break down: https://en.wikipedia.org/wiki/Burn
        blister_count += h_radiation - 111 > 0 ? std::max( static_cast<int>( sqrt( h_radiation - 111 ) ),
                         0 ) : 0;

        const bool pyromania = has_trait( trait_PYROMANIA );
        // BLISTERS : Skin gets blisters from intense heat exposure.
        // Fire protection protects from blisters.
        // Heatsinks give near-immunity.
        if( blister_count - get_armor_fire( bp ) - ( has_heatsink ? 20 : 0 ) > 0 ) {
            add_effect( effect_blisters, 1_turns, bp );
            if( pyromania ) {
                add_morale( MORALE_PYROMANIA_NEARFIRE, 10, 10, 1_hours,
                            30_minutes ); // Proximity that's close enough to harm us gives us a bit of a thrill
                rem_morale( MORALE_PYROMANIA_NOFIRE );
            }
        } else if( pyromania && best_fire >= 1 ) { // Only give us fire bonus if there's actually fire
            add_morale( MORALE_PYROMANIA_NEARFIRE, 5, 5, 30_minutes,
                        15_minutes ); // Gain a much smaller mood boost even if it doesn't hurt us
            rem_morale( MORALE_PYROMANIA_NOFIRE );
        }

        temp_conv[bp] += sunlight_warmth;
        // DISEASES
        if( bp == bp_head && has_effect( effect_flu ) ) {
            temp_conv[bp] += 1500;
        }
        if( has_common_cold ) {
            temp_conv[bp] -= 750;
        }
        // Loss of blood results in loss of body heat, 1% bodyheat lost per 2% hp lost
        temp_conv[bp] -= blood_loss( bp ) * temp_conv[bp] / 200;

        // EQUALIZATION
        switch( bp ) {
            case bp_torso:
                temp_equalizer( bp_torso, bp_arm_l );
                temp_equalizer( bp_torso, bp_arm_r );
                temp_equalizer( bp_torso, bp_leg_l );
                temp_equalizer( bp_torso, bp_leg_r );
                temp_equalizer( bp_torso, bp_head );
                break;
            case bp_head:
                temp_equalizer( bp_head, bp_torso );
                temp_equalizer( bp_head, bp_mouth );
                break;
            case bp_arm_l:
                temp_equalizer( bp_arm_l, bp_torso );
                temp_equalizer( bp_arm_l, bp_hand_l );
                break;
            case bp_arm_r:
                temp_equalizer( bp_arm_r, bp_torso );
                temp_equalizer( bp_arm_r, bp_hand_r );
                break;
            case bp_leg_l:
                temp_equalizer( bp_leg_l, bp_torso );
                temp_equalizer( bp_leg_l, bp_foot_l );
                break;
            case bp_leg_r:
                temp_equalizer( bp_leg_r, bp_torso );
                temp_equalizer( bp_leg_r, bp_foot_r );
                break;
            case bp_mouth:
                temp_equalizer( bp_mouth, bp_head );
                break;
            case bp_hand_l:
                temp_equalizer( bp_hand_l, bp_arm_l );
                break;
            case bp_hand_r:
                temp_equalizer( bp_hand_r, bp_arm_r );
                break;
            case bp_foot_l:
                temp_equalizer( bp_foot_l, bp_leg_l );
                break;
            case bp_foot_r:
                temp_equalizer( bp_foot_r, bp_leg_r );
                break;
            default:
                debugmsg( "Wacky body part temperature equalization!" );
                break;
        }

        // Climate Control eases the effects of high and low ambient temps
        if( has_climate_control ) {
            temp_conv[bp] = temp_corrected_by_climate_control( temp_conv[bp] );
        }

        // FINAL CALCULATION : Increments current body temperature towards convergent.
        int bonus_fire_warmth = 0;
        if( !has_sleep_state && best_fire > 0 ) {
            // Warming up over a fire
            // Extremities are easier to extend over a fire
            switch( bp ) {
                case bp_head:
                case bp_torso:
                case bp_mouth:
                case bp_leg_l:
                case bp_leg_r:
                    bonus_fire_warmth = best_fire * best_fire * 150; // Not much
                    break;
                case bp_arm_l:
                case bp_arm_r:
                    bonus_fire_warmth = best_fire * 600; // A fair bit
                    break;
                case bp_foot_l:
                case bp_foot_r:
                    if( furn_at_pos != f_null ) {
                        // Can sit on something to lift feet up to the fire
                        bonus_fire_warmth = best_fire * furn_at_pos.obj().bonus_fire_warmth_feet;
                    } else {
                        // Has to stand
                        bonus_fire_warmth = best_fire * 300;
                    }
                    break;
                case bp_hand_l:
                case bp_hand_r:
                    bonus_fire_warmth = best_fire * 1500; // A lot
                default:
                    break;
            }
        }

        const int comfortable_warmth = bonus_fire_warmth + lying_warmth;
        const int bonus_warmth = comfortable_warmth + metabolism_warmth + mutation_heat_bonus;
        if( bonus_warmth > 0 ) {
            // Approximate temp_conv needed to reach comfortable temperature in this very turn
            // Basically inverted formula for temp_cur below
            int desired = 501 * BODYTEMP_NORM - 499 * temp_cur[bp];
            if( std::abs( BODYTEMP_NORM - desired ) < 1000 ) {
                desired = BODYTEMP_NORM; // Ensure that it converges
            } else if( desired > BODYTEMP_HOT ) {
                desired = BODYTEMP_HOT; // Cap excess at sane temperature
            }

            if( desired < temp_conv[bp] ) {
                // Too hot, can't help here
            } else if( desired < temp_conv[bp] + bonus_warmth ) {
                // Use some heat, but not all of it
                temp_conv[bp] = desired;
            } else {
                // Use all the heat
                temp_conv[bp] += bonus_warmth;
            }

            // Morale bonus for comfiness - only if actually comfy (not too warm/cold)
            // Spread the morale bonus in time.
            if( comfortable_warmth > 0 &&
                calendar::turn % MINUTES( 1 ) == ( MINUTES( bp ) / MINUTES( num_bp ) ) &&
                get_effect_int( effect_cold, num_bp ) == 0 &&
                get_effect_int( effect_hot, num_bp ) == 0 &&
                temp_cur[bp] > BODYTEMP_COLD && temp_cur[bp] <= BODYTEMP_NORM ) {
                add_morale( MORALE_COMFY, 1, 10, 2_minutes, 1_minutes, true );
            }
        }

        int temp_before = temp_cur[bp];
        int temp_difference = temp_before - temp_conv[bp]; // Negative if the player is warming up.
        // exp(-0.001) : half life of 60 minutes, exp(-0.002) : half life of 30 minutes,
        // exp(-0.003) : half life of 20 minutes, exp(-0.004) : half life of 15 minutes
        int rounding_error = 0;
        // If temp_diff is small, the player cannot warm up due to rounding errors. This fixes that.
        if( temp_difference < 0 && temp_difference > -600 ) {
            rounding_error = 1;
        }
        if( temp_cur[bp] != temp_conv[bp] ) {
            temp_cur[bp] = int( temp_difference * exp( -0.002 ) + temp_conv[bp] + rounding_error );
        }
        // This statement checks if we should be wearing our bonus warmth.
        // If, after all the warmth calculations, we should be, then we have to recalculate the temperature.
        if( clothing_warmth_adjusted_bonus != 0 &&
            ( ( temp_conv[bp] + clothing_warmth_adjusted_bonus ) < BODYTEMP_HOT ||
              temp_cur[bp] < BODYTEMP_COLD ) ) {
            temp_conv[bp] += clothing_warmth_adjusted_bonus;
            rounding_error = 0;
            if( temp_difference < 0 && temp_difference > -600 ) {
                rounding_error = 1;
            }
            if( temp_before != temp_conv[bp] ) {
                temp_difference = temp_before - temp_conv[bp];
                temp_cur[bp] = int( temp_difference * exp( -0.002 ) + temp_conv[bp] + rounding_error );
            }
        }
        int temp_after = temp_cur[bp];
        // PENALTIES
        if( temp_cur[bp] < BODYTEMP_FREEZING ) {
            add_effect( effect_cold, 1_turns, bp, true, 3 );
        } else if( temp_cur[bp] < BODYTEMP_VERY_COLD ) {
            add_effect( effect_cold, 1_turns, bp, true, 2 );
        } else if( temp_cur[bp] < BODYTEMP_COLD ) {
            add_effect( effect_cold, 1_turns, bp, true, 1 );
        } else if( temp_cur[bp] > BODYTEMP_SCORCHING ) {
            add_effect( effect_hot, 1_turns, bp, true, 3 );
        } else if( temp_cur[bp] > BODYTEMP_VERY_HOT ) {
            add_effect( effect_hot, 1_turns, bp, true, 2 );
        } else if( temp_cur[bp] > BODYTEMP_HOT ) {
            add_effect( effect_hot, 1_turns, bp, true, 1 );
        } else {
            if( temp_cur[bp] >= BODYTEMP_COLD ) {
                remove_effect( effect_cold, bp );
            }
            if( temp_cur[bp] <= BODYTEMP_HOT ) {
                remove_effect( effect_hot, bp );
            }
        }
        // FROSTBITE - only occurs to hands, feet, face
        /**

        Source : http://www.atc.army.mil/weather/windchill.pdf

        Temperature and wind chill are main factors, mitigated by clothing warmth. Each 10 warmth protects against 2C of cold.

        1200 turns in low risk, + 3 tics
        450 turns in moderate risk, + 8 tics
        50 turns in high risk, +72 tics

        Let's say frostnip @ 1800 tics, frostbite @ 3600 tics

        >> Chunked into 8 parts (http://imgur.com/xlTPmJF)
        -- 2 hour risk --
        Between 30F and 10F
        Between 10F and -5F, less than 20mph, -4x + 3y - 20 > 0, x : F, y : mph
        -- 45 minute risk --
        Between 10F and -5F, less than 20mph, -4x + 3y - 20 < 0, x : F, y : mph
        Between 10F and -5F, greater than 20mph
        Less than -5F, less than 10 mph
        Less than -5F, more than 10 mph, -4x + 3y - 170 > 0, x : F, y : mph
        -- 5 minute risk --
        Less than -5F, more than 10 mph, -4x + 3y - 170 < 0, x : F, y : mph
        Less than -35F, more than 10 mp
        **/

        if( bp == bp_mouth || bp == bp_foot_r || bp == bp_foot_l || bp == bp_hand_r || bp == bp_hand_l ) {
            // Handle the frostbite timer
            // Need temps in F, windPower already in mph
            int wetness_percentage = 100 * body_wetness[bp] / drench_capacity[bp]; // 0 - 100
            // Warmth gives a slight buff to temperature resistance
            // Wetness gives a heavy nerf to temperature resistance
            int Ftemperature = int( player_local_temp +
                                    warmth( bp ) * 0.2 - 20 * wetness_percentage / 100 );
            // Windchill reduced by your armor
            int FBwindPower = int( total_windpower * ( 1 - get_wind_resistance( bp ) / 100.0 ) );

            int intense = get_effect_int( effect_frostbite, bp );

            // This has been broken down into 8 zones
            // Low risk zones (stops at frostnip)
            if( temp_cur[bp] < BODYTEMP_COLD &&
                ( ( Ftemperature < 30 && Ftemperature >= 10 ) ||
                  ( Ftemperature < 10 && Ftemperature >= -5 &&
                    FBwindPower < 20 && -4 * Ftemperature + 3 * FBwindPower - 20 >= 0 ) ) ) {
                if( frostbite_timer[bp] < 2000 ) {
                    frostbite_timer[bp] += 3;
                }
                if( one_in( 100 ) && !has_effect( effect_frostbite, bp ) ) {
                    add_msg( m_warning, _( "Your %s will be frostnipped in the next few hours." ),
                             body_part_name( bp ).c_str() );
                }
                // Medium risk zones
            } else if( temp_cur[bp] < BODYTEMP_COLD &&
                       ( ( Ftemperature < 10 && Ftemperature >= -5 && FBwindPower < 20 &&
                           -4 * Ftemperature + 3 * FBwindPower - 20 < 0 ) ||
                         ( Ftemperature < 10 && Ftemperature >= -5 && FBwindPower >= 20 ) ||
                         ( Ftemperature < -5 && FBwindPower < 10 ) ||
                         ( Ftemperature < -5 && FBwindPower >= 10 &&
                           -4 * Ftemperature + 3 * FBwindPower - 170 >= 0 ) ) ) {
                frostbite_timer[bp] += 8;
                if( one_in( 100 ) && intense < 2 ) {
                    add_msg( m_warning, _( "Your %s will be frostbitten within the hour!" ),
                             body_part_name( bp ).c_str() );
                }
                // High risk zones
            } else if( temp_cur[bp] < BODYTEMP_COLD &&
                       ( ( Ftemperature < -5 && FBwindPower >= 10 &&
                           -4 * Ftemperature + 3 * FBwindPower - 170 < 0 ) ||
                         ( Ftemperature < -35 && FBwindPower >= 10 ) ) ) {
                frostbite_timer[bp] += 72;
                if( one_in( 100 ) && intense < 2 ) {
                    add_msg( m_warning, _( "Your %s will be frostbitten any minute now!" ),
                             body_part_name( bp ).c_str() );
                }
                // Risk free, so reduce frostbite timer
            } else {
                frostbite_timer[bp] -= 3;
            }

            // Handle the bestowing of frostbite
            if( frostbite_timer[bp] < 0 ) {
                frostbite_timer[bp] = 0;
            } else if( frostbite_timer[bp] > 4200 ) {
                // This ensures that the player will recover in at most 3 hours.
                frostbite_timer[bp] = 4200;
            }
            // Frostbite, no recovery possible
            if( frostbite_timer[bp] >= 3600 ) {
                add_effect( effect_frostbite, 1_turns, bp, true, 2 );
                remove_effect( effect_frostbite_recovery, bp );
                // Else frostnip, add recovery if we were frostbitten
            } else if( frostbite_timer[bp] >= 1800 ) {
                if( intense == 2 ) {
                    add_effect( effect_frostbite_recovery, 1_turns, bp, true );
                }
                add_effect( effect_frostbite, 1_turns, bp, true, 1 );
                // Else fully recovered
            } else if( frostbite_timer[bp] == 0 ) {
                remove_effect( effect_frostbite, bp );
                remove_effect( effect_frostbite_recovery, bp );
            }
        }
        // Warn the player if condition worsens
        if( temp_before > BODYTEMP_FREEZING && temp_after < BODYTEMP_FREEZING ) {
            //~ %s is bodypart
            add_msg( m_warning, _( "You feel your %s beginning to go numb from the cold!" ),
                     body_part_name( bp ).c_str() );
        } else if( temp_before > BODYTEMP_VERY_COLD && temp_after < BODYTEMP_VERY_COLD ) {
            //~ %s is bodypart
            add_msg( m_warning, _( "You feel your %s getting very cold." ),
                     body_part_name( bp ).c_str() );
        } else if( temp_before > BODYTEMP_COLD && temp_after < BODYTEMP_COLD ) {
            //~ %s is bodypart
            add_msg( m_warning, _( "You feel your %s getting chilly." ),
                     body_part_name( bp ).c_str() );
        } else if( temp_before < BODYTEMP_SCORCHING && temp_after > BODYTEMP_SCORCHING ) {
            //~ %s is bodypart
            add_msg( m_bad, _( "You feel your %s getting red hot from the heat!" ),
                     body_part_name( bp ).c_str() );
        } else if( temp_before < BODYTEMP_VERY_HOT && temp_after > BODYTEMP_VERY_HOT ) {
            //~ %s is bodypart
            add_msg( m_warning, _( "You feel your %s getting very hot." ),
                     body_part_name( bp ).c_str() );
        } else if( temp_before < BODYTEMP_HOT && temp_after > BODYTEMP_HOT ) {
            //~ %s is bodypart
            add_msg( m_warning, _( "You feel your %s getting warm." ),
                     body_part_name( bp ).c_str() );
        }

        // Warn the player that wind is going to be a problem.
        // But only if it can be a problem, no need to spam player with "wind chills your scorching body"
        if( temp_conv[bp] <= BODYTEMP_COLD && windchill < -10 && one_in( 200 ) ) {
            add_msg( m_bad, _( "The wind is making your %s feel quite cold." ),
                     body_part_name( bp ).c_str() );
        } else if( temp_conv[bp] <= BODYTEMP_COLD && windchill < -20 && one_in( 100 ) ) {
            add_msg( m_bad,
                     _( "The wind is very strong, you should find some more wind-resistant clothing for your %s." ),
                     body_part_name( bp ).c_str() );
        } else if( temp_conv[bp] <= BODYTEMP_COLD && windchill < -30 && one_in( 50 ) ) {
            add_msg( m_bad, _( "Your clothing is not providing enough protection from the wind for your %s!" ),
                     body_part_name( bp ).c_str() );
        }
    }
}

bool player::can_use_floor_warmth() const
{
    // TODO: Reading? Waiting?
    return in_sleep_state();
}

int player::floor_bedding_warmth( const tripoint &pos )
{
    const trap &trap_at_pos = g->m.tr_at( pos );
    const ter_id ter_at_pos = g->m.ter( pos );
    const furn_id furn_at_pos = g->m.furn( pos );
    int floor_bedding_warmth = 0;

    const optional_vpart_position vp = g->m.veh_at( pos );
    const bool veh_bed = static_cast<bool>( vp.part_with_feature( "BED", true ) );
    const bool veh_seat = static_cast<bool>( vp.part_with_feature( "SEAT", true ) );

    // Search the floor for bedding
    if( furn_at_pos != f_null ) {
        floor_bedding_warmth += furn_at_pos.obj().floor_bedding_warmth;
    } else if( veh_bed && veh_seat ) {
        // BED+SEAT is intentionally worse than just BED
        floor_bedding_warmth += 250;
    } else if( veh_bed ) {
        floor_bedding_warmth += 300;
    } else if( veh_seat ) {
        floor_bedding_warmth += 200;
    } else if( trap_at_pos.loadid == tr_fur_rollmat ) {
        floor_bedding_warmth += 0;
    } else if( trap_at_pos.loadid == tr_cot || ter_at_pos == t_improvised_shelter ) {
        floor_bedding_warmth -= 500;
    } else if( trap_at_pos.loadid == tr_rollmat ) {
        floor_bedding_warmth -= 1000;
    } else {
        floor_bedding_warmth -= 2000;
    }

    return floor_bedding_warmth;
}

int player::floor_item_warmth( const tripoint &pos )
{
    if( !g->m.has_items( pos ) ) {
        return 0;
    }

    int item_warmth = 0;
    // Search the floor for items
    const auto floor_item = g->m.i_at( pos );
    for( const auto &elem : floor_item ) {
        if( !elem.is_armor() ) {
            continue;
        }
        // Items that are big enough and covers the torso are used to keep warm.
        // Smaller items don't do as good a job
        if( elem.volume() > 250_ml &&
            ( elem.covers( bp_torso ) || elem.covers( bp_leg_l ) ||
              elem.covers( bp_leg_r ) ) ) {
            item_warmth += 60 * elem.get_warmth() * elem.volume() / 2500_ml;
        }
    }

    return item_warmth;
}

int player::floor_warmth( const tripoint &pos ) const
{
    const int item_warmth = floor_item_warmth( pos );
    int bedding_warmth = floor_bedding_warmth( pos );

    // If the PC has fur, etc, that will apply too
    int floor_mut_warmth = bodytemp_modifier_traits_floor();
    // DOWN does not provide floor insulation, though.
    // Better-than-light fur or being in one's shell does.
    if( ( !( has_trait( trait_DOWN ) ) ) && ( floor_mut_warmth >= 200 ) ) {
        bedding_warmth = std::max( 0, bedding_warmth );
    }
    return ( item_warmth + bedding_warmth + floor_mut_warmth );
}

int player::bodytemp_modifier_traits( bool overheated ) const
{
    int mod = 0;
    for( auto &iter : my_mutations ) {
        mod += overheated ? iter.first->bodytemp_min :
               iter.first->bodytemp_max;
    }
    return mod;
}

int player::bodytemp_modifier_traits_floor() const
{
    int mod = 0;
    for( auto &iter : my_mutations ) {
        mod += iter.first->bodytemp_sleep;
    }
    return mod;
}

int player::temp_corrected_by_climate_control( int temperature ) const
{
    const int variation = int( BODYTEMP_NORM * 0.5 );
    if( temperature < BODYTEMP_SCORCHING + variation &&
        temperature > BODYTEMP_FREEZING - variation ) {
        if( temperature > BODYTEMP_SCORCHING ) {
            temperature = BODYTEMP_VERY_HOT;
        } else if( temperature > BODYTEMP_VERY_HOT ) {
            temperature = BODYTEMP_HOT;
        } else if( temperature > BODYTEMP_HOT ) {
            temperature = BODYTEMP_NORM;
        } else if( temperature < BODYTEMP_FREEZING ) {
            temperature = BODYTEMP_VERY_COLD;
        } else if( temperature < BODYTEMP_VERY_COLD ) {
            temperature = BODYTEMP_COLD;
        } else if( temperature < BODYTEMP_COLD ) {
            temperature = BODYTEMP_NORM;
        }
    }
    return temperature;
}

int player::blood_loss( body_part bp ) const
{
    int hp_cur_sum = 1;
    int hp_max_sum = 1;

    if( bp == bp_leg_l || bp == bp_leg_r ) {
        hp_cur_sum = hp_cur[hp_leg_l] + hp_cur[hp_leg_r];
        hp_max_sum = hp_max[hp_leg_l] + hp_max[hp_leg_r];
    } else if( bp == bp_arm_l || bp == bp_arm_r ) {
        hp_cur_sum = hp_cur[hp_arm_l] + hp_cur[hp_arm_r];
        hp_max_sum = hp_max[hp_arm_l] + hp_max[hp_arm_r];
    } else if( bp == bp_torso ) {
        hp_cur_sum = hp_cur[hp_torso];
        hp_max_sum = hp_max[hp_torso];
    } else if( bp == bp_head ) {
        hp_cur_sum = hp_cur[hp_head];
        hp_max_sum = hp_max[hp_head];
    }

    hp_cur_sum = std::min( hp_max_sum, std::max( 0, hp_cur_sum ) );
    return 100 - ( 100 * hp_cur_sum ) / hp_max_sum;
}

void player::temp_equalizer( body_part bp1, body_part bp2 )
{
    // Body heat is moved around.
    // Shift in one direction only, will be shifted in the other direction separately.
    int diff = int( ( temp_cur[bp2] - temp_cur[bp1] ) * 0.0001 ); // If bp1 is warmer, it will lose heat
    temp_cur[bp1] += diff;
}

int player::hunger_speed_penalty( int hunger )
{
    // We die at 6000 hunger
    // Hunger hits speed less hard than thirst does
    static const std::vector<std::pair<float, float>> hunger_thresholds = {{
            std::make_pair( 100.0f, 0.0f ),
            std::make_pair( 300.0f, -15.0f ),
            std::make_pair( 1000.0f, -40.0f ),
            std::make_pair( 6000.0f, -75.0f )
        }
    };
    return static_cast<int>( multi_lerp( hunger_thresholds, hunger ) );
}

int player::thirst_speed_penalty( int thirst )
{
    // We die at 1200 thirst
    // Start by dropping speed really fast, but then level it off a bit
    static const std::vector<std::pair<float, float>> thirst_thresholds = {{
            std::make_pair( 40.0f, 0.0f ),
            std::make_pair( 300.0f, -25.0f ),
            std::make_pair( 600.0f, -50.0f ),
            std::make_pair( 1200.0f, -75.0f )
        }
    };
    return static_cast<int>( multi_lerp( thirst_thresholds, thirst ) );
}

void player::recalc_speed_bonus()
{
    // Minus some for weight...
    int carry_penalty = 0;
    if( weight_carried() > weight_capacity() && !has_trait( trait_id( "DEBUG_STORAGE" ) ) ) {
        carry_penalty = 25 * ( weight_carried() - weight_capacity() ) / ( weight_capacity() );
    }
    mod_speed_bonus( -carry_penalty );

    mod_speed_bonus( -get_pain_penalty().speed );

    if( get_thirst() > 40 ) {
        mod_speed_bonus( thirst_speed_penalty( get_thirst() ) );
    }
    if( ( get_hunger() + get_starvation() ) > 100 ) {
        mod_speed_bonus( hunger_speed_penalty( get_hunger() + get_starvation() ) );
    }

    for( auto maps : *effects ) {
        for( auto i : maps.second ) {
            bool reduced = resists_effect( i.second );
            mod_speed_bonus( i.second.get_mod( "SPEED", reduced ) );
        }
    }

    // add martial arts speed bonus
    mod_speed_bonus( mabuff_speed_bonus() );

    // Not sure why Sunlight Dependent is here, but OK
    // Ectothermic/COLDBLOOD4 is intended to buff folks in the Summer
    // Threshold-crossing has its charms ;-)
    if( g != nullptr ) {
        if( has_trait( trait_SUNLIGHT_DEPENDENT ) && !g->is_in_sunlight( pos() ) ) {
            mod_speed_bonus( -( g->light_level( posz() ) >= 12 ? 5 : 10 ) );
        }
        /* Cache call to game::get_temperature( player position ) since it can be used several times here */
        const auto player_local_temp = g->get_temperature( pos() );
        if( has_trait( trait_COLDBLOOD4 ) || ( has_trait( trait_COLDBLOOD3 ) && player_local_temp < 65 ) ) {
            mod_speed_bonus( ( player_local_temp - 65 ) / 2 );
        } else if( has_trait( trait_COLDBLOOD2 ) && player_local_temp < 65 ) {
            mod_speed_bonus( ( player_local_temp - 65 ) / 3 );
        } else if( has_trait( trait_COLDBLOOD ) && player_local_temp < 65 ) {
            mod_speed_bonus( ( player_local_temp - 65 ) / 5 );
        }
    }

    if( has_trait( trait_M_SKIN2 ) || has_trait( trait_M_SKIN3 ) ) {
        mod_speed_bonus( -20 ); // Could be worse--you've got the armor from a (sessile!) Spire
    }

    if( has_artifact_with( AEP_SPEED_UP ) ) {
        mod_speed_bonus( 20 );
    }
    if( has_artifact_with( AEP_SPEED_DOWN ) ) {
        mod_speed_bonus( -20 );
    }

    if( has_trait( trait_QUICK ) ) { // multiply by 1.1
        set_speed_bonus( int( get_speed() * 1.1 ) - get_speed_base() );
    }
    if( has_bionic( bio_speed ) ) { // multiply by 1.1
        set_speed_bonus( int( get_speed() * 1.1 ) - get_speed_base() );
    }
    if( has_trait( trait_CRAFTY ) ) { // multiply by 1.15
        set_speed_bonus( int( get_speed() * 1.15 ) - get_speed_base() );
    }

    // Speed cannot be less than 25% of base speed, so minimal speed bonus is -75% base speed.
    const int min_speed_bonus = int( -0.75 * get_speed_base() );
    if( get_speed_bonus() < min_speed_bonus ) {
        set_speed_bonus( min_speed_bonus );
    }
}

int player::run_cost( int base_cost, bool diag ) const
{
    float movecost = float( base_cost );
    if( diag ) {
        movecost *= 0.7071f; // because everything here assumes 100 is base
    }

    const bool flatground = movecost < 105;
    // The "FLAT" tag includes soft surfaces, so not a good fit.
    const bool on_road = flatground && g->m.has_flag( "ROAD", pos() );
    const bool on_fungus = g->m.has_flag_ter_or_furn( "FUNGUS", pos() );

    if( has_trait( trait_PARKOUR ) && movecost > 100 ) {
        movecost *= .5f;
        if( movecost < 100 ) {
            movecost = 100;
        }
    }
    if( has_trait( trait_BADKNEES ) && movecost > 100 ) {
        movecost *= 1.25f;
        if( movecost < 100 ) {
            movecost = 100;
        }
    }
    if( has_trait( trait_M_IMMUNE ) && on_fungus ) {
        if( movecost > 75 ) {
            movecost =
                75; // Mycal characters are faster on their home territory, even through things like shrubs
        }
    }

    if( hp_cur[hp_leg_l] == 0 ) {
        movecost += 50;
    } else if( hp_cur[hp_leg_l] < hp_max[hp_leg_l] * .40 ) {
        movecost += 25;
    }

    if( hp_cur[hp_leg_r] == 0 ) {
        movecost += 50;
    } else if( hp_cur[hp_leg_r] < hp_max[hp_leg_r] * .40 ) {
        movecost += 25;
    }

    if( has_trait( trait_FLEET ) && flatground ) {
        movecost *= .85f;
    }
    if( has_trait( trait_FLEET2 ) && flatground ) {
        movecost *= .7f;
    }
    if( has_trait( trait_SLOWRUNNER ) && flatground ) {
        movecost *= 1.15f;
    }
    if( has_trait( trait_PADDED_FEET ) && !footwear_factor() ) {
        movecost *= .9f;
    }
    if( has_trait( trait_LIGHT_BONES ) ) {
        movecost *= .9f;
    }
    if( has_trait( trait_HOLLOW_BONES ) ) {
        movecost *= .8f;
    }
    if( has_active_mutation( trait_id( "WINGS_INSECT" ) ) ) {
        movecost *= .75f;
    }
    if( has_trait( trait_WINGS_BUTTERFLY ) ) {
        movecost -= 10; // You can't fly, but you can make life easier on your legs
    }
    if( has_trait( trait_LEG_TENTACLES ) ) {
        movecost += 20;
    }
    if( has_trait( trait_FAT ) ) {
        movecost *= 1.05f;
    }
    if( has_trait( trait_PONDEROUS1 ) ) {
        movecost *= 1.1f;
    }
    if( has_trait( trait_PONDEROUS2 ) ) {
        movecost *= 1.2f;
    }
    if( has_trait( trait_AMORPHOUS ) ) {
        movecost *= 1.25f;
    }
    if( has_trait( trait_PONDEROUS3 ) ) {
        movecost *= 1.3f;
    }
    if( has_trait( trait_CRAFTY ) ) {
        movecost *= 0.75f;
    }
    if( worn_with_flag( "SLOWS_MOVEMENT" ) ) {
        movecost *= 1.1f;
    }
    if( worn_with_flag( "FIN" ) ) {
        movecost *= 1.5f;
    }
    if( worn_with_flag( "ROLLER_INLINE" ) ) {
        if( on_road ) {
            movecost *= 0.5f;
        } else {
            movecost *= 1.5f;
        }
    }
    // Quad skates might be more stable than inlines,
    // but that also translates into a slower speed when on good surfaces.
    if( worn_with_flag( "ROLLER_QUAD" ) ) {
        if( on_road ) {
            movecost *= 0.7f;
        } else {
            movecost *= 1.3f;
        }
    }

    movecost +=
        ( ( encumb( bp_foot_l ) + encumb( bp_foot_r ) ) * 2.5 +
          ( encumb( bp_leg_l ) + encumb( bp_leg_r ) ) * 1.5 ) / 10;

    // ROOTS3 does slow you down as your roots are probing around for nutrients,
    // whether you want them to or not.  ROOTS1 is just too squiggly without shoes
    // to give you some stability.  Plants are a bit of a slow-mover.  Deal.
    const bool mutfeet = has_trait( trait_LEG_TENTACLES ) || has_trait( trait_PADDED_FEET ) ||
                         has_trait( trait_HOOVES ) || has_trait( trait_TOUGH_FEET ) || has_trait( trait_ROOTS2 );
    if( !is_wearing_shoes( side::LEFT ) && !mutfeet ) {
        movecost += 8;
    }
    if( !is_wearing_shoes( side::RIGHT ) && !mutfeet ) {
        movecost += 8;
    }

    if( has_trait( trait_ROOTS3 ) && g->m.has_flag( "DIGGABLE", pos() ) ) {
        movecost += 10 * footwear_factor();
    }

    // Both walk and run speed drop to half their maximums as stamina approaches 0.
    // Convert stamina to a float first to allow for decimal place carrying
    float stamina_modifier = ( float( stamina ) / get_stamina_max() + 1 ) / 2;
    if( move_mode == "run" && stamina > 0 ) {
        // Rationale: Average running speed is 2x walking speed. (NOT sprinting)
        stamina_modifier *= 2.0;
    }
    movecost /= stamina_modifier;

    if( diag ) {
        movecost *= SQRT_2;
    }

    return int( movecost );
}

int player::swim_speed() const
{
    int ret = 440 + weight_carried() / 60_gram - 50 * get_skill_level( skill_swimming );
    const auto usable = exclusive_flag_coverage( "ALLOWS_NATURAL_ATTACKS" );
    float hand_bonus_mult = ( usable.test( bp_hand_l ) ? 0.5f : 0.0f ) +
                            ( usable.test( bp_hand_r ) ? 0.5f : 0.0f );
    /** @EFFECT_STR increases swim speed bonus from PAWS */
    if( has_trait( trait_PAWS ) ) {
        ret -= hand_bonus_mult * ( 20 + str_cur * 3 );
    }
    /** @EFFECT_STR increases swim speed bonus from PAWS_LARGE */
    if( has_trait( trait_PAWS_LARGE ) ) {
        ret -= hand_bonus_mult * ( 20 + str_cur * 4 );
    }
    /** @EFFECT_STR increases swim speed bonus from swim_fins */
    if( worn_with_flag( "FIN", bp_foot_l ) || worn_with_flag( "FIN", bp_foot_r ) ) {
        if( worn_with_flag( "FIN", bp_foot_l ) && worn_with_flag( "FIN", bp_foot_r ) ) {
            ret -= ( 15 * str_cur );
        } else {
            ret -= ( 15 * str_cur ) / 2;
        }
    }
    /** @EFFECT_STR increases swim speed bonus from WEBBED */
    if( has_trait( trait_WEBBED ) ) {
        ret -= hand_bonus_mult * ( 60 + str_cur * 5 );
    }
    /** @EFFECT_STR increases swim speed bonus from TAIL_FIN */
    if( has_trait( trait_TAIL_FIN ) ) {
        ret -= 100 + str_cur * 10;
    }
    if( has_trait( trait_SLEEK_SCALES ) ) {
        ret -= 100;
    }
    if( has_trait( trait_LEG_TENTACLES ) ) {
        ret -= 60;
    }
    if( has_trait( trait_FAT ) ) {
        ret -= 30;
    }
    /** @EFFECT_SWIMMING increases swim speed */
    ret += ( 50 - get_skill_level( skill_swimming ) * 2 ) * ( ( encumb( bp_leg_l ) + encumb(
                bp_leg_r ) ) / 10 );
    ret += ( 80 - get_skill_level( skill_swimming ) * 3 ) * ( encumb( bp_torso ) / 10 );
    if( get_skill_level( skill_swimming ) < 10 ) {
        for( auto &i : worn ) {
            ret += i.volume() / 125_ml * ( 10 - get_skill_level( skill_swimming ) );
        }
    }
    /** @EFFECT_STR increases swim speed */

    /** @EFFECT_DEX increases swim speed */
    ret -= str_cur * 6 + dex_cur * 4;
    if( worn_with_flag( "FLOTATION" ) ) {
        ret = std::min( ret, 400 );
        ret = std::max( ret, 200 );
    }
    // If (ret > 500), we can not swim; so do not apply the underwater bonus.
    if( underwater && ret < 500 ) {
        ret -= 50;
    }
    if( ret < 30 ) {
        ret = 30;
    }
    return ret;
}

bool player::digging() const
{
    return false;
}

bool player::is_on_ground() const
{
    return hp_cur[hp_leg_l] == 0 || hp_cur[hp_leg_r] == 0 || has_effect( effect_downed );
}

bool player::is_elec_immune() const
{
    return is_immune_damage( DT_ELECTRIC );
}

bool player::is_immune_effect( const efftype_id &eff ) const
{
    if( eff == effect_downed ) {
        return is_throw_immune() || ( has_trait( trait_LEG_TENT_BRACE ) && footwear_factor() == 0 );
    } else if( eff == effect_onfire ) {
        return is_immune_damage( DT_HEAT );
    } else if( eff == effect_deaf ) {
        return worn_with_flag( "DEAF" ) || worn_with_flag( "PARTIAL_DEAF" ) || has_bionic( bio_ears ) ||
               is_wearing( "rm13_armor_on" );
    } else if( eff == effect_corroding ) {
        return is_immune_damage( DT_ACID ) || has_trait( trait_SLIMY ) || has_trait( trait_VISCOUS );
    } else if( eff == effect_nausea ) {
        return has_trait( trait_STRONGSTOMACH );
    }

    return false;
}

float player::stability_roll() const
{
    /** @EFFECT_STR improves player stability roll */

    /** @EFFECT_PER slightly improves player stability roll */

    /** @EFFECT_DEX slightly improves player stability roll */

    /** @EFFECT_MELEE improves player stability roll */
    return get_melee() + get_str() + ( get_per() / 3.0f ) + ( get_dex() / 4.0f );
}

bool player::is_immune_damage( const damage_type dt ) const
{
    switch( dt ) {
        case DT_NULL:
            return true;
        case DT_TRUE:
            return false;
        case DT_BIOLOGICAL:
            return false;
        case DT_BASH:
            return false;
        case DT_CUT:
            return false;
        case DT_ACID:
            return has_trait( trait_ACIDPROOF );
        case DT_STAB:
            return false;
        case DT_HEAT:
            return has_trait( trait_M_SKIN2 ) || has_trait( trait_M_SKIN3 );
        case DT_COLD:
            return false;
        case DT_ELECTRIC:
            return has_active_bionic( bio_faraday ) ||
                   worn_with_flag( "ELECTRIC_IMMUNE" ) ||
                   has_artifact_with( AEP_RESIST_ELECTRICITY );
        default:
            return true;
    }
}

double player::recoil_vehicle() const
{
    // @todo: vary penalty dependent upon vehicle part on which player is boarded

    if( in_vehicle ) {
        if( const optional_vpart_position vp = g->m.veh_at( pos() ) ) {
            return double( abs( vp->vehicle().velocity ) ) * 3 / 100;
        }
    }
    return 0;
}

double player::recoil_total() const
{
    return recoil + recoil_vehicle();
}

bool player::is_underwater() const
{
    return underwater;
}

bool player::is_hallucination() const
{
    return false;
}

void player::set_underwater( bool u )
{
    if( underwater != u ) {
        underwater = u;
        recalc_sight_limits();
    }
}

nc_color player::basic_symbol_color() const
{
    if( has_effect( effect_onfire ) ) {
        return c_red;
    }
    if( has_effect( effect_stunned ) ) {
        return c_light_blue;
    }
    if( has_effect( effect_boomered ) ) {
        return c_pink;
    }
    if( has_active_mutation( trait_id( "SHELL2" ) ) ) {
        return c_magenta;
    }
    if( underwater ) {
        return c_blue;
    }
    if( has_active_bionic( bio_cloak ) || has_artifact_with( AEP_INVISIBLE ) ||
        has_active_optcloak() || has_trait( trait_DEBUG_CLOAK ) ) {
        return c_dark_gray;
    }
    return c_white;
}

void player::load_info( std::string data )
{
    try {
        ::deserialize( *this, data );
    } catch( const std::exception &jsonerr ) {
        debugmsg( "Bad player json\n%s", jsonerr.what() );
    }
}

std::string player::save_info() const
{
    return ::serialize( *this ) + "\n" + dump_memorial();
}

void player::memorial( std::ostream &memorial_file, const std::string &epitaph )
{
    static const char *eol = cata_files::eol();

    //Size of indents in the memorial file
    const std::string indent = "  ";

    const std::string pronoun = male ? _( "He" ) : _( "She" );

    //Avoid saying "a male unemployed" or similar
    std::string profession_name;
    if( prof == prof->generic() ) {
        if( male ) {
            profession_name = _( "an unemployed male" );
        } else {
            profession_name = _( "an unemployed female" );
        }
    } else {
        profession_name = string_format( _( "a %s" ), prof->gender_appropriate_name( male ).c_str() );
    }

    const std::string locdesc = overmap_buffer.get_description_at( global_sm_location() );
    //~ First parameter is a pronoun ("He"/"She"), second parameter is a description
    // that designates the location relative to its surroundings.
    const std::string kill_place = string_format( _( "%1$s was killed in a %2$s." ),
                                   pronoun.c_str(), locdesc.c_str() );

    //Header
    memorial_file << string_format( _( "Cataclysm - Dark Days Ahead version %s memorial file" ),
                                    getVersionString() ) << eol;
    memorial_file << eol;
    memorial_file << string_format( _( "In memory of: %s" ), name.c_str() ) << eol;
    if( epitaph.length() > 0 ) { //Don't record empty epitaphs
        //~ The "%s" will be replaced by an epitaph as displayed in the memorial files. Replace the quotation marks as appropriate for your language.
        memorial_file << string_format( pgettext( "epitaph", "\"%s\"" ), epitaph.c_str() ) << eol << eol;
    }
    //~ First parameter: Pronoun, second parameter: a profession name (with article)
    memorial_file << string_format( _( "%1$s was %2$s when the apocalypse began." ),
                                    pronoun.c_str(), profession_name.c_str() ) << eol;
    memorial_file << string_format( _( "%1$s died on %2$s." ), pronoun,
                                    to_string( time_point( calendar::turn ) ) ) << eol;
    memorial_file << kill_place << eol;
    memorial_file << eol;

    //Misc
    memorial_file << string_format( _( "Cash on hand: %s" ), format_money( cash ) ) << eol;
    memorial_file << eol;

    //HP

    const auto limb_hp =
    [this, &memorial_file, &indent]( const std::string & desc, const hp_part bp ) {
        memorial_file << indent << string_format( desc, get_hp( bp ), get_hp_max( bp ) ) << eol;
    };

    memorial_file << _( "Final HP:" ) << eol;
    limb_hp( _( " Head: %d/%d" ), hp_head );
    limb_hp( _( "Torso: %d/%d" ), hp_torso );
    limb_hp( _( "L Arm: %d/%d" ), hp_arm_l );
    limb_hp( _( "R Arm: %d/%d" ), hp_arm_r );
    limb_hp( _( "L Leg: %d/%d" ), hp_leg_l );
    limb_hp( _( "R Leg: %d/%d" ), hp_leg_r );
    memorial_file << eol;

    //Stats
    memorial_file << _( "Final Stats:" ) << eol;
    memorial_file << indent << string_format( _( "Str %d" ), str_cur )
                  << indent << string_format( _( "Dex %d" ), dex_cur )
                  << indent << string_format( _( "Int %d" ), int_cur )
                  << indent << string_format( _( "Per %d" ), per_cur ) << eol;
    memorial_file << _( "Base Stats:" ) << eol;
    memorial_file << indent << string_format( _( "Str %d" ), str_max )
                  << indent << string_format( _( "Dex %d" ), dex_max )
                  << indent << string_format( _( "Int %d" ), int_max )
                  << indent << string_format( _( "Per %d" ), per_max ) << eol;
    memorial_file << eol;

    //Last 20 messages
    memorial_file << _( "Final Messages:" ) << eol;
    std::vector<std::pair<std::string, std::string> > recent_messages = Messages::recent_messages( 20 );
    for( auto &recent_message : recent_messages ) {
        memorial_file << indent << recent_message.first << " " << recent_message.second;
        memorial_file << eol;
    }
    memorial_file << eol;

    //Kill list
    memorial_file << _( "Kills:" ) << eol;

    int total_kills = 0;

    std::map<std::tuple<std::string, std::string>, int> kill_counts;

    // map <name, sym> to kill count
    for( const auto &type : MonsterGenerator::generator().get_all_mtypes() ) {
        if( g->kill_count( type.id ) > 0 ) {
            kill_counts[std::tuple<std::string, std::string>(
                                                    type.nname(),
                                                    type.sym
                                                )] += g->kill_count( type.id );
            total_kills += g->kill_count( type.id );
        }
    }

    for( const auto &entry : kill_counts ) {
        memorial_file << "  " << std::get<1>( entry.first ) << " - "
                      << string_format( "%4d", entry.second ) << " "
                      << std::get<0>( entry.first ) << eol;
    }

    if( total_kills == 0 ) {
        memorial_file << indent << _( "No monsters were killed." ) << eol;
    } else {
        memorial_file << string_format( _( "Total kills: %d" ), total_kills ) << eol;
    }
    memorial_file << eol;

    //Skills
    memorial_file << _( "Skills:" ) << eol;
    for( auto &pair : *_skills ) {
        const SkillLevel &lobj = pair.second;
        //~ 1. skill name, 2. skill level, 3. exercise percentage to next level
        memorial_file << indent << string_format( _( "%s: %d (%d %%)" ), pair.first->name(), lobj.level(),
                      lobj.exercise() ) << eol;
    }
    memorial_file << eol;

    //Traits
    memorial_file << _( "Traits:" ) << eol;
    for( auto &iter : my_mutations ) {
        memorial_file << indent << mutation_branch::get_name( iter.first ) << eol;
    }
    if( !my_mutations.empty() ) {
        memorial_file << indent << _( "(None)" ) << eol;
    }
    memorial_file << eol;

    //Effects (illnesses)
    memorial_file << _( "Ongoing Effects:" ) << eol;
    bool had_effect = false;
    if( get_perceived_pain() > 0 ) {
        had_effect = true;
        memorial_file << indent << _( "Pain" ) << " (" << get_perceived_pain() << ")";
    }
    if( !had_effect ) {
        memorial_file << indent << _( "(None)" ) << eol;
    }
    memorial_file << eol;

    //Bionics
    memorial_file << _( "Bionics:" ) << eol;
    int total_bionics = 0;
    for( size_t i = 0; i < my_bionics->size(); ++i ) {
        memorial_file << indent << ( i + 1 ) << ": " << ( *my_bionics )[i].id->name << eol;
        total_bionics++;
    }
    if( total_bionics == 0 ) {
        memorial_file << indent << _( "No bionics were installed." ) << eol;
    } else {
        memorial_file << string_format( _( "Total bionics: %d" ), total_bionics ) << eol;
    }
    memorial_file << string_format(
                      _( "Bionic Power: <color_light_blue>%d</color>/<color_light_blue>%d</color>" ), power_level,
                      max_power_level ) << eol;
    memorial_file << eol;

    //Equipment
    memorial_file << _( "Weapon:" ) << eol;
    memorial_file << indent << weapon.invlet << " - " << weapon.tname( 1, false ) << eol;
    memorial_file << eol;

    memorial_file << _( "Equipment:" ) << eol;
    for( auto &elem : worn ) {
        item next_item = elem;
        memorial_file << indent << next_item.invlet << " - " << next_item.tname( 1, false );
        if( next_item.charges > 0 ) {
            memorial_file << " (" << next_item.charges << ")";
        } else if( next_item.contents.size() == 1 && next_item.contents.front().charges > 0 ) {
            memorial_file << " (" << next_item.contents.front().charges << ")";
        }
        memorial_file << eol;
    }
    memorial_file << eol;

    //Inventory
    memorial_file << _( "Inventory:" ) << eol;
    inv.restack( *this );
    invslice slice = inv.slice();
    for( auto &elem : slice ) {
        item &next_item = elem->front();
        memorial_file << indent << next_item.invlet << " - " <<
                      next_item.tname( unsigned( elem->size() ), false );
        if( elem->size() > 1 ) {
            memorial_file << " [" << elem->size() << "]";
        }
        if( next_item.charges > 0 ) {
            memorial_file << " (" << next_item.charges << ")";
        } else if( next_item.contents.size() == 1 && next_item.contents.front().charges > 0 ) {
            memorial_file << " (" << next_item.contents.front().charges << ")";
        }
        memorial_file << eol;
    }
    memorial_file << eol;

    //Lifetime stats
    memorial_file << _( "Lifetime Stats" ) << eol;
    memorial_file << indent << string_format( _( "Distance walked: %d squares" ),
                  lifetime_stats.squares_walked ) << eol;
    memorial_file << indent << string_format( _( "Damage taken: %d damage" ),
                  lifetime_stats.damage_taken ) << eol;
    memorial_file << indent << string_format( _( "Damage healed: %d damage" ),
                  lifetime_stats.damage_healed ) << eol;
    memorial_file << indent << string_format( _( "Headshots: %d" ),
                  lifetime_stats.headshots ) << eol;
    memorial_file << eol;

    //History
    memorial_file << _( "Game History" ) << eol;
    memorial_file << dump_memorial();

}

/**
 * Adds an event to the memorial log, to be written to the memorial file when
 * the character dies. The message should contain only the informational string,
 * as the timestamp and location will be automatically prepended.
 */
void player::add_memorial_log( const std::string &male_msg, const std::string &female_msg )
{
    const std::string &msg = male ? male_msg : female_msg;

    if( msg.empty() ) {
        return;
    }

    const oter_id &cur_ter = overmap_buffer.ter( global_omt_location() );
    const std::string &location = cur_ter->get_name();

    std::stringstream log_message;
    log_message << "| " << to_string( time_point( calendar::turn ) ) << " | " << location << " | " <<
                msg;

    memorial_log.push_back( log_message.str() );

}

/**
 * Loads the data in a memorial file from the given ifstream. All the memorial
 * entry lines begin with a pipe (|).
 * @param fin The ifstream to read the memorial entries from.
 */
void player::load_memorial_file( std::istream &fin )
{
    std::string entry;
    memorial_log.clear();
    while( fin.peek() == '|' ) {
        getline( fin, entry );
        memorial_log.push_back( entry );
    }
}

/**
 * Concatenates all of the memorial log entries, delimiting them with newlines,
 * and returns the resulting string. Used for saving and for writing out to the
 * memorial file.
 */
std::string player::dump_memorial() const
{
    static const char *eol = cata_files::eol();
    std::stringstream output;

    for( auto &elem : memorial_log ) {
        output << elem << eol;
    }

    return output.str();
}

void player::mod_stat( const std::string &stat, float modifier )
{
    if( stat == "thirst" ) {
        mod_thirst( modifier );
    } else if( stat == "fatigue" ) {
        mod_fatigue( modifier );
    } else if( stat == "oxygen" ) {
        oxygen += modifier;
    } else if( stat == "stamina" ) {
        stamina += modifier;
        stamina = std::min( stamina, get_stamina_max() );
        stamina = std::max( 0, stamina );
    } else {
        // Fall through to the creature method.
        Character::mod_stat( stat, modifier );
    }
}

void player::disp_morale()
{
    morale->display( ( calc_focus_equilibrium() - focus_pool ) / 100.0 );
}

bool player::has_conflicting_trait( const trait_id &flag ) const
{
    return ( has_opposite_trait( flag ) || has_lower_trait( flag ) || has_higher_trait( flag ) ||
             has_same_type_trait( flag ) );
}

bool player::has_opposite_trait( const trait_id &flag ) const
{
    for( auto &i : flag->cancels ) {
        if( has_trait( i ) ) {
            return true;
        }
    }
    return false;
}

bool player::has_lower_trait( const trait_id &flag ) const
{
    for( auto &i : flag->prereqs ) {
        if( has_trait( i ) || has_lower_trait( i ) ) {
            return true;
        }
    }
    return false;
}

bool player::has_higher_trait( const trait_id &flag ) const
{
    for( auto &i : flag->replacements ) {
        if( has_trait( i ) || has_higher_trait( i ) ) {
            return true;
        }
    }
    return false;
}

bool player::has_same_type_trait( const trait_id &flag ) const
{
    for( auto &i : get_mutations_in_types( flag->types ) ) {
        if( has_trait( i ) && flag != i ) {
            return true;
        }
    }
    return false;
}

bool player::crossed_threshold() const
{
    for( auto &mut : my_mutations ) {
        if( mut.first->threshold ) {
            return true;
        }
    }
    return false;
}

bool player::purifiable( const trait_id &flag ) const
{
    return flag->purifiable;
}

void player::build_mut_dependency_map( const trait_id &mut,
                                       std::unordered_map<trait_id, int> &dependency_map, int distance )
{
    // Skip base traits and traits we've seen with a lower distance
    const auto lowest_distance = dependency_map.find( mut );
    if( !has_base_trait( mut ) && ( lowest_distance == dependency_map.end() ||
                                    distance < lowest_distance->second ) ) {
        dependency_map[mut] = distance;
        // Recurse over all prerequisite and replacement mutations
        const auto &mdata = mut.obj();
        for( auto &i : mdata.prereqs ) {
            build_mut_dependency_map( i, dependency_map, distance + 1 );
        }
        for( auto &i : mdata.prereqs2 ) {
            build_mut_dependency_map( i, dependency_map, distance + 1 );
        }
        for( auto &i : mdata.replacements ) {
            build_mut_dependency_map( i, dependency_map, distance + 1 );
        }
    }
}

void player::set_highest_cat_level()
{
    mutation_category_level.clear();

    // For each of our mutations...
    for( auto &mut : my_mutations ) {
        // ...build up a map of all prerequisite/replacement mutations along the tree, along with their distance from the current mutation
        std::unordered_map<trait_id, int> dependency_map;
        build_mut_dependency_map( mut.first, dependency_map, 0 );

        // Then use the map to set the category levels
        for( auto &i : dependency_map ) {
            const auto &mdata = i.first.obj();
            for( auto &cat : mdata.category ) {
                // Decay category strength based on how far it is from the current mutation
                mutation_category_level[cat] += 8 / static_cast<int>( std::pow( 2, i.second ) );
            }
        }
    }
}

/// Returns the mutation category with the highest strength
std::string player::get_highest_category() const
{
    int iLevel = 0;
    std::string sMaxCat;

    for( const auto &elem : mutation_category_level ) {
        if( elem.second > iLevel ) {
            sMaxCat = elem.first;
            iLevel = elem.second;
        } else if( elem.second == iLevel ) {
            sMaxCat.clear();  // no category on ties
        }
    }
    return sMaxCat;
}

/// Returns a randomly selected dream
std::string player::get_category_dream( const std::string &cat,
                                        int strength ) const
{
    std::vector<dream> valid_dreams;
    //Pull the list of dreams
    for( auto &i : dreams ) {
        //Pick only the ones matching our desired category and strength
        if( ( i.category == cat ) && ( i.strength == strength ) ) {
            // Put the valid ones into our list
            valid_dreams.push_back( i );
        }
    }
    if( valid_dreams.empty() ) {
        return "";
    }
    const dream &selected_dream = random_entry( valid_dreams );
    return random_entry( selected_dream.messages() );
}

bool player::in_climate_control()
{
    bool regulated_area = false;
    // Check
    if( has_active_bionic( bio_climate ) ) {
        return true;
    }
    if( has_trait( trait_M_SKIN3 ) && g->m.has_flag_ter_or_furn( "FUNGUS", pos() ) &&
        in_sleep_state() ) {
        return true;
    }
    for( auto &w : worn ) {
        if( w.active && w.is_power_armor() ) {
            return true;
        }
        if( worn_with_flag( "CLIMATE_CONTROL" ) ) {
            return true;
        }
    }
    if( calendar::turn >= next_climate_control_check ) {
        // save CPU and simulate acclimation.
        next_climate_control_check = calendar::turn + 20_turns;
        if( const optional_vpart_position vp = g->m.veh_at( pos() ) ) {
            regulated_area = (
                                 vp->is_inside() &&  // Already checks for opened doors
                                 vp->vehicle().total_power_w( true ) > 0 // Out of gas? No AC for you!
                             );  // TODO: (?) Force player to scrounge together an AC unit
        }
        // TODO: AC check for when building power is implemented
        last_climate_control_ret = regulated_area;
        if( !regulated_area ) {
            // Takes longer to cool down / warm up with AC, than it does to step outside and feel cruddy.
            next_climate_control_check += 40_turns;
        }
    } else {
        return last_climate_control_ret;
    }
    return regulated_area;
}

std::list<item *> player::get_radio_items()
{
    std::list<item *> rc_items;
    const invslice &stacks = inv.slice();
    for( auto &stack : stacks ) {
        item &stack_iter = stack->front();
        if( stack_iter.has_flag( "RADIO_ACTIVATION" ) ) {
            rc_items.push_back( &stack_iter );
        }
    }

    for( auto &elem : worn ) {
        if( elem.has_flag( "RADIO_ACTIVATION" ) ) {
            rc_items.push_back( &elem );
        }
    }

    if( is_armed() ) {
        if( weapon.has_flag( "RADIO_ACTIVATION" ) ) {
            rc_items.push_back( &weapon );
        }
    }
    return rc_items;
}

std::list<item *> player::get_artifact_items()
{
    std::list<item *> art_items;
    const invslice &stacks = inv.slice();
    for( auto &stack : stacks ) {
        item &stack_iter = stack->front();
        if( stack_iter.is_artifact() ) {
            art_items.push_back( &stack_iter );
        }
    }
    for( auto &elem : worn ) {
        if( elem.is_artifact() ) {
            art_items.push_back( &elem );
        }
    }
    if( is_armed() ) {
        if( weapon.is_artifact() ) {
            art_items.push_back( &weapon );
        }
    }
    return art_items;
}

bool player::has_active_optcloak() const
{
    for( auto &w : worn ) {
        if( w.active && w.typeId() == OPTICAL_CLOAK_ITEM_ID ) {
            return true;
        }
    }
    return false;
}

void player::charge_power( int amount )
{
    power_level = clamp( power_level + amount, 0, max_power_level );
}

/*
 * Calculate player brightness based on the brightest active item, as
 * per itype tag LIGHT_* and optional CHARGEDIM ( fade starting at 20% charge )
 * item.light.* is -unimplemented- for the moment, as it is a custom override for
 * applying light sources/arcs with specific angle and direction.
 */
float player::active_light() const
{
    float lumination = 0;

    int maxlum = 0;
    has_item_with( [&maxlum]( const item & it ) {
        const int lumit = it.getlight_emit();
        if( maxlum < lumit ) {
            maxlum = lumit;
        }
        return false; // continue search, otherwise has_item_with would cancel the search
    } );

    lumination = static_cast<float>( maxlum );

    if( lumination < 60 && has_active_bionic( bio_flashlight ) ) {
        lumination = 60;
    } else if( lumination < 25 && has_artifact_with( AEP_GLOW ) ) {
        lumination = 25;
    } else if( lumination < 5 && has_effect( effect_glowing ) ) {
        lumination = 5;
    }
    return lumination;
}

tripoint player::global_square_location() const
{
    return g->m.getabs( position );
}

tripoint player::global_sm_location() const
{
    return ms_to_sm_copy( global_square_location() );
}

tripoint player::global_omt_location() const
{
    return ms_to_omt_copy( global_square_location() );
}

const tripoint &player::pos() const
{
    return position;
}

int player::sight_range( int light_level ) const
{
    /* Via Beer-Lambert we have:
     * light_level * (1 / exp( LIGHT_TRANSPARENCY_OPEN_AIR * distance) ) <= LIGHT_AMBIENT_LOW
     * Solving for distance:
     * 1 / exp( LIGHT_TRANSPARENCY_OPEN_AIR * distance ) <= LIGHT_AMBIENT_LOW / light_level
     * 1 <= exp( LIGHT_TRANSPARENCY_OPEN_AIR * distance ) * LIGHT_AMBIENT_LOW / light_level
     * light_level <= exp( LIGHT_TRANSPARENCY_OPEN_AIR * distance ) * LIGHT_AMBIENT_LOW
     * log(light_level) <= LIGHT_TRANSPARENCY_OPEN_AIR * distance + log(LIGHT_AMBIENT_LOW)
     * log(light_level) - log(LIGHT_AMBIENT_LOW) <= LIGHT_TRANSPARENCY_OPEN_AIR * distance
     * log(LIGHT_AMBIENT_LOW / light_level) <= LIGHT_TRANSPARENCY_OPEN_AIR * distance
     * log(LIGHT_AMBIENT_LOW / light_level) * (1 / LIGHT_TRANSPARENCY_OPEN_AIR) <= distance
     */
    int range = int( -log( get_vision_threshold( int( g->m.ambient_light_at( pos() ) ) ) /
                           static_cast<float>( light_level ) ) *
                     ( 1.0 / LIGHT_TRANSPARENCY_OPEN_AIR ) );
    // int range = log(light_level * LIGHT_AMBIENT_LOW) / LIGHT_TRANSPARENCY_OPEN_AIR;

    // Clamp to [1, sight_max].
    return std::max( 1, std::min( range, sight_max ) );
}

int player::unimpaired_range() const
{
    return std::min( sight_max, 60 );
}

bool player::overmap_los( const tripoint &omt, int sight_points )
{
    const tripoint ompos = global_omt_location();
    if( omt.x < ompos.x - sight_points || omt.x > ompos.x + sight_points ||
        omt.y < ompos.y - sight_points || omt.y > ompos.y + sight_points ) {
        // Outside maximum sight range
        return false;
    }

    const std::vector<tripoint> line = line_to( ompos, omt, 0, 0 );
    for( size_t i = 0; i < line.size() && sight_points >= 0; i++ ) {
        const tripoint &pt = line[i];
        const oter_id &ter = overmap_buffer.ter( pt );
        sight_points -= int( ter->get_see_cost() );
        if( sight_points < 0 ) {
            return false;
        }
    }
    return true;
}

int player::overmap_sight_range( int light_level ) const
{
    int sight = sight_range( light_level );
    if( sight < SEEX ) {
        return 0;
    }
    if( sight <= SEEX * 4 ) {
        return ( sight / ( SEEX / 2 ) );
    }
    sight = has_trait( trait_BIRD_EYE ) ? 15 : 10;

    /** @EFFECT_PER determines overmap sight range */
    sight += ( -4 + static_cast<int>( get_per() / 2 ) );
    bool has_optic = ( has_item_with_flag( "ZOOM" ) || has_bionic( bio_eye_optic ) );

    if( has_trait( trait_EAGLEEYED ) && has_optic ) { //optic AND scout = +15
        sight += 15;
    } else if( has_trait( trait_EAGLEEYED ) != has_optic ) { //optic OR scout = +10
        sight += 10;
    }

    if( has_trait( trait_UNOBSERVANT ) && sight > 3 ) {
        sight = 3; //surprise! you can't see!
    }

    return sight;
}

#define MAX_CLAIRVOYANCE 40
int player::clairvoyance() const
{
    if( vision_mode_cache[VISION_CLAIRVOYANCE_SUPER] ) {
        return MAX_CLAIRVOYANCE;
    }

    if( vision_mode_cache[VISION_CLAIRVOYANCE_PLUS] ) {
        return 8;
    }

    if( vision_mode_cache[VISION_CLAIRVOYANCE] ) {
        return 3;
    }

    return 0;
}

bool player::sight_impaired() const
{
    return ( ( ( has_effect( effect_boomered ) || has_effect( effect_darkness ) ) &&
               ( !( has_trait( trait_PER_SLIME_OK ) ) ) ) ||
             ( underwater && !has_bionic( bio_membrane ) && !has_trait( trait_MEMBRANE ) &&
               !worn_with_flag( "SWIM_GOGGLES" ) && !has_trait( trait_PER_SLIME_OK ) &&
               !has_trait( trait_CEPH_EYES ) ) ||
             ( ( has_trait( trait_MYOPIC ) || has_trait( trait_URSINE_EYE ) ) &&
               !worn_with_flag( "FIX_NEARSIGHT" ) &&
               !has_effect( effect_contacts ) &&
               !has_bionic( bio_eye_optic ) ) ||
             has_trait( trait_PER_SLIME ) );
}

bool player::has_two_arms() const
{
    // If you've got a blaster arm, low hp arm, or you're inside a shell then you don't have two
    // arms to use.
    return !( ( has_bionic( bio_blaster ) || hp_cur[hp_arm_l] < 10 || hp_cur[hp_arm_r] < 10 ) ||
              has_active_mutation( trait_id( "SHELL2" ) ) );
}

bool player::avoid_trap( const tripoint &pos, const trap &tr ) const
{
    /** @EFFECT_DEX increases chance to avoid traps */

    /** @EFFECT_DODGE increases chance to avoid traps */
    int myroll = dice( 3, dex_cur + get_skill_level( skill_dodge ) * 1.5 );
    int traproll;
    if( tr.can_see( pos, *this ) ) {
        traproll = dice( 3, tr.get_avoidance() );
    } else {
        traproll = dice( 6, tr.get_avoidance() );
    }

    if( has_trait( trait_LIGHTSTEP ) ) {
        myroll += dice( 2, 6 );
    }

    if( has_trait( trait_CLUMSY ) ) {
        myroll -= dice( 2, 6 );
    }

    return myroll >= traproll;
}

bool player::has_alarm_clock() const
{
    return ( has_item_with_flag( "ALARMCLOCK" ) ||
             ( g->m.veh_at( pos() ) &&
               !empty( g->m.veh_at( pos() )->vehicle().get_avail_parts( "ALARMCLOCK" ) ) ) ||
             has_bionic( bio_watch ) );
}

bool player::has_watch() const
{
    return ( has_item_with_flag( "WATCH" ) ||
             ( g->m.veh_at( pos() ) &&
               !empty( g->m.veh_at( pos() )->vehicle().get_avail_parts( "WATCH" ) ) ) ||
             has_bionic( bio_watch ) );
}

void player::pause()
{
    moves = 0;
    recoil = MAX_RECOIL;

    // Train swimming if underwater
    if( !in_vehicle ) {
        if( underwater ) {
            practice( skill_swimming, 1 );
            drench( 100, { {
                    bp_leg_l, bp_leg_r, bp_torso, bp_arm_l,
                    bp_arm_r, bp_head, bp_eyes, bp_mouth,
                    bp_foot_l, bp_foot_r, bp_hand_l, bp_hand_r
                }
            }, true );
        } else if( g->m.has_flag( TFLAG_DEEP_WATER, pos() ) ) {
            practice( skill_swimming, 1 );
            // Same as above, except no head/eyes/mouth
            drench( 100, { {
                    bp_leg_l, bp_leg_r, bp_torso, bp_arm_l,
                    bp_arm_r, bp_foot_l, bp_foot_r, bp_hand_l,
                    bp_hand_r
                }
            }, true );
        } else if( g->m.has_flag( "SWIMMABLE", pos() ) ) {
            drench( 40, { { bp_foot_l, bp_foot_r, bp_leg_l, bp_leg_r } }, false );
        }
    }

    // Try to put out clothing/hair fire
    if( has_effect( effect_onfire ) ) {
        time_duration total_removed = 0_turns;
        time_duration total_left = 0_turns;
        bool on_ground = has_effect( effect_downed );
        for( const body_part bp : all_body_parts ) {
            effect &eff = get_effect( effect_onfire, bp );
            if( eff.is_null() ) {
                continue;
            }

            // @todo: Tools and skills
            total_left += eff.get_duration();
            // Being on the ground will smother the fire much faster because you can roll
            const time_duration dur_removed = on_ground ? eff.get_duration() / 2 + 2_turns : 1_turns;
            eff.mod_duration( -dur_removed );
            total_removed += dur_removed;
        }

        // Don't drop on the ground when the ground is on fire
        if( total_left > 1_minutes && !is_dangerous_fields( g->m.field_at( pos() ) ) ) {
            add_effect( effect_downed, 2_turns, num_bp, false, 0, true );
            add_msg_player_or_npc( m_warning,
                                   _( "You roll on the ground, trying to smother the fire!" ),
                                   _( "<npcname> rolls on the ground!" ) );
        } else if( total_removed > 0_turns ) {
            add_msg_player_or_npc( m_warning,
                                   _( "You attempt to put out the fire on you!" ),
                                   _( "<npcname> attempts to put out the fire on them!" ) );
        }
    }

    if( is_npc() ) {
        // The stuff below doesn't apply to NPCs
        // search_surroundings should eventually do, though
        return;
    }

    VehicleList vehs = g->m.get_vehicles();
    vehicle *veh = nullptr;
    for( auto &v : vehs ) {
        veh = v.v;
        if( veh && veh->is_moving() && veh->player_in_control( *this ) ) {
            if( one_in( 8 ) ) {
                double exp_temp = 1 + veh->total_mass() / 400.0_kilogram + std::abs( veh->velocity / 3200.0 );
                int experience = int( exp_temp );
                if( exp_temp - experience > 0 && x_in_y( exp_temp - experience, 1.0 ) ) {
                    experience++;
                }
                practice( skill_id( "driving" ), experience );
            }
            break;
        }
    }

    search_surroundings();
}

void player::shout( std::string msg )
{
    int base = 10;
    int shout_multiplier = 2;

    // Mutations make shouting louder, they also define the default message
    if( has_trait( trait_SHOUT2 ) ) {
        base = 15;
        shout_multiplier = 3;
        if( msg.empty() ) {
            msg = is_player() ? _( "yourself scream loudly!" ) : _( "a loud scream!" );
        }
    }

    if( has_trait( trait_SHOUT3 ) ) {
        shout_multiplier = 4;
        base = 20;
        if( msg.empty() ) {
            msg = is_player() ? _( "yourself let out a piercing howl!" ) : _( "a piercing howl!" );
        }
    }

    if( msg.empty() ) {
        msg = is_player() ? _( "yourself shout loudly!" ) : _( "a loud shout!" );
    }
    // Masks and such dampen the sound
    // Balanced around  whisper for wearing bondage mask
    // and noise ~= 10(door smashing) for wearing dust mask for character with strength = 8
    /** @EFFECT_STR increases shouting volume */
    const int penalty = encumb( bp_mouth ) * 3 / 2;
    int noise = base + str_cur * shout_multiplier - penalty;

    // Minimum noise volume possible after all reductions.
    // Volume 1 can't be heard even by player
    constexpr int minimum_noise = 2;

    if( noise <= base ) {
        std::string dampened_shout;
        std::transform( msg.begin(), msg.end(), std::back_inserter( dampened_shout ), tolower );
        noise = std::max( minimum_noise, noise );
        msg = std::move( dampened_shout );
    }

    // Screaming underwater is not good for oxygen and harder to do overall
    if( underwater ) {
        if( !has_trait( trait_GILLS ) && !has_trait( trait_GILLS_CEPH ) ) {
            mod_stat( "oxygen", -noise );
        }

        noise = std::max( minimum_noise, noise / 2 );
    }

    // TODO: indistinct noise descriptions should be handled in the sounds code
    if( noise <= minimum_noise ) {
        add_msg_if_player( m_warning,
                           _( "The sound of your voice is almost completely muffled!" ) );
        msg = is_player() ? _( "your muffled shout" ) : _( "an indistinct voice" );
    } else if( noise * 2 <= noise + penalty ) {
        // The shout's volume is 1/2 or lower of what it would be without the penalty
        add_msg_if_player( m_warning, _( "The sound of your voice is significantly muffled!" ) );
    }

    sounds::sound( pos(), noise, sounds::sound_t::speech, msg );
}

void player::toggle_move_mode()
{
    if( move_mode == "walk" ) {
        if( stamina > 0 && !has_effect( effect_winded ) ) {
            move_mode = "run";
            if( is_hauling() ) {
                stop_hauling();
            }
            add_msg( _( "You start running." ) );
        } else {
            add_msg( m_bad, _( "You're too tired to run." ) );
        }
    } else if( move_mode == "run" ) {
        move_mode = "walk";
        add_msg( _( "You slow to a walk." ) );
    }
}

void player::search_surroundings()
{
    if( controlling_vehicle ) {
        return;
    }
    // Search for traps in a larger area than before because this is the only
    // way we can "find" traps that aren't marked as visible.
    // Detection formula takes care of likelihood of seeing within this range.
    for( const tripoint &tp : g->m.points_in_radius( pos(), 5 ) ) {
        const trap &tr = g->m.tr_at( tp );
        if( tr.is_null() || tp == pos() ) {
            continue;
        }
        if( !sees( tp ) ) {
            continue;
        }
        if( tr.name().empty() || tr.can_see( tp, *this ) ) {
            // Already seen, or has no name -> can never be seen
            continue;
        }
        // Chance to detect traps we haven't yet seen.
        if( tr.detect_trap( tp, *this ) ) {
            if( tr.get_visibility() > 0 ) {
                // Only bug player about traps that aren't trivial to spot.
                const std::string direction = direction_name(
                                                  direction_from( pos(), tp ) );
                add_msg_if_player( _( "You've spotted a %1$s to the %2$s!" ),
                                   tr.name().c_str(), direction.c_str() );
            }
            add_known_trap( tp, tr );
        }
    }
}

int player::read_speed( bool return_stat_effect ) const
{
    // Stat window shows stat effects on based on current stat
    const int intel = get_int();
    /** @EFFECT_INT increases reading speed */
    int ret = 1000 - 50 * ( intel - 8 );
    if( has_trait( trait_FASTREADER ) ) {
        ret *= .8;
    }
    if( has_trait( trait_PROF_DICEMASTER ) ) {
        ret *= .9;
    }

    if( has_trait( trait_SLOWREADER ) ) {
        ret *= 1.3;
    }

    if( ret < 100 ) {
        ret = 100;
    }
    // return_stat_effect actually matters here
    return ( return_stat_effect ? ret : ret / 10 );
}

int player::rust_rate( bool return_stat_effect ) const
{
    if( get_option<std::string>( "SKILL_RUST" ) == "off" ) {
        return 0;
    }

    // Stat window shows stat effects on based on current stat
    int intel = get_int();
    /** @EFFECT_INT reduces skill rust */
    int ret = ( ( get_option<std::string>( "SKILL_RUST" ) == "vanilla" ||
                  get_option<std::string>( "SKILL_RUST" ) == "capped" ) ? 500 : 500 - 35 * ( intel - 8 ) );

    if( has_trait( trait_FORGETFUL ) ) {
        ret *= 1.33;
    }

    if( has_trait( trait_GOODMEMORY ) ) {
        ret *= .66;
    }

    if( ret < 0 ) {
        ret = 0;
    }

    // return_stat_effect actually matters here
    return ( return_stat_effect ? ret : ret / 10 );
}

int player::talk_skill() const
{
    /** @EFFECT_INT slightly increases talking skill */

    /** @EFFECT_PER slightly increases talking skill */

    /** @EFFECT_SPEECH increases talking skill */
    int ret = get_int() + get_per() + get_skill_level( skill_id( "speech" ) ) * 3;
    return ret;
}

int player::intimidation() const
{
    /** @EFFECT_STR increases intimidation factor */
    int ret = get_str() * 2;
    if( weapon.is_gun() ) {
        ret += 10;
    }
    if( weapon.damage_melee( DT_BASH ) >= 12 ||
        weapon.damage_melee( DT_CUT ) >= 12 ||
        weapon.damage_melee( DT_STAB ) >= 12 ) {
        ret += 5;
    }

    if( stim > 20 ) {
        ret += 2;
    }
    if( has_effect( effect_drunk ) ) {
        ret -= 4;
    }

    return ret;
}

bool player::is_dead_state() const
{
    return hp_cur[hp_head] <= 0 || hp_cur[hp_torso] <= 0;
}

void player::on_dodge( Creature *source, float difficulty )
{
    static const matec_id tec_none( "tec_none" );

    // Each avoided hit consumes an available dodge
    // When no more available we are likely to fail player::dodge_roll
    dodges_left--;

    // dodging throws of our aim unless we are either skilled at dodging or using a small weapon
    if( is_armed() && weapon.is_gun() ) {
        recoil += std::max( weapon.volume() / 250_ml - get_skill_level( skill_dodge ), 0 ) * rng( 0, 100 );
        recoil = std::min( MAX_RECOIL, recoil );
    }

    // Even if we are not to train still call practice to prevent skill rust
    difficulty = std::max( difficulty, 0.0f );
    practice( skill_dodge, difficulty * 2, difficulty );

    ma_ondodge_effects();

    // For adjacent attackers check for techniques usable upon successful dodge
    if( source && square_dist( pos(), source->pos() ) == 1 ) {
        matec_id tec = pick_technique( *source, used_weapon(), false, true, false );
        if( tec != tec_none ) {
            melee_attack( *source, false, tec );
        }
    }
    CallbackArgumentContainer lua_callback_args_info;
    lua_callback_args_info.emplace_back( getID() );
    lua_callback_args_info.emplace_back( source );
    lua_callback_args_info.emplace_back( difficulty );
    lua_callback( "on_player_dodge", lua_callback_args_info );
}

void player::on_hit( Creature *source, body_part bp_hit,
                     float /*difficulty*/, dealt_projectile_attack const *const proj )
{
    check_dead_state();
    if( source == nullptr || proj != nullptr ) {
        return;
    }

    bool u_see = g->u.sees( *this );
    if( has_active_bionic( bionic_id( "bio_ods" ) ) && power_level > 5 ) {
        if( is_player() ) {
            add_msg( m_good, _( "Your offensive defense system shocks %s in mid-attack!" ),
                     source->disp_name().c_str() );
        } else if( u_see ) {
            add_msg( _( "%1$s's offensive defense system shocks %2$s in mid-attack!" ),
                     disp_name().c_str(),
                     source->disp_name().c_str() );
        }
        int shock = rng( 1, 4 );
        charge_power( -shock );
        damage_instance ods_shock_damage;
        ods_shock_damage.add_damage( DT_ELECTRIC, shock * 5 );
        // Should hit body part used for attack
        source->deal_damage( this, bp_torso, ods_shock_damage );
    }
    if( !wearing_something_on( bp_hit ) &&
        ( has_trait( trait_SPINES ) || has_trait( trait_QUILLS ) ) ) {
        int spine = rng( 1, has_trait( trait_QUILLS ) ? 20 : 8 );
        if( !is_player() ) {
            if( u_see ) {
                add_msg( _( "%1$s's %2$s puncture %3$s in mid-attack!" ), name.c_str(),
                         ( has_trait( trait_QUILLS ) ? _( "quills" ) : _( "spines" ) ),
                         source->disp_name().c_str() );
            }
        } else {
            add_msg( m_good, _( "Your %1$s puncture %2$s in mid-attack!" ),
                     ( has_trait( trait_QUILLS ) ? _( "quills" ) : _( "spines" ) ),
                     source->disp_name().c_str() );
        }
        damage_instance spine_damage;
        spine_damage.add_damage( DT_STAB, spine );
        source->deal_damage( this, bp_torso, spine_damage );
    }
    if( ( !( wearing_something_on( bp_hit ) ) ) && ( has_trait( trait_THORNS ) ) &&
        ( !( source->has_weapon() ) ) ) {
        if( !is_player() ) {
            if( u_see ) {
                add_msg( _( "%1$s's %2$s scrape %3$s in mid-attack!" ), name.c_str(),
                         _( "thorns" ), source->disp_name().c_str() );
            }
        } else {
            add_msg( m_good, _( "Your thorns scrape %s in mid-attack!" ), source->disp_name().c_str() );
        }
        int thorn = rng( 1, 4 );
        damage_instance thorn_damage;
        thorn_damage.add_damage( DT_CUT, thorn );
        // In general, critters don't have separate limbs
        // so safer to target the torso
        source->deal_damage( this, bp_torso, thorn_damage );
    }
    if( ( !( wearing_something_on( bp_hit ) ) ) && ( has_trait( trait_CF_HAIR ) ) ) {
        if( !is_player() ) {
            if( u_see ) {
                add_msg( _( "%1$s gets a load of %2$s's %3$s stuck in!" ), source->disp_name().c_str(),
                         name.c_str(), ( _( "hair" ) ) );
            }
        } else {
            add_msg( m_good, _( "Your hairs detach into %s!" ), source->disp_name().c_str() );
        }
        source->add_effect( effect_stunned, 2_turns );
        if( one_in( 3 ) ) { // In the eyes!
            source->add_effect( effect_blind, 2_turns );
        }
    }
    CallbackArgumentContainer lua_callback_args_info;
    lua_callback_args_info.emplace_back( getID() );
    lua_callback_args_info.emplace_back( source );
    lua_callback_args_info.emplace_back( bp_hit );
    //lua_callback_args_info.emplace_back( proj );
    lua_callback( "on_player_hit", lua_callback_args_info );
}

void player::on_hurt( Creature *source, bool disturb /*= true*/ )
{
    if( has_trait( trait_ADRENALINE ) && !has_effect( effect_adrenaline ) &&
        ( hp_cur[hp_head] < 25 || hp_cur[hp_torso] < 15 ) ) {
        add_effect( effect_adrenaline, 20_minutes );
    }

    if( disturb ) {
        if( has_effect( effect_sleep ) && !has_effect( effect_narcosis ) ) {
            wake_up();
        }
        if( !is_npc() ) {
            if( source != nullptr ) {
                g->cancel_activity_or_ignore_query( distraction_type::attacked,
                                                    string_format( _( "You were attacked by %s!" ),
                                                            source->disp_name().c_str() ) );
            } else {
                g->cancel_activity_or_ignore_query( distraction_type::attacked, _( "You were hurt!" ) );
            }
        }
    }

    if( is_dead_state() ) {
        set_killer( source );
    }
    CallbackArgumentContainer lua_callback_args_info;
    lua_callback_args_info.emplace_back( getID() );
    lua_callback_args_info.emplace_back( source );
    lua_callback_args_info.emplace_back( disturb );
    lua_callback( "on_player_hurt", lua_callback_args_info );
}

bool player::immune_to( body_part bp, damage_unit dam ) const
{
    if( has_trait( trait_DEBUG_NODMG ) || is_immune_damage( dam.type ) ) {
        return true;
    }

    passive_absorb_hit( bp, dam );

    for( const item &cloth : worn ) {
        if( cloth.get_coverage() == 100 && cloth.covers( bp ) ) {
            cloth.mitigate_damage( dam );
        }
    }

    return dam.amount <= 0;
}

dealt_damage_instance player::deal_damage( Creature *source, body_part bp,
        const damage_instance &d )
{
    if( has_trait( trait_DEBUG_NODMG ) ) {
        return dealt_damage_instance();
    }

    //damage applied here
    dealt_damage_instance dealt_dams = Creature::deal_damage( source, bp, d );
    //block reduction should be by applied this point
    int dam = dealt_dams.total_damage();

    // TODO: Pre or post blit hit tile onto "this"'s location here
    if( dam > 0 && g->u.sees( pos() ) ) {
        g->draw_hit_player( *this, dam );

        if( is_player() && source ) {
            //monster hits player melee
            SCT.add( posx(), posy(),
                     direction_from( 0, 0, posx() - source->posx(), posy() - source->posy() ),
                     get_hp_bar( dam, get_hp_max( player::bp_to_hp( bp ) ) ).first, m_bad,
                     body_part_name( bp ), m_neutral );
        }
    }

    // handle snake artifacts
    if( has_artifact_with( AEP_SNAKES ) && dam >= 6 ) {
        int snakes = dam / 6;
        std::vector<tripoint> valid;
        for( const tripoint &dest : g->m.points_in_radius( pos(), 1 ) ) {
            if( g->is_empty( dest ) ) {
                valid.push_back( dest );
            }
        }
        if( snakes > int( valid.size() ) ) {
            snakes = int( valid.size() );
        }
        if( snakes == 1 ) {
            add_msg( m_warning, _( "A snake sprouts from your body!" ) );
        } else if( snakes >= 2 ) {
            add_msg( m_warning, _( "Some snakes sprout from your body!" ) );
        }
        for( int i = 0; i < snakes && !valid.empty(); i++ ) {
            const tripoint target = random_entry_removed( valid );
            if( monster *const snake = g->summon_mon( mon_shadow_snake, target ) ) {
                snake->friendly = -1;
            }
        }
    }

    // And slimespawners too
    if( ( has_trait( trait_SLIMESPAWNER ) ) && ( dam >= 10 ) && one_in( 20 - dam ) ) {
        std::vector<tripoint> valid;
        for( const tripoint &dest : g->m.points_in_radius( pos(), 1 ) ) {
            if( g->is_empty( dest ) ) {
                valid.push_back( dest );
            }
        }
        add_msg( m_warning, _( "Slime is torn from you, and moves on its own!" ) );
        int numslime = 1;
        for( int i = 0; i < numslime && !valid.empty(); i++ ) {
            const tripoint target = random_entry_removed( valid );
            if( monster *const slime = g->summon_mon( mon_player_blob, target ) ) {
                slime->friendly = -1;
            }
        }
    }

    //Acid blood effects.
    bool u_see = g->u.sees( *this );
    int cut_dam = dealt_dams.type_damage( DT_CUT );
    if( source && has_trait( trait_ACIDBLOOD ) && !one_in( 3 ) &&
        ( dam >= 4 || cut_dam > 0 ) && ( rl_dist( g->u.pos(), source->pos() ) <= 1 ) ) {
        if( is_player() ) {
            add_msg( m_good, _( "Your acidic blood splashes %s in mid-attack!" ),
                     source->disp_name().c_str() );
        } else if( u_see ) {
            add_msg( _( "%1$s's acidic blood splashes on %2$s in mid-attack!" ),
                     disp_name().c_str(), source->disp_name().c_str() );
        }
        damage_instance acidblood_damage;
        acidblood_damage.add_damage( DT_ACID, rng( 4, 16 ) );
        if( !one_in( 4 ) ) {
            source->deal_damage( this, bp_arm_l, acidblood_damage );
            source->deal_damage( this, bp_arm_r, acidblood_damage );
        } else {
            source->deal_damage( this, bp_torso, acidblood_damage );
            source->deal_damage( this, bp_head, acidblood_damage );
        }
    }

    int recoil_mul = 100;
    switch( bp ) {
        case bp_eyes:
            if( dam > 5 || cut_dam > 0 ) {
                const time_duration minblind = std::max( 1_turns, 1_turns * ( dam + cut_dam ) / 10 );
                const time_duration maxblind = std::min( 5_turns, 1_turns * ( dam + cut_dam ) / 4 );
                add_effect( effect_blind, rng( minblind, maxblind ) );
            }
            break;
        case bp_torso:
            break;
        case bp_hand_l: // Fall through to arms
        case bp_arm_l:
            // Hit to arms/hands are really bad to our aim
            recoil_mul = 200;
            break;
        case bp_hand_r: // Fall through to arms
        case bp_arm_r:
            recoil_mul = 200;
            break;
        case bp_foot_l: // Fall through to legs
        case bp_leg_l:
            break;
        case bp_foot_r: // Fall through to legs
        case bp_leg_r:
            break;
        case bp_mouth: // Fall through to head damage
        case bp_head:
            // @todo: Some daze maybe? Move drain?
            break;
        default:
            debugmsg( "Wacky body part hit!" );
    }

    // @todo: Scale with damage in a way that makes sense for power armors, plate armor and naked skin.
    recoil += recoil_mul * weapon.volume() / 250_ml;
    recoil = std::min( MAX_RECOIL, recoil );
    //looks like this should be based off of dealt damages, not d as d has no damage reduction applied.
    // Skip all this if the damage isn't from a creature. e.g. an explosion.
    if( source != nullptr ) {
        if( source->has_flag( MF_GRABS ) && !source->is_hallucination() ) {
            /** @EFFECT_DEX increases chance to avoid being grabbed, if DEX>STR */

            /** @EFFECT_STR increases chance to avoid being grabbed, if STR>DEX */
            if( has_grab_break_tec() && get_grab_resist() > 0 &&
                ( get_dex() > get_str() ? rng( 0, get_dex() ) : rng( 0, get_str() ) ) >
                rng( 0, 10 ) ) {
                if( has_effect( effect_grabbed ) ) {
                    add_msg_if_player( m_warning, _( "You are being grabbed by %s, but you bat it away!" ),
                                       source->disp_name().c_str() );
                } else {
                    add_msg_player_or_npc( m_info, _( "You are being grabbed by %s, but you break its grab!" ),
                                           _( "<npcname> are being grabbed by %s, but they break its grab!" ),
                                           source->disp_name().c_str() );
                }
            } else {
                int prev_effect = get_effect_int( effect_grabbed );
                add_effect( effect_grabbed, 2_turns, bp_torso, false, prev_effect + 2 );
                add_msg_player_or_npc( m_bad, _( "You are grabbed by %s!" ), _( "<npcname> is grabbed by %s!" ),
                                       source->disp_name().c_str() );
            }
        }
    }

    if( get_option<bool>( "FILTHY_WOUNDS" ) ) {
        int sum_cover = 0;
        for( const item &i : worn ) {
            if( i.covers( bp ) && i.is_filthy() ) {
                sum_cover += i.get_coverage();
            }
        }

        // Chance of infection is damage (with cut and stab x4) * sum of coverage on affected body part, in percent.
        // i.e. if the body part has a sum of 100 coverage from filthy clothing,
        // each point of damage has a 1% change of causing infection.
        if( sum_cover > 0 ) {
            const int cut_type_dam = dealt_dams.type_damage( DT_CUT ) + dealt_dams.type_damage( DT_STAB );
            const int combined_dam = dealt_dams.type_damage( DT_BASH ) + ( cut_type_dam * 4 );
            const int infection_chance = ( combined_dam * sum_cover ) / 100;
            if( x_in_y( infection_chance, 100 ) ) {
                if( has_effect( effect_bite, bp ) ) {
                    add_effect( effect_bite, 40_minutes, bp, true );
                } else if( has_effect( effect_infected, bp ) ) {
                    add_effect( effect_infected, 25_minutes, bp, true );
                } else {
                    add_effect( effect_bite, 1_turns, bp, true );
                }
                add_msg_if_player( _( "Filth from your clothing has implanted deep in the wound." ) );
            }
        }
    }

    on_hurt( source );
    return dealt_dams;
}

void player::mod_pain( int npain )
{
    if( npain > 0 ) {
        if( has_trait( trait_NOPAIN ) ) {
            return;
        }
        // always increase pain gained by one from these bad mutations
        if( has_trait( trait_MOREPAIN ) ) {
            npain += std::max( 1, roll_remainder( npain * 0.25 ) );
        } else if( has_trait( trait_MOREPAIN2 ) ) {
            npain += std::max( 1, roll_remainder( npain * 0.5 ) );
        } else if( has_trait( trait_MOREPAIN3 ) ) {
            npain += std::max( 1, roll_remainder( npain * 1.0 ) );
        }

        if( npain > 1 ) {
            // if it's 1 it'll just become 0, which is bad
            if( has_trait( trait_PAINRESIST_TROGLO ) ) {
                npain = roll_remainder( npain * 0.5 );
            } else if( has_trait( trait_PAINRESIST ) ) {
                npain = roll_remainder( npain * 0.67 );
            }
        }
    }
    Creature::mod_pain( npain );
}

void player::set_pain( int npain )
{
    const int prev_pain = get_perceived_pain();
    Creature::set_pain( npain );
    const int cur_pain = get_perceived_pain();

    if( cur_pain != prev_pain ) {
        react_to_felt_pain( cur_pain - prev_pain );
        on_stat_change( "perceived_pain", cur_pain );
    }
}

int player::get_perceived_pain() const
{
    if( get_effect_int( effect_adrenaline ) > 1 ) {
        return 0;
    }

    return std::max( get_pain() - get_painkiller(), 0 );
}

void player::mod_painkiller( int npkill )
{
    set_painkiller( pkill + npkill );
}

void player::set_painkiller( int npkill )
{
    npkill = std::max( npkill, 0 );
    if( pkill != npkill ) {
        const int prev_pain = get_perceived_pain();
        pkill = npkill;
        on_stat_change( "pkill", pkill );
        const int cur_pain = get_perceived_pain();

        if( cur_pain != prev_pain ) {
            react_to_felt_pain( cur_pain - prev_pain );
            on_stat_change( "perceived_pain", cur_pain );
        }
    }
}

int player::get_painkiller() const
{
    return pkill;
}

void player::react_to_felt_pain( int intensity )
{
    if( intensity <= 0 ) {
        return;
    }
    if( is_player() && intensity >= 2 ) {
        g->cancel_activity_or_ignore_query( distraction_type::pain,  _( "Ouch, something hurts!" ) );
    }
    // Only a large pain burst will actually wake people while sleeping.
    if( has_effect( effect_sleep ) && !has_effect( effect_narcosis ) ) {
        int pain_thresh = rng( 3, 5 );

        if( has_trait( trait_HEAVYSLEEPER ) ) {
            pain_thresh += 2;
        } else if( has_trait( trait_HEAVYSLEEPER2 ) ) {
            pain_thresh += 5;
        }

        if( intensity >= pain_thresh ) {
            wake_up();
        }
    }
}

int player::reduce_healing_effect( const efftype_id &eff_id, int remove_med, body_part hurt )
{
    effect &e = get_effect( eff_id, hurt );
    int intensity = e.get_intensity();
    if( remove_med < intensity ) {
        if( eff_id == effect_bandaged ) {
            add_msg_if_player( m_bad, _( "Bandages on your %s were damaged!" ), body_part_name( hurt ) );
        } else  if( eff_id == effect_disinfected ) {
            add_msg_if_player( m_bad, _( "You got some filth on your disinfected %s!" ),
                               body_part_name( hurt ) );
        }
    } else {
        if( eff_id == effect_bandaged ) {
            add_msg_if_player( m_bad, _( "Bandages on your %s were destroyed!" ), body_part_name( hurt ) );
        } else  if( eff_id == effect_disinfected ) {
            add_msg_if_player( m_bad, _( "Your %s is no longer disinfected!" ), body_part_name( hurt ) );
        }
    }
    e.mod_duration( -6_hours * remove_med );
    return intensity;
}

/*
    Where damage to player is actually applied to hit body parts
    Might be where to put bleed stuff rather than in player::deal_damage()
 */
void player::apply_damage( Creature *source, body_part hurt, int dam, const bool bypass_med )
{
    if( is_dead_state() || has_trait( trait_DEBUG_NODMG ) ) {
        // don't do any more damage if we're already dead
        // Or if we're debugging and don't want to die
        return;
    }

    hp_part hurtpart = bp_to_hp( hurt );
    if( hurtpart == num_hp_parts ) {
        debugmsg( "Wacky body part hurt!" );
        hurtpart = hp_torso;
    }

    mod_pain( dam / 2 );

    hp_cur[hurtpart] -= dam;
    if( hp_cur[hurtpart] < 0 ) {
        lifetime_stats.damage_taken += hp_cur[hurtpart];
        hp_cur[hurtpart] = 0;
    }

    if( hp_cur[hurtpart] <= 0 && ( source == nullptr || !source->is_hallucination() ) ) {
        if( has_effect( effect_mending, hurt ) ) {
            effect &e = get_effect( effect_mending, hurt );
            float remove_mend = dam / 20.0f;
            e.mod_duration( -e.get_max_duration() * remove_mend );
        }
    }

    lifetime_stats.damage_taken += dam;
    if( dam > get_painkiller() ) {
        on_hurt( source );
    }

    if( !bypass_med ) {
        // remove healing effects if damaged
        int remove_med = roll_remainder( dam / 5.0f );
        if( remove_med > 0 && has_effect( effect_bandaged, hurt ) ) {
            remove_med -= reduce_healing_effect( effect_bandaged, remove_med, hurt );
        }
        if( remove_med > 0 && has_effect( effect_disinfected, hurt ) ) {
            remove_med -= reduce_healing_effect( effect_disinfected, remove_med, hurt );
        }
    }
}

void player::heal( body_part healed, int dam )
{
    hp_part healpart;
    switch( healed ) {
        case bp_eyes: // Fall through to head damage
        case bp_mouth: // Fall through to head damage
        case bp_head:
            healpart = hp_head;
            break;
        case bp_torso:
            healpart = hp_torso;
            break;
        case bp_hand_l:
            // Shouldn't happen, but fall through to arms
            debugmsg( "Heal against hands!" );
        /* fallthrough */
        case bp_arm_l:
            healpart = hp_arm_l;
            break;
        case bp_hand_r:
            // Shouldn't happen, but fall through to arms
            debugmsg( "Heal against hands!" );
        /* fallthrough */
        case bp_arm_r:
            healpart = hp_arm_r;
            break;
        case bp_foot_l:
            // Shouldn't happen, but fall through to legs
            debugmsg( "Heal against feet!" );
        /* fallthrough */
        case bp_leg_l:
            healpart = hp_leg_l;
            break;
        case bp_foot_r:
            // Shouldn't happen, but fall through to legs
            debugmsg( "Heal against feet!" );
        /* fallthrough */
        case bp_leg_r:
            healpart = hp_leg_r;
            break;
        default:
            debugmsg( "Wacky body part healed!" );
            healpart = hp_torso;
    }
    heal( healpart, dam );
}

void player::heal( hp_part healed, int dam )
{
    if( hp_cur[healed] > 0 ) {
        hp_cur[healed] += dam;
        if( hp_cur[healed] > hp_max[healed] ) {
            lifetime_stats.damage_healed -= hp_cur[healed] - hp_max[healed];
            hp_cur[healed] = hp_max[healed];
        }
        lifetime_stats.damage_healed += dam;
    }
}

void player::healall( int dam )
{
    for( int healed_part = 0; healed_part < num_hp_parts; healed_part++ ) {
        heal( static_cast<hp_part>( healed_part ), dam );
    }
}

void player::hurtall( int dam, Creature *source, bool disturb /*= true*/ )
{
    if( is_dead_state() || has_trait( trait_DEBUG_NODMG ) || dam <= 0 ) {
        return;
    }

    for( int i = 0; i < num_hp_parts; i++ ) {
        const hp_part bp = static_cast<hp_part>( i );
        // Don't use apply_damage here or it will annoy the player with 6 queries
        hp_cur[bp] -= dam;
        lifetime_stats.damage_taken += dam;
        if( hp_cur[bp] < 0 ) {
            lifetime_stats.damage_taken += hp_cur[bp];
            hp_cur[bp] = 0;
        }
    }

    // Low pain: damage is spread all over the body, so not as painful as 6 hits in one part
    mod_pain( dam );
    on_hurt( source, disturb );
}

int player::hitall( int dam, int vary, Creature *source )
{
    int damage_taken = 0;
    for( int i = 0; i < num_hp_parts; i++ ) {
        const body_part bp = hp_to_bp( static_cast<hp_part>( i ) );
        int ddam = vary ? dam * rng( 100 - vary, 100 ) / 100 : dam;
        int cut = 0;
        auto damage = damage_instance::physical( ddam, cut, 0 );
        damage_taken += deal_damage( source, bp, damage ).total_damage();
    }
    return damage_taken;
}

float player::fall_damage_mod() const
{
    float ret = 1.0f;

    // Ability to land properly is 2x as important as dexterity itself
    /** @EFFECT_DEX decreases damage from falling */

    /** @EFFECT_DODGE decreases damage from falling */
    float dex_dodge = dex_cur / 2 + get_skill_level( skill_dodge );
    // Penalize for wearing heavy stuff
    dex_dodge -= ( ( ( encumb( bp_leg_l ) + encumb( bp_leg_r ) ) / 2 ) + ( encumb(
                       bp_torso ) / 1 ) ) / 10;
    // But prevent it from increasing damage
    dex_dodge = std::max( 0.0f, dex_dodge );
    // 100% damage at 0, 75% at 10, 50% at 20 and so on
    ret *= ( 100.0f - ( dex_dodge * 4.0f ) ) / 100.0f;

    if( has_trait( trait_PARKOUR ) ) {
        ret *= 2.0f / 3.0f;
    }

    // TODO: Bonus for Judo, mutations. Penalty for heavy weight (including mutations)
    return std::max( 0.0f, ret );
}

// force is maximum damage to hp before scaling
int player::impact( const int force, const tripoint &p )
{
    // Falls over ~30m are fatal more often than not
    // But that would be quite a lot considering 21 z-levels in game
    // so let's assume 1 z-level is comparable to 30 force

    if( force <= 0 ) {
        return force;
    }

    // Damage modifier (post armor)
    float mod = 1.0f;
    int effective_force = force;
    int cut = 0;
    // Percentage armor penetration - armor won't help much here
    // TODO: Make cushioned items like bike helmets help more
    float armor_eff = 1.0f;
    // Shock Absorber CBM heavily reduces damage
    const bool shock_absorbers = has_active_bionic( bionic_id( "bio_shock_absorber" ) );

    // Being slammed against things rather than landing means we can't
    // control the impact as well
    const bool slam = p != pos();
    std::string target_name = "a swarm of bugs";
    Creature *critter = g->critter_at( p );
    if( critter != this && critter != nullptr ) {
        target_name = critter->disp_name();
        // Slamming into creatures and NPCs
        // TODO: Handle spikes/horns and hard materials
        armor_eff = 0.5f; // 2x as much as with the ground
        // TODO: Modify based on something?
        mod = 1.0f;
        effective_force = force;
    } else if( const optional_vpart_position vp = g->m.veh_at( p ) ) {
        // Slamming into vehicles
        // TODO: Integrate it with vehicle collision function somehow
        target_name = vp->vehicle().disp_name();
        if( vp.part_with_feature( "SHARP", true ) ) {
            // Now we're actually getting impaled
            cut = force; // Lots of fun
        }

        mod = slam ? 1.0f : fall_damage_mod();
        armor_eff = 0.25f; // Not much
        if( !slam && vp->part_with_feature( "ROOF", true ) ) {
            // Roof offers better landing than frame or pavement
            effective_force /= 2; // TODO: Make this not happen with heavy duty/plated roof
        }
    } else {
        // Slamming into terrain/furniture
        target_name = g->m.disp_name( p );
        int hard_ground = g->m.has_flag( TFLAG_DIGGABLE, p ) ? 0 : 3;
        armor_eff = 0.25f; // Not much
        // Get cut by stuff
        // This isn't impalement on metal wreckage, more like flying through a closed window
        cut = g->m.has_flag( TFLAG_SHARP, p ) ? 5 : 0;
        effective_force = force + hard_ground;
        mod = slam ? 1.0f : fall_damage_mod();
        if( g->m.has_furn( p ) ) {
            // TODO: Make furniture matter
        } else if( g->m.has_flag( TFLAG_SWIMMABLE, p ) ) {
            // TODO: Some formula of swimming
            effective_force /= 4;
        }
    }

    // Rescale for huge force
    // At >30 force, proper landing is impossible and armor helps way less
    if( effective_force > 30 ) {
        // Armor simply helps way less
        armor_eff *= 30.0f / effective_force;
        if( mod < 1.0f ) {
            // Everything past 30 damage gets a worse modifier
            const float scaled_mod = std::pow( mod, 30.0f / effective_force );
            const float scaled_damage = ( 30.0f * mod ) + scaled_mod * ( effective_force - 30.0f );
            mod = scaled_damage / effective_force;
        }
    }

    if( !slam && mod < 1.0f && mod * force < 5 ) {
        // Perfect landing, no damage (regardless of armor)
        add_msg_if_player( m_warning, _( "You land on %s." ), target_name.c_str() );
        return 0;
    }

    // Shock absorbers kick in only when they need to, so if our other protections fail, fall back on them
    if( shock_absorbers ) {
        effective_force -= 15; // Provide a flat reduction to force
        if( mod > 0.25f ) {
            mod = 0.25f; // And provide a 75% reduction against that force if we don't have it already
        }
        if( effective_force < 0 ) {
            effective_force = 0;
        }
    }

    int total_dealt = 0;
    if( mod * effective_force >= 5 ) {
        for( int i = 0; i < num_hp_parts; i++ ) {
            const body_part bp = hp_to_bp( static_cast<hp_part>( i ) );
            const int bash = effective_force * rng( 60, 100 ) / 100;
            damage_instance di;
            di.add_damage( DT_BASH, bash, 0, armor_eff, mod );
            // No good way to land on sharp stuff, so here modifier == 1.0f
            di.add_damage( DT_CUT, cut, 0, armor_eff, 1.0f );
            total_dealt += deal_damage( nullptr, bp, di ).total_damage();
        }
    }

    if( total_dealt > 0 && is_player() ) {
        // "You slam against the dirt" is fine
        add_msg( m_bad, _( "You are slammed against %s for %d damage." ),
                 target_name.c_str(), total_dealt );
    } else if( is_player() && shock_absorbers ) {
        add_msg( m_bad, _( "You are slammed against %s!" ),
                 target_name.c_str(), total_dealt );
        add_msg( m_good, _( "...but your shock absorbers negate the damage!" ) );
    } else if( slam ) {
        // Only print this line if it is a slam and not a landing
        // Non-players should only get this one: player doesn't know how much damage was dealt
        // and landing messages for each slammed creature would be too much
        add_msg_player_or_npc( m_bad,
                               _( "You are slammed against %s." ),
                               _( "<npcname> is slammed against %s." ),
                               target_name.c_str() );
    } else {
        // No landing message for NPCs
        add_msg_if_player( m_warning, _( "You land on %s." ), target_name.c_str() );
    }

    if( x_in_y( mod, 1.0f ) ) {
        add_effect( effect_downed, rng( 1_turns, 1_turns + mod * 3_turns ) );
    }

    return total_dealt;
}

void player::knock_back_from( const tripoint &p )
{
    if( p == pos() ) {
        return;
    }

    tripoint to = pos();
    const tripoint dp = pos() - p;
    to.x += sgn( dp.x );
    to.y += sgn( dp.y );

    // First, see if we hit a monster
    if( monster *const critter = g->critter_at<monster>( to ) ) {
        deal_damage( critter, bp_torso, damage_instance( DT_BASH, critter->type->size ) );
        add_effect( effect_stunned, 1_turns );
        /** @EFFECT_STR_MAX allows knocked back player to knock back, damage, stun some monsters */
        if( ( str_max - 6 ) / 4 > critter->type->size ) {
            critter->knock_back_from( pos() ); // Chain reaction!
            critter->apply_damage( this, bp_torso, ( str_max - 6 ) / 4 );
            critter->add_effect( effect_stunned, 1_turns );
        } else if( ( str_max - 6 ) / 4 == critter->type->size ) {
            critter->apply_damage( this, bp_torso, ( str_max - 6 ) / 4 );
            critter->add_effect( effect_stunned, 1_turns );
        }
        critter->check_dead_state();

        add_msg_player_or_npc( _( "You bounce off a %s!" ), _( "<npcname> bounces off a %s!" ),
                               critter->name().c_str() );
        return;
    }

    if( npc *const np = g->critter_at<npc>( to ) ) {
        deal_damage( np, bp_torso, damage_instance( DT_BASH, np->get_size() ) );
        add_effect( effect_stunned, 1_turns );
        np->deal_damage( this, bp_torso, damage_instance( DT_BASH, 3 ) );
        add_msg_player_or_npc( _( "You bounce off %s!" ), _( "<npcname> bounces off %s!" ),
                               np->name.c_str() );
        np->check_dead_state();
        return;
    }

    // If we're still in the function at this point, we're actually moving a tile!
    if( g->m.has_flag( "LIQUID", to ) && g->m.has_flag( TFLAG_DEEP_WATER, to ) ) {
        if( !is_npc() ) {
            g->plswim( to );
        }
        // TODO: NPCs can't swim!
    } else if( g->m.impassable( to ) ) { // Wait, it's a wall

        // It's some kind of wall.
        apply_damage( nullptr, bp_torso,
                      3 ); // TODO: who knocked us back? Maybe that creature should be the source of the damage?
        add_effect( effect_stunned, 2_turns );
        add_msg_player_or_npc( _( "You bounce off a %s!" ), _( "<npcname> bounces off a %s!" ),
                               g->m.obstacle_name( to ).c_str() );

    } else { // It's no wall
        setpos( to );
    }
}

int player::hp_percentage() const
{
    int total_cur = 0;
    int total_max = 0;
    // Head and torso HP are weighted 3x and 2x, respectively
    total_cur = hp_cur[hp_head] * 3 + hp_cur[hp_torso] * 2;
    total_max = hp_max[hp_head] * 3 + hp_max[hp_torso] * 2;
    for( int i = hp_arm_l; i < num_hp_parts; i++ ) {
        total_cur += hp_cur[i];
        total_max += hp_max[i];
    }

    return ( 100 * total_cur ) / total_max;
}

// Returns the number of multiples of tick_length we would "pass" on our way `from` to `to`
// For example, if `tick_length` is 1 hour, then going from 0:59 to 1:01 should return 1
inline int ticks_between( const time_point &from, const time_point &to,
                          const time_duration &tick_length )
{
    return ( to_turn<int>( to ) / to_turns<int>( tick_length ) ) - ( to_turn<int>
            ( from ) / to_turns<int>( tick_length ) );
}

void player::update_body()
{
    update_body( calendar::turn - 1_turns, calendar::turn );
}

void player::update_body( const time_point &from, const time_point &to )
{
    update_stamina( to_turns<int>( to - from ) );
    const int five_mins = ticks_between( from, to, 5_minutes );
    if( five_mins > 0 ) {
        check_needs_extremes();
        update_needs( five_mins );
        regen( five_mins );
        // Note: mend ticks once per 5 minutes, but wants rate in TURNS, not 5 minute intervals
        mend( five_mins * MINUTES( 5 ) );
    }

    const int thirty_mins = ticks_between( from, to, 30_minutes );
    if( thirty_mins > 0 ) {
        // Radiation kills health even at low doses
        update_health( has_trait( trait_RADIOGENIC ) ? 0 : -radiation );
        get_sick();
    }

    for( const auto &v : vitamin::all() ) {
        const time_duration rate = vitamin_rate( v.first );
        if( rate > 0_turns ) {
            int qty = ticks_between( from, to, rate );
            if( qty > 0 ) {
                vitamin_mod( v.first, 0 - qty );
            }

        } else if( rate < 0_turns ) {
            // mutations can result in vitamins being generated (but never accumulated)
            int qty = ticks_between( from, to, -rate );
            if( qty > 0 ) {
                vitamin_mod( v.first, qty );
            }
        }
    }
}

void player::update_vitamins( const vitamin_id &vit )
{
    if( is_npc() ) {
        return; // NPCs cannot develop vitamin diseases
    }

    efftype_id def = vit.obj().deficiency();
    efftype_id exc = vit.obj().excess();

    int lvl = vit.obj().severity( vitamin_get( vit ) );
    if( lvl <= 0 ) {
        remove_effect( def );
    }
    if( lvl >= 0 ) {
        remove_effect( exc );
    }
    if( lvl > 0 ) {
        if( has_effect( def, num_bp ) ) {
            get_effect( def, num_bp ).set_intensity( lvl, true );
        } else {
            add_effect( def, 1_turns, num_bp, true, lvl );
        }
    }
    if( lvl < 0 ) {
        if( has_effect( exc, num_bp ) ) {
            get_effect( exc, num_bp ).set_intensity( lvl, true );
        } else {
            add_effect( exc, 1_turns, num_bp, true, lvl );
        }
    }
}

void player::get_sick()
{
    // NPCs are too dumb to handle infections now
    if( is_npc() || has_trait( trait_DISIMMUNE ) ) {
        // In a shocking twist, disease immunity prevents diseases.
        return;
    }

    if( has_effect( effect_flu ) || has_effect( effect_common_cold ) ) {
        // While it's certainly possible to get sick when you already are,
        // it wouldn't be very fun.
        return;
    }

    // Normal people get sick about 2-4 times/year.
    int base_diseases_per_year = 3;
    if( has_trait( trait_DISRESISTANT ) ) {
        // Disease resistant people only get sick once a year.
        base_diseases_per_year = 1;
    }

    // This check runs once every 30 minutes, so double to get hours, *24 to get days.
    const int checks_per_year = 2 * 24 * 365;

    // Health is in the range [-200,200].
    // Diseases are half as common for every 50 health you gain.
    float health_factor = std::pow( 2.0f, get_healthy() / 50.0f );

    int disease_rarity = static_cast<int>( checks_per_year * health_factor / base_diseases_per_year );
    add_msg( m_debug, "disease_rarity = %d", disease_rarity );
    if( one_in( disease_rarity ) ) {
        if( one_in( 6 ) ) {
            // The flu typically lasts 3-10 days.
            add_env_effect( effect_flu, bp_mouth, 3, rng( 3_days, 10_days ) );
        } else {
            // A cold typically lasts 1-14 days.
            add_env_effect( effect_common_cold, bp_mouth, 3, rng( 1_days, 14_days ) );
        }
    }
}

void player::check_needs_extremes()
{
    // Check if we've overdosed... in any deadly way.
    if( stim > 250 ) {
        add_msg_if_player( m_bad, _( "You have a sudden heart attack!" ) );
        add_memorial_log( pgettext( "memorial_male", "Died of a drug overdose." ),
                          pgettext( "memorial_female", "Died of a drug overdose." ) );
        hp_cur[hp_torso] = 0;
    } else if( stim < -200 || get_painkiller() > 240 ) {
        add_msg_if_player( m_bad, _( "Your breathing stops completely." ) );
        add_memorial_log( pgettext( "memorial_male", "Died of a drug overdose." ),
                          pgettext( "memorial_female", "Died of a drug overdose." ) );
        hp_cur[hp_torso] = 0;
    } else if( has_effect( effect_jetinjector ) && get_effect_dur( effect_jetinjector ) > 40_minutes ) {
        if( !( has_trait( trait_NOPAIN ) ) ) {
            add_msg_if_player( m_bad, _( "Your heart spasms painfully and stops." ) );
        } else {
            add_msg_if_player( _( "Your heart spasms and stops." ) );
        }
        add_memorial_log( pgettext( "memorial_male", "Died of a healing stimulant overdose." ),
                          pgettext( "memorial_female", "Died of a healing stimulant overdose." ) );
        hp_cur[hp_torso] = 0;
    } else if( get_effect_dur( effect_adrenaline ) > 50_minutes ) {
        add_msg_if_player( m_bad, _( "Your heart spasms and stops." ) );
        add_memorial_log( pgettext( "memorial_male", "Died of adrenaline overdose." ),
                          pgettext( "memorial_female", "Died of adrenaline overdose." ) );
        hp_cur[hp_torso] = 0;
    }

    // Check if we're starving or have starved
    if( is_player() && get_hunger() >= 300 && get_starvation() >= 2700 ) {
        if( get_starvation() >= 5700 ) {
            add_msg_if_player( m_bad, _( "You have starved to death." ) );
            add_memorial_log( pgettext( "memorial_male", "Died of starvation." ),
                              pgettext( "memorial_female", "Died of starvation." ) );
            hp_cur[hp_torso] = 0;
        } else if( get_starvation() >= 4700 && calendar::once_every( 1_hours ) ) {
            add_msg_if_player( m_warning, _( "Food..." ) );
        } else if( get_starvation() >= 3700 && calendar::once_every( 1_hours ) ) {
            add_msg_if_player( m_warning, _( "You are STARVING!" ) );
        } else if( calendar::once_every( 1_hours ) ) {
            add_msg_if_player( m_warning, _( "Your stomach feels so empty..." ) );
        }
    }

    // Check if we're dying of thirst
    if( is_player() && get_thirst() >= 600 ) {
        if( get_thirst() >= 1200 ) {
            add_msg_if_player( m_bad, _( "You have died of dehydration." ) );
            add_memorial_log( pgettext( "memorial_male", "Died of thirst." ),
                              pgettext( "memorial_female", "Died of thirst." ) );
            hp_cur[hp_torso] = 0;
        } else if( get_thirst() >= 1000 && calendar::once_every( 30_minutes ) ) {
            add_msg_if_player( m_warning, _( "Even your eyes feel dry..." ) );
        } else if( get_thirst() >= 800 && calendar::once_every( 30_minutes ) ) {
            add_msg_if_player( m_warning, _( "You are THIRSTY!" ) );
        } else if( calendar::once_every( 30_minutes ) ) {
            add_msg_if_player( m_warning, _( "Your mouth feels so dry..." ) );
        }
    }

    // Check if we're falling asleep, unless we're sleeping
    if( get_fatigue() >= EXHAUSTED + 25 && !in_sleep_state() ) {
        if( get_fatigue() >= MASSIVE_FATIGUE ) {
            add_msg_if_player( m_bad, _( "Survivor sleep now." ) );
            add_memorial_log( pgettext( "memorial_male", "Succumbed to lack of sleep." ),
                              pgettext( "memorial_female", "Succumbed to lack of sleep." ) );
            mod_fatigue( -10 );
            fall_asleep();
        } else if( get_fatigue() >= 800 && calendar::once_every( 30_minutes ) ) {
            add_msg_if_player( m_warning, _( "Anywhere would be a good place to sleep..." ) );
        } else if( calendar::once_every( 30_minutes ) ) {
            add_msg_if_player( m_warning, _( "You feel like you haven't slept in days." ) );
        }
    }

    // Even if we're not Exhausted, we really should be feeling lack/sleep earlier
    // Penalties start at Dead Tired and go from there
    if( get_fatigue() >= DEAD_TIRED && !in_sleep_state() ) {
        if( get_fatigue() >= 700 ) {
            if( calendar::once_every( 30_minutes ) ) {
                add_msg_if_player( m_warning, _( "You're too physically tired to stop yawning." ) );
                add_effect( effect_lack_sleep, 30_minutes + 1_turns );
            }
            /** @EFFECT_INT slightly decreases occurrence of short naps when dead tired */
            if( one_in( 50 + int_cur ) ) {
                // Rivet's idea: look out for microsleeps!
                fall_asleep( 5_turns );
            }
        } else if( get_fatigue() >= EXHAUSTED ) {
            if( calendar::once_every( 30_minutes ) ) {
                add_msg_if_player( m_warning, _( "How much longer until bedtime?" ) );
                add_effect( effect_lack_sleep, 30_minutes + 1_turns );
            }
            /** @EFFECT_INT slightly decreases occurrence of short naps when exhausted */
            if( one_in( 100 + int_cur ) ) {
                fall_asleep( 5_turns );
            }
        } else if( get_fatigue() >= DEAD_TIRED && calendar::once_every( 30_minutes ) ) {
            add_msg_if_player( m_warning, _( "*yawn* You should really get some sleep." ) );
            add_effect( effect_lack_sleep, 30_minutes + 1_turns );
        }
    }

    // Sleep deprivation kicks in if lack of sleep is avoided with stimulants or otherwise for long periods of time
    int sleep_deprivation = get_sleep_deprivation();
    float sleep_deprivation_pct = sleep_deprivation / static_cast<float>( SLEEP_DEPRIVATION_MASSIVE );

    if( sleep_deprivation >= SLEEP_DEPRIVATION_HARMLESS && !in_sleep_state() ) {
        if( calendar::once_every( 60_minutes ) ) {
            if( sleep_deprivation < SLEEP_DEPRIVATION_MINOR ) {
                add_msg( m_warning, _( "Your mind feels tired. It's been a while since you've slept well." ) );
                mod_fatigue( 1 );
            } else if( sleep_deprivation < SLEEP_DEPRIVATION_SERIOUS ) {
                add_msg( m_bad,
                         _( "Your mind feels foggy from lack of good sleep, and your eyes keep trying to close against your will." ) );
                mod_fatigue( 5 );

                if( one_in( 10 ) ) {
                    mod_healthy_mod( -1, 0 );
                }
            } else if( sleep_deprivation < SLEEP_DEPRIVATION_MAJOR ) {
                add_msg( m_bad,
                         _( "Your mind feels weary, and you dread every wakeful minute that passes. You crave sleep, and feel like you're about to collapse." ) );
                mod_fatigue( 10 );

                if( one_in( 5 ) ) {
                    mod_healthy_mod( -2, 0 );
                }
            } else if( sleep_deprivation < SLEEP_DEPRIVATION_MASSIVE ) {
                add_msg( m_bad,
                         _( "You haven't slept decently for so long that your whole body is screaming for mercy. It's a miracle that you're still awake, but it just feels like a curse now." ) );
                mod_fatigue( 40 );

                mod_healthy_mod( -5, 0 );
            }
            // else you pass out for 20 hours, guaranteed

            // Microsleeps are slightly worse if you're sleep deprived, but not by much. (chance: 1 in (75 + int_cur) at lethal sleep deprivation)
            // Note: these can coexist with fatigue-related microsleeps
            /** @EFFECT_INT slightly decreases occurrence of short naps when sleep deprived */
            if( one_in( static_cast<int>( sleep_deprivation_pct * 75 ) + int_cur ) ) {
                fall_asleep( 5_turns );
            }

            // Stimulants can be used to stay awake a while longer, but after a while you'll just collapse.
            bool can_pass_out = ( stim < 30 && sleep_deprivation >= SLEEP_DEPRIVATION_MINOR ) ||
                                sleep_deprivation >= SLEEP_DEPRIVATION_MAJOR;

            if( can_pass_out && calendar::once_every( 10_minutes ) ) {
                /** @EFFECT_PER slightly increases resilience against passing out from sleep deprivation */
                if( one_in( static_cast<int>( ( 1 - sleep_deprivation_pct ) * 100 ) + per_cur ) ||
                    sleep_deprivation >= SLEEP_DEPRIVATION_MASSIVE ) {
                    add_msg( m_bad,
                             _( "Your body collapses to sleep deprivation, your neglected fatigue rushing back all at once, and you pass out on the spot." ) );
                    if( get_fatigue() < EXHAUSTED ) {
                        set_fatigue( EXHAUSTED );
                    }

                    if( sleep_deprivation >= SLEEP_DEPRIVATION_MAJOR ) {
                        fall_asleep( 20_hours );
                    } else if( sleep_deprivation >= SLEEP_DEPRIVATION_SERIOUS ) {
                        fall_asleep( 16_hours );
                    } else {
                        fall_asleep( 12_hours );
                    }
                }
            }

        }
    }

}

needs_rates player::calc_needs_rates()
{
    effect &sleep = get_effect( effect_sleep );
    const bool has_recycler = has_bionic( bio_recycler );
    const bool asleep = !sleep.is_null();

    needs_rates rates;
    rates.hunger = metabolic_rate();
    add_msg_if_player( m_debug, "Metabolic rate: %.2f", rates.hunger );

    rates.thirst = get_option< float >( "PLAYER_THIRST_RATE" );
    rates.thirst *= 1.0f +  mutation_value( "thirst_modifier" );
    if( worn_with_flag( "SLOWS_THIRST" ) ) {
        rates.thirst *= 0.7f;
    }

    // Note: intentionally not in metabolic rate
    if( has_recycler ) {
        // Recycler won't help much with mutant metabolism - it is intended for human one
        rates.hunger = std::min( rates.hunger, std::max( 0.5f, rates.hunger - 0.5f ) );
        rates.thirst = std::min( rates.thirst, std::max( 0.5f, rates.thirst - 0.5f ) );
    }

    if( asleep ) {
        rates.recovery = 1.0f + mutation_value( "fatigue_regen_modifier" );
        if( !is_hibernating() ) {
            // Hunger and thirst advance more slowly while we sleep. This is the standard rate.
            rates.hunger *= 0.5f;
            rates.thirst *= 0.5f;
            const int intense = sleep.is_null() ? 0 : sleep.get_intensity();
            // Accelerated recovery capped to 2x over 2 hours
            // After 16 hours of activity, equal to 7.25 hours of rest
            const int accelerated_recovery_chance = 24 - intense + 1;
            const float accelerated_recovery_rate = 1.0f / accelerated_recovery_chance;
            rates.recovery += accelerated_recovery_rate;

        } else {
            // Hunger and thirst advance *much* more slowly whilst we hibernate.
            rates.hunger *= ( 2.0f / 7.0f );
            rates.thirst *= ( 2.0f / 7.0f );
        }
        rates.recovery -= float( get_perceived_pain() ) / 60;

    } else {
        rates.recovery = 0;
    }

    if( is_npc() ) {
        rates.hunger *= 0.25f;
        rates.thirst *= 0.25f;
    }
    rates.fatigue = get_option< float >( "PLAYER_FATIGUE_RATE" );
    rates.fatigue *= 1.0f + mutation_value( "fatigue_modifier" );
    return rates;
}

void player::update_needs( int rate_multiplier )
{
    // Hunger, thirst, & fatigue up every 5 minutes
    effect &sleep = get_effect( effect_sleep );
    // No food/thirst/fatigue clock at all
    const bool debug_ls = has_trait( trait_DEBUG_LS );
    // No food/thirst, capped fatigue clock (only up to tired)
    const bool npc_no_food = is_npc() && get_option<bool>( "NO_NPC_FOOD" );
    const bool foodless = debug_ls || npc_no_food;
    const bool asleep = !sleep.is_null();
    const bool lying = asleep || has_effect( effect_lying_down ) ||
                       activity.id() == "ACT_TRY_SLEEP";
    const bool mouse = has_trait( trait_NO_THIRST );
    const bool mycus = has_trait( trait_M_DEPENDENT );

    needs_rates rates = calc_needs_rates();

    if( !foodless && rates.hunger > 0.0f ) {
        const int rolled_hunger = divide_roll_remainder( rates.hunger * rate_multiplier, 1.0 );
        mod_hunger( rolled_hunger );

        // if the playing is famished, starvation increases
        if( get_hunger() >= 300 ) {
            mod_starvation( rolled_hunger );
        } else {
            mod_starvation( -rolled_hunger );
        }
    }

    if( !foodless && rates.thirst > 0.0f ) {
        mod_thirst( divide_roll_remainder( rates.thirst * rate_multiplier, 1.0 ) );
    }
    if( mycus ) {
        // Mycus feeders synchronize hunger and thirst, since their only source of both is the mycus fruit.
        if( get_hunger() > get_thirst() ) {
            set_thirst( get_hunger() );
        } else if( get_thirst() > get_hunger() ) {
            set_hunger( get_thirst() );
        }
    } else if( mouse ) {
        // Metabolic Rehydration makes PT mice gain all their hydration from food.
        set_thirst( get_hunger() );
    }

    const bool wasnt_fatigued = get_fatigue() <= DEAD_TIRED;
    // Don't increase fatigue if sleeping or trying to sleep or if we're at the cap.
    if( get_fatigue() < 1050 && !asleep && !debug_ls ) {
        if( rates.fatigue > 0.0f ) {
            int fatigue_roll = divide_roll_remainder( rates.fatigue * rate_multiplier, 1.0 );
            mod_fatigue( fatigue_roll );

            if( get_option< bool >( "SLEEP_DEPRIVATION" ) ) {
                // Synaptic regen bionic stops SD while awake and boosts it while sleeping
                if( !has_active_bionic( bio_synaptic_regen ) ) {
                    // fatigue_roll should be around 1 - so the counter increases by 1 every minute on average,
                    // but characters who need less sleep will also get less sleep deprived, and vice-versa.

                    // Note: Since needs are updated in 5-minute increments, we have to multiply the roll again by
                    // 5. If rate_multiplier is > 1, fatigue_roll will be higher and this will work out.
                    mod_sleep_deprivation( fatigue_roll * 5 );
                }
            }

            if( npc_no_food && get_fatigue() > TIRED ) {
                set_fatigue( TIRED );
                set_sleep_deprivation( 0 );
            }
        }
    } else if( asleep ) {
        if( rates.recovery > 0.0f ) {
            int recovered = divide_roll_remainder( rates.recovery * rate_multiplier, 1.0 );
            if( get_fatigue() - recovered < -20 ) {
                // Should be wake up, but that could prevent some retroactive regeneration
                sleep.set_duration( 1_turns );
                mod_fatigue( -25 );
            } else {
                mod_fatigue( -recovered );
                if( get_option< bool >( "SLEEP_DEPRIVATION" ) ) {
                    // Sleeping on the ground, no bionic = 1x rest_modifier
                    // Sleeping on a bed, no bionic      = 2x rest_modifier
                    // Sleeping on a comfy bed, no bionic= 3x rest_modifier

                    // Sleeping on the ground, bionic    = 3x rest_modifier
                    // Sleeping on a bed, bionic         = 6x rest_modifier
                    // Sleeping on a comfy bed, bionic   = 9x rest_modifier
                    float rest_modifier = ( has_active_bionic( bio_synaptic_regen ) ? 3 : 1 );
                    // Magnesium supplements also add a flat bonus to recovery speed
                    if( has_effect( effect_magnesium_supplements ) ) {
                        rest_modifier += 1;
                    }

                    comfort_level comfort = base_comfort_value( pos() );

                    if( comfort >= comfort_level::very_comfortable ) {
                        rest_modifier *= 3;
                    } else  if( comfort >= comfort_level::comfortable ) {
                        rest_modifier *= 2.5;
                    } else if( comfort >= comfort_level::slightly_comfortable ) {
                        rest_modifier *= 2;
                    }

                    // If we're just tired, we'll get a decent boost to our sleep quality.
                    // The opposite is true for very tired characters.
                    if( get_fatigue() < DEAD_TIRED ) {
                        rest_modifier += 2;
                    } else if( get_fatigue() >= EXHAUSTED ) {
                        rest_modifier = ( rest_modifier > 2 ) ? rest_modifier - 2 : 1;
                    }

                    // Recovered is multiplied by 2 as well, since we spend 1/3 of the day sleeping
                    mod_sleep_deprivation( -rest_modifier * ( recovered * 2 ) );
                }
            }
        }
    }
    if( is_player() && wasnt_fatigued && get_fatigue() > DEAD_TIRED && !lying ) {
        if( !activity ) {
            add_msg_if_player( m_warning, _( "You're feeling tired.  %s to lie down for sleep." ),
                               press_x( ACTION_SLEEP ) );
        } else {
            g->cancel_activity_query( _( "You're feeling tired." ) );
        }
    }

    if( stim < 0 ) {
        stim = std::min( stim + rate_multiplier, 0 );
    } else if( stim > 0 ) {
        stim = std::max( stim - rate_multiplier, 0 );
    }

    if( get_painkiller() > 0 ) {
        mod_painkiller( -std::min( get_painkiller(), rate_multiplier ) );
    }

    if( g->is_in_sunlight( pos() ) ) {
        if( has_bionic( bn_bio_solar ) ) {
            charge_power( rate_multiplier * 25 );
        }
        if( has_active_bionic( bionic_id( "bio_cable" ) ) ) {
            if( is_wearing( "solarpack_on" ) ) {
                charge_power( rate_multiplier * 25 );
            }
            if( is_wearing( "q_solarpack_on" ) ) {
                charge_power( rate_multiplier * 50 );
            }
        }
    }

    // Huge folks take penalties for cramming themselves in vehicles
    if( in_vehicle && ( has_trait( trait_HUGE ) || has_trait( trait_HUGE_OK ) ) ) {
        add_msg_if_player( m_bad,
                           _( "You're cramping up from stuffing yourself in this vehicle." ) );
        if( is_npc() ) {
             npc &as_npc = dynamic_cast<npc &>( *this );
             as_npc.complain_about( "cramped_vehicle", 1_hours, "<cramped_vehicle>", false );
        }
        mod_pain_noresist( 2 * rng( 2, 3 ) );
        focus_pool -= 1;
    }

    int dec_stom_food = static_cast<int>( get_stomach_food() * 0.2 );
    int dec_stom_water = static_cast<int>( get_stomach_water() * 0.2 );
    dec_stom_food = dec_stom_food < 10 ? 10 : dec_stom_food;
    dec_stom_water = dec_stom_water < 10 ? 10 : dec_stom_water;
    mod_stomach_food( -dec_stom_food );
    mod_stomach_water( -dec_stom_water );
}

void player::regen( int rate_multiplier )
{
    int pain_ticks = rate_multiplier;
    while( get_pain() > 0 && pain_ticks-- > 0 ) {
        mod_pain( -roll_remainder( 0.2f + get_pain() / 50.0f ) );
    }

    float rest = rest_quality();
    float heal_rate = healing_rate( rest ) * MINUTES( 5 );
    if( heal_rate > 0.0f ) {
        healall( roll_remainder( rate_multiplier * heal_rate ) );
    } else if( heal_rate < 0.0f ) {
        int rot_rate = roll_remainder( rate_multiplier * -heal_rate );
        // Has to be in loop because some effects depend on rounding
        while( rot_rate-- > 0 ) {
            hurtall( 1, nullptr, false );
        }
    }

    // include healing effects
    for( int i = 0; i < num_hp_parts; i++ ) {
        body_part bp = hp_to_bp( static_cast<hp_part>( i ) );
        float healing = healing_rate_medicine( rest, bp ) * MINUTES( 5 ) ;

        int healing_apply = roll_remainder( healing );
        heal( bp, healing_apply );
        if( damage_bandaged[i] > 0 ) {
            damage_bandaged[i] -= healing_apply;
            if( damage_bandaged[i] <= 0 ) {
                damage_bandaged[i] = 0;
                remove_effect( effect_bandaged, bp );
                add_msg_if_player( _( "Bandaged wounds on your %s was healed." ), body_part_name( bp ) );
            }
        }
        if( damage_disinfected[i] > 0 ) {
            damage_disinfected[i] -= healing_apply;
            if( damage_disinfected[i] <= 0 ) {
                damage_disinfected[i] = 0;
                remove_effect( effect_disinfected, bp );
                add_msg_if_player( _( "Disinfected wounds on your %s was healed." ), body_part_name( bp ) );
            }
        }

        // remove effects if the limb was healed by other way
        if( has_effect( effect_bandaged, bp ) && ( hp_cur[i] == hp_max[i] ) ) {
            damage_bandaged[i] = 0;
            remove_effect( effect_bandaged, bp );
            add_msg_if_player( _( "Bandaged wounds on your %s was healed." ), body_part_name( bp ) );
        }
        if( has_effect( effect_disinfected, bp ) && ( hp_cur[i] == hp_max[i] ) ) {
            damage_disinfected[i] = 0;
            remove_effect( effect_disinfected, bp );
            add_msg_if_player( _( "Disinfected wounds on your %s was healed." ), body_part_name( bp ) );
        }
    }

    if( radiation > 0 ) {
        radiation = std::max( 0, radiation - roll_remainder( rate_multiplier / 50.0f ) );
    }
}

void player::update_stamina( int turns )
{
    float stamina_recovery = 0.0f;
    // Recover some stamina every turn.
    // Mutated stamina works even when winded
    float stamina_multiplier = ( !has_effect( effect_winded ) ? 1.0f : 0.0f ) +
                               mutation_value( "stamina_regen_modifier" );
    if( stamina_multiplier > 0.0f ) {
        // But mouth encumbrance interferes, even with mutated stamina.
        stamina_recovery += stamina_multiplier * std::max( 1.0f, 10.0f - ( encumb( bp_mouth ) / 10.0f ) );
        // TODO: recovering stamina causes hunger/thirst/fatigue.
        // TODO: Tiredness slowing recovery
    }

    // stim recovers stamina (or impairs recovery)
    if( stim > 0 ) {
        // TODO: Make stamina recovery with stims cost health
        stamina_recovery += std::min( 5.0f, stim / 20.0f );
    } else if( stim < 0 ) {
        // Affect it less near 0 and more near full
        // Stamina maxes out around 1000, stims kill at -200
        // At -100 stim fully counters regular regeneration at 500 stamina,
        // halves at 250 stamina, cuts by 25% at 125 stamina
        // At -50 stim fully counters at 1000, halves at 500
        stamina_recovery += stim * stamina / 1000.0f / 5.0f;
    }

    const int max_stam = get_stamina_max();
    if( power_level >= 3 && has_active_bionic( bio_gills ) ) {
        int bonus = std::min<int>( power_level / 3, max_stam - stamina - stamina_recovery * turns );
        bonus = std::min( bonus, 3 );
        if( bonus > 0 ) {
            charge_power( -3 * bonus );
            stamina_recovery += bonus;
        }
    }

    stamina = roll_remainder( stamina + stamina_recovery * turns );

    // Cap at max
    stamina = std::min( std::max( stamina, 0 ), max_stam );
}

bool player::is_hibernating() const
{
    // Hibernating only kicks in whilst Engorged; separate tracking for hunger/thirst here
    // as a safety catch.  One test subject managed to get two Colds during hibernation;
    // since those add fatigue and dry out the character, the subject went for the full 10 days plus
    // a little, and came out of it well into Parched.  Hibernating shouldn't endanger your
    // life like that--but since there's much less fluid reserve than food reserve,
    // simply using the same numbers won't work.
    return has_effect( effect_sleep ) && get_hunger() <= -60 && get_thirst() <= 80 &&
           has_active_mutation( trait_id( "HIBERNATE" ) );
}

void player::add_addiction( add_type type, int strength )
{
    if( type == ADD_NULL ) {
        return;
    }
    time_duration timer = 2_hours;
    if( has_trait( trait_ADDICTIVE ) ) {
        strength *= 2;
        timer = 1_hours;
    } else if( has_trait( trait_NONADDICTIVE ) ) {
        strength /= 2;
        timer = 6_hours;
    }
    //Update existing addiction
    for( auto &i : addictions ) {
        if( i.type != type ) {
            continue;
        }

        if( i.sated < 0_turns ) {
            i.sated = timer;
        } else if( i.sated < 10_minutes ) {
            i.sated += timer; // TODO: Make this variable?
        } else {
            i.sated += timer / 2;
        }
        if( i.intensity < MAX_ADDICTION_LEVEL && strength > i.intensity * rng( 2, 5 ) ) {
            i.intensity++;
        }

        add_msg( m_debug, "Updating addiction: %d intensity, %d sated",
                 i.intensity, to_turns<int>( i.sated ) );

        return;
    }

    // Add a new addiction
    const int roll = rng( 0, 100 );
    add_msg( m_debug, "Addiction: roll %d vs strength %d", roll, strength );
    if( roll < strength ) {
        //~ %s is addiction name
        const std::string &type_name = addiction_type_name( type );
        add_memorial_log( pgettext( "memorial_male", "Became addicted to %s." ),
                          pgettext( "memorial_female", "Became addicted to %s." ),
                          type_name.c_str() );
        add_msg( m_debug, "%s got addicted to %s", disp_name().c_str(), type_name.c_str() );
        addictions.emplace_back( type, 1 );
    }
}

bool player::has_addiction( add_type type ) const
{
    return std::any_of( addictions.begin(), addictions.end(),
    [type]( const addiction & ad ) {
        return ad.type == type && ad.intensity >= MIN_ADDICTION_LEVEL;
    } );
}

void player::rem_addiction( add_type type )
{
    auto iter = std::find_if( addictions.begin(), addictions.end(),
    [type]( const addiction & ad ) {
        return ad.type == type;
    } );

    if( iter != addictions.end() ) {
        //~ %s is addiction name
        add_memorial_log( pgettext( "memorial_male", "Overcame addiction to %s." ),
                          pgettext( "memorial_female", "Overcame addiction to %s." ),
                          addiction_type_name( type ).c_str() );
        addictions.erase( iter );
    }
}

int player::addiction_level( add_type type ) const
{
    auto iter = std::find_if( addictions.begin(), addictions.end(),
    [type]( const addiction & ad ) {
        return ad.type == type;
    } );
    return iter != addictions.end() ? iter->intensity : 0;
}

void player::siphon( vehicle &veh, const itype_id &type )
{
    auto qty = veh.fuel_left( type );
    if( qty <= 0 ) {
        add_msg( m_bad, _( "There is not enough %s left to siphon it." ), item::nname( type ).c_str() );
        return;
    }

    item liquid( type, calendar::turn, qty );
    if( g->handle_liquid( liquid, nullptr, 1, nullptr, &veh ) ) {
        veh.drain( type, qty - liquid.charges );
    }
}

void player::cough( bool harmful, int loudness )
{
    if( harmful ) {
        const int stam = stamina;
        mod_stat( "stamina", -100 );
        if( stam < 100 && x_in_y( 100 - stam, 100 ) ) {
            apply_damage( nullptr, bp_torso, 1 );
        }
    }

    if( has_effect( effect_cough_suppress ) ) {
        return;
    }

    if( !is_npc() ) {
        add_msg( m_bad, _( "You cough heavily." ) );
    }
    sounds::sound( pos(), loudness, sounds::sound_t::speech, _( "a hacking cough." ) );

    moves -= 80;

    if( has_effect( effect_sleep ) && !has_effect( effect_narcosis ) &&
        ( ( harmful && one_in( 3 ) ) || one_in( 10 ) ) ) {
        wake_up();
    }
}

void player::add_pain_msg( int val, body_part bp ) const
{
    if( has_trait( trait_NOPAIN ) ) {
        return;
    }
    if( bp == num_bp ) {
        if( val > 20 ) {
            add_msg_if_player( _( "Your body is wracked with excruciating pain!" ) );
        } else if( val > 10 ) {
            add_msg_if_player( _( "Your body is wracked with terrible pain!" ) );
        } else if( val > 5 ) {
            add_msg_if_player( _( "Your body is wracked with pain!" ) );
        } else if( val > 1 ) {
            add_msg_if_player( _( "Your body pains you!" ) );
        } else {
            add_msg_if_player( _( "Your body aches." ) );
        }
    } else {
        if( val > 20 ) {
            add_msg_if_player( _( "Your %s is wracked with excruciating pain!" ),
                               body_part_name_accusative( bp ).c_str() );
        } else if( val > 10 ) {
            add_msg_if_player( _( "Your %s is wracked with terrible pain!" ),
                               body_part_name_accusative( bp ).c_str() );
        } else if( val > 5 ) {
            add_msg_if_player( _( "Your %s is wracked with pain!" ),
                               body_part_name_accusative( bp ).c_str() );
        } else if( val > 1 ) {
            add_msg_if_player( _( "Your %s pains you!" ),
                               body_part_name_accusative( bp ).c_str() );
        } else {
            add_msg_if_player( _( "Your %s aches." ),
                               body_part_name_accusative( bp ).c_str() );
        }
    }
}

void player::print_health() const
{
    if( !is_player() ) {
        return;
    }
    int current_health = get_healthy();
    if( has_trait( trait_SELFAWARE ) ) {
        add_msg_if_player( _( "Your current health value is %d." ), current_health );
    }

    if( current_health > 0 &&
        ( has_effect( effect_common_cold ) || has_effect( effect_flu ) ) ) {
        return;
    }

    static const std::map<int, std::string> msg_categories = {
        { -100, "health_horrible" },
        { -50, "health_very_bad" },
        { -10, "health_bad" },
        { 10, "" },
        { 50, "health_good" },
        { 100, "health_very_good" },
        { INT_MAX, "health_great" }
    };

    auto iter = msg_categories.lower_bound( current_health );
    if( iter != msg_categories.end() && !iter->second.empty() ) {
        const std::string &msg = SNIPPET.random_from_category( iter->second );
        add_msg_if_player( current_health > 0 ? m_good : m_bad, msg.c_str() );
    }
}

void player::process_one_effect( effect &it, bool is_new )
{
    bool reduced = resists_effect( it );
    double mod = 1;
    body_part bp = it.get_bp();
    int val = 0;

    // Still hardcoded stuff, do this first since some modify their other traits
    hardcoded_effects( it );

    const auto get_effect = [&it, is_new]( const std::string & arg, bool reduced ) {
        if( is_new ) {
            return it.get_amount( arg, reduced );
        }
        return it.get_mod( arg, reduced );
    };

    // Handle miss messages
    auto msgs = it.get_miss_msgs();
    if( !msgs.empty() ) {
        for( auto i : msgs ) {
            add_miss_reason( _( i.first.c_str() ), unsigned( i.second ) );
        }
    }

    // Handle health mod
    val = get_effect( "H_MOD", reduced );
    if( val != 0 ) {
        mod = 1;
        if( is_new || it.activated( calendar::turn, "H_MOD", val, reduced, mod ) ) {
            int bounded = bound_mod_to_vals(
                              get_healthy_mod(), val, it.get_max_val( "H_MOD", reduced ),
                              it.get_min_val( "H_MOD", reduced ) );
            // This already applies bounds, so we pass them through.
            mod_healthy_mod( bounded, get_healthy_mod() + bounded );
        }
    }

    // Handle health
    val = get_effect( "HEALTH", reduced );
    if( val != 0 ) {
        mod = 1;
        if( is_new || it.activated( calendar::turn, "HEALTH", val, reduced, mod ) ) {
            mod_healthy( bound_mod_to_vals( get_healthy(), val,
                                            it.get_max_val( "HEALTH", reduced ), it.get_min_val( "HEALTH", reduced ) ) );
        }
    }

    // Handle stim
    val = get_effect( "STIM", reduced );
    if( val != 0 ) {
        mod = 1;
        if( is_new || it.activated( calendar::turn, "STIM", val, reduced, mod ) ) {
            stim += bound_mod_to_vals( stim, val, it.get_max_val( "STIM", reduced ),
                                       it.get_min_val( "STIM", reduced ) );
        }
    }

    // Handle hunger
    val = get_effect( "HUNGER", reduced );
    if( val != 0 ) {
        mod = 1;
        if( is_new || it.activated( calendar::turn, "HUNGER", val, reduced, mod ) ) {
            mod_hunger( bound_mod_to_vals( get_hunger(), val, it.get_max_val( "HUNGER", reduced ),
                                           it.get_min_val( "HUNGER", reduced ) ) );
        }
    }

    // Handle starvation
    val = get_effect( "STARVATION", reduced );
    if( val != 0 ) {
        mod = 1;
        if( is_new || it.activated( calendar::turn, "STARVATION", val, reduced, mod ) ) {
            mod_starvation( bound_mod_to_vals( get_starvation(), val, it.get_max_val( "STARVATION", reduced ),
                                               it.get_min_val( "STARVATION", reduced ) ) );
        }
    }

    // Handle thirst
    val = get_effect( "THIRST", reduced );
    if( val != 0 ) {
        mod = 1;
        if( is_new || it.activated( calendar::turn, "THIRST", val, reduced, mod ) ) {
            mod_thirst( bound_mod_to_vals( get_thirst(), val, it.get_max_val( "THIRST", reduced ),
                                           it.get_min_val( "THIRST", reduced ) ) );
        }
    }

    // Handle fatigue
    val = get_effect( "FATIGUE", reduced );
    // Prevent ongoing fatigue effects while asleep.
    // These are meant to change how fast you get tired, not how long you sleep.
    if( val != 0 && !in_sleep_state() ) {
        mod = 1;
        if( is_new || it.activated( calendar::turn, "FATIGUE", val, reduced, mod ) ) {
            mod_fatigue( bound_mod_to_vals( get_fatigue(), val, it.get_max_val( "FATIGUE", reduced ),
                                            it.get_min_val( "FATIGUE", reduced ) ) );
        }
    }

    // Handle Radiation
    val = get_effect( "RAD", reduced );
    if( val != 0 ) {
        mod = 1;
        if( is_new || it.activated( calendar::turn, "RAD", val, reduced, mod ) ) {
            radiation += bound_mod_to_vals( radiation, val, it.get_max_val( "RAD", reduced ), 0 );
            // Radiation can't go negative
            if( radiation < 0 ) {
                radiation = 0;
            }
        }
    }

    // Handle Pain
    val = get_effect( "PAIN", reduced );
    if( val != 0 ) {
        mod = 1;
        if( it.get_sizing( "PAIN" ) ) {
            if( has_trait( trait_FAT ) ) {
                mod *= 1.5;
            }
            if( has_trait( trait_LARGE ) || has_trait( trait_LARGE_OK ) ) {
                mod *= 2;
            }
            if( has_trait( trait_HUGE ) || has_trait( trait_HUGE_OK ) ) {
                mod *= 3;
            }
        }
        if( is_new || it.activated( calendar::turn, "PAIN", val, reduced, mod ) ) {
            int pain_inc = bound_mod_to_vals( get_pain(), val, it.get_max_val( "PAIN", reduced ), 0 );
            mod_pain( pain_inc );
            if( pain_inc > 0 ) {
                add_pain_msg( val, bp );
            }
        }
    }

    // Handle Damage
    val = get_effect( "HURT", reduced );
    if( val != 0 ) {
        mod = 1;
        if( it.get_sizing( "HURT" ) ) {
            if( has_trait( trait_FAT ) ) {
                mod *= 1.5;
            }
            if( has_trait( trait_LARGE ) || has_trait( trait_LARGE_OK ) ) {
                mod *= 2;
            }
            if( has_trait( trait_HUGE ) || has_trait( trait_HUGE_OK ) ) {
                mod *= 3;
            }
        }
        if( is_new || it.activated( calendar::turn, "HURT", val, reduced, mod ) ) {
            if( bp == num_bp ) {
                if( val > 5 ) {
                    add_msg_if_player( _( "Your %s HURTS!" ), body_part_name_accusative( bp_torso ).c_str() );
                } else {
                    add_msg_if_player( _( "Your %s hurts!" ), body_part_name_accusative( bp_torso ).c_str() );
                }
                apply_damage( nullptr, bp_torso, val );
            } else {
                if( val > 5 ) {
                    add_msg_if_player( _( "Your %s HURTS!" ), body_part_name_accusative( bp ).c_str() );
                } else {
                    add_msg_if_player( _( "Your %s hurts!" ), body_part_name_accusative( bp ).c_str() );
                }
                apply_damage( nullptr, bp, val );
            }
        }
    }

    // Handle Sleep
    val = get_effect( "SLEEP", reduced );
    if( val != 0 ) {
        mod = 1;
        if( is_new || it.activated( calendar::turn, "SLEEP", val, reduced, mod ) ) {
            add_msg_if_player( _( "You pass out!" ) );
            fall_asleep( time_duration::from_turns( val ) );
        }
    }

    // Handle painkillers
    val = get_effect( "PKILL", reduced );
    if( val != 0 ) {
        mod = it.get_addict_mod( "PKILL", addiction_level( ADD_PKILLER ) );
        if( is_new || it.activated( calendar::turn, "PKILL", val, reduced, mod ) ) {
            mod_painkiller( bound_mod_to_vals( pkill, val, it.get_max_val( "PKILL", reduced ), 0 ) );
        }
    }

    // Handle coughing
    mod = 1;
    val = 0;
    if( it.activated( calendar::turn, "COUGH", val, reduced, mod ) ) {
        cough( it.get_harmful_cough() );
    }

    // Handle vomiting
    mod = vomit_mod();
    val = 0;
    if( it.activated( calendar::turn, "VOMIT", val, reduced, mod ) ) {
        vomit();
    }

    // Handle stamina
    val = get_effect( "STAMINA", reduced );
    if( val != 0 ) {
        mod = 1;
        if( is_new || it.activated( calendar::turn, "STAMINA", val, reduced, mod ) ) {
            stamina += bound_mod_to_vals( stamina, val,
                                          it.get_max_val( "STAMINA", reduced ),
                                          it.get_min_val( "STAMINA", reduced ) );
            if( stamina < 0 ) {
                // TODO: Make it drain fatigue and/or oxygen?
                stamina = 0;
            } else if( stamina > get_stamina_max() ) {
                stamina = get_stamina_max();
            }
        }
    }

    // Speed and stats are handled in recalc_speed_bonus and reset_stats respectively
}

void player::process_effects()
{
    //Special Removals
    if( has_effect( effect_darkness ) && g->is_in_sunlight( pos() ) ) {
        remove_effect( effect_darkness );
    }
    if( has_trait( trait_M_IMMUNE ) && has_effect( effect_fungus ) ) {
        vomit();
        remove_effect( effect_fungus );
        add_msg_if_player( m_bad,  _( "We have mistakenly colonized a local guide!  Purging now." ) );
    }
    if( has_trait( trait_PARAIMMUNE ) && ( has_effect( effect_dermatik ) ||
                                           has_effect( effect_tapeworm ) ||
                                           has_effect( effect_bloodworms ) || has_effect( effect_brainworms ) ||
                                           has_effect( effect_paincysts ) ) ) {
        remove_effect( effect_dermatik );
        remove_effect( effect_tapeworm );
        remove_effect( effect_bloodworms );
        remove_effect( effect_brainworms );
        remove_effect( effect_paincysts );
        add_msg_if_player( m_good, _( "Something writhes and inside of you as it dies." ) );
    }
    if( has_trait( trait_ACIDBLOOD ) && ( has_effect( effect_dermatik ) ||
                                          has_effect( effect_bloodworms ) ||
                                          has_effect( effect_brainworms ) ) ) {
        remove_effect( effect_dermatik );
        remove_effect( effect_bloodworms );
        remove_effect( effect_brainworms );
    }
    if( has_trait( trait_EATHEALTH ) && has_effect( effect_tapeworm ) ) {
        remove_effect( effect_tapeworm );
        add_msg_if_player( m_good, _( "Your bowels gurgle as something inside them dies." ) );
    }
    if( has_trait( trait_INFIMMUNE ) && ( has_effect( effect_bite ) || has_effect( effect_infected ) ||
                                          has_effect( effect_recover ) ) ) {
        remove_effect( effect_bite );
        remove_effect( effect_infected );
        remove_effect( effect_recover );
    }
    if( !( in_sleep_state() ) && has_effect( effect_alarm_clock ) ) {
        remove_effect( effect_alarm_clock );
    }

    //Human only effects
    for( auto &elem : *effects ) {
        for( auto &_effect_it : elem.second ) {
            process_one_effect( _effect_it.second, false );
        }
    }

    Creature::process_effects();
}

double player::vomit_mod()
{
    double mod = 1;
    if( has_effect( effect_weed_high ) ) {
        mod *= .1;
    }
    if( has_trait( trait_STRONGSTOMACH ) ) {
        mod *= .5;
    }
    if( has_trait( trait_WEAKSTOMACH ) ) {
        mod *= 2;
    }
    if( has_trait( trait_NAUSEA ) ) {
        mod *= 3;
    }
    if( has_trait( trait_VOMITOUS ) ) {
        mod *= 3;
    }
    // If you're already nauseous, any food in your stomach greatly
    // increases chance of vomiting. Liquids don't provoke vomiting, though.
    if( get_stomach_food() != 0 && has_effect( effect_nausea ) ) {
        mod *= 5 * get_effect_int( effect_nausea );
    }
    return mod;
}

void player::suffer()
{
    // @todo: Remove this section and encapsulate hp_cur
    for( int i = 0; i < num_hp_parts; i++ ) {
        body_part bp = hp_to_bp( static_cast<hp_part>( i ) );
        if( hp_cur[i] <= 0 ) {
            add_effect( effect_disabled, 1_turns, bp, true );
        }
    }

    for( size_t i = 0; i < my_bionics->size(); i++ ) {
        if( ( *my_bionics )[i].powered ) {
            process_bionic( i );
        }
    }

    for( auto &mut : my_mutations ) {
        auto &tdata = mut.second;
        if( !tdata.powered ) {
            continue;
        }
        const auto &mdata = mut.first.obj();
        if( tdata.powered && tdata.charge > 0 ) {
            // Already-on units just lose a bit of charge
            tdata.charge--;
        } else {
            // Not-on units, or those with zero charge, have to pay the power cost
            if( mdata.cooldown > 0 ) {
                tdata.powered = true;
                tdata.charge = mdata.cooldown - 1;
            }
            if( mdata.hunger ) {
                mod_hunger( mdata.cost );
                if( get_hunger() >= 700 ) { // Well into Famished
                    add_msg_if_player( m_warning, _( "You're too famished to keep your %s going." ), mdata.name() );
                    tdata.powered = false;
                }
            }
            if( mdata.thirst ) {
                mod_thirst( mdata.cost );
                if( get_thirst() >= 260 ) { // Well into Dehydrated
                    add_msg_if_player( m_warning, _( "You're too dehydrated to keep your %s going." ), mdata.name() );
                    tdata.powered = false;
                }
            }
            if( mdata.fatigue ) {
                mod_fatigue( mdata.cost );
                if( get_fatigue() >= EXHAUSTED ) { // Exhausted
                    add_msg_if_player( m_warning, _( "You're too exhausted to keep your %s going." ), mdata.name() );
                    tdata.powered = false;
                }
            }

            if( !tdata.powered ) {
                apply_mods( mut.first, false );
            }
        }
    }

    if( underwater ) {
        if( !has_trait( trait_GILLS ) && !has_trait( trait_GILLS_CEPH ) ) {
            oxygen--;
        }
        if( oxygen < 12 && worn_with_flag( "REBREATHER" ) ) {
            oxygen += 12;
        }
        if( oxygen <= 5 ) {
            if( has_bionic( bio_gills ) && power_level >= 25 ) {
                oxygen += 5;
                charge_power( -25 );
            } else {
                add_msg_if_player( m_bad, _( "You're drowning!" ) );
                apply_damage( nullptr, bp_torso, rng( 1, 4 ) );
            }
        }
    }

    if( has_active_mutation( trait_id( "WINGS_INSECT" ) ) ) {
        //~Sound of buzzing Insect Wings
        sounds::sound( pos(), 10, sounds::sound_t::movement, _( "BZZZZZ" ) );
    }

    bool wearing_shoes = is_wearing_shoes( side::LEFT ) || is_wearing_shoes( side::RIGHT );
    if( has_trait( trait_ROOTS3 ) && g->m.has_flag( "PLOWABLE", pos() ) && !wearing_shoes ) {
        if (one_in(100)) {
            add_msg_if_player(m_good, _("This soil is delicious!"));
            if (get_hunger() > -20) {
                mod_hunger(-2);
            }
            if( get_thirst() > -20 ) {
                mod_thirst( -2 );
            }
            mod_healthy_mod( 10, 50 );
            // No losing oneself in the fertile embrace of rich
            // New England loam.  But it can be a near thing.
            /** @EFFECT_INT decreases chance of losing focus points while eating soil with ROOTS3 */
            if( ( one_in( int_cur ) ) && ( focus_pool >= 25 ) ) {
                focus_pool--;
            }
        } else if( one_in( 50 ) ) {
            if( get_hunger() > -20 ) {
                mod_hunger( -1 );
            }
            if( get_thirst() > -20 ) {
                mod_thirst( -1 );
            }
            mod_healthy_mod( 5, 50 );
        }
    }

    if( !in_sleep_state() ) {
        if( !has_trait( trait_id( "DEBUG_STORAGE" ) ) && ( weight_carried() > 4 * weight_capacity() ) ) {
            if( has_effect( effect_downed ) ) {
                add_effect( effect_downed, 1_turns, num_bp, false, 0, true );
            } else {
                add_effect( effect_downed, 2_turns, num_bp, false, 0, true );
            }
        }
        time_duration timer = -6_hours;
        if( has_trait( trait_ADDICTIVE ) ) {
            timer = -10_hours;
        } else if( has_trait( trait_NONADDICTIVE ) ) {
            timer = -3_hours;
        }
        for( auto &cur_addiction : addictions ) {
            if( cur_addiction.sated <= 0_turns &&
                cur_addiction.intensity >= MIN_ADDICTION_LEVEL ) {
                addict_effect( *this, cur_addiction );
            }
            cur_addiction.sated -= 1_turns;
            // Higher intensity addictions heal faster
            if( cur_addiction.sated - 10_minutes * cur_addiction.intensity < timer ) {
                if( cur_addiction.intensity <= 2 ) {
                    rem_addiction( cur_addiction.type );
                    break;
                } else {
                    cur_addiction.intensity--;
                    cur_addiction.sated = 0_turns;
                }
            }
        }
        if( has_trait( trait_CHEMIMBALANCE ) ) {
            if( one_in( 3600 ) && !has_trait( trait_NOPAIN ) ) {
                add_msg_if_player( m_bad, _( "You suddenly feel sharp pain for no reason." ) );
                mod_pain( 3 * rng( 1, 3 ) );
            }
            if( one_in( 3600 ) ) {
                int pkilladd = 5 * rng( -1, 2 );
                if( pkilladd > 0 ) {
                    add_msg_if_player( m_bad, _( "You suddenly feel numb." ) );
                } else if( ( pkilladd < 0 ) && ( !( has_trait( trait_NOPAIN ) ) ) ) {
                    add_msg_if_player( m_bad, _( "You suddenly ache." ) );
                }
                mod_painkiller( pkilladd );
            }
            if( one_in( 3600 ) ) {
                add_msg_if_player( m_bad, _( "You feel dizzy for a moment." ) );
                moves -= rng( 10, 30 );
            }
            if( one_in( 3600 ) ) {
                int hungadd = 5 * rng( -1, 3 );
                if( hungadd > 0 ) {
                    add_msg_if_player( m_bad, _( "You suddenly feel hungry." ) );
                } else {
                    add_msg_if_player( m_good, _( "You suddenly feel a little full." ) );
                }
                mod_hunger( hungadd );
            }
            if( one_in( 3600 ) ) {
                add_msg_if_player( m_bad, _( "You suddenly feel thirsty." ) );
                mod_thirst( 5 * rng( 1, 3 ) );
            }
            if( one_in( 3600 ) ) {
                add_msg_if_player( m_good, _( "You feel fatigued all of a sudden." ) );
                mod_fatigue( 10 * rng( 2, 4 ) );
            }
            if( one_in( 4800 ) ) {
                if( one_in( 3 ) ) {
                    add_morale( MORALE_FEELING_GOOD, 20, 100 );
                } else {
                    add_morale( MORALE_FEELING_BAD, -20, -100 );
                }
            }
            if( one_in( 3600 ) ) {
                if( one_in( 3 ) ) {
                    add_msg_if_player( m_bad, _( "You suddenly feel very cold." ) );
                    temp_cur.fill( BODYTEMP_VERY_COLD );
                } else {
                    add_msg_if_player( m_bad, _( "You suddenly feel cold." ) );
                    temp_cur.fill( BODYTEMP_COLD );
                }
            }
            if( one_in( 3600 ) ) {
                if( one_in( 3 ) ) {
                    add_msg_if_player( m_bad, _( "You suddenly feel very hot." ) );
                    temp_cur.fill( BODYTEMP_VERY_HOT );
                } else {
                    add_msg_if_player( m_bad, _( "You suddenly feel hot." ) );
                    temp_cur.fill( BODYTEMP_HOT );
                }
            }
        }
        if( ( has_trait( trait_SCHIZOPHRENIC ) || has_artifact_with( AEP_SCHIZO ) ) ) {
            if( is_player() ) {
                bool done_effect = false;
                // Sound
                if( one_in( to_turns<int>( 4_hours ) ) ) {
                    sound_hallu();
                }

                // Follower turns hostile
                if( !done_effect && one_in( to_turns<int>( 4_hours ) ) ) {
                    std::vector<std::shared_ptr<npc>> followers = overmap_buffer.get_npcs_near_player( 12 );

                    std::string who_gets_angry = name;
                    if( !followers.empty() ) {
                        who_gets_angry = random_entry_ref( followers )->name;
                    }
                    add_msg( m_bad, _( "%1$s gets angry!" ), who_gets_angry );
                    done_effect = true;
                }

                // Monster dies
                if( !done_effect && one_in( to_turns<int>( 6_hours ) ) ) {

                    // TODO: move to monster group json
                    static const mtype_id mon_zombie( "mon_zombie" );
                    static const mtype_id mon_zombie_fat( "mon_zombie_fat" );
                    static const mtype_id mon_zombie_fireman( "mon_zombie_fireman" );
                    static const mtype_id mon_zombie_cop( "mon_zombie_cop" );
                    static const mtype_id mon_zombie_soldier( "mon_zombie_soldier" );
                    static const std::array<mtype_id, 5> monsters = { {
                            mon_zombie, mon_zombie_fat, mon_zombie_fireman, mon_zombie_cop, mon_zombie_soldier
                        }
                    };
                    add_msg( _( "%s dies!" ), random_entry_ref( monsters )->nname() );
                    done_effect = true;
                }

                // Limb Breaks
                if( !done_effect && one_in( to_turns<int>( 4_hours ) ) ) {
                    add_msg( m_bad, _( "Your limb breaks!" ) );
                    done_effect = true;
                }

                // NPC chat
                if( !done_effect && one_in( to_turns<int>( 4_hours ) ) ) {
                    std::string i_name = Name::generate( one_in( 2 ) );

                    std::string i_talk = SNIPPET.random_from_category( "<lets_talk>" );
                    parse_tags( i_talk, *this, *this );

                    add_msg( _( "%1$s says: \"%2$s\"" ), i_name, i_talk );
                    done_effect = true;
                }

                // Skill raise
                if( !done_effect && one_in( to_turns<int>( 12_hours ) ) ) {
                    skill_id raised_skill = Skill::random_skill();
                    add_msg( m_good, _( "You increase %1$s to level %2$d" ), raised_skill.c_str(),
                             get_skill_level( raised_skill ) + 1 );
                    done_effect = true;
                }

                // Talk to self
                if( !done_effect && one_in( to_turns<int>( 4_hours ) ) ) {
                    std::vector<std::string> talk_s{ _( "Hey, can you hear me?" ),
                                                     _( "Don't touch me." ),
                                                     _( "What's your name?" ),
                                                     _( "I thought you were my friend." ),
                                                     _( "How are you today?" ),
                                                     _( "Shut up! Don't lie to me." ),
                                                     _( "Why would you do that?" ),
                                                     _( "Please, don't go." ),
                                                     _( "Don't leave me alone!" ),
                                                     _( "Yeah, sure." ),
                                                     _( "No way, man." ),
                                                     _( "Do you really think so?" ),
                                                     _( "Is it really time for that?" ),
                                                     _( "Sorry, I can't hear you." ),
                                                     _( "You've told me already." ),
                                                     _( "I know!" ),
                                                     _( "Why are you following me?" ),
                                                     _( "This place is dangerous, you shouldn't be here." ),
                                                     _( "What are you doing out here?" ),
                                                     _( "That's not true, is it?" ),
                                                     _( "Are you hurt?" ) };

                    add_msg( _( "%1$s says: \"%2$s\"" ), name, random_entry_ref( talk_s ) );
                    done_effect = true;
                }

                // Talking weapon
                if( !done_effect && !weapon.is_null() ) {
                    // If player has a weapon, picks a message from said weapon
                    // Weapon tells player to kill a monster if any are nearby
                    // Weapon is concerned for player if bleeding
                    // Weapon is concerned for itself if damaged
                    // Otherwise random chit-chat

                    std::string i_name_w = weapon.has_var( "item_label" ) ?
                                           weapon.get_var( "item_label" ) :
                                           _( "Your " ) + weapon.type_name();

                    std::vector<std::weak_ptr<monster>> mons = g->all_monsters().items;

                    std::string i_talk_w;
                    bool does_talk = false;
                    if( !mons.empty() &&
                        one_in( to_turns<int>( 12_minutes ) ) ) {
                        std::vector<std::string> mon_near{ _( "Hey, let's go kill that %1$s!" ),
                                                           _( "Did you see that %1$s!?" ),
                                                           _( "I want to kill that %1$s!" ),
                                                           _( "Let me kill that %1$s!" ),
                                                           _( "Hey, I need to kill that %1$s!" ),
                                                           _( "I want to watch that %1$s bleed!" ),
                                                           _( "Wait, that %1$s needs to die!" ),
                                                           _( "Go kill that %1$s!" ),
                                                           _( "Look at that %1$s!" ),
                                                           _( "That %1$s doesn't deserve to live!" ) };
                        std::string talk_w = random_entry_ref( mon_near );
                        std::vector<std::string> seen_mons;
                        for( auto &n : mons ) {
                            if( sees( *n.lock() ) ) {
                                seen_mons.emplace_back( n.lock()->get_name() );
                            }
                        }
                        if( !seen_mons.empty() ) {
                            i_talk_w = string_format( talk_w, random_entry_ref( seen_mons ) );
                            does_talk = true;
                        }
                    } else if( has_effect( effect_bleed ) &&
                               one_in( to_turns<int>( 5_minutes ) ) ) {
                        std::vector<std::string> bleeding{ _( "Hey, you're bleeding." ),
                                                           _( "Your wound looks pretty bad." ),
                                                           _( "Shouldn't you put a bandage on that?" ),
                                                           _( "Please don't die! No one else lets me kill things!" ),
                                                           _( "You look hurt, did I do that?" ),
                                                           _( "Are you supposed to be bleeding?" ),
                                                           _( "You're not going to die, are you?" ),
                                                           _( "Kill a few more before you bleed out!" ) };
                        i_talk_w = random_entry_ref( bleeding );
                        does_talk = true;
                    } else if( weapon.damage() >= weapon.max_damage() / 3 &&
                               one_in( to_turns<int>( 1_hours ) ) ) {
                        std::vector<std::string> damaged{ _( "Hey fix me up." ),
                                                          _( "I need healing!" ),
                                                          _( "I hurt all over..." ),
                                                          _( "You can put me back together, right?" ),
                                                          _( "I... I can't move my legs!" ),
                                                          _( "Medic!" ),
                                                          _( "I can still fight, don't replace me!" ),
                                                          _( "They got me!" ),
                                                          _( "Go on without me..." ),
                                                          _( "Am I gonna die?" ) };
                        i_talk_w = random_entry_ref( damaged );
                        does_talk = true;
                    } else if( one_in( to_turns<int>( 4_hours ) ) ) {
                        std::vector<std::string> misc{ _( "Let me kill something already!" ),
                                                       _( "I'm your best friend, right?" ),
                                                       _( "I love you!" ),
                                                       _( "How are you today?" ),
                                                       _( "Do you think it will rain today?" ),
                                                       _( "Did you hear that?" ),
                                                       _( "Try not to drop me." ),
                                                       _( "How many do you think we've killed?" ),
                                                       _( "I'll keep you safe!" ) };
                        i_talk_w = random_entry_ref( misc );
                        does_talk = true;
                    }
                    if( does_talk ) {
                        add_msg( _( "%1$s says: \"%2$s\"" ), i_name_w, i_talk_w );
                    }
                    done_effect = true;
                }
                // Bad feeling
                if( !done_effect && one_in( to_turns<int>( 4_hours ) ) ) {
                    add_msg( m_warning, _( "You get a bad feeling." ) );
                    add_morale( MORALE_FEELING_BAD, -50, -150 );
                    done_effect = true;
                }
                // Formication
                if( !done_effect && one_in( to_turns<int>( 4_hours ) ) ) {
                    body_part bp = random_body_part( true );
                    add_effect( effect_formication, 1_hours, bp );
                    done_effect = true;
                }
                // Numbness
                if( !done_effect && one_in( to_turns<int>( 4_hours ) ) ) {
                    add_msg( m_bad, _( "You suddenly feel so numb..." ) );
                    mod_painkiller( 25 );
                    done_effect = true;
                }
                // Hallucination
                if( !done_effect && one_in( to_turns<int>( 6_hours ) ) ) {
                    add_effect( effect_hallu, 6_hours );
                    done_effect = true;
                }
                // Visuals
                if( !done_effect && one_in( to_turns<int>( 2_hours ) ) ) {
                    add_effect( effect_visuals, rng( 15_turns, 60_turns ) );
                    done_effect = true;
                }
                // Shaking
                if( !done_effect && one_in( to_turns<int>( 4_hours ) ) ) {
                    add_msg( m_bad, _( "You start to shake uncontrollably." ) );
                    add_effect( effect_shakes, rng( 2_minutes, 5_minutes ) );
                    done_effect = true;
                }
                // Shout
                if( !done_effect && one_in( to_turns<int>( 4_hours ) ) ) {
                    std::vector<std::string> shouts{ _( "\"Get away from there!\"" ),
                                                     _( "\"What do you think you're doing?\"" ),
                                                     _( "\"Stop laughing at me!\"" ),
                                                     _( "\"Don't point that thing at me!\"" ),
                                                     _( "\"Stay away from me!\"" ),
                                                     _( "\"No! Stop!\"" ),
                                                     _( "\"Get the fuck away from me!\"" ),
                                                     _( "\"That's not true!\"" ),
                                                     _( "\"What do you want from me?\"" ),
                                                     _( "\"I didn't mean to do it!\"" ),
                                                     _( "\"It wasn't my fault!\"" ),
                                                     _( "\"I had to do it!\"" ),
                                                     _( "\"They made me do it!\"" ),
                                                     _( "\"What are you!?\"" ),
                                                     _( "\"I should never have trusted you!\"" ) };

                    std::string i_shout = random_entry_ref( shouts );
                    shout( "yourself shout, " + i_shout );
                    done_effect = true;
                }
                // Drop weapon
                if( !done_effect && one_in( to_turns<int>( 2_days ) ) ) {
                    if( !weapon.is_null() ) {
                        std::string i_name_w = weapon.has_var( "item_label" ) ?
                                               weapon.get_var( "item_label" ) :
                                               "your " + weapon.type_name();

                        std::vector<std::string> drops{ "%1$s starts burning your hands!",
                                                        "%1$s feels freezing cold!",
                                                        "An electric shock shoots into your hand from %1$s!",
                                                        "%1$s lied to you.",
                                                        "%1$s said something stupid.",
                                                        "%1$s is running away!" };

                        std::string str = string_format( random_entry_ref( drops ), i_name_w );
                        str[0] = toupper( str[0] );

                        add_msg( m_bad, str.c_str() );
                        drop( get_item_position( &weapon ), pos() );
                    }
                    done_effect = true;
                }
            }
        }

        if( ( has_trait( trait_NARCOLEPTIC ) || has_artifact_with( AEP_SCHIZO ) ) ) {
            if( one_in( to_turns<int>( 8_hours ) ) ) {
                add_msg( m_bad, _( "You're suddenly overcome with the urge to sleep and you pass out." ) );
                add_effect( effect_lying_down, 20_minutes );
            }
        }

        if( has_trait( trait_JITTERY ) && !has_effect( effect_shakes ) ) {
            if( stim > 50 && one_in( 300 - stim ) ) {
                add_effect( effect_shakes, 30_minutes + 1_turns * stim );
            } else if( get_hunger() > 80 && one_in( 500 - get_hunger() ) ) {
                add_effect( effect_shakes, 40_minutes );
            }
        }

        if( has_trait( trait_MOODSWINGS ) && one_in( 3600 ) ) {
            if( rng( 1, 20 ) > 9 ) { // 55% chance
                add_morale( MORALE_MOODSWING, -100, -500 );
            } else {  // 45% chance
                add_morale( MORALE_MOODSWING, 100, 500 );
            }
        }

        if( has_trait( trait_VOMITOUS ) && one_in( 4200 ) ) {
            vomit();
        }

        if( has_trait( trait_SHOUT1 ) && one_in( 3600 ) ) {
            shout();
        }
        if( has_trait( trait_SHOUT2 ) && one_in( 2400 ) ) {
            shout();
        }
        if( has_trait( trait_SHOUT3 ) && one_in( 1800 ) ) {
            shout();
        }
        if( has_trait( trait_M_SPORES ) && one_in( 2400 ) ) {
            spores();
        }
        if( has_trait( trait_M_BLOSSOMS ) && one_in( 1800 ) ) {
            blossoms();
        }
    } // Done with while-awake-only effects

    if( has_trait( trait_ASTHMA ) &&
        one_in( ( 3600 - stim * 50 ) * ( has_effect( effect_sleep ) ? 10 : 1 ) ) &&
        !has_effect( effect_adrenaline ) & !has_effect( effect_datura ) ) {
        bool auto_use = has_charges( "inhaler", 1 );
        bool oxygenator = has_bionic( bio_gills ) && power_level >= 3;
        if( underwater ) {
            oxygen = oxygen / 2;
            auto_use = false;
        }

        if( in_sleep_state() && !has_effect( effect_narcosis ) ) {
            inventory map_inv;
            map_inv.form_from_map( g->u.pos(), 2 );
            // check if character has an oxygenator first
            if( oxygenator ) {
                add_msg_if_player( m_bad, _( "You have an asthma attack!" ) );
                charge_power( -3 );
                add_msg_if_player( m_info, _( "You use your Oxygenator to clear it up, then go back to sleep." ) );
            } else if( auto_use ) {
                add_msg_if_player( m_bad, _( "You have an asthma attack!" ) );
                use_charges( "inhaler", 1 );
                add_msg_if_player( m_info, _( "You use your inhaler and go back to sleep." ) );
                // check if an inhaler is somewhere near
            } else if( map_inv.has_charges( "inhaler", 1 ) ) {
                add_msg_if_player( m_bad, _( "You have an asthma attack!" ) );
                // create new variable to resolve a reference issue
                long amount = 1;
                g->m.use_charges( g->u.pos(), 2, "inhaler", amount );
                add_msg_if_player( m_info, _( "You use your inhaler and go back to sleep." ) );
            } else {
                add_effect( effect_asthma, rng( 5_minutes, 20_minutes ) );
                if( has_effect( effect_sleep ) ) {
                    wake_up();
                } else {
                    g->cancel_activity_or_ignore_query( distraction_type::asthma,  _( "You have an asthma attack!" ) );
                }
            }
        } else if( auto_use ) {
            use_charges( "inhaler", 1 );
            moves -= 40;
            const auto charges = charges_of( "inhaler" );
            if( charges == 0 ) {
                add_msg_if_player( m_bad, _( "You use your last inhaler charge." ) );
            } else {
                add_msg_if_player( m_info, ngettext( "You use your inhaler, only %d charge left.",
                                                     "You use your inhaler, only %d charges left.", charges ),
                                   charges );
            }
        } else {
            add_effect( effect_asthma, rng( 5_minutes, 20_minutes ) );
            if( !is_npc() ) {
                g->cancel_activity_or_ignore_query( distraction_type::asthma,  _( "You have an asthma attack!" ) );
            }
        }
    }

    if( has_trait( trait_LEAVES ) && g->is_in_sunlight( pos() ) && one_in( 600 ) ) {
        mod_hunger( -1 );
    }

    if( get_pain() > 0 ) {
        if( has_trait( trait_PAINREC1 ) && one_in( 600 ) ) {
            mod_pain( -1 );
        }
        if( has_trait( trait_PAINREC2 ) && one_in( 300 ) ) {
            mod_pain( -1 );
        }
        if( has_trait( trait_PAINREC3 ) && one_in( 150 ) ) {
            mod_pain( -1 );
        }
    }

    if( ( has_trait( trait_ALBINO ) || has_effect( effect_datura ) ) &&
        g->is_in_sunlight( pos() ) && one_in( 10 ) ) {
        // Umbrellas can keep the sun off the skin and sunglasses - off the eyes.
        if( !weapon.has_flag( "RAIN_PROTECT" ) ) {
            add_msg_if_player( m_bad, _( "The sunlight is really irritating your skin." ) );
            if( has_effect( effect_sleep ) && !has_effect( effect_narcosis ) ) {
                wake_up();
            }
            if( one_in( 10 ) ) {
                mod_pain( 1 );
            } else {
                focus_pool --;
            }
        }
        if( !( ( ( worn_with_flag( "SUN_GLASSES" ) ) || worn_with_flag( "BLIND" ) ) &&
               ( wearing_something_on( bp_eyes ) ) )
            && !has_bionic( bionic_id( "bio_sunglasses" ) ) ) {
            add_msg_if_player( m_bad, _( "The sunlight is really irritating your eyes." ) );
            if( one_in( 10 ) ) {
                mod_pain( 1 );
            } else {
                focus_pool --;
            }
        }
    }

    if( has_trait( trait_SUNBURN ) && g->is_in_sunlight( pos() ) && one_in( 10 ) ) {
        if( !( weapon.has_flag( "RAIN_PROTECT" ) ) ) {
            add_msg_if_player( m_bad, _( "The sunlight burns your skin!" ) );
            if( has_effect( effect_sleep ) && !has_effect( effect_narcosis ) ) {
                wake_up();
            }
            mod_pain( 1 );
            hurtall( 1, nullptr );
        }
    }

    if( ( has_trait( trait_TROGLO ) || has_trait( trait_TROGLO2 ) ) &&
        g->is_in_sunlight( pos() ) && g->weather == WEATHER_SUNNY ) {
        mod_str_bonus( -1 );
        mod_dex_bonus( -1 );
        add_miss_reason( _( "The sunlight distracts you." ), 1 );
        mod_int_bonus( -1 );
        mod_per_bonus( -1 );
    }
    if( has_trait( trait_TROGLO2 ) && g->is_in_sunlight( pos() ) ) {
        mod_str_bonus( -1 );
        mod_dex_bonus( -1 );
        add_miss_reason( _( "The sunlight distracts you." ), 1 );
        mod_int_bonus( -1 );
        mod_per_bonus( -1 );
    }
    if( has_trait( trait_TROGLO3 ) && g->is_in_sunlight( pos() ) ) {
        mod_str_bonus( -4 );
        mod_dex_bonus( -4 );
        add_miss_reason( _( "You can't stand the sunlight!" ), 4 );
        mod_int_bonus( -4 );
        mod_per_bonus( -4 );
    }

    if( has_trait( trait_SORES ) ) {
        for( const body_part bp : all_body_parts ) {
            if( bp == bp_head ) {
                continue;
            }
            int sores_pain = 5 + 0.4 * abs( encumb( bp ) );
            if( get_pain() < sores_pain ) {
                set_pain( sores_pain );
            }
        }
    }
    //Web Weavers...weave web
    if( has_active_mutation( trait_WEB_WEAVER ) && !in_vehicle ) {
        g->m.add_field( pos(), fd_web, 1 ); //this adds density to if its not already there.

    }

    // Blind/Deaf for brief periods about once an hour,
    // and visuals about once every 30 min.
    if( has_trait( trait_PER_SLIME ) ) {
        if( one_in( 600 ) && !has_effect( effect_deaf ) ) {
            add_msg_if_player( m_bad, _( "Suddenly, you can't hear anything!" ) );
            add_effect( effect_deaf, rng( 20_minutes, 60_minutes ) );
        }
        if( one_in( 600 ) && !( has_effect( effect_blind ) ) ) {
            add_msg_if_player( m_bad, _( "Suddenly, your eyes stop working!" ) );
            add_effect( effect_blind, rng( 2_minutes, 6_minutes ) );
        }
        // Yes, you can be blind and hallucinate at the same time.
        // Your post-human biology is truly remarkable.
        if( one_in( 300 ) && !( has_effect( effect_visuals ) ) ) {
            add_msg_if_player( m_bad, _( "Your visual centers must be acting up..." ) );
            add_effect( effect_visuals, rng( 36_minutes, 72_minutes ) );
        }
    }

    if( has_trait( trait_WEB_SPINNER ) && !in_vehicle && one_in( 3 ) ) {
        g->m.add_field( pos(), fd_web, 1 ); //this adds density to if its not already there.
    }

    if (has_trait( trait_UNSTABLE ) && !has_trait( trait_CHAOTIC_BAD ) && one_in(28800)) { // Average once per 2 days
        mutate();
    }
    if (( has_trait( trait_CHAOTIC ) || has_trait ( trait_CHAOTIC_BAD )) && one_in(7200)) { // Should be once every 12 hours
        mutate();
    }
    if( has_artifact_with( AEP_MUTAGENIC ) && one_in( 28800 ) ) {
        mutate();
    }
    if( has_artifact_with( AEP_FORCE_TELEPORT ) && one_in( 600 ) ) {
        g->teleport( this );
    }
    const bool needs_fire = !has_morale( MORALE_PYROMANIA_NEARFIRE ) &&
                            !has_morale( MORALE_PYROMANIA_STARTFIRE );
    if( has_trait( trait_PYROMANIA ) && needs_fire && !in_sleep_state() &&
        calendar::once_every( 2_hours ) ) {
        add_morale( MORALE_PYROMANIA_NOFIRE, -1, -30, 24_hours, 24_hours );
        if( calendar::once_every( 4_hours ) ) {
            std::string smokin_hot_fiyah = SNIPPET.random_from_category( "pyromania_withdrawal" );
            add_msg_if_player( m_bad, _( smokin_hot_fiyah.c_str() ) );
        }
    }

    // checking for radioactive items in inventory
    const int item_radiation = leak_level( "RADIOACTIVE" );

    const int map_radiation = g->m.get_radiation( pos() );

    float rads = map_radiation / 100.0f + item_radiation / 10.0f;

    int rad_mut = 0;
    if( has_trait( trait_RADIOACTIVE3 ) ) {
        rad_mut = 3;
    } else if( has_trait( trait_RADIOACTIVE2 ) ) {
        rad_mut = 2;
    } else if( has_trait( trait_RADIOACTIVE1 ) ) {
        rad_mut = 1;
    }

    // Spread less radiation when sleeping (slower metabolism etc.)
    // Otherwise it can quickly get to the point where you simply can't sleep at all
    const bool rad_mut_proc = rad_mut > 0 &&
                              x_in_y( rad_mut, in_sleep_state() ? HOURS( 3 ) : MINUTES( 30 ) );

    bool has_helmet = false;
    const bool power_armored = is_wearing_power_armor( &has_helmet );
    const bool rad_resist = power_armored || worn_with_flag( "RAD_RESIST" );

    if( rad_mut > 0 ) {
        const bool kept_in = is_rad_immune() || ( rad_resist && !one_in( 4 ) );
        if( kept_in ) {
            // As if standing on a map tile with radiation level equal to rad_mut
            rads += rad_mut / 100.0f;
        }

        if( rad_mut_proc && !kept_in ) {
            // Irradiate a random nearby point
            // If you can't, irradiate the player instead
            tripoint rad_point = pos() + point( rng( -3, 3 ), rng( -3, 3 ) );
            // TODO: Radioactive vehicles?
            if( g->m.get_radiation( rad_point ) < rad_mut ) {
                g->m.adjust_radiation( rad_point, 1 );
            } else {
                rads += rad_mut;
            }
        }
    }

    // Used to control vomiting from radiation to make it not-annoying
    bool radiation_increasing = irradiate( rads );

    if( radiation_increasing && calendar::once_every( 3_minutes ) && has_bionic( bio_geiger ) ) {
        add_msg_if_player( m_warning,
                           _( "You feel an anomalous sensation coming from your radiation sensors." ) );
    }

    if( calendar::once_every( 15_minutes ) ) {
        if( radiation < 0 ) {
            radiation = 0;
        } else if( radiation > 2000 ) {
            radiation = 2000;
        }
        if( get_option<bool>( "RAD_MUTATION" ) && rng( 100, 10000 ) < radiation ) {
            mutate();
            radiation -= 50;
        } else if( radiation > 50 && rng( 1, 3000 ) < radiation &&
                   ( get_stomach_food() > 0 || get_stomach_water() > 0 ||
                     radiation_increasing || !in_sleep_state() ) ) {
            vomit();
            radiation -= 1;
        }
    }

    const bool radiogenic = has_trait( trait_RADIOGENIC );
    if( radiogenic && calendar::once_every( 30_minutes ) && radiation > 0 ) {
        // At 200 irradiation, twice as fast as REGEN
        if( x_in_y( radiation, 200 ) ) {
            healall( 1 );
            if( rad_mut == 0 ) {
                // Don't heal radiation if we're generating it naturally
                // That would counter the main downside of radioactivity
                radiation -= 5;
            }
        }
    }

    if( !radiogenic && radiation > 0 ) {
        // Even if you heal the radiation itself, the damage is done.
        const int hmod = get_healthy_mod();
        if( hmod > 200 - radiation ) {
            set_healthy_mod( std::max( -200, 200 - radiation ) );
        }
    }

    if( radiation > 200 && calendar::once_every( 10_minutes ) && x_in_y( radiation, 1000 ) ) {
        hurtall( 1, nullptr );
        radiation -= 5;
    }

    if( reactor_plut || tank_plut || slow_rad ) {
        // Microreactor CBM and supporting bionics
        if( has_bionic( bio_reactor ) || has_bionic( bio_advreactor ) ) {
            //first do the filtering of plutonium from storage to reactor
            if( tank_plut > 0 ) {
                int plut_trans;
                if( has_active_bionic( bio_plut_filter ) ) {
                    plut_trans = tank_plut * 0.025;
                } else {
                    plut_trans = tank_plut * 0.005;
                }
                if( plut_trans < 1 ) {
                    plut_trans = 1;
                }
                tank_plut -= plut_trans;
                reactor_plut += plut_trans;
            }
            //leaking radiation, reactor is unshielded, but still better than a simple tank
            slow_rad += ( ( tank_plut * 0.1 ) + ( reactor_plut * 0.01 ) );
            //begin power generation
            if( reactor_plut > 0 ) {
                int power_gen = 0;
                if( has_bionic( bio_advreactor ) ) {
                    if( ( reactor_plut * 0.05 ) > 2000 ) {
                        power_gen = 2000;
                    } else {
                        power_gen = reactor_plut * 0.05;
                        if( power_gen < 1 ) {
                            power_gen = 1;
                        }
                    }
                    slow_rad += ( power_gen * 3 );
                    while( slow_rad >= 50 ) {
                        if( power_gen >= 1 ) {
                            slow_rad -= 50;
                            power_gen -= 1;
                            reactor_plut -= 1;
                        } else {
                            break;
                        }
                    }
                } else if( has_bionic( bio_reactor ) ) {
                    if( ( reactor_plut * 0.025 ) > 500 ) {
                        power_gen = 500;
                    } else {
                        power_gen = reactor_plut * 0.025;
                        if( power_gen < 1 ) {
                            power_gen = 1;
                        }
                    }
                    slow_rad += ( power_gen * 3 );
                }
                reactor_plut -= power_gen;
                while( power_gen >= 250 ) {
                    apply_damage( nullptr, bp_torso, 1 );
                    mod_pain( 1 );
                    add_msg_if_player( m_bad, _( "Your chest burns as your power systems overload!" ) );
                    charge_power( 50 );
                    power_gen -= 60; // ten units of power lost due to short-circuiting into you
                }
                charge_power( power_gen );
            }
        } else {
            slow_rad += ( ( ( reactor_plut * 0.4 ) + ( tank_plut * 0.4 ) ) * 100 );
            //plutonium in body without any kind of container.  Not good at all.
            reactor_plut *= 0.6;
            tank_plut *= 0.6;
        }
        while( slow_rad >= 1000 ) {
            radiation += 1;
            slow_rad -= 1000;
        }
    }

    // Negative bionics effects
    if( has_bionic( bio_dis_shock ) && one_in( 1200 ) ) {
        add_msg_if_player( m_bad, _( "You suffer a painful electrical discharge!" ) );
        mod_pain( 1 );
        moves -= 150;

        if( weapon.typeId() == "e_handcuffs" && weapon.charges > 0 ) {
            weapon.charges -= rng( 1, 3 ) * 50;
            if( weapon.charges < 1 ) {
                weapon.charges = 1;
            }

            add_msg_if_player( m_good, _( "The %s seems to be affected by the discharge." ),
                               weapon.tname().c_str() );
        }
        sfx::play_variant_sound( "bionics", "elec_discharge", 100 );
    }
    if( has_bionic( bio_dis_acid ) && one_in( 1500 ) ) {
        add_msg_if_player( m_bad, _( "You suffer a burning acidic discharge!" ) );
        hurtall( 1, nullptr );
        sfx::play_variant_sound( "bionics", "acid_discharge", 100 );
        sfx::do_player_death_hurt( g->u, false );
    }
    if( has_bionic( bio_drain ) && power_level > 24 && one_in( 600 ) ) {
        add_msg_if_player( m_bad, _( "Your batteries discharge slightly." ) );
        charge_power( -25 );
        sfx::play_variant_sound( "bionics", "elec_crackle_low", 100 );
    }
    if( has_bionic( bio_noise ) && one_in( 500 ) ) {
        // TODO: NPCs with said bionic
        if( !is_deaf() ) {
            add_msg( m_bad, _( "A bionic emits a crackle of noise!" ) );
            sfx::play_variant_sound( "bionics", "elec_blast", 100 );
        } else {
            add_msg( m_bad, _( "You feel your faulty bionic shuddering." ) );
            sfx::play_variant_sound( "bionics", "elec_blast_muffled", 100 );
        }
        sounds::sound( pos(), 60, sounds::sound_t::movement, _( "Crackle!" ) );
    }
    if( has_bionic( bio_power_weakness ) && max_power_level > 0 &&
        power_level >= max_power_level * .75 ) {
        mod_str_bonus( -3 );
    }
    if( has_bionic( bio_trip ) && one_in( 500 ) && !has_effect( effect_visuals ) ) {
        add_msg_if_player( m_bad, _( "Your vision pixelates!" ) );
        add_effect( effect_visuals, 10_minutes );
        sfx::play_variant_sound( "bionics", "pixelated", 100 );
    }
    if( has_bionic( bio_spasm ) && one_in( 3000 ) && !has_effect( effect_downed ) ) {
        add_msg_if_player( m_bad,
                           _( "Your malfunctioning bionic causes you to spasm and fall to the floor!" ) );
        mod_pain( 1 );
        add_effect( effect_stunned, 1_turns );
        add_effect( effect_downed, 1_turns, num_bp, false, 0, true );
        sfx::play_variant_sound( "bionics", "elec_crackle_high", 100 );
    }
    if( has_bionic( bio_shakes ) && power_level > 24 && one_in( 1200 ) ) {
        add_msg_if_player( m_bad, _( "Your bionics short-circuit, causing you to tremble and shiver." ) );
        charge_power( -25 );
        add_effect( effect_shakes, 5_minutes );
        sfx::play_variant_sound( "bionics", "elec_crackle_med", 100 );
    }
    if( has_bionic( bio_leaky ) && one_in( 500 ) ) {
        mod_healthy_mod( -50, -200 );
    }
    if( has_bionic( bio_sleepy ) && one_in( 500 ) && !in_sleep_state() ) {
        mod_fatigue( 1 );
    }
    if( has_bionic( bio_itchy ) && one_in( 500 ) && !has_effect( effect_formication ) ) {
        add_msg_if_player( m_bad, _( "Your malfunctioning bionic itches!" ) );
        body_part bp = random_body_part( true );
        add_effect( effect_formication, 10_minutes, bp );
    }

    // Artifact effects
    if( has_artifact_with( AEP_ATTENTION ) ) {
        add_effect( effect_attention, 3_turns );
    }

    // Stim +250 kills
    if( stim > 210 ) {
        if( one_in( 20 ) && !has_effect( effect_downed ) ) {
            add_msg_if_player( m_bad, _( "Your muscles spasm!" ) );
            if( !has_effect( effect_downed ) ) {
                add_msg_if_player( m_bad, _( "You fall to the ground!" ) );
                add_effect( effect_downed, rng( 6_turns, 20_turns ) );
            }
        }
    }
    if( stim > 170 ) {
        if( !has_effect( effect_winded ) && calendar::once_every( 10_minutes ) ) {
            add_msg( m_bad, _( "You feel short of breath." ) );
            add_effect( effect_winded, 10_minutes + 1_turns );
        }
    }
    if( stim > 110 ) {
        if( !has_effect( effect_shakes ) && calendar::once_every( 10_minutes ) ) {
            add_msg( _( "You shake uncontrollably." ) );
            add_effect( effect_shakes, 15_minutes + 1_turns );
        }
    }
    if( stim > 75 ) {
        if( !one_in( 20 ) && !has_effect( effect_nausea ) ) {
            add_msg( _( "You feel nauseous..." ) );
            add_effect( effect_nausea, 5_minutes );
        }
    }

    // Stim -200 or painkillers 240 kills
    if( stim < -160 || pkill > 200 ) {
        if( one_in( 30 ) && !in_sleep_state() ) {
            add_msg_if_player( m_bad, _( "You black out!" ) );
            const time_duration dur = rng( 30_minutes, 60_minutes );
            add_effect( effect_downed, dur );
            add_effect( effect_blind, dur );
            fall_asleep( dur );
        }
    }
    if( stim < -120 || pkill > 160 ) {
        if( !has_effect( effect_winded ) && calendar::once_every( 10_minutes ) ) {
            add_msg( m_bad, _( "Your breathing slows down." ) );
            add_effect( effect_winded, 10_minutes + 1_turns );
        }
    }
    if( stim < -85 || pkill > 145 ) {
        if( one_in( 15 ) ) {
            add_msg_if_player( m_bad, _( "You feel dizzy for a moment." ) );
            mod_moves( -rng( 10, 30 ) );
            if( one_in( 3 ) && !has_effect( effect_downed ) ) {
                add_msg_if_player( m_bad, _( "You stumble and fall over!" ) );
                add_effect( effect_downed, rng( 3_turns, 10_turns ) );
            }
        }
    }
    if( stim < -60 || pkill > 130 ) {
        if( calendar::once_every( 10_minutes ) ) {
            add_msg( m_warning, _( "You feel tired..." ) );
            mod_fatigue( rng( 1, 2 ) );
        }
    }

    int sleep_deprivation = !in_sleep_state() ? get_sleep_deprivation() : 0;
    // Stimulants can lessen the PERCEIVED effects of sleep deprivation, but
    // they do nothing to cure it. As such, abuse is even more dangerous now.
    if( stim > 0 ) {
        // 100% of blacking out = 20160sd ; Max. stim modifier = 12500sd @ 250stim
        // Note: Very high stim already has its own slew of bad effects,
        // so the "useful" part of this bonus is actually lower.
        sleep_deprivation -= stim * 50;
    }

    // Harmless warnings
    if( sleep_deprivation >= SLEEP_DEPRIVATION_HARMLESS ) {
        if( one_in( 500 ) ) {
            switch( dice( 1, 4 ) ) {
                default:
                case 1:
                    add_msg( m_warning, _( "You tiredly rub your eyes." ) );
                    break;
                case 2:
                    add_msg( m_warning, _( "You let out a small yawn." ) );
                    break;
                case 3:
                    add_msg( m_warning, _( "You stretch your back." ) );
                    break;
                case 4:
                    add_msg( m_warning, _( "You feel mentally tired." ) );
                    break;
            }
        }
    }
    // Minor discomfort
    if( sleep_deprivation >= SLEEP_DEPRIVATION_MINOR ) {
        if( one_in( 750 ) ) {
            add_msg( m_warning, _( "You feel lightheaded for a moment." ) );
            moves -= 10;
        }
        if( one_in( 1000 ) ) {
            add_msg( m_warning, _( "Your muscles spasm uncomfortably." ) );
            mod_pain( 2 );
        }
        if( !has_effect( effect_visuals ) && one_in( 1500 ) ) {
            add_msg( m_warning, _( "Your vision blurs a little." ) );
            add_effect( effect_visuals, rng( 1_minutes, 5_minutes ) );
        }
    }
    // Slight disability
    if( sleep_deprivation >= SLEEP_DEPRIVATION_SERIOUS ) {
        if( one_in( 750 ) ) {
            add_msg( m_bad, _( "Your mind lapses into unawareness briefly." ) );
            moves -= rng( 20, 80 );
        }
        if( one_in( 1250 ) ) {
            add_msg( m_bad, _( "Your muscles ache in stressfully unpredictable ways." ) );
            mod_pain( rng( 2, 10 ) );
        }
        if( one_in( 3000 ) ) {
            add_msg( m_bad, _( "You have a distractingly painful headache." ) );
            mod_pain( rng( 10, 25 ) );
        }
    }
    // Major disability, high chance of passing out also relevant
    if( sleep_deprivation >= SLEEP_DEPRIVATION_MAJOR ) {
        if( !has_effect( effect_nausea ) && one_in( 5000 ) ) {
            add_msg( m_bad, _( "You feel heartburn and an acid taste in your mouth." ) );
            mod_pain( 5 );
            add_effect( effect_nausea, rng( 5_minutes, 30_minutes ) );
        }
        if( one_in( 3000 ) ) {
            add_msg( m_bad, _( "Your mind is so tired that you feel you can't trust your eyes anymore." ) );
            add_effect( effect_hallu, rng( 5_minutes, 60_minutes ) );
        }
        if( !has_effect( effect_shakes ) && one_in( 4250 ) ) {
            add_msg( m_bad,
                     _( "Your muscles spasm uncontrollably, and you have trouble keeping your balance." ) );
            add_effect( effect_shakes, 15_minutes );
        } else if( has_effect( effect_shakes ) && one_in( 75 ) ) {
            moves -= 10;
            add_msg( m_warning, _( "Your shaking legs make you stumble." ) );
            if( !has_effect( effect_downed ) && one_in( 10 ) ) {
                add_msg( m_bad, _( "You fall over!" ) );
                add_effect( effect_downed, rng( 3_turns, 10_turns ) );
            }
        }
    }
}

bool player::irradiate( float rads, bool bypass )
{
    int rad_mut = 0;
    if( has_trait( trait_RADIOACTIVE3 ) ) {
        rad_mut = 3;
    } else if( has_trait( trait_RADIOACTIVE2 ) ) {
        rad_mut = 2;
    } else if( has_trait( trait_RADIOACTIVE1 ) ) {
        rad_mut = 1;
    }

    if( rads > 0 ) {
        bool has_helmet = false;
        const bool power_armored = is_wearing_power_armor( &has_helmet );
        const bool rad_resist = power_armored || worn_with_flag( "RAD_RESIST" );

        if( is_rad_immune() && !bypass ) {
            // Power armor and some high-tech gear protects completely from radiation
            rads = 0.0f;
        } else if( rad_resist && !bypass ) {
            rads /= 4.0f;
        }

        if( has_effect( effect_iodine ) ) {
            // Radioactive mutation makes iodine less efficient (but more useful)
            rads *= 0.3f + 0.1f * rad_mut;
        }

        int rads_max = roll_remainder( rads );
        radiation += rng( 0, rads_max );

        // Apply rads to any radiation badges.
        for( item *const it : inv_dump() ) {
            if( it->typeId() != "rad_badge" ) {
                continue;
            }

            // Actual irradiation levels of badges and the player aren't precisely matched.
            // This is intentional.
            const int before = it->irridation;

            const int delta = rng( 0, rads_max );
            if( delta == 0 ) {
                continue;
            }

            it->irridation += delta;

            // If in inventory (not worn), don't print anything.
            if( inv.has_item( *it ) ) {
                continue;
            }

            // If the color hasn't changed, don't print anything.
            const std::string &col_before = rad_badge_color( before );
            const std::string &col_after = rad_badge_color( it->irridation );
            if( col_before == col_after ) {
                continue;
            }

            add_msg_if_player( m_warning, _( "Your radiation badge changes from %1$s to %2$s!" ),
                               col_before.c_str(), col_after.c_str() );
        }

        if( rads > 0.0f ) {
            return true;
        }
    }
    return false;
}

// At minimum level, return at_min, at maximum at_max
float addiction_scaling( float at_min, float at_max, float add_lvl )
{
    // Not addicted
    if( add_lvl < MIN_ADDICTION_LEVEL ) {
        return 1.0f;
    }

    return lerp( at_min, at_max, ( add_lvl - MIN_ADDICTION_LEVEL ) / MAX_ADDICTION_LEVEL );
}

void player::mend( int rate_multiplier )
{
    // Wearing splints can slowly mend a broken limb back to 1 hp.
    bool any_broken = false;
    for( int i = 0; i < num_hp_parts; i++ ) {
        if( hp_cur[i] <= 0 ) {
            any_broken = true;
            break;
        }
    }

    if( !any_broken ) {
        return;
    }

    double healing_factor = 1.0;
    // Studies have shown that alcohol and tobacco use delay fracture healing time
    // Being under effect is 50% slowdown
    // Being addicted but not under effect scales from 25% slowdown to 75% slowdown
    // The improvement from being intoxicated over withdrawal is intended
    if( has_effect( effect_cig ) ) {
        healing_factor *= 0.5;
    } else {
        healing_factor *= addiction_scaling( 0.25f, 0.75f, addiction_level( ADD_CIG ) );
    }

    if( has_effect( effect_drunk ) ) {
        healing_factor *= 0.5;
    } else {
        healing_factor *= addiction_scaling( 0.25f, 0.75f, addiction_level( ADD_ALCOHOL ) );
    }

    if( radiation > 0 && !has_trait( trait_RADIOGENIC ) ) {
        healing_factor *= clamp( ( 1000.0f - radiation ) / 1000.0f, 0.0f, 1.0f );
    }

    // Bed rest speeds up mending
    if( has_effect( effect_sleep ) ) {
        healing_factor *= 4.0;
    } else if( get_fatigue() > DEAD_TIRED ) {
        // but being dead tired does not...
        healing_factor *= 0.75;
    } else {
        // If not dead tired, resting without sleep also helps
        healing_factor *= 1.0f + rest_quality();
    }

    // Being healthy helps.
    healing_factor *= 1.0f + get_healthy() / 200.0f;

    // Very hungry starts lowering the chance
    // Healing stops completely halfway between near starving and starving
    healing_factor *= 1.0f - clamp( ( get_hunger() - 100.0f ) / 2000.0f, 0.0f, 1.0f );
    // Similar for thirst - starts at very thirsty, drops to 0 ~halfway between two last statuses
    healing_factor *= 1.0f - clamp( ( get_thirst() - 80.0f ) / 300.0f, 0.0f, 1.0f );

    // Mutagenic healing factor!
    bool needs_splint = true;
    if( has_trait( trait_REGEN_LIZ ) ) {
        healing_factor *= 20.0;
        needs_splint = false;
    } else if( has_trait( trait_REGEN ) ) {
        healing_factor *= 16.0;
    } else if( has_trait( trait_FASTHEALER2 ) ) {
        healing_factor *= 4.0;
    } else if( has_trait( trait_FASTHEALER ) ) {
        healing_factor *= 2.0;
    } else if( has_trait( trait_SLOWHEALER ) ) {
        healing_factor *= 0.5;
    }

    add_msg( m_debug, "Limb mend healing factor: %.2f", healing_factor );
    if( healing_factor <= 0.0f ) {
        // The section below assumes positive healing rate
        return;
    }

    for( int i = 0; i < num_hp_parts; i++ ) {
        const bool broken = ( hp_cur[i] <= 0 );
        if( !broken ) {
            continue;
        }

        body_part part = hp_to_bp( static_cast<hp_part>( i ) );
        if( needs_splint && !worn_with_flag( "SPLINT", part ) ) {
            continue;
        }

        const time_duration dur_inc = 1_turns * roll_remainder( rate_multiplier * healing_factor );
        auto &eff = get_effect( effect_mending, part );
        if( eff.is_null() ) {
            add_effect( effect_mending, dur_inc, part, true );
            continue;
        }

        eff.set_duration( eff.get_duration() + dur_inc );

        if( eff.get_duration() >= eff.get_max_duration() ) {
            hp_cur[i] = 1;
            remove_effect( effect_mending, part );
            //~ %s is bodypart
            add_memorial_log( pgettext( "memorial_male", "Broken %s began to mend." ),
                              pgettext( "memorial_female", "Broken %s began to mend." ),
                              body_part_name( part ).c_str() );
            //~ %s is bodypart
            add_msg_if_player( m_good, _( "Your %s has started to mend!" ),
                               body_part_name( part ).c_str() );
        }
    }
}

void player::vomit()
{
    add_memorial_log( pgettext( "memorial_male", "Threw up." ),
                      pgettext( "memorial_female", "Threw up." ) );

    const int stomach_contents = get_stomach_food() + get_stomach_water();
    if( stomach_contents != 0 ) {
        mod_hunger( get_stomach_food() );
        mod_thirst( get_stomach_water() );

        set_stomach_food( 0 );
        set_stomach_water( 0 );
        // Remove all joy form previously eaten food and apply the penalty
        rem_morale( MORALE_FOOD_GOOD );
        rem_morale( MORALE_FOOD_HOT );
        rem_morale( MORALE_HONEY ); // bears must suffer too
        add_morale( MORALE_VOMITED, -2 * stomach_contents, -40, 90_turns, 45_turns,
                    false ); // 1.5 times longer

        g->m.add_field( adjacent_tile(), fd_bile, 1 );

        add_msg_player_or_npc( m_bad, _( "You throw up heavily!" ), _( "<npcname> throws up heavily!" ) );
    } else {
        add_msg_if_player( m_warning, _( "You retched, but your stomach is empty." ) );
    }

    if( !has_effect( effect_nausea ) ) { // Prevents never-ending nausea
        const effect dummy_nausea( &effect_nausea.obj(), 0_turns, num_bp, false, 1, calendar::turn );
        add_effect( effect_nausea, std::max( dummy_nausea.get_max_duration() * stomach_contents / 21,
                                             dummy_nausea.get_int_dur_factor() ) );
    }

    moves -= 100;
    for( auto &elem : *effects ) {
        for( auto &_effect_it : elem.second ) {
            auto &it = _effect_it.second;
            if( it.get_id() == effect_foodpoison ) {
                it.mod_duration( -30_minutes );
            } else if( it.get_id() == effect_drunk ) {
                it.mod_duration( rng( -10_minutes, -50_minutes ) );
            }
        }
    }
    remove_effect( effect_pkill1 );
    remove_effect( effect_pkill2 );
    remove_effect( effect_pkill3 );
    // Don't wake up when just retching
    if( stomach_contents != 0 ) {
        wake_up();
    }
}

void player::sound_hallu()
{
    // Random 'dangerous' sound from a random direction
    // 1/5 chance to be a loud sound
    std::vector<std::string> dir{ "north",
                                  "northeast",
                                  "northwest",
                                  "south",
                                  "southeast",
                                  "southwest",
                                  "east",
                                  "west" };

    std::vector<std::string> dirz{ "and above you ", "and below you " };

    std::vector<std::tuple<std::string, std::string, std::string>> desc{
        std::make_tuple( "whump!", "smash_fail", "t_door_c" ),
        std::make_tuple( "crash!", "smash_success", "t_door_c" ),
        std::make_tuple( "glass breaking!", "smash_success", "t_window_domestic" ) };

    std::vector<std::tuple<std::string, std::string, std::string>> desc_big{
        std::make_tuple( "huge explosion!", "explosion", "default" ),
        std::make_tuple( "bang!", "fire_gun", "glock_19" ),
        std::make_tuple( "blam!", "fire_gun", "mossberg_500" ),
        std::make_tuple( "crash!", "smash_success", "t_wall" ),
        std::make_tuple( "SMASH!", "smash_success", "t_wall" ) };

    std::string i_dir = dir[rng( 0, dir.size() - 1 )];

    if( one_in( 10 ) ) {
        i_dir += " " + dirz[rng( 0, dirz.size() - 1 )];
    }

    std::string i_desc;
    std::pair<std::string, std::string> i_sound;
    if( one_in( 5 ) ) {
        int r_int = rng( 0, desc_big.size() - 1 );
        i_desc = std::get<0>( desc_big[r_int] );
        i_sound = std::make_pair( std::get<1>( desc_big[r_int] ), std::get<2>( desc_big[r_int] ) );
    } else {
        int r_int = rng( 0, desc.size() - 1 );
        i_desc = std::get<0>( desc[r_int] );
        i_sound = std::make_pair( std::get<1>( desc[r_int] ), std::get<2>( desc[r_int] ) );
    }

    add_msg( m_warning, _( "From the %1$s you hear %2$s" ), i_dir.c_str(), i_desc.c_str() );
    sfx::play_variant_sound( i_sound.first, i_sound.second, rng( 20, 80 ) );
}

void player::drench( int saturation, const body_part_set &flags, bool ignore_waterproof )
{
    if( saturation < 1 ) {
        return;
    }

    // OK, water gets in your AEP suit or whatever.  It wasn't built to keep you dry.
    if( has_trait( trait_DEBUG_NOTEMP ) || has_active_mutation( trait_id( "SHELL2" ) ) ||
        ( !ignore_waterproof && is_waterproof( flags ) ) ) {
        return;
    }

    // Make the body wet
    for( const body_part bp : all_body_parts ) {
        // Different body parts have different size, they can only store so much water
        int bp_wetness_max = 0;
        if( flags.test( bp ) ) {
            bp_wetness_max = drench_capacity[bp];
        }

        if( bp_wetness_max == 0 ) {
            continue;
        }
        // Different sources will only make the bodypart wet to a limit
        int source_wet_max = saturation * bp_wetness_max * 2 / 100;
        int wetness_increment = ignore_waterproof ? 100 : 2;
        // Respect maximums
        const int wetness_max = std::min( source_wet_max, bp_wetness_max );
        if( body_wetness[bp] < wetness_max ) {
            body_wetness[bp] = std::min( wetness_max, body_wetness[bp] + wetness_increment );
        }
    }

    // Remove onfire effect
    if( saturation > 10 || x_in_y( saturation, 10 ) ) {
        remove_effect( effect_onfire );
    }
}

void player::drench_mut_calc()
{
    for( const body_part bp : all_body_parts ) {
        int ignored = 0;
        int neutral = 0;
        int good = 0;

        for( const auto &iter : my_mutations ) {
            const mutation_branch &mdata = iter.first.obj();
            const auto wp_iter = mdata.protection.find( bp );
            if( wp_iter != mdata.protection.end() ) {
                ignored += wp_iter->second.x;
                neutral += wp_iter->second.y;
                good += wp_iter->second.z;
            }
        }

        mut_drench[bp][WT_GOOD] = good;
        mut_drench[bp][WT_NEUTRAL] = neutral;
        mut_drench[bp][WT_IGNORED] = ignored;
    }
}

void player::apply_wetness_morale( int temperature )
{
    // First, a quick check if we have any wetness to calculate morale from
    // Faster than checking all worn items for friendliness
    if( !std::any_of( body_wetness.begin(), body_wetness.end(),
    []( const int w ) {
    return w != 0;
} ) ) {
        return;
    }

    // Normalize temperature to [-1.0,1.0]
    temperature = std::max( 0, std::min( 100, temperature ) );
    const double global_temperature_mod = -1.0 + ( 2.0 * temperature / 100.0 );

    int total_morale = 0;
    const auto wet_friendliness = exclusive_flag_coverage( "WATER_FRIENDLY" );
    for( const body_part bp : all_body_parts ) {
        // Sum of body wetness can go up to 103
        const int part_drench = body_wetness[bp];
        if( part_drench == 0 ) {
            continue;
        }

        const auto &part_arr = mut_drench[bp];
        const int part_ignored = part_arr[WT_IGNORED];
        const int part_neutral = part_arr[WT_NEUTRAL];
        const int part_good    = part_arr[WT_GOOD];

        if( part_ignored >= part_drench ) {
            continue;
        }

        int bp_morale = 0;
        const bool is_friendly = wet_friendliness.test( bp );
        const int effective_drench = part_drench - part_ignored;
        if( is_friendly ) {
            // Using entire bonus from mutations and then some "human" bonus
            bp_morale = std::min( part_good, effective_drench ) + effective_drench / 2;
        } else if( effective_drench < part_good ) {
            // Positive or 0
            // Won't go higher than part_good / 2
            // Wet slime/scale doesn't feel as good when covered by wet rags/fur/kevlar
            bp_morale = std::min( effective_drench, part_good - effective_drench );
        } else if( effective_drench > part_good + part_neutral ) {
            // This one will be negative
            bp_morale = part_good + part_neutral - effective_drench;
        }

        // Clamp to [COLD,HOT] and cast to double
        const double part_temperature =
            std::min( BODYTEMP_HOT, std::max( BODYTEMP_COLD, temp_cur[bp] ) );
        // 0.0 at COLD, 1.0 at HOT
        const double part_mod = ( part_temperature - BODYTEMP_COLD ) /
                                ( BODYTEMP_HOT - BODYTEMP_COLD );
        // Average of global and part temperature modifiers, each in range [-1.0, 1.0]
        double scaled_temperature = ( global_temperature_mod + part_mod ) / 2;

        if( bp_morale < 0 ) {
            // Damp, hot clothing on hot skin feels bad
            scaled_temperature = fabs( scaled_temperature );
        }

        // For an unmutated human swimming in deep water, this will add up to:
        // +51 when hot in 100% water friendly clothing
        // -103 when cold/hot in 100% unfriendly clothing
        total_morale += static_cast<int>( bp_morale * ( 1.0 + scaled_temperature ) / 2.0 );
    }

    if( total_morale == 0 ) {
        return;
    }

    int morale_effect = total_morale / 8;
    if( morale_effect == 0 ) {
        if( total_morale > 0 ) {
            morale_effect = 1;
        } else {
            morale_effect = -1;
        }
    }

    add_morale( MORALE_WET, morale_effect, total_morale, 5_turns, 5_turns, true );
}

void player::update_body_wetness( const w_point &weather )
{
    // Average number of turns to go from completely soaked to fully dry
    // assuming average temperature and humidity
    constexpr int average_drying = HOURS( 2 );

    // A modifier on drying time
    double delay = 1.0;
    // Weather slows down drying
    delay -= ( weather.temperature - 65 ) / 100.0;
    delay += ( weather.humidity - 66 ) / 100.0;
    delay = std::max( 0.1, delay );
    // Fur/slime retains moisture
    if( has_trait( trait_LIGHTFUR ) || has_trait( trait_FUR ) || has_trait( trait_FELINE_FUR ) ||
        has_trait( trait_LUPINE_FUR ) || has_trait( trait_CHITIN_FUR ) || has_trait( trait_CHITIN_FUR2 ) ||
        has_trait( trait_CHITIN_FUR3 ) ) {
        delay = delay * 6 / 5;
    }
    if( has_trait( trait_URSINE_FUR ) || has_trait( trait_SLIMY ) ) {
        delay = delay * 3 / 2;
    }

    if( !one_in_improved( average_drying * delay / 100.0 ) ) {
        // No drying this turn
        return;
    }

    // Now per-body-part stuff
    // To make drying uniform, make just one roll and reuse it
    const int drying_roll = rng( 1, 100 );
    if( drying_roll > 40 ) {
        // Wouldn't affect anything
        return;
    }

    for( const body_part bp : all_body_parts ) {
        if( body_wetness[bp] == 0 ) {
            continue;
        }
        // This is to normalize drying times
        int drying_chance = drench_capacity[bp];
        // Body temperature affects duration of wetness
        // Note: Using temp_conv rather than temp_cur, to better approximate environment
        if( temp_conv[bp] >= BODYTEMP_SCORCHING ) {
            drying_chance *= 2;
        } else if( temp_conv[bp] >=  BODYTEMP_VERY_HOT ) {
            drying_chance = drying_chance * 3 / 2;
        } else if( temp_conv[bp] >= BODYTEMP_HOT ) {
            drying_chance = drying_chance * 4 / 3;
        } else if( temp_conv[bp] > BODYTEMP_COLD ) {
            // Comfortable, doesn't need any changes
        } else {
            // Evaporation doesn't change that much at lower temp
            drying_chance = drying_chance * 3 / 4;
        }

        if( drying_chance < 1 ) {
            drying_chance = 1;
        }

        // @todo: Make evaporation reduce body heat
        if( drying_chance >= drying_roll ) {
            body_wetness[bp] -= 1;
            if( body_wetness[bp] < 0 ) {
                body_wetness[bp] = 0;
            }
        }
    }
    // TODO: Make clothing slow down drying
}

int player::get_morale_level() const
{
    return morale->get_level();
}

void player::add_morale( morale_type type, int bonus, int max_bonus,
                         const time_duration &duration, const time_duration &decay_start,
                         bool capped, const itype *item_type )
{
    morale->add( type, bonus, max_bonus, duration, decay_start, capped, item_type );
}

int player::has_morale( morale_type type ) const
{
    return morale->has( type );
}

void player::rem_morale( morale_type type, const itype *item_type )
{
    morale->remove( type, item_type );
}

bool player::has_morale_to_read() const
{
    return get_morale_level() >= -40;
}

void player::check_and_recover_morale()
{
    player_morale test_morale;

    for( const auto &wit : worn ) {
        test_morale.on_item_wear( wit );
    }

    for( const auto &mut : my_mutations ) {
        test_morale.on_mutation_gain( mut.first );
    }

    for( auto &elem : *effects ) {
        for( auto &_effect_it : elem.second ) {
            const effect &e = _effect_it.second;
            test_morale.on_effect_int_change( e.get_id(), e.get_intensity(), e.get_bp() );
        }
    }

    test_morale.on_stat_change( "hunger", get_hunger() + get_starvation() );
    test_morale.on_stat_change( "thirst", get_thirst() );
    test_morale.on_stat_change( "fatigue", get_fatigue() );
    test_morale.on_stat_change( "pain", get_pain() );
    test_morale.on_stat_change( "pkill", get_painkiller() );
    test_morale.on_stat_change( "perceived_pain", get_perceived_pain() );

    apply_persistent_morale();

    if( !morale->consistent_with( test_morale ) ) {
        *morale = player_morale( test_morale ); // Recover consistency
        add_msg( m_debug, "%s morale was recovered.", disp_name( true ).c_str() );
    }
}

void player::process_active_items()
{
    if( weapon.needs_processing() && weapon.process( this, pos(), false ) ) {
        weapon = item();
    }

    std::vector<item *> inv_active = inv.active_items();
    for( auto tmp_it : inv_active ) {

        if( tmp_it->process( this, pos(), false ) ) {
            inv.remove_item( tmp_it );
        }
    }

    // worn items
    remove_worn_items_with( [this]( item & itm ) {
        return itm.needs_processing() && itm.process( this, pos(), false );
    } );

    long ch_UPS = charges_of( "UPS" );
    item *cloak = nullptr;
    item *power_armor = nullptr;
    // Manual iteration because we only care about *worn* active items.
    for( auto &w : worn ) {
        if( !w.active ) {
            continue;
        }
        if( w.typeId() == OPTICAL_CLOAK_ITEM_ID ) {
            cloak = &w;
        }
        // Only the main power armor item can be active, the other ones (hauling frame, helmet) aren't.
        if( power_armor == nullptr && w.is_power_armor() ) {
            power_armor = &w;
        }
    }
    if( cloak != nullptr ) {
        if( ch_UPS >= 20 ) {
            use_charges( "UPS", 20 );
            if( ch_UPS < 200 && one_in( 3 ) ) {
                add_msg_if_player( m_warning, _( "Your optical cloak flickers for a moment!" ) );
            }
        } else if( ch_UPS > 0 ) {
            use_charges( "UPS", ch_UPS );
        } else {
            add_msg_if_player( m_warning,
                               _( "Your optical cloak flickers for a moment as it becomes opaque." ) );
            // Bypass the "you deactivate the ..." message
            cloak->active = false;
        }
    }

    // For powered armor, an armor-powering bionic should always be preferred over UPS usage.
    if( power_armor != nullptr ) {
        const int power_cost = 4;
        bool bio_powered = can_interface_armor() && power_level > 0;
        // Bionic power costs are handled elsewhere.
        if( !bio_powered ) {
            if( ch_UPS >= power_cost ) {
                use_charges( "UPS", power_cost );
            } else {
                // Deactivate armor here, bypassing the usual deactivation message.
                add_msg_if_player( m_warning, _( "Your power armor disengages." ) );
                power_armor->active = false;
            }
        }
    }

    // Load all items that use the UPS to their minimal functional charge,
    // The tool is not really useful if its charges are below charges_to_use
    ch_UPS = charges_of( "UPS" ); // might have been changed by cloak
    long ch_UPS_used = 0;
    for( size_t i = 0; i < inv.size() && ch_UPS_used < ch_UPS; i++ ) {
        item &it = inv.find_item( i );
        if( !it.has_flag( "USE_UPS" ) ) {
            continue;
        }
        if( it.charges < it.type->maximum_charges() ) {
            ch_UPS_used++;
            it.charges++;
        }
    }
    if( weapon.has_flag( "USE_UPS" ) &&  ch_UPS_used < ch_UPS &&
        weapon.charges < weapon.type->maximum_charges() ) {
        ch_UPS_used++;
        weapon.charges++;
    }

    for( item &worn_item : worn ) {
        if( ch_UPS_used >= ch_UPS ) {
            break;
        }
        if( !worn_item.has_flag( "USE_UPS" ) ) {
            continue;
        }
        if( worn_item.charges < worn_item.type->maximum_charges() ) {
            ch_UPS_used++;
            worn_item.charges++;
        }
    }
    if( ch_UPS_used > 0 ) {
        use_charges( "UPS", ch_UPS_used );
    }
}

item player::reduce_charges( int position, long quantity )
{
    item &it = i_at( position );
    if( it.is_null() ) {
        debugmsg( "invalid item position %d for reduce_charges", position );
        return item();
    }
    if( it.charges <= quantity ) {
        return i_rem( position );
    }
    it.mod_charges( -quantity );
    item tmp( it );
    tmp.charges = quantity;
    return tmp;
}

item player::reduce_charges( item *it, long quantity )
{
    if( !has_item( *it ) ) {
        debugmsg( "invalid item (name %s) for reduce_charges", it->tname().c_str() );
        return item();
    }
    if( it->charges <= quantity ) {
        return i_rem( it );
    }
    it->mod_charges( -quantity );
    item result( *it );
    result.charges = quantity;
    return result;
}

int player::invlet_to_position( const long linvlet ) const
{
    // Invlets may come from curses, which may also return any kind of key codes, those being
    // of type long and they can become valid, but different characters when casted to char.
    // Example: KEY_NPAGE (returned when the player presses the page-down key) is 0x152,
    // casted to char would yield 0x52, which happens to be 'R', a valid invlet.
    if( linvlet > std::numeric_limits<char>::max() || linvlet < std::numeric_limits<char>::min() ) {
        return INT_MIN;
    }
    const char invlet = static_cast<char>( linvlet );
    if( is_npc() ) {
        DebugLog( D_WARNING,  D_GAME ) << "Why do you need to call player::invlet_to_position on npc " <<
                                       name;
    }
    if( weapon.invlet == invlet ) {
        return -1;
    }
    auto iter = worn.begin();
    for( size_t i = 0; i < worn.size(); i++, iter++ ) {
        if( iter->invlet == invlet ) {
            return worn_position_to_index( i );
        }
    }
    return inv.invlet_to_position( invlet );
}

bool player::can_interface_armor() const
{
    bool okay = std::any_of( my_bionics->begin(), my_bionics->end(),
    []( const bionic & b ) {
        return b.powered && b.info().armor_interface;
    } );
    return okay;
}

const martialart &player::get_combat_style() const
{
    return style_selected.obj();
}

std::vector<item *> player::inv_dump()
{
    std::vector<item *> ret;
    if( is_armed() && can_unwield( weapon ).success() ) {
        ret.push_back( &weapon );
    }
    for( auto &i : worn ) {
        ret.push_back( &i );
    }
    inv.dump( ret );
    return ret;
}

std::list<item> player::use_amount( itype_id it, int _quantity )
{
    std::list<item> ret;
    long quantity = _quantity; // Don't want to change the function signature right now
    if( weapon.use_amount( it, quantity, ret ) ) {
        remove_weapon();
    }
    for( auto a = worn.begin(); a != worn.end() && quantity > 0; ) {
        if( a->use_amount( it, quantity, ret ) ) {
            a->on_takeoff( *this );
            a = worn.erase( a );
        } else {
            ++a;
        }
    }
    if( quantity <= 0 ) {
        return ret;
    }
    std::list<item> tmp = inv.use_amount( it, quantity );
    ret.splice( ret.end(), tmp );
    return ret;
}

bool player::use_charges_if_avail( const itype_id &it, long quantity )
{
    if( has_charges( it, quantity ) ) {
        use_charges( it, quantity );
        return true;
    }
    return false;
}

bool player::has_fire( const int quantity ) const
{
    // TODO: Replace this with a "tool produces fire" flag.

    if( g->m.has_nearby_fire( pos() ) ) {
        return true;
    } else if( has_item_with_flag( "FIRE" ) ) {
        return true;
    } else if( has_item_with_flag( "FIRESTARTER" ) ) {
        auto firestarters = all_items_with_flag( "FIRESTARTER" );
        for( auto &i : firestarters ) {
            if( has_charges( i->typeId(), quantity ) ) {
                return true;
            }
        }
    } else if( has_active_bionic( bio_tools ) && power_level > quantity * 5 ) {
        return true;
    } else if( has_bionic( bio_lighter ) && power_level > quantity * 5 ) {
        return true;
    } else if( has_bionic( bio_laser ) && power_level > quantity * 5 ) {
        return true;
    } else if( is_npc() ) {
        // A hack to make NPCs use their Molotovs
        return true;
    }
    return false;
}

void player::use_fire( const int quantity )
{
    //Okay, so checks for nearby fires first,
    //then held lit torch or candle, bionic tool/lighter/laser
    //tries to use 1 charge of lighters, matches, flame throwers
    //If there is enough power, will use power of one activation of the bio_lighter, bio_tools and bio_laser
    // (home made, military), hotplate, welder in that order.
    // bio_lighter, bio_laser, bio_tools, has_active_bionic("bio_tools"

    if( g->m.has_nearby_fire( pos() ) ) {
        return;
    } else if( has_item_with_flag( "FIRE" ) ) {
        return;
    } else if( has_item_with_flag( "FIRESTARTER" ) ) {
        auto firestarters = all_items_with_flag( "FIRESTARTER" );
        for( auto &i : firestarters ) {
            if( has_charges( i->typeId(), quantity ) ) {
                use_charges( i->typeId(), quantity );
                return;
            }
        }
    } else if( has_active_bionic( bio_tools ) && power_level > quantity * 5 ) {
        charge_power( -quantity * 5 );
        return;
    } else if( has_bionic( bio_lighter ) && power_level > quantity * 5 ) {
        charge_power( -quantity * 5 );
        return;
    } else if( has_bionic( bio_laser ) && power_level > quantity * 5 ) {
        charge_power( -quantity * 5 );
        return;
    }
}

std::list<item> player::use_charges( const itype_id &what, long qty )
{
    std::list<item> res;

    if( qty <= 0 ) {
        return res;

    } else if( what == "toolset" ) {
        charge_power( -qty );
        return res;

    } else if( what == "fire" ) {
        use_fire( qty );
        return res;

    } else if( what == "UPS" ) {
        if( power_level > 0 && has_active_bionic( bio_ups ) ) {
            auto bio = std::min( long( power_level ), qty );
            charge_power( -bio );
            qty -= std::min( qty, bio );
        }

        auto adv = charges_of( "adv_UPS_off", static_cast<long>( ceil( qty * 0.6 ) ) );
        if( adv > 0 ) {
            auto found = use_charges( "adv_UPS_off", adv );
            res.splice( res.end(), found );
            qty -= std::min( qty, long( adv / 0.6 ) );
        }

        auto ups = charges_of( "UPS_off", qty );
        if( ups > 0 ) {
            auto found = use_charges( "UPS_off", ups );
            res.splice( res.end(), found );
            qty -= std::min( qty, ups );
        }
    }

    std::vector<item *> del;

    bool has_tool_with_UPS = false;
    visit_items( [this, &what, &qty, &res, &del, &has_tool_with_UPS]( item * e ) {
        if( e->use_charges( what, qty, res, pos() ) ) {
            del.push_back( e );
        }
        if( e->typeId() == what && e->has_flag( "USE_UPS" ) ) {
            has_tool_with_UPS = true;
        }
        return qty > 0 ? VisitResponse::SKIP : VisitResponse::ABORT;
    } );

    for( auto e : del ) {
        remove_item( *e );
    }

    if( has_tool_with_UPS ) {
        use_charges( "UPS", qty );
    }

    return res;
}

bool player::covered_with_flag( const std::string &flag, const body_part_set &parts ) const
{
    if( parts.none() ) {
        return true;
    }

    body_part_set to_cover( parts );

    for( const auto &elem : worn ) {
        if( !elem.has_flag( flag ) ) {
            continue;
        }

        to_cover &= ~elem.get_covered_body_parts();

        if( to_cover.none() ) {
            return true;    // Allows early exit.
        }
    }

    return to_cover.none();
}

bool player::is_waterproof( const body_part_set &parts ) const
{
    return covered_with_flag( "WATERPROOF", parts );
}

int player::amount_worn( const itype_id &id ) const
{
    int amount = 0;
    for( auto &elem : worn ) {
        if( elem.typeId() == id ) {
            ++amount;
        }
    }
    return amount;
}

bool player::has_charges( const itype_id &it, long quantity ) const
{
    if( it == "fire" || it == "apparatus" ) {
        return has_fire( quantity );
    }
    return charges_of( it, quantity ) == quantity;
}

int  player::leak_level( const std::string &flag ) const
{
    int leak_level = 0;
    leak_level = inv.leak_level( flag );
    return leak_level;
}

bool player::has_mission_item( int mission_id ) const
{
    return mission_id != -1 && has_item_with( has_mission_item_filter{ mission_id } );
}

//Returns the amount of charges that were consumed by the player
int player::drink_from_hands( item &water )
{
    int charges_consumed = 0;
    if( query_yn( _( "Drink %s from your hands?" ), water.type_name().c_str() ) ) {
        // Create a dose of water no greater than the amount of water remaining.
        item water_temp( water );
        // If player is slaked water might not get consumed.
        consume_item( water_temp );
        charges_consumed = water.charges - water_temp.charges;
        if( charges_consumed > 0 ) {
            moves -= 350;
        }
    }

    return charges_consumed;
}

// @todo: Properly split medications and food instead of hacking around
bool player::consume_med( item &target )
{
    if( !target.is_medication() ) {
        return false;
    }

    const itype_id tool_type = target.type->comestible->tool;
    const auto req_tool = item::find_type( tool_type );
    bool tool_override = false;
    if( tool_type == "syringe" && has_bionic( bio_syringe ) ) {
        tool_override = true;
    }
    if( req_tool->tool ) {
        if( !( has_amount( tool_type, 1 ) && has_charges( tool_type, req_tool->tool->charges_per_use ) ) &&
            !tool_override ) {
            add_msg_if_player( m_info, _( "You need a %s to consume that!" ), req_tool->nname( 1 ).c_str() );
            return false;
        }
        use_charges( tool_type, req_tool->tool->charges_per_use );
    }

    long amount_used = 1;
    if( target.type->has_use() ) {
        amount_used = target.type->invoke( *this, target, pos() );
        if( amount_used <= 0 ) {
            return false;
        }
    }

    // @todo: Get the target it was used on
    // Otherwise injecting someone will give us addictions etc.
    consume_effects( target );
    mod_moves( -250 );
    target.charges -= amount_used;
    return target.charges <= 0;
}

bool player::consume_item( item &target )
{
    if( target.is_null() ) {
        add_msg_if_player( m_info, _( "You do not have that item." ) );
        return false;
    }
    if( is_underwater() ) {
        add_msg_if_player( m_info, _( "You can't do that while underwater." ) );
        return false;
    }

    item &comest = get_comestible_from( target );

    if( comest.is_null() ) {
        add_msg_if_player( m_info, _( "You can't eat your %s." ), target.tname().c_str() );
        if( is_npc() ) {
            debugmsg( "%s tried to eat a %s", name.c_str(), target.tname().c_str() );
        }
        return false;
    }

    if( consume_med( comest ) ||
        eat( comest ) ||
        feed_battery_with( comest ) ||
        feed_reactor_with( comest ) ||
        feed_furnace_with( comest ) ) {

        if( target.is_container() ) {
            target.on_contents_changed();
        }

        return comest.charges <= 0;
    }

    return false;
}

bool player::consume( int target_position )
{
    auto &target = i_at( target_position );

    if( consume_item( target ) ) {
        const bool was_in_container = !can_consume_as_is( target );

        if( was_in_container ) {
            i_rem( &target.contents.front() );
        } else {
            i_rem( &target );
        }

        //Restack and sort so that we don't lie about target's invlet
        if( target_position >= 0 ) {
            inv.restack( *this );
        }

        if( was_in_container && target_position == -1 ) {
            add_msg_if_player( _( "You are now wielding an empty %s." ), weapon.tname().c_str() );
        } else if( was_in_container && target_position < -1 ) {
            add_msg_if_player( _( "You are now wearing an empty %s." ), target.tname().c_str() );
        } else if( was_in_container && !is_npc() ) {
            bool drop_it = false;
            if( get_option<std::string>( "DROP_EMPTY" ) == "no" ) {
                drop_it = false;
            } else if( get_option<std::string>( "DROP_EMPTY" ) == "watertight" ) {
                drop_it = !target.is_watertight_container();
            } else if( get_option<std::string>( "DROP_EMPTY" ) == "all" ) {
                drop_it = true;
            }
            if( drop_it ) {
                add_msg( _( "You drop the empty %s." ), target.tname().c_str() );
                g->m.add_item_or_charges( pos(), inv.remove_item( &target ) );
            } else {
                int quantity = inv.const_stack( inv.position_by_item( &target ) ).size();
                char letter = target.invlet ? target.invlet : ' ';
                add_msg( m_info, _( "%c - %d empty %s" ), letter, quantity, target.tname( quantity ).c_str() );
            }
        }
    } else if( target_position >= 0 ) {
        if( Pickup::handle_spillable_contents( *this, target, g->m ) ) {
            i_rem( &target );
        }
        inv.restack( *this );
        inv.unsort();
    }

    return true;
}

void player::rooted_message() const
{
    bool wearing_shoes = is_wearing_shoes( side::LEFT ) || is_wearing_shoes( side::RIGHT );
    if( (has_trait( trait_ROOTS2 ) || has_trait( trait_ROOTS3 ) ) &&
        g->m.has_flag("PLOWABLE", pos()) &&
        !wearing_shoes ) {
        add_msg( m_info, _( "You sink your roots into the soil." ) );
    }
}

void player::rooted()
// Should average a point every two minutes or so; ground isn't uniformly fertile
// Overfilling triggered hibernation checks, so capping.
{
    double shoe_factor = footwear_factor();
    if( (has_trait( trait_ROOTS2 ) || has_trait( trait_ROOTS3 )) &&
        g->m.has_flag("PLOWABLE", pos()) && shoe_factor != 1.0 ) {
        if( one_in(20.0 / (1.0 - shoe_factor)) ) {
            if (get_hunger() > -20) {
                mod_hunger(-1);
            }
            if( get_thirst() > -20 ) {
                mod_thirst( -1 );
            }
            mod_healthy_mod( 5, 50 );
        }
    }
}

item::reload_option player::select_ammo( const item &base,
        std::vector<item::reload_option> opts ) const
{
    using reload_option = item::reload_option;

    if( opts.empty() ) {
        add_msg_if_player( m_info, _( "Never mind." ) );
        return reload_option();
    }

    uilist menu;
    menu.text = string_format( base.is_watertight_container() ? _( "Refill %s" ) :
                               base.has_flag( "RELOAD_AND_SHOOT" ) ? _( "Select ammo for %s" ) : _( "Reload %s" ),
                               base.tname() );
    menu.w_width = -1;
    menu.w_height = -1;

    // Construct item names
    std::vector<std::string> names;
    std::transform( opts.begin(), opts.end(),
    std::back_inserter( names ), [&]( const reload_option & e ) {
        if( e.ammo->is_magazine() && e.ammo->ammo_data() ) {
            if( e.ammo->ammo_current() == "battery" ) {
                // This battery ammo is not a real object that can be recovered but pseudo-object that represents charge
                //~ magazine with ammo count
                return string_format( _( "%s (%d)" ), e.ammo->type_name().c_str(), e.ammo->ammo_remaining() );
            } else {
                //~ magazine with ammo (count)
                return string_format( _( "%s with %s (%d)" ), e.ammo->type_name().c_str(),
                                      e.ammo->ammo_data()->nname( e.ammo->ammo_remaining() ).c_str(), e.ammo->ammo_remaining() );
            }

        } else if( e.ammo->is_watertight_container() ||
                   ( e.ammo->is_ammo_container() && g->u.is_worn( *e.ammo ) ) ) {
            // worn ammo containers should be named by their contents with their location also updated below
            return e.ammo->contents.front().display_name();

        } else {
            return ( ammo_location && ammo_location == e.ammo ? "* " : "" ) + e.ammo->display_name();
        }
    } );

    // Get location descriptions
    std::vector<std::string> where;
    std::transform( opts.begin(), opts.end(),
    std::back_inserter( where ), []( const reload_option & e ) {
        bool is_ammo_container = e.ammo->is_ammo_container();
        if( is_ammo_container || e.ammo->is_container() ) {
            if( is_ammo_container && g->u.is_worn( *e.ammo ) ) {
                return e.ammo->type_name();
            }
            return string_format( _( "%s, %s" ), e.ammo->type_name(), e.ammo.describe( &g->u ) );
        }
        return e.ammo.describe( &g->u );
    } );

    // Pads elements to match longest member and return length
    auto pad = []( std::vector<std::string> &vec, int n, int t ) -> int {
        for( const auto &e : vec )
        {
            n = std::max( n, utf8_width( e, true ) + t );
        }
        for( auto &e : vec )
        {
            e += std::string( n - utf8_width( e, true ), ' ' );
        }
        return n;
    };

    // Pad the first column including 4 trailing spaces
    int w = pad( names, utf8_width( menu.text, true ), 6 );
    menu.text.insert( 0, 2, ' ' ); // add space for UI hotkeys
    menu.text += std::string( w + 2 - utf8_width( menu.text, true ), ' ' );

    // Pad the location similarly (excludes leading "| " and trailing " ")
    w = pad( where, utf8_width( _( "| Location " ) ) - 3, 6 );
    menu.text += _( "| Location " );
    menu.text += std::string( w + 3 - utf8_width( _( "| Location " ) ), ' ' );

    menu.text += _( "| Amount  " );
    menu.text += _( "| Moves   " );

    // We only show ammo statistics for guns and magazines
    if( base.is_gun() || base.is_magazine() ) {
        menu.text += _( "| Damage  | Pierce  " );
    }

    auto draw_row = [&]( int idx ) {
        const auto &sel = opts[ idx ];
        std::string row = string_format( "%s| %s |", names[ idx ].c_str(), where[ idx ].c_str() );
        row += string_format( ( sel.ammo->is_ammo() ||
                                sel.ammo->is_ammo_container() ) ? " %-7d |" : "         |", sel.qty() );
        row += string_format( " %-7d ", sel.moves() );

        if( base.is_gun() || base.is_magazine() ) {
            const itype *ammo = sel.ammo->is_ammo_container() ? sel.ammo->contents.front().ammo_data() :
                                sel.ammo->ammo_data();
            if( ammo ) {
                if( ammo->ammo->prop_damage ) {
                    row += string_format( "| *%-6d | %-7d", static_cast<int>( *ammo->ammo->prop_damage ),
                                          ammo->ammo->legacy_pierce );
                } else {
                    const damage_instance &dam = ammo->ammo->damage;
                    row += string_format( "| %-7d | %-7d", static_cast<int>( dam.total_damage() ),
                                          static_cast<int>( dam.empty() ? 0.0f : ( *dam.begin() ).res_pen ) );
                }
            } else {
                row += "|         |         ";
            }
        }
        return row;
    };

    itype_id last = uistate.lastreload[ base.ammo_type() ];
    // We keep the last key so that pressing the key twice (for example, r-r for reload)
    // will always pick the first option on the list.
    int last_key = inp_mngr.get_previously_pressed_key();
    bool last_key_bound = false;
    // This is the entry that has out default
    int default_to = 0;

    // If last_key is RETURN, don't use that to override hotkey
    if( last_key == '\n' ) {
        last_key_bound = true;
        default_to = -1;
    }

    for( auto i = 0; i < static_cast<int>( opts.size() ); ++i ) {
        const item &ammo = opts[ i ].ammo->is_ammo_container() ? opts[ i ].ammo->contents.front() :
                           *opts[ i ].ammo;

        char hotkey = -1;
        if( g->u.has_item( ammo ) ) {
            // if ammo in player possession and either it or any container has a valid invlet use this
            if( ammo.invlet ) {
                hotkey = ammo.invlet;
            } else {
                for( const auto obj : g->u.parents( ammo ) ) {
                    if( obj->invlet ) {
                        hotkey = obj->invlet;
                        break;
                    }
                }
            }
        }
        if( last == ammo.typeId() ) {
            if( !last_key_bound && hotkey == -1 ) {
                // If this is the first occurrence of the most recently used type of ammo and the hotkey
                // was not already set above then set it to the keypress that opened this prompt
                hotkey = last_key;
                last_key_bound = true;
            }
            if( !last_key_bound ) {
                // Pressing the last key defaults to the first entry of compatible type
                default_to = i;
                last_key_bound = true;
            }
        }
        if( hotkey == last_key ) {
            last_key_bound = true;
            // Prevent the default from being used: key is bound to something already
            default_to = -1;
        }

        menu.addentry( i, true, hotkey, draw_row( i ) );
    }

    struct reload_callback : public uilist_callback {
        public:
            std::vector<item::reload_option> &opts;
            const std::function<std::string( int )> draw_row;
            int last_key;
            const int default_to;
            const bool can_partial_reload;

            reload_callback( std::vector<item::reload_option> &_opts,
                             std::function<std::string( int )> _draw_row,
                             int _last_key, int _default_to, bool _can_partial_reload ) :
                opts( _opts ), draw_row( _draw_row ),
                last_key( _last_key ), default_to( _default_to ),
                can_partial_reload( _can_partial_reload )
            {}

            bool key( const input_context &, const input_event &event, int idx, uilist *menu ) override {
                auto cur_key = event.get_first_input();
                if( default_to != -1 && cur_key == last_key ) {
                    // Select the first entry on the list
                    menu->ret = default_to;
                    return true;
                }
                if( idx < 0 || idx >= static_cast<int>( opts.size() ) ) {
                    return false;
                }
                auto &sel = opts[ idx ];
                switch( cur_key ) {
                    case KEY_LEFT:
                        if( can_partial_reload ) {
                            sel.qty( sel.qty() - 1 );
                            menu->entries[ idx ].txt = draw_row( idx );
                        }
                        return true;

                    case KEY_RIGHT:
                        if( can_partial_reload ) {
                            sel.qty( sel.qty() + 1 );
                            menu->entries[ idx ].txt = draw_row( idx );
                        }
                        return true;
                }
                return false;
            }
    } cb( opts, draw_row, last_key, default_to, !base.has_flag( "RELOAD_ONE" ) );
    menu.callback = &cb;

    menu.query();
    if( menu.ret < 0 || static_cast<size_t>( menu.ret ) >= opts.size() ) {
        add_msg_if_player( m_info, _( "Never mind." ) );
        return reload_option();
    }

    const item_location &sel = opts[ menu.ret ].ammo;
    uistate.lastreload[ base.ammo_type() ] = sel->is_ammo_container() ? sel->contents.front().typeId() :
            sel->typeId();
    return std::move( opts[ menu.ret ] );
}

item::reload_option player::select_ammo( const item &base, bool prompt ) const
{
    using reload_option = item::reload_option;
    std::vector<reload_option> ammo_list;

    auto opts = base.gunmods();
    opts.push_back( &base );

    if( base.magazine_current() ) {
        opts.push_back( base.magazine_current() );
    }

    for( const auto mod : base.gunmods() ) {
        if( mod->magazine_current() ) {
            opts.push_back( mod->magazine_current() );
        }
    }

    bool ammo_match_found = false;
    for( const auto e : opts ) {
        for( item_location &ammo : find_ammo( *e ) ) {
            // don't try to unload frozen liquids
            if( ammo->is_watertight_container() && ammo->contents_made_of( SOLID ) ) {
                continue;
            }
            auto id = ( ammo->is_ammo_container() || ammo->is_container() )
                      ? ammo->contents.front().typeId()
                      : ammo->typeId();
            if( e->can_reload_with( id ) ) {
                // Speedloaders require an empty target.
                if( !ammo->has_flag( "SPEEDLOADER" ) || e->ammo_remaining() < 1 ) {
                    ammo_match_found = true;
                }
            }
            if( can_reload( *e, id ) || e->has_flag( "RELOAD_AND_SHOOT" ) ) {
                ammo_list.emplace_back( this, e, &base, std::move( ammo ) );
            }
        }
    }

    if( ammo_list.empty() ) {
        if( !base.is_magazine() && !base.magazine_integral() && !base.magazine_current() ) {
            add_msg_if_player( m_info, _( "You need a compatible magazine to reload the %s!" ),
                               base.tname().c_str() );

        } else if( ammo_match_found ) {
            add_msg_if_player( m_info, _( "Nothing to reload!" ) );
        } else {
            std::string name;
            if( base.ammo_data() ) {
                name = base.ammo_data()->nname( 1 );
            } else if( base.is_watertight_container() ) {
                name = base.is_container_empty() ? "liquid" : base.contents.front().tname();
            } else {
                name = base.ammo_type()->name();
            }
            add_msg_if_player( m_info, _( "You don't have any %s to reload your %s!" ),
                               name.c_str(), base.tname() );
        }
        return reload_option();
    }

    // sort in order of move cost (ascending), then remaining ammo (descending) with empty magazines always last
    std::stable_sort( ammo_list.begin(), ammo_list.end(), []( const reload_option & lhs,
    const reload_option & rhs ) {
        return lhs.ammo->ammo_remaining() > rhs.ammo->ammo_remaining();
    } );
    std::stable_sort( ammo_list.begin(), ammo_list.end(), []( const reload_option & lhs,
    const reload_option & rhs ) {
        return lhs.moves() < rhs.moves();
    } );
    std::stable_sort( ammo_list.begin(), ammo_list.end(), []( const reload_option & lhs,
    const reload_option & rhs ) {
        return ( lhs.ammo->ammo_remaining() != 0 ) > ( rhs.ammo->ammo_remaining() != 0 );
    } );

    if( is_npc() ) {
        return std::move( ammo_list[ 0 ] );
    }

    if( !prompt && ammo_list.size() == 1 ) {
        // unconditionally suppress the prompt if there's only one option
        return std::move( ammo_list[ 0 ] );
    }

    return select_ammo( base, std::move( ammo_list ) );
}

ret_val<bool> player::can_wear( const item &it ) const
{
    if( !it.is_armor() ) {
        return ret_val<bool>::make_failure( _( "Putting on a %s would be tricky." ), it.tname().c_str() );
    }

    if( it.is_power_armor() ) {
        for( auto &elem : worn ) {
            if( ( elem.get_covered_body_parts() & it.get_covered_body_parts() ).any() ) {
                return ret_val<bool>::make_failure( _( "Can't wear power armor over other gear!" ) );
            }
        }
        if( !it.covers( bp_torso ) ) {
            bool power_armor = false;
            if( !worn.empty() ) {
                for( auto &elem : worn ) {
                    if( elem.is_power_armor() ) {
                        power_armor = true;
                        break;
                    }
                }
            }
            if( !power_armor ) {
                return ret_val<bool>::make_failure(
                           _( "You can only wear power armor components with power armor!" ) );
            }
        }

        for( auto &i : worn ) {
            if( i.is_power_armor() && i.typeId() == it.typeId() ) {
                return ret_val<bool>::make_failure( _( "Can't wear more than one %s!" ), it.tname().c_str() );
            }
        }
    } else {
        // Only headgear can be worn with power armor, except other power armor components.
        // You can't wear headgear if power armor helmet is already sitting on your head.
        bool has_helmet = false;
        if( is_wearing_power_armor( &has_helmet ) &&
            ( has_helmet || !( it.covers( bp_head ) || it.covers( bp_mouth ) || it.covers( bp_eyes ) ) ) ) {
            return ret_val<bool>::make_failure( _( "Can't wear %s with power armor!" ), it.tname().c_str() );
        }
    }

    // Check if we don't have both hands available before wearing a briefcase, shield, etc. Also occurs if we're already wearing one.
    if( it.has_flag( "RESTRICT_HANDS" ) && ( !has_two_arms() || worn_with_flag( "RESTRICT_HANDS" ) ||
            weapon.is_two_handed( *this ) ) ) {
        return ret_val<bool>::make_failure( ( is_player() ? _( "You don't have a hand free to wear that." )
                                              : string_format( _( "%s doesn't have a hand free to wear that." ), name.c_str() ) ) );
    }

    for( auto &i : worn ) {
        if( i.has_flag( "ONLY_ONE" ) && i.typeId() == it.typeId() ) {
            return ret_val<bool>::make_failure( _( "Can't wear more than one %s!" ), it.tname().c_str() );
        }
    }

    if( amount_worn( it.typeId() ) >= MAX_WORN_PER_TYPE ) {
        return ret_val<bool>::make_failure( _( "Can't wear %i or more %s at once." ),
                                            MAX_WORN_PER_TYPE + 1, it.tname( MAX_WORN_PER_TYPE + 1 ).c_str() );
    }

    if( ( ( it.covers( bp_foot_l ) && is_wearing_shoes( side::LEFT ) ) ||
          ( it.covers( bp_foot_r ) && is_wearing_shoes( side::RIGHT ) ) ) &&
        ( !it.has_flag( "OVERSIZE" ) || !it.has_flag( "OUTER" ) ) &&
        !it.has_flag( "SKINTIGHT" ) && !it.has_flag( "BELTED" ) ) {
        // Checks to see if the player is wearing shoes
        return ret_val<bool>::make_failure( ( is_player() ? _( "You're already wearing footwear!" )
                                              : string_format( _( "%s is already wearing footwear!" ), name.c_str() ) ) );
    }

    if( it.covers( bp_head ) &&
        !it.has_flag( "HELMET_COMPAT" ) &&
        !it.has_flag( "SKINTIGHT" ) &&
        !it.has_flag( "OVERSIZE" ) &&
        is_wearing_helmet() ) {
        return ret_val<bool>::make_failure( wearing_something_on( bp_head ),
                                            ( is_player() ? _( "You can't wear that with other headgear!" )
                                              : string_format( _( "%s can't wear that with other headgear!" ), name.c_str() ) ) );
    }

    if( it.covers( bp_head ) &&
        ( it.has_flag( "SKINTIGHT" ) || it.has_flag( "HELMET_COMPAT" ) ) &&
        ( head_cloth_encumbrance() + it.get_encumber( *this ) > 20 ) ) {
        return ret_val<bool>::make_failure( ( is_player() ? _( "You can't wear that much on your head!" )
                                              : string_format( _( "%s can't wear that much on their head!" ), name.c_str() ) ) );
    }

    if( has_trait( trait_WOOLALLERGY ) && ( it.made_of( material_id( "wool" ) ) ||
                                            it.item_tags.count( "wooled" ) ) ) {
        return ret_val<bool>::make_failure( _( "Can't wear that, it's made of wool!" ) );
    }

    if( it.is_filthy() && has_trait( trait_SQUEAMISH ) ) {
        return ret_val<bool>::make_failure( _( "Can't wear that, it's filthy!" ) );
    }

    if( !it.has_flag( "OVERSIZE" ) ) {
        for( const trait_id &mut : get_mutations() ) {
            const auto &branch = mut.obj();
            if( branch.conflicts_with_item( it ) ) {
                return ret_val<bool>::make_failure( _( "Your %s mutation prevents you from wearing your %s." ),
                                                    branch.name(), it.type_name().c_str() );
            }
        }
        if( it.covers( bp_head ) &&
            !it.made_of( material_id( "wool" ) ) && !it.made_of( material_id( "cotton" ) ) &&
            !it.made_of( material_id( "nomex" ) ) && !it.made_of( material_id( "leather" ) ) &&
            ( has_trait( trait_HORNS_POINTED ) || has_trait( trait_ANTENNAE ) ||
              has_trait( trait_ANTLERS ) ) ) {
            return ret_val<bool>::make_failure( _( "Cannot wear a helmet over %s." ),
                                                ( has_trait( trait_HORNS_POINTED ) ? _( "horns" ) :
                                                  ( has_trait( trait_ANTENNAE ) ? _( "antennae" ) : _( "antlers" ) ) ) );
        }
    }

    return ret_val<bool>::make_success();
}

ret_val<bool> player::can_wield( const item &it ) const
{
    if( it.made_of_from_type( LIQUID ) ) {
        return ret_val<bool>::make_failure( _( "Can't wield spilt liquids." ) );
    }

    if( it.is_two_handed( *this ) && ( !has_two_arms() || worn_with_flag( "RESTRICT_HANDS" ) ) ) {
        if( worn_with_flag( "RESTRICT_HANDS" ) ) {
            return ret_val<bool>::make_failure(
                       _( "Something you are wearing hinders the use of both hands." ) );
        } else if( it.has_flag( "ALWAYS_TWOHAND" ) ) {
            return ret_val<bool>::make_failure( _( "The %s can't be wielded with only one arm." ),
                                                it.tname().c_str() );
        } else {
            return ret_val<bool>::make_failure( _( "You are too weak to wield %s with only one arm." ),
                                                it.tname().c_str() );
        }
    }

    return ret_val<bool>::make_success();
}

ret_val<bool> player::can_unwield( const item &it ) const
{
    if( it.has_flag( "NO_UNWIELD" ) ) {
        return ret_val<bool>::make_failure( _( "You cannot unwield your %s." ), it.tname().c_str() );
    }

    return ret_val<bool>::make_success();
}

bool player::is_wielding( const item &target ) const
{
    return &weapon == &target;
}

bool player::wield( item &target )
{
    if( is_wielding( target ) ) {
        return true;
    }

    if( !can_wield( target ).success() ) {
        return false;
    }

    if( !unwield() ) {
        return false;
    }

    if( target.is_null() ) {
        return true;
    }

    // Query whether to draw an item from a holster when attempting to wield the holster
    if( target.get_use( "holster" ) && !target.contents.empty() ) {
        if( query_yn( string_format( _( "Draw %s from %s?" ),
                                     target.get_contained().tname().c_str(),
                                     target.tname().c_str() ) ) ) {
            invoke_item( &target );
            return true;
        }
    }

    // Wielding from inventory is relatively slow and does not improve with increasing weapon skill.
    // Worn items (including guns with shoulder straps) are faster but still slower
    // than a skilled player with a holster.
    // There is an additional penalty when wielding items from the inventory whilst currently grabbed.

    bool worn = is_worn( target );
    int mv = item_handling_cost( target, true,
                                 worn ? INVENTORY_HANDLING_PENALTY / 2 : INVENTORY_HANDLING_PENALTY );

    if( worn ) {
        target.on_takeoff( *this );
    }

    add_msg( m_debug, "wielding took %d moves", mv );
    moves -= mv;

    if( has_item( target ) ) {
        weapon = i_rem( &target );
    } else {
        weapon = target;
    }

    last_item = weapon.typeId();
    recoil = MAX_RECOIL;

    weapon.on_wield( *this, mv );

    inv.update_invlet( weapon );
    inv.update_cache_with_item( weapon );

    return true;
}

bool player::unwield()
{
    if( weapon.is_null() ) {
        return true;
    }

    if( !can_unwield( weapon ).success() ) {
        return false;
    }

    const std::string query = string_format( _( "Stop wielding %s?" ), weapon.tname().c_str() );

    if( !dispose_item( item_location( *this, &weapon ), query ) ) {
        return false;
    }

    inv.unsort();

    return true;
}

// ids of martial art styles that are available with the bio_cqb bionic.
static const std::vector<matype_id> bio_cqb_styles {{
        matype_id{ "style_karate" }, matype_id{ "style_judo" }, matype_id{ "style_muay_thai" }, matype_id{ "style_biojutsu" }
    }};

bool player::pick_style() // Style selection menu
{
    enum style_selection {
        KEEP_HANDS_FREE = 0,
        STYLE_OFFSET
    };

    // If there are style already, cursor starts there
    // if no selected styles, cursor starts from no-style

    // Any other keys quit the menu
    const std::vector<matype_id> &selectable_styles = has_active_bionic( bio_cqb ) ? bio_cqb_styles :
            ma_styles;

    input_context ctxt( "MELEE_STYLE_PICKER" );
    ctxt.register_action( "SHOW_DESCRIPTION" );

    uilist kmenu;
    kmenu.text = string_format( _( "Select a style. (press %s for more info)" ),
                                ctxt.get_desc( "SHOW_DESCRIPTION" ).c_str() );
    ma_style_callback callback( static_cast<size_t>( STYLE_OFFSET ), selectable_styles );
    kmenu.callback = &callback;
    kmenu.input_category = "MELEE_STYLE_PICKER";
    kmenu.additional_actions.emplace_back( "SHOW_DESCRIPTION", "" );
    kmenu.desc_enabled = true;
    kmenu.addentry_desc( KEEP_HANDS_FREE, true, 'h',
                         keep_hands_free ? _( "Keep hands free (on)" ) : _( "Keep hands free (off)" ),
                         _( "When this is enabled, player won't wield things unless explicitly told to." ) );

    kmenu.selected = STYLE_OFFSET;

    for( size_t i = 0; i < selectable_styles.size(); i++ ) {
        auto &style = selectable_styles[i].obj();
        //Check if this style is currently selected
        const bool selected = selectable_styles[i] == style_selected;
        std::string entry_text = _( style.name.c_str() );
        if( selected ) {
            kmenu.selected = i + STYLE_OFFSET;
            entry_text = colorize( entry_text, c_pink );
        }
        kmenu.addentry_desc( i + STYLE_OFFSET, true, -1, entry_text, _( style.description.c_str() ) );
    }

    kmenu.query();
    int selection = kmenu.ret;

    if( selection >= STYLE_OFFSET ) {
        style_selected = selectable_styles[selection - STYLE_OFFSET];
    } else if( selection == KEEP_HANDS_FREE ) {
        keep_hands_free = !keep_hands_free;
    } else {
        return false;
    }

    return true;
}

hint_rating player::rate_action_wear( const item &it ) const
{
    //TODO flag already-worn items as HINT_IFFY

    if( !it.is_armor() ) {
        return HINT_CANT;
    }

    return can_wear( it ).success() ? HINT_GOOD : HINT_IFFY;
}

hint_rating player::rate_action_change_side( const item &it ) const
{
    if( !is_worn( it ) ) {
        return HINT_IFFY;
    }

    if( !it.is_sided() ) {
        return HINT_CANT;
    }

    return HINT_GOOD;
}

bool player::can_reload( const item &it, const itype_id &ammo ) const
{
    if( !it.is_reloadable_with( ammo ) ) {
        return false;
    }

    if( it.is_ammo_belt() ) {
        const auto &linkage = it.type->magazine->linkage;
        if( linkage && !has_charges( *linkage, 1 ) ) {
            return false;
        }
    }

    return true;
}

bool player::dispose_item( item_location &&obj, const std::string &prompt )
{
    uilist menu;
    menu.text = prompt.empty() ? string_format( _( "Dispose of %s" ), obj->tname().c_str() ) : prompt;

    using dispose_option = struct {
        std::string prompt;
        bool enabled;
        char invlet;
        int moves;
        std::function<bool()> action;
    };

    std::vector<dispose_option> opts;

    const bool bucket = obj->is_bucket_nonempty();

    opts.emplace_back( dispose_option {
        bucket ? _( "Spill contents and store in inventory" ) : _( "Store in inventory" ),
        volume_carried() + obj->volume() <= volume_capacity(), '1',
        item_handling_cost( *obj ),
        [this, bucket, &obj] {
            if( bucket && !obj->spill_contents( *this ) )
            {
                return false;
            }

            moves -= item_handling_cost( *obj );
            inv.add_item_keep_invlet( *obj );
            inv.unsort();
            obj.remove_item();
            return true;
        }
    } );

    opts.emplace_back( dispose_option {
        _( "Drop item" ), true, '2', 0, [this, &obj] {
            g->m.add_item_or_charges( pos(), *obj );
            obj.remove_item();
            return true;
        }
    } );

    opts.emplace_back( dispose_option {
        bucket ? _( "Spill contents and wear item" ) : _( "Wear item" ),
        can_wear( *obj ).success(), '3', item_wear_cost( *obj ),
        [this, bucket, &obj] {
            if( bucket && !obj->spill_contents( *this ) )
            {
                return false;
            }

            item it = *obj;
            obj.remove_item();
            return !!wear_item( it );
        }
    } );

    for( auto &e : worn ) {
        if( e.can_holster( *obj ) ) {
            auto ptr = dynamic_cast<const holster_actor *>( e.type->get_use( "holster" )->get_actor_ptr() );
            opts.emplace_back( dispose_option {
                string_format( _( "Store in %s" ), e.tname().c_str() ), true, e.invlet,
                item_store_cost( *obj, e, false, ptr->draw_cost ),
                [this, ptr, &e, &obj]{
                    return ptr->store( *this, e, *obj );
                }
            } );
        }
    }

    int w = utf8_width( menu.text, true ) + 4;
    for( const auto &e : opts ) {
        w = std::max( w, utf8_width( e.prompt, true ) + 4 );
    }
    for( auto &e : opts ) {
        e.prompt += std::string( w - utf8_width( e.prompt, true ), ' ' );
    }

    menu.text.insert( 0, 2, ' ' ); // add space for UI hotkeys
    menu.text += std::string( w + 2 - utf8_width( menu.text, true ), ' ' );
    menu.text += _( " | Moves  " );

    for( const auto &e : opts ) {
        menu.addentry( -1, e.enabled, e.invlet, string_format( e.enabled ? "%s | %-7d" : "%s |",
                       e.prompt.c_str(), e.moves ) );
    }

    menu.query();
    if( menu.ret >= 0 ) {
        return opts[ menu.ret ].action();
    }
    return false;
}

void player::mend_item( item_location &&obj, bool interactive )
{
    if( g->u.has_trait( trait_DEBUG_HS ) ) {
        uilist menu;
        menu.text = _( "Toggle which fault?" );
        std::vector<std::pair<fault_id, bool>> opts;
        for( const auto &f : obj->faults_potential() ) {
            opts.emplace_back( f, !!obj->faults.count( f ) );
            menu.addentry( -1, true, -1, string_format( "%s %s",
                           opts.back().second ? _( "Mend" ) : _( "Break" ),
                           f.obj().name().c_str() ) );
        }
        if( opts.empty() ) {
            add_msg( m_info, _( "The %s doesn't have any faults to toggle." ), obj->tname() );
            return;
        }
        menu.query();
        if( menu.ret >= 0 ) {
            if( opts[ menu.ret ].second ) {
                obj->faults.erase( opts[ menu.ret ].first );
            } else {
                obj->faults.insert( opts[ menu.ret ].first );
            }
        }
        return;
    }

    std::vector<std::pair<const fault *, bool>> faults;
    std::transform( obj->faults.begin(), obj->faults.end(),
    std::back_inserter( faults ), []( const fault_id & e ) {
        return std::make_pair<const fault *, bool>( &e.obj(), false );
    } );

    if( faults.empty() ) {
        if( interactive ) {
            add_msg( m_info, _( "The %s doesn't have any faults to mend." ), obj->tname().c_str() );
        }
        return;
    }

    auto inv = crafting_inventory();

    for( auto &f : faults ) {
        f.second = f.first->requirements().can_make_with_inventory( inv );
    }

    int sel = 0;
    if( interactive ) {
        uilist menu;
        menu.text = _( "Mend which fault?" );
        menu.desc_enabled = true;
        menu.desc_lines = 0; // Let uilist handle description height

        int w = 80;

        for( auto &f : faults ) {
            auto reqs = f.first->requirements();
            auto tools = reqs.get_folded_tools_list( w, c_white, inv );
            auto comps = reqs.get_folded_components_list( w, c_white, inv );

            std::ostringstream descr;
            descr << _( "<color_white>Time required:</color>\n" );
            //@todo: better have a from_moves function
            descr << "> " << to_string_approx( time_duration::from_turns( f.first->time() / 100 ) ) << "\n";
            descr << _( "<color_white>Skills:</color>\n" );
            for( const auto &e : f.first->skills() ) {
                bool hasSkill = get_skill_level( e.first ) >= e.second;
                if( !hasSkill && f.second ) {
                    f.second = false;
                }
                //~ %1$s represents the internal color name which shouldn't be translated, %2$s is skill name, and %3$i is skill level
                descr << string_format( _( "> <color_%1$s>%2$s %3$i</color>\n" ), hasSkill ? "c_green" : "c_red",
                                        e.first.obj().name().c_str(), e.second );
            }

            std::copy( tools.begin(), tools.end(), std::ostream_iterator<std::string>( descr, "\n" ) );
            std::copy( comps.begin(), comps.end(), std::ostream_iterator<std::string>( descr, "\n" ) );

            menu.addentry_desc( -1, true, -1, f.first->name(), descr.str() );
        }
        menu.query();
        if( menu.ret < 0 ) {
            add_msg( _( "Never mind." ) );
            return;
        }
        sel = menu.ret;
    }

    if( sel >= 0 ) {
        if( !faults[ sel ].second ) {
            if( interactive ) {
                add_msg( m_info, _( "You are currently unable to mend the %s." ), obj->tname().c_str() );
            }
            return;
        }

        assign_activity( activity_id( "ACT_MEND_ITEM" ), faults[ sel ].first->time() );
        activity.name = faults[ sel ].first->id().str();
        activity.targets.push_back( std::move( obj ) );
    }
}

int player::item_handling_cost( const item &it, bool penalties, int base_cost ) const
{
    int mv = base_cost;
    if( penalties ) {
        // 40 moves per liter, up to 200 at 5 liters
        mv += std::min( 200, it.volume() / 20_ml );
    }

    if( weapon.typeId() == "e_handcuffs" ) {
        mv *= 4;
    } else if( penalties && has_effect( effect_grabbed ) ) {
        mv *= 2;
    }

    // For single handed items use the least encumbered hand
    if( it.is_two_handed( *this ) ) {
        mv += encumb( bp_hand_l ) + encumb( bp_hand_r );
    } else {
        mv += std::min( encumb( bp_hand_l ), encumb( bp_hand_r ) );
    }

    return std::min( std::max( mv, 0 ), MAX_HANDLING_COST );
}

int player::item_store_cost( const item &it, const item & /* container */, bool penalties,
                             int base_cost ) const
{
    /** @EFFECT_PISTOL decreases time taken to store a pistol */
    /** @EFFECT_SMG decreases time taken to store an SMG */
    /** @EFFECT_RIFLE decreases time taken to store a rifle */
    /** @EFFECT_SHOTGUN decreases time taken to store a shotgun */
    /** @EFFECT_LAUNCHER decreases time taken to store a launcher */
    /** @EFFECT_STABBING decreases time taken to store a stabbing weapon */
    /** @EFFECT_CUTTING decreases time taken to store a cutting weapon */
    /** @EFFECT_BASHING decreases time taken to store a bashing weapon */
    int lvl = get_skill_level( it.is_gun() ? it.gun_skill() : it.melee_skill() );
    return item_handling_cost( it, penalties, base_cost ) / ( ( lvl + 10.0f ) / 10.0f );
}

int player::item_reload_cost( const item &it, const item &ammo, long qty ) const
{
    if( ammo.is_ammo() ) {
        qty = std::max( std::min( ammo.charges, qty ), 1L );
    } else if( ammo.is_ammo_container() || ammo.is_container() ) {
        qty = std::max( std::min( ammo.contents.front().charges, qty ), 1L );
    } else if( ammo.is_magazine() ) {
        qty = 1;
    } else {
        debugmsg( "cannot determine reload cost as %s is neither ammo or magazine", ammo.tname().c_str() );
        return 0;
    }

    // If necessary create duplicate with appropriate number of charges
    item obj = ammo;
    obj = obj.split( qty );
    if( obj.is_null() ) {
        obj = ammo;
    }
    // No base cost for handling ammo - that's already included in obtain cost
    // We have the ammo in our hands right now
    int mv = item_handling_cost( obj, true, 0 );

    if( ammo.has_flag( "MAG_BULKY" ) ) {
        mv *= 1.5; // bulky magazines take longer to insert
    }

    if( !it.is_gun() && !it.is_magazine() ) {
        return mv + 100; // reload a tool or sealable container
    }

    /** @EFFECT_GUN decreases the time taken to reload a magazine */
    /** @EFFECT_PISTOL decreases time taken to reload a pistol */
    /** @EFFECT_SMG decreases time taken to reload an SMG */
    /** @EFFECT_RIFLE decreases time taken to reload a rifle */
    /** @EFFECT_SHOTGUN decreases time taken to reload a shotgun */
    /** @EFFECT_LAUNCHER decreases time taken to reload a launcher */

    int cost = ( it.is_gun() ? it.get_reload_time() : it.type->magazine->reload_time ) * qty;

    skill_id sk = it.is_gun() ? it.type->gun->skill_used : skill_gun;
    mv += cost / ( 1.0f + std::min( get_skill_level( sk ) * 0.1f, 1.0f ) );

    if( it.has_flag( "STR_RELOAD" ) ) {
        /** @EFFECT_STR reduces reload time of some weapons */
        mv -= get_str() * 20;
    }

    return std::max( mv, 25 );
}

int player::item_wear_cost( const item &it ) const
{
    double mv = item_handling_cost( it );

    switch( it.get_layer() ) {
        case UNDERWEAR:
            mv *= 1.5;
            break;

        case REGULAR_LAYER:
            break;

        case WAIST_LAYER:
        case OUTER_LAYER:
            mv /= 1.5;
            break;

        case BELTED_LAYER:
            mv /= 2.0;
            break;
        default:
            break;
    }

    mv *= std::max( it.get_encumber( *this ) / 10.0, 1.0 );

    return mv;
}

cata::optional<std::list<item>::iterator>
player::wear( int pos, bool interactive )
{
    return wear( i_at( pos ), interactive );
}

cata::optional<std::list<item>::iterator>
player::wear( item &to_wear, bool interactive )
{
    if( is_worn( to_wear ) ) {
        if( interactive ) {
            add_msg_player_or_npc( m_info,
                                   _( "You are already wearing that." ),
                                   _( "<npcname> is already wearing that." )
                                 );
        }
        return cata::nullopt;
    }
    if( to_wear.is_null() ) {
        if( interactive ) {
            add_msg_player_or_npc( m_info,
                                   _( "You don't have that item." ),
                                   _( "<npcname> doesn't have that item." ) );
        }
        return cata::nullopt;
    }

    bool was_weapon;
    item to_wear_copy( to_wear );
    if( &to_wear == &weapon ) {
        weapon = item();
        was_weapon = true;
    } else {
        inv.remove_item( &to_wear );
        inv.restack( *this );
        was_weapon = false;
    }

    auto result = wear_item( to_wear_copy, interactive );
    if( !result ) {
        if( was_weapon ) {
            weapon = to_wear_copy;
        } else {
            inv.add_item( to_wear_copy, true );
        }
        return cata::nullopt;
    }

    return result;
}

cata::optional<std::list<item>::iterator>
player::wear_item( const item &to_wear, bool interactive )
{
    const auto ret = can_wear( to_wear );
    if( !ret.success() ) {
        if( interactive ) {
            add_msg_if_player( m_info, "%s", ret.c_str() );
        }
        return cata::nullopt;
    }

    const bool was_deaf = is_deaf();
    const bool supertinymouse = g->u.has_trait( trait_id( "SMALL2" ) ) ||
                                g->u.has_trait( trait_id( "SMALL_OK" ) );
    last_item = to_wear.typeId();

    std::list<item>::iterator position = position_to_wear_new_item( to_wear );
    std::list<item>::iterator new_item_it = worn.insert( position, to_wear );

    if( interactive ) {
        add_msg_player_or_npc(
            _( "You put on your %s." ),
            _( "<npcname> puts on their %s." ),
            to_wear.tname().c_str() );
        moves -= item_wear_cost( to_wear );

        for( const body_part bp : all_body_parts ) {
            if( to_wear.covers( bp ) && encumb( bp ) >= 40 ) {
                add_msg_if_player( m_warning,
                                   bp == bp_eyes ?
                                   _( "Your %s are very encumbered! %s" ) : _( "Your %s is very encumbered! %s" ),
                                   body_part_name( bp ), encumb_text( bp ) );
            }
        }
        if( !was_deaf && is_deaf() ) {
            add_msg_if_player( m_info, _( "You're deafened!" ) );
        }
        if( supertinymouse && !to_wear.has_flag( "UNDERSIZE" ) ) {
            add_msg_if_player( m_warning,
                               _( "This %s is too big to wear comfortably! Maybe it could be refitted..." ),
                               to_wear.tname().c_str() );
        } else if( to_wear.has_flag( "UNDERSIZE" ) ) {
            add_msg_if_player( m_warning,
                               _( "This %s is too small to wear comfortably! Maybe it could be refitted..." ),
                               to_wear.tname().c_str() );
        }
    } else {
        add_msg_if_npc( _( "<npcname> puts on their %s." ), to_wear.tname().c_str() );
    }

    new_item_it->on_wear( *this );

    inv.update_invlet( *new_item_it );
    inv.update_cache_with_item( *new_item_it );

    recalc_sight_limits();
    reset_encumbrance();

    return new_item_it;
}

bool player::change_side( item &it, bool interactive )
{
    if( !it.swap_side() ) {
        if( interactive ) {
            add_msg_player_or_npc( m_info,
                                   _( "You cannot swap the side on which your %s is worn." ),
                                   _( "<npcname> cannot swap the side on which their %s is worn." ),
                                   it.tname().c_str() );
        }
        return false;
    }

    if( interactive ) {
        add_msg_player_or_npc( m_info, _( "You swap the side on which your %s is worn." ),
                               _( "<npcname> swaps the side on which their %s is worn." ),
                               it.tname().c_str() );
    }

    mod_moves( -250 );
    reset_encumbrance();

    return true;
}

bool player::change_side( int pos, bool interactive )
{
    item &it( i_at( pos ) );

    if( !is_worn( it ) ) {
        if( interactive ) {
            add_msg_player_or_npc( m_info,
                                   _( "You are not wearing that item." ),
                                   _( "<npcname> isn't wearing that item." ) );
        }
        return false;
    }

    return change_side( it, interactive );
}

hint_rating player::rate_action_takeoff( const item &it ) const
{
    if( !it.is_armor() ) {
        return HINT_CANT;
    }

    if( is_worn( it ) ) {
        return HINT_GOOD;
    }

    return HINT_IFFY;
}

std::list<const item *> player::get_dependent_worn_items( const item &it ) const
{
    std::list<const item *> dependent;
    // Adds dependent worn items recursively
    const std::function<void( const item &it )> add_dependent = [ & ]( const item & it ) {
        for( const auto &wit : worn ) {
            if( &wit == &it || !wit.is_worn_only_with( it ) ) {
                continue;
            }
            const auto iter = std::find_if( dependent.begin(), dependent.end(),
            [ &wit ]( const item * dit ) {
                return &wit == dit;
            } );
            if( iter == dependent.end() ) { // Not in the list yet
                add_dependent( wit );
                dependent.push_back( &wit );
            }
        }
    };

    if( is_worn( it ) ) {
        add_dependent( it );
    }

    return dependent;
}

ret_val<bool> player::can_takeoff( const item &it, const std::list<item> *res ) const
{
    auto iter = std::find_if( worn.begin(), worn.end(), [ &it ]( const item & wit ) {
        return &it == &wit;
    } );

    if( iter == worn.end() ) {
        return ret_val<bool>::make_failure( !is_npc() ? _( "You are not wearing that item." ) :
                                            _( "<npcname> is not wearing that item." ) );
    }

    if( res == nullptr && !get_dependent_worn_items( it ).empty() ) {
        return ret_val<bool>::make_failure( !is_npc() ?
                                            _( "You can't take off power armor while wearing other power armor components." ) :
                                            _( "<npcname> can't take off power armor while wearing other power armor components." ) );
    }

    return ret_val<bool>::make_success();
}

bool player::takeoff( const item &it, std::list<item> *res )
{
    const auto ret = can_takeoff( it, res );
    if( !ret.success() ) {
        add_msg( m_info, "%s", ret.c_str() );
        return false;
    }

    auto iter = std::find_if( worn.begin(), worn.end(), [ &it ]( const item & wit ) {
        return &it == &wit;
    } );

    if( res == nullptr ) {
        if( volume_carried() + it.volume() > volume_capacity_reduced_by( it.get_storage() ) ) {
            if( is_npc() ||
                query_yn( _( "No room in inventory for your %s.  Drop it?" ), it.tname().c_str() ) ) {
                drop( get_item_position( &it ), pos() );
                return true; // the drop activity ends up taking off the item anyway so shouldn't try to do it again here
            } else {
                return false;
            }
        }
        iter->on_takeoff( *this );
        inv.add_item_keep_invlet( it );
    } else {
        iter->on_takeoff( *this );
        res->push_back( it );
    }

    add_msg_player_or_npc( _( "You take off your %s." ),
                           _( "<npcname> takes off their %s." ),
                           it.tname().c_str() );

    mod_moves( -250 );    // TODO: Make this variable
    worn.erase( iter );

    recalc_sight_limits();
    reset_encumbrance();

    return true;
}

bool player::takeoff( int pos )
{
    return takeoff( i_at( pos ) );
}

void player::drop( int pos, const tripoint &where )
{
    const item &it = i_at( pos );
    const int count = it.count();

    drop( { std::make_pair( pos, count ) }, where );
}

void player::drop( const std::list<std::pair<int, int>> &what, const tripoint &target, bool stash )
{
    const activity_id type( stash ? "ACT_STASH" : "ACT_DROP" );

    if( what.empty() ) {
        return;
    }

    if( rl_dist( pos(), target ) > 1 || !( stash || g->m.can_put_items( target ) ) ) {
        add_msg_player_or_npc( m_info, _( "You can't place items here!" ),
                               _( "<npcname> can't place items here!" ) );
        return;
    }

    assign_activity( type );
    activity.placement = target - pos();

    for( auto item_pair : what ) {
        if( can_unwield( i_at( item_pair.first ) ).success() ) {
            activity.values.push_back( item_pair.first );
            activity.values.push_back( item_pair.second );
        }
    }
    // @todo: Remove the hack. Its here because npcs don't process activities
    if( is_npc() ) {
        activity.do_turn( *this );
    }
}

bool player::add_or_drop_with_msg( item &it, const bool unloading )
{
    if( it.made_of( LIQUID ) ) {
        g->consume_liquid( it, 1 );
        return it.charges <= 0;
    }
    it.charges = this->i_add_to_container( it, unloading );
    if( it.is_ammo() && it.charges == 0 ) {
        return true;
    } else if( !this->can_pickVolume( it ) ) {
        put_into_vehicle_or_drop( *this, item_drop_reason::too_large, { it } );
    } else if( !this->can_pickWeight( it, !get_option<bool>( "DANGEROUS_PICKUPS" ) ) ) {
        put_into_vehicle_or_drop( *this, item_drop_reason::too_heavy, { it } );
    } else {
        auto &ni = this->i_add( it );
        add_msg( _( "You put the %s in your inventory." ), ni.tname().c_str() );
        add_msg( m_info, "%c - %s", ni.invlet == 0 ? ' ' : ni.invlet, ni.tname().c_str() );
    }
    return true;
}

<<<<<<< HEAD
bool player::unload( item &it )
=======
bool player::unload(item &it)
>>>>>>> 1aeee0e0
{
    // Unload a container consuming moves per item successfully removed
    if( it.is_container() || it.is_bandolier() ) {
        if( it.contents.empty() ) {
            add_msg( m_info, _( "The %s is already empty!" ), it.tname().c_str() );
            return false;
        }
        if( !it.can_unload_liquid() ) {
            add_msg( m_info, _( "The liquid can't be unloaded in its current state!" ) );
            return false;
        }

        bool changed = false;
        it.contents.erase( std::remove_if( it.contents.begin(), it.contents.end(), [this,
        &changed]( item & e ) {
            long old_charges = e.charges;
            const bool consumed = this->add_or_drop_with_msg( e, true );
            changed = changed || consumed || e.charges != old_charges;
            if( consumed ) {
                this->mod_moves( -this->item_handling_cost( e ) );
            }
            return consumed;
        } ), it.contents.end() );
        if( changed ) {
            it.on_contents_changed();
        }
        return true;
    }

    // If item can be unloaded more than once (currently only guns) prompt user to choose
    std::vector<std::string> msgs( 1, it.tname() );
    std::vector<item *> opts( 1, &it );

    for( auto e : it.gunmods() ) {
        if( e->is_gun() && !e->has_flag( "NO_UNLOAD" ) &&
            ( e->magazine_current() || e->ammo_remaining() > 0 || e->casings_count() > 0 ) ) {
            msgs.emplace_back( e->tname() );
            opts.emplace_back( e );
        }
    }

    item *target = nullptr;
    if( opts.size() > 1 ) {
        const int ret = uilist( _( "Unload what?" ), msgs );
        if( ret >= 0 ) {
            target = opts[ret];
        }
    } else {
        target = &it;
    }

    if( target == nullptr ) {
        return false;
    }

    // Next check for any reasons why the item cannot be unloaded
    if( !target->ammo_type() || target->ammo_capacity() <= 0 ) {
        add_msg( m_info, _( "You can't unload a %s!" ), target->tname().c_str() );
        return false;
    }

    if( target->has_flag( "NO_UNLOAD" ) ) {
        if( target->has_flag( "RECHARGE" ) || target->has_flag( "USE_UPS" ) ) {
            add_msg( m_info, _( "You can't unload a rechargeable %s!" ), target->tname().c_str() );
        } else {
            add_msg( m_info, _( "You can't unload a %s!" ), target->tname().c_str() );
        }
        return false;
    }

    if( !target->magazine_current() && target->ammo_remaining() <= 0 && target->casings_count() <= 0 ) {
        if( target->is_tool() ) {
            add_msg( m_info, _( "Your %s isn't charged." ), target->tname().c_str() );
        } else {
            add_msg( m_info, _( "Your %s isn't loaded." ), target->tname().c_str() );
        }
        return false;
    }

    target->casings_handle( [&]( item & e ) {
        return this->i_add_or_drop( e );
    } );

    if( target->is_magazine() ) {
        player_activity unload_mag_act( activity_id( "ACT_UNLOAD_MAG" ) );
        g->u.assign_activity( unload_mag_act );
        g->u.activity.targets.emplace_back( item_location( *this, target ) );

        // Calculate the time to remove the contained ammo (consuming half as much time as required to load the magazine)
        int mv = 0;
        for( auto &content : target->contents ) {
            mv += this->item_reload_cost( it, content, content.charges ) / 2;
        }
        g->u.activity.moves_left += mv;

        // I think this means if unload is not done on ammo-belt, it takes as long as it takes to reload a mag.
        if( !it.is_ammo_belt() ) {
            g->u.activity.moves_left += mv;
        }
        g->u.activity.auto_resume = true;

        return true;

    } else if( target->magazine_current() ) {
        if( !this->add_or_drop_with_msg( *target->magazine_current(), true ) ) {
            return false;
        }
        // Eject magazine consuming half as much time as required to insert it
        this->moves -= this->item_reload_cost( *target, *target->magazine_current(), -1 ) / 2;

        target->contents.erase( std::remove_if( target->contents.begin(),
        target->contents.end(), [&target]( const item & e ) {
            return target->magazine_current() == &e;
        } ) );

    } else if( target->ammo_remaining() ) {
        long qty = target->ammo_remaining();

        if( target->ammo_type() == ammotype( "plutonium" ) ) {
            qty = target->ammo_remaining() / PLUTONIUM_CHARGES;
            if( qty > 0 ) {
                add_msg( _( "You recover %i unused plutonium." ), qty );
            } else {
                add_msg( m_info, _( "You can't remove partially depleted plutonium!" ) );
                return false;
            }
        }

        // Construct a new ammo item and try to drop it
        item ammo( target->ammo_current(), calendar::turn, qty );

        if( ammo.made_of_from_type( LIQUID ) ) {
            if( !this->add_or_drop_with_msg( ammo ) ) {
                qty -= ammo.charges; // only handled part (or none) of the liquid
            }
            if( qty <= 0 ) {
                return false; // no liquid was moved
            }

        } else if( !this->add_or_drop_with_msg( ammo, qty > 1 ) ) {
            return false;
        }

        // If successful remove appropriate qty of ammo consuming half as much time as required to load it
        this->moves -= this->item_reload_cost( *target, ammo, qty ) / 2;

        if( target->ammo_type() == ammotype( "plutonium" ) ) {
            qty *= PLUTONIUM_CHARGES;
        }

        target->ammo_set( target->ammo_current(), target->ammo_remaining() - qty );
    }

    // Turn off any active tools
    if( target->is_tool() && target->active && target->ammo_remaining() == 0 ) {
        target->type->invoke( *this, *target, this->pos() );
    }

    add_msg( _( "You unload your %s." ), target->tname().c_str() );
    return true;
}

void player::use_wielded()
{
    use( -1 );
}

hint_rating player::rate_action_reload( const item &it ) const
{
    hint_rating res = HINT_CANT;

    // Guns may contain additional reloadable mods so check these first
    for( const auto mod : it.gunmods() ) {
        switch( rate_action_reload( *mod ) ) {
            case HINT_GOOD:
                return HINT_GOOD;

            case HINT_CANT:
                continue;

            case HINT_IFFY:
                res = HINT_IFFY;
        }
    }

    if( !it.is_reloadable() ) {
        return res;
    }

    return can_reload( it ) ? HINT_GOOD : HINT_IFFY;
}

hint_rating player::rate_action_unload( const item &it ) const
{
    if( ( it.is_container() || it.is_bandolier() ) && !it.contents.empty() &&
        it.can_unload_liquid() ) {
        return HINT_GOOD;
    }

    if( it.has_flag( "NO_UNLOAD" ) ) {
        return HINT_CANT;
    }

    if( it.magazine_current() ) {
        return HINT_GOOD;
    }

    for( auto e : it.gunmods() ) {
        if( e->is_gun() && !e->has_flag( "NO_UNLOAD" ) &&
            ( e->magazine_current() || e->ammo_remaining() > 0 || e->casings_count() > 0 ) ) {
            return HINT_GOOD;
        }
    }

    if( it.ammo_type().is_null() ) {
        return HINT_CANT;
    }

    if( it.ammo_remaining() > 0 || it.casings_count() > 0 ) {
        return HINT_GOOD;
    }

    if( it.ammo_capacity() > 0 ) {
        return HINT_IFFY;
    }

    return HINT_CANT;
}

hint_rating player::rate_action_mend( const item &it ) const
{
    // @todo: check also if item damage could be repaired via a tool
    if( !it.faults.empty() ) {
        return HINT_GOOD;
    }
    return it.faults_potential().empty() ? HINT_CANT : HINT_IFFY;
}

hint_rating player::rate_action_disassemble( const item &it )
{
    if( can_disassemble( it, crafting_inventory() ).success() ) {
        return HINT_GOOD; // possible

    } else if( recipe_dictionary::get_uncraft( it.typeId() ) ) {
        return HINT_IFFY; // potentially possible but we currently lack requirements

    } else {
        return HINT_CANT; // never possible
    }
}

hint_rating player::rate_action_use( const item &it ) const
{
    if( it.is_tool() ) {
        return it.ammo_sufficient() ? HINT_GOOD : HINT_IFFY;

    } else if( it.is_gunmod() ) {
        /** @EFFECT_GUN >0 allows rating estimates for gun modifications */
        if( get_skill_level( skill_gun ) == 0 ) {
            return HINT_IFFY;
        } else {
            return HINT_GOOD;
        }
    } else if( it.is_food() || it.is_medication() || it.is_book() || it.is_armor() ) {
        return HINT_IFFY; //the rating is subjective, could be argued as HINT_CANT or HINT_GOOD as well
    } else if( it.type->has_use() ) {
        return HINT_GOOD;
    } else if( !it.is_container_empty() ) {
        return rate_action_use( it.get_contained() );
    }

    return HINT_CANT;
}

bool player::has_enough_charges( const item &it, bool show_msg ) const
{
    if( !it.is_tool() || !it.ammo_required() ) {
        return true;
    }
    if( it.has_flag( "USE_UPS" ) ) {
        if( has_charges( "UPS", it.ammo_required() ) || it.ammo_sufficient() ) {
            return true;
        }
        if( show_msg ) {
            add_msg_if_player( m_info,
                               ngettext( "Your %s needs %d charge from some UPS.",
                                         "Your %s needs %d charges from some UPS.",
                                         it.ammo_required() ),
                               it.tname().c_str(), it.ammo_required() );
        }
        return false;
    } else if( !it.ammo_sufficient() ) {
        if( show_msg ) {
            add_msg_if_player( m_info,
                               ngettext( "Your %s has %d charge but needs %d.",
                                         "Your %s has %d charges but needs %d.",
                                         it.ammo_remaining() ),
                               it.tname().c_str(), it.ammo_remaining(), it.ammo_required() );
        }
        return false;
    }
    return true;
}

bool player::consume_charges( item &used, long qty )
{
    if( qty < 0 ) {
        debugmsg( "Tried to consume negative charges" );
        return false;
    }

    if( qty == 0 ) {
        return false;
    }

    if( !used.is_tool() && !used.is_food() && !used.is_medication() ) {
        debugmsg( "Tried to consume charges for non-tool, non-food, non-med item" );
        return false;
    }

    // Consume comestibles destroying them if no charges remain
    if( used.is_food() || used.is_medication() ) {
        used.charges -= qty;
        if( used.charges <= 0 ) {
            i_rem( &used );
            return true;
        }
        return false;
    }

    // Tools which don't require ammo are instead destroyed
    if( used.is_tool() && !used.ammo_required() ) {
        i_rem( &used );
        return true;
    }

    // USE_UPS never occurs on base items but is instead added by the UPS tool mod
    if( used.has_flag( "USE_UPS" ) ) {
        // With the new UPS system, we'll want to use any charges built up in the tool before pulling from the UPS
        // The usage of the item was already approved, so drain item if possible, otherwise use UPS
        if( used.charges >= qty ) {
            used.ammo_consume( qty, pos() );
        } else {
            use_charges( "UPS", qty );
        }
    } else {
        used.ammo_consume( std::min( qty, used.ammo_remaining() ), pos() );
    }
    return false;
}

void player::use( int inventory_position )
{
    item &used = i_at( inventory_position );
    auto loc = item_location( *this, &used );

    use( loc.clone() );
}

void player::use( item_location loc )
{
    item &used = *loc.get_item();
    int inventory_position = loc.where() == item_location::type::character ?
                             this->get_item_position( &used ) : INT_MIN;

    if( used.is_null() ) {
        add_msg( m_info, _( "You do not have that item." ) );
        return;
    }

    last_item = used.typeId();

    if( used.is_tool() ) {
        if( !used.type->has_use() ) {
            add_msg_if_player( _( "You can't do anything interesting with your %s." ), used.tname().c_str() );
            return;
        }
        invoke_item( &used, loc.position() );

    } else if( used.is_food() ||
               used.is_medication() ||
               used.get_contained().is_food() ||
               used.get_contained().is_medication() ) {
        consume( inventory_position );

    } else if( used.is_book() ) {
        read( inventory_position );

    } else if( used.type->has_use() ) {
        invoke_item( &used, loc.position() );

    } else {
        add_msg( m_info, _( "You can't do anything interesting with your %s." ),
                 used.tname().c_str() );
    }
}

bool player::invoke_item( item *used )
{
    return invoke_item( used, pos() );
}

bool player::invoke_item( item *used, const tripoint &pt )
{
    const auto &use_methods = used->type->use_methods;

    if( use_methods.empty() ) {
        return false;
    } else if( use_methods.size() == 1 ) {
        return invoke_item( used, use_methods.begin()->first, pt );
    }

    uilist umenu;

    umenu.text = string_format( _( "What to do with your %s?" ), used->tname().c_str() );
    umenu.hilight_disabled = true;

    for( const auto &e : use_methods ) {
        const auto res = e.second.can_call( *this, *used, false, pt );
        umenu.addentry_desc( MENU_AUTOASSIGN, res.success(), MENU_AUTOASSIGN, e.second.get_name(),
                             res.str() );
    }

    umenu.desc_enabled = std::any_of( umenu.entries.begin(),
    umenu.entries.end(), []( const uilist_entry & elem ) {
        return !elem.desc.empty();
    } );

    umenu.query();

    int choice = umenu.ret;
    if( choice < 0 || choice >= static_cast<int>( use_methods.size() ) ) {
        return false;
    }

    const std::string &method = std::next( use_methods.begin(), choice )->first;

    return invoke_item( used, method, pt );
}

bool player::invoke_item( item *used, const std::string &method )
{
    return invoke_item( used, method, pos() );
}

bool player::invoke_item( item *used, const std::string &method, const tripoint &pt )
{
    if( !has_enough_charges( *used, true ) ) {
        return false;
    }

    item *actually_used = used->get_usable_item( method );
    if( actually_used == nullptr ) {
        debugmsg( "Tried to invoke a method %s on item %s, which doesn't have this method",
                  method.c_str(), used->tname().c_str() );
        return false;
    }

    long charges_used = actually_used->type->invoke( *this, *actually_used, pt, method );

    if( used->is_tool() || used->is_medication() || used->get_contained().is_medication() ) {
        return consume_charges( *actually_used, charges_used );
    } else if( used->is_bionic() && charges_used > 0 ) {
        i_rem( used );
        return true;
    }

    return false;
}

void player::reassign_item( item &it, long invlet )
{
    bool remove_old = true;
    if( invlet ) {
        item &prev = i_at( invlet_to_position( invlet ) );
        if( !prev.is_null() ) {
            remove_old = it.typeId() != prev.typeId();
            inv.reassign_item( prev, it.invlet, remove_old );
        }
    }

    if( !invlet || inv_chars.valid( invlet ) ) {
        const auto iter = inv.assigned_invlet.find( it.invlet );
        bool found = iter != inv.assigned_invlet.end();
        if( found ) {
            inv.assigned_invlet.erase( iter );
        }
        if( invlet && ( !found || it.invlet != invlet ) ) {
            inv.assigned_invlet[invlet] = it.typeId();
        }
        inv.reassign_item( it, invlet, remove_old );
    }
}

bool player::gunmod_remove( item &gun, item &mod )
{
    auto iter = std::find_if( gun.contents.begin(), gun.contents.end(), [&mod]( const item & e ) {
        return &mod == &e;
    } );
    if( iter == gun.contents.end() ) {
        debugmsg( "Cannot remove non-existent gunmod" );
        return false;
    }
    if( mod.ammo_remaining() && !g->unload( mod ) ) {
        return false;
    }

    gun.gun_set_mode( gun_mode_id( "DEFAULT" ) );
    moves -= mod.type->gunmod->install_time / 2;

    if( mod.typeId() == "brass_catcher" ) {
        gun.casings_handle( [&]( item & e ) {
            return i_add_or_drop( e );
        } );
    }

    const itype *modtype = mod.type;

    i_add_or_drop( mod );
    gun.contents.erase( iter );

    //If the removed gunmod added mod locations, check to see if any mods are in invalid locations
    if( !modtype->gunmod->add_mod.empty() ) {
        std::map<gunmod_location, int> mod_locations = gun.get_mod_locations();
        for( auto slot : mod_locations ) {
            int free_slots = gun.get_free_mod_locations( slot.first );

            for( auto the_mod : gun.gunmods() ) {
                if( the_mod->type->gunmod->location == slot.first && free_slots < 0 ) {
                    gunmod_remove( gun, *the_mod );
                    free_slots++;
                } else if( mod_locations.find( the_mod->type->gunmod->location ) ==
                           mod_locations.end() ) {
                    gunmod_remove( gun, *the_mod );
                }
            }
        }
    }

    //~ %1$s - gunmod, %2$s - gun.
    add_msg_if_player( _( "You remove your %1$s from your %2$s." ), modtype->nname( 1 ).c_str(),
                       gun.tname().c_str() );

    return true;
}

std::pair<int, int> player::gunmod_installation_odds( const item &gun, const item &mod ) const
{
    // Mods with INSTALL_DIFFICULT have a chance to fail, potentially damaging the gun
    if( !mod.has_flag( "INSTALL_DIFFICULT" ) || has_trait( trait_DEBUG_HS ) ) {
        return std::make_pair( 100, 0 );
    }

    int roll = 100; // chance of success (%)
    int risk = 0;   // chance of failure (%)
    int chances = 1; // start with 1 in 6 (~17% chance)

    for( const auto &e : mod.type->min_skills ) {
        // gain an additional chance for every level above the minimum requirement
        skill_id sk = e.first == "weapon" ? gun.gun_skill() : skill_id( e.first );
        chances += std::max( get_skill_level( sk ) - e.second, 0 );
    }
    // cap success from skill alone to 1 in 5 (~83% chance)
    roll = std::min( double( chances ), 5.0 ) / 6.0 * 100;
    // focus is either a penalty or bonus of at most +/-10%
    roll += ( std::min( std::max( focus_pool, 140 ), 60 ) - 100 ) / 4;
    // dexterity and intelligence give +/-2% for each point above or below 12
    roll += ( get_dex() - 12 ) * 2;
    roll += ( get_int() - 12 ) * 2;
    // each level of damage to the base gun reduces success by 10%
    roll -= std::max( gun.damage_level( 4 ), 0 ) * 10;
    roll = std::min( std::max( roll, 0 ), 100 );

    // risk of causing damage on failure increases with less durable guns
    risk = ( 100 - roll ) * ( ( 10.0 - std::min( gun.type->gun->durability, 9 ) ) / 10.0 );

    return std::make_pair( roll, risk );
}

void player::gunmod_add( item &gun, item &mod )
{
    if( !gun.is_gunmod_compatible( mod ).success() ) {
        debugmsg( "Tried to add incompatible gunmod" );
        return;
    }

    if( !has_item( gun ) && !has_item( mod ) ) {
        debugmsg( "Tried gunmod installation but mod/gun not in player possession" );
        return;
    }

    // first check at least the minimum requirements are met
    if( !has_trait( trait_DEBUG_HS ) && !can_use( mod, gun ) ) {
        return;
    }

    // any (optional) tool charges that are used during installation
    auto odds = gunmod_installation_odds( gun, mod );
    int roll = odds.first;
    int risk = odds.second;

    std::string tool;
    int qty = 0;

    if( mod.is_irremovable() ) {
        if( !query_yn( _( "Permanently install your %1$s in your %2$s?" ), mod.tname().c_str(),
                       gun.tname().c_str() ) ) {
            add_msg_if_player( _( "Never mind." ) );
            return; // player canceled installation
        }
    }

    // if chance of success <100% prompt user to continue
    if( roll < 100 ) {
        uilist prompt;
        prompt.text = string_format( _( "Attach your %1$s to your %2$s?" ), mod.tname().c_str(),
                                     gun.tname().c_str() );

        std::vector<std::function<void()>> actions;

        prompt.addentry( -1, true, 'w',
                         string_format( _( "Try without tools (%i%%) risking damage (%i%%)" ), roll, risk ) );
        actions.emplace_back( [&] {} );

        prompt.addentry( -1, has_charges( "small_repairkit", 100 ), 'f',
                         string_format( _( "Use 100 charges of firearm repair kit (%i%%)" ), std::min( roll * 2, 100 ) ) );

        actions.emplace_back( [&] {
            tool = "small_repairkit";
            qty = 100;
            roll *= 2; // firearm repair kit improves success...
            risk /= 2; // ...and reduces the risk of damage upon failure
        } );

        prompt.addentry( -1, has_charges( "large_repairkit", 25 ), 'g',
                         string_format( _( "Use 25 charges of gunsmith repair kit (%i%%)" ), std::min( roll * 3, 100 ) ) );

        actions.emplace_back( [&] {
            tool = "large_repairkit";
            qty = 25;
            roll *= 3; // gunsmith repair kit improves success markedly...
            risk = 0;  // ...and entirely prevents damage upon failure
        } );

        prompt.query();
        if( prompt.ret < 0 ) {
            add_msg_if_player( _( "Never mind." ) );
            return; // player canceled installation
        }
        actions[ prompt.ret ]();
    }

    int turns = !has_trait( trait_DEBUG_HS ) ? mod.type->gunmod->install_time : 0;

    assign_activity( activity_id( "ACT_GUNMOD_ADD" ), turns, -1, get_item_position( &gun ), tool );
    activity.values.push_back( get_item_position( &mod ) );
    activity.values.push_back( roll ); // chance of success (%)
    activity.values.push_back( risk ); // chance of damage (%)
    activity.values.push_back( qty ); // tool charges
}

void player::toolmod_add( item_location tool, item_location mod )
{
    if( !tool && !mod ) {
        debugmsg( "Tried toolmod installation but mod/tool not available" );
        return;
    }
    // first check at least the minimum requirements are met
    if( !has_trait( trait_DEBUG_HS ) && !can_use( *mod, *tool ) ) {
        return;
    }

    if( !query_yn( _( "Permanently install your %1$s in your %2$s?" ), mod->tname().c_str(),
                   tool->tname().c_str() ) ) {
        add_msg_if_player( _( "Never mind." ) );
        return; // player canceled installation
    }

    assign_activity( activity_id( "ACT_TOOLMOD_ADD" ), 1, -1 );
    activity.targets.emplace_back( std::move( tool ) );
    activity.targets.emplace_back( std::move( mod ) );
}

hint_rating player::rate_action_read( const item &it ) const
{
    if( !it.is_book() ) {
        return HINT_CANT;
    }

    std::vector<std::string> dummy;
    return get_book_reader( it, dummy ) == nullptr ? HINT_IFFY : HINT_GOOD;
}

const player *player::get_book_reader( const item &book, std::vector<std::string> &reasons ) const
{
    const player *reader = nullptr;
    if( !book.is_book() ) {
        reasons.push_back( string_format( _( "Your %s is not good reading material." ),
                                          book.tname().c_str() ) );
        return nullptr;
    }

    // Check for conditions that immediately disqualify the player from reading:
    const optional_vpart_position vp = g->m.veh_at( pos() );
    if( vp && vp->vehicle().player_in_control( *this ) ) {
        reasons.emplace_back( _( "It's a bad idea to read while driving!" ) );
        return nullptr;
    }
    const auto &type = book.type->book;
    if( !fun_to_read( book ) && !has_morale_to_read() && has_identified( book.typeId() ) ) {
        // Low morale still permits skimming
        reasons.emplace_back( _( "What's the point of studying?  (Your morale is too low!)" ) );
        return nullptr;
    }
    const skill_id &skill = type->skill;
    const int skill_level = get_skill_level( skill );
    if( skill && skill_level < type->req && has_identified( book.typeId() ) ) {
        reasons.push_back( string_format( _( "You need %s %d to understand the jargon!" ),
                                          skill.obj().name().c_str(), type->req ) );
        return nullptr;
    }

    // Check for conditions that disqualify us only if no NPCs can read to us
    if( type->intel > 0 && has_trait( trait_ILLITERATE ) ) {
        reasons.emplace_back( _( "You're illiterate!" ) );
    } else if( has_trait( trait_HYPEROPIC ) && !worn_with_flag( "FIX_FARSIGHT" ) &&
               !has_effect( effect_contacts ) && !has_bionic( bio_eye_optic ) ) {
        reasons.emplace_back( _( "Your eyes won't focus without reading glasses." ) );
    } else if( fine_detail_vision_mod() > 4 ) {
        // Too dark to read only applies if the player can read to himself
        reasons.emplace_back( _( "It's too dark to read!" ) );
        return nullptr;
    } else {
        return this;
    }

    //Check for NPCs to read for you, negates Illiterate and Far Sighted
    //The fastest-reading NPC is chosen
    if( is_deaf() ) {
        reasons.emplace_back( _( "Maybe someone could read that to you, but you're deaf!" ) );
        return nullptr;
    }

    int time_taken = INT_MAX;
    auto candidates = get_crafting_helpers();

    for( const npc *elem : candidates ) {
        // Check for disqualifying factors:
        if( type->intel > 0 && elem->has_trait( trait_ILLITERATE ) ) {
            reasons.push_back( string_format( _( "%s is illiterate!" ),
                                              elem->disp_name().c_str() ) );
        } else if( skill && elem->get_skill_level( skill ) < type->req &&
                   has_identified( book.typeId() ) ) {
            reasons.push_back( string_format( _( "%s needs %s %d to understand the jargon!" ),
                                              elem->disp_name().c_str(), skill.obj().name().c_str(), type->req ) );
        } else if( elem->has_trait( trait_HYPEROPIC ) && !elem->worn_with_flag( "FIX_FARSIGHT" ) &&
                   !elem->has_effect( effect_contacts ) ) {
            reasons.push_back( string_format( _( "%s needs reading glasses!" ),
                                              elem->disp_name().c_str() ) );
        } else if( std::min( fine_detail_vision_mod(), elem->fine_detail_vision_mod() ) > 4 ) {
            reasons.push_back( string_format(
                                   _( "It's too dark for %s to read!" ),
                                   elem->disp_name().c_str() ) );
        } else if( !elem->sees( *this ) ) {
            reasons.push_back( string_format( _( "%s could read that to you, but they can't see you." ),
                                              elem->disp_name().c_str() ) );
        } else if( !elem->fun_to_read( book ) && !elem->has_morale_to_read() &&
                   has_identified( book.typeId() ) ) {
            // Low morale still permits skimming
            reasons.push_back( string_format( _( "%s morale is too low!" ), elem->disp_name( true ).c_str() ) );
        } else {
            int proj_time = time_to_read( book, *elem );
            if( proj_time < time_taken ) {
                reader = elem;
                time_taken = proj_time;
            }
        }
    } //end for all candidates
    return reader;
}

int player::time_to_read( const item &book, const player &reader, const player *learner ) const
{
    const auto &type = book.type->book;
    const skill_id &skill = type->skill;
    // The reader's reading speed has an effect only if they're trying to understand the book as they read it
    // Reading speed is assumed to be how well you learn from books (as opposed to hands-on experience)
    const bool try_understand = reader.fun_to_read( book ) ||
                                reader.get_skill_level( skill ) < type->level;
    int reading_speed = try_understand ? std::max( reader.read_speed(), read_speed() ) : read_speed();
    if( learner ) {
        reading_speed = std::max( reading_speed, learner->read_speed() );
    }

    int retval = type->time * reading_speed;
    retval *= std::min( fine_detail_vision_mod(), reader.fine_detail_vision_mod() );

    const int effective_int = std::min( {int_cur, reader.get_int(), learner ? learner->get_int() : INT_MAX } );
    if( type->intel > effective_int && !reader.has_trait( trait_PROF_DICEMASTER ) ) {
        retval += type->time * ( type->intel - effective_int ) * 100;
    }
    if( !has_identified( book.typeId() ) ) {
        retval /= 10; //skimming
    }
    return retval;
}

bool player::fun_to_read( const item &book ) const
{
    // If you don't have a problem with eating humans, To Serve Man becomes rewarding
    if( ( has_trait( trait_CANNIBAL ) || has_trait( trait_PSYCHOPATH ) ||
          has_trait( trait_SAPIOVORE ) ) &&
        book.typeId() == "cookbook_human" ) {
        return true;
    } else if( has_trait( trait_SPIRITUAL ) && book.has_flag( "INSPIRATIONAL" ) ) {
        return true;
    } else {
        return book_fun_for( book, *this ) > 0;
    }
}

int player::book_fun_for( const item &book, const player &p ) const
{
    int fun_bonus = book.type->book->fun;
    if( !book.is_book() ) {
        debugmsg( "called player::book_fun_for with non-book" );
        return 0;
    }

    if( has_trait( trait_LOVES_BOOKS ) ) {
        fun_bonus++;
    } else if( has_trait( trait_HATES_BOOKS ) ) {
        if( book.type->book->fun > 0 ) {
            fun_bonus = 0;
        } else {
            fun_bonus--;
        }
    }
    // If you don't have a problem with eating humans, To Serve Man becomes rewarding
    if( ( p.has_trait( trait_CANNIBAL ) || p.has_trait( trait_PSYCHOPATH ) ||
          p.has_trait( trait_SAPIOVORE ) ) &&
        book.typeId() == "cookbook_human" ) {
        fun_bonus = abs( fun_bonus );
    } else if( p.has_trait( trait_SPIRITUAL ) && book.has_flag( "INSPIRATIONAL" ) ) {
        fun_bonus = abs( fun_bonus * 3 );
    }
    return fun_bonus;
}

/**
 * Explanation of ACT_READ activity values:
 *
 * position: ID of the reader
 * targets: 1-element vector with the item_location (always in inventory/wielded) of the book being read
 * index: We are studying until the player with this ID gains a level; 0 indicates reading once
 * values: IDs of the NPCs who will learn something
 * str_values: Parallel to values, these contain the learning penalties (as doubles in string form) as follows:
 *             Experience gained = Experience normally gained * penalty
 */

bool player::read( int inventory_position, const bool continuous )
{
    item &it = i_at( inventory_position );
    if( it.is_null() ) {
        add_msg( m_info, _( "Never mind." ) );
        return false;
    }
    std::vector<std::string> fail_messages;
    const player *reader = get_book_reader( it, fail_messages );
    if( reader == nullptr ) {
        // We can't read, and neither can our followers
        for( const std::string &reason : fail_messages ) {
            add_msg( m_bad, reason );
        }
        return false;
    }
    const int time_taken = time_to_read( it, *reader );

    add_msg( m_debug, "player::read: time_taken = %d", time_taken );
    player_activity act( activity_id( "ACT_READ" ), time_taken, continuous ? activity.index : 0,
                         reader->getID() );
    act.targets.emplace_back( item_location( *this, &it ) );

    // If the player hasn't read this book before, skim it to get an idea of what's in it.
    if( !has_identified( it.typeId() ) ) {
        if( reader != this ) {
            add_msg( m_info, fail_messages[0] );
            add_msg( m_info, _( "%s reads aloud..." ), reader->disp_name().c_str() );
        }
        assign_activity( act );
        return true;
    }

    if( it.typeId() == "guidebook" ) {
        // special guidebook effect: print a misc. hint when read
        if( reader != this ) {
            add_msg( m_info, fail_messages[0] );
            dynamic_cast<const npc *>( reader )->say( get_hint() );
        } else {
            add_msg( m_info, get_hint().c_str() );
        }
        mod_moves( -100 );
        return false;
    }

    const auto &type = it.type->book;
    const skill_id &skill = type->skill;
    const std::string skill_name = skill ? skill.obj().name() : "";

    // Find NPCs to join the study session:
    std::map<npc *, std::string> learners;
    std::map<npc *, std::string> fun_learners; //reading only for fun
    std::map<npc *, std::string> nonlearners;
    auto candidates = get_crafting_helpers();
    for( npc *elem : candidates ) {
        const int lvl = elem->get_skill_level( skill );
        const bool skill_req = ( elem->fun_to_read( it ) && ( !skill || lvl >= type->req ) ) ||
                               ( skill && lvl < type->level && lvl >= type->req );
        const bool morale_req = elem->fun_to_read( it ) || elem->has_morale_to_read();

        if( !skill_req && elem != reader ) {
            if( skill && lvl < type->req ) {
                nonlearners.insert( { elem, string_format( _( " (needs %d %s)" ), type->req, skill_name.c_str() ) } );
            } else if( skill ) {
                nonlearners.insert( { elem, string_format( _( " (already has %d %s)" ), type->level, skill_name.c_str() ) } );
            } else {
                nonlearners.insert( { elem, _( " (uninterested)" ) } );
            }
        } else if( elem->is_deaf() && reader != elem ) {
            nonlearners.insert( { elem, _( " (deaf)" ) } );
        } else if( !morale_req ) {
            nonlearners.insert( { elem, _( " (too sad)" ) } );
        } else if( skill && lvl < type->level ) {
            const double penalty = static_cast<double>( time_taken ) / time_to_read( it, *reader, elem );
            learners.insert( {elem, elem == reader ? _( " (reading aloud to you)" ) : ""} );
            act.values.push_back( elem->getID() );
            act.str_values.push_back( to_string( penalty ) );
        } else {
            fun_learners.insert( {elem, elem == reader ? _( " (reading aloud to you)" ) : "" } );
            act.values.push_back( elem->getID() );
            act.str_values.emplace_back( "1" );
        }
    }

    if( !continuous ) {
        //only show the menu if there's useful information or multiple options
        if( skill || !nonlearners.empty() || !fun_learners.empty() ) {
            uilist menu;

            // Some helpers to reduce repetition:
            auto length = []( const std::pair<npc *, std::string> &elem ) {
                return elem.first->disp_name().size() + elem.second.size();
            };

            auto max_length = [&length]( const std::map<npc *, std::string> &m ) {
                auto max_ele = std::max_element( m.begin(), m.end(), [&length]( std::pair<npc *, std::string> left,
                std::pair<npc *, std::string> right ) {
                    return length( left ) < length( right );
                } );
                return max_ele == m.end() ? 0 : length( *max_ele );
            };

            auto get_text =
            [&]( const std::map<npc *, std::string> &m, const std::pair<npc *, std::string> &elem ) {
                const int lvl = elem.first->get_skill_level( skill );
                const std::string lvl_text = skill ? string_format( _( " | current level: %d" ), lvl ) : "";
                const std::string name_text = elem.first->disp_name() + elem.second;
                return string_format( ( "%-*s%s" ), static_cast<int>( max_length( m ) ),
                                      name_text.c_str(), lvl_text.c_str() );
            };

            auto add_header = [&menu]( const std::string & str ) {
                menu.addentry( -1, false, -1, "" );
                uilist_entry header( -1, false, -1, str, c_yellow, c_yellow );
                header.force_color = true;
                menu.entries.push_back( header );
            };

            menu.title = !skill ? string_format( _( "Reading %s" ), it.type_name().c_str() ) :
                         string_format( _( "Reading %s (can train %s from %d to %d)" ), it.type_name().c_str(),
                                        skill_name.c_str(), type->req, type->level );

            if( skill ) {
                const int lvl = get_skill_level( skill );
                menu.addentry( getID(), lvl < type->level, '0',
                               string_format( _( "Read until you gain a level | current level: %d" ), lvl ) );
            } else {
                menu.addentry( -1, false, '0', _( "Read until you gain a level" ) );
            }
            menu.addentry( 0, true, '1', _( "Read once" ) );

            if( skill && !learners.empty() ) {
                add_header( _( "Read until this NPC gains a level:" ) );
                for( const auto &elem : learners ) {
                    menu.addentry( elem.first->getID(), true, -1, get_text( learners, elem ) );
                }
            }
            if( !fun_learners.empty() ) {
                add_header( _( "Reading for fun:" ) );
                for( const auto &elem : fun_learners ) {
                    menu.addentry( -1, false, -1, get_text( fun_learners, elem ) );
                }
            }
            if( !nonlearners.empty() ) {
                add_header( _( "Not participating:" ) );
                for( const auto &elem : nonlearners ) {
                    menu.addentry( -1, false, -1, get_text( nonlearners, elem ) );
                }
            }

            menu.query( true );
            if( menu.ret == UILIST_CANCEL ) {
                add_msg( m_info, _( "Never mind." ) );
                return false;
            }
            act.index = menu.ret;
        }
        add_msg( m_info, _( "Now reading %s, %s to stop early." ),
                 it.type_name().c_str(), press_x( ACTION_PAUSE ).c_str() );
    }

    // Print some informational messages, but only the first time or if the information changes

    if( !continuous || activity.position != act.position ) {
        if( reader != this ) {
            add_msg( m_info, fail_messages[0] );
            add_msg( m_info, _( "%s reads aloud..." ), reader->disp_name().c_str() );
        } else if( !learners.empty() || !fun_learners.empty() ) {
            add_msg( m_info, _( "You read aloud..." ) );
        }
    }

    if( !continuous ||
    !std::all_of( learners.begin(), learners.end(), [&]( std::pair<npc *, std::string> elem ) {
    return std::count( activity.values.begin(), activity.values.end(), elem.first->getID() ) != 0;
    } ) ||
    !std::all_of( activity.values.begin(), activity.values.end(), [&]( int elem ) {
        return learners.find( g->find_npc( elem ) ) != learners.end();
    } ) ) {

        if( learners.size() == 1 ) {
            add_msg( m_info, _( "%s studies with you." ), learners.begin()->first->disp_name().c_str() );
        } else if( !learners.empty() ) {
            const std::string them = enumerate_as_string( learners.begin(),
            learners.end(), [&]( std::pair<npc *, std::string> elem ) {
                return elem.first->disp_name();
            } );
            add_msg( m_info, _( "%s study with you." ), them.c_str() );
        }

        // Don't include the reader as it would be too redundant.
        std::set<std::string> readers;
        for( const auto &elem : fun_learners ) {
            if( elem.first != reader ) {
                readers.insert( elem.first->disp_name() );
            }
        }
        if( readers.size() == 1 ) {
            add_msg( m_info, _( "%s reads with you for fun." ), readers.begin()->c_str() );
        } else if( !readers.empty() ) {
            const std::string them = enumerate_as_string( readers );
            add_msg( m_info, _( "%s read with you for fun." ), them.c_str() );
        }
    }

    if( std::min( fine_detail_vision_mod(), reader->fine_detail_vision_mod() ) > 1.0 ) {
        add_msg( m_warning,
                 _( "It's difficult for %s to see fine details right now. Reading will take longer than usual." ),
                 reader->disp_name().c_str() );
    }

    const bool complex_penalty = type->intel > std::min( int_cur, reader->get_int() ) &&
                                 !reader->has_trait( trait_PROF_DICEMASTER );
    const player *complex_player = reader->get_int() < int_cur ? reader : this;
    if( complex_penalty && !continuous ) {
        add_msg( m_warning,
                 _( "This book is too complex for %s to easily understand. It will take longer to read." ),
                 complex_player->disp_name().c_str() );
    }

    assign_activity( act );

    // Reinforce any existing morale bonus/penalty, so it doesn't decay
    // away while you read more.
    const time_duration decay_start = 1_turns * time_taken / 1000;
    std::set<player *> apply_morale = { this };
    for( const auto &elem : learners ) {
        apply_morale.insert( elem.first );
    }
    for( const auto &elem : fun_learners ) {
        apply_morale.insert( elem.first );
    }
    for( player *elem : apply_morale ) {
        //Fun bonuses for spritual and To Serve Man are no longer calculated here.
        elem->add_morale( MORALE_BOOK, 0, book_fun_for( it, *elem ) * 15, decay_start + 3_minutes,
                          decay_start, false, it.type );
    }

    return true;
}

void player::do_read( item &book )
{
    const auto &reading = book.type->book;
    if( !reading ) {
        activity.set_to_null();
        return;
    }
    const skill_id &skill = reading->skill;

    if( !has_identified( book.typeId() ) ) {
        // Note that we've read the book.
        items_identified.insert( book.typeId() );

        add_msg( _( "You skim %s to find out what's in it." ), book.type_name().c_str() );
        if( skill && get_skill_level_object( skill ).can_train() ) {
            add_msg( m_info, _( "Can bring your %s skill to %d." ),
                     skill.obj().name().c_str(), reading->level );
            if( reading->req != 0 ) {
                add_msg( m_info, _( "Requires %s level %d to understand." ),
                         skill.obj().name().c_str(), reading->req );
            }
        }

        if( reading->intel != 0 ) {
            add_msg( m_info, _( "Requires intelligence of %d to easily read." ), reading->intel );
        }
        //It feels wrong to use a pointer to *this, but I can't find any other player pointers in this method.
        if( book_fun_for( book, *this ) != 0 ) {
            add_msg( m_info, _( "Reading this book affects your morale by %d" ), book_fun_for( book, *this ) );
        }
        add_msg( m_info, ngettext( "A chapter of this book takes %d minute to read.",
                                   "A chapter of this book takes %d minutes to read.", reading->time ),
                 reading->time );

        std::vector<std::string> recipe_list;
        for( const auto &elem : reading->recipes ) {
            // If the player knows it, they recognize it even if it's not clearly stated.
            if( elem.is_hidden() && !knows_recipe( elem.recipe ) ) {
                continue;
            }
            recipe_list.push_back( elem.name );
        }
        if( !recipe_list.empty() ) {
            std::string recipe_line = string_format(
                                          ngettext( "This book contains %1$u crafting recipe: %2$s",
                                                    "This book contains %1$u crafting recipes: %2$s",
                                                    static_cast<unsigned long>( recipe_list.size() ) ),
                                          static_cast<unsigned long>( recipe_list.size() ),
                                          enumerate_as_string( recipe_list ).c_str() );
            add_msg( m_info, recipe_line );
        }
        if( recipe_list.size() != reading->recipes.size() ) {
            add_msg( m_info, _( "It might help you figuring out some more recipes." ) );
        }
        activity.set_to_null();
        return;
    }

    std::vector<std::pair<player *, double>> learners; //learners and their penalties
    for( size_t i = 0; i < activity.values.size(); i++ ) {
        player *n = g->find_npc( activity.values[i] );
        if( n != nullptr ) {
            const std::string &s = activity.get_str_value( i, "1" );
            learners.push_back( { n, strtod( s.c_str(), nullptr ) } );
        }
        // Otherwise they must have died/teleported or something
    }
    learners.push_back( { this, 1.0 } );
    bool continuous = false; //whether to continue reading or not
    std::set<std::string> little_learned; // NPCs who learned a little about the skill
    std::set<std::string> cant_learn;
    std::list<std::string> out_of_chapters;

    for( auto &elem : learners ) {
        player *learner = elem.first;

        if( book_fun_for( book, *learner ) != 0 ) {
            //Fun bonus is no longer calculated here.
            learner->add_morale( MORALE_BOOK, book_fun_for( book, *learner ) * 5, book_fun_for( book,
                                 *learner ) * 15, 6_minutes, 3_minutes, true,
                                 book.type );
        }

        book.mark_chapter_as_read( *learner );

        if( skill && learner->get_skill_level( skill ) < reading->level &&
            learner->get_skill_level_object( skill ).can_train() ) {
            SkillLevel &skill_level = learner->get_skill_level_object( skill );
            const int originalSkillLevel = skill_level.level();

            // Calculate experience gained
            /** @EFFECT_INT increases reading comprehension */
            // Enhanced Memory Banks modestly boosts experience
            int min_ex = std::max( 1, reading->time / 10 + learner->get_int() / 4 );
            int max_ex = reading->time /  5 + learner->get_int() / 2 - originalSkillLevel;
            if( has_active_bionic( bio_memory ) ) {
                min_ex += 2;
            }
            if( max_ex < 2 ) {
                max_ex = 2;
            }
            if( max_ex > 10 ) {
                max_ex = 10;
            }
            if( max_ex < min_ex ) {
                max_ex = min_ex;
            }

            min_ex *= ( originalSkillLevel + 1 ) * elem.second;
            min_ex = std::max( min_ex, 1 );
            max_ex *= ( originalSkillLevel + 1 ) * elem.second;
            max_ex = std::max( min_ex, max_ex );

            skill_level.readBook( min_ex, max_ex, reading->level );

            std::string skill_name = skill.obj().name();

            if( skill_level != originalSkillLevel ) {
                if( learner->is_player() ) {
                    add_msg( m_good, _( "You increase %s to level %d." ), skill.obj().name().c_str(),
                             originalSkillLevel + 1 );
                    if( skill_level.level() % 4 == 0 ) {
                        //~ %s is skill name. %d is skill level
                        add_memorial_log( pgettext( "memorial_male", "Reached skill level %1$d in %2$s." ),
                                          pgettext( "memorial_female", "Reached skill level %1$d in %2$s." ),
                                          skill_level.level(), skill_name );
                    }
                    const std::string skill_increase_source = "book";
                    CallbackArgumentContainer lua_callback_args_info;
                    lua_callback_args_info.emplace_back( getID() );
                    lua_callback_args_info.emplace_back( skill_increase_source );
                    lua_callback_args_info.emplace_back( skill.str() );
                    lua_callback_args_info.emplace_back( originalSkillLevel + 1 );
                    lua_callback( "on_player_skill_increased", lua_callback_args_info );
                    lua_callback( "on_skill_increased" ); // Legacy callback
                } else {
                    add_msg( m_good, _( "%s increases their %s level." ), learner->disp_name().c_str(), skill_name );
                }
            } else {
                //skill_level == originalSkillLevel
                if( activity.index == learner->getID() ) {
                    continuous = true;
                }
                if( learner->is_player() ) {
                    add_msg( m_info, _( "You learn a little about %s! (%d%%)" ), skill_name, skill_level.exercise() );
                } else {
                    little_learned.insert( learner->disp_name() );
                }
            }

            if( ( skill_level == reading->level || !skill_level.can_train() ) ||
                ( ( learner->has_trait( trait_id( "SCHIZOPHRENIC" ) ) ||
                    learner->has_artifact_with( AEP_SCHIZO ) ) && one_in( 25 ) ) ) {
                if( learner->is_player() ) {
                    add_msg( m_info, _( "You can no longer learn from %s." ), book.type_name().c_str() );
                } else {
                    cant_learn.insert( learner->disp_name() );
                }
            }
        } else if( skill ) {
            if( learner->is_player() ) {
                add_msg( m_info, _( "You can no longer learn from %s." ), book.type_name().c_str() );
            } else {
                cant_learn.insert( learner->disp_name() );
            }
        }
    } //end for all learners

    if( little_learned.size() == 1 ) {
        add_msg( m_info, _( "%s learns a little about %s!" ), little_learned.begin()->c_str(),
                 skill.obj().name().c_str() );
    } else if( !little_learned.empty() ) {
        const std::string little_learned_msg = enumerate_as_string( little_learned );
        add_msg( m_info, _( "%s learn a little about %s!" ), little_learned_msg.c_str(),
                 skill.obj().name().c_str() );
    }

    if( !cant_learn.empty() ) {
        const std::string names = enumerate_as_string( cant_learn );
        add_msg( m_info, _( "%s can no longer learn from %s." ), names.c_str(), book.type_name().c_str() );
    }
    if( !out_of_chapters.empty() ) {
        const std::string names = enumerate_as_string( out_of_chapters );
        add_msg( m_info, _( "Rereading the %s isn't as much fun for %s." ),
                 book.type_name().c_str(), names.c_str() );
        if( out_of_chapters.front() == disp_name() && one_in( 6 ) ) {
            add_msg( m_info, _( "Maybe you should find something new to read..." ) );
        }
    }

    if( continuous ) {
        activity.set_to_null();
        read( get_item_position( &book ), true );
        if( activity ) {
            return;
        }
    }

    // NPCs can't learn martial arts from manuals (yet).
    auto m = book.type->use_methods.find( "MA_MANUAL" );
    if( m != book.type->use_methods.end() ) {
        m->second.call( *this, book, false, pos() );
    }

    activity.set_to_null();
}

bool player::has_identified( const std::string &item_id ) const
{
    return items_identified.count( item_id ) > 0;
}

bool player::studied_all_recipes( const itype &book ) const
{
    if( !book.book ) {
        return true;
    }
    for( auto &elem : book.book->recipes ) {
        if( !knows_recipe( elem.recipe ) ) {
            return false;
        }
    }
    return true;
}

const recipe_subset &player::get_learned_recipes() const
{
    // Cache validity check
    if( *_skills != *valid_autolearn_skills ) {
        for( const auto &r : recipe_dict.all_autolearn() ) {
            if( meets_skill_requirements( r->autolearn_requirements ) ) {
                learned_recipes->include( r );
            }
        }
        *valid_autolearn_skills = *_skills; // Reassign the validity stamp
    }

    return *learned_recipes;
}

const recipe_subset player::get_recipes_from_books( const inventory &crafting_inv ) const
{
    recipe_subset res;

    for( const auto &stack : crafting_inv.const_slice() ) {
        const item &candidate = stack->front();

        for( std::pair<const recipe *, int> recipe_entry :
             candidate.get_available_recipes( *this ) ) {
            res.include( recipe_entry.first, recipe_entry.second );
        }
    }

    return res;
}

const std::set<itype_id> player::get_books_for_recipe( const inventory &crafting_inv,
        const recipe *r ) const
{
    std::set<itype_id> book_ids;
    const int skill_level = get_skill_level( r->skill_used );
    for( auto &book_lvl : r->booksets ) {
        itype_id book_id = book_lvl.first;
        int required_skill_level = book_lvl.second;
        // NPCs don't need to identify books
        if( is_player() && !items_identified.count( book_id ) ) {
            continue;
        }

        if( skill_level >= required_skill_level && crafting_inv.amount_of( book_id ) > 0 ) {
            book_ids.insert( book_id );
        }
    }
    return book_ids;
}

const recipe_subset player::get_available_recipes( const inventory &crafting_inv,
        const std::vector<npc *> *helpers ) const
{
    recipe_subset res( get_learned_recipes() );

    res.include( get_recipes_from_books( crafting_inv ) );

    if( helpers != nullptr ) {
        for( npc *np : *helpers ) {
            // Directly form the helper's inventory
            res.include( get_recipes_from_books( np->inv ) );
            // Being told what to do
            res.include_if( np->get_learned_recipes(), [ this ]( const recipe & r ) {
                return get_skill_level( r.skill_used ) >= int( r.difficulty *
                        0.8f ); // Skilled enough to understand
            } );
        }
    }

    return res;
}

void player::try_to_sleep( const time_duration &dur )
{
    const optional_vpart_position vp = g->m.veh_at( pos() );
    const trap &trap_at_pos = g->m.tr_at( pos() );
    const ter_id ter_at_pos = g->m.ter( pos() );
    const furn_id furn_at_pos = g->m.furn( pos() );
    bool plantsleep = false;
    bool fungaloid_cosplay = false;
    bool websleep = false;
    bool webforce = false;
    bool websleeping = false;
    bool in_shell = false;
    bool watersleep = false;
    if( has_trait( trait_CHLOROMORPH ) ) {
        plantsleep = true;
        if( ( ter_at_pos == t_dirt || ter_at_pos == t_pit ||
              ter_at_pos == t_dirtmound || ter_at_pos == t_pit_shallow ||
              ter_at_pos == t_grass ) && !vp &&
            furn_at_pos == f_null ) {
            add_msg_if_player( m_good, _( "You relax as your roots embrace the soil." ) );
        } else if( vp ) {
            add_msg_if_player( m_bad, _( "It's impossible to sleep in this wheeled pot!" ) );
        } else if( furn_at_pos != f_null ) {
            add_msg_if_player( m_bad,
                               _( "The humans' furniture blocks your roots. You can't get comfortable." ) );
        } else { // Floor problems
            add_msg_if_player( m_bad, _( "Your roots scrabble ineffectively at the unyielding surface." ) );
        }
    } else if( has_trait( trait_M_SKIN3 ) ) {
        fungaloid_cosplay = true;
        if( g->m.has_flag_ter_or_furn( "FUNGUS", pos() ) ) {
            add_msg_if_player( m_good,
                               _( "Our fibers meld with the ground beneath us.  The gills on our neck begin to seed the air with spores as our awareness fades." ) );
        }
    }
    if( has_trait( trait_WEB_WALKER ) ) {
        websleep = true;
    }
    // Not sure how one would get Arachnid w/o web-making, but Just In Case
    if( has_trait( trait_THRESH_SPIDER ) && ( has_trait( trait_WEB_SPINNER ) ||
            ( has_trait( trait_WEB_WEAVER ) ) ) ) {
        webforce = true;
    }
    if( websleep || webforce ) {
        int web = g->m.get_field_strength( pos(), fd_web );
        if( !webforce ) {
            // At this point, it's kinda weird, but surprisingly comfy...
            if( web >= 3 ) {
                add_msg_if_player( m_good,
                                   _( "These thick webs support your weight, and are strangely comfortable..." ) );
                websleeping = true;
            } else if( web > 0 ) {
                add_msg_if_player( m_info,
                                   _( "You try to sleep, but the webs get in the way.  You brush them aside." ) );
                g->m.remove_field( pos(), fd_web );
            }
        } else {
            // Here, you're just not comfortable outside a nice thick web.
            if( web >= 3 ) {
                add_msg_if_player( m_good, _( "You relax into your web." ) );
                websleeping = true;
            } else {
                add_msg_if_player( m_bad,
                                   _( "You try to sleep, but you feel exposed and your spinnerets keep twitching." ) );
                add_msg_if_player( m_info, _( "Maybe a nice thick web would help you sleep." ) );
            }
        }
    }
    if( has_active_mutation( trait_SHELL2 ) ) {
        // Your shell's interior is a comfortable place to sleep.
        in_shell = true;
    }
    if( has_trait( trait_WATERSLEEP ) ) {
        if( underwater ) {
            add_msg_if_player( m_good,
                               _( "You lay beneath the waves' embrace, gazing up through the water's surface..." ) );
            watersleep = true;
        } else if( g->m.has_flag_ter( "SWIMMABLE", pos() ) ) {
            add_msg_if_player( m_good, _( "You settle into the water and begin to drowse..." ) );
            watersleep = true;
        }
    }
    if( !plantsleep && ( furn_at_pos.obj().comfort > static_cast<int>( comfort_level::neutral ) ||
                         ter_at_pos == t_improvised_shelter ||
                         trap_at_pos.loadid == tr_cot || trap_at_pos.loadid == tr_rollmat ||
                         trap_at_pos.loadid == tr_fur_rollmat ||
                         in_shell || websleeping ||
                         vp.part_with_feature( "SEAT", true ) ||
                         vp.part_with_feature( "BED", true ) ) ) {
        add_msg_if_player( m_good, _( "This is a comfortable place to sleep." ) );
    } else if( ter_at_pos != t_floor && !plantsleep && !fungaloid_cosplay && !watersleep ) {
        add_msg_if_player( ter_at_pos.obj().movecost <= 2 ?
                           _( "It's a little hard to get to sleep on this %s." ) :
                           _( "It's hard to get to sleep on this %s." ),
                           ter_at_pos.obj().name().c_str() );
    }
    add_msg_if_player( _( "You start trying to fall asleep." ) );
    assign_activity( activity_id( "ACT_TRY_SLEEP" ), to_moves<int>( dur ) );
}

comfort_level player::base_comfort_value( const tripoint &p ) const
{
    // Comfort of sleeping spots is "objective", while sleep_spot( p ) is "subjective"
    // As in the latter also checks for fatigue and other variables while this function
    // only looks at the base comfyness of something. It's still subjective, in a sense,
    // as arachnids who sleep in webs will find most places comfortable for instance.
    int comfort = 0;

    bool plantsleep = has_trait( trait_CHLOROMORPH );
    bool fungaloid_cosplay = has_trait( trait_M_SKIN3 );
    bool websleep = has_trait( trait_WEB_WALKER );
    bool webforce = has_trait( trait_THRESH_SPIDER ) && ( has_trait( trait_WEB_SPINNER ) ||
                    ( has_trait( trait_WEB_WEAVER ) ) );
    bool in_shell = has_active_mutation( trait_SHELL2 );
    bool watersleep = has_trait( trait_WATERSLEEP );

    const optional_vpart_position vp = g->m.veh_at( p );
    const maptile tile = g->m.maptile_at( p );
    const trap &trap_at_pos = tile.get_trap_t();
    const ter_id ter_at_pos = tile.get_ter();
    const furn_id furn_at_pos = tile.get_furn();

    int web = g->m.get_field_strength( p, fd_web );

    // Some mutants have different comfort needs
    if( !plantsleep && !webforce ) {
        if( in_shell ) {
            comfort += 1 + static_cast<int>( comfort_level::slightly_comfortable );
            // Note: shelled individuals can still use sleeping aids!
        } else if( vp ) {
            if( vp.part_with_feature( "BED", true ) ) {
                comfort += 1 + static_cast<int>( comfort_level::slightly_comfortable );
            } else if( vp.part_with_feature( "SEAT", true ) ) {
                comfort += 0 + static_cast<int>( comfort_level::slightly_comfortable );
            } else {
                // Sleeping elsewhere is uncomfortable
                comfort -= g->m.move_cost( p );
            }
        }
        // Not in a vehicle, start checking furniture/terrain/traps at this point in decreasing order
        else if( furn_at_pos != f_null ) {
            comfort += 0 + furn_at_pos.obj().comfort;
        } else if( trap_at_pos.loadid == tr_cot ) {
            comfort += 1 + static_cast<int>( comfort_level::slightly_comfortable );
        }
        // Web sleepers can use their webs if better furniture isn't available
        else if( websleep && web >= 3 ) {
            comfort += 1 + static_cast<int>( comfort_level::slightly_comfortable );
        } else if( trap_at_pos.loadid == tr_rollmat || trap_at_pos.loadid == tr_fur_rollmat ||
                   ter_at_pos == t_improvised_shelter ) {
            comfort += 0 + static_cast<int>( comfort_level::slightly_comfortable );
        } else if( ter_at_pos == t_floor || ter_at_pos == t_floor_waxed ||
                   ter_at_pos == t_carpet_red || ter_at_pos == t_carpet_yellow ||
                   ter_at_pos == t_carpet_green || ter_at_pos == t_carpet_purple ) {
            comfort += 1 + static_cast<int>( comfort_level::neutral );
        } else {
            // Not a comfortable sleeping spot
            comfort -= g->m.move_cost( p );
        }

        auto items = g->m.i_at( p );
        for( auto &items_it : items ) {
            if( items_it.has_flag( "SLEEP_AID" ) ) {
                // Note: BED + SLEEP_AID = 9 pts, or 1 pt below very_comfortable
                comfort += 1 + static_cast<int>( comfort_level::slightly_comfortable );
                break; // prevents using more than 1 sleep aid
            }
        }

        if( fungaloid_cosplay && g->m.has_flag_ter_or_furn( "FUNGUS", pos() ) ) {
            comfort += static_cast<int>( comfort_level::very_comfortable );
        }
    } else if( plantsleep ) {
        if( vp || furn_at_pos != f_null ) {
            // Sleep ain't happening in a vehicle or on furniture
            comfort = static_cast<int>( comfort_level::uncomfortable );
        } else {
            // It's very easy for Chloromorphs to get to sleep on soil!
            if( ter_at_pos == t_dirt || ter_at_pos == t_pit || ter_at_pos == t_dirtmound ||
                ter_at_pos == t_pit_shallow ) {
                comfort += static_cast<int>( comfort_level::very_comfortable );
            }
            // Not as much if you have to dig through stuff first
            else if( ter_at_pos == t_grass ) {
                comfort += static_cast<int>( comfort_level::comfortable );
            }
            // Sleep ain't happening
            else {
                comfort = static_cast<int>( comfort_level::uncomfortable );
            }
        }
        //Has watersleep
    } else if( watersleep ) {
        if( g->m.has_flag_ter( "SWIMMABLE", pos() ) ) {
            comfort += static_cast<int>( comfort_level::very_comfortable );
        }
        // Has webforce
    } else {
        if( web >= 3 ) {
            // Thick Web and you're good to go
            comfort += static_cast<int>( comfort_level::very_comfortable );
        } else {
            comfort = static_cast<int>( comfort_level::uncomfortable );
        }
    }

    if( comfort >= static_cast<int>( comfort_level::very_comfortable ) ) {
        return comfort_level::very_comfortable;
    } else if( comfort >= static_cast<int>( comfort_level::comfortable ) ) {
        return comfort_level::comfortable;
    } else if( comfort >= static_cast<int>( comfort_level::slightly_comfortable ) ) {
        return comfort_level::slightly_comfortable;
    } else if( comfort >= static_cast<int>( comfort_level::neutral ) ) {
        return comfort_level::neutral;
    } else {
        return comfort_level::uncomfortable;
    }
}

int player::sleep_spot( const tripoint &p ) const
{
    comfort_level base_level = base_comfort_value( p );
    int sleepy = static_cast<int>( base_level );

    if( has_addiction( ADD_SLEEP ) ) {
        sleepy -= 4;
    }
    if( has_trait( trait_INSOMNIA ) ) {
        // 12.5 points is the difference between "tired" and "dead tired"
        sleepy -= 12;
    }
    if( has_trait( trait_EASYSLEEPER ) ) {
        // Low fatigue (being rested) has a much stronger effect than high fatigue
        // so it's OK for the value to be that much higher
        sleepy += 24;
    }
    if( has_trait( trait_EASYSLEEPER2 ) ) {
        // Mousefolk can sleep just about anywhere.
        sleepy += 40;
    }

    if( get_fatigue() < TIRED + 1 ) {
        sleepy -= int( ( TIRED + 1 - get_fatigue() ) / 4 );
    } else {
        sleepy += int( ( get_fatigue() - TIRED + 1 ) / 16 );
    }

    if( stim > 0 || !has_trait( trait_INSOMNIA ) ) {
        sleepy -= 2 * stim;
    } else {
        // Make it harder for insomniac to get around the trait
        sleepy -= stim;
    }

    return sleepy;
}

bool player::can_sleep()
{
    if( has_effect( effect_meth ) ) {
        // Sleep ain't happening until that meth wears off completely.
        return false;
    }

    // Since there's a bit of randomness to falling asleep, we want to
    // prevent exploiting this if can_sleep() gets called over and over.
    // Only actually check if we can fall asleep no more frequently than
    // every 30 minutes.  We're assuming that if we return true, we'll
    // immediately be falling asleep after that.
    //
    // Also if player debug menu'd time backwards this breaks, just do the
    // check anyway, this will reset the timer if 'dur' is negative.
    const time_point now = calendar::turn;
    const time_duration dur = now - last_sleep_check;
    if( dur >= 30_minutes || dur < 0_turns ) {
        last_sleep_check = now;
        int sleepy = sleep_spot( pos() );
        sleepy += rng( -8, 8 );
        if( sleepy > 0 ) {
            return true;
        }
    }
    return false;
}

void player::fall_asleep()
{
    // Communicate to the player that he is using items on the floor
    std::string item_name = is_snuggling();
    if( item_name == "many" ) {
        if( one_in( 15 ) ) {
            add_msg_if_player( _( "You nestle your pile of clothes for warmth." ) );
        } else {
            add_msg_if_player( _( "You use your pile of clothes for warmth." ) );
        }
    } else if( item_name != "nothing" ) {
        if( one_in( 15 ) ) {
            add_msg_if_player( _( "You snuggle your %s to keep warm." ), item_name.c_str() );
        } else {
            add_msg_if_player( _( "You use your %s to keep warm." ), item_name.c_str() );
        }
    }
    if( has_active_mutation( trait_id( "HIBERNATE" ) ) && get_hunger() < -60 ) {
        add_memorial_log( pgettext( "memorial_male", "Entered hibernation." ),
                          pgettext( "memorial_female", "Entered hibernation." ) );
        // some days worth of round-the-clock Snooze.  Cata seasons default to 91 days.
        fall_asleep( 10_days );
        // If you're not fatigued enough for 10 days, you won't sleep the whole thing.
        // In practice, the fatigue from filling the tank from (no msg) to Time For Bed
        // will last about 8 days.
    }

    fall_asleep( 10_hours ); // default max sleep time.
}

void player::fall_asleep( const time_duration &duration )
{
    if( activity ) {
        if( activity.id() == "ACT_TRY_SLEEP" ) {
            activity.set_to_null();
        } else {
            cancel_activity();
        }
    }
    add_effect( effect_sleep, duration );
}

void player::wake_up()
{
    if( has_effect( effect_sleep ) ) {
        if( calendar::turn - get_effect( effect_sleep ).get_start_time() > 2_hours ) {
            print_health();
        }
        if( has_effect( effect_slept_through_alarm ) ) {
            if( has_bionic( bio_watch ) ) {
                add_msg_if_player( m_warning, _( "It looks like you've slept through your internal alarm..." ) );
            } else {
                add_msg_if_player( m_warning, _( "It looks like you've slept through the alarm..." ) );
            }
        }
    }

    remove_effect( effect_sleep );
    remove_effect( effect_slept_through_alarm );
    remove_effect( effect_lying_down );
    recalc_sight_limits();
}

std::string player::is_snuggling() const
{
    auto begin = g->m.i_at( pos() ).begin();
    auto end = g->m.i_at( pos() ).end();

    if( in_vehicle ) {
        if( const cata::optional<vpart_reference> vp = g->m.veh_at( pos() ).part_with_feature( VPFLAG_CARGO,
                false ) ) {
            vehicle *const veh = &vp->vehicle();
            const int cargo = vp->part_index();
            if( !veh->get_items( cargo ).empty() ) {
                begin = veh->get_items( cargo ).begin();
                end = veh->get_items( cargo ).end();
            }
        }
    }
    const item *floor_armor = nullptr;
    int ticker = 0;

    // If there are no items on the floor, return nothing
    if( begin == end ) {
        return "nothing";
    }

    for( auto candidate = begin; candidate != end; ++candidate ) {
        if( !candidate->is_armor() ) {
            continue;
        } else if( candidate->volume() > 250_ml && candidate->get_warmth() > 0 &&
                   ( candidate->covers( bp_torso ) || candidate->covers( bp_leg_l ) ||
                     candidate->covers( bp_leg_r ) ) ) {
            floor_armor = &*candidate;
            ticker++;
        }
    }

    if( ticker == 0 ) {
        return "nothing";
    } else if( ticker == 1 ) {
        return floor_armor->type_name();
    } else if( ticker > 1 ) {
        return "many";
    }

    return "nothing";
}

// Returned values range from 1.0 (unimpeded vision) to 11.0 (totally blind).
//  1.0 is LIGHT_AMBIENT_LIT or brighter
//  4.0 is a dark clear night, barely bright enough for reading and crafting
//  6.0 is LIGHT_AMBIENT_DIM
//  7.3 is LIGHT_AMBIENT_MINIMAL, a dark cloudy night, unlit indoors
// 11.0 is zero light or blindness
float player::fine_detail_vision_mod() const
{
    // PER_SLIME_OK implies you can get enough eyes around the bile
    // that you can generally see.  There still will be the haze, but
    // it's annoying rather than limiting.
    if( is_blind() ||
        ( ( has_effect( effect_boomered ) || has_effect( effect_darkness ) ) &&
          !has_trait( trait_PER_SLIME_OK ) ) ) {
        return 11.0;
    }
    // Scale linearly as light level approaches LIGHT_AMBIENT_LIT.
    // If we're actually a source of light, assume we can direct it where we need it.
    // Therefore give a hefty bonus relative to ambient light.
    float own_light = std::max( 1.0, LIGHT_AMBIENT_LIT - active_light() - 2 );

    // Same calculation as above, but with a result 3 lower.
    float ambient_light = std::max( 1.0, LIGHT_AMBIENT_LIT - g->m.ambient_light_at( pos() ) + 1.0 );

    return std::min( own_light, ambient_light );
}

int player::get_wind_resistance( body_part bp ) const
{
    int coverage = 0;
    float totalExposed = 1.0;
    int totalCoverage = 0;
    int penalty = 100;

    for( auto &i : worn ) {
        if( i.covers( bp ) ) {
            if( i.made_of( material_id( "leather" ) ) || i.made_of( material_id( "plastic" ) ) ||
                i.made_of( material_id( "bone" ) ) ||
                i.made_of( material_id( "chitin" ) ) || i.made_of( material_id( "nomex" ) ) ) {
                penalty = 10; // 90% effective
            } else if( i.made_of( material_id( "cotton" ) ) ) {
                penalty = 30;
            } else if( i.made_of( material_id( "wool" ) ) ) {
                penalty = 40;
            } else {
                penalty = 1; // 99% effective
            }

            coverage = std::max( 0, i.get_coverage() - penalty );
            totalExposed *= ( 1.0 - coverage / 100.0 ); // Coverage is between 0 and 1?
        }
    }

    // Your shell provides complete wind protection if you're inside it
    if( has_active_mutation( trait_SHELL2 ) ) {
        totalCoverage = 100;
        return totalCoverage;
    }

    totalCoverage = 100 - totalExposed * 100;

    return totalCoverage;
}

int player::warmth( body_part bp ) const
{
    int ret = 0;
    int warmth = 0;

    for( auto &i : worn ) {
        if( i.covers( bp ) ) {
            warmth = i.get_warmth();
            // Wool items do not lose their warmth due to being wet.
            // Warmth is reduced by 0 - 66% based on wetness.
            if( !i.made_of( material_id( "wool" ) ) ) {
                warmth *= 1.0 - 0.66 * body_wetness[bp] / drench_capacity[bp];
            }
            ret += warmth;
        }
    }
    return ret;
}

int bestwarmth( const std::list< item > &its, const std::string &flag )
{
    int best = 0;
    for( auto &w : its ) {
        if( w.has_flag( flag ) && w.get_warmth() > best ) {
            best = w.get_warmth();
        }
    }
    return best;
}

int player::bonus_item_warmth( body_part bp ) const
{
    int ret = 0;

    // If the player is not wielding anything big, check if hands can be put in pockets
    if( ( bp == bp_hand_l || bp == bp_hand_r ) && weapon.volume() < 500_ml ) {
        ret += bestwarmth( worn, "POCKETS" );
    }

    // If the player's head is not encumbered, check if hood can be put up
    if( bp == bp_head && encumb( bp_head ) < 10 ) {
        ret += bestwarmth( worn, "HOOD" );
    }

    // If the player's mouth is not encumbered, check if collar can be put up
    if( bp == bp_mouth && encumb( bp_mouth ) < 10 ) {
        ret += bestwarmth( worn, "COLLAR" );
    }

    return ret;
}

int player::get_armor_bash( body_part bp ) const
{
    return get_armor_bash_base( bp ) + armor_bash_bonus;
}

int player::get_armor_cut( body_part bp ) const
{
    return get_armor_cut_base( bp ) + armor_cut_bonus;
}

int player::get_armor_type( damage_type dt, body_part bp ) const
{
    switch( dt ) {
        case DT_TRUE:
            return 0;
        case DT_BIOLOGICAL:
            return 0;
        case DT_BASH:
            return get_armor_bash( bp );
        case DT_CUT:
            return get_armor_cut( bp );
        case DT_STAB:
            return get_armor_cut( bp ) * 0.8f;
        case DT_ACID:
        case DT_HEAT:
        case DT_COLD:
        case DT_ELECTRIC: {
            int ret = 0;
            for( auto &i : worn ) {
                if( i.covers( bp ) ) {
                    ret += i.damage_resist( dt );
                }
            }

            ret += mutation_armor( bp, dt );
            return ret;
        }
        case DT_NULL:
        case NUM_DT:
            // Let it error below
            break;
    }

    debugmsg( "Invalid damage type: %d", dt );
    return 0;
}

int player::get_armor_bash_base( body_part bp ) const
{
    int ret = 0;
    for( auto &i : worn ) {
        if( i.covers( bp ) ) {
            ret += i.bash_resist();
        }
    }
    if( has_bionic( bio_carbon ) ) {
        ret += 2;
    }
    if( bp == bp_head && has_bionic( bio_armor_head ) ) {
        ret += 3;
    }
    if( ( bp == bp_arm_l || bp == bp_arm_r ) && has_bionic( bio_armor_arms ) ) {
        ret += 3;
    }
    if( bp == bp_torso && has_bionic( bio_armor_torso ) ) {
        ret += 3;
    }
    if( ( bp == bp_leg_l || bp == bp_leg_r ) && has_bionic( bio_armor_legs ) ) {
        ret += 3;
    }
    if( bp == bp_eyes && has_bionic( bio_armor_eyes ) ) {
        ret += 3;
    }

    ret += mutation_armor( bp, DT_BASH );
    return ret;
}

int player::get_armor_cut_base( body_part bp ) const
{
    int ret = 0;
    for( auto &i : worn ) {
        if( i.covers( bp ) ) {
            ret += i.cut_resist();
        }
    }
    if( has_bionic( bio_carbon ) ) {
        ret += 4;
    }
    if( bp == bp_head && has_bionic( bio_armor_head ) ) {
        ret += 3;
    } else if( ( bp == bp_arm_l || bp == bp_arm_r ) && has_bionic( bio_armor_arms ) ) {
        ret += 3;
    } else if( bp == bp_torso && has_bionic( bio_armor_torso ) ) {
        ret += 3;
    } else if( ( bp == bp_leg_l || bp == bp_leg_r ) && has_bionic( bio_armor_legs ) ) {
        ret += 3;
    } else if( bp == bp_eyes && has_bionic( bio_armor_eyes ) ) {
        ret += 3;
    }

    ret += mutation_armor( bp, DT_CUT );
    return ret;
}

int player::get_armor_acid( body_part bp ) const
{
    return get_armor_type( DT_ACID, bp );
}

int player::get_armor_fire( body_part bp ) const
{
    return get_armor_type( DT_HEAT, bp );
}

void destroyed_armor_msg( Character &who, const std::string &pre_damage_name )
{
    //~ %s is armor name
    who.add_memorial_log( pgettext( "memorial_male", "Worn %s was completely destroyed." ),
                          pgettext( "memorial_female", "Worn %s was completely destroyed." ),
                          pre_damage_name.c_str() );
    who.add_msg_player_or_npc( m_bad, _( "Your %s is completely destroyed!" ),
                               _( "<npcname>'s %s is completely destroyed!" ),
                               pre_damage_name.c_str() );
}

bool player::armor_absorb( damage_unit &du, item &armor )
{
    if( rng( 1, 100 ) > armor.get_coverage() ) {
        return false;
    }

    // TODO: add some check for power armor
    armor.mitigate_damage( du );

    // We want armor's own resistance to this type, not the resistance it grants
    const int armors_own_resist = armor.damage_resist( du.type, true );
    if( armors_own_resist > 1000 ) {
        // This is some weird type that doesn't damage armors
        return false;
    }

    // Scale chance of article taking damage based on the number of parts it covers.
    // This represents large articles being able to take more punishment
    // before becoming ineffective or being destroyed.
    const int num_parts_covered = armor.get_covered_body_parts().count();
    if( !one_in( num_parts_covered ) ) {
        return false;
    }

    // Don't damage armor as much when bypassed by armor piercing
    // Most armor piercing damage comes from bypassing armor, not forcing through
    const int raw_dmg = du.amount;
    if( raw_dmg > armors_own_resist ) {
        // If damage is above armor value, the chance to avoid armor damage is
        // 50% + 50% * 1/dmg
        if( one_in( raw_dmg ) || one_in( 2 ) ) {
            return false;
        }
    } else {
        // Sturdy items and power armors never take chip damage.
        // Other armors have 0.5% of getting damaged from hits below their armor value.
        if( armor.has_flag( "STURDY" ) || armor.is_power_armor() || !one_in( 200 ) ) {
            return false;
        }
    }

    auto &material = armor.get_random_material();
    std::string damage_verb = ( du.type == DT_BASH ) ?
                              material.bash_dmg_verb() : material.cut_dmg_verb();

    const std::string pre_damage_name = armor.tname();
    const std::string pre_damage_adj = armor.get_base_material().dmg_adj( armor.damage_level( 4 ) );

    // add "further" if the damage adjective and verb are the same
    std::string format_string = ( pre_damage_adj == damage_verb ) ?
                                _( "Your %1$s is %2$s further!" ) : _( "Your %1$s is %2$s!" );
    add_msg_if_player( m_bad, format_string.c_str(), pre_damage_name.c_str(),
                       damage_verb.c_str() );
    //item is damaged
    if( is_player() ) {
        SCT.add( posx(), posy(), NORTH, remove_color_tags( pre_damage_name ),
                 m_neutral, damage_verb, m_info );
    }

    return armor.mod_damage( armor.has_flag( "FRAGILE" ) ?
                             rng( 2 * itype::damage_scale, 3 * itype::damage_scale ) : itype::damage_scale, du.type );
}

float player::bionic_armor_bonus( body_part bp, damage_type dt ) const
{
    float result = 0.0f;
    // We only check the passive bionics
    if( has_bionic( bio_carbon ) ) {
        if( dt == DT_BASH ) {
            result += 2;
        } else if( dt == DT_CUT || dt == DT_STAB ) {
            result += 4;
        }
    }
    // All the other bionic armors reduce bash/cut/stab by 3
    // Map body parts to a set of bionics that protect it
    // @todo: JSONize passive bionic armor instead of hardcoding it
    static const std::map< body_part, bionic_id > armor_bionics = {
        { bp_head, { bio_armor_head } },
        { bp_arm_l, { bio_armor_arms } },
        { bp_arm_r, { bio_armor_arms } },
        { bp_torso, { bio_armor_torso } },
        { bp_leg_l, { bio_armor_legs } },
        { bp_leg_r, { bio_armor_legs } },
        { bp_eyes, { bio_armor_eyes } }
    };
    auto iter = armor_bionics.find( bp );
    if( iter != armor_bionics.end() && has_bionic( iter->second ) &&
        ( dt == DT_BASH || dt == DT_CUT || dt == DT_STAB ) ) {
        result += 3;
    }
    return result;
}

void player::passive_absorb_hit( body_part bp, damage_unit &du ) const
{
    // >0 check because some mutations provide negative armor
    // Thin skin check goes before subdermal armor plates because SUBdermal
    if( du.amount > 0.0f ) {
        // Horrible hack warning!
        // Get rid of this as soon as CUT and STAB are split
        if( du.type == DT_STAB ) {
            damage_unit du_copy = du;
            du_copy.type = DT_CUT;
            du.amount -= mutation_armor( bp, du_copy );
        } else {
            du.amount -= mutation_armor( bp, du );
        }
    }
    du.amount -= bionic_armor_bonus( bp, du.type ); //Check for passive armor bionics
    du.amount -= mabuff_armor_bonus( du.type );
    du.amount = std::max( 0.0f, du.amount );
}

void player::absorb_hit( body_part bp, damage_instance &dam )
{
    std::list<item> worn_remains;
    bool armor_destroyed = false;

    for( auto &elem : dam.damage_units ) {
        if( elem.amount < 0 ) {
            // Prevents 0 damage hits (like from hallucinations) from ripping armor
            elem.amount = 0;
            continue;
        }

        // The bio_ads CBM absorbs damage before hitting armor
        if( has_active_bionic( bio_ads ) ) {
            if( elem.amount > 0 && power_level > 24 ) {
                if( elem.type == DT_BASH ) {
                    elem.amount -= rng( 1, 8 );
                } else if( elem.type == DT_CUT ) {
                    elem.amount -= rng( 1, 4 );
                } else if( elem.type == DT_STAB ) {
                    elem.amount -= rng( 1, 2 );
                }
                charge_power( -25 );
            }
            if( elem.amount < 0 ) {
                elem.amount = 0;
            }
        }

        // Only the outermost armor can be set on fire
        bool outermost = true;
        // The worn vector has the innermost item first, so
        // iterate reverse to damage the outermost (last in worn vector) first.
        for( auto iter = worn.rbegin(); iter != worn.rend(); ) {
            item &armor = *iter;

            if( !armor.covers( bp ) ) {
                ++iter;
                continue;
            }

            const std::string pre_damage_name = armor.tname();
            bool destroy = false;

            // Heat damage can set armor on fire
            // Even though it doesn't cause direct physical damage to it
            if( outermost && elem.type == DT_HEAT && elem.amount >= 1.0f ) {
                // @todo: Different fire intensity values based on damage
                fire_data frd{ 2 };
                destroy = armor.burn( frd );
                int fuel = roll_remainder( frd.fuel_produced );
                if( fuel > 0 ) {
                    add_effect( effect_onfire, time_duration::from_turns( fuel + 1 ), bp, false, 0, false, true );
                }
            }

            if( !destroy ) {
                destroy = armor_absorb( elem, armor );
            }

            if( destroy ) {
                if( g->u.sees( *this ) ) {
                    SCT.add( posx(), posy(), NORTH, remove_color_tags( pre_damage_name ),
                             m_neutral, _( "destroyed" ), m_info );
                }
                destroyed_armor_msg( *this, pre_damage_name );
                armor_destroyed = true;
                armor.on_takeoff( *this );
                worn_remains.insert( worn_remains.end(), armor.contents.begin(), armor.contents.end() );
                // decltype is the type name of the iterator, note that reverse_iterator::base returns the
                // iterator to the next element, not the one the revers_iterator points to.
                // http://stackoverflow.com/questions/1830158/how-to-call-erase-with-a-reverse-iterator
                iter = decltype( iter )( worn.erase( --( iter.base() ) ) );
            } else {
                ++iter;
                outermost = false;
            }
        }

        passive_absorb_hit( bp, elem );

        if( elem.type == DT_BASH ) {
            if( has_trait( trait_LIGHT_BONES ) ) {
                elem.amount *= 1.4;
            }
            if( has_trait( trait_HOLLOW_BONES ) ) {
                elem.amount *= 1.8;
            }
        }

        elem.amount = std::max( elem.amount, 0.0f );
    }
    for( item &remain : worn_remains ) {
        g->m.add_item_or_charges( pos(), remain );
    }
    if( armor_destroyed ) {
        drop_invalid_inventory();
    }
}

int player::get_env_resist( body_part bp ) const
{
    int ret = 0;
    for( auto &i : worn ) {
        // Head protection works on eyes too (e.g. baseball cap)
        if( i.covers( bp ) || ( bp == bp_eyes && i.covers( bp_head ) ) ) {
            ret += i.get_env_resist();
        }
    }

    if( bp == bp_mouth && has_bionic( bio_purifier ) && ret < 5 ) {
        ret += 2;
        if( ret > 5 ) {
            ret = 5;
        }
    }

    if( bp == bp_eyes && has_bionic( bio_armor_eyes ) && ret < 5 ) {
        ret += 2;
        if( ret > 5 ) {
            ret = 5;
        }
    }
    return ret;
}

bool player::wearing_something_on( body_part bp ) const
{
    for( auto &i : worn ) {
        if( i.covers( bp ) ) {
            return true;
        }
    }
    return false;
}

bool player::natural_attack_restricted_on( body_part bp ) const
{
    for( auto &i : worn ) {
        if( i.covers( bp ) && !i.has_flag( "ALLOWS_NATURAL_ATTACKS" ) ) {
            return true;
        }
    }
    return false;
}

bool player::is_wearing_shoes( const side &which_side ) const
{
    bool left = true;
    bool right = true;
    if( which_side == side::LEFT || which_side == side::BOTH ) {
        left = false;
        for( const item &worn_item : worn ) {
            if( worn_item.covers( bp_foot_l ) &&
                !worn_item.has_flag( "BELTED" ) &&
                !worn_item.has_flag( "SKINTIGHT" ) ) {
                left = true;
                break;
            }
        }
    }
    if( which_side == side::RIGHT || which_side == side::BOTH ) {
        right = false;
        for( const item &worn_item : worn ) {
            if( worn_item.covers( bp_foot_r ) &&
                !worn_item.has_flag( "BELTED" ) &&
                !worn_item.has_flag( "SKINTIGHT" ) ) {
                right = true;
                break;
            }
        }
    }
    return ( left && right );
}

bool player::is_wearing_helmet() const
{
    for( const item &i : worn ) {
        if( i.covers( bp_head ) &&
            !i.has_flag( "HELMET_COMPAT" ) &&
            !i.has_flag( "SKINTIGHT" ) &&
            !i.has_flag( "OVERSIZE" ) ) {
            return true;
        }
    }
    return false;
}

int player::head_cloth_encumbrance() const
{
    int ret = 0;
    for( auto &i : worn ) {
        const item *worn_item = &i;
        if( i.covers( bp_head ) && ( worn_item->has_flag( "HELMET_COMPAT" ) ||
                                     worn_item->has_flag( "SKINTIGHT" ) ) ) {
            ret += worn_item->get_encumber( *this );
        }
    }
    return ret;
}

double player::footwear_factor() const
{
    double ret = 0;
    if( wearing_something_on( bp_foot_l ) ) {
        ret += .5;
    }
    if( wearing_something_on( bp_foot_r ) ) {
        ret += .5;
    }
    return ret;
}

int player::shoe_type_count( const itype_id &it ) const
{
    int ret = 0;
    if( is_wearing_on_bp( it, bp_foot_l ) ) {
        ret++;
    }
    if( is_wearing_on_bp( it, bp_foot_r ) ) {
        ret++;
    }
    return ret;
}

bool player::is_wearing_power_armor( bool *hasHelmet ) const
{
    bool result = false;
    for( auto &elem : worn ) {
        if( !elem.is_power_armor() ) {
            continue;
        }
        if( hasHelmet == nullptr ) {
            // found power armor, helmet not requested, cancel loop
            return true;
        }
        // found power armor, continue search for helmet
        result = true;
        if( elem.covers( bp_head ) ) {
            *hasHelmet = true;
            return true;
        }
    }
    return result;
}

int player::adjust_for_focus( int amount ) const
{
    int effective_focus = focus_pool;
    if( has_trait( trait_FASTLEARNER ) ) {
        effective_focus += 15;
    }
    if( has_active_bionic( bio_memory ) ) {
        effective_focus += 10;
    }
    if( has_trait( trait_SLOWLEARNER ) ) {
        effective_focus -= 15;
    }
    double tmp = amount * ( effective_focus / 100.0 );
    return roll_remainder( tmp );
}

void player::practice( const skill_id &id, int amount, int cap )
{
    SkillLevel &level = get_skill_level_object( id );
    const Skill &skill = id.obj();
    std::string skill_name = skill.name();

    if( !level.can_train() ) {
        // If leveling is disabled, don't train, don't drain focus, don't print anything
        // Leaving as a skill method rather than global for possible future skill cap setting
        return;
    }

    const auto highest_skill = [&]() {
        std::pair<skill_id, int> result( skill_id::NULL_ID(), -1 );
        for( const auto &pair : *_skills ) {
            const SkillLevel &lobj = pair.second;
            if( lobj.level() > result.second ) {
                result = std::make_pair( pair.first, lobj.level() );
            }
        }
        return result.first;
    };

    const bool isSavant = has_trait( trait_SAVANT );
    const skill_id savantSkill = isSavant ? highest_skill() : skill_id::NULL_ID();

    amount = adjust_for_focus( amount );

    if( has_trait( trait_PACIFIST ) && skill.is_combat_skill() ) {
        if( !one_in( 3 ) ) {
            amount = 0;
        }
    }
    if( has_trait( trait_PRED2 ) && skill.is_combat_skill() ) {
        if( one_in( 3 ) ) {
            amount *= 2;
        }
    }
    if( has_trait( trait_PRED3 ) && skill.is_combat_skill() ) {
        amount *= 2;
    }

    if( has_trait( trait_PRED4 ) && skill.is_combat_skill() ) {
        amount *= 3;
    }

    if( isSavant && id != savantSkill ) {
        amount /= 2;
    }

    if( amount > 0 && get_skill_level( id ) > cap ) { //blunt grinding cap implementation for crafting
        amount = 0;
        if( is_player() && one_in( 5 ) ) { //remind the player intermittently that no skill gain takes place
            int curLevel = get_skill_level( id );
            add_msg( m_info, _( "This task is too simple to train your %s beyond %d." ),
                     skill_name, curLevel );
        }
    }

    if( amount > 0 && level.isTraining() ) {
        int oldLevel = get_skill_level( id );
        get_skill_level_object( id ).train( amount );
        int newLevel = get_skill_level( id );
        if( is_player() && newLevel > oldLevel ) {
            add_msg( m_good, _( "Your skill in %s has increased to %d!" ), skill_name, newLevel );
            const std::string skill_increase_source = "training";
            CallbackArgumentContainer lua_callback_args_info;
            lua_callback_args_info.emplace_back( getID() );
            lua_callback_args_info.emplace_back( skill_increase_source );
            lua_callback_args_info.emplace_back( id.str() );
            lua_callback_args_info.emplace_back( newLevel );
            lua_callback( "on_player_skill_increased", lua_callback_args_info );
            lua_callback( "on_skill_increased" ); //Legacy callback
        }
        if( is_player() && newLevel > cap ) {
            //inform player immediately that the current recipe can't be used to train further
            add_msg( m_info, _( "You feel that %s tasks of this level are becoming trivial." ),
                     skill_name );
        }

        int chance_to_drop = focus_pool;
        focus_pool -= chance_to_drop / 100;
        // Apex Predators don't think about much other than killing.
        // They don't lose Focus when practicing combat skills.
        if( ( rng( 1, 100 ) <= ( chance_to_drop % 100 ) ) && ( !( has_trait( trait_PRED4 ) &&
                skill.is_combat_skill() ) ) ) {
            focus_pool--;
        }
    }

    get_skill_level_object( id ).practice();
}

int player::exceeds_recipe_requirements( const recipe &rec ) const
{
    return get_all_skills().exceeds_recipe_requirements( rec );
}

bool player::has_recipe_requirements( const recipe &rec ) const
{
    return get_all_skills().has_recipe_requirements( rec );
}

bool player::can_decomp_learn( const recipe &rec ) const
{
    return !rec.learn_by_disassembly.empty() &&
           meets_skill_requirements( rec.learn_by_disassembly );
}

bool player::knows_recipe( const recipe *rec ) const
{
    return get_learned_recipes().contains( rec );
}

int player::has_recipe( const recipe *r, const inventory &crafting_inv,
                        const std::vector<npc *> &helpers ) const
{
    if( !r->skill_used ) {
        return 0;
    }

    if( knows_recipe( r ) ) {
        return r->difficulty;
    }

    const auto available = get_available_recipes( crafting_inv, &helpers );
    return available.contains( r ) ? available.get_custom_difficulty( r ) : -1;
}

void player::learn_recipe( const recipe *const rec )
{
    if( rec->never_learn ) {
        return;
    }
    learned_recipes->include( rec );
}

void player::assign_activity( const activity_id &type, int moves, int index, int pos,
                              const std::string &name )
{
    assign_activity( player_activity( type, moves, index, pos, name ) );
}

void player::assign_activity( const player_activity &act, bool allow_resume )
{
    if( allow_resume && !backlog.empty() && backlog.front().can_resume_with( act, *this ) ) {
        add_msg_if_player( _( "You resume your task." ) );
        activity = backlog.front();
        backlog.pop_front();
    } else {
        if( activity ) {
            backlog.push_front( activity );
        }

        activity = act;
    }

    if( activity.rooted() ) {
        rooted_message();
    }
}

bool player::has_activity( const activity_id &type ) const
{
    return activity.id() == type;
}

void player::cancel_activity()
{
    if( has_activity( activity_id( "ACT_MOVE_ITEMS" ) ) && is_hauling() ) {
        stop_hauling();
    }
    // Clear any backlog items that aren't auto-resume.
    for( auto backlog_item = backlog.begin(); backlog_item != backlog.end(); ) {
        if( backlog_item->auto_resume ) {
            backlog_item++;
        } else {
            backlog_item = backlog.erase( backlog_item );
        }
    }
    if( activity && activity.is_suspendable() ) {
        backlog.push_front( activity );
    }
    activity = player_activity();
}

bool player::has_gun_for_ammo( const ammotype &at ) const
{
    return has_item_with( [at]( const item & it ) {
        // item::ammo_type considers the active gunmod.
        return it.is_gun() && it.ammo_type() == at;
    } );
}

bool player::has_magazine_for_ammo( const ammotype &at ) const
{
    return has_item_with( [&at]( const item & it ) {
        return !it.has_flag( "NO_RELOAD" ) &&
               ( ( it.is_magazine() && it.ammo_type() == at ) ||
                 ( it.is_gun() && it.magazine_integral() && it.ammo_type() == at ) ||
                 ( it.is_gun() && it.magazine_current() != nullptr &&
                   it.magazine_current()->ammo_type() == at ) );
    } );
}

// mytest return weapon name to display in sidebar
std::string player::weapname() const
{
    if( weapon.is_gun() ) {
        std::string str;
        str = weapon.type_name();

        // Is either the base item or at least one auxiliary gunmod loaded (includes empty magazines)
        bool base = weapon.ammo_capacity() > 0 && !weapon.has_flag( "RELOAD_AND_SHOOT" );

        const auto mods = weapon.gunmods();
        bool aux = std::any_of( mods.begin(), mods.end(), [&]( const item * e ) {
            return e->is_gun() && e->ammo_capacity() > 0 && !e->has_flag( "RELOAD_AND_SHOOT" );
        } );

        if( base || aux ) {
            str += " (";
            if( base ) {
                str += std::to_string( weapon.ammo_remaining() );
                if( weapon.magazine_integral() ) {
                    str += "/" + std::to_string( weapon.ammo_capacity() );
                }
            } else {
                str += "---";
            }
            str += ")";

            for( auto e : mods ) {
                if( e->is_gun() && e->ammo_capacity() > 0 && !e->has_flag( "RELOAD_AND_SHOOT" ) ) {
                    str += " (" + std::to_string( e->ammo_remaining() );
                    if( e->magazine_integral() ) {
                        str += "/" + std::to_string( e->ammo_capacity() );
                    }
                    str += ")";
                }
            }
        }
        return "Weapon  : " + str;

    } else if( weapon.is_container() && weapon.contents.size() == 1 ) {
        return string_format( "Weapon  : %s (%d)", weapon.tname().c_str(),
                              weapon.contents.front().charges );

    } else if( !is_armed() ) {
        return _( "Weapon  : fists" );

    } else {
        return "Weapon  : " + weapon.tname();
    }
}

bool player::wield_contents( item &container, int pos, bool penalties, int base_cost )
{
    // if index not specified and container has multiple items then ask the player to choose one
    if( pos < 0 ) {
        std::vector<std::string> opts;
        std::transform( container.contents.begin(), container.contents.end(),
        std::back_inserter( opts ), []( const item & elem ) {
            return elem.display_name();
        } );
        if( opts.size() > 1 ) {
            pos = uilist( _( "Wield what?" ), opts );
            if( pos < 0 ) {
                return false;
            }
        } else {
            pos = 0;
        }
    }

    if( pos >= static_cast<int>( container.contents.size() ) ) {
        debugmsg( "Tried to wield non-existent item from container (player::wield_contents)" );
        return false;
    }

    auto target = std::next( container.contents.begin(), pos );
    const auto ret = can_wield( *target );
    if( !ret.success() ) {
        add_msg_if_player( m_info, "%s", ret.c_str() );
        return false;
    }

    int mv = 0;

    if( is_armed() ) {
        if( !unwield() ) {
            return false;
        }
        inv.unsort();
    }

    weapon = std::move( *target );
    container.contents.erase( target );
    container.on_contents_changed();

    inv.update_invlet( weapon );
    inv.update_cache_with_item( weapon );
    last_item = weapon.typeId();

    /**
     * @EFFECT_PISTOL decreases time taken to draw pistols from holsters
     * @EFFECT_SMG decreases time taken to draw smgs from holsters
     * @EFFECT_RIFLE decreases time taken to draw rifles from holsters
     * @EFFECT_SHOTGUN decreases time taken to draw shotguns from holsters
     * @EFFECT_LAUNCHER decreases time taken to draw launchers from holsters
     * @EFFECT_STABBING decreases time taken to draw stabbing weapons from sheathes
     * @EFFECT_CUTTING decreases time taken to draw cutting weapons from scabbards
     * @EFFECT_BASHING decreases time taken to draw bashing weapons from holsters
     */
    int lvl = get_skill_level( weapon.is_gun() ? weapon.gun_skill() : weapon.melee_skill() );
    mv += item_handling_cost( weapon, penalties, base_cost ) / ( ( lvl + 10.0f ) / 10.0f );

    moves -= mv;

    weapon.on_wield( *this, mv );

    return true;
}

void player::store( item &container, item &put, bool penalties, int base_cost )
{
    moves -= item_store_cost( put, container, penalties, base_cost );
    container.put_in( i_rem( &put ) );
}

nc_color encumb_color( int level )
{
    if( level < 0 ) {
        return c_green;
    }
    if( level < 10 ) {
        return c_light_gray;
    }
    if( level < 40 ) {
        return c_yellow;
    }
    if( level < 70 ) {
        return c_light_red;
    }
    return c_red;
}

float player::get_melee() const
{
    return get_skill_level( skill_id( "melee" ) );
}

void player::setID( int i )
{
    if( id >= 0 ) {
        debugmsg( "tried to set id of a npc/player, but has already a id: %d", id );
    } else if( i < -1 ) {
        debugmsg( "tried to set invalid id of a npc/player: %d", i );
    } else {
        id = i;
    }
}

int player::getID() const
{
    return this->id;
}

bool player::uncanny_dodge()
{
    bool is_u = this == &g->u;
    bool seen = g->u.sees( *this );
    if( this->power_level < 74 || !this->has_active_bionic( bio_uncanny_dodge ) ) {
        return false;
    }
    tripoint adjacent = adjacent_tile();
    charge_power( -75 );
    if( adjacent.x != posx() || adjacent.y != posy() ) {
        position.x = adjacent.x;
        position.y = adjacent.y;
        if( is_u ) {
            add_msg( _( "Time seems to slow down and you instinctively dodge!" ) );
        } else if( seen ) {
            add_msg( _( "%s dodges... so fast!" ), this->disp_name().c_str() );

        }
        return true;
    }
    if( is_u ) {
        add_msg( _( "You try to dodge but there's no room!" ) );
    } else if( seen ) {
        add_msg( _( "%s tries to dodge but there's no room!" ), this->disp_name().c_str() );
    }
    return false;
}

// adjacent_tile() returns a safe, unoccupied adjacent tile. If there are no such tiles, returns player position instead.
tripoint player::adjacent_tile() const
{
    std::vector<tripoint> ret;
    int dangerous_fields = 0;
    for( const tripoint &p : g->m.points_in_radius( pos(), 1 ) ) {
        if( p == pos() ) {
            // Don't consider player position
            continue;
        }
        const trap &curtrap = g->m.tr_at( p );
        if( g->critter_at( p ) == nullptr && g->m.passable( p ) &&
            ( curtrap.is_null() || curtrap.is_benign() ) ) {
            // Only consider tile if unoccupied, passable and has no traps
            dangerous_fields = 0;
            auto &tmpfld = g->m.field_at( p );
            for( auto &fld : tmpfld ) {
                const field_entry &cur = fld.second;
                if( cur.is_dangerous() ) {
                    dangerous_fields++;
                }
            }

            if( dangerous_fields == 0 ) {
                ret.push_back( p );
            }
        }
    }

    return random_entry( ret, pos() ); // player position if no valid adjacent tiles
}

int player::climbing_cost( const tripoint &from, const tripoint &to ) const
{
    if( !g->m.valid_move( from, to, false, true ) ) {
        return 0;
    }

    const int diff = g->m.climb_difficulty( from );

    if( diff > 5 ) {
        return 0;
    }

    return 50 + diff * 100;
    // TODO: All sorts of mutations, equipment weight etc.
}

void player::environmental_revert_effect()
{
    addictions.clear();
    morale->clear();

    for( int part = 0; part < num_hp_parts; part++ ) {
        hp_cur[part] = hp_max[part];
    }
    set_hunger( 0 );
    set_thirst( 0 );
    set_fatigue( 0 );
    set_healthy( 0 );
    set_healthy_mod( 0 );
    stim = 0;
    set_pain( 0 );
    set_painkiller( 0 );
    radiation = 0;

    recalc_sight_limits();
    reset_encumbrance();
}

bool player::is_invisible() const
{
    static const bionic_id str_bio_cloak( "bio_cloak" ); // This function used in monster::plan_moves
    static const bionic_id str_bio_night( "bio_night" );
    return (
               has_active_bionic( str_bio_cloak ) ||
               has_active_bionic( str_bio_night ) ||
               has_active_optcloak() ||
               has_trait( trait_DEBUG_CLOAK ) ||
               has_artifact_with( AEP_INVISIBLE )
           );
}

int player::visibility( bool, int ) const
{
    // 0-100 %
    if( is_invisible() ) {
        return 0;
    }
    // @todo:
    // if ( dark_clothing() && light check ...
    int stealth_modifier = std::floor( mutation_value( "stealth_modifier" ) );
    return clamp( 100 - stealth_modifier, 40, 160 );
}

void player::set_destination( const std::vector<tripoint> &route,
                              const player_activity &destination_activity )
{
    auto_move_route = route;
    this->destination_activity = destination_activity;
    destination_point.emplace( g->m.getabs( route.back() ) );
}

void player::clear_destination()
{
    auto_move_route.clear();
    destination_activity = player_activity();
    destination_point = cata::nullopt;
    next_expected_position = cata::nullopt;
}

bool player::has_destination() const
{
    return !auto_move_route.empty();
}

bool player::has_destination_activity() const
{
    return !destination_activity.is_null() && destination_point &&
           position == g->m.getlocal( *destination_point );
}

void player::start_destination_activity()
{
    if( !has_destination_activity() ) {
        debugmsg( "Tried to start invalid destination activity" );
        return;
    }

    assign_activity( destination_activity );
    clear_destination();
}

std::vector<tripoint> &player::get_auto_move_route()
{
    return auto_move_route;
}

action_id player::get_next_auto_move_direction()
{
    if( !has_destination() ) {
        return ACTION_NULL;
    }

    if( next_expected_position ) {
        if( pos() != *next_expected_position ) {
            // We're off course, possibly stumbling or stuck, cancel auto move
            return ACTION_NULL;
        }
    }

    next_expected_position.emplace( auto_move_route.front() );
    auto_move_route.erase( auto_move_route.begin() );

    tripoint dp = *next_expected_position - pos();

    // Make sure the direction is just one step and that
    // all diagonal moves have 0 z component
    if( abs( dp.x ) > 1 || abs( dp.y ) > 1 || abs( dp.z ) > 1 ||
        ( abs( dp.z ) != 0 && ( abs( dp.x ) != 0 || abs( dp.y ) != 0 ) ) ) {
        // Should never happen, but check just in case
        return ACTION_NULL;
    }

    return get_movement_direction_from_delta( dp.x, dp.y, dp.z );
}

bool player::defer_move( const tripoint &next )
{
    // next must be adjacent to current pos
    if( square_dist( next, pos() ) != 1 ) {
        return false;
    }
    // next must be adjacent to subsequent move in any preexisting automove route
    if( has_destination() && square_dist( auto_move_route.front(), next ) != 1 ) {
        return false;
    }
    auto_move_route.insert( auto_move_route.begin(), next );
    next_expected_position = pos();
    return true;
}

void player::shift_destination( int shiftx, int shifty )
{
    if( next_expected_position ) {
        next_expected_position->x += shiftx;
        next_expected_position->y += shifty;
    }

    for( auto &elem : auto_move_route ) {
        elem.x += shiftx;
        elem.y += shifty;
    }
}

void player::grab( object_type grab_type, const tripoint &grab_point )
{
    this->grab_type = grab_type;
    this->grab_point = grab_point;

    path_settings->avoid_rough_terrain = grab_type != OBJECT_NONE;
}

object_type player::get_grab_type() const
{
    return grab_type;
}

void player::start_hauling()
{
    add_msg( _( "You start hauling items along the ground." ) );
    if( is_armed() ) {
        add_msg( m_warning, _( "Your hands are not free, which makes hauling slower." ) );
    }
    hauling = true;
}

void player::stop_hauling()
{
    add_msg( _( "You stop hauling items." ) );
    hauling = false;
    if( has_activity( activity_id( "ACT_MOVE_ITEMS" ) ) ) {
        cancel_activity();
    }
}

bool player::is_hauling() const
{
    return hauling;
}

bool player::has_weapon() const
{
    return !unarmed_attack();
}

m_size player::get_size() const
{
    return MS_MEDIUM;
}

int player::get_hp() const
{
    return get_hp( num_hp_parts );
}

int player::get_hp( hp_part bp ) const
{
    if( bp < num_hp_parts ) {
        return hp_cur[bp];
    }
    int hp_total = 0;
    for( int i = 0; i < num_hp_parts; ++i ) {
        hp_total += hp_cur[i];
    }
    return hp_total;
}

int player::get_hp_max() const
{
    return get_hp_max( num_hp_parts );
}

int player::get_hp_max( hp_part bp ) const
{
    if( bp < num_hp_parts ) {
        return hp_max[bp];
    }
    int hp_total = 0;
    for( int i = 0; i < num_hp_parts; ++i ) {
        hp_total += hp_max[i];
    }
    return hp_total;
}

int player::get_stamina_max() const
{
    int maxStamina = get_option< int >( "PLAYER_MAX_STAMINA" );
    if( has_trait( trait_BADCARDIO ) ) {
        return maxStamina * 0.75;
    }
    if( has_trait( trait_GOODCARDIO ) ) {
        return maxStamina * 1.25;
    }
    if( has_trait( trait_GOODCARDIO2 ) ) {
        return maxStamina * 1.4;
    }
    return maxStamina;
}

void player::burn_move_stamina( int moves )
{
    int overburden_percentage = 0;
    units::mass current_weight = weight_carried();
    units::mass max_weight = weight_capacity();
    if( current_weight > max_weight ) {
        overburden_percentage = ( current_weight - max_weight ) * 100 / max_weight;
    }
    // Regain 10 stamina / turn
    // 7/turn walking
    // 20/turn running
    int burn_ratio = 7;
    burn_ratio += overburden_percentage;
    if( move_mode == "run" ) {
        burn_ratio = burn_ratio * 3 - 1;
    }
    mod_stat( "stamina", -( ( moves * burn_ratio ) / 100 ) );
    // Chance to suffer pain if overburden and stamina runs out or has trait BADBACK
    // Starts at 1 in 25, goes down by 5 for every 50% more carried
    if( ( current_weight > max_weight ) && ( has_trait( trait_BADBACK ) || stamina == 0 ) &&
        one_in( 35 - 5 * current_weight / ( max_weight / 2 ) ) ) {
        add_msg_if_player( m_bad, _( "Your body strains under the weight!" ) );
        // 1 more pain for every 800 grams more (5 per extra STR needed)
        if( ( ( current_weight - max_weight ) / 800_gram > get_pain() && get_pain() < 100 ) ) {
            mod_pain( 1 );
        }
    }
}

Creature::Attitude player::attitude_to( const Creature &other ) const
{
    const auto m = dynamic_cast<const monster *>( &other );
    if( m != nullptr ) {
        if( m->friendly != 0 ) {
            return A_FRIENDLY;
        }
        switch( m->attitude( const_cast<player *>( this ) ) ) {
            // player probably does not want to harm them, but doesn't care much at all.
            case MATT_FOLLOW:
            case MATT_FPASSIVE:
            case MATT_IGNORE:
            case MATT_FLEE:
                return A_NEUTRAL;
            // player does not want to harm those.
            case MATT_FRIEND:
            case MATT_ZLAVE: // Don't want to harm your zlave!
                return A_FRIENDLY;
            case MATT_ATTACK:
                return A_HOSTILE;
            case MATT_NULL:
            case NUM_MONSTER_ATTITUDES:
                break;
        }

        return A_NEUTRAL;
    }

    const auto p = dynamic_cast<const npc *>( &other );
    if( p != nullptr ) {
        if( p->is_enemy() ) {
            return A_HOSTILE;
        } else if( p->is_friend() ) {
            return A_FRIENDLY;
        } else {
            return A_NEUTRAL;
        }
    } else if( &other == this ) {
        return A_FRIENDLY;
    }

    return A_NEUTRAL;
}

void player::toggle_map_memory()
{
    show_map_memory = !show_map_memory;
}

bool player::should_show_map_memory()
{
    return show_map_memory;
}

void player::serialize_map_memory( JsonOut &jsout ) const
{
    player_map_memory.store( jsout );
}

void player::deserialize_map_memory( JsonIn &jsin )
{
    player_map_memory.load( jsin );
}

memorized_terrain_tile player::get_memorized_tile( const tripoint &pos ) const
{
    return player_map_memory.get_tile( pos );
}

void player::memorize_tile( const tripoint &pos, const std::string &ter, const int subtile,
                            const int rotation )
{
    player_map_memory.memorize_tile( max_memorized_tiles(), pos, ter, subtile, rotation );
}

void player::memorize_symbol( const tripoint &pos, const long symbol )
{
    player_map_memory.memorize_symbol( max_memorized_tiles(), pos, symbol );
}

long player::get_memorized_symbol( const tripoint &p ) const
{
    return player_map_memory.get_symbol( p );
}

size_t player::max_memorized_tiles() const
{
    // Only check traits once a turn since this is called a huge number of times.
    if( current_map_memory_turn != calendar::turn ) {
        current_map_memory_turn = calendar::turn;
        if( has_active_bionic( bio_memory ) ) {
            current_map_memory_capacity = SEEX * SEEY * 20000; // 5000 overmap tiles
        } else if( has_trait( trait_FORGETFUL ) ) {
            current_map_memory_capacity = SEEX * SEEY * 200; // 50 overmap tiles
        } else if( has_trait( trait_GOODMEMORY ) ) {
            current_map_memory_capacity = SEEX * SEEY * 800; // 200 overmap tiles
        } else {
            current_map_memory_capacity = SEEX * SEEY * 400; // 100 overmap tiles
        }
    }
    return current_map_memory_capacity;
}

bool player::sees( const tripoint &t, bool ) const
{
    static const bionic_id str_bio_night( "bio_night" );
    const int wanted_range = rl_dist( pos(), t );
    bool can_see = is_player() ? g->m.pl_sees( t, wanted_range ) :
                   Creature::sees( t );
    // Clairvoyance is now pretty cheap, so we can check it early
    if( wanted_range < MAX_CLAIRVOYANCE && wanted_range < clairvoyance() ) {
        return true;
    }
    // Only check if we need to override if we already came to the opposite conclusion.
    if( can_see && wanted_range < 15 && wanted_range > sight_range( 1 ) &&
        has_active_bionic( str_bio_night ) ) {
        can_see = false;
    }
    if( can_see && wanted_range > unimpaired_range() ) {
        can_see = false;
    }

    return can_see;
}

bool player::sees( const Creature &critter ) const
{
    // This handles only the player/npc specific stuff (monsters don't have traits or bionics).
    const int dist = rl_dist( pos(), critter.pos() );
    if( dist <= 3 && has_trait( trait_ANTENNAE ) ) {
        return true;
    }
    if( critter.digging() && has_active_bionic( bio_ground_sonar ) ) {
        // Bypass the check below, the bionic sonar also bypasses the sees(point) check because
        // walls don't block sonar which is transmitted in the ground, not the air.
        // TODO: this might need checks whether the player is in the air, or otherwise not connected
        // to the ground. It also might need a range check.
        return true;
    }
    return Creature::sees( critter );
}

nc_color player::bodytemp_color( int bp ) const
{
    nc_color color =  c_light_gray; // default
    if( bp == bp_eyes ) {
        color = c_light_gray;    // Eyes don't count towards warmth
    } else if( temp_conv[bp] >  BODYTEMP_SCORCHING ) {
        color = c_red;
    } else if( temp_conv[bp] >  BODYTEMP_VERY_HOT ) {
        color = c_light_red;
    } else if( temp_conv[bp] >  BODYTEMP_HOT ) {
        color = c_yellow;
    } else if( temp_conv[bp] >  BODYTEMP_COLD ) {
        color = c_green;
    } else if( temp_conv[bp] >  BODYTEMP_VERY_COLD ) {
        color = c_light_blue;
    } else if( temp_conv[bp] >  BODYTEMP_FREEZING ) {
        color = c_cyan;
    } else if( temp_conv[bp] <= BODYTEMP_FREEZING ) {
        color = c_blue;
    }
    return color;
}

//message related stuff
void player::add_msg_if_player( const std::string &msg ) const
{
    Messages::add_msg( msg );
}

void player::add_msg_player_or_npc( const std::string &player_msg,
                                    const std::string &/*npc_msg*/ ) const
{
    Messages::add_msg( player_msg );
}

void player::add_msg_if_player( const game_message_type type, const std::string &msg ) const
{
    Messages::add_msg( type, msg );
}

void player::add_msg_player_or_npc( const game_message_type type, const std::string &player_msg,
                                    const std::string &/*npc_msg*/ ) const
{
    Messages::add_msg( type, player_msg );
}

void player::add_msg_player_or_say( const std::string &player_msg,
                                    const std::string &/*npc_speech*/ ) const
{
    Messages::add_msg( player_msg );
}

void player::add_msg_player_or_say( const game_message_type type, const std::string &player_msg,
                                    const std::string &/*npc_speech*/ ) const
{
    Messages::add_msg( type, player_msg );
}

bool player::knows_trap( const tripoint &pos ) const
{
    const tripoint p = g->m.getabs( pos );
    return known_traps.count( p ) > 0;
}

void player::add_known_trap( const tripoint &pos, const trap &t )
{
    const tripoint p = g->m.getabs( pos );
    if( t.is_null() ) {
        known_traps.erase( p );
    } else {
        // TODO: known_traps should map to a trap_str_id
        known_traps[p] = t.id.str();
    }
}

bool player::is_deaf() const
{
    return get_effect_int( effect_deaf ) > 2 || worn_with_flag( "DEAF" ) ||
           ( has_active_bionic( bio_earplugs ) && !has_active_bionic( bio_ears ) ) ||
           ( has_trait( trait_M_SKIN3 ) && g->m.has_flag_ter_or_furn( "FUNGUS", pos() ) && in_sleep_state() );
}

bool player::can_hear( const tripoint &source, const int volume ) const
{
    if( is_deaf() ) {
        return false;
    }

    // source is in-ear and at our square, we can hear it
    if( source == pos() && volume == 0 ) {
        return true;
    }

    // TODO: sound attenuation due to weather

    const int dist = rl_dist( source, pos() );
    const float volume_multiplier = hearing_ability();
    return volume * volume_multiplier >= dist;
}

float player::hearing_ability() const
{
    float volume_multiplier = 1.0;

    // Mutation/Bionic volume modifiers
    if( has_active_bionic( bio_ears ) && !has_active_bionic( bio_earplugs ) ) {
        volume_multiplier *= 3.5;
    }
    if( has_trait( trait_PER_SLIME ) ) {
        // Random hearing :-/
        // (when it's working at all, see player.cpp)
        // changed from 0.5 to fix Mac compiling error
        volume_multiplier *= ( rng( 1, 2 ) );
    }
    if( has_trait( trait_BADHEARING ) ) {
        volume_multiplier *= .5;
    }
    if( has_trait( trait_GOODHEARING ) ) {
        volume_multiplier *= 1.25;
    }
    if( has_trait( trait_CANINE_EARS ) ) {
        volume_multiplier *= 1.5;
    }
    if( has_trait( trait_URSINE_EARS ) || has_trait( trait_FELINE_EARS ) ) {
        volume_multiplier *= 1.25;
    }
    if( has_trait( trait_LUPINE_EARS ) ) {
        volume_multiplier *= 1.75;
    }
    if( has_trait( trait_MOUSE_EARS ) ) {
        volume_multiplier *= 2;
    }

    if( has_effect( effect_deaf ) ) {
        // Scale linearly up to 30 minutes
        volume_multiplier *= ( 30_minutes - get_effect_dur( effect_deaf ) ) / 30_minutes;
    }

    if( has_effect( effect_earphones ) ) {
        volume_multiplier *= .25;
    }

    return volume_multiplier;
}

std::string player::visible_mutations( const int visibility_cap ) const
{
    const std::string trait_str = enumerate_as_string( my_mutations.begin(), my_mutations.end(),
    [visibility_cap ]( const std::pair<trait_id, trait_data> &pr ) -> std::string {
        const auto &mut_branch = pr.first.obj();
        // Finally some use for visibility trait of mutations
        if( mut_branch.visibility > 0 && mut_branch.visibility >= visibility_cap )
        {
            return string_format( "<color_%s>%s</color>", string_from_color( mut_branch.get_display_color() ),
                                  mut_branch.name() );
        }

        return std::string();
    } );
    return trait_str;
}

std::string player::short_description() const
{
    std::stringstream ret;

    if( is_armed() ) {
        ret << _( "Wielding: " ) << weapon.tname() << ";   ";
    }
    const std::string worn_str = enumerate_as_string( worn.begin(), worn.end(),
    []( const item & it ) {
        return it.tname();
    } );
    if( !worn_str.empty() ) {
        ret << _( "Wearing: " ) << worn_str << ";";
    }
    const int visibility_cap = 0; // no cap
    const auto trait_str = visible_mutations( visibility_cap );
    if( !trait_str.empty() ) {
        ret << _( "   Traits: " ) << trait_str << ";";
    }
    return ret.str();
}

size_t player::creature_info( std::vector<std::string> &out_info, const uint32_t max_width )const
{
    const size_t old_size = out_info.size();

    //name
    std::string message = _( "You (%s)" );
    message = colorize( string_format( message, name ), c_dark_gray );
    out_info.push_back( trim_to_width( message, max_width ) );

    return out_info.size() - old_size;
}

int player::print_info( const catacurses::window &w, int vStart, int, int column ) const
{
    std::vector<std::string> text;
    creature_info( text, getmaxx( w ) - 2 );
    return print_colored_text( w, vStart, column, c_white, text );
}

bool player::is_visible_in_range( const Creature &critter, const int range ) const
{
    return sees( critter ) && rl_dist( pos(), critter.pos() ) <= range;
}

std::vector<Creature *> player::get_visible_creatures( const int range ) const
{
    return g->get_creatures_if( [this, range]( const Creature & critter ) -> bool {
        return this != &critter && pos() != critter.pos() && // @todo: get rid of fake npcs (pos() check)
        rl_dist( pos(), critter.pos() ) <= range && sees( critter );
    } );
}

std::vector<Creature *> player::get_targetable_creatures( const int range ) const
{
    return g->get_creatures_if( [this, range]( const Creature & critter ) -> bool {
        return this != &critter && pos() != critter.pos() && // @todo: get rid of fake npcs (pos() check)
        rl_dist( pos(), critter.pos() ) <= range &&
        ( sees( critter ) || sees_with_infrared( critter ) );
    } );
}

std::vector<Creature *> player::get_hostile_creatures( int range ) const
{
    return g->get_creatures_if( [this, range]( const Creature & critter ) -> bool {
        float dist_to_creature;
        // Fixes circular distance range for ranged attacks
        if( !trigdist )
        {
            dist_to_creature = rl_dist( pos(), critter.pos() );
        } else
        {
            dist_to_creature = round( trig_dist( pos(), critter.pos() ) );
        }
        return this != &critter && pos() != critter.pos() && // @todo: get rid of fake npcs (pos() check)
        dist_to_creature <= range && critter.attitude_to( *this ) == A_HOSTILE
        && sees( critter );
    } );
}

void player::place_corpse()
{
    //If the character/NPC is on a distant mission, don't drop their their gear when they die since they still have a local pos
    if( !death_drops ) {
        return;
    }
    std::vector<item *> tmp = inv_dump();
    item body = item::make_corpse( mtype_id::NULL_ID(), calendar::turn, name );
    for( auto itm : tmp ) {
        g->m.add_item_or_charges( pos(), *itm );
    }
    for( auto &bio : *my_bionics ) {
        if( item::type_is_defined( bio.id.str() ) ) {
            body.put_in( item( bio.id.str(), calendar::turn ) );
        }
    }

    // Restore amount of installed pseudo-modules of Power Storage Units
    std::pair<int, int> storage_modules = amount_of_storage_bionics();
    for( int i = 0; i < storage_modules.first; ++i ) {
        body.emplace_back( "bio_power_storage" );
    }
    for( int i = 0; i < storage_modules.second; ++i ) {
        body.emplace_back( "bio_power_storage_mkII" );
    }
    g->m.add_item_or_charges( pos(), body );
}

void player::place_corpse( const tripoint &om_target )
{
    tinymap bay;
    bay.load( om_target.x * 2, om_target.y * 2, om_target.z, false );
    int finX = rng( 1, SEEX * 2 - 2 );
    int finY = rng( 1, SEEX * 2 - 2 );
    if( bay.furn( finX, finY ) != furn_str_id( "f_null" ) ) {
        for( int x = 0; x < SEEX * 2 - 1; x++ ) {
            for( int y = 0; y < SEEY * 2 - 1; y++ ) {
                if( bay.furn( x, y ) == furn_str_id( "f_null" ) ) {
                    finX = x;
                    finY = y;
                }
            }
        }
    }

    std::vector<item *> tmp = inv_dump();
    item body = item::make_corpse( mtype_id::NULL_ID(), calendar::turn, name );
    for( auto itm : tmp ) {
        bay.add_item_or_charges( finX, finY, *itm );
    }
    for( auto &bio : *my_bionics ) {
        if( item::type_is_defined( bio.id.str() ) ) {
            body.put_in( item( bio.id.str(), calendar::turn ) );
        }
    }

    // Restore amount of installed pseudo-modules of Power Storage Units
    std::pair<int, int> storage_modules = amount_of_storage_bionics();
    for( int i = 0; i < storage_modules.first; ++i ) {
        body.emplace_back( "bio_power_storage" );
    }
    for( int i = 0; i < storage_modules.second; ++i ) {
        body.emplace_back( "bio_power_storage_mkII" );
    }
    bay.add_item_or_charges( finX, finY, body );
}

bool player::sees_with_infrared( const Creature &critter ) const
{
    if( !vision_mode_cache[IR_VISION] || !critter.is_warm() ) {
        return false;
    }

    if( is_player() || critter.is_player() ) {
        // Players should not use map::sees
        // Likewise, players should not be "looked at" with map::sees, not to break symmetry
        return g->m.pl_line_of_sight( critter.pos(), sight_range( DAYLIGHT_LEVEL ) );
    }

    return g->m.sees( pos(), critter.pos(), sight_range( DAYLIGHT_LEVEL ) );
}

std::vector<std::string> player::get_overlay_ids() const
{
    std::vector<std::string> rval;
    std::multimap<int, std::string> mutation_sorting;
    int order;
    std::string overlay_id;

    // first get effects
    for( const auto &eff_pr : *effects ) {
        rval.push_back( "effect_" + eff_pr.first.str() );
    }

    // then get mutations
    for( const auto &mut : my_mutations ) {
        overlay_id = ( mut.second.powered ? "active_" : "" ) + mut.first.str();
        order = get_overlay_order_of_mutation( overlay_id );
        mutation_sorting.insert( std::pair<int, std::string>( order, overlay_id ) );
    }

    // then get bionics
    for( const bionic &bio : *my_bionics ) {
        overlay_id = ( bio.powered ? "active_" : "" ) + bio.id.str();
        order = get_overlay_order_of_mutation( overlay_id );
        mutation_sorting.insert( std::pair<int, std::string>( order, overlay_id ) );
    }

    for( auto &mutorder : mutation_sorting ) {
        rval.push_back( "mutation_" + mutorder.second );
    }

    // next clothing
    // TODO: worry about correct order of clothing overlays
    for( const item &worn_item : worn ) {
        rval.push_back( "worn_" + worn_item.typeId() );
    }

    // last weapon
    // TODO: might there be clothing that covers the weapon?
    if( is_armed() ) {
        rval.push_back( "wielded_" + weapon.typeId() );
    }
    return rval;
}

void player::spores()
{
    fungal_effects fe( *g, g->m );
    //~spore-release sound
    sounds::sound( pos(), 10, sounds::sound_t::combat, _( "Pouf!" ) );
    for( const tripoint &sporep : g->m.points_in_radius( pos(), 1 ) ) {
        if( sporep == pos() ) {
            continue;
        }
        fe.fungalize( sporep, this, 0.25 );
    }
}

void player::blossoms()
{
    // Player blossoms are shorter-ranged, but you can fire much more frequently if you like.
    sounds::sound( pos(), 10, sounds::sound_t::combat, _( "Pouf!" ) );
    for( const tripoint &tmp : g->m.points_in_radius( pos(), 2 ) ) {
        g->m.add_field( tmp, fd_fungal_haze, rng( 1, 2 ) );
    }
}

float player::power_rating() const
{
    int dmg = std::max( { weapon.damage_melee( DT_BASH ),
                          weapon.damage_melee( DT_CUT ),
                          weapon.damage_melee( DT_STAB )
                        } );

    int ret = 2;
    // Small guns can be easily hidden from view
    if( weapon.volume() <= 250_ml ) {
        ret = 2;
    } else if( weapon.is_gun() ) {
        ret = 4;
    } else if( dmg > 12 ) {
        ret = 3; // Melee weapon or weapon-y tool
    }
    if( has_trait( trait_HUGE ) || has_trait( trait_HUGE_OK ) ) {
        ret += 1;
    }
    if( is_wearing_power_armor( nullptr ) ) {
        ret = 5; // No mercy!
    }
    return ret;
}

float player::speed_rating() const
{
    float ret = get_speed() / 100.0f;
    ret *= 100.0f / run_cost( 100, false );
    // Adjustment for player being able to run, but not doing so at the moment
    if( move_mode != "run" ) {
        ret *= 1.0f + ( static_cast<float>( stamina ) / static_cast<float>( get_stamina_max() ) );
    }

    return ret;
}

std::vector<const item *> player::all_items_with_flag( const std::string &flag ) const
{
    return items_with( [&flag]( const item & it ) {
        return it.has_flag( flag );
    } );
}

bool player::has_item_with_flag( const std::string &flag ) const
{
    return has_item_with( [&flag]( const item & it ) {
        return it.has_flag( flag );
    } );
}

void player::on_mutation_gain( const trait_id &mid )
{
    morale->on_mutation_gain( mid );
    CallbackArgumentContainer lua_callback_args_info;
    lua_callback_args_info.emplace_back( getID() );
    lua_callback_args_info.emplace_back( mid.str() );
    lua_callback( "on_player_mutation_gain", lua_callback_args_info );
}

void player::on_mutation_loss( const trait_id &mid )
{
    morale->on_mutation_loss( mid );
    CallbackArgumentContainer lua_callback_args_info;
    lua_callback_args_info.emplace_back( getID() );
    lua_callback_args_info.emplace_back( mid.str() );
    lua_callback( "on_player_mutation_loss", lua_callback_args_info );
}

void player::on_stat_change( const std::string &stat, int value )
{
    morale->on_stat_change( stat, value );
    CallbackArgumentContainer lua_callback_args_info;
    lua_callback_args_info.emplace_back( getID() );
    lua_callback_args_info.emplace_back( stat );
    lua_callback_args_info.emplace_back( value );
    lua_callback( "on_player_stat_change", lua_callback_args_info );
}

void player::on_item_wear( const item &it )
{
    morale->on_item_wear( it );
    CallbackArgumentContainer lua_callback_args_info;
    lua_callback_args_info.emplace_back( getID() );
    lua_callback_args_info.emplace_back( it );
    lua_callback( "on_player_item_wear", lua_callback_args_info );
}

void player::on_item_takeoff( const item &it )
{
    morale->on_item_takeoff( it );
    CallbackArgumentContainer lua_callback_args_info;
    lua_callback_args_info.emplace_back( getID() );
    lua_callback_args_info.emplace_back( it );
    lua_callback( "on_player_item_takeoff", lua_callback_args_info );
}

void player::on_worn_item_washed( const item &it )
{
    if( is_worn( it ) ) {
        morale->on_worn_item_washed( it );
    }
}

void player::on_effect_int_change( const efftype_id &eid, int intensity, body_part bp )
{
    // Adrenaline can reduce perceived pain (or increase it when you enter comedown).
    // See @ref get_perceived_pain()
    if( eid == effect_adrenaline ) {
        // Note that calling this does no harm if it wasn't changed.
        on_stat_change( "perceived_pain", get_perceived_pain() );
    }

    morale->on_effect_int_change( eid, intensity, bp );
    CallbackArgumentContainer lua_callback_args_info;
    lua_callback_args_info.emplace_back( getID() );
    lua_callback_args_info.emplace_back( eid.str() );
    lua_callback_args_info.emplace_back( intensity );
    lua_callback_args_info.emplace_back( bp );
    lua_callback( "on_player_effect_int_change", lua_callback_args_info );
}

void player::on_mission_assignment( mission &new_mission )
{
    active_missions.push_back( &new_mission );
    set_active_mission( new_mission );
    CallbackArgumentContainer lua_callback_args_info;
    lua_callback_args_info.emplace_back( getID() );
    lua_callback_args_info.emplace_back( new_mission.get_id() );
    lua_callback( "on_player_mission_assignment", lua_callback_args_info );
}

void player::on_mission_finished( mission &cur_mission )
{
    if( cur_mission.has_failed() ) {
        failed_missions.push_back( &cur_mission );
        add_msg_if_player( m_bad, _( "Mission \"%s\" is failed." ), cur_mission.name().c_str() );
    } else {
        completed_missions.push_back( &cur_mission );
        add_msg_if_player( m_good, _( "Mission \"%s\" is successfully completed." ),
                           cur_mission.name().c_str() );
    }
    const auto iter = std::find( active_missions.begin(), active_missions.end(), &cur_mission );
    if( iter == active_missions.end() ) {
        debugmsg( "completed mission %d was not in the active_missions list", cur_mission.get_id() );
    } else {
        active_missions.erase( iter );
    }
    if( &cur_mission == active_mission ) {
        if( active_missions.empty() ) {
            active_mission = nullptr;
        } else {
            active_mission = active_missions.front();
        }
    }
    CallbackArgumentContainer lua_callback_args_info;
    lua_callback_args_info.emplace_back( getID() );
    lua_callback_args_info.emplace_back( cur_mission.get_id() );
    lua_callback( "on_player_mission_finished", lua_callback_args_info );
}

const targeting_data &player::get_targeting_data()
{
    if( tdata.get() == nullptr ) {
        debugmsg( "Tried to get targeting data before setting it" );
        tdata.reset( new targeting_data() );
        tdata->relevant = nullptr;
    }

    return *tdata;
}

void player::set_targeting_data( const targeting_data &td )
{
    tdata.reset( new targeting_data( td ) );
}

void player::set_active_mission( mission &cur_mission )
{
    const auto iter = std::find( active_missions.begin(), active_missions.end(), &cur_mission );
    if( iter == active_missions.end() ) {
        debugmsg( "new active mission %d is not in the active_missions list", cur_mission.get_id() );
    } else {
        active_mission = &cur_mission;
    }
}

mission *player::get_active_mission() const
{
    return active_mission;
}

tripoint player::get_active_mission_target() const
{
    if( active_mission == nullptr ) {
        return overmap::invalid_tripoint;
    }
    return active_mission->get_target();
}

std::vector<mission *> player::get_active_missions() const
{
    return active_missions;
}

std::vector<mission *> player::get_completed_missions() const
{
    return completed_missions;
}

std::vector<mission *> player::get_failed_missions() const
{
    return failed_missions;
}

bool player::query_yn( const std::string &mes ) const
{
    return ::query_yn( mes );
}

const pathfinding_settings &player::get_pathfinding_settings() const
{
    return *path_settings;
}

std::set<tripoint> player::get_path_avoid() const
{
    std::set<tripoint> ret;
    for( npc &guy : g->all_npcs() ) {
        if( sees( guy ) ) {
            ret.insert( guy.pos() );
        }
    }

    // @todo: Add known traps in a way that doesn't destroy performance

    return ret;
}

bool player::is_rad_immune() const
{
    bool has_helmet = false;
    return ( is_wearing_power_armor( &has_helmet ) && has_helmet ) || worn_with_flag( "RAD_PROOF" );
}

void player::do_skill_rust()
{
    const int rate = rust_rate();
    if( rate <= 0 ) {
        return;
    }
    for( auto &pair : *_skills ) {
        if( rate <= rng( 0, 1000 ) ) {
            continue;
        }

        const Skill &aSkill = *pair.first;
        SkillLevel &skill_level_obj = pair.second;

        if( aSkill.is_combat_skill() &&
            ( ( has_trait( trait_PRED2 ) && one_in( 4 ) ) ||
              ( has_trait( trait_PRED3 ) && one_in( 2 ) ) ||
              ( has_trait( trait_PRED4 ) && x_in_y( 2, 3 ) ) ) ) {
            // Their brain is optimized to remember this
            if( one_in( 15600 ) ) {
                // They've already passed the roll to avoid rust at
                // this point, but print a message about it now and
                // then.
                //
                // 13 combat skills, 600 turns/hr, 7800 tests/hr.
                // This means PRED2/PRED3/PRED4 think of hunting on
                // average every 8/4/3 hours, enough for immersion
                // without becoming an annoyance.
                //
                add_msg_if_player( _( "Your heart races as you recall your most recent hunt." ) );
                stim++;
            }
            continue;
        }

        const bool charged_bio_mem = power_level > 25 && has_active_bionic( bio_memory );
        const int oldSkillLevel = skill_level_obj.level();
        if( skill_level_obj.rust( charged_bio_mem ) ) {
            add_msg_if_player( m_warning,
                               _( "Your knowledge of %s begins to fade, but your memory banks retain it!" ), aSkill.name() );
            charge_power( -25 );
        }
        const int newSkill = skill_level_obj.level();
        if( newSkill < oldSkillLevel ) {
            add_msg_if_player( m_bad, _( "Your skill in %s has reduced to %d!" ), aSkill.name(), newSkill );
        }
    }
}<|MERGE_RESOLUTION|>--- conflicted
+++ resolved
@@ -8653,11 +8653,7 @@
     return true;
 }
 
-<<<<<<< HEAD
-bool player::unload( item &it )
-=======
 bool player::unload(item &it)
->>>>>>> 1aeee0e0
 {
     // Unload a container consuming moves per item successfully removed
     if( it.is_container() || it.is_bandolier() ) {
