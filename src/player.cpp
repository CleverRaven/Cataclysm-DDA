#include "player.h"

#include <cctype>
#include <algorithm>
#include <cmath>
#include <cstdlib>
#include <iterator>
#include <map>
#include <string>
#include <sstream>
#include <limits>
#include <bitset>
#include <exception>
#include <tuple>

#include "action.h"
#include "activity_handlers.h"
#include "addiction.h"
#include "ammo.h"
#include "avatar.h"
#include "avatar_action.h"
#include "bionics.h"
#include "cata_utility.h"
#include "catacharset.h"
#include "coordinate_conversions.h"
#include "craft_command.h"
#include "cursesdef.h"
#include "debug.h"
#include "effect.h"
#include "fault.h"
#include "filesystem.h"
#include "fungal_effects.h"
#include "game.h"
#include "gun_mode.h"
#include "handle_liquid.h"
#include "input.h"
#include "inventory.h"
#include "item.h"
#include "item_location.h"
#include "itype.h"
#include "iuse_actor.h"
#include "magic.h"
#include "map.h"
#include "map_iterator.h"
#include "mapdata.h"
#include "martialarts.h"
#include "material.h"
#include "messages.h"
#include "monster.h"
#include "morale.h"
#include "morale_types.h"
#include "mtype.h"
#include "mutation.h"
#include "name.h"
#include "npc.h"
#include "options.h"
#include "output.h"
#include "overlay_ordering.h"
#include "overmapbuffer.h"
#include "pickup.h"
#include "profession.h"
#include "ranged.h"
#include "recipe_dictionary.h"
#include "requirements.h"
#include "skill.h"
#include "sounds.h"
#include "string_formatter.h"
#include "submap.h"
#include "text_snippets.h"
#include "translations.h"
#include "trap.h"
#include "ui.h"
#include "uistate.h"
#include "veh_type.h"
#include "vehicle.h"
#include "vitamin.h"
#include "vpart_position.h"
#include "vpart_range.h"
#include "weather.h"
#include "weather_gen.h"
#include "field.h"
#include "fire.h"
#include "int_id.h"
#include "iuse.h"
#include "lightmap.h"
#include "line.h"
#include "math_defines.h"
#include "omdata.h"
#include "overmap_types.h"
#include "recipe.h"
#include "rng.h"
#include "units.h"
#include "visitable.h"
#include "string_id.h"
#include "colony.h"
#include "enums.h"
#include "flat_set.h"
#include "stomach.h"

const double MAX_RECOIL = 3000;

const mtype_id mon_player_blob( "mon_player_blob" );
const mtype_id mon_shadow_snake( "mon_shadow_snake" );

const skill_id skill_dodge( "dodge" );
const skill_id skill_gun( "gun" );
const skill_id skill_mechanics( "mechanics" );
const skill_id skill_swimming( "swimming" );
const skill_id skill_throw( "throw" );
const skill_id skill_unarmed( "unarmed" );

const efftype_id effect_adrenaline( "adrenaline" );
const efftype_id effect_alarm_clock( "alarm_clock" );
const efftype_id effect_asthma( "asthma" );
const efftype_id effect_attention( "attention" );
const efftype_id effect_bandaged( "bandaged" );
const efftype_id effect_bite( "bite" );
const efftype_id effect_blind( "blind" );
const efftype_id effect_blisters( "blisters" );
const efftype_id effect_bloodworms( "bloodworms" );
const efftype_id effect_boomered( "boomered" );
const efftype_id effect_brainworms( "brainworms" );
const efftype_id effect_cig( "cig" );
const efftype_id effect_cold( "cold" );
const efftype_id effect_common_cold( "common_cold" );
const efftype_id effect_contacts( "contacts" );
const efftype_id effect_controlled( "controlled" );
const efftype_id effect_corroding( "corroding" );
const efftype_id effect_cough_suppress( "cough_suppress" );
const efftype_id effect_darkness( "darkness" );
const efftype_id effect_datura( "datura" );
const efftype_id effect_deaf( "deaf" );
const efftype_id effect_depressants( "depressants" );
const efftype_id effect_dermatik( "dermatik" );
const efftype_id effect_disabled( "disabled" );
const efftype_id effect_disinfected( "disinfected" );
const efftype_id effect_downed( "downed" );
const efftype_id effect_drunk( "drunk" );
const efftype_id effect_earphones( "earphones" );
const efftype_id effect_evil( "evil" );
const efftype_id effect_flu( "flu" );
const efftype_id effect_foodpoison( "foodpoison" );
const efftype_id effect_formication( "formication" );
const efftype_id effect_frostbite( "frostbite" );
const efftype_id effect_frostbite_recovery( "frostbite_recovery" );
const efftype_id effect_fungus( "fungus" );
const efftype_id effect_glowing( "glowing" );
const efftype_id effect_glowy_led( "glowy_led" );
const efftype_id effect_grabbed( "grabbed" );
const efftype_id effect_hallu( "hallu" );
const efftype_id effect_happy( "happy" );
const efftype_id effect_hot( "hot" );
const efftype_id effect_infected( "infected" );
const efftype_id effect_iodine( "iodine" );
const efftype_id effect_irradiated( "irradiated" );
const efftype_id effect_jetinjector( "jetinjector" );
const efftype_id effect_lack_sleep( "lack_sleep" );
const efftype_id effect_sleep_deprived( "sleep_deprived" );
const efftype_id effect_lying_down( "lying_down" );
const efftype_id effect_mending( "mending" );
const efftype_id effect_meth( "meth" );
const efftype_id effect_narcosis( "narcosis" );
const efftype_id effect_nausea( "nausea" );
const efftype_id effect_no_sight( "no_sight" );
const efftype_id effect_onfire( "onfire" );
const efftype_id effect_paincysts( "paincysts" );
const efftype_id effect_pkill( "pkill" );
const efftype_id effect_pkill1( "pkill1" );
const efftype_id effect_pkill2( "pkill2" );
const efftype_id effect_pkill3( "pkill3" );
const efftype_id effect_recover( "recover" );
const efftype_id effect_riding( "riding" );
const efftype_id effect_sad( "sad" );
const efftype_id effect_shakes( "shakes" );
const efftype_id effect_sleep( "sleep" );
const efftype_id effect_slept_through_alarm( "slept_through_alarm" );
const efftype_id effect_spores( "spores" );
const efftype_id effect_stim( "stim" );
const efftype_id effect_stim_overdose( "stim_overdose" );
const efftype_id effect_stunned( "stunned" );
const efftype_id effect_tapeworm( "tapeworm" );
const efftype_id effect_took_prozac( "took_prozac" );
const efftype_id effect_took_xanax( "took_xanax" );
const efftype_id effect_visuals( "visuals" );
const efftype_id effect_weed_high( "weed_high" );
const efftype_id effect_winded( "winded" );
const efftype_id effect_bleed( "bleed" );
const efftype_id effect_magnesium_supplements( "magnesium" );
const efftype_id effect_ridden( "ridden" );

const matype_id style_none( "style_none" );
const matype_id style_kicks( "style_kicks" );

const species_id ROBOT( "ROBOT" );

static const bionic_id bio_ads( "bio_ads" );
static const bionic_id bio_advreactor( "bio_advreactor" );
static const bionic_id bio_armor_arms( "bio_armor_arms" );
static const bionic_id bio_armor_eyes( "bio_armor_eyes" );
static const bionic_id bio_armor_head( "bio_armor_head" );
static const bionic_id bio_armor_legs( "bio_armor_legs" );
static const bionic_id bio_armor_torso( "bio_armor_torso" );
static const bionic_id bio_blaster( "bio_blaster" );
static const bionic_id bio_carbon( "bio_carbon" );
static const bionic_id bio_climate( "bio_climate" );
static const bionic_id bio_cloak( "bio_cloak" );
static const bionic_id bio_cqb( "bio_cqb" );
static const bionic_id bio_dis_acid( "bio_dis_acid" );
static const bionic_id bio_dis_shock( "bio_dis_shock" );
static const bionic_id bio_drain( "bio_drain" );
static const bionic_id bio_earplugs( "bio_earplugs" );
static const bionic_id bio_ears( "bio_ears" );
static const bionic_id bio_eye_optic( "bio_eye_optic" );
static const bionic_id bio_faraday( "bio_faraday" );
static const bionic_id bio_flashlight( "bio_flashlight" );
static const bionic_id bio_tattoo_led( "bio_tattoo_led" );
static const bionic_id bio_glowy( "bio_glowy" );
static const bionic_id bio_geiger( "bio_geiger" );
static const bionic_id bio_gills( "bio_gills" );
static const bionic_id bio_ground_sonar( "bio_ground_sonar" );
static const bionic_id bio_heatsink( "bio_heatsink" );
static const bionic_id bio_itchy( "bio_itchy" );
static const bionic_id bio_jointservo( "bio_jointservo" );
static const bionic_id bio_laser( "bio_laser" );
static const bionic_id bio_leaky( "bio_leaky" );
static const bionic_id bio_lighter( "bio_lighter" );
static const bionic_id bio_membrane( "bio_membrane" );
static const bionic_id bio_memory( "bio_memory" );
static const bionic_id bio_metabolics( "bio_metabolics" );
static const bionic_id bio_noise( "bio_noise" );
static const bionic_id bio_plut_filter( "bio_plut_filter" );
static const bionic_id bio_power_weakness( "bio_power_weakness" );
static const bionic_id bio_reactor( "bio_reactor" );
static const bionic_id bio_recycler( "bio_recycler" );
static const bionic_id bio_shakes( "bio_shakes" );
static const bionic_id bio_sleepy( "bio_sleepy" );
static const bionic_id bn_bio_solar( "bn_bio_solar" );
static const bionic_id bio_soporific( "bio_soporific" );
static const bionic_id bio_spasm( "bio_spasm" );
static const bionic_id bio_speed( "bio_speed" );
static const bionic_id bio_syringe( "bio_syringe" );
static const bionic_id bio_tools( "bio_tools" );
static const bionic_id bio_trip( "bio_trip" );
static const bionic_id bio_uncanny_dodge( "bio_uncanny_dodge" );
static const bionic_id bio_ups( "bio_ups" );
static const bionic_id bio_watch( "bio_watch" );
static const bionic_id bio_synaptic_regen( "bio_synaptic_regen" );

// Aftershock stuff!
static const bionic_id afs_bio_linguistic_coprocessor( "afs_bio_linguistic_coprocessor" );

static const trait_id trait_ACIDBLOOD( "ACIDBLOOD" );
static const trait_id trait_ACIDPROOF( "ACIDPROOF" );
static const trait_id trait_ADDICTIVE( "ADDICTIVE" );
static const trait_id trait_ADRENALINE( "ADRENALINE" );
static const trait_id trait_ALBINO( "ALBINO" );
static const trait_id trait_AMPHIBIAN( "AMPHIBIAN" );
static const trait_id trait_ANTENNAE( "ANTENNAE" );
static const trait_id trait_ANTLERS( "ANTLERS" );
static const trait_id trait_ASTHMA( "ASTHMA" );
static const trait_id trait_BADBACK( "BADBACK" );
static const trait_id trait_BARK( "BARK" );
static const trait_id trait_CANNIBAL( "CANNIBAL" );
static const trait_id trait_CENOBITE( "CENOBITE" );
static const trait_id trait_CEPH_EYES( "CEPH_EYES" );
static const trait_id trait_CF_HAIR( "CF_HAIR" );
static const trait_id trait_CHAOTIC( "CHAOTIC" );
static const trait_id trait_CHAOTIC_BAD( "CHAOTIC_BAD" );
static const trait_id trait_CHEMIMBALANCE( "CHEMIMBALANCE" );
static const trait_id trait_CHITIN_FUR( "CHITIN_FUR" );
static const trait_id trait_CHITIN_FUR2( "CHITIN_FUR2" );
static const trait_id trait_CHITIN_FUR3( "CHITIN_FUR3" );
static const trait_id trait_CHLOROMORPH( "CHLOROMORPH" );
static const trait_id trait_CLUMSY( "CLUMSY" );
static const trait_id trait_COLDBLOOD4( "COLDBLOOD4" );
static const trait_id trait_DEAF( "DEAF" );
static const trait_id trait_DEFT( "DEFT" );
static const trait_id trait_DEBUG_BIONIC_POWER( "DEBUG_BIONIC_POWER" );
static const trait_id trait_DEBUG_CLOAK( "DEBUG_CLOAK" );
static const trait_id trait_DEBUG_HS( "DEBUG_HS" );
static const trait_id trait_DEBUG_LS( "DEBUG_LS" );
static const trait_id trait_DEBUG_NODMG( "DEBUG_NODMG" );
static const trait_id trait_DEBUG_NOTEMP( "DEBUG_NOTEMP" );
static const trait_id trait_DISIMMUNE( "DISIMMUNE" );
static const trait_id trait_DISRESISTANT( "DISRESISTANT" );
static const trait_id trait_DOWN( "DOWN" );
static const trait_id trait_EASYSLEEPER( "EASYSLEEPER" );
static const trait_id trait_EASYSLEEPER2( "EASYSLEEPER2" );
static const trait_id trait_ELECTRORECEPTORS( "ELECTRORECEPTORS" );
static const trait_id trait_EATHEALTH( "EATHEALTH" );
static const trait_id trait_FASTHEALER( "FASTHEALER" );
static const trait_id trait_FASTHEALER2( "FASTHEALER2" );
static const trait_id trait_FASTLEARNER( "FASTLEARNER" );
static const trait_id trait_FASTREADER( "FASTREADER" );
static const trait_id trait_FAT( "FAT" );
static const trait_id trait_FELINE_FUR( "FELINE_FUR" );
static const trait_id trait_FLOWERS( "FLOWERS" );
static const trait_id trait_FRESHWATEROSMOSIS( "FRESHWATEROSMOSIS" );
static const trait_id trait_FUR( "FUR" );
static const trait_id trait_GILLS( "GILLS" );
static const trait_id trait_GILLS_CEPH( "GILLS_CEPH" );
static const trait_id trait_HATES_BOOKS( "HATES_BOOKS" );
static const trait_id trait_HEAVYSLEEPER( "HEAVYSLEEPER" );
static const trait_id trait_HEAVYSLEEPER2( "HEAVYSLEEPER2" );
static const trait_id trait_HOARDER( "HOARDER" );
static const trait_id trait_HOLLOW_BONES( "HOLLOW_BONES" );
static const trait_id trait_HOOVES( "HOOVES" );
static const trait_id trait_HORNS_POINTED( "HORNS_POINTED" );
static const trait_id trait_HUGE( "HUGE" );
static const trait_id trait_HUGE_OK( "HUGE_OK" );
static const trait_id trait_INFIMMUNE( "INFIMMUNE" );
static const trait_id trait_INSOMNIA( "INSOMNIA" );
static const trait_id trait_INT_SLIME( "INT_SLIME" );
static const trait_id trait_JITTERY( "JITTERY" );
static const trait_id trait_LARGE( "LARGE" );
static const trait_id trait_LARGE_OK( "LARGE_OK" );
static const trait_id trait_LEAVES( "LEAVES" );
static const trait_id trait_LEAVES2( "LEAVES2" );
static const trait_id trait_LEAVES3( "LEAVES3" );
static const trait_id trait_LEG_TENTACLES( "LEG_TENTACLES" );
static const trait_id trait_LEG_TENT_BRACE( "LEG_TENT_BRACE" );
static const trait_id trait_LIGHTFUR( "LIGHTFUR" );
static const trait_id trait_LIGHTSTEP( "LIGHTSTEP" );
static const trait_id trait_LIGHT_BONES( "LIGHT_BONES" );
static const trait_id trait_LOVES_BOOKS( "LOVES_BOOKS" );
static const trait_id trait_LUPINE_FUR( "LUPINE_FUR" );
static const trait_id trait_MEMBRANE( "MEMBRANE" );
static const trait_id trait_MOODSWINGS( "MOODSWINGS" );
static const trait_id trait_MOREPAIN( "MORE_PAIN" );
static const trait_id trait_MOREPAIN2( "MORE_PAIN2" );
static const trait_id trait_MOREPAIN3( "MORE_PAIN3" );
static const trait_id trait_MYOPIC( "MYOPIC" );
static const trait_id trait_M_BLOSSOMS( "M_BLOSSOMS" );
static const trait_id trait_M_DEPENDENT( "M_DEPENDENT" );
static const trait_id trait_M_IMMUNE( "M_IMMUNE" );
static const trait_id trait_M_SKIN2( "M_SKIN2" );
static const trait_id trait_M_SKIN3( "M_SKIN3" );
static const trait_id trait_M_SPORES( "M_SPORES" );
static const trait_id trait_NARCOLEPTIC( "NARCOLEPTIC" );
static const trait_id trait_NAUSEA( "NAUSEA" );
static const trait_id trait_NOMAD( "NOMAD" );
static const trait_id trait_NOMAD2( "NOMAD2" );
static const trait_id trait_NOMAD3( "NOMAD3" );
static const trait_id trait_NONADDICTIVE( "NONADDICTIVE" );
static const trait_id trait_NOPAIN( "NOPAIN" );
static const trait_id trait_NO_THIRST( "NO_THIRST" );
static const trait_id trait_PACIFIST( "PACIFIST" );
static const trait_id trait_PADDED_FEET( "PADDED_FEET" );
static const trait_id trait_PAINREC1( "PAINREC1" );
static const trait_id trait_PAINREC2( "PAINREC2" );
static const trait_id trait_PAINREC3( "PAINREC3" );
static const trait_id trait_PAINRESIST( "PAINRESIST" );
static const trait_id trait_PAINRESIST_TROGLO( "PAINRESIST_TROGLO" );
static const trait_id trait_PARAIMMUNE( "PARAIMMUNE" );
static const trait_id trait_PARKOUR( "PARKOUR" );
static const trait_id trait_PAWS( "PAWS" );
static const trait_id trait_PAWS_LARGE( "PAWS_LARGE" );
static const trait_id trait_PER_SLIME( "PER_SLIME" );
static const trait_id trait_PER_SLIME_OK( "PER_SLIME_OK" );
static const trait_id trait_PRED2( "PRED2" );
static const trait_id trait_PRED3( "PRED3" );
static const trait_id trait_PRED4( "PRED4" );
static const trait_id trait_PROF_DICEMASTER( "PROF_DICEMASTER" );
static const trait_id trait_PROF_FOODP( "PROF_FOODP" );
static const trait_id trait_PROF_SKATER( "PROF_SKATER" );
static const trait_id trait_PSYCHOPATH( "PSYCHOPATH" );
static const trait_id trait_PYROMANIA( "PYROMANIA" );
static const trait_id trait_KILLER( "KILLER" );
static const trait_id trait_QUILLS( "QUILLS" );
static const trait_id trait_RADIOACTIVE1( "RADIOACTIVE1" );
static const trait_id trait_RADIOACTIVE2( "RADIOACTIVE2" );
static const trait_id trait_RADIOACTIVE3( "RADIOACTIVE3" );
static const trait_id trait_RADIOGENIC( "RADIOGENIC" );
static const trait_id trait_REGEN( "REGEN" );
static const trait_id trait_REGEN_LIZ( "REGEN_LIZ" );
static const trait_id trait_ROOTS2( "ROOTS2" );
static const trait_id trait_ROOTS3( "ROOTS3" );
static const trait_id trait_SAPIOVORE( "SAPIOVORE" );
static const trait_id trait_SAVANT( "SAVANT" );
static const trait_id trait_SCHIZOPHRENIC( "SCHIZOPHRENIC" );
static const trait_id trait_SEESLEEP( "SEESLEEP" );
static const trait_id trait_SELFAWARE( "SELFAWARE" );
static const trait_id trait_SHARKTEETH( "SHARKTEETH" );
static const trait_id trait_SHELL2( "SHELL2" );
static const trait_id trait_SHOUT1( "SHOUT1" );
static const trait_id trait_SHOUT2( "SHOUT2" );
static const trait_id trait_SHOUT3( "SHOUT3" );
static const trait_id trait_SLEEK_SCALES( "SLEEK_SCALES" );
static const trait_id trait_SLIMESPAWNER( "SLIMESPAWNER" );
static const trait_id trait_SLIMY( "SLIMY" );
static const trait_id trait_SLOWHEALER( "SLOWHEALER" );
static const trait_id trait_SLOWLEARNER( "SLOWLEARNER" );
static const trait_id trait_SLOWREADER( "SLOWREADER" );
static const trait_id trait_SMELLY( "SMELLY" );
static const trait_id trait_SMELLY2( "SMELLY2" );
static const trait_id trait_SORES( "SORES" );
static const trait_id trait_SPINES( "SPINES" );
static const trait_id trait_SPIRITUAL( "SPIRITUAL" );
static const trait_id trait_SQUEAMISH( "SQUEAMISH" );
static const trait_id trait_STRONGSTOMACH( "STRONGSTOMACH" );
static const trait_id trait_SUNBURN( "SUNBURN" );
static const trait_id trait_SUNLIGHT_DEPENDENT( "SUNLIGHT_DEPENDENT" );
static const trait_id trait_TAIL_FIN( "TAIL_FIN" );
static const trait_id trait_THORNS( "THORNS" );
static const trait_id trait_THRESH_SPIDER( "THRESH_SPIDER" );
static const trait_id trait_TOUGH_FEET( "TOUGH_FEET" );
static const trait_id trait_TRANSPIRATION( "TRANSPIRATION" );
static const trait_id trait_TROGLO( "TROGLO" );
static const trait_id trait_TROGLO2( "TROGLO2" );
static const trait_id trait_TROGLO3( "TROGLO3" );
static const trait_id trait_UNSTABLE( "UNSTABLE" );
static const trait_id trait_URSINE_EYE( "URSINE_EYE" );
static const trait_id trait_URSINE_FUR( "URSINE_FUR" );
static const trait_id trait_VISCOUS( "VISCOUS" );
static const trait_id trait_VOMITOUS( "VOMITOUS" );
static const trait_id trait_WATERSLEEP( "WATERSLEEP" );
static const trait_id trait_WEAKSCENT( "WEAKSCENT" );
static const trait_id trait_WEAKSTOMACH( "WEAKSTOMACH" );
static const trait_id trait_WEBBED( "WEBBED" );
static const trait_id trait_WEB_SPINNER( "WEB_SPINNER" );
static const trait_id trait_WEB_WALKER( "WEB_WALKER" );
static const trait_id trait_WEB_WEAVER( "WEB_WEAVER" );
static const trait_id trait_WOOLALLERGY( "WOOLALLERGY" );

stat_mod player::get_pain_penalty() const
{
    stat_mod ret;
    int pain = get_perceived_pain();
    if( pain <= 0 ) {
        return ret;
    }

    int stat_penalty = std::floor( std::pow( pain, 0.8f ) / 10.0f );

    bool ceno = has_trait( trait_CENOBITE );
    if( !ceno ) {
        ret.strength = stat_penalty;
        ret.dexterity = stat_penalty;
    }

    if( !has_trait( trait_INT_SLIME ) ) {
        ret.intelligence = 1 + stat_penalty;
    } else {
        ret.intelligence = 1 + pain / 5;
    }

    ret.perception = stat_penalty * 2 / 3;

    ret.speed = std::pow( pain, 0.7f );
    if( ceno ) {
        ret.speed /= 2;
    }

    ret.speed = std::min( ret.speed, 50 );
    return ret;
}

player::player() :
    next_climate_control_check( calendar::before_time_starts )
    , cached_time( calendar::before_time_starts )
{
    id = -1; // -1 is invalid
    str_cur = 8;
    str_max = 8;
    dex_cur = 8;
    dex_max = 8;
    int_cur = 8;
    int_max = 8;
    per_cur = 8;
    per_max = 8;
    dodges_left = 1;
    blocks_left = 1;
    power_level = 0;
    max_power_level = 0;
    stamina = 10000; //Temporary value for stamina. It will be reset later from external json option.
    stim = 0;
    pkill = 0;
    radiation = 0;
    tank_plut = 0;
    reactor_plut = 0;
    slow_rad = 0;
    cash = 0;
    scent = 500;
    male = true;
    prof = profession::has_initialized() ? profession::generic() :
           nullptr; //workaround for a potential structural limitation, see player::create

    start_location = start_location_id( "shelter" );
    moves = 100;
    movecounter = 0;
    oxygen = 0;
    last_climate_control_ret = false;
    in_vehicle = false;
    controlling_vehicle = false;
    grab_point = tripoint_zero;
    hauling = false;
    move_mode = PMM_WALK;
    style_selected = style_none;
    keep_hands_free = false;
    focus_pool = 100;
    last_item = itype_id( "null" );
    sight_max = 9999;
    last_batch = 0;
    lastconsumed = itype_id( "null" );
    next_expected_position = cata::nullopt;
    death_drops = true;

    empty_traits();

    temp_cur.fill( BODYTEMP_NORM );
    frostbite_timer.fill( 0 );
    temp_conv.fill( BODYTEMP_NORM );
    body_wetness.fill( 0 );
    nv_cached = false;
    volume = 0;

    for( const auto &v : vitamin::all() ) {
        vitamin_levels[ v.first ] = 0;
    }

    memorial_log.clear();

    drench_capacity[bp_eyes] = 1;
    drench_capacity[bp_mouth] = 1;
    drench_capacity[bp_head] = 7;
    drench_capacity[bp_leg_l] = 11;
    drench_capacity[bp_leg_r] = 11;
    drench_capacity[bp_foot_l] = 3;
    drench_capacity[bp_foot_r] = 3;
    drench_capacity[bp_arm_l] = 10;
    drench_capacity[bp_arm_r] = 10;
    drench_capacity[bp_hand_l] = 3;
    drench_capacity[bp_hand_r] = 3;
    drench_capacity[bp_torso] = 40;

    recalc_sight_limits();
    reset_encumbrance();

    ma_styles = {{
            style_none, style_kicks
        }
    };
}

player::~player() = default;
player::player( player && ) = default;
player &player::operator=( player && ) = default;

void player::normalize()
{
    Character::normalize();

    style_selected = style_none;

    recalc_hp();

    temp_conv.fill( BODYTEMP_NORM );
    stamina = get_stamina_max();
}

void player::process_turn()
{
    // Has to happen before reset_stats
    clear_miss_reasons();

    Character::process_turn();

    // If we're actively handling something we can't just drop it on the ground
    // in the middle of handling it
    if( activity.targets.empty() ) {
        drop_invalid_inventory();
    }

    // Didn't just pick something up
    last_item = itype_id( "null" );

    if( has_active_bionic( bio_metabolics ) && power_level < max_power_level &&
        0.8f < get_kcal_percent() && calendar::once_every( 3_turns ) ) {
        // Efficiency is approximately 25%, power output is ~60W
        mod_stored_kcal( -1 );
        charge_power( 1 );
    }
    if( has_trait( trait_DEBUG_BIONIC_POWER ) ) {
        charge_power( max_power_level );
    }

    visit_items( [this]( item * e ) {
        e->process_artifact( this, pos() );
        return VisitResponse::NEXT;
    } );

    suffer();

    // Set our scent towards the norm
    int norm_scent = 500;
    if( has_trait( trait_WEAKSCENT ) ) {
        norm_scent = 300;
    }
    if( has_trait( trait_SMELLY ) ) {
        norm_scent = 800;
    }
    if( has_trait( trait_SMELLY2 ) ) {
        norm_scent = 1200;
    }
    // Not so much that you don't have a scent
    // but that you smell like a plant, rather than
    // a human. When was the last time you saw a critter
    // attack a bluebell or an apple tree?
    if( ( has_trait( trait_FLOWERS ) ) && ( !( has_trait( trait_CHLOROMORPH ) ) ) ) {
        norm_scent -= 200;
    }
    // You *are* a plant.  Unless someone hunts triffids by scent,
    // you don't smell like prey.
    if( has_trait( trait_CHLOROMORPH ) ) {
        norm_scent = 0;
    }

    // Scent increases fast at first, and slows down as it approaches normal levels.
    // Estimate it will take about norm_scent * 2 turns to go from 0 - norm_scent / 2
    // Without smelly trait this is about 1.5 hrs. Slows down significantly after that.
    if( scent < rng( 0, norm_scent ) ) {
        scent++;
    }

    // Unusually high scent decreases steadily until it reaches normal levels.
    if( scent > norm_scent ) {
        scent--;
    }

    // We can dodge again! Assuming we can actually move...
    if( !in_sleep_state() ) {
        blocks_left = get_num_blocks();
        dodges_left = get_num_dodges();
    } else {
        blocks_left = 0;
        dodges_left = 0;
    }

    // auto-learning. This is here because skill-increases happens all over the place:
    // SkillLevel::readBook (has no connection to the skill or the player),
    // player::read, player::practice, ...
    // Check for spontaneous discovery of martial art styles
    for( auto &style : autolearn_martialart_types() ) {
        const matype_id &ma( style );

        if( !has_martialart( ma ) && can_autolearn( ma ) ) {
            add_martialart( ma );
            add_msg_if_player( m_info, _( "You have learned a new style: %s!" ), ma.obj().name );
        }
    }

    // Update time spent conscious in this overmap tile for the Nomad traits.
    if( ( has_trait( trait_NOMAD ) || has_trait( trait_NOMAD2 ) || has_trait( trait_NOMAD3 ) ) &&
        !has_effect( effect_sleep ) && !has_effect( effect_narcosis ) ) {
        const tripoint ompos = global_omt_location();
        const point pos = ompos.xy();
        if( overmap_time.find( pos ) == overmap_time.end() ) {
            overmap_time[pos] = 1_turns;
        } else {
            overmap_time[pos] += 1_turns;
        }
    }
    // Decay time spent in other overmap tiles.
    if( calendar::once_every( 1_hours ) ) {
        const tripoint ompos = global_omt_location();
        const time_point now = calendar::turn;
        time_duration decay_time = 0_days;
        if( has_trait( trait_NOMAD ) ) {
            decay_time = 7_days;
        } else if( has_trait( trait_NOMAD2 ) ) {
            decay_time = 14_days;
        } else if( has_trait( trait_NOMAD3 ) ) {
            decay_time = 28_days;
        }
        auto it = overmap_time.begin();
        while( it != overmap_time.end() ) {
            if( it->first.x == ompos.x && it->first.y == ompos.y ) {
                it++;
                continue;
            }
            // Find the amount of time passed since the player touched any of the overmap tile's submaps.
            const tripoint tpt = tripoint( it->first, 0 );
            const time_point last_touched = overmap_buffer.scent_at( tpt ).creation_time;
            const time_duration since_visit = now - last_touched;
            // If the player has spent little time in this overmap tile, let it decay after just an hour instead of the usual extended decay time.
            const time_duration modified_decay_time = it->second > 5_minutes ? decay_time : 1_hours;
            if( since_visit > modified_decay_time ) {
                // Reduce the tracked time spent in this overmap tile.
                const time_duration decay_amount = std::min( since_visit - modified_decay_time, 1_hours );
                const time_duration updated_value = it->second - decay_amount;
                if( updated_value <= 0_turns ) {
                    // We can stop tracking this tile if there's no longer any time recorded there.
                    it = overmap_time.erase( it );
                    continue;
                } else {
                    it->second = updated_value;
                }
            }
            it++;
        }
    }
}

void player::action_taken()
{
    nv_cached = false;
}

void player::update_morale()
{
    morale->decay( 1_minutes );
    apply_persistent_morale();
}

void player::apply_persistent_morale()
{
    // Hoarders get a morale penalty if they're not carrying a full inventory.
    if( has_trait( trait_HOARDER ) ) {
        int pen = ( volume_capacity() - volume_carried() ) / 125_ml;
        if( pen > 70 ) {
            pen = 70;
        }
        if( pen <= 0 ) {
            pen = 0;
        }
        if( has_effect( effect_took_xanax ) ) {
            pen = pen / 7;
        } else if( has_effect( effect_took_prozac ) ) {
            pen = pen / 2;
        }
        if( pen > 0 ) {
            add_morale( MORALE_PERM_HOARDER, -pen, -pen, 1_minutes, 1_minutes, true );
        }
    }
    // Nomads get a morale penalty if they stay near the same overmap tiles too long.
    if( has_trait( trait_NOMAD ) || has_trait( trait_NOMAD2 ) || has_trait( trait_NOMAD3 ) ) {
        const tripoint ompos = global_omt_location();
        float total_time = 0;
        // Check how long we've stayed in any overmap tile within 5 of us.
        const int max_dist = 5;
        for( int dx = -max_dist; dx <= max_dist; dx++ ) {
            for( int dy = -max_dist; dy <= max_dist; dy++ ) {
                const float dist = rl_dist( 0, 0, dx, dy );
                if( dist > max_dist ) {
                    continue;
                }
                const point pos = ompos.xy() + point( dx, dy );
                if( overmap_time.find( pos ) == overmap_time.end() ) {
                    continue;
                }
                // Count time in own tile fully, tiles one away as 4/5, tiles two away as 3/5, etc.
                total_time += to_moves<float>( overmap_time[pos] ) * ( max_dist - dist ) / max_dist;
            }
        }
        // Characters with higher tiers of Nomad suffer worse morale penalties, faster.
        int max_unhappiness;
        float min_time, max_time;
        if( has_trait( trait_NOMAD ) ) {
            max_unhappiness = 20;
            min_time = to_moves<float>( 12_hours );
            max_time = to_moves<float>( 1_days );
        } else if( has_trait( trait_NOMAD2 ) ) {
            max_unhappiness = 40;
            min_time = to_moves<float>( 4_hours );
            max_time = to_moves<float>( 8_hours );
        } else { // traid_NOMAD3
            max_unhappiness = 60;
            min_time = to_moves<float>( 1_hours );
            max_time = to_moves<float>( 2_hours );
        }
        // The penalty starts at 1 at min_time and scales up to max_unhappiness at max_time.
        const float t = ( total_time - min_time ) / ( max_time - min_time );
        const int pen = ceil( lerp_clamped( 0, max_unhappiness, t ) );
        if( pen > 0 ) {
            add_morale( MORALE_PERM_NOMAD, -pen, -pen, 1_minutes, 1_minutes, true );
        }
    }

    if( has_trait( trait_PROF_FOODP ) ) {
        // Loosing your face is distressing
        if( !( is_wearing( itype_id( "foodperson_mask" ) ) ||
               is_wearing( itype_id( "foodperson_mask_on" ) ) ) ) {
            add_morale( MORALE_PERM_NOFACE, -20, -20, 1_minutes, 1_minutes, true );
        } else if( is_wearing( itype_id( "foodperson_mask" ) ) ||
                   is_wearing( itype_id( "foodperson_mask_on" ) ) ) {
            rem_morale( MORALE_PERM_NOFACE );
        }

        if( is_wearing( itype_id( "foodperson_mask_on" ) ) ) {
            add_morale( MORALE_PERM_FPMODE_ON, 10, 10, 1_minutes, 1_minutes, true );
        } else {
            rem_morale( MORALE_PERM_FPMODE_ON );
        }
    }

}

/* Here lies the intended effects of body temperature

Assumption 1 : a naked person is comfortable at 19C/66.2F (31C/87.8F at rest).
Assumption 2 : a "lightly clothed" person is comfortable at 13C/55.4F (25C/77F at rest).
Assumption 3 : the player is always running, thus generating more heat.
Assumption 4 : frostbite cannot happen above 0C temperature.*
* In the current model, a naked person can get frostbite at 1C. This isn't true, but it's a compromise with using nice whole numbers.

Here is a list of warmth values and the corresponding temperatures in which the player is comfortable, and in which the player is very cold.

Warmth  Temperature (Comfortable)    Temperature (Very cold)    Notes
  0       19C /  66.2F               -11C /  12.2F               * Naked
 10       13C /  55.4F               -17C /   1.4F               * Lightly clothed
 20        7C /  44.6F               -23C /  -9.4F
 30        1C /  33.8F               -29C / -20.2F
 40       -5C /  23.0F               -35C / -31.0F
 50      -11C /  12.2F               -41C / -41.8F
 60      -17C /   1.4F               -47C / -52.6F
 70      -23C /  -9.4F               -53C / -63.4F
 80      -29C / -20.2F               -59C / -74.2F
 90      -35C / -31.0F               -65C / -85.0F
100      -41C / -41.8F               -71C / -95.8F

WIND POWER
Except for the last entry, pressures are sort of made up...

Breeze : 5mph (1015 hPa)
Strong Breeze : 20 mph (1000 hPa)
Moderate Gale : 30 mph (990 hPa)
Storm : 50 mph (970 hPa)
Hurricane : 100 mph (920 hPa)
HURRICANE : 185 mph (880 hPa) [Ref: Hurricane Wilma]
*/

void player::update_bodytemp()
{
    if( has_trait( trait_DEBUG_NOTEMP ) ) {
        temp_cur.fill( BODYTEMP_NORM );
        temp_conv.fill( BODYTEMP_NORM );
        return;
    }
    /* Cache calls to g->get_temperature( player position ), used in several places in function */
    const auto player_local_temp = g->weather.get_temperature( pos() );
    // NOTE : visit weather.h for some details on the numbers used
    // Converts temperature to Celsius/10
    int Ctemperature = static_cast<int>( 100 * temp_to_celsius( player_local_temp ) );
    const w_point weather = *g->weather.weather_precise;
    int vehwindspeed = 0;
    if( const optional_vpart_position vp = g->m.veh_at( pos() ) ) {
        vehwindspeed = abs( vp->vehicle().velocity / 100 ); // vehicle velocity in mph
    }
    const oter_id &cur_om_ter = overmap_buffer.ter( global_omt_location() );
    bool sheltered = g->is_sheltered( pos() );
    double total_windpower = get_local_windpower( g->weather.windspeed + vehwindspeed, cur_om_ter,
                             pos(),
                             g->weather.winddirection, sheltered );
    // Let's cache this not to check it num_bp times
    const bool has_bark = has_trait( trait_BARK );
    const bool has_sleep = has_effect( effect_sleep );
    const bool has_sleep_state = has_sleep || in_sleep_state();
    const bool has_heatsink = has_bionic( bio_heatsink ) || is_wearing( "rm13_armor_on" ) ||
                              has_trait( trait_M_SKIN2 ) || has_trait( trait_M_SKIN3 );
    const bool has_common_cold = has_effect( effect_common_cold );
    const bool has_climate_control = in_climate_control();
    const bool use_floor_warmth = can_use_floor_warmth();
    const furn_id furn_at_pos = g->m.furn( pos() );
    // Temperature norms
    // Ambient normal temperature is lower while asleep
    const int ambient_norm = has_sleep ? 3100 : 1900;

    /**
     * Calculations that affect all body parts equally go here, not in the loop
     */
    // Hunger / Starvation
    // -1000 when about to starve to death
    // -1333 when starving with light eater
    // -2000 if you managed to get 0 metabolism rate somehow
    const float met_rate = metabolic_rate();
    const int hunger_warmth = static_cast<int>( 2000 * std::min( met_rate, 1.0f ) - 2000 );
    // Give SOME bonus to those living furnaces with extreme metabolism
    const int metabolism_warmth = static_cast<int>( std::max( 0.0f, met_rate - 1.0f ) * 1000 );
    // Fatigue
    // ~-900 when exhausted
    const int fatigue_warmth = has_sleep ? 0 : static_cast<int>( std::min( 0.0f,
                               -1.5f * get_fatigue() ) );

    // Sunlight
    const int sunlight_warmth = g->is_in_sunlight( pos() ) ? ( g->weather.weather == WEATHER_SUNNY ?
                                1000 :
                                500 ) : 0;
    const int best_fire = get_heat_radiation( pos(), true );

    const int lying_warmth = use_floor_warmth ? floor_warmth( pos() ) : 0;
    const int water_temperature =
        100 * temp_to_celsius( g->weather.get_cur_weather_gen().get_water_temperature() );

    // Correction of body temperature due to traits and mutations
    // Lower heat is applied always
    const int mutation_heat_low = bodytemp_modifier_traits( false );
    const int mutation_heat_high = bodytemp_modifier_traits( true );
    // Difference between high and low is the "safe" heat - one we only apply if it's beneficial
    const int mutation_heat_bonus = mutation_heat_high - mutation_heat_low;

    const int h_radiation = get_heat_radiation( pos(), false );
    // Current temperature and converging temperature calculations
    for( const body_part bp : all_body_parts ) {
        // Skip eyes
        if( bp == bp_eyes ) {
            continue;
        }

        // This adjusts the temperature scale to match the bodytemp scale,
        // it needs to be reset every iteration
        int adjusted_temp = ( Ctemperature - ambient_norm );
        int bp_windpower = total_windpower;
        // Represents the fact that the body generates heat when it is cold.
        // TODO: : should this increase hunger?
        double scaled_temperature = logarithmic_range( BODYTEMP_VERY_COLD, BODYTEMP_VERY_HOT,
                                    temp_cur[bp] );
        // Produces a smooth curve between 30.0 and 60.0.
        double homeostasis_adjustement = 30.0 * ( 1.0 + scaled_temperature );
        int clothing_warmth_adjustement = static_cast<int>( homeostasis_adjustement * warmth( bp ) );
        int clothing_warmth_adjusted_bonus = static_cast<int>( homeostasis_adjustement * bonus_item_warmth(
                bp ) );
        // WINDCHILL

        bp_windpower = static_cast<int>( static_cast<float>( bp_windpower ) * ( 1 - get_wind_resistance(
                                             bp ) / 100.0 ) );
        // Calculate windchill
        int windchill = get_local_windchill( player_local_temp,
                                             get_local_humidity( weather.humidity, g->weather.weather,
                                                     sheltered ),
                                             bp_windpower );
        // If you're standing in water, air temperature is replaced by water temperature. No wind.
        const ter_id ter_at_pos = g->m.ter( pos() );
        // Convert to 0.01C
        if( ( ter_at_pos == t_water_dp || ter_at_pos == t_water_pool || ter_at_pos == t_swater_dp ||
              ter_at_pos == t_water_moving_dp ) ||
            ( ( ter_at_pos == t_water_sh || ter_at_pos == t_swater_sh || ter_at_pos == t_sewage ||
                ter_at_pos == t_water_moving_sh ) &&
              ( bp == bp_foot_l || bp == bp_foot_r || bp == bp_leg_l || bp == bp_leg_r ) ) ) {
            adjusted_temp += water_temperature - Ctemperature; // Swap out air temp for water temp.
            windchill = 0;
        }

        // Convergent temperature is affected by ambient temperature,
        // clothing warmth, and body wetness.
        temp_conv[bp] = BODYTEMP_NORM + adjusted_temp + windchill * 100 + clothing_warmth_adjustement;
        // HUNGER / STARVATION
        temp_conv[bp] += hunger_warmth;
        // FATIGUE
        temp_conv[bp] += fatigue_warmth;
        // Mutations
        temp_conv[bp] += mutation_heat_low;
        // DIRECT HEAT SOURCES (generates body heat, helps fight frostbite)
        // Bark : lowers blister count to -5; harder to get blisters
        int blister_count = ( has_bark ? -5 : 0 ); // If the counter is high, your skin starts to burn

        if( frostbite_timer[bp] > 0 ) {
            frostbite_timer[bp] -= std::max( 5, h_radiation );
        }
        // 111F (44C) is a temperature in which proteins break down: https://en.wikipedia.org/wiki/Burn
        blister_count += h_radiation - 111 > 0 ? std::max( static_cast<int>( sqrt( h_radiation - 111 ) ),
                         0 ) : 0;

        const bool pyromania = has_trait( trait_PYROMANIA );
        // BLISTERS : Skin gets blisters from intense heat exposure.
        // Fire protection protects from blisters.
        // Heatsinks give near-immunity.
        if( blister_count - get_armor_fire( bp ) - ( has_heatsink ? 20 : 0 ) > 0 ) {
            add_effect( effect_blisters, 1_turns, bp );
            if( pyromania ) {
                add_morale( MORALE_PYROMANIA_NEARFIRE, 10, 10, 1_hours,
                            30_minutes ); // Proximity that's close enough to harm us gives us a bit of a thrill
                rem_morale( MORALE_PYROMANIA_NOFIRE );
            }
        } else if( pyromania && best_fire >= 1 ) { // Only give us fire bonus if there's actually fire
            add_morale( MORALE_PYROMANIA_NEARFIRE, 5, 5, 30_minutes,
                        15_minutes ); // Gain a much smaller mood boost even if it doesn't hurt us
            rem_morale( MORALE_PYROMANIA_NOFIRE );
        }

        temp_conv[bp] += sunlight_warmth;
        // DISEASES
        if( bp == bp_head && has_effect( effect_flu ) ) {
            temp_conv[bp] += 1500;
        }
        if( has_common_cold ) {
            temp_conv[bp] -= 750;
        }
        // Loss of blood results in loss of body heat, 1% bodyheat lost per 2% hp lost
        temp_conv[bp] -= blood_loss( bp ) * temp_conv[bp] / 200;

        // EQUALIZATION
        switch( bp ) {
            case bp_torso:
                temp_equalizer( bp_torso, bp_arm_l );
                temp_equalizer( bp_torso, bp_arm_r );
                temp_equalizer( bp_torso, bp_leg_l );
                temp_equalizer( bp_torso, bp_leg_r );
                temp_equalizer( bp_torso, bp_head );
                break;
            case bp_head:
                temp_equalizer( bp_head, bp_torso );
                temp_equalizer( bp_head, bp_mouth );
                break;
            case bp_arm_l:
                temp_equalizer( bp_arm_l, bp_torso );
                temp_equalizer( bp_arm_l, bp_hand_l );
                break;
            case bp_arm_r:
                temp_equalizer( bp_arm_r, bp_torso );
                temp_equalizer( bp_arm_r, bp_hand_r );
                break;
            case bp_leg_l:
                temp_equalizer( bp_leg_l, bp_torso );
                temp_equalizer( bp_leg_l, bp_foot_l );
                break;
            case bp_leg_r:
                temp_equalizer( bp_leg_r, bp_torso );
                temp_equalizer( bp_leg_r, bp_foot_r );
                break;
            case bp_mouth:
                temp_equalizer( bp_mouth, bp_head );
                break;
            case bp_hand_l:
                temp_equalizer( bp_hand_l, bp_arm_l );
                break;
            case bp_hand_r:
                temp_equalizer( bp_hand_r, bp_arm_r );
                break;
            case bp_foot_l:
                temp_equalizer( bp_foot_l, bp_leg_l );
                break;
            case bp_foot_r:
                temp_equalizer( bp_foot_r, bp_leg_r );
                break;
            default:
                debugmsg( "Wacky body part temperature equalization!" );
                break;
        }

        // Climate Control eases the effects of high and low ambient temps
        if( has_climate_control ) {
            temp_conv[bp] = temp_corrected_by_climate_control( temp_conv[bp] );
        }

        // FINAL CALCULATION : Increments current body temperature towards convergent.
        int bonus_fire_warmth = 0;
        if( !has_sleep_state && best_fire > 0 ) {
            // Warming up over a fire
            // Extremities are easier to extend over a fire
            switch( bp ) {
                case bp_head:
                case bp_torso:
                case bp_mouth:
                case bp_leg_l:
                case bp_leg_r:
                    bonus_fire_warmth = best_fire * best_fire * 150; // Not much
                    break;
                case bp_arm_l:
                case bp_arm_r:
                    bonus_fire_warmth = best_fire * 600; // A fair bit
                    break;
                case bp_foot_l:
                case bp_foot_r:
                    if( furn_at_pos != f_null ) {
                        // Can sit on something to lift feet up to the fire
                        bonus_fire_warmth = best_fire * furn_at_pos.obj().bonus_fire_warmth_feet;
                    } else {
                        // Has to stand
                        bonus_fire_warmth = best_fire * 300;
                    }
                    break;
                case bp_hand_l:
                case bp_hand_r:
                    bonus_fire_warmth = best_fire * 1500; // A lot
                default:
                    break;
            }
        }

        const int comfortable_warmth = bonus_fire_warmth + lying_warmth;
        const int bonus_warmth = comfortable_warmth + metabolism_warmth + mutation_heat_bonus;
        if( bonus_warmth > 0 ) {
            // Approximate temp_conv needed to reach comfortable temperature in this very turn
            // Basically inverted formula for temp_cur below
            int desired = 501 * BODYTEMP_NORM - 499 * temp_cur[bp];
            if( std::abs( BODYTEMP_NORM - desired ) < 1000 ) {
                desired = BODYTEMP_NORM; // Ensure that it converges
            } else if( desired > BODYTEMP_HOT ) {
                desired = BODYTEMP_HOT; // Cap excess at sane temperature
            }

            if( desired < temp_conv[bp] ) {
                // Too hot, can't help here
            } else if( desired < temp_conv[bp] + bonus_warmth ) {
                // Use some heat, but not all of it
                temp_conv[bp] = desired;
            } else {
                // Use all the heat
                temp_conv[bp] += bonus_warmth;
            }

            // Morale bonus for comfiness - only if actually comfy (not too warm/cold)
            // Spread the morale bonus in time.
            if( comfortable_warmth > 0 &&
                // @todo make this simpler and use time_duration/time_point
                to_turn<int>( calendar::turn ) % to_turns<int>( 1_minutes ) == ( MINUTES( bp ) / MINUTES(
                            num_bp ) ) &&
                get_effect_int( effect_cold, num_bp ) == 0 &&
                get_effect_int( effect_hot, num_bp ) == 0 &&
                temp_cur[bp] > BODYTEMP_COLD && temp_cur[bp] <= BODYTEMP_NORM ) {
                add_morale( MORALE_COMFY, 1, 10, 2_minutes, 1_minutes, true );
            }
        }

        int temp_before = temp_cur[bp];
        int temp_difference = temp_before - temp_conv[bp]; // Negative if the player is warming up.
        // exp(-0.001) : half life of 60 minutes, exp(-0.002) : half life of 30 minutes,
        // exp(-0.003) : half life of 20 minutes, exp(-0.004) : half life of 15 minutes
        int rounding_error = 0;
        // If temp_diff is small, the player cannot warm up due to rounding errors. This fixes that.
        if( temp_difference < 0 && temp_difference > -600 ) {
            rounding_error = 1;
        }
        if( temp_cur[bp] != temp_conv[bp] ) {
            temp_cur[bp] = static_cast<int>( temp_difference * exp( -0.002 ) + temp_conv[bp] + rounding_error );
        }
        // This statement checks if we should be wearing our bonus warmth.
        // If, after all the warmth calculations, we should be, then we have to recalculate the temperature.
        if( clothing_warmth_adjusted_bonus != 0 &&
            ( ( temp_conv[bp] + clothing_warmth_adjusted_bonus ) < BODYTEMP_HOT ||
              temp_cur[bp] < BODYTEMP_COLD ) ) {
            temp_conv[bp] += clothing_warmth_adjusted_bonus;
            rounding_error = 0;
            if( temp_difference < 0 && temp_difference > -600 ) {
                rounding_error = 1;
            }
            if( temp_before != temp_conv[bp] ) {
                temp_difference = temp_before - temp_conv[bp];
                temp_cur[bp] = static_cast<int>( temp_difference * exp( -0.002 ) + temp_conv[bp] + rounding_error );
            }
        }
        int temp_after = temp_cur[bp];
        // PENALTIES
        if( temp_cur[bp] < BODYTEMP_FREEZING ) {
            add_effect( effect_cold, 1_turns, bp, true, 3 );
        } else if( temp_cur[bp] < BODYTEMP_VERY_COLD ) {
            add_effect( effect_cold, 1_turns, bp, true, 2 );
        } else if( temp_cur[bp] < BODYTEMP_COLD ) {
            add_effect( effect_cold, 1_turns, bp, true, 1 );
        } else if( temp_cur[bp] > BODYTEMP_SCORCHING ) {
            add_effect( effect_hot, 1_turns, bp, true, 3 );
        } else if( temp_cur[bp] > BODYTEMP_VERY_HOT ) {
            add_effect( effect_hot, 1_turns, bp, true, 2 );
        } else if( temp_cur[bp] > BODYTEMP_HOT ) {
            add_effect( effect_hot, 1_turns, bp, true, 1 );
        } else {
            if( temp_cur[bp] >= BODYTEMP_COLD ) {
                remove_effect( effect_cold, bp );
            }
            if( temp_cur[bp] <= BODYTEMP_HOT ) {
                remove_effect( effect_hot, bp );
            }
        }
        // FROSTBITE - only occurs to hands, feet, face
        /**

        Source : http://www.atc.army.mil/weather/windchill.pdf

        Temperature and wind chill are main factors, mitigated by clothing warmth. Each 10 warmth protects against 2C of cold.

        1200 turns in low risk, + 3 tics
        450 turns in moderate risk, + 8 tics
        50 turns in high risk, +72 tics

        Let's say frostnip @ 1800 tics, frostbite @ 3600 tics

        >> Chunked into 8 parts (http://imgur.com/xlTPmJF)
        -- 2 hour risk --
        Between 30F and 10F
        Between 10F and -5F, less than 20mph, -4x + 3y - 20 > 0, x : F, y : mph
        -- 45 minute risk --
        Between 10F and -5F, less than 20mph, -4x + 3y - 20 < 0, x : F, y : mph
        Between 10F and -5F, greater than 20mph
        Less than -5F, less than 10 mph
        Less than -5F, more than 10 mph, -4x + 3y - 170 > 0, x : F, y : mph
        -- 5 minute risk --
        Less than -5F, more than 10 mph, -4x + 3y - 170 < 0, x : F, y : mph
        Less than -35F, more than 10 mp
        **/

        if( bp == bp_mouth || bp == bp_foot_r || bp == bp_foot_l || bp == bp_hand_r || bp == bp_hand_l ) {
            // Handle the frostbite timer
            // Need temps in F, windPower already in mph
            int wetness_percentage = 100 * body_wetness[bp] / drench_capacity[bp]; // 0 - 100
            // Warmth gives a slight buff to temperature resistance
            // Wetness gives a heavy nerf to temperature resistance
            double adjusted_warmth = warmth( bp ) - wetness_percentage;
            int Ftemperature = static_cast<int>( player_local_temp + 0.2 * adjusted_warmth );
            // Windchill reduced by your armor
            int FBwindPower = static_cast<int>(
                                  total_windpower * ( 1 - get_wind_resistance( bp ) / 100.0 ) );

            int intense = get_effect_int( effect_frostbite, bp );

            // This has been broken down into 8 zones
            // Low risk zones (stops at frostnip)
            if( temp_cur[bp] < BODYTEMP_COLD &&
                ( ( Ftemperature < 30 && Ftemperature >= 10 ) ||
                  ( Ftemperature < 10 && Ftemperature >= -5 &&
                    FBwindPower < 20 && -4 * Ftemperature + 3 * FBwindPower - 20 >= 0 ) ) ) {
                if( frostbite_timer[bp] < 2000 ) {
                    frostbite_timer[bp] += 3;
                }
                if( one_in( 100 ) && !has_effect( effect_frostbite, bp ) ) {
                    add_msg( m_warning, _( "Your %s will be frostnipped in the next few hours." ),
                             body_part_name( bp ) );
                }
                // Medium risk zones
            } else if( temp_cur[bp] < BODYTEMP_COLD &&
                       ( ( Ftemperature < 10 && Ftemperature >= -5 && FBwindPower < 20 &&
                           -4 * Ftemperature + 3 * FBwindPower - 20 < 0 ) ||
                         ( Ftemperature < 10 && Ftemperature >= -5 && FBwindPower >= 20 ) ||
                         ( Ftemperature < -5 && FBwindPower < 10 ) ||
                         ( Ftemperature < -5 && FBwindPower >= 10 &&
                           -4 * Ftemperature + 3 * FBwindPower - 170 >= 0 ) ) ) {
                frostbite_timer[bp] += 8;
                if( one_in( 100 ) && intense < 2 ) {
                    add_msg( m_warning, _( "Your %s will be frostbitten within the hour!" ),
                             body_part_name( bp ) );
                }
                // High risk zones
            } else if( temp_cur[bp] < BODYTEMP_COLD &&
                       ( ( Ftemperature < -5 && FBwindPower >= 10 &&
                           -4 * Ftemperature + 3 * FBwindPower - 170 < 0 ) ||
                         ( Ftemperature < -35 && FBwindPower >= 10 ) ) ) {
                frostbite_timer[bp] += 72;
                if( one_in( 100 ) && intense < 2 ) {
                    add_msg( m_warning, _( "Your %s will be frostbitten any minute now!" ),
                             body_part_name( bp ) );
                }
                // Risk free, so reduce frostbite timer
            } else {
                frostbite_timer[bp] -= 3;
            }

            // Handle the bestowing of frostbite
            if( frostbite_timer[bp] < 0 ) {
                frostbite_timer[bp] = 0;
            } else if( frostbite_timer[bp] > 4200 ) {
                // This ensures that the player will recover in at most 3 hours.
                frostbite_timer[bp] = 4200;
            }
            // Frostbite, no recovery possible
            if( frostbite_timer[bp] >= 3600 ) {
                add_effect( effect_frostbite, 1_turns, bp, true, 2 );
                remove_effect( effect_frostbite_recovery, bp );
                // Else frostnip, add recovery if we were frostbitten
            } else if( frostbite_timer[bp] >= 1800 ) {
                if( intense == 2 ) {
                    add_effect( effect_frostbite_recovery, 1_turns, bp, true );
                }
                add_effect( effect_frostbite, 1_turns, bp, true, 1 );
                // Else fully recovered
            } else if( frostbite_timer[bp] == 0 ) {
                remove_effect( effect_frostbite, bp );
                remove_effect( effect_frostbite_recovery, bp );
            }
        }
        // Warn the player if condition worsens
        if( temp_before > BODYTEMP_FREEZING && temp_after < BODYTEMP_FREEZING ) {
            //~ %s is bodypart
            add_msg( m_warning, _( "You feel your %s beginning to go numb from the cold!" ),
                     body_part_name( bp ) );
        } else if( temp_before > BODYTEMP_VERY_COLD && temp_after < BODYTEMP_VERY_COLD ) {
            //~ %s is bodypart
            add_msg( m_warning, _( "You feel your %s getting very cold." ),
                     body_part_name( bp ) );
        } else if( temp_before > BODYTEMP_COLD && temp_after < BODYTEMP_COLD ) {
            //~ %s is bodypart
            add_msg( m_warning, _( "You feel your %s getting chilly." ),
                     body_part_name( bp ) );
        } else if( temp_before < BODYTEMP_SCORCHING && temp_after > BODYTEMP_SCORCHING ) {
            //~ %s is bodypart
            add_msg( m_bad, _( "You feel your %s getting red hot from the heat!" ),
                     body_part_name( bp ) );
        } else if( temp_before < BODYTEMP_VERY_HOT && temp_after > BODYTEMP_VERY_HOT ) {
            //~ %s is bodypart
            add_msg( m_warning, _( "You feel your %s getting very hot." ),
                     body_part_name( bp ) );
        } else if( temp_before < BODYTEMP_HOT && temp_after > BODYTEMP_HOT ) {
            //~ %s is bodypart
            add_msg( m_warning, _( "You feel your %s getting warm." ),
                     body_part_name( bp ) );
        }

        // Warn the player that wind is going to be a problem.
        // But only if it can be a problem, no need to spam player with "wind chills your scorching body"
        if( temp_conv[bp] <= BODYTEMP_COLD && windchill < -10 && one_in( 200 ) ) {
            add_msg( m_bad, _( "The wind is making your %s feel quite cold." ),
                     body_part_name( bp ) );
        } else if( temp_conv[bp] <= BODYTEMP_COLD && windchill < -20 && one_in( 100 ) ) {
            add_msg( m_bad,
                     _( "The wind is very strong, you should find some more wind-resistant clothing for your %s." ),
                     body_part_name( bp ) );
        } else if( temp_conv[bp] <= BODYTEMP_COLD && windchill < -30 && one_in( 50 ) ) {
            add_msg( m_bad, _( "Your clothing is not providing enough protection from the wind for your %s!" ),
                     body_part_name( bp ) );
        }
    }
}

bool player::can_use_floor_warmth() const
{
    // TODO: Reading? Waiting?
    return in_sleep_state();
}

int player::floor_bedding_warmth( const tripoint &pos )
{
    const trap &trap_at_pos = g->m.tr_at( pos );
    const ter_id ter_at_pos = g->m.ter( pos );
    const furn_id furn_at_pos = g->m.furn( pos );
    int floor_bedding_warmth = 0;

    const optional_vpart_position vp = g->m.veh_at( pos );
    const bool veh_bed = static_cast<bool>( vp.part_with_feature( "BED", true ) );
    const bool veh_seat = static_cast<bool>( vp.part_with_feature( "SEAT", true ) );

    // Search the floor for bedding
    if( furn_at_pos != f_null ) {
        floor_bedding_warmth += furn_at_pos.obj().floor_bedding_warmth;
    } else if( !trap_at_pos.is_null() ) {
        floor_bedding_warmth += trap_at_pos.floor_bedding_warmth;
    } else if( veh_bed && veh_seat ) {
        // BED+SEAT is intentionally worse than just BED
        floor_bedding_warmth += 250;
    } else if( veh_bed ) {
        floor_bedding_warmth += 300;
    } else if( veh_seat ) {
        floor_bedding_warmth += 200;
    } else if( ter_at_pos == t_improvised_shelter ) {
        floor_bedding_warmth -= 500;
    } else {
        floor_bedding_warmth -= 2000;
    }

    return floor_bedding_warmth;
}

int player::floor_item_warmth( const tripoint &pos )
{
    if( !g->m.has_items( pos ) ) {
        return 0;
    }

    int item_warmth = 0;
    // Search the floor for items
    const auto floor_item = g->m.i_at( pos );
    for( const auto &elem : floor_item ) {
        if( !elem.is_armor() ) {
            continue;
        }
        // Items that are big enough and covers the torso are used to keep warm.
        // Smaller items don't do as good a job
        if( elem.volume() > 250_ml &&
            ( elem.covers( bp_torso ) || elem.covers( bp_leg_l ) ||
              elem.covers( bp_leg_r ) ) ) {
            item_warmth += 60 * elem.get_warmth() * elem.volume() / 2500_ml;
        }
    }

    return item_warmth;
}

int player::floor_warmth( const tripoint &pos ) const
{
    const int item_warmth = floor_item_warmth( pos );
    int bedding_warmth = floor_bedding_warmth( pos );

    // If the PC has fur, etc, that will apply too
    int floor_mut_warmth = bodytemp_modifier_traits_floor();
    // DOWN does not provide floor insulation, though.
    // Better-than-light fur or being in one's shell does.
    if( ( !( has_trait( trait_DOWN ) ) ) && ( floor_mut_warmth >= 200 ) ) {
        bedding_warmth = std::max( 0, bedding_warmth );
    }
    return ( item_warmth + bedding_warmth + floor_mut_warmth );
}

int player::bodytemp_modifier_traits( bool overheated ) const
{
    int mod = 0;
    for( auto &iter : my_mutations ) {
        mod += overheated ? iter.first->bodytemp_min :
               iter.first->bodytemp_max;
    }
    return mod;
}

int player::bodytemp_modifier_traits_floor() const
{
    int mod = 0;
    for( auto &iter : my_mutations ) {
        mod += iter.first->bodytemp_sleep;
    }
    return mod;
}

int player::temp_corrected_by_climate_control( int temperature ) const
{
    const int variation = int( BODYTEMP_NORM * 0.5 );
    if( temperature < BODYTEMP_SCORCHING + variation &&
        temperature > BODYTEMP_FREEZING - variation ) {
        if( temperature > BODYTEMP_SCORCHING ) {
            temperature = BODYTEMP_VERY_HOT;
        } else if( temperature > BODYTEMP_VERY_HOT ) {
            temperature = BODYTEMP_HOT;
        } else if( temperature > BODYTEMP_HOT ) {
            temperature = BODYTEMP_NORM;
        } else if( temperature < BODYTEMP_FREEZING ) {
            temperature = BODYTEMP_VERY_COLD;
        } else if( temperature < BODYTEMP_VERY_COLD ) {
            temperature = BODYTEMP_COLD;
        } else if( temperature < BODYTEMP_COLD ) {
            temperature = BODYTEMP_NORM;
        }
    }
    return temperature;
}

int player::blood_loss( body_part bp ) const
{
    int hp_cur_sum = 1;
    int hp_max_sum = 1;

    if( bp == bp_leg_l || bp == bp_leg_r ) {
        hp_cur_sum = hp_cur[hp_leg_l] + hp_cur[hp_leg_r];
        hp_max_sum = hp_max[hp_leg_l] + hp_max[hp_leg_r];
    } else if( bp == bp_arm_l || bp == bp_arm_r ) {
        hp_cur_sum = hp_cur[hp_arm_l] + hp_cur[hp_arm_r];
        hp_max_sum = hp_max[hp_arm_l] + hp_max[hp_arm_r];
    } else if( bp == bp_torso ) {
        hp_cur_sum = hp_cur[hp_torso];
        hp_max_sum = hp_max[hp_torso];
    } else if( bp == bp_head ) {
        hp_cur_sum = hp_cur[hp_head];
        hp_max_sum = hp_max[hp_head];
    }

    hp_cur_sum = std::min( hp_max_sum, std::max( 0, hp_cur_sum ) );
    return 100 - ( 100 * hp_cur_sum ) / hp_max_sum;
}

void player::temp_equalizer( body_part bp1, body_part bp2 )
{
    // Body heat is moved around.
    // Shift in one direction only, will be shifted in the other direction separately.
    int diff = static_cast<int>( ( temp_cur[bp2] - temp_cur[bp1] ) *
                                 0.0001 ); // If bp1 is warmer, it will lose heat
    temp_cur[bp1] += diff;
}

int player::kcal_speed_penalty()
{
    static const std::vector<std::pair<float, float>> starv_thresholds = { {
            std::make_pair( 0.0f, -90.0f ),
            std::make_pair( character_weight_category::emaciated, -50.f ),
            std::make_pair( character_weight_category::underweight, -25.0f ),
            std::make_pair( character_weight_category::normal, 0.0f )
        }
    };
    if( get_kcal_percent() > 0.95f ) {
        // @TODO: get speed penalties for being too fat, too
        return 0;
    } else {
        return round( multi_lerp( starv_thresholds, get_bmi() ) );
    }
}

int player::thirst_speed_penalty( int thirst )
{
    // We die at 1200 thirst
    // Start by dropping speed really fast, but then level it off a bit
    static const std::vector<std::pair<float, float>> thirst_thresholds = {{
            std::make_pair( 40.0f, 0.0f ),
            std::make_pair( 300.0f, -25.0f ),
            std::make_pair( 600.0f, -50.0f ),
            std::make_pair( 1200.0f, -75.0f )
        }
    };
    return static_cast<int>( multi_lerp( thirst_thresholds, thirst ) );
}

void player::recalc_speed_bonus()
{
    // Minus some for weight...
    int carry_penalty = 0;
    if( weight_carried() > weight_capacity() && !has_trait( trait_id( "DEBUG_STORAGE" ) ) ) {
        carry_penalty = 25 * ( weight_carried() - weight_capacity() ) / ( weight_capacity() );
    }
    mod_speed_bonus( -carry_penalty );

    mod_speed_bonus( -get_pain_penalty().speed );

    if( get_thirst() > 40 ) {
        mod_speed_bonus( thirst_speed_penalty( get_thirst() ) );
    }
    // fat or underweight, you get slower. cumulative with hunger
    mod_speed_bonus( kcal_speed_penalty() );

    for( const auto &maps : *effects ) {
        for( auto i : maps.second ) {
            bool reduced = resists_effect( i.second );
            mod_speed_bonus( i.second.get_mod( "SPEED", reduced ) );
        }
    }

    // add martial arts speed bonus
    mod_speed_bonus( mabuff_speed_bonus() );

    // Not sure why Sunlight Dependent is here, but OK
    // Ectothermic/COLDBLOOD4 is intended to buff folks in the Summer
    // Threshold-crossing has its charms ;-)
    if( g != nullptr ) {
        if( has_trait( trait_SUNLIGHT_DEPENDENT ) && !g->is_in_sunlight( pos() ) ) {
            mod_speed_bonus( -( g->light_level( posz() ) >= 12 ? 5 : 10 ) );
        }
        const float temperature_speed_modifier = mutation_value( "temperature_speed_modifier" );
        if( temperature_speed_modifier != 0 ) {
            const auto player_local_temp = g->weather.get_temperature( pos() );
            if( has_trait( trait_COLDBLOOD4 ) || player_local_temp < 65 ) {
                mod_speed_bonus( ( player_local_temp - 65 ) * temperature_speed_modifier );
            }
        }
    }

    if( has_artifact_with( AEP_SPEED_UP ) ) {
        mod_speed_bonus( 20 );
    }
    if( has_artifact_with( AEP_SPEED_DOWN ) ) {
        mod_speed_bonus( -20 );
    }

    float speed_modifier = Character::mutation_value( "speed_modifier" );
    set_speed_bonus( static_cast<int>( get_speed() * speed_modifier ) - get_speed_base() );

    if( has_bionic( bio_speed ) ) { // multiply by 1.1
        set_speed_bonus( static_cast<int>( get_speed() * 1.1 ) - get_speed_base() );
    }

    // Speed cannot be less than 25% of base speed, so minimal speed bonus is -75% base speed.
    const int min_speed_bonus = static_cast<int>( -0.75 * get_speed_base() );
    if( get_speed_bonus() < min_speed_bonus ) {
        set_speed_bonus( min_speed_bonus );
    }
}

int player::run_cost( int base_cost, bool diag ) const
{
    float movecost = static_cast<float>( base_cost );
    if( diag ) {
        movecost *= 0.7071f; // because everything here assumes 100 is base
    }
    float stamina_modifier;
    const bool flatground = movecost < 105;
    // The "FLAT" tag includes soft surfaces, so not a good fit.
    const bool on_road = flatground && g->m.has_flag( "ROAD", pos() );
    const bool on_fungus = g->m.has_flag_ter_or_furn( "FUNGUS", pos() );

    if( movecost > 100 ) {
        movecost *= Character::mutation_value( "movecost_obstacle_modifier" );
        if( movecost < 100 ) {
            movecost = 100;
        }
    }

    if( !is_mounted() ) {
        if( movecost > 100 ) {
            movecost *= Character::mutation_value( "movecost_obstacle_modifier" );
            if( movecost < 100 ) {
                movecost = 100;
            }
        }
        if( has_trait( trait_M_IMMUNE ) && on_fungus ) {
            if( movecost > 75 ) {
                movecost =
                    75; // Mycal characters are faster on their home territory, even through things like shrubs
            }
        }
        if( hp_cur[hp_leg_l] == 0 ) {
            movecost += 50;
        } else if( hp_cur[hp_leg_l] < hp_max[hp_leg_l] * .40 ) {
            movecost += 25;
        }

        if( hp_cur[hp_leg_r] == 0 ) {
            movecost += 50;
        } else if( hp_cur[hp_leg_r] < hp_max[hp_leg_r] * .40 ) {
            movecost += 25;
        }
        movecost *= Character::mutation_value( "movecost_modifier" );
        if( flatground ) {
            movecost *= Character::mutation_value( "movecost_flatground_modifier" );
        }
        if( has_trait( trait_PADDED_FEET ) && !footwear_factor() ) {
            movecost *= .9f;
        }
        if( has_active_bionic( bio_jointservo ) ) {
            if( move_mode == PMM_RUN ) {
                movecost *= 0.85f;
            } else {
                movecost *= 0.95f;
            }
        } else if( has_bionic( bio_jointservo ) ) {
            movecost *= 1.1f;
        }

        if( worn_with_flag( "SLOWS_MOVEMENT" ) ) {
            movecost *= 1.1f;
        }
        if( worn_with_flag( "FIN" ) ) {
            movecost *= 1.5f;
        }
        if( worn_with_flag( "ROLLER_INLINE" ) ) {
            if( on_road ) {
                movecost *= 0.5f;
            } else {
                movecost *= 1.5f;
            }
        }
        // Quad skates might be more stable than inlines,
        // but that also translates into a slower speed when on good surfaces.
        if( worn_with_flag( "ROLLER_QUAD" ) ) {
            if( on_road ) {
                movecost *= 0.7f;
            } else {
                movecost *= 1.3f;
            }
        }
        // Skates with only one wheel (roller shoes) are fairly less stable
        // and fairly slower as well
        if( worn_with_flag( "ROLLER_ONE" ) ) {
            if( on_road ) {
                movecost *= 0.85f;
            } else {
                movecost *= 1.1f;
            }
        }

        movecost +=
            ( ( encumb( bp_foot_l ) + encumb( bp_foot_r ) ) * 2.5 +
              ( encumb( bp_leg_l ) + encumb( bp_leg_r ) ) * 1.5 ) / 10;

        // ROOTS3 does slow you down as your roots are probing around for nutrients,
        // whether you want them to or not.  ROOTS1 is just too squiggly without shoes
        // to give you some stability.  Plants are a bit of a slow-mover.  Deal.
        const bool mutfeet = has_trait( trait_LEG_TENTACLES ) || has_trait( trait_PADDED_FEET ) ||
                             has_trait( trait_HOOVES ) || has_trait( trait_TOUGH_FEET ) || has_trait( trait_ROOTS2 );
        if( !is_wearing_shoes( side::LEFT ) && !mutfeet ) {
            movecost += 8;
        }
        if( !is_wearing_shoes( side::RIGHT ) && !mutfeet ) {
            movecost += 8;
        }

        if( has_trait( trait_ROOTS3 ) && g->m.has_flag( "DIGGABLE", pos() ) ) {
            movecost += 10 * footwear_factor();
        }
        // Both walk and run speed drop to half their maximums as stamina approaches 0.
        // Convert stamina to a float first to allow for decimal place carrying
        stamina_modifier = ( static_cast<float>( stamina ) / get_stamina_max() + 1 ) / 2;
    } else {
        stamina_modifier = 1.0;
    }

    if( move_mode == PMM_RUN && stamina > 0 ) {
        // Rationale: Average running speed is 2x walking speed. (NOT sprinting)
        stamina_modifier *= 2.0;
    }
    if( move_mode == PMM_CROUCH ) {
        stamina_modifier *= 0.5;
    }
    movecost /= stamina_modifier;

    if( diag ) {
        movecost *= M_SQRT2;
    }

    return static_cast<int>( movecost );
}

int player::swim_speed() const
{
    int ret;
    if( is_mounted() ) {
        monster *mon = mounted_creature.get();
        // no difference in swim speed by monster type yet.
        // TODO : difference in swim speed by monster type.
        // No monsters are currently mountable and can swim, though mods may allow this.
        if( mon->has_flag( MF_SWIMS ) ) {
            ret = 25;
            ret += get_weight() / 120_gram - 50 * mon->get_size();
            return ret;
        }
    }
    const auto usable = exclusive_flag_coverage( "ALLOWS_NATURAL_ATTACKS" );
    float hand_bonus_mult = ( usable.test( bp_hand_l ) ? 0.5f : 0.0f ) +
                            ( usable.test( bp_hand_r ) ? 0.5f : 0.0f );

    if( !has_trait( trait_AMPHIBIAN ) ) {
        ret = 440 + weight_carried() / 60_gram - 50 * get_skill_level( skill_swimming );
        /** AMPHIBIAN increases base swim speed */
    } else {
        ret = 200 + weight_carried() / 120_gram - 50 * get_skill_level( skill_swimming );
    }
    /** @EFFECT_STR increases swim speed bonus from PAWS */
    if( has_trait( trait_PAWS ) ) {
        ret -= hand_bonus_mult * ( 20 + str_cur * 3 );
    }
    /** @EFFECT_STR increases swim speed bonus from PAWS_LARGE */
    if( has_trait( trait_PAWS_LARGE ) ) {
        ret -= hand_bonus_mult * ( 20 + str_cur * 4 );
    }
    /** @EFFECT_STR increases swim speed bonus from swim_fins */
    if( worn_with_flag( "FIN", bp_foot_l ) || worn_with_flag( "FIN", bp_foot_r ) ) {
        if( worn_with_flag( "FIN", bp_foot_l ) && worn_with_flag( "FIN", bp_foot_r ) ) {
            ret -= ( 15 * str_cur );
        } else {
            ret -= ( 15 * str_cur ) / 2;
        }
    }
    /** @EFFECT_STR increases swim speed bonus from WEBBED */
    if( has_trait( trait_WEBBED ) ) {
        ret -= hand_bonus_mult * ( 60 + str_cur * 5 );
    }
    /** @EFFECT_STR increases swim speed bonus from TAIL_FIN */
    if( has_trait( trait_TAIL_FIN ) ) {
        ret -= 100 + str_cur * 10;
    }
    if( has_trait( trait_SLEEK_SCALES ) ) {
        ret -= 100;
    }
    if( has_trait( trait_LEG_TENTACLES ) ) {
        ret -= 60;
    }
    if( has_trait( trait_FAT ) ) {
        ret -= 30;
    }
    /** @EFFECT_SWIMMING increases swim speed */
    ret += ( 50 - get_skill_level( skill_swimming ) * 2 ) * ( ( encumb( bp_leg_l ) + encumb(
                bp_leg_r ) ) / 10 );
    ret += ( 80 - get_skill_level( skill_swimming ) * 3 ) * ( encumb( bp_torso ) / 10 );
    if( get_skill_level( skill_swimming ) < 10 ) {
        for( auto &i : worn ) {
            ret += i.volume() / 125_ml * ( 10 - get_skill_level( skill_swimming ) );
        }
    }
    /** @EFFECT_STR increases swim speed */

    /** @EFFECT_DEX increases swim speed */
    ret -= str_cur * 6 + dex_cur * 4;
    if( worn_with_flag( "FLOTATION" ) ) {
        ret = std::min( ret, 400 );
        ret = std::max( ret, 200 );
    }
    // If (ret > 500), we can not swim; so do not apply the underwater bonus.
    if( underwater && ret < 500 ) {
        ret -= 50;
    }
    if( ret < 30 ) {
        ret = 30;
    }
    return ret;
}

bool player::digging() const
{
    return false;
}

bool player::is_on_ground() const
{
    return hp_cur[hp_leg_l] == 0 || hp_cur[hp_leg_r] == 0 || has_effect( effect_downed );
}

bool player::is_elec_immune() const
{
    return is_immune_damage( DT_ELECTRIC );
}

bool player::is_immune_effect( const efftype_id &eff ) const
{
    if( eff == effect_downed ) {
        return is_throw_immune() || ( has_trait( trait_LEG_TENT_BRACE ) && footwear_factor() == 0 );
    } else if( eff == effect_onfire ) {
        return is_immune_damage( DT_HEAT );
    } else if( eff == effect_deaf ) {
        return worn_with_flag( "DEAF" ) || worn_with_flag( "PARTIAL_DEAF" ) || has_bionic( bio_ears ) ||
               is_wearing( "rm13_armor_on" );
    } else if( eff == effect_corroding ) {
        return is_immune_damage( DT_ACID ) || has_trait( trait_SLIMY ) || has_trait( trait_VISCOUS );
    } else if( eff == effect_nausea ) {
        return has_trait( trait_STRONGSTOMACH );
    }

    return false;
}

float player::stability_roll() const
{
    /** @EFFECT_STR improves player stability roll */

    /** @EFFECT_PER slightly improves player stability roll */

    /** @EFFECT_DEX slightly improves player stability roll */

    /** @EFFECT_MELEE improves player stability roll */
    return get_melee() + get_str() + ( get_per() / 3.0f ) + ( get_dex() / 4.0f );
}

bool player::is_immune_damage( const damage_type dt ) const
{
    switch( dt ) {
        case DT_NULL:
            return true;
        case DT_TRUE:
            return false;
        case DT_BIOLOGICAL:
            return false;
        case DT_BASH:
            return false;
        case DT_CUT:
            return false;
        case DT_ACID:
            return has_trait( trait_ACIDPROOF );
        case DT_STAB:
            return false;
        case DT_HEAT:
            return has_trait( trait_M_SKIN2 ) || has_trait( trait_M_SKIN3 );
        case DT_COLD:
            return false;
        case DT_ELECTRIC:
            return has_active_bionic( bio_faraday ) ||
                   worn_with_flag( "ELECTRIC_IMMUNE" ) ||
                   has_artifact_with( AEP_RESIST_ELECTRICITY );
        default:
            return true;
    }
}

double player::recoil_vehicle() const
{
    // TODO: vary penalty dependent upon vehicle part on which player is boarded

    if( in_vehicle ) {
        if( const optional_vpart_position vp = g->m.veh_at( pos() ) ) {
            return static_cast<double>( abs( vp->vehicle().velocity ) ) * 3 / 100;
        }
    }
    return 0;
}

double player::recoil_total() const
{
    return recoil + recoil_vehicle();
}

bool player::is_underwater() const
{
    return underwater;
}

bool player::is_hallucination() const
{
    return false;
}

void player::set_underwater( bool u )
{
    if( underwater != u ) {
        underwater = u;
        recalc_sight_limits();
    }
}

nc_color player::basic_symbol_color() const
{
    if( has_effect( effect_onfire ) ) {
        return c_red;
    }
    if( has_effect( effect_stunned ) ) {
        return c_light_blue;
    }
    if( has_effect( effect_boomered ) ) {
        return c_pink;
    }
    if( has_active_mutation( trait_id( "SHELL2" ) ) ) {
        return c_magenta;
    }
    if( underwater ) {
        return c_blue;
    }
    if( has_active_bionic( bio_cloak ) || has_artifact_with( AEP_INVISIBLE ) ||
        has_active_optcloak() || has_trait( trait_DEBUG_CLOAK ) ) {
        return c_dark_gray;
    }
    return c_white;
}

/**
 * Adds an event to the memorial log, to be written to the memorial file when
 * the character dies. The message should contain only the informational string,
 * as the timestamp and location will be automatically prepended.
 */
void player::add_memorial_log( const std::string &male_msg, const std::string &female_msg )
{
    const std::string &msg = male ? male_msg : female_msg;

    if( msg.empty() ) {
        return;
    }

    const oter_id &cur_ter = overmap_buffer.ter( global_omt_location() );
    const std::string &location = cur_ter->get_name();

    std::stringstream log_message;
    log_message << "| " << to_string( time_point( calendar::turn ) ) << " | " << location << " | " <<
                msg;

    memorial_log.push_back( log_message.str() );

}

/**
 * Loads the data in a memorial file from the given ifstream. All the memorial
 * entry lines begin with a pipe (|).
 * @param fin The ifstream to read the memorial entries from.
 */
void player::load_memorial_file( std::istream &fin )
{
    std::string entry;
    memorial_log.clear();
    while( fin.peek() == '|' ) {
        getline( fin, entry );
        // strip all \r from end of string
        while( *entry.rbegin() == '\r' ) {
            entry.pop_back();
        }
        memorial_log.push_back( entry );
    }
}

/**
 * Concatenates all of the memorial log entries, delimiting them with newlines,
 * and returns the resulting string. Used for saving and for writing out to the
 * memorial file.
 */
std::string player::dump_memorial() const
{
    static const char *eol = cata_files::eol();
    std::stringstream output;

    for( auto &elem : memorial_log ) {
        output << elem << eol;
    }

    return output.str();
}

void player::mod_stat( const std::string &stat, float modifier )
{
    if( stat == "thirst" ) {
        mod_thirst( modifier );
    } else if( stat == "fatigue" ) {
        mod_fatigue( modifier );
    } else if( stat == "oxygen" ) {
        oxygen += modifier;
    } else if( stat == "stamina" ) {
        if( stamina + modifier < 0 ) {
            add_effect( effect_winded, 10_turns );
        }
        stamina += modifier;
        stamina = std::min( stamina, get_stamina_max() );
        stamina = std::max( 0, stamina );
    } else {
        // Fall through to the creature method.
        Character::mod_stat( stat, modifier );
    }
}

time_duration player::estimate_effect_dur( const skill_id &relevant_skill,
        const efftype_id &target_effect, const time_duration &error_magnitude,
        int threshold, const Creature &target ) const
{
    const time_duration zero_duration = 0_turns;

    int skill_lvl = get_skill_level( relevant_skill );

    time_duration estimate = std::max( zero_duration, target.get_effect_dur( target_effect ) +
                                       rng( -1, 1 ) * error_magnitude *
                                       rng( 0, std::max( 0, threshold - skill_lvl ) ) );

    return estimate;
}

bool player::has_conflicting_trait( const trait_id &flag ) const
{
    return ( has_opposite_trait( flag ) || has_lower_trait( flag ) || has_higher_trait( flag ) ||
             has_same_type_trait( flag ) );
}

bool player::has_opposite_trait( const trait_id &flag ) const
{
    for( auto &i : flag->cancels ) {
        if( has_trait( i ) ) {
            return true;
        }
    }
    return false;
}

bool player::has_lower_trait( const trait_id &flag ) const
{
    for( auto &i : flag->prereqs ) {
        if( has_trait( i ) || has_lower_trait( i ) ) {
            return true;
        }
    }
    return false;
}

bool player::has_higher_trait( const trait_id &flag ) const
{
    for( auto &i : flag->replacements ) {
        if( has_trait( i ) || has_higher_trait( i ) ) {
            return true;
        }
    }
    return false;
}

bool player::has_same_type_trait( const trait_id &flag ) const
{
    for( auto &i : get_mutations_in_types( flag->types ) ) {
        if( has_trait( i ) && flag != i ) {
            return true;
        }
    }
    return false;
}

bool player::crossed_threshold() const
{
    for( auto &mut : my_mutations ) {
        if( mut.first->threshold ) {
            return true;
        }
    }
    return false;
}

bool player::purifiable( const trait_id &flag ) const
{
    return flag->purifiable;
}

void player::build_mut_dependency_map( const trait_id &mut,
                                       std::unordered_map<trait_id, int> &dependency_map, int distance )
{
    // Skip base traits and traits we've seen with a lower distance
    const auto lowest_distance = dependency_map.find( mut );
    if( !has_base_trait( mut ) && ( lowest_distance == dependency_map.end() ||
                                    distance < lowest_distance->second ) ) {
        dependency_map[mut] = distance;
        // Recurse over all prerequisite and replacement mutations
        const auto &mdata = mut.obj();
        for( auto &i : mdata.prereqs ) {
            build_mut_dependency_map( i, dependency_map, distance + 1 );
        }
        for( auto &i : mdata.prereqs2 ) {
            build_mut_dependency_map( i, dependency_map, distance + 1 );
        }
        for( auto &i : mdata.replacements ) {
            build_mut_dependency_map( i, dependency_map, distance + 1 );
        }
    }
}

void player::set_highest_cat_level()
{
    mutation_category_level.clear();

    // For each of our mutations...
    for( auto &mut : my_mutations ) {
        // ...build up a map of all prerequisite/replacement mutations along the tree, along with their distance from the current mutation
        std::unordered_map<trait_id, int> dependency_map;
        build_mut_dependency_map( mut.first, dependency_map, 0 );

        // Then use the map to set the category levels
        for( auto &i : dependency_map ) {
            const auto &mdata = i.first.obj();
            for( auto &cat : mdata.category ) {
                // Decay category strength based on how far it is from the current mutation
                mutation_category_level[cat] += 8 / static_cast<int>( std::pow( 2, i.second ) );
            }
        }
    }
}

/// Returns the mutation category with the highest strength
std::string player::get_highest_category() const
{
    int iLevel = 0;
    std::string sMaxCat;

    for( const auto &elem : mutation_category_level ) {
        if( elem.second > iLevel ) {
            sMaxCat = elem.first;
            iLevel = elem.second;
        } else if( elem.second == iLevel ) {
            sMaxCat.clear();  // no category on ties
        }
    }
    return sMaxCat;
}

/// Returns a randomly selected dream
std::string player::get_category_dream( const std::string &cat,
                                        int strength ) const
{
    std::vector<dream> valid_dreams;
    //Pull the list of dreams
    for( auto &i : dreams ) {
        //Pick only the ones matching our desired category and strength
        if( ( i.category == cat ) && ( i.strength == strength ) ) {
            // Put the valid ones into our list
            valid_dreams.push_back( i );
        }
    }
    if( valid_dreams.empty() ) {
        return "";
    }
    const dream &selected_dream = random_entry( valid_dreams );
    return random_entry( selected_dream.messages() );
}

bool player::in_climate_control()
{
    bool regulated_area = false;
    // Check
    if( has_active_bionic( bio_climate ) ) {
        return true;
    }
    if( has_trait( trait_M_SKIN3 ) && g->m.has_flag_ter_or_furn( "FUNGUS", pos() ) &&
        in_sleep_state() ) {
        return true;
    }
    for( auto &w : worn ) {
        if( w.active && w.is_power_armor() ) {
            return true;
        }
        if( worn_with_flag( "CLIMATE_CONTROL" ) ) {
            return true;
        }
    }
    if( calendar::turn >= next_climate_control_check ) {
        // save CPU and simulate acclimation.
        next_climate_control_check = calendar::turn + 20_turns;
        if( const optional_vpart_position vp = g->m.veh_at( pos() ) ) {
            regulated_area = (
                                 vp->is_inside() &&  // Already checks for opened doors
                                 vp->vehicle().total_power_w( true ) > 0 // Out of gas? No AC for you!
                             );  // TODO: (?) Force player to scrounge together an AC unit
        }
        // TODO: AC check for when building power is implemented
        last_climate_control_ret = regulated_area;
        if( !regulated_area ) {
            // Takes longer to cool down / warm up with AC, than it does to step outside and feel cruddy.
            next_climate_control_check += 40_turns;
        }
    } else {
        return last_climate_control_ret;
    }
    return regulated_area;
}

std::list<item *> player::get_radio_items()
{
    std::list<item *> rc_items;
    const invslice &stacks = inv.slice();
    for( auto &stack : stacks ) {
        item &stack_iter = stack->front();
        if( stack_iter.has_flag( "RADIO_ACTIVATION" ) ) {
            rc_items.push_back( &stack_iter );
        }
    }

    for( auto &elem : worn ) {
        if( elem.has_flag( "RADIO_ACTIVATION" ) ) {
            rc_items.push_back( &elem );
        }
    }

    if( is_armed() ) {
        if( weapon.has_flag( "RADIO_ACTIVATION" ) ) {
            rc_items.push_back( &weapon );
        }
    }
    return rc_items;
}

std::list<item *> player::get_artifact_items()
{
    std::list<item *> art_items;
    const invslice &stacks = inv.slice();
    for( auto &stack : stacks ) {
        item &stack_iter = stack->front();
        if( stack_iter.is_artifact() ) {
            art_items.push_back( &stack_iter );
        }
    }
    for( auto &elem : worn ) {
        if( elem.is_artifact() ) {
            art_items.push_back( &elem );
        }
    }
    if( is_armed() ) {
        if( weapon.is_artifact() ) {
            art_items.push_back( &weapon );
        }
    }
    return art_items;
}

bool player::has_active_optcloak() const
{
    for( auto &w : worn ) {
        if( w.active && w.has_flag( "ACTIVE_CLOAKING" ) ) {
            return true;
        }
    }
    return false;
}

void player::charge_power( int amount )
{
    power_level = clamp( power_level + amount, 0, max_power_level );
}

/*
 * Calculate player brightness based on the brightest active item, as
 * per itype tag LIGHT_* and optional CHARGEDIM ( fade starting at 20% charge )
 * item.light.* is -unimplemented- for the moment, as it is a custom override for
 * applying light sources/arcs with specific angle and direction.
 */
float player::active_light() const
{
    float lumination = 0;

    int maxlum = 0;
    has_item_with( [&maxlum]( const item & it ) {
        const int lumit = it.getlight_emit();
        if( maxlum < lumit ) {
            maxlum = lumit;
        }
        return false; // continue search, otherwise has_item_with would cancel the search
    } );

    lumination = static_cast<float>( maxlum );

    if( lumination < 60 && has_active_bionic( bio_flashlight ) ) {
        lumination = 60;
    } else if( lumination < 25 && has_artifact_with( AEP_GLOW ) ) {
        lumination = 25;
    } else if( lumination < 5 && ( has_effect( effect_glowing ) ||
                                   ( has_active_bionic( bio_tattoo_led ) ||
                                     has_effect( effect_glowy_led ) ) ) ) {
        lumination = 5;
    }
    return lumination;
}

tripoint player::global_square_location() const
{
    return g->m.getabs( position );
}

tripoint player::global_sm_location() const
{
    return ms_to_sm_copy( global_square_location() );
}

tripoint player::global_omt_location() const
{
    return ms_to_omt_copy( global_square_location() );
}

const tripoint &player::pos() const
{
    return position;
}

int player::sight_range( int light_level ) const
{
    /* Via Beer-Lambert we have:
     * light_level * (1 / exp( LIGHT_TRANSPARENCY_OPEN_AIR * distance) ) <= LIGHT_AMBIENT_LOW
     * Solving for distance:
     * 1 / exp( LIGHT_TRANSPARENCY_OPEN_AIR * distance ) <= LIGHT_AMBIENT_LOW / light_level
     * 1 <= exp( LIGHT_TRANSPARENCY_OPEN_AIR * distance ) * LIGHT_AMBIENT_LOW / light_level
     * light_level <= exp( LIGHT_TRANSPARENCY_OPEN_AIR * distance ) * LIGHT_AMBIENT_LOW
     * log(light_level) <= LIGHT_TRANSPARENCY_OPEN_AIR * distance + log(LIGHT_AMBIENT_LOW)
     * log(light_level) - log(LIGHT_AMBIENT_LOW) <= LIGHT_TRANSPARENCY_OPEN_AIR * distance
     * log(LIGHT_AMBIENT_LOW / light_level) <= LIGHT_TRANSPARENCY_OPEN_AIR * distance
     * log(LIGHT_AMBIENT_LOW / light_level) * (1 / LIGHT_TRANSPARENCY_OPEN_AIR) <= distance
     */
    int range = static_cast<int>( -log( get_vision_threshold( static_cast<int>( g->m.ambient_light_at(
                                            pos() ) ) ) /
                                        static_cast<float>( light_level ) ) *
                                  ( 1.0 / LIGHT_TRANSPARENCY_OPEN_AIR ) );
    // int range = log(light_level * LIGHT_AMBIENT_LOW) / LIGHT_TRANSPARENCY_OPEN_AIR;

    // Clamp to [1, sight_max].
    return std::max( 1, std::min( range, sight_max ) );
}

int player::unimpaired_range() const
{
    return std::min( sight_max, 60 );
}

bool player::overmap_los( const tripoint &omt, int sight_points )
{
    const tripoint ompos = global_omt_location();
    if( omt.x < ompos.x - sight_points || omt.x > ompos.x + sight_points ||
        omt.y < ompos.y - sight_points || omt.y > ompos.y + sight_points ) {
        // Outside maximum sight range
        return false;
    }

    const std::vector<tripoint> line = line_to( ompos, omt, 0, 0 );
    for( size_t i = 0; i < line.size() && sight_points >= 0; i++ ) {
        const tripoint &pt = line[i];
        const oter_id &ter = overmap_buffer.ter( pt );
        sight_points -= static_cast<int>( ter->get_see_cost() );
        if( sight_points < 0 ) {
            return false;
        }
    }
    return true;
}

int player::overmap_sight_range( int light_level ) const
{
    int sight = sight_range( light_level );
    if( sight < SEEX ) {
        return 0;
    }
    if( sight <= SEEX * 4 ) {
        return ( sight / ( SEEX / 2 ) );
    }

    sight = 6;
    // The higher your perception, the farther you can see.
    sight += static_cast<int>( get_per() / 2 );
    // The higher up you are, the farther you can see.
    sight += std::max( 0, posz() ) * 2;
    // Mutations like Scout and Topographagnosia affect how far you can see.
    sight += Character::mutation_value( "overmap_sight" );

    float multiplier = Character::mutation_value( "overmap_multiplier" );
    // Binoculars double your sight range.
    const bool has_optic = ( has_item_with_flag( "ZOOM" ) || has_bionic( bio_eye_optic ) ||
                             ( is_mounted() &&
                               mounted_creature->has_flag( MF_MECH_RECON_VISION ) ) );
    if( has_optic ) {
        multiplier += 1;
    }

    sight = round( sight * multiplier );
    return std::max( sight, 3 );
}

#define MAX_CLAIRVOYANCE 40
int player::clairvoyance() const
{
    if( vision_mode_cache[VISION_CLAIRVOYANCE_SUPER] ) {
        return MAX_CLAIRVOYANCE;
    }

    if( vision_mode_cache[VISION_CLAIRVOYANCE_PLUS] ) {
        return 8;
    }

    if( vision_mode_cache[VISION_CLAIRVOYANCE] ) {
        return 3;
    }

    return 0;
}

bool player::sight_impaired() const
{
    return ( ( ( has_effect( effect_boomered ) || has_effect( effect_no_sight ) ||
                 has_effect( effect_darkness ) ) &&
               ( !( has_trait( trait_PER_SLIME_OK ) ) ) ) ||
             ( underwater && !has_bionic( bio_membrane ) && !has_trait( trait_MEMBRANE ) &&
               !worn_with_flag( "SWIM_GOGGLES" ) && !has_trait( trait_PER_SLIME_OK ) &&
               !has_trait( trait_CEPH_EYES ) && !has_trait( trait_SEESLEEP ) ) ||
             ( ( has_trait( trait_MYOPIC ) || has_trait( trait_URSINE_EYE ) ) &&
               !worn_with_flag( "FIX_NEARSIGHT" ) &&
               !has_effect( effect_contacts ) &&
               !has_bionic( bio_eye_optic ) ) ||
             has_trait( trait_PER_SLIME ) );
}

bool player::has_two_arms() const
{
    // If you've got a blaster arm, low hp arm, or you're inside a shell then you don't have two
    // arms to use.
    return !( ( has_bionic( bio_blaster ) || hp_cur[hp_arm_l] < hp_max[hp_arm_l] * 0.125 ||
                hp_cur[hp_arm_r] < hp_max[hp_arm_r] * 0.125 ) || has_active_mutation( trait_id( "SHELL2" ) ) );
}

bool player::avoid_trap( const tripoint &pos, const trap &tr ) const
{
    /** @EFFECT_DEX increases chance to avoid traps */

    /** @EFFECT_DODGE increases chance to avoid traps */
    int myroll = dice( 3, dex_cur + get_skill_level( skill_dodge ) * 1.5 );
    int traproll;
    if( tr.can_see( pos, *this ) ) {
        traproll = dice( 3, tr.get_avoidance() );
    } else {
        traproll = dice( 6, tr.get_avoidance() );
    }

    if( has_trait( trait_LIGHTSTEP ) ) {
        myroll += dice( 2, 6 );
    }

    if( has_trait( trait_CLUMSY ) ) {
        myroll -= dice( 2, 6 );
    }

    return myroll >= traproll;
}

bool player::has_alarm_clock() const
{
    return ( has_item_with_flag( "ALARMCLOCK", true ) ||
             ( g->m.veh_at( pos() ) &&
               !empty( g->m.veh_at( pos() )->vehicle().get_avail_parts( "ALARMCLOCK" ) ) ) ||
             has_bionic( bio_watch ) );
}

bool player::has_watch() const
{
    return ( has_item_with_flag( "WATCH", true ) ||
             ( g->m.veh_at( pos() ) &&
               !empty( g->m.veh_at( pos() )->vehicle().get_avail_parts( "WATCH" ) ) ) ||
             has_bionic( bio_watch ) );
}

void player::pause()
{
    moves = 0;
    recoil = MAX_RECOIL;

    // Train swimming if underwater
    if( !in_vehicle ) {
        if( underwater ) {
            practice( skill_swimming, 1 );
            drench( 100, { {
                    bp_leg_l, bp_leg_r, bp_torso, bp_arm_l,
                    bp_arm_r, bp_head, bp_eyes, bp_mouth,
                    bp_foot_l, bp_foot_r, bp_hand_l, bp_hand_r
                }
            }, true );
        } else if( g->m.has_flag( TFLAG_DEEP_WATER, pos() ) ) {
            practice( skill_swimming, 1 );
            // Same as above, except no head/eyes/mouth
            drench( 100, { {
                    bp_leg_l, bp_leg_r, bp_torso, bp_arm_l,
                    bp_arm_r, bp_foot_l, bp_foot_r, bp_hand_l,
                    bp_hand_r
                }
            }, true );
        } else if( g->m.has_flag( "SWIMMABLE", pos() ) ) {
            drench( 40, { { bp_foot_l, bp_foot_r, bp_leg_l, bp_leg_r } }, false );
        }
    }

    // Try to put out clothing/hair fire
    if( has_effect( effect_onfire ) ) {
        time_duration total_removed = 0_turns;
        time_duration total_left = 0_turns;
        bool on_ground = has_effect( effect_downed );
        for( const body_part bp : all_body_parts ) {
            effect &eff = get_effect( effect_onfire, bp );
            if( eff.is_null() ) {
                continue;
            }

            // TODO: Tools and skills
            total_left += eff.get_duration();
            // Being on the ground will smother the fire much faster because you can roll
            const time_duration dur_removed = on_ground ? eff.get_duration() / 2 + 2_turns : 1_turns;
            eff.mod_duration( -dur_removed );
            total_removed += dur_removed;
        }

        // Don't drop on the ground when the ground is on fire
        if( total_left > 1_minutes && !is_dangerous_fields( g->m.field_at( pos() ) ) ) {
            add_effect( effect_downed, 2_turns, num_bp, false, 0, true );
            add_msg_player_or_npc( m_warning,
                                   _( "You roll on the ground, trying to smother the fire!" ),
                                   _( "<npcname> rolls on the ground!" ) );
        } else if( total_removed > 0_turns ) {
            add_msg_player_or_npc( m_warning,
                                   _( "You attempt to put out the fire on you!" ),
                                   _( "<npcname> attempts to put out the fire on them!" ) );
        }
    }

    if( is_npc() ) {
        // The stuff below doesn't apply to NPCs
        // search_surroundings should eventually do, though
        return;
    }

    if( in_vehicle && one_in( 8 ) ) {
        VehicleList vehs = g->m.get_vehicles();
        vehicle *veh = nullptr;
        for( auto &v : vehs ) {
            veh = v.v;
            if( veh && veh->is_moving() && veh->player_in_control( *this ) ) {
                double exp_temp = 1 + veh->total_mass() / 400.0_kilogram +
                                  std::abs( veh->velocity / 3200.0 );
                int experience = static_cast<int>( exp_temp );
                if( exp_temp - experience > 0 && x_in_y( exp_temp - experience, 1.0 ) ) {
                    experience++;
                }
                practice( skill_id( "driving" ), experience );
                break;
            }
        }
    }

    search_surroundings();
}

void player::set_movement_mode( const player_movemode new_mode )
{
    switch( new_mode ) {
        case PMM_WALK: {
            if( is_mounted() ) {
                if( mounted_creature->has_flag( MF_RIDEABLE_MECH ) ) {
                    add_msg( _( "You set your mech's leg power to a loping fast walk." ) );
                } else {
                    add_msg( _( "You nudge your steed into a steady trot." ) );
                }
            } else {
                add_msg( _( "You start walking." ) );
            }
            break;
        }
        case PMM_RUN: {
            if( stamina > 0 && !has_effect( effect_winded ) ) {
                if( is_hauling() ) {
                    stop_hauling();
                }
                if( is_mounted() ) {
                    if( mounted_creature->has_flag( MF_RIDEABLE_MECH ) ) {
                        add_msg( _( "You set the power of your mech's leg servos to maximum." ) );
                    } else {
                        add_msg( _( "You spur your steed into a gallop." ) );
                    }
                } else {
                    add_msg( _( "You start running." ) );
                }
            } else {
                if( is_mounted() ) {
                    // mounts dont currently have stamina, but may do in future.
                    add_msg( m_bad, _( "Your steed is too tired to go faster." ) );
                } else {
                    add_msg( m_bad, _( "You're too tired to run." ) );
                }
            }
            break;
        }
        case PMM_CROUCH: {
            if( is_mounted() ) {
                if( mounted_creature->has_flag( MF_RIDEABLE_MECH ) ) {
                    add_msg( _( "You reduce the power of your mech's leg servos to minimum." ) );
                } else {
                    add_msg( _( "You slow your steed to a walk." ) );
                }
            } else {
                add_msg( _( "You start crouching." ) );
            }
            break;
        }
        default: {
            return;
        }
    }
    move_mode = new_mode;
}

bool player::movement_mode_is( const player_movemode mode ) const
{
    return move_mode == mode;
}

void player::toggle_run_mode()
{
    if( move_mode == PMM_RUN ) {
        set_movement_mode( PMM_WALK );
    } else {
        set_movement_mode( PMM_RUN );
    }
}

void player::toggle_crouch_mode()
{
    if( move_mode == PMM_CROUCH ) {
        set_movement_mode( PMM_WALK );
    } else {
        set_movement_mode( PMM_CROUCH );
    }
}

void player::reset_move_mode()
{
    if( move_mode != PMM_WALK ) {
        set_movement_mode( PMM_WALK );
    }
}

void player::cycle_move_mode()
{
    unsigned char as_uchar = static_cast<unsigned char>( move_mode );
    as_uchar = ( as_uchar + 1 + PMM_COUNT ) % PMM_COUNT;
    set_movement_mode( static_cast<player_movemode>( as_uchar ) );
}

void player::search_surroundings()
{
    if( controlling_vehicle ) {
        return;
    }
    // Search for traps in a larger area than before because this is the only
    // way we can "find" traps that aren't marked as visible.
    // Detection formula takes care of likelihood of seeing within this range.
    for( const tripoint &tp : g->m.points_in_radius( pos(), 5 ) ) {
        const trap &tr = g->m.tr_at( tp );
        if( tr.is_null() || tp == pos() ) {
            continue;
        }
        if( has_active_bionic( bio_ground_sonar ) && !knows_trap( tp ) &&
            ( tr.loadid == tr_beartrap_buried ||
              tr.loadid == tr_landmine_buried || tr.loadid == tr_sinkhole ) ) {
            const std::string direction = direction_name( direction_from( pos(), tp ) );
            add_msg_if_player( m_warning, _( "Your ground sonar detected a %1$s to the %2$s!" ),
                               tr.name(), direction );
            add_known_trap( tp, tr );
        }
        if( !sees( tp ) ) {
            continue;
        }
        if( tr.is_always_invisible() || tr.can_see( tp, *this ) ) {
            // Already seen, or can never be seen
            continue;
        }
        // Chance to detect traps we haven't yet seen.
        if( tr.detect_trap( tp, *this ) ) {
            if( tr.get_visibility() > 0 ) {
                // Only bug player about traps that aren't trivial to spot.
                const std::string direction = direction_name(
                                                  direction_from( pos(), tp ) );
                add_msg_if_player( _( "You've spotted a %1$s to the %2$s!" ),
                                   tr.name(), direction );
            }
            add_known_trap( tp, tr );
        }
    }
}

int player::read_speed( bool return_stat_effect ) const
{
    // Stat window shows stat effects on based on current stat
    const int intel = get_int();
    /** @EFFECT_INT increases reading speed */
    int ret = to_moves<int>( 1_minutes ) - to_moves<int>( 3_seconds ) * ( intel - 8 );

    if( has_bionic( afs_bio_linguistic_coprocessor ) ) { // Aftershock
        ret *= .85;
    }

    if( has_trait( trait_FASTREADER ) ) {
        ret *= .8;
    }

    if( has_trait( trait_PROF_DICEMASTER ) ) {
        ret *= .9;
    }

    if( has_trait( trait_SLOWREADER ) ) {
        ret *= 1.3;
    }

    if( ret < to_moves<int>( 1_seconds ) ) {
        ret = to_moves<int>( 1_seconds );
    }
    // return_stat_effect actually matters here
    return return_stat_effect ? ret : ret / 10;
}

int player::rust_rate( bool return_stat_effect ) const
{
    if( get_option<std::string>( "SKILL_RUST" ) == "off" ) {
        return 0;
    }

    // Stat window shows stat effects on based on current stat
    int intel = get_int();
    /** @EFFECT_INT reduces skill rust */
    int ret = ( ( get_option<std::string>( "SKILL_RUST" ) == "vanilla" ||
                  get_option<std::string>( "SKILL_RUST" ) == "capped" ) ? 500 : 500 - 35 * ( intel - 8 ) );

    ret *= mutation_value( "skill_rust_multiplier" );

    if( ret < 0 ) {
        ret = 0;
    }

    // return_stat_effect actually matters here
    return ( return_stat_effect ? ret : ret / 10 );
}

int player::talk_skill() const
{
    /** @EFFECT_INT slightly increases talking skill */

    /** @EFFECT_PER slightly increases talking skill */

    /** @EFFECT_SPEECH increases talking skill */
    int ret = get_int() + get_per() + get_skill_level( skill_id( "speech" ) ) * 3;
    return ret;
}

int player::intimidation() const
{
    /** @EFFECT_STR increases intimidation factor */
    int ret = get_str() * 2;
    if( weapon.is_gun() ) {
        ret += 10;
    }
    if( weapon.damage_melee( DT_BASH ) >= 12 ||
        weapon.damage_melee( DT_CUT ) >= 12 ||
        weapon.damage_melee( DT_STAB ) >= 12 ) {
        ret += 5;
    }

    if( stim > 20 ) {
        ret += 2;
    }
    if( has_effect( effect_drunk ) ) {
        ret -= 4;
    }

    return ret;
}

bool player::is_dead_state() const
{
    return hp_cur[hp_head] <= 0 || hp_cur[hp_torso] <= 0;
}

void player::on_dodge( Creature *source, float difficulty )
{
    static const matec_id tec_none( "tec_none" );

    // Each avoided hit consumes an available dodge
    // When no more available we are likely to fail player::dodge_roll
    dodges_left--;

    // dodging throws of our aim unless we are either skilled at dodging or using a small weapon
    if( is_armed() && weapon.is_gun() ) {
        recoil += std::max( weapon.volume() / 250_ml - get_skill_level( skill_dodge ), 0 ) * rng( 0, 100 );
        recoil = std::min( MAX_RECOIL, recoil );
    }

    // Even if we are not to train still call practice to prevent skill rust
    difficulty = std::max( difficulty, 0.0f );
    practice( skill_dodge, difficulty * 2, difficulty );

    ma_ondodge_effects();

    // For adjacent attackers check for techniques usable upon successful dodge
    if( source && square_dist( pos(), source->pos() ) == 1 ) {
        matec_id tec = pick_technique( *source, used_weapon(), false, true, false );
        if( tec != tec_none ) {
            melee_attack( *source, false, tec );
        }
    }
}

void player::on_hit( Creature *source, body_part bp_hit,
                     float /*difficulty*/, dealt_projectile_attack const *const proj )
{
    check_dead_state();
    if( source == nullptr || proj != nullptr ) {
        return;
    }

    bool u_see = g->u.sees( *this );
    if( has_active_bionic( bionic_id( "bio_ods" ) ) && power_level > 5 ) {
        if( is_player() ) {
            add_msg( m_good, _( "Your offensive defense system shocks %s in mid-attack!" ),
                     source->disp_name() );
        } else if( u_see ) {
            add_msg( _( "%1$s's offensive defense system shocks %2$s in mid-attack!" ),
                     disp_name(),
                     source->disp_name() );
        }
        int shock = rng( 1, 4 );
        charge_power( -shock );
        damage_instance ods_shock_damage;
        ods_shock_damage.add_damage( DT_ELECTRIC, shock * 5 );
        // Should hit body part used for attack
        source->deal_damage( this, bp_torso, ods_shock_damage );
    }
    if( !wearing_something_on( bp_hit ) &&
        ( has_trait( trait_SPINES ) || has_trait( trait_QUILLS ) ) ) {
        int spine = rng( 1, has_trait( trait_QUILLS ) ? 20 : 8 );
        if( !is_player() ) {
            if( u_see ) {
                add_msg( _( "%1$s's %2$s puncture %3$s in mid-attack!" ), name,
                         ( has_trait( trait_QUILLS ) ? _( "quills" ) : _( "spines" ) ),
                         source->disp_name() );
            }
        } else {
            add_msg( m_good, _( "Your %1$s puncture %2$s in mid-attack!" ),
                     ( has_trait( trait_QUILLS ) ? _( "quills" ) : _( "spines" ) ),
                     source->disp_name() );
        }
        damage_instance spine_damage;
        spine_damage.add_damage( DT_STAB, spine );
        source->deal_damage( this, bp_torso, spine_damage );
    }
    if( ( !( wearing_something_on( bp_hit ) ) ) && ( has_trait( trait_THORNS ) ) &&
        ( !( source->has_weapon() ) ) ) {
        if( !is_player() ) {
            if( u_see ) {
                add_msg( _( "%1$s's %2$s scrape %3$s in mid-attack!" ), name,
                         _( "thorns" ), source->disp_name() );
            }
        } else {
            add_msg( m_good, _( "Your thorns scrape %s in mid-attack!" ), source->disp_name() );
        }
        int thorn = rng( 1, 4 );
        damage_instance thorn_damage;
        thorn_damage.add_damage( DT_CUT, thorn );
        // In general, critters don't have separate limbs
        // so safer to target the torso
        source->deal_damage( this, bp_torso, thorn_damage );
    }
    if( ( !( wearing_something_on( bp_hit ) ) ) && ( has_trait( trait_CF_HAIR ) ) ) {
        if( !is_player() ) {
            if( u_see ) {
                add_msg( _( "%1$s gets a load of %2$s's %3$s stuck in!" ), source->disp_name(),
                         name, ( _( "hair" ) ) );
            }
        } else {
            add_msg( m_good, _( "Your hairs detach into %s!" ), source->disp_name() );
        }
        source->add_effect( effect_stunned, 2_turns );
        if( one_in( 3 ) ) { // In the eyes!
            source->add_effect( effect_blind, 2_turns );
        }
    }
    if( worn_with_flag( "REQUIRES_BALANCE" ) && !has_effect( effect_downed ) ) {
        int rolls = 4;
        if( worn_with_flag( "ROLLER_ONE" ) ) {
            rolls += 2;
        }
        if( has_trait( trait_PROF_SKATER ) ) {
            rolls--;
        }
        if( has_trait( trait_DEFT ) ) {
            rolls--;
        }
        if( has_trait( trait_CLUMSY ) ) {
            rolls++;
        }

        if( stability_roll() < dice( rolls, 10 ) ) {
            if( !is_player() ) {
                if( u_see ) {
                    add_msg( _( "%1$s loses their balance while being hit!" ), name );
                }
            } else {
                add_msg( m_bad, _( "You lose your balance while being hit!" ) );
            }
            add_effect( effect_downed, 2_turns );
        }
    }
}

int player::get_lift_assist() const
{
    int result = 0;
    const std::vector<npc *> helpers = g->u.get_crafting_helpers();
    for( const npc *np : helpers ) {
        result += np->get_str();
    }
    return result;
}

int player::get_num_crafting_helpers( int max ) const
{
    std::vector<npc *> helpers = g->u.get_crafting_helpers();
    return std::min( max, static_cast<int>( helpers.size() ) );
}

void player::on_hurt( Creature *source, bool disturb /*= true*/ )
{
    if( has_trait( trait_ADRENALINE ) && !has_effect( effect_adrenaline ) &&
        ( hp_cur[hp_head] < 25 || hp_cur[hp_torso] < 15 ) ) {
        add_effect( effect_adrenaline, 20_minutes );
    }

    if( disturb ) {
        if( has_effect( effect_sleep ) && !has_effect( effect_narcosis ) ) {
            wake_up();
        }
        if( !is_npc() && !has_effect( effect_narcosis ) ) {
            if( source != nullptr ) {
                g->cancel_activity_or_ignore_query( distraction_type::attacked,
                                                    string_format( _( "You were attacked by %s!" ),
                                                            source->disp_name() ) );
            } else {
                g->cancel_activity_or_ignore_query( distraction_type::attacked, _( "You were hurt!" ) );
            }
        }
    }

    if( is_dead_state() ) {
        set_killer( source );
    }
}

bool player::immune_to( body_part bp, damage_unit dam ) const
{
    if( has_trait( trait_DEBUG_NODMG ) || is_immune_damage( dam.type ) ) {
        return true;
    }

    passive_absorb_hit( bp, dam );

    for( const item &cloth : worn ) {
        if( cloth.get_coverage() == 100 && cloth.covers( bp ) ) {
            cloth.mitigate_damage( dam );
        }
    }

    return dam.amount <= 0;
}

dealt_damage_instance player::deal_damage( Creature *source, body_part bp,
        const damage_instance &d )
{
    if( has_trait( trait_DEBUG_NODMG ) ) {
        return dealt_damage_instance();
    }

    //damage applied here
    dealt_damage_instance dealt_dams = Creature::deal_damage( source, bp, d );
    //block reduction should be by applied this point
    int dam = dealt_dams.total_damage();

    // TODO: Pre or post blit hit tile onto "this"'s location here
    if( dam > 0 && g->u.sees( pos() ) ) {
        g->draw_hit_player( *this, dam );

        if( is_player() && source ) {
            //monster hits player melee
            SCT.add( posx(), posy(),
                     direction_from( 0, 0, posx() - source->posx(), posy() - source->posy() ),
                     get_hp_bar( dam, get_hp_max( player::bp_to_hp( bp ) ) ).first, m_bad,
                     body_part_name( bp ), m_neutral );
        }
    }

    // handle snake artifacts
    if( has_artifact_with( AEP_SNAKES ) && dam >= 6 ) {
        int snakes = dam / 6;
        std::vector<tripoint> valid;
        for( const tripoint &dest : g->m.points_in_radius( pos(), 1 ) ) {
            if( g->is_empty( dest ) ) {
                valid.push_back( dest );
            }
        }
        if( snakes > static_cast<int>( valid.size() ) ) {
            snakes = static_cast<int>( valid.size() );
        }
        if( snakes == 1 ) {
            add_msg( m_warning, _( "A snake sprouts from your body!" ) );
        } else if( snakes >= 2 ) {
            add_msg( m_warning, _( "Some snakes sprout from your body!" ) );
        }
        for( int i = 0; i < snakes && !valid.empty(); i++ ) {
            const tripoint target = random_entry_removed( valid );
            if( monster *const snake = g->summon_mon( mon_shadow_snake, target ) ) {
                snake->friendly = -1;
            }
        }
    }

    // And slimespawners too
    if( ( has_trait( trait_SLIMESPAWNER ) ) && ( dam >= 10 ) && one_in( 20 - dam ) ) {
        std::vector<tripoint> valid;
        for( const tripoint &dest : g->m.points_in_radius( pos(), 1 ) ) {
            if( g->is_empty( dest ) ) {
                valid.push_back( dest );
            }
        }
        add_msg( m_warning, _( "Slime is torn from you, and moves on its own!" ) );
        int numslime = 1;
        for( int i = 0; i < numslime && !valid.empty(); i++ ) {
            const tripoint target = random_entry_removed( valid );
            if( monster *const slime = g->summon_mon( mon_player_blob, target ) ) {
                slime->friendly = -1;
            }
        }
    }

    //Acid blood effects.
    bool u_see = g->u.sees( *this );
    int cut_dam = dealt_dams.type_damage( DT_CUT );
    if( source && has_trait( trait_ACIDBLOOD ) && !one_in( 3 ) &&
        ( dam >= 4 || cut_dam > 0 ) && ( rl_dist( g->u.pos(), source->pos() ) <= 1 ) ) {
        if( is_player() ) {
            add_msg( m_good, _( "Your acidic blood splashes %s in mid-attack!" ),
                     source->disp_name() );
        } else if( u_see ) {
            add_msg( _( "%1$s's acidic blood splashes on %2$s in mid-attack!" ),
                     disp_name(), source->disp_name() );
        }
        damage_instance acidblood_damage;
        acidblood_damage.add_damage( DT_ACID, rng( 4, 16 ) );
        if( !one_in( 4 ) ) {
            source->deal_damage( this, bp_arm_l, acidblood_damage );
            source->deal_damage( this, bp_arm_r, acidblood_damage );
        } else {
            source->deal_damage( this, bp_torso, acidblood_damage );
            source->deal_damage( this, bp_head, acidblood_damage );
        }
    }

    int recoil_mul = 100;
    switch( bp ) {
        case bp_eyes:
            if( dam > 5 || cut_dam > 0 ) {
                const time_duration minblind = std::max( 1_turns, 1_turns * ( dam + cut_dam ) / 10 );
                const time_duration maxblind = std::min( 5_turns, 1_turns * ( dam + cut_dam ) / 4 );
                add_effect( effect_blind, rng( minblind, maxblind ) );
            }
            break;
        case bp_torso:
            break;
        case bp_hand_l: // Fall through to arms
        case bp_arm_l:
        // Hit to arms/hands are really bad to our aim
        case bp_hand_r: // Fall through to arms
        case bp_arm_r:
            recoil_mul = 200;
            break;
        case bp_foot_l: // Fall through to legs
        case bp_leg_l:
            break;
        case bp_foot_r: // Fall through to legs
        case bp_leg_r:
            break;
        case bp_mouth: // Fall through to head damage
        case bp_head:
            // TODO: Some daze maybe? Move drain?
            break;
        default:
            debugmsg( "Wacky body part hit!" );
    }

    // TODO: Scale with damage in a way that makes sense for power armors, plate armor and naked skin.
    recoil += recoil_mul * weapon.volume() / 250_ml;
    recoil = std::min( MAX_RECOIL, recoil );
    //looks like this should be based off of dealt damages, not d as d has no damage reduction applied.
    // Skip all this if the damage isn't from a creature. e.g. an explosion.
    if( source != nullptr ) {
        if( source->has_flag( MF_GRABS ) && !source->is_hallucination() ) {
            /** @EFFECT_DEX increases chance to avoid being grabbed, if DEX>STR */

            /** @EFFECT_STR increases chance to avoid being grabbed, if STR>DEX */
            if( has_grab_break_tec() && get_grab_resist() > 0 &&
                ( get_dex() > get_str() ? rng( 0, get_dex() ) : rng( 0, get_str() ) ) >
                rng( 0, 10 ) ) {
                if( has_effect( effect_grabbed ) ) {
                    add_msg_if_player( m_warning, _( "You are being grabbed by %s, but you bat it away!" ),
                                       source->disp_name() );
                } else {
                    add_msg_player_or_npc( m_info, _( "You are being grabbed by %s, but you break its grab!" ),
                                           _( "<npcname> are being grabbed by %s, but they break its grab!" ),
                                           source->disp_name() );
                }
            } else {
                int prev_effect = get_effect_int( effect_grabbed );
                add_effect( effect_grabbed, 2_turns, bp_torso, false, prev_effect + 2 );
                add_msg_player_or_npc( m_bad, _( "You are grabbed by %s!" ), _( "<npcname> is grabbed by %s!" ),
                                       source->disp_name() );
            }
        }
    }

    if( get_option<bool>( "FILTHY_WOUNDS" ) ) {
        int sum_cover = 0;
        for( const item &i : worn ) {
            if( i.covers( bp ) && i.is_filthy() ) {
                sum_cover += i.get_coverage();
            }
        }

        // Chance of infection is damage (with cut and stab x4) * sum of coverage on affected body part, in percent.
        // i.e. if the body part has a sum of 100 coverage from filthy clothing,
        // each point of damage has a 1% change of causing infection.
        if( sum_cover > 0 ) {
            const int cut_type_dam = dealt_dams.type_damage( DT_CUT ) + dealt_dams.type_damage( DT_STAB );
            const int combined_dam = dealt_dams.type_damage( DT_BASH ) + ( cut_type_dam * 4 );
            const int infection_chance = ( combined_dam * sum_cover ) / 100;
            if( x_in_y( infection_chance, 100 ) ) {
                if( has_effect( effect_bite, bp ) ) {
                    add_effect( effect_bite, 40_minutes, bp, true );
                } else if( has_effect( effect_infected, bp ) ) {
                    add_effect( effect_infected, 25_minutes, bp, true );
                } else {
                    add_effect( effect_bite, 1_turns, bp, true );
                }
                add_msg_if_player( _( "Filth from your clothing has implanted deep in the wound." ) );
            }
        }
    }

    on_hurt( source );
    return dealt_dams;
}

void player::mod_pain( int npain )
{
    if( npain > 0 ) {
        if( has_trait( trait_NOPAIN ) || has_effect( effect_narcosis ) ) {
            return;
        }
        // always increase pain gained by one from these bad mutations
        if( has_trait( trait_MOREPAIN ) ) {
            npain += std::max( 1, roll_remainder( npain * 0.25 ) );
        } else if( has_trait( trait_MOREPAIN2 ) ) {
            npain += std::max( 1, roll_remainder( npain * 0.5 ) );
        } else if( has_trait( trait_MOREPAIN3 ) ) {
            npain += std::max( 1, roll_remainder( npain * 1.0 ) );
        }

        if( npain > 1 ) {
            // if it's 1 it'll just become 0, which is bad
            if( has_trait( trait_PAINRESIST_TROGLO ) ) {
                npain = roll_remainder( npain * 0.5 );
            } else if( has_trait( trait_PAINRESIST ) ) {
                npain = roll_remainder( npain * 0.67 );
            }
        }
    }
    Creature::mod_pain( npain );
}

void player::set_pain( int npain )
{
    const int prev_pain = get_perceived_pain();
    Creature::set_pain( npain );
    const int cur_pain = get_perceived_pain();

    if( cur_pain != prev_pain ) {
        react_to_felt_pain( cur_pain - prev_pain );
        on_stat_change( "perceived_pain", cur_pain );
    }
}

int player::get_perceived_pain() const
{
    if( get_effect_int( effect_adrenaline ) > 1 ) {
        return 0;
    }

    return std::max( get_pain() - get_painkiller(), 0 );
}

void player::mod_painkiller( int npkill )
{
    set_painkiller( pkill + npkill );
}

void player::set_painkiller( int npkill )
{
    npkill = std::max( npkill, 0 );
    if( pkill != npkill ) {
        const int prev_pain = get_perceived_pain();
        pkill = npkill;
        on_stat_change( "pkill", pkill );
        const int cur_pain = get_perceived_pain();

        if( cur_pain != prev_pain ) {
            react_to_felt_pain( cur_pain - prev_pain );
            on_stat_change( "perceived_pain", cur_pain );
        }
    }
}

int player::get_painkiller() const
{
    return pkill;
}

void player::react_to_felt_pain( int intensity )
{
    if( intensity <= 0 ) {
        return;
    }
    if( is_player() && intensity >= 2 ) {
        g->cancel_activity_or_ignore_query( distraction_type::pain,  _( "Ouch, something hurts!" ) );
    }
    // Only a large pain burst will actually wake people while sleeping.
    if( has_effect( effect_sleep ) && !has_effect( effect_narcosis ) ) {
        int pain_thresh = rng( 3, 5 );

        if( has_trait( trait_HEAVYSLEEPER ) ) {
            pain_thresh += 2;
        } else if( has_trait( trait_HEAVYSLEEPER2 ) ) {
            pain_thresh += 5;
        }

        if( intensity >= pain_thresh ) {
            wake_up();
        }
    }
}

int player::reduce_healing_effect( const efftype_id &eff_id, int remove_med, body_part hurt )
{
    effect &e = get_effect( eff_id, hurt );
    int intensity = e.get_intensity();
    if( remove_med < intensity ) {
        if( eff_id == effect_bandaged ) {
            add_msg_if_player( m_bad, _( "Bandages on your %s were damaged!" ), body_part_name( hurt ) );
        } else  if( eff_id == effect_disinfected ) {
            add_msg_if_player( m_bad, _( "You got some filth on your disinfected %s!" ),
                               body_part_name( hurt ) );
        }
    } else {
        if( eff_id == effect_bandaged ) {
            add_msg_if_player( m_bad, _( "Bandages on your %s were destroyed!" ), body_part_name( hurt ) );
        } else  if( eff_id == effect_disinfected ) {
            add_msg_if_player( m_bad, _( "Your %s is no longer disinfected!" ), body_part_name( hurt ) );
        }
    }
    e.mod_duration( -6_hours * remove_med );
    return intensity;
}

/*
    Where damage to player is actually applied to hit body parts
    Might be where to put bleed stuff rather than in player::deal_damage()
 */
void player::apply_damage( Creature *source, body_part hurt, int dam, const bool bypass_med )
{
    if( is_dead_state() || has_trait( trait_DEBUG_NODMG ) ) {
        // don't do any more damage if we're already dead
        // Or if we're debugging and don't want to die
        return;
    }

    hp_part hurtpart = bp_to_hp( hurt );
    if( hurtpart == num_hp_parts ) {
        debugmsg( "Wacky body part hurt!" );
        hurtpart = hp_torso;
    }

    mod_pain( dam / 2 );

    hp_cur[hurtpart] -= dam;
    if( hp_cur[hurtpart] < 0 ) {
        lifetime_stats.damage_taken += hp_cur[hurtpart];
        hp_cur[hurtpart] = 0;
    }

    if( hp_cur[hurtpart] <= 0 && ( source == nullptr || !source->is_hallucination() ) ) {
        if( has_effect( effect_mending, hurt ) ) {
            effect &e = get_effect( effect_mending, hurt );
            float remove_mend = dam / 20.0f;
            e.mod_duration( -e.get_max_duration() * remove_mend );
        }
    }

    lifetime_stats.damage_taken += dam;
    if( dam > get_painkiller() ) {
        on_hurt( source );
    }

    if( !bypass_med ) {
        // remove healing effects if damaged
        int remove_med = roll_remainder( dam / 5.0f );
        if( remove_med > 0 && has_effect( effect_bandaged, hurt ) ) {
            remove_med -= reduce_healing_effect( effect_bandaged, remove_med, hurt );
        }
        if( remove_med > 0 && has_effect( effect_disinfected, hurt ) ) {
            // NOLINTNEXTLINE(clang-analyzer-deadcode.DeadStores)
            remove_med -= reduce_healing_effect( effect_disinfected, remove_med, hurt );
        }
    }
}

void player::heal( body_part healed, int dam )
{
    hp_part healpart;
    switch( healed ) {
        case bp_eyes: // Fall through to head damage
        case bp_mouth: // Fall through to head damage
        case bp_head:
            healpart = hp_head;
            break;
        case bp_torso:
            healpart = hp_torso;
            break;
        case bp_hand_l:
            // Shouldn't happen, but fall through to arms
            debugmsg( "Heal against hands!" );
        /* fallthrough */
        case bp_arm_l:
            healpart = hp_arm_l;
            break;
        case bp_hand_r:
            // Shouldn't happen, but fall through to arms
            debugmsg( "Heal against hands!" );
        /* fallthrough */
        case bp_arm_r:
            healpart = hp_arm_r;
            break;
        case bp_foot_l:
            // Shouldn't happen, but fall through to legs
            debugmsg( "Heal against feet!" );
        /* fallthrough */
        case bp_leg_l:
            healpart = hp_leg_l;
            break;
        case bp_foot_r:
            // Shouldn't happen, but fall through to legs
            debugmsg( "Heal against feet!" );
        /* fallthrough */
        case bp_leg_r:
            healpart = hp_leg_r;
            break;
        default:
            debugmsg( "Wacky body part healed!" );
            healpart = hp_torso;
    }
    heal( healpart, dam );
}

void player::heal( hp_part healed, int dam )
{
    if( hp_cur[healed] > 0 ) {
        hp_cur[healed] += dam;
        if( hp_cur[healed] > hp_max[healed] ) {
            lifetime_stats.damage_healed -= hp_cur[healed] - hp_max[healed];
            hp_cur[healed] = hp_max[healed];
        }
        lifetime_stats.damage_healed += dam;
    }
}

void player::healall( int dam )
{
    for( int healed_part = 0; healed_part < num_hp_parts; healed_part++ ) {
        heal( static_cast<hp_part>( healed_part ), dam );
        healed_bp( healed_part, dam );
    }
}

void player::hurtall( int dam, Creature *source, bool disturb /*= true*/ )
{
    if( is_dead_state() || has_trait( trait_DEBUG_NODMG ) || dam <= 0 ) {
        return;
    }

    for( int i = 0; i < num_hp_parts; i++ ) {
        const hp_part bp = static_cast<hp_part>( i );
        // Don't use apply_damage here or it will annoy the player with 6 queries
        hp_cur[bp] -= dam;
        lifetime_stats.damage_taken += dam;
        if( hp_cur[bp] < 0 ) {
            lifetime_stats.damage_taken += hp_cur[bp];
            hp_cur[bp] = 0;
        }
    }

    // Low pain: damage is spread all over the body, so not as painful as 6 hits in one part
    mod_pain( dam );
    on_hurt( source, disturb );
}

int player::hitall( int dam, int vary, Creature *source )
{
    int damage_taken = 0;
    for( int i = 0; i < num_hp_parts; i++ ) {
        const body_part bp = hp_to_bp( static_cast<hp_part>( i ) );
        int ddam = vary ? dam * rng( 100 - vary, 100 ) / 100 : dam;
        int cut = 0;
        auto damage = damage_instance::physical( ddam, cut, 0 );
        damage_taken += deal_damage( source, bp, damage ).total_damage();
    }
    return damage_taken;
}

float player::fall_damage_mod() const
{
    float ret = 1.0f;

    // Ability to land properly is 2x as important as dexterity itself
    /** @EFFECT_DEX decreases damage from falling */

    /** @EFFECT_DODGE decreases damage from falling */
    float dex_dodge = dex_cur / 2.0 + get_skill_level( skill_dodge );
    // Penalize for wearing heavy stuff
    const float average_leg_encumb = ( encumb( bp_leg_l ) + encumb( bp_leg_r ) ) / 2.0;
    dex_dodge -= ( average_leg_encumb + encumb( bp_torso ) ) / 10;
    // But prevent it from increasing damage
    dex_dodge = std::max( 0.0f, dex_dodge );
    // 100% damage at 0, 75% at 10, 50% at 20 and so on
    ret *= ( 100.0f - ( dex_dodge * 4.0f ) ) / 100.0f;

    if( has_trait( trait_PARKOUR ) ) {
        ret *= 2.0f / 3.0f;
    }

    // TODO: Bonus for Judo, mutations. Penalty for heavy weight (including mutations)
    return std::max( 0.0f, ret );
}

// force is maximum damage to hp before scaling
int player::impact( const int force, const tripoint &p )
{
    // Falls over ~30m are fatal more often than not
    // But that would be quite a lot considering 21 z-levels in game
    // so let's assume 1 z-level is comparable to 30 force

    if( force <= 0 ) {
        return force;
    }

    // Damage modifier (post armor)
    float mod = 1.0f;
    int effective_force = force;
    int cut = 0;
    // Percentage armor penetration - armor won't help much here
    // TODO: Make cushioned items like bike helmets help more
    float armor_eff = 1.0f;
    // Shock Absorber CBM heavily reduces damage
    const bool shock_absorbers = has_active_bionic( bionic_id( "bio_shock_absorber" ) );

    // Being slammed against things rather than landing means we can't
    // control the impact as well
    const bool slam = p != pos();
    std::string target_name = "a swarm of bugs";
    Creature *critter = g->critter_at( p );
    if( critter != this && critter != nullptr ) {
        target_name = critter->disp_name();
        // Slamming into creatures and NPCs
        // TODO: Handle spikes/horns and hard materials
        armor_eff = 0.5f; // 2x as much as with the ground
        // TODO: Modify based on something?
        mod = 1.0f;
        effective_force = force;
    } else if( const optional_vpart_position vp = g->m.veh_at( p ) ) {
        // Slamming into vehicles
        // TODO: Integrate it with vehicle collision function somehow
        target_name = vp->vehicle().disp_name();
        if( vp.part_with_feature( "SHARP", true ) ) {
            // Now we're actually getting impaled
            cut = force; // Lots of fun
        }

        mod = slam ? 1.0f : fall_damage_mod();
        armor_eff = 0.25f; // Not much
        if( !slam && vp->part_with_feature( "ROOF", true ) ) {
            // Roof offers better landing than frame or pavement
            effective_force /= 2; // TODO: Make this not happen with heavy duty/plated roof
        }
    } else {
        // Slamming into terrain/furniture
        target_name = g->m.disp_name( p );
        int hard_ground = g->m.has_flag( TFLAG_DIGGABLE, p ) ? 0 : 3;
        armor_eff = 0.25f; // Not much
        // Get cut by stuff
        // This isn't impalement on metal wreckage, more like flying through a closed window
        cut = g->m.has_flag( TFLAG_SHARP, p ) ? 5 : 0;
        effective_force = force + hard_ground;
        mod = slam ? 1.0f : fall_damage_mod();
        if( g->m.has_furn( p ) ) {
            // TODO: Make furniture matter
        } else if( g->m.has_flag( TFLAG_SWIMMABLE, p ) ) {
            // TODO: Some formula of swimming
            effective_force /= 4;
        }
    }

    // Rescale for huge force
    // At >30 force, proper landing is impossible and armor helps way less
    if( effective_force > 30 ) {
        // Armor simply helps way less
        armor_eff *= 30.0f / effective_force;
        if( mod < 1.0f ) {
            // Everything past 30 damage gets a worse modifier
            const float scaled_mod = std::pow( mod, 30.0f / effective_force );
            const float scaled_damage = ( 30.0f * mod ) + scaled_mod * ( effective_force - 30.0f );
            mod = scaled_damage / effective_force;
        }
    }

    if( !slam && mod < 1.0f && mod * force < 5 ) {
        // Perfect landing, no damage (regardless of armor)
        add_msg_if_player( m_warning, _( "You land on %s." ), target_name );
        return 0;
    }

    // Shock absorbers kick in only when they need to, so if our other protections fail, fall back on them
    if( shock_absorbers ) {
        effective_force -= 15; // Provide a flat reduction to force
        if( mod > 0.25f ) {
            mod = 0.25f; // And provide a 75% reduction against that force if we don't have it already
        }
        if( effective_force < 0 ) {
            effective_force = 0;
        }
    }

    int total_dealt = 0;
    if( mod * effective_force >= 5 ) {
        for( int i = 0; i < num_hp_parts; i++ ) {
            const body_part bp = hp_to_bp( static_cast<hp_part>( i ) );
            const int bash = effective_force * rng( 60, 100 ) / 100;
            damage_instance di;
            di.add_damage( DT_BASH, bash, 0, armor_eff, mod );
            // No good way to land on sharp stuff, so here modifier == 1.0f
            di.add_damage( DT_CUT, cut, 0, armor_eff, 1.0f );
            total_dealt += deal_damage( nullptr, bp, di ).total_damage();
        }
    }

    if( total_dealt > 0 && is_player() ) {
        // "You slam against the dirt" is fine
        add_msg( m_bad, _( "You are slammed against %s for %d damage." ),
                 target_name, total_dealt );
    } else if( is_player() && shock_absorbers ) {
        add_msg( m_bad, _( "You are slammed against %s!" ),
                 target_name, total_dealt );
        add_msg( m_good, _( "...but your shock absorbers negate the damage!" ) );
    } else if( slam ) {
        // Only print this line if it is a slam and not a landing
        // Non-players should only get this one: player doesn't know how much damage was dealt
        // and landing messages for each slammed creature would be too much
        add_msg_player_or_npc( m_bad,
                               _( "You are slammed against %s." ),
                               _( "<npcname> is slammed against %s." ),
                               target_name );
    } else {
        // No landing message for NPCs
        add_msg_if_player( m_warning, _( "You land on %s." ), target_name );
    }

    if( x_in_y( mod, 1.0f ) ) {
        add_effect( effect_downed, rng( 1_turns, 1_turns + mod * 3_turns ) );
    }

    return total_dealt;
}

void player::knock_back_to( const tripoint &to )
{
    if( to == pos() ) {
        return;
    }

    // First, see if we hit a monster
    if( monster *const critter = g->critter_at<monster>( to ) ) {
        deal_damage( critter, bp_torso, damage_instance( DT_BASH, critter->type->size ) );
        add_effect( effect_stunned, 1_turns );
        /** @EFFECT_STR_MAX allows knocked back player to knock back, damage, stun some monsters */
        if( ( str_max - 6 ) / 4 > critter->type->size ) {
            critter->knock_back_from( pos() ); // Chain reaction!
            critter->apply_damage( this, bp_torso, ( str_max - 6 ) / 4 );
            critter->add_effect( effect_stunned, 1_turns );
        } else if( ( str_max - 6 ) / 4 == critter->type->size ) {
            critter->apply_damage( this, bp_torso, ( str_max - 6 ) / 4 );
            critter->add_effect( effect_stunned, 1_turns );
        }
        critter->check_dead_state();

        add_msg_player_or_npc( _( "You bounce off a %s!" ), _( "<npcname> bounces off a %s!" ),
                               critter->name() );
        return;
    }

    if( npc *const np = g->critter_at<npc>( to ) ) {
        deal_damage( np, bp_torso, damage_instance( DT_BASH, np->get_size() ) );
        add_effect( effect_stunned, 1_turns );
        np->deal_damage( this, bp_torso, damage_instance( DT_BASH, 3 ) );
        add_msg_player_or_npc( _( "You bounce off %s!" ), _( "<npcname> bounces off %s!" ),
                               np->name );
        np->check_dead_state();
        return;
    }

    // If we're still in the function at this point, we're actually moving a tile!
    if( g->m.has_flag( "LIQUID", to ) && g->m.has_flag( TFLAG_DEEP_WATER, to ) ) {
        if( !is_npc() ) {
            avatar_action::swim( g->m, g->u, to );
        }
        // TODO: NPCs can't swim!
    } else if( g->m.impassable( to ) ) { // Wait, it's a wall

        // It's some kind of wall.
        apply_damage( nullptr, bp_torso,
                      3 ); // TODO: who knocked us back? Maybe that creature should be the source of the damage?
        add_effect( effect_stunned, 2_turns );
        add_msg_player_or_npc( _( "You bounce off a %s!" ), _( "<npcname> bounces off a %s!" ),
                               g->m.obstacle_name( to ) );

    } else { // It's no wall
        setpos( to );
    }
}

int player::hp_percentage() const
{
    int total_cur = 0;
    int total_max = 0;
    // Head and torso HP are weighted 3x and 2x, respectively
    total_cur = hp_cur[hp_head] * 3 + hp_cur[hp_torso] * 2;
    total_max = hp_max[hp_head] * 3 + hp_max[hp_torso] * 2;
    for( int i = hp_arm_l; i < num_hp_parts; i++ ) {
        total_cur += hp_cur[i];
        total_max += hp_max[i];
    }

    return ( 100 * total_cur ) / total_max;
}

// Returns the number of multiples of tick_length we would "pass" on our way `from` to `to`
// For example, if `tick_length` is 1 hour, then going from 0:59 to 1:01 should return 1
inline int ticks_between( const time_point &from, const time_point &to,
                          const time_duration &tick_length )
{
    return ( to_turn<int>( to ) / to_turns<int>( tick_length ) ) - ( to_turn<int>
            ( from ) / to_turns<int>( tick_length ) );
}

void player::update_body()
{
    update_body( calendar::turn - 1_turns, calendar::turn );
}

void player::update_body( const time_point &from, const time_point &to )
{
    update_stamina( to_turns<int>( to - from ) );
    update_stomach( from, to );
    if( ticks_between( from, to, 3_minutes ) > 0 ) {
        magic.update_mana( *this, to_turns<float>( 3_minutes ) );
    }
    const int five_mins = ticks_between( from, to, 5_minutes );
    if( five_mins > 0 ) {
        check_needs_extremes();
        update_needs( five_mins );
        regen( five_mins );
        // Note: mend ticks once per 5 minutes, but wants rate in TURNS, not 5 minute intervals
        mend( five_mins * MINUTES( 5 ) );
    }
    if( ticks_between( from, to, 24_hours ) > 0 ) {
        enforce_minimum_healing();
    }

    const int thirty_mins = ticks_between( from, to, 30_minutes );
    if( thirty_mins > 0 ) {
        if( activity.is_null() ) {
            reset_activity_level();
        }
        // Radiation kills health even at low doses
        update_health( has_trait( trait_RADIOGENIC ) ? 0 : -radiation );
        get_sick();
    }

    for( const auto &v : vitamin::all() ) {
        const time_duration rate = vitamin_rate( v.first );
        if( rate > 0_turns ) {
            int qty = ticks_between( from, to, rate );
            if( qty > 0 ) {
                vitamin_mod( v.first, 0 - qty );
            }

        } else if( rate < 0_turns ) {
            // mutations can result in vitamins being generated (but never accumulated)
            int qty = ticks_between( from, to, -rate );
            if( qty > 0 ) {
                vitamin_mod( v.first, qty );
            }
        }
    }
}

void player::update_stomach( const time_point &from, const time_point &to )
{
    const needs_rates rates = calc_needs_rates();
    // No food/thirst/fatigue clock at all
    const bool debug_ls = has_trait( trait_DEBUG_LS );
    // No food/thirst, capped fatigue clock (only up to tired)
    const bool npc_no_food = is_npc() && get_option<bool>( "NO_NPC_FOOD" );
    const bool foodless = debug_ls || npc_no_food;
    const bool mouse = has_trait( trait_NO_THIRST );
    const bool mycus = has_trait( trait_M_DEPENDENT );
    const float kcal_per_time = get_bmr() / ( 12.0f * 24.0f );
    const int five_mins = ticks_between( from, to, 5_minutes );

    if( five_mins > 0 ) {
        stomach.absorb_water( *this, 250_ml * five_mins );
        guts.absorb_water( *this, 250_ml * five_mins );
    }
    if( ticks_between( from, to, 30_minutes ) > 0 ) {
        // the stomach does not currently have rates of absorption, but this is where it goes
        stomach.calculate_absorbed( stomach.get_absorb_rates( true, rates ) );
        guts.calculate_absorbed( guts.get_absorb_rates( false, rates ) );
        stomach.store_absorbed( *this );
        guts.store_absorbed( *this );
        guts.bowel_movement( guts.get_pass_rates( false ) );
        stomach.bowel_movement( stomach.get_pass_rates( true ), guts );
    }
    if( stomach.time_since_ate() > 10_minutes ) {
        if( stomach.contains() >= stomach.capacity() && get_hunger() > -61 ) {
            // you're engorged! your stomach is full to bursting!
            set_hunger( -61 );
        } else if( stomach.contains() >= stomach.capacity() / 2 && get_hunger() > -21 ) {
            // sated
            set_hunger( -21 );
        } else if( stomach.contains() >= stomach.capacity() / 8 && get_hunger() > -1 ) {
            // that's really all the food you need to feel full
            set_hunger( -1 );
        } else if( stomach.contains() == 0_ml ) {
            if( guts.get_calories() == 0 && guts.get_calories_absorbed() == 0 &&
                get_stored_kcal() < get_healthy_kcal() && get_hunger() < 300 ) {
                // there's no food except what you have stored in fat
                set_hunger( 300 );
            } else if( get_hunger() < 100 && ( ( guts.get_calories() == 0 &&
                                                 guts.get_calories_absorbed() == 0 &&
                                                 get_stored_kcal() >= get_healthy_kcal() ) || get_stored_kcal() < get_healthy_kcal() ) ) {
                set_hunger( 100 );
            } else if( get_hunger() < 0 ) {
                set_hunger( 0 );
            }
        }
        if( !foodless && rates.hunger > 0.0f ) {
            mod_hunger( roll_remainder( rates.hunger * five_mins ) );
            // instead of hunger keeping track of how you're living, burn calories instead
            mod_stored_kcal( -roll_remainder( five_mins * kcal_per_time ) );
        }
    } else
        // you fill up when you eat fast, but less so than if you eat slow
        // if you just ate but your stomach is still empty it will still
        // delay your filling up (drugs?)
    {
        if( stomach.contains() >= stomach.capacity() && get_hunger() > -61 ) {
            // you're engorged! your stomach is full to bursting!
            set_hunger( -61 );
        } else if( stomach.contains() >= stomach.capacity() * 3 / 4 && get_hunger() > -21 ) {
            // sated
            set_hunger( -21 );
        } else if( stomach.contains() >= stomach.capacity() / 2 && get_hunger() > -1 ) {
            // that's really all the food you need to feel full
            set_hunger( -1 );
        } else if( stomach.contains() > 0_ml && get_kcal_percent() > 0.95 ) {
            // usually eating something cools your hunger
            set_hunger( 0 );
        }
    }

    if( !foodless && rates.thirst > 0.0f ) {
        mod_thirst( roll_remainder( rates.thirst * five_mins ) );
    }
    // Mycus and Metabolic Rehydration makes thirst unnecessary
    // since water is not limited by intake but by absorption, we can just set thirst to zero
    if( mycus || mouse ) {
        set_thirst( 0 );
    }
}

void player::update_vitamins( const vitamin_id &vit )
{
    if( is_npc() ) {
        return; // NPCs cannot develop vitamin diseases
    }

    efftype_id def = vit.obj().deficiency();
    efftype_id exc = vit.obj().excess();

    int lvl = vit.obj().severity( vitamin_get( vit ) );
    if( lvl <= 0 ) {
        remove_effect( def );
    }
    if( lvl >= 0 ) {
        remove_effect( exc );
    }
    if( lvl > 0 ) {
        if( has_effect( def, num_bp ) ) {
            get_effect( def, num_bp ).set_intensity( lvl, true );
        } else {
            add_effect( def, 1_turns, num_bp, true, lvl );
        }
    }
    if( lvl < 0 ) {
        if( has_effect( exc, num_bp ) ) {
            get_effect( exc, num_bp ).set_intensity( lvl, true );
        } else {
            add_effect( exc, 1_turns, num_bp, true, lvl );
        }
    }
}

void player::get_sick()
{
    // NPCs are too dumb to handle infections now
    if( is_npc() || has_trait( trait_DISIMMUNE ) ) {
        // In a shocking twist, disease immunity prevents diseases.
        return;
    }

    if( has_effect( effect_flu ) || has_effect( effect_common_cold ) ) {
        // While it's certainly possible to get sick when you already are,
        // it wouldn't be very fun.
        return;
    }

    // Normal people get sick about 2-4 times/year.
    int base_diseases_per_year = 3;
    if( has_trait( trait_DISRESISTANT ) ) {
        // Disease resistant people only get sick once a year.
        base_diseases_per_year = 1;
    }

    // This check runs once every 30 minutes, so double to get hours, *24 to get days.
    const int checks_per_year = 2 * 24 * 365;

    // Health is in the range [-200,200].
    // Diseases are half as common for every 50 health you gain.
    float health_factor = std::pow( 2.0f, get_healthy() / 50.0f );

    int disease_rarity = static_cast<int>( checks_per_year * health_factor / base_diseases_per_year );
    add_msg( m_debug, "disease_rarity = %d", disease_rarity );
    if( one_in( disease_rarity ) ) {
        if( one_in( 6 ) ) {
            // The flu typically lasts 3-10 days.
            add_env_effect( effect_flu, bp_mouth, 3, rng( 3_days, 10_days ) );
        } else {
            // A cold typically lasts 1-14 days.
            add_env_effect( effect_common_cold, bp_mouth, 3, rng( 1_days, 14_days ) );
        }
    }
}

void player::check_needs_extremes()
{
    // Check if we've overdosed... in any deadly way.
    if( stim > 250 ) {
        add_msg_if_player( m_bad, _( "You have a sudden heart attack!" ) );
        add_memorial_log( pgettext( "memorial_male", "Died of a drug overdose." ),
                          pgettext( "memorial_female", "Died of a drug overdose." ) );
        hp_cur[hp_torso] = 0;
    } else if( stim < -200 || get_painkiller() > 240 ) {
        add_msg_if_player( m_bad, _( "Your breathing stops completely." ) );
        add_memorial_log( pgettext( "memorial_male", "Died of a drug overdose." ),
                          pgettext( "memorial_female", "Died of a drug overdose." ) );
        hp_cur[hp_torso] = 0;
    } else if( has_effect( effect_jetinjector ) && get_effect_dur( effect_jetinjector ) > 40_minutes ) {
        if( !( has_trait( trait_NOPAIN ) ) ) {
            add_msg_if_player( m_bad, _( "Your heart spasms painfully and stops." ) );
        } else {
            add_msg_if_player( _( "Your heart spasms and stops." ) );
        }
        add_memorial_log( pgettext( "memorial_male", "Died of a healing stimulant overdose." ),
                          pgettext( "memorial_female", "Died of a healing stimulant overdose." ) );
        hp_cur[hp_torso] = 0;
    } else if( get_effect_dur( effect_adrenaline ) > 50_minutes ) {
        add_msg_if_player( m_bad, _( "Your heart spasms and stops." ) );
        add_memorial_log( pgettext( "memorial_male", "Died of adrenaline overdose." ),
                          pgettext( "memorial_female", "Died of adrenaline overdose." ) );
        hp_cur[hp_torso] = 0;
    } else if( get_effect_int( effect_drunk ) > 4 ) {
        add_msg_if_player( m_bad, _( "Your breathing slows down to a stop." ) );
        add_memorial_log( pgettext( "memorial_male", "Died of an alcohol overdose." ),
                          pgettext( "memorial_female", "Died of an alcohol overdose." ) );
        hp_cur[hp_torso] = 0;
    }

    // check if we've starved
    if( is_player() ) {
        if( get_stored_kcal() <= 0 ) {
            add_msg_if_player( m_bad, _( "You have starved to death." ) );
            add_memorial_log( pgettext( "memorial_male", "Died of starvation." ),
                              pgettext( "memorial_female", "Died of starvation." ) );
            hp_cur[hp_torso] = 0;
        } else {
            if( calendar::once_every( 1_hours ) ) {
                if( get_kcal_percent() < 0.1f ) {
                    add_msg_if_player( m_warning, _( "Food..." ) );
                } else if( get_kcal_percent() < 0.25f ) {
                    add_msg_if_player( m_warning, _( "You are STARVING!" ) );
                } else if( get_kcal_percent() < 0.5f ) {
                    add_msg_if_player( m_warning, _( "You feel like you haven't eaten in days..." ) );
                } else if( get_kcal_percent() < 0.8f ) {
                    add_msg_if_player( m_warning, _( "Your stomach feels so empty..." ) );
                }
            }
        }
    }

    // Check if we're dying of thirst
    if( is_player() && get_thirst() >= 600 && ( stomach.get_water() == 0_ml ||
            guts.get_water() == 0_ml ) ) {
        if( get_thirst() >= 1200 ) {
            add_msg_if_player( m_bad, _( "You have died of dehydration." ) );
            add_memorial_log( pgettext( "memorial_male", "Died of thirst." ),
                              pgettext( "memorial_female", "Died of thirst." ) );
            hp_cur[hp_torso] = 0;
        } else if( get_thirst() >= 1000 && calendar::once_every( 30_minutes ) ) {
            add_msg_if_player( m_warning, _( "Even your eyes feel dry..." ) );
        } else if( get_thirst() >= 800 && calendar::once_every( 30_minutes ) ) {
            add_msg_if_player( m_warning, _( "You are THIRSTY!" ) );
        } else if( calendar::once_every( 30_minutes ) ) {
            add_msg_if_player( m_warning, _( "Your mouth feels so dry..." ) );
        }
    }

    // Check if we're falling asleep, unless we're sleeping
    if( get_fatigue() >= EXHAUSTED + 25 && !in_sleep_state() ) {
        if( get_fatigue() >= MASSIVE_FATIGUE ) {
            add_msg_if_player( m_bad, _( "Survivor sleep now." ) );
            add_memorial_log( pgettext( "memorial_male", "Succumbed to lack of sleep." ),
                              pgettext( "memorial_female", "Succumbed to lack of sleep." ) );
            mod_fatigue( -10 );
            fall_asleep();
        } else if( get_fatigue() >= 800 && calendar::once_every( 30_minutes ) ) {
            add_msg_if_player( m_warning, _( "Anywhere would be a good place to sleep..." ) );
        } else if( calendar::once_every( 30_minutes ) ) {
            add_msg_if_player( m_warning, _( "You feel like you haven't slept in days." ) );
        }
    }

    // Even if we're not Exhausted, we really should be feeling lack/sleep earlier
    // Penalties start at Dead Tired and go from there
    if( get_fatigue() >= DEAD_TIRED && !in_sleep_state() ) {
        if( get_fatigue() >= 700 ) {
            if( calendar::once_every( 30_minutes ) ) {
                add_msg_if_player( m_warning, _( "You're too physically tired to stop yawning." ) );
                add_effect( effect_lack_sleep, 30_minutes + 1_turns );
            }
            /** @EFFECT_INT slightly decreases occurrence of short naps when dead tired */
            if( one_in( 50 + int_cur ) ) {
                // Rivet's idea: look out for microsleeps!
                fall_asleep( 30_seconds );
            }
        } else if( get_fatigue() >= EXHAUSTED ) {
            if( calendar::once_every( 30_minutes ) ) {
                add_msg_if_player( m_warning, _( "How much longer until bedtime?" ) );
                add_effect( effect_lack_sleep, 30_minutes + 1_turns );
            }
            /** @EFFECT_INT slightly decreases occurrence of short naps when exhausted */
            if( one_in( 100 + int_cur ) ) {
                fall_asleep( 30_seconds );
            }
        } else if( get_fatigue() >= DEAD_TIRED && calendar::once_every( 30_minutes ) ) {
            add_msg_if_player( m_warning, _( "*yawn* You should really get some sleep." ) );
            add_effect( effect_lack_sleep, 30_minutes + 1_turns );
        }
    }

    // Sleep deprivation kicks in if lack of sleep is avoided with stimulants or otherwise for long periods of time
    int sleep_deprivation = get_sleep_deprivation();
    float sleep_deprivation_pct = sleep_deprivation / static_cast<float>( SLEEP_DEPRIVATION_MASSIVE );

    if( sleep_deprivation >= SLEEP_DEPRIVATION_HARMLESS && !in_sleep_state() ) {
        if( calendar::once_every( 60_minutes ) ) {
            if( sleep_deprivation < SLEEP_DEPRIVATION_MINOR ) {
                add_msg_if_player( m_warning,
                                   _( "Your mind feels tired. It's been a while since you've slept well." ) );
                mod_fatigue( 1 );
            } else if( sleep_deprivation < SLEEP_DEPRIVATION_SERIOUS ) {
                add_msg_if_player( m_bad,
                                   _( "Your mind feels foggy from lack of good sleep, and your eyes keep trying to close against your will." ) );
                mod_fatigue( 5 );

                if( one_in( 10 ) ) {
                    mod_healthy_mod( -1, 0 );
                }
            } else if( sleep_deprivation < SLEEP_DEPRIVATION_MAJOR ) {
                add_msg_if_player( m_bad,
                                   _( "Your mind feels weary, and you dread every wakeful minute that passes. You crave sleep, and feel like you're about to collapse." ) );
                mod_fatigue( 10 );

                if( one_in( 5 ) ) {
                    mod_healthy_mod( -2, 0 );
                }
            } else if( sleep_deprivation < SLEEP_DEPRIVATION_MASSIVE ) {
                add_msg_if_player( m_bad,
                                   _( "You haven't slept decently for so long that your whole body is screaming for mercy. It's a miracle that you're still awake, but it just feels like a curse now." ) );
                mod_fatigue( 40 );

                mod_healthy_mod( -5, 0 );
            }
            // else you pass out for 20 hours, guaranteed

            // Microsleeps are slightly worse if you're sleep deprived, but not by much. (chance: 1 in (75 + int_cur) at lethal sleep deprivation)
            // Note: these can coexist with fatigue-related microsleeps
            /** @EFFECT_INT slightly decreases occurrence of short naps when sleep deprived */
            if( one_in( static_cast<int>( sleep_deprivation_pct * 75 ) + int_cur ) ) {
                fall_asleep( 30_seconds );
            }

            // Stimulants can be used to stay awake a while longer, but after a while you'll just collapse.
            bool can_pass_out = ( stim < 30 && sleep_deprivation >= SLEEP_DEPRIVATION_MINOR ) ||
                                sleep_deprivation >= SLEEP_DEPRIVATION_MAJOR;

            if( can_pass_out && calendar::once_every( 10_minutes ) ) {
                /** @EFFECT_PER slightly increases resilience against passing out from sleep deprivation */
                if( one_in( static_cast<int>( ( 1 - sleep_deprivation_pct ) * 100 ) + per_cur ) ||
                    sleep_deprivation >= SLEEP_DEPRIVATION_MASSIVE ) {
                    add_msg_player_or_npc( m_bad,
                                           _( "Your body collapses due to sleep deprivation, your neglected fatigue rushing back all at once, and you pass out on the spot." )
                                           , _( "<npcname> collapses to the ground from exhaustion." ) ) ;
                    if( get_fatigue() < EXHAUSTED ) {
                        set_fatigue( EXHAUSTED );
                    }

                    if( sleep_deprivation >= SLEEP_DEPRIVATION_MAJOR ) {
                        fall_asleep( 20_hours );
                    } else if( sleep_deprivation >= SLEEP_DEPRIVATION_SERIOUS ) {
                        fall_asleep( 16_hours );
                    } else {
                        fall_asleep( 12_hours );
                    }
                }
            }

        }
    }

}

needs_rates player::calc_needs_rates()
{
    effect &sleep = get_effect( effect_sleep );
    const bool has_recycler = has_bionic( bio_recycler );
    const bool asleep = !sleep.is_null();

    needs_rates rates;
    rates.hunger = metabolic_rate();

    // TODO: this is where calculating basal metabolic rate, in kcal per day would go
    rates.kcal = 2500.0;

    add_msg_if_player( m_debug, "Metabolic rate: %.2f", rates.hunger );

    rates.thirst = get_option< float >( "PLAYER_THIRST_RATE" );
    rates.thirst *= 1.0f +  mutation_value( "thirst_modifier" );
    if( worn_with_flag( "SLOWS_THIRST" ) ) {
        rates.thirst *= 0.7f;
    }

    rates.fatigue = get_option< float >( "PLAYER_FATIGUE_RATE" );
    rates.fatigue *= 1.0f + mutation_value( "fatigue_modifier" );

    // Note: intentionally not in metabolic rate
    if( has_recycler ) {
        // Recycler won't help much with mutant metabolism - it is intended for human one
        rates.hunger = std::min( rates.hunger, std::max( 0.5f, rates.hunger - 0.5f ) );
        rates.thirst = std::min( rates.thirst, std::max( 0.5f, rates.thirst - 0.5f ) );
    }

    if( asleep ) {
        rates.recovery = 1.0f + mutation_value( "fatigue_regen_modifier" );
        if( !is_hibernating() ) {
            // Hunger and thirst advance more slowly while we sleep. This is the standard rate.
            rates.hunger *= 0.5f;
            rates.thirst *= 0.5f;
            const int intense = sleep.is_null() ? 0 : sleep.get_intensity();
            // Accelerated recovery capped to 2x over 2 hours
            // After 16 hours of activity, equal to 7.25 hours of rest
            const int accelerated_recovery_chance = 24 - intense + 1;
            const float accelerated_recovery_rate = 1.0f / accelerated_recovery_chance;
            rates.recovery += accelerated_recovery_rate;
        } else {
            // Hunger and thirst advance *much* more slowly whilst we hibernate.
            rates.hunger *= ( 2.0f / 7.0f );
            rates.thirst *= ( 2.0f / 7.0f );
        }
        rates.recovery -= static_cast<float>( get_perceived_pain() ) / 60;

    } else {
        rates.recovery = 0;
    }

    if( has_activity( activity_id( "ACT_TREE_COMMUNION" ) ) ) {
        // Much of the body's needs are taken care of by the trees.
        // Hair Roots dont provide any bodily needs.
        if( has_trait( trait_ROOTS2 ) || has_trait( trait_ROOTS3 ) ) {
            rates.hunger *= 0.5f;
            rates.thirst *= 0.5f;
            rates.fatigue *= 0.5f;
        }
    }

    if( has_trait( trait_TRANSPIRATION ) ) {
        // Transpiration, the act of moving nutrients with evaporating water, can take a very heavy toll on your thirst when it's really hot.
        rates.thirst *= ( ( g->weather.get_temperature( pos() ) - 32.5f ) / 40.0f );
    }

    if( is_npc() ) {
        rates.hunger *= 0.25f;
        rates.thirst *= 0.25f;
    }

    return rates;
}

void player::update_needs( int rate_multiplier )
{
    // Hunger, thirst, & fatigue up every 5 minutes
    effect &sleep = get_effect( effect_sleep );
    // No food/thirst/fatigue clock at all
    const bool debug_ls = has_trait( trait_DEBUG_LS );
    // No food/thirst, capped fatigue clock (only up to tired)
    const bool npc_no_food = is_npc() && get_option<bool>( "NO_NPC_FOOD" );
    const bool asleep = !sleep.is_null();
    const bool lying = asleep || has_effect( effect_lying_down ) ||
                       activity.id() == "ACT_TRY_SLEEP";

    needs_rates rates = calc_needs_rates();

    const bool wasnt_fatigued = get_fatigue() <= DEAD_TIRED;
    // Don't increase fatigue if sleeping or trying to sleep or if we're at the cap.
    if( get_fatigue() < 1050 && !asleep && !debug_ls ) {
        if( rates.fatigue > 0.0f ) {
            int fatigue_roll = roll_remainder( rates.fatigue * rate_multiplier );
            mod_fatigue( fatigue_roll );

            if( get_option< bool >( "SLEEP_DEPRIVATION" ) ) {
                // Synaptic regen bionic stops SD while awake and boosts it while sleeping
                if( !has_active_bionic( bio_synaptic_regen ) ) {
                    // fatigue_roll should be around 1 - so the counter increases by 1 every minute on average,
                    // but characters who need less sleep will also get less sleep deprived, and vice-versa.

                    // Note: Since needs are updated in 5-minute increments, we have to multiply the roll again by
                    // 5. If rate_multiplier is > 1, fatigue_roll will be higher and this will work out.
                    mod_sleep_deprivation( fatigue_roll * 5 );
                }
            }

            if( npc_no_food && get_fatigue() > TIRED ) {
                set_fatigue( TIRED );
                set_sleep_deprivation( 0 );
            }
        }
    } else if( asleep ) {
        if( rates.recovery > 0.0f ) {
            int recovered = roll_remainder( rates.recovery * rate_multiplier );
            if( get_fatigue() - recovered < -20 ) {
                // Should be wake up, but that could prevent some retroactive regeneration
                sleep.set_duration( 1_turns );
                mod_fatigue( -25 );
            } else {
                mod_fatigue( -recovered );
                if( get_option< bool >( "SLEEP_DEPRIVATION" ) ) {
                    // Sleeping on the ground, no bionic = 1x rest_modifier
                    // Sleeping on a bed, no bionic      = 2x rest_modifier
                    // Sleeping on a comfy bed, no bionic= 3x rest_modifier

                    // Sleeping on the ground, bionic    = 3x rest_modifier
                    // Sleeping on a bed, bionic         = 6x rest_modifier
                    // Sleeping on a comfy bed, bionic   = 9x rest_modifier
                    float rest_modifier = ( has_active_bionic( bio_synaptic_regen ) ? 3 : 1 );
                    // Magnesium supplements also add a flat bonus to recovery speed
                    if( has_effect( effect_magnesium_supplements ) ) {
                        rest_modifier += 1;
                    }

                    comfort_level comfort = base_comfort_value( pos() );

                    if( comfort >= comfort_level::very_comfortable ) {
                        rest_modifier *= 3;
                    } else  if( comfort >= comfort_level::comfortable ) {
                        rest_modifier *= 2.5;
                    } else if( comfort >= comfort_level::slightly_comfortable ) {
                        rest_modifier *= 2;
                    }

                    // If we're just tired, we'll get a decent boost to our sleep quality.
                    // The opposite is true for very tired characters.
                    if( get_fatigue() < DEAD_TIRED ) {
                        rest_modifier += 2;
                    } else if( get_fatigue() >= EXHAUSTED ) {
                        rest_modifier = ( rest_modifier > 2 ) ? rest_modifier - 2 : 1;
                    }

                    // Recovered is multiplied by 2 as well, since we spend 1/3 of the day sleeping
                    mod_sleep_deprivation( -rest_modifier * ( recovered * 2 ) );
                }
            }
        }
    }
    if( is_player() && wasnt_fatigued && get_fatigue() > DEAD_TIRED && !lying ) {
        if( !activity ) {
            add_msg_if_player( m_warning, _( "You're feeling tired.  %s to lie down for sleep." ),
                               press_x( ACTION_SLEEP ) );
        } else {
            g->cancel_activity_query( _( "You're feeling tired." ) );
        }
    }

    if( stim < 0 ) {
        stim = std::min( stim + rate_multiplier, 0 );
    } else if( stim > 0 ) {
        stim = std::max( stim - rate_multiplier, 0 );
    }

    if( get_painkiller() > 0 ) {
        mod_painkiller( -std::min( get_painkiller(), rate_multiplier ) );
    }

    if( g->is_in_sunlight( pos() ) ) {
        if( has_bionic( bn_bio_solar ) ) {
            charge_power( rate_multiplier * 25 );
        }
        if( has_active_bionic( bionic_id( "bio_cable" ) ) ) {
            if( is_wearing( "solarpack_on" ) ) {
                charge_power( rate_multiplier * 25 );
            }
            if( is_wearing( "q_solarpack_on" ) ) {
                charge_power( rate_multiplier * 50 );
            }
        }
    }

    // Huge folks take penalties for cramming themselves in vehicles
    if( in_vehicle && ( has_trait( trait_HUGE ) || has_trait( trait_HUGE_OK ) ) ) {
        add_msg_if_player( m_bad,
                           _( "You're cramping up from stuffing yourself in this vehicle." ) );
        if( is_npc() ) {
            npc &as_npc = dynamic_cast<npc &>( *this );
            as_npc.complain_about( "cramped_vehicle", 1_hours, "<cramped_vehicle>", false );
        }
        mod_pain_noresist( 2 * rng( 2, 3 ) );
        focus_pool -= 1;
    }
}

void player::regen( int rate_multiplier )
{
    int pain_ticks = rate_multiplier;
    while( get_pain() > 0 && pain_ticks-- > 0 ) {
        mod_pain( -roll_remainder( 0.2f + get_pain() / 50.0f ) );
    }

    float rest = rest_quality();
    float heal_rate = healing_rate( rest ) * MINUTES( 5 );
    if( heal_rate > 0.0f ) {
        healall( roll_remainder( rate_multiplier * heal_rate ) );
    } else if( heal_rate < 0.0f ) {
        int rot_rate = roll_remainder( rate_multiplier * -heal_rate );
        // Has to be in loop because some effects depend on rounding
        while( rot_rate-- > 0 ) {
            hurtall( 1, nullptr, false );
        }
    }

    // include healing effects
    for( int i = 0; i < num_hp_parts; i++ ) {
        body_part bp = hp_to_bp( static_cast<hp_part>( i ) );
        float healing = healing_rate_medicine( rest, bp ) * MINUTES( 5 ) ;

        int healing_apply = roll_remainder( healing );
        healed_bp( i, healing_apply );
        heal( bp, healing_apply );
        if( damage_bandaged[i] > 0 ) {
            damage_bandaged[i] -= healing_apply;
            if( damage_bandaged[i] <= 0 ) {
                damage_bandaged[i] = 0;
                remove_effect( effect_bandaged, bp );
                add_msg_if_player( _( "Bandaged wounds on your %s was healed." ), body_part_name( bp ) );
            }
        }
        if( damage_disinfected[i] > 0 ) {
            damage_disinfected[i] -= healing_apply;
            if( damage_disinfected[i] <= 0 ) {
                damage_disinfected[i] = 0;
                remove_effect( effect_disinfected, bp );
                add_msg_if_player( _( "Disinfected wounds on your %s was healed." ), body_part_name( bp ) );
            }
        }

        // remove effects if the limb was healed by other way
        if( has_effect( effect_bandaged, bp ) && ( hp_cur[i] == hp_max[i] ) ) {
            damage_bandaged[i] = 0;
            remove_effect( effect_bandaged, bp );
            add_msg_if_player( _( "Bandaged wounds on your %s was healed." ), body_part_name( bp ) );
        }
        if( has_effect( effect_disinfected, bp ) && ( hp_cur[i] == hp_max[i] ) ) {
            damage_disinfected[i] = 0;
            remove_effect( effect_disinfected, bp );
            add_msg_if_player( _( "Disinfected wounds on your %s was healed." ), body_part_name( bp ) );
        }
    }

    if( radiation > 0 ) {
        radiation = std::max( 0, radiation - roll_remainder( rate_multiplier / 50.0f ) );
    }
}

void player::update_stamina( int turns )
{
    float stamina_recovery = 0.0f;
    // Recover some stamina every turn.
    // Mutated stamina works even when winded
    float stamina_multiplier = ( !has_effect( effect_winded ) ? 1.0f : 0.1f ) +
                               mutation_value( "stamina_regen_modifier" );
    // But mouth encumbrance interferes, even with mutated stamina.
    stamina_recovery += stamina_multiplier * std::max( 1.0f,
                        get_option<float>( "PLAYER_BASE_STAMINA_REGEN_RATE" ) - ( encumb( bp_mouth ) / 5.0f ) );
    // TODO: recovering stamina causes hunger/thirst/fatigue.
    // TODO: Tiredness slowing recovery

    // stim recovers stamina (or impairs recovery)
    if( stim > 0 ) {
        // TODO: Make stamina recovery with stims cost health
        stamina_recovery += std::min( 5.0f, stim / 15.0f );
    } else if( stim < 0 ) {
        // Affect it less near 0 and more near full
        // Negative stim kill at -200
        // At -100 stim it inflicts -20 malus to regen at 100%  stamina,
        // effectivly countering stamina gain of default 20,
        // at 50% stamina its -10 (50%), cuts by 25% at 25% stamina
        stamina_recovery += stim / 5.0f * stamina / get_stamina_max() ;
    }

    const int max_stam = get_stamina_max();
    if( power_level >= 3 && has_active_bionic( bio_gills ) ) {
        int bonus = std::min<int>( power_level / 3, max_stam - stamina - stamina_recovery * turns );
        // so the effective recovery is up to 5x default
        bonus = std::min( bonus, 4 * static_cast<int>
                          ( get_option<float>( "PLAYER_BASE_STAMINA_REGEN_RATE" ) ) );
        if( bonus > 0 ) {
            stamina_recovery += bonus;
            bonus /= 10;
            bonus = std::max( bonus, 1 );
            charge_power( -bonus );
        }
    }

    stamina += roll_remainder( stamina_recovery * turns );
    add_msg( m_debug, "Stamina recovery: %d", roll_remainder( stamina_recovery * turns ) );
    // Cap at max
    stamina = std::min( std::max( stamina, 0 ), max_stam );
}

bool player::is_hibernating() const
{
    // Hibernating only kicks in whilst Engorged; separate tracking for hunger/thirst here
    // as a safety catch.  One test subject managed to get two Colds during hibernation;
    // since those add fatigue and dry out the character, the subject went for the full 10 days plus
    // a little, and came out of it well into Parched.  Hibernating shouldn't endanger your
    // life like that--but since there's much less fluid reserve than food reserve,
    // simply using the same numbers won't work.
    return has_effect( effect_sleep ) && get_kcal_percent() > 0.8f &&
           get_thirst() <= 80 && has_active_mutation( trait_id( "HIBERNATE" ) );
}

void player::add_addiction( add_type type, int strength )
{
    if( type == ADD_NULL ) {
        return;
    }
    time_duration timer = 2_hours;
    if( has_trait( trait_ADDICTIVE ) ) {
        strength *= 2;
        timer = 1_hours;
    } else if( has_trait( trait_NONADDICTIVE ) ) {
        strength /= 2;
        timer = 6_hours;
    }
    //Update existing addiction
    for( auto &i : addictions ) {
        if( i.type != type ) {
            continue;
        }

        if( i.sated < 0_turns ) {
            i.sated = timer;
        } else if( i.sated < 10_minutes ) {
            i.sated += timer; // TODO: Make this variable?
        } else {
            i.sated += timer / 2;
        }
        if( i.intensity < MAX_ADDICTION_LEVEL && strength > i.intensity * rng( 2, 5 ) ) {
            i.intensity++;
        }

        add_msg( m_debug, "Updating addiction: %d intensity, %d sated",
                 i.intensity, to_turns<int>( i.sated ) );

        return;
    }

    // Add a new addiction
    const int roll = rng( 0, 100 );
    add_msg( m_debug, "Addiction: roll %d vs strength %d", roll, strength );
    if( roll < strength ) {
        //~ %s is addiction name
        const std::string &type_name = addiction_type_name( type );
        add_memorial_log( pgettext( "memorial_male", "Became addicted to %s." ),
                          pgettext( "memorial_female", "Became addicted to %s." ),
                          type_name );
        add_msg( m_debug, "%s got addicted to %s", disp_name(), type_name );
        addictions.emplace_back( type, 1 );
    }
}

bool player::has_addiction( add_type type ) const
{
    return std::any_of( addictions.begin(), addictions.end(),
    [type]( const addiction & ad ) {
        return ad.type == type && ad.intensity >= MIN_ADDICTION_LEVEL;
    } );
}

void player::rem_addiction( add_type type )
{
    auto iter = std::find_if( addictions.begin(), addictions.end(),
    [type]( const addiction & ad ) {
        return ad.type == type;
    } );

    if( iter != addictions.end() ) {
        //~ %s is addiction name
        add_memorial_log( pgettext( "memorial_male", "Overcame addiction to %s." ),
                          pgettext( "memorial_female", "Overcame addiction to %s." ),
                          addiction_type_name( type ) );
        addictions.erase( iter );
    }
}

int player::addiction_level( add_type type ) const
{
    auto iter = std::find_if( addictions.begin(), addictions.end(),
    [type]( const addiction & ad ) {
        return ad.type == type;
    } );
    return iter != addictions.end() ? iter->intensity : 0;
}

void player::siphon( vehicle &veh, const itype_id &type )
{
    auto qty = veh.fuel_left( type );
    if( qty <= 0 ) {
        add_msg( m_bad, _( "There is not enough %s left to siphon it." ), item::nname( type ) );
        return;
    }

    item liquid( type, calendar::turn, qty );
    if( liquid.is_food() ) {
        liquid.set_item_specific_energy( veh.fuel_specific_energy( type ) );
    }
    if( liquid_handler::handle_liquid( liquid, nullptr, 1, nullptr, &veh ) ) {
        veh.drain( type, qty - liquid.charges );
    }
}

void player::cough( bool harmful, int loudness )
{
    if( harmful ) {
        const int stam = stamina;
        const int malus = get_stamina_max() * 0.05; // 5% max stamina
        mod_stat( "stamina", -malus );
        if( stam < malus && x_in_y( malus - stam, malus ) ) {
            apply_damage( nullptr, bp_torso, 1 );
        }
    }

    if( has_effect( effect_cough_suppress ) ) {
        return;
    }

    if( !is_npc() ) {
        add_msg( m_bad, _( "You cough heavily." ) );
    }
    sounds::sound( pos(), loudness, sounds::sound_t::speech, _( "a hacking cough." ), false, "misc",
                   "cough" );

    moves -= 80;

    if( has_effect( effect_sleep ) && !has_effect( effect_narcosis ) &&
        ( ( harmful && one_in( 3 ) ) || one_in( 10 ) ) ) {
        wake_up();
    }
}

void player::add_pain_msg( int val, body_part bp ) const
{
    if( has_trait( trait_NOPAIN ) ) {
        return;
    }
    if( bp == num_bp ) {
        if( val > 20 ) {
            add_msg_if_player( _( "Your body is wracked with excruciating pain!" ) );
        } else if( val > 10 ) {
            add_msg_if_player( _( "Your body is wracked with terrible pain!" ) );
        } else if( val > 5 ) {
            add_msg_if_player( _( "Your body is wracked with pain!" ) );
        } else if( val > 1 ) {
            add_msg_if_player( _( "Your body pains you!" ) );
        } else {
            add_msg_if_player( _( "Your body aches." ) );
        }
    } else {
        if( val > 20 ) {
            add_msg_if_player( _( "Your %s is wracked with excruciating pain!" ),
                               body_part_name_accusative( bp ) );
        } else if( val > 10 ) {
            add_msg_if_player( _( "Your %s is wracked with terrible pain!" ),
                               body_part_name_accusative( bp ) );
        } else if( val > 5 ) {
            add_msg_if_player( _( "Your %s is wracked with pain!" ),
                               body_part_name_accusative( bp ) );
        } else if( val > 1 ) {
            add_msg_if_player( _( "Your %s pains you!" ),
                               body_part_name_accusative( bp ) );
        } else {
            add_msg_if_player( _( "Your %s aches." ),
                               body_part_name_accusative( bp ) );
        }
    }
}

void player::print_health() const
{
    if( !is_player() ) {
        return;
    }
    int current_health = get_healthy();
    if( has_trait( trait_SELFAWARE ) ) {
        add_msg_if_player( _( "Your current health value is %d." ), current_health );
    }

    if( current_health > 0 &&
        ( has_effect( effect_common_cold ) || has_effect( effect_flu ) ) ) {
        return;
    }

    static const std::map<int, std::string> msg_categories = {
        { -100, "health_horrible" },
        { -50, "health_very_bad" },
        { -10, "health_bad" },
        { 10, "" },
        { 50, "health_good" },
        { 100, "health_very_good" },
        { INT_MAX, "health_great" }
    };

    auto iter = msg_categories.lower_bound( current_health );
    if( iter != msg_categories.end() && !iter->second.empty() ) {
        const std::string &msg = SNIPPET.random_from_category( iter->second );
        add_msg_if_player( current_health > 0 ? m_good : m_bad, msg );
    }
}

void player::process_one_effect( effect &it, bool is_new )
{
    bool reduced = resists_effect( it );
    double mod = 1;
    body_part bp = it.get_bp();
    int val = 0;

    // Still hardcoded stuff, do this first since some modify their other traits
    hardcoded_effects( it );

    const auto get_effect = [&it, is_new]( const std::string & arg, bool reduced ) {
        if( is_new ) {
            return it.get_amount( arg, reduced );
        }
        return it.get_mod( arg, reduced );
    };

    // Handle miss messages
    auto msgs = it.get_miss_msgs();
    if( !msgs.empty() ) {
        for( const auto &i : msgs ) {
            add_miss_reason( _( i.first ), static_cast<unsigned>( i.second ) );
        }
    }

    // Handle health mod
    val = get_effect( "H_MOD", reduced );
    if( val != 0 ) {
        mod = 1;
        if( is_new || it.activated( calendar::turn, "H_MOD", val, reduced, mod ) ) {
            int bounded = bound_mod_to_vals(
                              get_healthy_mod(), val, it.get_max_val( "H_MOD", reduced ),
                              it.get_min_val( "H_MOD", reduced ) );
            // This already applies bounds, so we pass them through.
            mod_healthy_mod( bounded, get_healthy_mod() + bounded );
        }
    }

    // Handle health
    val = get_effect( "HEALTH", reduced );
    if( val != 0 ) {
        mod = 1;
        if( is_new || it.activated( calendar::turn, "HEALTH", val, reduced, mod ) ) {
            mod_healthy( bound_mod_to_vals( get_healthy(), val,
                                            it.get_max_val( "HEALTH", reduced ), it.get_min_val( "HEALTH", reduced ) ) );
        }
    }

    // Handle stim
    val = get_effect( "STIM", reduced );
    if( val != 0 ) {
        mod = 1;
        if( is_new || it.activated( calendar::turn, "STIM", val, reduced, mod ) ) {
            stim += bound_mod_to_vals( stim, val, it.get_max_val( "STIM", reduced ),
                                       it.get_min_val( "STIM", reduced ) );
        }
    }

    // Handle hunger
    val = get_effect( "HUNGER", reduced );
    if( val != 0 ) {
        mod = 1;
        if( is_new || it.activated( calendar::turn, "HUNGER", val, reduced, mod ) ) {
            mod_hunger( bound_mod_to_vals( get_hunger(), val, it.get_max_val( "HUNGER", reduced ),
                                           it.get_min_val( "HUNGER", reduced ) ) );
        }
    }

    // Handle thirst
    val = get_effect( "THIRST", reduced );
    if( val != 0 ) {
        mod = 1;
        if( is_new || it.activated( calendar::turn, "THIRST", val, reduced, mod ) ) {
            mod_thirst( bound_mod_to_vals( get_thirst(), val, it.get_max_val( "THIRST", reduced ),
                                           it.get_min_val( "THIRST", reduced ) ) );
        }
    }

    // Handle fatigue
    val = get_effect( "FATIGUE", reduced );
    // Prevent ongoing fatigue effects while asleep.
    // These are meant to change how fast you get tired, not how long you sleep.
    if( val != 0 && !in_sleep_state() ) {
        mod = 1;
        if( is_new || it.activated( calendar::turn, "FATIGUE", val, reduced, mod ) ) {
            mod_fatigue( bound_mod_to_vals( get_fatigue(), val, it.get_max_val( "FATIGUE", reduced ),
                                            it.get_min_val( "FATIGUE", reduced ) ) );
        }
    }

    // Handle Radiation
    val = get_effect( "RAD", reduced );
    if( val != 0 ) {
        mod = 1;
        if( is_new || it.activated( calendar::turn, "RAD", val, reduced, mod ) ) {
            radiation += bound_mod_to_vals( radiation, val, it.get_max_val( "RAD", reduced ), 0 );
            // Radiation can't go negative
            if( radiation < 0 ) {
                radiation = 0;
            }
        }
    }

    // Handle Pain
    val = get_effect( "PAIN", reduced );
    if( val != 0 ) {
        mod = 1;
        if( it.get_sizing( "PAIN" ) ) {
            if( has_trait( trait_FAT ) ) {
                mod *= 1.5;
            }
            if( has_trait( trait_LARGE ) || has_trait( trait_LARGE_OK ) ) {
                mod *= 2;
            }
            if( has_trait( trait_HUGE ) || has_trait( trait_HUGE_OK ) ) {
                mod *= 3;
            }
        }
        if( is_new || it.activated( calendar::turn, "PAIN", val, reduced, mod ) ) {
            int pain_inc = bound_mod_to_vals( get_pain(), val, it.get_max_val( "PAIN", reduced ), 0 );
            mod_pain( pain_inc );
            if( pain_inc > 0 ) {
                add_pain_msg( val, bp );
            }
        }
    }

    // Handle Damage
    val = get_effect( "HURT", reduced );
    if( val != 0 ) {
        mod = 1;
        if( it.get_sizing( "HURT" ) ) {
            if( has_trait( trait_FAT ) ) {
                mod *= 1.5;
            }
            if( has_trait( trait_LARGE ) || has_trait( trait_LARGE_OK ) ) {
                mod *= 2;
            }
            if( has_trait( trait_HUGE ) || has_trait( trait_HUGE_OK ) ) {
                mod *= 3;
            }
        }
        if( is_new || it.activated( calendar::turn, "HURT", val, reduced, mod ) ) {
            if( bp == num_bp ) {
                if( val > 5 ) {
                    add_msg_if_player( _( "Your %s HURTS!" ), body_part_name_accusative( bp_torso ) );
                } else {
                    add_msg_if_player( _( "Your %s hurts!" ), body_part_name_accusative( bp_torso ) );
                }
                apply_damage( nullptr, bp_torso, val, true );
            } else {
                if( val > 5 ) {
                    add_msg_if_player( _( "Your %s HURTS!" ), body_part_name_accusative( bp ) );
                } else {
                    add_msg_if_player( _( "Your %s hurts!" ), body_part_name_accusative( bp ) );
                }
                apply_damage( nullptr, bp, val, true );
            }
        }
    }

    // Handle Sleep
    val = get_effect( "SLEEP", reduced );
    if( val != 0 ) {
        mod = 1;
        if( is_new || it.activated( calendar::turn, "SLEEP", val, reduced, mod ) ) {
            add_msg_if_player( _( "You pass out!" ) );
            fall_asleep( time_duration::from_turns( val ) );
        }
    }

    // Handle painkillers
    val = get_effect( "PKILL", reduced );
    if( val != 0 ) {
        mod = it.get_addict_mod( "PKILL", addiction_level( ADD_PKILLER ) );
        if( is_new || it.activated( calendar::turn, "PKILL", val, reduced, mod ) ) {
            mod_painkiller( bound_mod_to_vals( pkill, val, it.get_max_val( "PKILL", reduced ), 0 ) );
        }
    }

    // Handle coughing
    mod = 1;
    val = 0;
    if( it.activated( calendar::turn, "COUGH", val, reduced, mod ) ) {
        cough( it.get_harmful_cough() );
    }

    // Handle vomiting
    mod = vomit_mod();
    val = 0;
    if( it.activated( calendar::turn, "VOMIT", val, reduced, mod ) ) {
        vomit();
    }

    // Handle stamina
    val = get_effect( "STAMINA", reduced );
    if( val != 0 ) {
        mod = 1;
        if( is_new || it.activated( calendar::turn, "STAMINA", val, reduced, mod ) ) {
            mod_stat( "stamina", bound_mod_to_vals( stamina, val,
                                                    it.get_max_val( "STAMINA", reduced ),
                                                    it.get_min_val( "STAMINA", reduced ) ) );
        }
    }

    // Speed and stats are handled in recalc_speed_bonus and reset_stats respectively
}

void player::process_effects()
{
    //Special Removals
    if( has_effect( effect_darkness ) && g->is_in_sunlight( pos() ) ) {
        remove_effect( effect_darkness );
    }
    if( has_trait( trait_M_IMMUNE ) && has_effect( effect_fungus ) ) {
        vomit();
        remove_effect( effect_fungus );
        add_msg_if_player( m_bad,  _( "We have mistakenly colonized a local guide!  Purging now." ) );
    }
    if( has_trait( trait_PARAIMMUNE ) && ( has_effect( effect_dermatik ) ||
                                           has_effect( effect_tapeworm ) ||
                                           has_effect( effect_bloodworms ) || has_effect( effect_brainworms ) ||
                                           has_effect( effect_paincysts ) ) ) {
        remove_effect( effect_dermatik );
        remove_effect( effect_tapeworm );
        remove_effect( effect_bloodworms );
        remove_effect( effect_brainworms );
        remove_effect( effect_paincysts );
        add_msg_if_player( m_good, _( "Something writhes and inside of you as it dies." ) );
    }
    if( has_trait( trait_ACIDBLOOD ) && ( has_effect( effect_dermatik ) ||
                                          has_effect( effect_bloodworms ) ||
                                          has_effect( effect_brainworms ) ) ) {
        remove_effect( effect_dermatik );
        remove_effect( effect_bloodworms );
        remove_effect( effect_brainworms );
    }
    if( has_trait( trait_EATHEALTH ) && has_effect( effect_tapeworm ) ) {
        remove_effect( effect_tapeworm );
        add_msg_if_player( m_good, _( "Your bowels gurgle as something inside them dies." ) );
    }
    if( has_trait( trait_INFIMMUNE ) && ( has_effect( effect_bite ) || has_effect( effect_infected ) ||
                                          has_effect( effect_recover ) ) ) {
        remove_effect( effect_bite );
        remove_effect( effect_infected );
        remove_effect( effect_recover );
    }

    //Human only effects
    for( auto &elem : *effects ) {
        for( auto &_effect_it : elem.second ) {
            process_one_effect( _effect_it.second, false );
        }
    }

    Creature::process_effects();
}

double player::vomit_mod()
{
    double mod = 1;
    if( has_effect( effect_weed_high ) ) {
        mod *= .1;
    }
    if( has_trait( trait_STRONGSTOMACH ) ) {
        mod *= .5;
    }
    if( has_trait( trait_WEAKSTOMACH ) ) {
        mod *= 2;
    }
    if( has_trait( trait_NAUSEA ) ) {
        mod *= 3;
    }
    if( has_trait( trait_VOMITOUS ) ) {
        mod *= 3;
    }
    // If you're already nauseous, any food in your stomach greatly
    // increases chance of vomiting. Liquids don't provoke vomiting, though.
    if( stomach.contains() != 0_ml && has_effect( effect_nausea ) ) {
        mod *= 5 * get_effect_int( effect_nausea );
    }
    return mod;
}

void player::suffer()
{
    // TODO: Remove this section and encapsulate hp_cur
    for( int i = 0; i < num_hp_parts; i++ ) {
        body_part bp = hp_to_bp( static_cast<hp_part>( i ) );
        if( hp_cur[i] <= 0 ) {
            add_effect( effect_disabled, 1_turns, bp, true );
        }
    }

    for( size_t i = 0; i < my_bionics->size(); i++ ) {
        if( ( *my_bionics )[i].powered ) {
            process_bionic( i );
        }
    }

    for( auto &mut : my_mutations ) {
        auto &tdata = mut.second;
        if( !tdata.powered ) {
            continue;
        }
        const auto &mdata = mut.first.obj();
        if( tdata.powered && tdata.charge > 0 ) {
            // Already-on units just lose a bit of charge
            tdata.charge--;
        } else {
            // Not-on units, or those with zero charge, have to pay the power cost
            if( mdata.cooldown > 0 ) {
                tdata.powered = true;
                tdata.charge = mdata.cooldown - 1;
            }
            if( mdata.hunger ) {
                // does not directly modify hunger, but burns kcal
                mod_stored_nutr( mdata.cost );
                if( get_bmi() < character_weight_category::underweight ) {
                    add_msg_if_player( m_warning, _( "You're too malnourished to keep your %s going." ), mdata.name() );
                    tdata.powered = false;
                }
            }
            if( mdata.thirst ) {
                mod_thirst( mdata.cost );
                if( get_thirst() >= 260 ) { // Well into Dehydrated
                    add_msg_if_player( m_warning, _( "You're too dehydrated to keep your %s going." ), mdata.name() );
                    tdata.powered = false;
                }
            }
            if( mdata.fatigue ) {
                mod_fatigue( mdata.cost );
                if( get_fatigue() >= EXHAUSTED ) { // Exhausted
                    add_msg_if_player( m_warning, _( "You're too exhausted to keep your %s going." ), mdata.name() );
                    tdata.powered = false;
                }
            }

            if( !tdata.powered ) {
                apply_mods( mut.first, false );
            }
        }
    }

    if( underwater ) {
        if( !has_trait( trait_GILLS ) && !has_trait( trait_GILLS_CEPH ) ) {
            oxygen--;
        }
        if( oxygen < 12 && worn_with_flag( "REBREATHER" ) ) {
            oxygen += 12;
        }
        if( oxygen <= 5 ) {
            if( has_bionic( bio_gills ) && power_level >= 25 ) {
                oxygen += 5;
                charge_power( -25 );
            } else {
                add_msg_if_player( m_bad, _( "You're drowning!" ) );
                apply_damage( nullptr, bp_torso, rng( 1, 4 ) );
            }
        }
        if( has_trait( trait_FRESHWATEROSMOSIS ) && !g->m.has_flag_ter( "SALT_WATER", pos() ) &&
            get_thirst() > -60 ) {
            mod_thirst( -1 );
        }
    }

    if( has_trait( trait_SHARKTEETH ) && one_turn_in( 24_hours ) ) {
        add_msg_if_player( m_neutral, _( "You shed a tooth!" ) );
        g->m.spawn_item( pos(), "bone", 1 );
    }

    if( has_active_mutation( trait_id( "WINGS_INSECT" ) ) ) {
        //~Sound of buzzing Insect Wings
        sounds::sound( pos(), 10, sounds::sound_t::movement, _( "BZZZZZ" ), false, "misc", "insect_wings" );
    }

    bool wearing_shoes = is_wearing_shoes( side::LEFT ) || is_wearing_shoes( side::RIGHT );
    int root_vitamins = 0;
    int root_water = 0;
    if( has_trait( trait_ROOTS3 ) && g->m.has_flag( "PLOWABLE", pos() ) && !wearing_shoes ) {
        root_vitamins += 1;
        if( get_thirst() <= -2000 ) {
            root_water += 51;
        }
    }

    if( x_in_y( root_vitamins, 576 ) ) {
        vitamin_mod( vitamin_id( "iron" ), 1, true );
        vitamin_mod( vitamin_id( "calcium" ), 1, true );
        mod_healthy_mod( 5, 50 );
    }

    if( x_in_y( root_water, 2550 ) ) {
        // Plants draw some crazy amounts of water from the ground in real life,
        // so these numbers try to reflect that uncertain but large amount
        // this should take 12 hours to meet your daily needs with ROOTS2, and 8 with ROOTS3
        mod_thirst( -1 );
    }

    if( !in_sleep_state() ) {
        if( !has_trait( trait_id( "DEBUG_STORAGE" ) ) && ( weight_carried() > 4 * weight_capacity() ) ) {
            if( has_effect( effect_downed ) ) {
                add_effect( effect_downed, 1_turns, num_bp, false, 0, true );
            } else {
                add_effect( effect_downed, 2_turns, num_bp, false, 0, true );
            }
        }
        time_duration timer = -6_hours;
        if( has_trait( trait_ADDICTIVE ) ) {
            timer = -10_hours;
        } else if( has_trait( trait_NONADDICTIVE ) ) {
            timer = -3_hours;
        }
        for( auto &cur_addiction : addictions ) {
            if( cur_addiction.sated <= 0_turns &&
                cur_addiction.intensity >= MIN_ADDICTION_LEVEL ) {
                addict_effect( *this, cur_addiction );
            }
            cur_addiction.sated -= 1_turns;
            // Higher intensity addictions heal faster
            if( cur_addiction.sated - 10_minutes * cur_addiction.intensity < timer ) {
                if( cur_addiction.intensity <= 2 ) {
                    rem_addiction( cur_addiction.type );
                    break;
                } else {
                    cur_addiction.intensity--;
                    cur_addiction.sated = 0_turns;
                }
            }
        }
        if( has_trait( trait_CHEMIMBALANCE ) ) {
            if( one_turn_in( 6_hours ) && !has_trait( trait_NOPAIN ) ) {
                add_msg_if_player( m_bad, _( "You suddenly feel sharp pain for no reason." ) );
                mod_pain( 3 * rng( 1, 3 ) );
            }
            if( one_turn_in( 6_hours ) ) {
                int pkilladd = 5 * rng( -1, 2 );
                if( pkilladd > 0 ) {
                    add_msg_if_player( m_bad, _( "You suddenly feel numb." ) );
                } else if( ( pkilladd < 0 ) && ( !( has_trait( trait_NOPAIN ) ) ) ) {
                    add_msg_if_player( m_bad, _( "You suddenly ache." ) );
                }
                mod_painkiller( pkilladd );
            }
            if( one_turn_in( 6_hours ) ) {
                add_msg_if_player( m_bad, _( "You feel dizzy for a moment." ) );
                moves -= rng( 10, 30 );
            }
            if( one_turn_in( 6_hours ) ) {
                int hungadd = 5 * rng( -1, 3 );
                if( hungadd > 0 ) {
                    add_msg_if_player( m_bad, _( "You suddenly feel hungry." ) );
                } else {
                    add_msg_if_player( m_good, _( "You suddenly feel a little full." ) );
                }
                mod_hunger( hungadd );
            }
            if( one_turn_in( 6_hours ) ) {
                add_msg_if_player( m_bad, _( "You suddenly feel thirsty." ) );
                mod_thirst( 5 * rng( 1, 3 ) );
            }
            if( one_turn_in( 6_hours ) ) {
                add_msg_if_player( m_good, _( "You feel fatigued all of a sudden." ) );
                mod_fatigue( 10 * rng( 2, 4 ) );
            }
            if( one_turn_in( 8_hours ) ) {
                if( one_in( 3 ) ) {
                    add_morale( MORALE_FEELING_GOOD, 20, 100 );
                } else {
                    add_morale( MORALE_FEELING_BAD, -20, -100 );
                }
            }
            if( one_turn_in( 6_hours ) ) {
                if( one_in( 3 ) ) {
                    add_msg_if_player( m_bad, _( "You suddenly feel very cold." ) );
                    temp_cur.fill( BODYTEMP_VERY_COLD );
                } else {
                    add_msg_if_player( m_bad, _( "You suddenly feel cold." ) );
                    temp_cur.fill( BODYTEMP_COLD );
                }
            }
            if( one_turn_in( 6_hours ) ) {
                if( one_in( 3 ) ) {
                    add_msg_if_player( m_bad, _( "You suddenly feel very hot." ) );
                    temp_cur.fill( BODYTEMP_VERY_HOT );
                } else {
                    add_msg_if_player( m_bad, _( "You suddenly feel hot." ) );
                    temp_cur.fill( BODYTEMP_HOT );
                }
            }
        }
        if( ( has_trait( trait_SCHIZOPHRENIC ) || has_artifact_with( AEP_SCHIZO ) ) ) {
            if( is_player() ) {
                bool done_effect = false;
                // Sound
                if( one_turn_in( 4_hours ) ) {
                    sound_hallu();
                }

                // Follower turns hostile
                if( !done_effect && one_turn_in( 4_hours ) ) {
                    std::vector<std::shared_ptr<npc>> followers = overmap_buffer.get_npcs_near_player( 12 );

                    std::string who_gets_angry = name;
                    if( !followers.empty() ) {
                        who_gets_angry = random_entry_ref( followers )->name;
                    }
                    add_msg( m_bad, _( "%1$s gets angry!" ), who_gets_angry );
                    done_effect = true;
                }

                // Monster dies
                if( !done_effect && one_turn_in( 6_hours ) ) {

                    // TODO: move to monster group json
                    static const mtype_id mon_zombie( "mon_zombie" );
                    static const mtype_id mon_zombie_fat( "mon_zombie_fat" );
                    static const mtype_id mon_zombie_fireman( "mon_zombie_fireman" );
                    static const mtype_id mon_zombie_cop( "mon_zombie_cop" );
                    static const mtype_id mon_zombie_soldier( "mon_zombie_soldier" );
                    static const std::array<mtype_id, 5> monsters = { {
                            mon_zombie, mon_zombie_fat, mon_zombie_fireman, mon_zombie_cop, mon_zombie_soldier
                        }
                    };
                    add_msg( _( "%s dies!" ), random_entry_ref( monsters )->nname() );
                    done_effect = true;
                }

                // Limb Breaks
                if( !done_effect && one_turn_in( 4_hours ) ) {
                    add_msg( m_bad, _( "Your limb breaks!" ) );
                    done_effect = true;
                }

                // NPC chat
                if( !done_effect && one_turn_in( 4_hours ) ) {
                    std::string i_name = Name::generate( one_in( 2 ) );

                    std::string i_talk = SNIPPET.random_from_category( "<lets_talk>" );
                    parse_tags( i_talk, *this, *this );

                    add_msg( _( "%1$s says: \"%2$s\"" ), i_name, i_talk );
                    done_effect = true;
                }

                // Skill raise
                if( !done_effect && one_turn_in( 12_hours ) ) {
                    skill_id raised_skill = Skill::random_skill();
                    add_msg( m_good, _( "You increase %1$s to level %2$d." ), raised_skill.obj().name(),
                             get_skill_level( raised_skill ) + 1 );
                    done_effect = true;
                }

                // Talk to self
                if( !done_effect && one_turn_in( 4_hours ) ) {
                    std::vector<std::string> talk_s{ _( "Hey, can you hear me?" ),
                                                     _( "Don't touch me." ),
                                                     _( "What's your name?" ),
                                                     _( "I thought you were my friend." ),
                                                     _( "How are you today?" ),
                                                     _( "Shut up! Don't lie to me." ),
                                                     _( "Why would you do that?" ),
                                                     _( "Please, don't go." ),
                                                     _( "Don't leave me alone!" ),
                                                     _( "Yeah, sure." ),
                                                     _( "No way, man." ),
                                                     _( "Do you really think so?" ),
                                                     _( "Is it really time for that?" ),
                                                     _( "Sorry, I can't hear you." ),
                                                     _( "You've told me already." ),
                                                     _( "I know!" ),
                                                     _( "Why are you following me?" ),
                                                     _( "This place is dangerous, you shouldn't be here." ),
                                                     _( "What are you doing out here?" ),
                                                     _( "That's not true, is it?" ),
                                                     _( "Are you hurt?" ) };

                    add_msg( _( "%1$s says: \"%2$s\"" ), name, random_entry_ref( talk_s ) );
                    done_effect = true;
                }

                // Talking weapon
                if( !done_effect && !weapon.is_null() ) {
                    // If player has a weapon, picks a message from said weapon
                    // Weapon tells player to kill a monster if any are nearby
                    // Weapon is concerned for player if bleeding
                    // Weapon is concerned for itself if damaged
                    // Otherwise random chit-chat

                    std::string i_name_w = weapon.has_var( "item_label" ) ?
                                           weapon.get_var( "item_label" ) :
                                           _( "Your " ) + weapon.type_name();

                    std::vector<std::weak_ptr<monster>> mons = g->all_monsters().items;

                    std::string i_talk_w;
                    bool does_talk = false;
                    if( !mons.empty() && one_turn_in( 12_minutes ) ) {
                        std::vector<std::string> mon_near{ _( "Hey, let's go kill that %1$s!" ),
                                                           _( "Did you see that %1$s!?" ),
                                                           _( "I want to kill that %1$s!" ),
                                                           _( "Let me kill that %1$s!" ),
                                                           _( "Hey, I need to kill that %1$s!" ),
                                                           _( "I want to watch that %1$s bleed!" ),
                                                           _( "Wait, that %1$s needs to die!" ),
                                                           _( "Go kill that %1$s!" ),
                                                           _( "Look at that %1$s!" ),
                                                           _( "That %1$s doesn't deserve to live!" ) };
                        std::vector<std::string> seen_mons;
                        for( auto &n : mons ) {
                            if( sees( *n.lock() ) ) {
                                seen_mons.emplace_back( n.lock()->get_name() );
                            }
                        }
                        if( !seen_mons.empty() ) {
                            std::string talk_w = random_entry_ref( mon_near );
                            i_talk_w = string_format( talk_w, random_entry_ref( seen_mons ) );
                            does_talk = true;
                        }
                    } else if( has_effect( effect_bleed ) && one_turn_in( 5_minutes ) ) {
                        std::vector<std::string> bleeding{ _( "Hey, you're bleeding." ),
                                                           _( "Your wound looks pretty bad." ),
                                                           _( "Shouldn't you put a bandage on that?" ),
                                                           _( "Please don't die! No one else lets me kill things!" ),
                                                           _( "You look hurt, did I do that?" ),
                                                           _( "Are you supposed to be bleeding?" ),
                                                           _( "You're not going to die, are you?" ),
                                                           _( "Kill a few more before you bleed out!" ) };
                        i_talk_w = random_entry_ref( bleeding );
                        does_talk = true;
                    } else if( weapon.damage() >= weapon.max_damage() / 3 && one_turn_in( 1_hours ) ) {
                        std::vector<std::string> damaged{ _( "Hey fix me up." ),
                                                          _( "I need healing!" ),
                                                          _( "I hurt all over..." ),
                                                          _( "You can put me back together, right?" ),
                                                          _( "I... I can't move my legs!" ),
                                                          _( "Medic!" ),
                                                          _( "I can still fight, don't replace me!" ),
                                                          _( "They got me!" ),
                                                          _( "Go on without me..." ),
                                                          _( "Am I gonna die?" ) };
                        i_talk_w = random_entry_ref( damaged );
                        does_talk = true;
                    } else if( one_turn_in( 4_hours ) ) {
                        std::vector<std::string> misc{ _( "Let me kill something already!" ),
                                                       _( "I'm your best friend, right?" ),
                                                       _( "I love you!" ),
                                                       _( "How are you today?" ),
                                                       _( "Do you think it will rain today?" ),
                                                       _( "Did you hear that?" ),
                                                       _( "Try not to drop me." ),
                                                       _( "How many do you think we've killed?" ),
                                                       _( "I'll keep you safe!" ) };
                        i_talk_w = random_entry_ref( misc );
                        does_talk = true;
                    }
                    if( does_talk ) {
                        add_msg( _( "%1$s says: \"%2$s\"" ), i_name_w, i_talk_w );
                    }
                    done_effect = true;
                }
                // Bad feeling
                if( !done_effect && one_turn_in( 4_hours ) ) {
                    add_msg( m_warning, _( "You get a bad feeling." ) );
                    add_morale( MORALE_FEELING_BAD, -50, -150 );
                    done_effect = true;
                }
                // Formication
                if( !done_effect && one_turn_in( 4_hours ) ) {
                    body_part bp = random_body_part( true );
                    add_effect( effect_formication, 1_hours, bp );
                    done_effect = true;
                }
                // Numbness
                if( !done_effect && one_turn_in( 4_hours ) ) {
                    add_msg( m_bad, _( "You suddenly feel so numb..." ) );
                    mod_painkiller( 25 );
                    done_effect = true;
                }
                // Hallucination
                if( !done_effect && one_turn_in( 6_hours ) ) {
                    add_effect( effect_hallu, 6_hours );
                    done_effect = true;
                }
                // Visuals
                if( !done_effect && one_turn_in( 2_hours ) ) {
                    add_effect( effect_visuals, rng( 15_turns, 60_turns ) );
                    done_effect = true;
                }
                // Shaking
                if( !done_effect && one_turn_in( 4_hours ) ) {
                    add_msg( m_bad, _( "You start to shake uncontrollably." ) );
                    add_effect( effect_shakes, rng( 2_minutes, 5_minutes ) );
                    done_effect = true;
                }
                // Shout
                if( !done_effect && one_turn_in( 4_hours ) ) {
                    std::vector<std::string> shouts{ _( "\"Get away from there!\"" ),
                                                     _( "\"What do you think you're doing?\"" ),
                                                     _( "\"Stop laughing at me!\"" ),
                                                     _( "\"Don't point that thing at me!\"" ),
                                                     _( "\"Stay away from me!\"" ),
                                                     _( "\"No! Stop!\"" ),
                                                     _( "\"Get the fuck away from me!\"" ),
                                                     _( "\"That's not true!\"" ),
                                                     _( "\"What do you want from me?\"" ),
                                                     _( "\"I didn't mean to do it!\"" ),
                                                     _( "\"It wasn't my fault!\"" ),
                                                     _( "\"I had to do it!\"" ),
                                                     _( "\"They made me do it!\"" ),
                                                     _( "\"What are you!?\"" ),
                                                     _( "\"I should never have trusted you!\"" ) };

                    std::string i_shout = random_entry_ref( shouts );
                    shout( "yourself shout, " + i_shout );
                    done_effect = true;
                }
                // Drop weapon
                if( !done_effect && one_turn_in( 2_days ) ) {
                    if( !weapon.is_null() ) {
                        std::string i_name_w = weapon.has_var( "item_label" ) ?
                                               weapon.get_var( "item_label" ) :
                                               "your " + weapon.type_name();

                        std::vector<std::string> drops{ "%1$s starts burning your hands!",
                                                        "%1$s feels freezing cold!",
                                                        "An electric shock shoots into your hand from %1$s!",
                                                        "%1$s lied to you.",
                                                        "%1$s said something stupid.",
                                                        "%1$s is running away!" };

                        std::string str = string_format( random_entry_ref( drops ), i_name_w );
                        str[0] = toupper( str[0] );

                        add_msg( m_bad, str );
                        drop( get_item_position( &weapon ), pos() );
                    }
                    // NOLINTNEXTLINE(clang-analyzer-deadcode.DeadStores)
                    done_effect = true;
                }
            }
        }

        if( ( has_trait( trait_NARCOLEPTIC ) || has_artifact_with( AEP_SCHIZO ) ) ) {
            if( one_turn_in( 8_hours ) ) {
                add_msg( m_bad, _( "You're suddenly overcome with the urge to sleep and you pass out." ) );
                add_effect( effect_lying_down, 20_minutes );
            }
        }

        if( has_trait( trait_JITTERY ) && !has_effect( effect_shakes ) ) {
            if( stim > 50 && one_in( to_turns<int>( 30_minutes ) - ( stim * 6 ) ) ) {
                add_effect( effect_shakes, 30_minutes + 1_turns * stim );
            } else if( ( get_hunger() > 80 || get_kcal_percent() < 1.0f ) && get_hunger() > 0 &&
                       one_in( to_turns<int>( 50_minutes ) - ( get_hunger() * 6 ) ) ) {
                add_effect( effect_shakes, 40_minutes );
            }
        }

        if( has_trait( trait_MOODSWINGS ) && one_turn_in( 6_hours ) ) {
            if( rng( 1, 20 ) > 9 ) { // 55% chance
                add_morale( MORALE_MOODSWING, -100, -500 );
            } else {  // 45% chance
                add_morale( MORALE_MOODSWING, 100, 500 );
            }
        }

        if( has_trait( trait_VOMITOUS ) && one_turn_in( 7_hours ) ) {
            vomit();
        }

        if( has_trait( trait_SHOUT1 ) && one_turn_in( 6_hours ) ) {
            shout();
        }
        if( has_trait( trait_SHOUT2 ) && one_turn_in( 4_hours ) ) {
            shout();
        }
        if( has_trait( trait_SHOUT3 ) && one_turn_in( 3_hours ) ) {
            shout();
        }
        if( has_trait( trait_M_SPORES ) && one_turn_in( 4_hours ) ) {
            spores();
        }
        if( has_trait( trait_M_BLOSSOMS ) && one_turn_in( 3_hours ) ) {
            blossoms();
        }
    } // Done with while-awake-only effects

    if( has_trait( trait_ASTHMA ) &&
        one_in( ( to_turns<int>( 6_hours ) - stim * 300 ) * ( has_effect( effect_sleep ) ? 10 : 1 ) ) &&
        !has_effect( effect_adrenaline ) & !has_effect( effect_datura ) ) {
        bool auto_use = has_charges( "inhaler", 1 ) || has_charges( "oxygen_tank", 1 ) ||
                        has_charges( "smoxygen_tank", 1 );
        bool oxygenator = has_bionic( bio_gills ) && power_level >= 3;
        if( underwater ) {
            oxygen = oxygen / 2;
            auto_use = false;
        }

        if( in_sleep_state() && !has_effect( effect_narcosis ) ) {
            inventory map_inv;
            map_inv.form_from_map( g->u.pos(), 2 );
            // check if character has an oxygenator first
            if( oxygenator ) {
                add_msg_if_player( m_bad, _( "You have an asthma attack!" ) );
                charge_power( -3 );
                add_msg_if_player( m_info, _( "You use your Oxygenator to clear it up, then go back to sleep." ) );
            } else if( auto_use ) {
                add_msg_if_player( m_bad, _( "You have an asthma attack!" ) );
                if( use_charges_if_avail( "inhaler", 1 ) ) {
                    add_msg_if_player( m_info, _( "You use your inhaler and go back to sleep." ) );
                } else if( use_charges_if_avail( "oxygen_tank", 1 ) ||
                           use_charges_if_avail( "smoxygen_tank", 1 ) ) {
                    add_msg_if_player( m_info,
                                       _( "You take a deep breath from your oxygen tank and go back to sleep." ) );
                }
                // check if an inhaler is somewhere near
            } else if( map_inv.has_charges( "inhaler", 1 ) || map_inv.has_charges( "oxygen_tank", 1 ) ||
                       map_inv.has_charges( "smoxygen_tank", 1 ) ) {
                add_msg_if_player( m_bad, _( "You have an asthma attack!" ) );
                // create new variable to resolve a reference issue
                int amount = 1;
                if( !g->m.use_charges( g->u.pos(), 2, "inhaler", amount ).empty() ) {
                    add_msg_if_player( m_info, _( "You use your inhaler and go back to sleep." ) );
                } else if( !g->m.use_charges( g->u.pos(), 2, "oxygen_tank", amount ).empty() ||
                           !g->m.use_charges( g->u.pos(), 2, "smoxygen_tank", amount ).empty() ) {
                    add_msg_if_player( m_info,
                                       _( "You take a deep breath from your oxygen tank and go back to sleep." ) );
                }
            } else {
                add_effect( effect_asthma, rng( 5_minutes, 20_minutes ) );
                if( has_effect( effect_sleep ) ) {
                    wake_up();
                } else {
                    g->cancel_activity_or_ignore_query( distraction_type::asthma,  _( "You have an asthma attack!" ) );
                }
            }
        } else if( auto_use ) {
            int charges = 0;
            if( use_charges_if_avail( "inhaler", 1 ) ) {
                moves -= 40;
                charges = charges_of( "inhaler" );
                add_msg_if_player( m_bad, _( "You have an asthma attack!" ) );
                if( charges == 0 ) {
                    add_msg_if_player( m_bad, _( "You use your last inhaler charge." ) );
                } else {
                    add_msg_if_player( m_info, ngettext( "You use your inhaler, only %d charge left.",
                                                         "You use your inhaler, only %d charges left.", charges ),
                                       charges );
                }
            } else if( use_charges_if_avail( "oxygen_tank", 1 ) ||
                       use_charges_if_avail( "smoxygen_tank", 1 ) ) {
                moves -= 500; // synched with use action
                charges = charges_of( "oxygen_tank" ) + charges_of( "smoxygen_tank" );
                add_msg_if_player( m_bad, _( "You have an asthma attack!" ) );
                if( charges == 0 ) {
                    add_msg_if_player( m_bad, _( "You breathe in last bit of oxygen from the tank." ) );
                } else {
                    add_msg_if_player( m_info,
                                       ngettext( "You take a deep breath from your oxygen tank, only %d charge left.",
                                                 "You take a deep breath from your oxygen tank, only %d charges left.", charges ),
                                       charges );
                }
            }
        } else {
            add_effect( effect_asthma, rng( 5_minutes, 20_minutes ) );
            if( !is_npc() ) {
                g->cancel_activity_or_ignore_query( distraction_type::asthma,  _( "You have an asthma attack!" ) );
            }
        }
    }

    double sleeve_factor = armwear_factor();
    const bool has_hat = wearing_something_on( bp_head );
    const bool leafy = has_trait( trait_LEAVES ) || has_trait( trait_LEAVES2 ) ||
                       has_trait( trait_LEAVES3 );
    const bool leafier = has_trait( trait_LEAVES2 ) || has_trait( trait_LEAVES3 );
    const bool leafiest = has_trait( trait_LEAVES3 );
    int sunlight_nutrition = 0;
    if( leafy && g->is_in_sunlight( pos() ) ) {
        const int player_local_temp = g->weather.get_temperature( pos() );
        int flux = ( player_local_temp - 65 ) / 2;
        if( !has_hat ) {
            sunlight_nutrition += 100 + flux;
        }
        if( leafier ) {
            int rate = ( ( 100 * sleeve_factor ) + flux ) * 2;
            sunlight_nutrition += rate * ( leafiest ? 2 : 1 );
        }
    }

    if( x_in_y( sunlight_nutrition, 18000 ) ) {
        vitamin_mod( vitamin_id( "vitA" ), 1, true );
        vitamin_mod( vitamin_id( "vitC" ), 1, true );
    }

    if( x_in_y( sunlight_nutrition, 12000 ) ) {
        mod_hunger( -1 );
        // photosynthesis absorbs kcal directly
        mod_stored_nutr( -1 );
    }

    if( get_pain() > 0 ) {
        if( has_trait( trait_PAINREC1 ) && one_turn_in( 1_hours ) ) {
            mod_pain( -1 );
        }
        if( has_trait( trait_PAINREC2 ) && one_turn_in( 30_minutes ) ) {
            mod_pain( -1 );
        }
        if( has_trait( trait_PAINREC3 ) && one_turn_in( 15_minutes ) ) {
            mod_pain( -1 );
        }
    }

    if( ( has_trait( trait_ALBINO ) || has_effect( effect_datura ) ) &&
        g->is_in_sunlight( pos() ) && one_turn_in( 1_minutes ) ) {
        // Umbrellas can keep the sun off the skin and sunglasses - off the eyes.
        if( !weapon.has_flag( "RAIN_PROTECT" ) ) {
            add_msg_if_player( m_bad, _( "The sunlight is really irritating your skin." ) );
            if( has_effect( effect_sleep ) && !has_effect( effect_narcosis ) ) {
                wake_up();
            }
            if( one_turn_in( 1_minutes ) ) {
                mod_pain( 1 );
            } else {
                focus_pool --;
            }
        }
        if( !( ( ( worn_with_flag( "SUN_GLASSES" ) ) || worn_with_flag( "BLIND" ) ) &&
               ( wearing_something_on( bp_eyes ) ) )
            && !has_bionic( bionic_id( "bio_sunglasses" ) ) ) {
            add_msg_if_player( m_bad, _( "The sunlight is really irritating your eyes." ) );
            if( one_turn_in( 1_minutes ) ) {
                mod_pain( 1 );
            } else {
                focus_pool --;
            }
        }
    }

    if( has_trait( trait_SUNBURN ) && g->is_in_sunlight( pos() ) && one_in( 10 ) ) {
        if( !( weapon.has_flag( "RAIN_PROTECT" ) ) ) {
            add_msg_if_player( m_bad, _( "The sunlight burns your skin!" ) );
            if( has_effect( effect_sleep ) && !has_effect( effect_narcosis ) ) {
                wake_up();
            }
            mod_pain( 1 );
            hurtall( 1, nullptr );
        }
    }

    if( ( has_trait( trait_TROGLO ) || has_trait( trait_TROGLO2 ) ) &&
        g->is_in_sunlight( pos() ) && g->weather.weather == WEATHER_SUNNY ) {
        mod_str_bonus( -1 );
        mod_dex_bonus( -1 );
        add_miss_reason( _( "The sunlight distracts you." ), 1 );
        mod_int_bonus( -1 );
        mod_per_bonus( -1 );
    }
    if( has_trait( trait_TROGLO2 ) && g->is_in_sunlight( pos() ) ) {
        mod_str_bonus( -1 );
        mod_dex_bonus( -1 );
        add_miss_reason( _( "The sunlight distracts you." ), 1 );
        mod_int_bonus( -1 );
        mod_per_bonus( -1 );
    }
    if( has_trait( trait_TROGLO3 ) && g->is_in_sunlight( pos() ) ) {
        mod_str_bonus( -4 );
        mod_dex_bonus( -4 );
        add_miss_reason( _( "You can't stand the sunlight!" ), 4 );
        mod_int_bonus( -4 );
        mod_per_bonus( -4 );
    }

    if( has_trait( trait_SORES ) ) {
        for( const body_part bp : all_body_parts ) {
            if( bp == bp_head ) {
                continue;
            }
            int sores_pain = 5 + 0.4 * abs( encumb( bp ) );
            if( get_pain() < sores_pain ) {
                set_pain( sores_pain );
            }
        }
    }
    //Web Weavers...weave web
    if( has_active_mutation( trait_WEB_WEAVER ) && !in_vehicle ) {
        // this adds intensity to if its not already there.
        g->m.add_field( pos(), fd_web, 1 );

    }

    // Blind/Deaf for brief periods about once an hour,
    // and visuals about once every 30 min.
    if( has_trait( trait_PER_SLIME ) ) {
        if( one_turn_in( 1_hours ) && !has_effect( effect_deaf ) ) {
            add_msg_if_player( m_bad, _( "Suddenly, you can't hear anything!" ) );
            add_effect( effect_deaf, rng( 20_minutes, 60_minutes ) );
        }
        if( one_turn_in( 1_hours ) && !( has_effect( effect_blind ) ) ) {
            add_msg_if_player( m_bad, _( "Suddenly, your eyes stop working!" ) );
            add_effect( effect_blind, rng( 2_minutes, 6_minutes ) );
        }
        // Yes, you can be blind and hallucinate at the same time.
        // Your post-human biology is truly remarkable.
        if( one_turn_in( 30_minutes ) && !( has_effect( effect_visuals ) ) ) {
            add_msg_if_player( m_bad, _( "Your visual centers must be acting up..." ) );
            add_effect( effect_visuals, rng( 36_minutes, 72_minutes ) );
        }
    }

    if( has_trait( trait_WEB_SPINNER ) && !in_vehicle && one_in( 3 ) ) {
        // this adds intensity to if its not already there.
        g->m.add_field( pos(), fd_web, 1 );
    }

    if( has_trait( trait_UNSTABLE ) && !has_trait( trait_CHAOTIC_BAD ) && one_turn_in( 48_hours ) ) {
        mutate();
    }
    if( ( has_trait( trait_CHAOTIC ) || has_trait( trait_CHAOTIC_BAD ) ) && one_turn_in( 12_hours ) ) {
        mutate();
    }
    if( has_artifact_with( AEP_MUTAGENIC ) && one_turn_in( 48_hours ) ) {
        mutate();
    }
    if( has_artifact_with( AEP_FORCE_TELEPORT ) && one_turn_in( 1_hours ) ) {
        g->teleport( this );
    }
    const bool needs_fire = !has_morale( MORALE_PYROMANIA_NEARFIRE ) &&
                            !has_morale( MORALE_PYROMANIA_STARTFIRE );
    if( has_trait( trait_PYROMANIA ) && needs_fire && !in_sleep_state() &&
        calendar::once_every( 2_hours ) ) {
        add_morale( MORALE_PYROMANIA_NOFIRE, -1, -30, 24_hours, 24_hours );
        if( calendar::once_every( 4_hours ) ) {
            std::string smokin_hot_fiyah = SNIPPET.random_from_category( "pyromania_withdrawal" );
            add_msg_if_player( m_bad, _( smokin_hot_fiyah ) );
        }
    }
    if( has_trait( trait_KILLER ) && !has_morale( MORALE_KILLER_HAS_KILLED ) &&
        calendar::once_every( 2_hours ) ) {
        add_morale( MORALE_KILLER_NEED_TO_KILL, -1, -30, 24_hours, 24_hours );
        if( calendar::once_every( 4_hours ) ) {
            std::string snip = SNIPPET.random_from_category( "killer_withdrawal" );
            add_msg_if_player( m_bad, _( snip ) );
        }
    }

    // checking for radioactive items in inventory
    const int item_radiation = leak_level( "RADIOACTIVE" );

    const int map_radiation = g->m.get_radiation( pos() );

    float rads = map_radiation / 100.0f + item_radiation / 10.0f;

    int rad_mut = 0;
    if( has_trait( trait_RADIOACTIVE3 ) ) {
        rad_mut = 3;
    } else if( has_trait( trait_RADIOACTIVE2 ) ) {
        rad_mut = 2;
    } else if( has_trait( trait_RADIOACTIVE1 ) ) {
        rad_mut = 1;
    }

    // Spread less radiation when sleeping (slower metabolism etc.)
    // Otherwise it can quickly get to the point where you simply can't sleep at all
    const bool rad_mut_proc = rad_mut > 0 &&
                              x_in_y( rad_mut, in_sleep_state() ? HOURS( 3 ) : MINUTES( 30 ) );

    bool has_helmet = false;
    const bool power_armored = is_wearing_power_armor( &has_helmet );
    const bool rad_resist = power_armored || worn_with_flag( "RAD_RESIST" );

    if( rad_mut > 0 ) {
        const bool kept_in = is_rad_immune() || ( rad_resist && !one_in( 4 ) );
        if( kept_in ) {
            // As if standing on a map tile with radiation level equal to rad_mut
            rads += rad_mut / 100.0f;
        }

        if( rad_mut_proc && !kept_in ) {
            // Irradiate a random nearby point
            // If you can't, irradiate the player instead
            tripoint rad_point = pos() + point( rng( -3, 3 ), rng( -3, 3 ) );
            // TODO: Radioactive vehicles?
            if( g->m.get_radiation( rad_point ) < rad_mut ) {
                g->m.adjust_radiation( rad_point, 1 );
            } else {
                rads += rad_mut;
            }
        }
    }

    // Used to control vomiting from radiation to make it not-annoying
    bool radiation_increasing = irradiate( rads );

    if( radiation_increasing && calendar::once_every( 3_minutes ) && has_bionic( bio_geiger ) ) {
        add_msg_if_player( m_warning,
                           _( "You feel an anomalous sensation coming from your radiation sensors." ) );
    }

    if( calendar::once_every( 15_minutes ) ) {
        if( radiation < 0 ) {
            radiation = 0;
        } else if( radiation > 2000 ) {
            radiation = 2000;
        }
        if( get_option<bool>( "RAD_MUTATION" ) && rng( 100, 10000 ) < radiation ) {
            mutate();
            radiation -= 50;
        } else if( radiation > 50 && rng( 1, 3000 ) < radiation && ( stomach.contains() > 0_ml ||
                   radiation_increasing || !in_sleep_state() ) ) {
            vomit();
            radiation -= 1;
        }
    }

    const bool radiogenic = has_trait( trait_RADIOGENIC );
    if( radiogenic && calendar::once_every( 30_minutes ) && radiation > 0 ) {
        // At 200 irradiation, twice as fast as REGEN
        if( x_in_y( radiation, 200 ) ) {
            healall( 1 );
            if( rad_mut == 0 ) {
                // Don't heal radiation if we're generating it naturally
                // That would counter the main downside of radioactivity
                radiation -= 5;
            }
        }
    }

    if( !radiogenic && radiation > 0 ) {
        // Even if you heal the radiation itself, the damage is done.
        const int hmod = get_healthy_mod();
        if( hmod > 200 - radiation ) {
            set_healthy_mod( std::max( -200, 200 - radiation ) );
        }
    }

    if( radiation > 200 && calendar::once_every( 10_minutes ) && x_in_y( radiation, 1000 ) ) {
        hurtall( 1, nullptr );
        radiation -= 5;
    }

    if( reactor_plut || tank_plut || slow_rad ) {
        // Microreactor CBM and supporting bionics
        if( has_bionic( bio_reactor ) || has_bionic( bio_advreactor ) ) {
            //first do the filtering of plutonium from storage to reactor
            if( tank_plut > 0 ) {
                int plut_trans;
                if( has_active_bionic( bio_plut_filter ) ) {
                    plut_trans = tank_plut * 0.025;
                } else {
                    plut_trans = tank_plut * 0.005;
                }
                if( plut_trans < 1 ) {
                    plut_trans = 1;
                }
                tank_plut -= plut_trans;
                reactor_plut += plut_trans;
            }
            //leaking radiation, reactor is unshielded, but still better than a simple tank
            slow_rad += ( ( tank_plut * 0.1 ) + ( reactor_plut * 0.01 ) );
            //begin power generation
            if( reactor_plut > 0 ) {
                int power_gen = 0;
                if( has_bionic( bio_advreactor ) ) {
                    if( ( reactor_plut * 0.05 ) > 2000 ) {
                        power_gen = 2000;
                    } else {
                        power_gen = reactor_plut * 0.05;
                        if( power_gen < 1 ) {
                            power_gen = 1;
                        }
                    }
                    slow_rad += ( power_gen * 3 );
                    while( slow_rad >= 50 ) {
                        if( power_gen >= 1 ) {
                            slow_rad -= 50;
                            power_gen -= 1;
                            reactor_plut -= 1;
                        } else {
                            break;
                        }
                    }
                } else if( has_bionic( bio_reactor ) ) {
                    if( ( reactor_plut * 0.025 ) > 500 ) {
                        power_gen = 500;
                    } else {
                        power_gen = reactor_plut * 0.025;
                        if( power_gen < 1 ) {
                            power_gen = 1;
                        }
                    }
                    slow_rad += ( power_gen * 3 );
                }
                reactor_plut -= power_gen;
                while( power_gen >= 250 ) {
                    apply_damage( nullptr, bp_torso, 1 );
                    mod_pain( 1 );
                    add_msg_if_player( m_bad, _( "Your chest burns as your power systems overload!" ) );
                    charge_power( 50 );
                    power_gen -= 60; // ten units of power lost due to short-circuiting into you
                }
                charge_power( power_gen );
            }
        } else {
            slow_rad += ( ( ( reactor_plut * 0.4 ) + ( tank_plut * 0.4 ) ) * 100 );
            //plutonium in body without any kind of container.  Not good at all.
            reactor_plut *= 0.6;
            tank_plut *= 0.6;
        }
        while( slow_rad >= 1000 ) {
            radiation += 1;
            slow_rad -= 1000;
        }
    }

    // Negative bionics effects
    if( has_bionic( bio_dis_shock ) && power_level > 9 && one_turn_in( 2_hours ) &&
        !has_effect( effect_narcosis ) ) {
        add_msg_if_player( m_bad, _( "You suffer a painful electrical discharge!" ) );
        mod_pain( 1 );
        moves -= 150;
        charge_power( -10 );

        if( weapon.typeId() == "e_handcuffs" && weapon.charges > 0 ) {
            weapon.charges -= rng( 1, 3 ) * 50;
            if( weapon.charges < 1 ) {
                weapon.charges = 1;
            }

            add_msg_if_player( m_good, _( "The %s seems to be affected by the discharge." ),
                               weapon.tname() );
        }
        sfx::play_variant_sound( "bionics", "elec_discharge", 100 );
    }
    if( has_bionic( bio_dis_acid ) && one_turn_in( 150_minutes ) ) {
        add_msg_if_player( m_bad, _( "You suffer a burning acidic discharge!" ) );
        hurtall( 1, nullptr );
        sfx::play_variant_sound( "bionics", "acid_discharge", 100 );
        sfx::do_player_death_hurt( g->u, false );
    }
    if( has_bionic( bio_drain ) && power_level > 24 && one_turn_in( 1_hours ) ) {
        add_msg_if_player( m_bad, _( "Your batteries discharge slightly." ) );
        charge_power( -25 );
        sfx::play_variant_sound( "bionics", "elec_crackle_low", 100 );
    }
    if( has_bionic( bio_noise ) && one_turn_in( 50_minutes ) &&
        !has_effect( effect_narcosis ) ) {
        // TODO: NPCs with said bionic
        if( !is_deaf() ) {
            add_msg( m_bad, _( "A bionic emits a crackle of noise!" ) );
            sfx::play_variant_sound( "bionics", "elec_blast", 100 );
        } else {
            add_msg( m_bad, _( "You feel your faulty bionic shuddering." ) );
            sfx::play_variant_sound( "bionics", "elec_blast_muffled", 100 );
        }
        sounds::sound( pos(), 60, sounds::sound_t::movement, _( "Crackle!" ) ); //sfx above
    }
    if( has_bionic( bio_power_weakness ) && max_power_level > 0 &&
        power_level >= max_power_level * .75 ) {
        mod_str_bonus( -3 );
    }
    if( has_bionic( bio_trip ) && one_turn_in( 50_minutes ) &&
        !has_effect( effect_visuals ) &&
        !has_effect( effect_narcosis ) && !in_sleep_state() ) {
        add_msg_if_player( m_bad, _( "Your vision pixelates!" ) );
        add_effect( effect_visuals, 10_minutes );
        sfx::play_variant_sound( "bionics", "pixelated", 100 );
    }
    if( has_bionic( bio_spasm ) && one_turn_in( 5_hours ) && !has_effect( effect_downed ) &&
        !has_effect( effect_narcosis ) ) {
        add_msg_if_player( m_bad,
                           _( "Your malfunctioning bionic causes you to spasm and fall to the floor!" ) );
        mod_pain( 1 );
        add_effect( effect_stunned, 1_turns );
        add_effect( effect_downed, 1_turns, num_bp, false, 0, true );
        sfx::play_variant_sound( "bionics", "elec_crackle_high", 100 );
    }
    if( has_bionic( bio_shakes ) && power_level > 24 && one_turn_in( 2_hours ) ) {
        add_msg_if_player( m_bad, _( "Your bionics short-circuit, causing you to tremble and shiver." ) );
        charge_power( -25 );
        add_effect( effect_shakes, 5_minutes );
        sfx::play_variant_sound( "bionics", "elec_crackle_med", 100 );
    }
    if( has_bionic( bio_leaky ) && one_turn_in( 6_minutes ) ) {
        mod_healthy_mod( -1, -200 );
    }
    if( has_bionic( bio_sleepy ) && one_turn_in( 50_minutes ) && !in_sleep_state() ) {
        mod_fatigue( 1 );
    }
    if( has_bionic( bio_itchy ) && one_turn_in( 50_minutes ) && !has_effect( effect_formication ) &&
        !has_effect( effect_narcosis ) ) {
        add_msg_if_player( m_bad, _( "Your malfunctioning bionic itches!" ) );
        body_part bp = random_body_part( true );
        add_effect( effect_formication, 10_minutes, bp );
    }
    if( has_bionic( bio_glowy ) && !has_effect( effect_glowy_led ) && one_turn_in( 50_minutes ) &&
        power_level > 1 ) {
        add_msg_if_player( m_bad, _( "Your malfunctioning bionic starts to glow!" ) );
        add_effect( effect_glowy_led, 5_minutes );
        charge_power( -1 );
    }

    // Artifact effects
    if( has_artifact_with( AEP_ATTENTION ) ) {
        add_effect( effect_attention, 3_turns );
    }

    // Stim +250 kills
    if( stim > 210 ) {
        if( one_turn_in( 2_minutes ) && !has_effect( effect_downed ) ) {
            add_msg_if_player( m_bad, _( "Your muscles spasm!" ) );
            if( !has_effect( effect_downed ) ) {
                add_msg_if_player( m_bad, _( "You fall to the ground!" ) );
                add_effect( effect_downed, rng( 6_turns, 20_turns ) );
            }
        }
    }
    if( stim > 170 ) {
        if( !has_effect( effect_winded ) && calendar::once_every( 10_minutes ) ) {
            add_msg( m_bad, _( "You feel short of breath." ) );
            add_effect( effect_winded, 10_minutes + 1_turns );
        }
    }
    if( stim > 110 ) {
        if( !has_effect( effect_shakes ) && calendar::once_every( 10_minutes ) ) {
            add_msg( _( "You shake uncontrollably." ) );
            add_effect( effect_shakes, 15_minutes + 1_turns );
        }
    }
    if( stim > 75 ) {
        if( !one_turn_in( 2_minutes ) && !has_effect( effect_nausea ) ) {
            add_msg( _( "You feel nauseous..." ) );
            add_effect( effect_nausea, 5_minutes );
        }
    }

    // Stim -200 or painkillers 240 kills
    if( stim < -160 || pkill > 200 ) {
        if( one_turn_in( 3_minutes ) && !in_sleep_state() ) {
            add_msg_if_player( m_bad, _( "You black out!" ) );
            const time_duration dur = rng( 30_minutes, 60_minutes );
            add_effect( effect_downed, dur );
            add_effect( effect_blind, dur );
            fall_asleep( dur );
        }
    }
    if( stim < -120 || pkill > 160 ) {
        if( !has_effect( effect_winded ) && calendar::once_every( 10_minutes ) ) {
            add_msg( m_bad, _( "Your breathing slows down." ) );
            add_effect( effect_winded, 10_minutes + 1_turns );
        }
    }
    if( stim < -85 || pkill > 145 ) {
        if( one_turn_in( 15_seconds ) ) {
            add_msg_if_player( m_bad, _( "You feel dizzy for a moment." ) );
            mod_moves( -rng( 10, 30 ) );
            if( one_in( 3 ) && !has_effect( effect_downed ) ) {
                add_msg_if_player( m_bad, _( "You stumble and fall over!" ) );
                add_effect( effect_downed, rng( 3_turns, 10_turns ) );
            }
        }
    }
    if( stim < -60 || pkill > 130 ) {
        if( calendar::once_every( 10_minutes ) ) {
            add_msg( m_warning, _( "You feel tired..." ) );
            mod_fatigue( rng( 1, 2 ) );
        }
    }

    int sleep_deprivation = !in_sleep_state() ? get_sleep_deprivation() : 0;
    // Stimulants can lessen the PERCEIVED effects of sleep deprivation, but
    // they do nothing to cure it. As such, abuse is even more dangerous now.
    if( stim > 0 ) {
        // 100% of blacking out = 20160sd ; Max. stim modifier = 12500sd @ 250stim
        // Note: Very high stim already has its own slew of bad effects,
        // so the "useful" part of this bonus is actually lower.
        sleep_deprivation -= stim * 50;
    }

    // Harmless warnings
    if( sleep_deprivation >= SLEEP_DEPRIVATION_HARMLESS ) {
        if( one_turn_in( 50_minutes ) ) {
            switch( dice( 1, 4 ) ) {
                default:
                case 1:
                    add_msg_player_or_npc( m_warning, _( "You tiredly rub your eyes." ),
                                           _( "<npcname> tiredly rubs their eyes." ) );
                    break;
                case 2:
                    add_msg_player_or_npc( m_warning, _( "You let out a small yawn." ),
                                           _( "<npcname> lets out a small yawn." ) );
                    break;
                case 3:
                    add_msg_player_or_npc( m_warning, _( "You stretch your back." ),
                                           _( "<npcname> streches their back." ) );
                    break;
                case 4:
                    add_msg_player_or_npc( m_warning, _( "You feel mentally tired." ),
                                           _( "<npcname> lets out a huge yawn." ) );
                    break;
            }
        }
    }
    // Minor discomfort
    if( sleep_deprivation >= SLEEP_DEPRIVATION_MINOR ) {
        if( one_turn_in( 75_minutes ) ) {
            add_msg_if_player( m_warning, _( "You feel lightheaded for a moment." ) );
            moves -= 10;
        }
        if( one_turn_in( 100_minutes ) ) {
            add_msg_if_player( m_warning, _( "Your muscles spasm uncomfortably." ) );
            mod_pain( 2 );
        }
        if( !has_effect( effect_visuals ) && one_turn_in( 150_minutes ) ) {
            add_msg_if_player( m_warning, _( "Your vision blurs a little." ) );
            add_effect( effect_visuals, rng( 1_minutes, 5_minutes ) );
        }
    }
    // Slight disability
    if( sleep_deprivation >= SLEEP_DEPRIVATION_SERIOUS ) {
        if( one_turn_in( 75_minutes ) ) {
            add_msg_if_player( m_bad, _( "Your mind lapses into unawareness briefly." ) );
            moves -= rng( 20, 80 );
        }
        if( one_turn_in( 125_minutes ) ) {
            add_msg_if_player( m_bad, _( "Your muscles ache in stressfully unpredictable ways." ) );
            mod_pain( rng( 2, 10 ) );
        }
        if( one_turn_in( 5_hours ) ) {
            add_msg_if_player( m_bad, _( "You have a distractingly painful headache." ) );
            mod_pain( rng( 10, 25 ) );
        }
    }
    // Major disability, high chance of passing out also relevant
    if( sleep_deprivation >= SLEEP_DEPRIVATION_MAJOR ) {
        if( !has_effect( effect_nausea ) && one_turn_in( 500_minutes ) ) {
            add_msg_if_player( m_bad, _( "You feel heartburn and an acid taste in your mouth." ) );
            mod_pain( 5 );
            add_effect( effect_nausea, rng( 5_minutes, 30_minutes ) );
        }
        if( one_turn_in( 5_hours ) ) {
            add_msg_if_player( m_bad,
                               _( "Your mind is so tired that you feel you can't trust your eyes anymore." ) );
            add_effect( effect_hallu, rng( 5_minutes, 60_minutes ) );
        }
        if( !has_effect( effect_shakes ) && one_turn_in( 425_minutes ) ) {
            add_msg_if_player( m_bad,
                               _( "Your muscles spasm uncontrollably, and you have trouble keeping your balance." ) );
            add_effect( effect_shakes, 15_minutes );
        } else if( has_effect( effect_shakes ) && one_turn_in( 75_seconds ) ) {
            moves -= 10;
            add_msg_player_or_npc( m_warning, _( "Your shaking legs make you stumble." ),
                                   _( "<npcname> stumbles." ) );
            if( !has_effect( effect_downed ) && one_in( 10 ) ) {
                add_msg_player_or_npc( m_bad, _( "You fall over!" ), _( "<npcname> falls over!" ) );
                add_effect( effect_downed, rng( 3_turns, 10_turns ) );
            }
        }
    }
}

bool player::irradiate( float rads, bool bypass )
{
    int rad_mut = 0;
    if( has_trait( trait_RADIOACTIVE3 ) ) {
        rad_mut = 3;
    } else if( has_trait( trait_RADIOACTIVE2 ) ) {
        rad_mut = 2;
    } else if( has_trait( trait_RADIOACTIVE1 ) ) {
        rad_mut = 1;
    }

    if( rads > 0 ) {
        bool has_helmet = false;
        const bool power_armored = is_wearing_power_armor( &has_helmet );
        const bool rad_resist = power_armored || worn_with_flag( "RAD_RESIST" );

        if( is_rad_immune() && !bypass ) {
            // Power armor and some high-tech gear protects completely from radiation
            rads = 0.0f;
        } else if( rad_resist && !bypass ) {
            rads /= 4.0f;
        }

        if( has_effect( effect_iodine ) ) {
            // Radioactive mutation makes iodine less efficient (but more useful)
            rads *= 0.3f + 0.1f * rad_mut;
        }

        int rads_max = roll_remainder( rads );
        radiation += rng( 0, rads_max );

        // Apply rads to any radiation badges.
        for( item *const it : inv_dump() ) {
            if( it->typeId() != "rad_badge" ) {
                continue;
            }

            // Actual irradiation levels of badges and the player aren't precisely matched.
            // This is intentional.
            const int before = it->irradiation;

            const int delta = rng( 0, rads_max );
            if( delta == 0 ) {
                continue;
            }

            it->irradiation += delta;

            // If in inventory (not worn), don't print anything.
            if( inv.has_item( *it ) ) {
                continue;
            }

            // If the color hasn't changed, don't print anything.
            const std::string &col_before = rad_badge_color( before );
            const std::string &col_after = rad_badge_color( it->irradiation );
            if( col_before == col_after ) {
                continue;
            }

            add_msg_if_player( m_warning, _( "Your radiation badge changes from %1$s to %2$s!" ),
                               col_before, col_after );
        }

        if( rads > 0.0f ) {
            return true;
        }
    }
    return false;
}

// At minimum level, return at_min, at maximum at_max
static float addiction_scaling( float at_min, float at_max, float add_lvl )
{
    // Not addicted
    if( add_lvl < MIN_ADDICTION_LEVEL ) {
        return 1.0f;
    }

    return lerp( at_min, at_max, ( add_lvl - MIN_ADDICTION_LEVEL ) / MAX_ADDICTION_LEVEL );
}

void player::mend( int rate_multiplier )
{
    // Wearing splints can slowly mend a broken limb back to 1 hp.
    bool any_broken = false;
    for( int i = 0; i < num_hp_parts; i++ ) {
        if( hp_cur[i] <= 0 ) {
            any_broken = true;
            break;
        }
    }

    if( !any_broken ) {
        return;
    }

    double healing_factor = 1.0;
    // Studies have shown that alcohol and tobacco use delay fracture healing time
    // Being under effect is 50% slowdown
    // Being addicted but not under effect scales from 25% slowdown to 75% slowdown
    // The improvement from being intoxicated over withdrawal is intended
    if( has_effect( effect_cig ) ) {
        healing_factor *= 0.5;
    } else {
        healing_factor *= addiction_scaling( 0.25f, 0.75f, addiction_level( ADD_CIG ) );
    }

    if( has_effect( effect_drunk ) ) {
        healing_factor *= 0.5;
    } else {
        healing_factor *= addiction_scaling( 0.25f, 0.75f, addiction_level( ADD_ALCOHOL ) );
    }

    if( radiation > 0 && !has_trait( trait_RADIOGENIC ) ) {
        healing_factor *= clamp( ( 1000.0f - radiation ) / 1000.0f, 0.0f, 1.0f );
    }

    // Bed rest speeds up mending
    if( has_effect( effect_sleep ) ) {
        healing_factor *= 4.0;
    } else if( get_fatigue() > DEAD_TIRED ) {
        // but being dead tired does not...
        healing_factor *= 0.75;
    } else {
        // If not dead tired, resting without sleep also helps
        healing_factor *= 1.0f + rest_quality();
    }

    // Being healthy helps.
    healing_factor *= 1.0f + get_healthy() / 200.0f;

    // Very hungry starts lowering the chance
    // square rooting the value makes the numbers drop off faster when below 1
    healing_factor *= sqrt( static_cast<float>( get_stored_kcal() ) / static_cast<float>
                            ( get_healthy_kcal() ) );
    // Similar for thirst - starts at very thirsty, drops to 0 ~halfway between two last statuses
    healing_factor *= 1.0f - clamp( ( get_thirst() - 80.0f ) / 300.0f, 0.0f, 1.0f );

    // Mutagenic healing factor!
    bool needs_splint = true;
    if( has_trait( trait_REGEN_LIZ ) ) {
        healing_factor *= 20.0;
        needs_splint = false;
    } else if( has_trait( trait_REGEN ) ) {
        healing_factor *= 16.0;
    } else if( has_trait( trait_FASTHEALER2 ) ) {
        healing_factor *= 4.0;
    } else if( has_trait( trait_FASTHEALER ) ) {
        healing_factor *= 2.0;
    } else if( has_trait( trait_SLOWHEALER ) ) {
        healing_factor *= 0.5;
    }

    add_msg( m_debug, "Limb mend healing factor: %.2f", healing_factor );
    if( healing_factor <= 0.0f ) {
        // The section below assumes positive healing rate
        return;
    }

    for( int i = 0; i < num_hp_parts; i++ ) {
        const bool broken = ( hp_cur[i] <= 0 );
        if( !broken ) {
            continue;
        }

        body_part part = hp_to_bp( static_cast<hp_part>( i ) );
        if( needs_splint && !worn_with_flag( "SPLINT", part ) ) {
            continue;
        }

        const time_duration dur_inc = 1_turns * roll_remainder( rate_multiplier * healing_factor );
        auto &eff = get_effect( effect_mending, part );
        if( eff.is_null() ) {
            add_effect( effect_mending, dur_inc, part, true );
            continue;
        }

        eff.set_duration( eff.get_duration() + dur_inc );

        if( eff.get_duration() >= eff.get_max_duration() ) {
            hp_cur[i] = 1;
            remove_effect( effect_mending, part );
            //~ %s is bodypart
            add_memorial_log( pgettext( "memorial_male", "Broken %s began to mend." ),
                              pgettext( "memorial_female", "Broken %s began to mend." ),
                              body_part_name( part ) );
            //~ %s is bodypart
            add_msg_if_player( m_good, _( "Your %s has started to mend!" ),
                               body_part_name( part ) );
        }
    }
}

void player::sound_hallu()
{
    // Random 'dangerous' sound from a random direction
    // 1/5 chance to be a loud sound
    std::vector<std::string> dir{ "north",
                                  "northeast",
                                  "northwest",
                                  "south",
                                  "southeast",
                                  "southwest",
                                  "east",
                                  "west" };

    std::vector<std::string> dirz{ "and above you ", "and below you " };

    std::vector<std::tuple<std::string, std::string, std::string>> desc{
        std::make_tuple( "whump!", "smash_fail", "t_door_c" ),
        std::make_tuple( "crash!", "smash_success", "t_door_c" ),
        std::make_tuple( "glass breaking!", "smash_success", "t_window_domestic" ) };

    std::vector<std::tuple<std::string, std::string, std::string>> desc_big{
        std::make_tuple( "huge explosion!", "explosion", "default" ),
        std::make_tuple( "bang!", "fire_gun", "glock_19" ),
        std::make_tuple( "blam!", "fire_gun", "mossberg_500" ),
        std::make_tuple( "crash!", "smash_success", "t_wall" ),
        std::make_tuple( "SMASH!", "smash_success", "t_wall" ) };

    std::string i_dir = dir[rng( 0, dir.size() - 1 )];

    if( one_in( 10 ) ) {
        i_dir += " " + dirz[rng( 0, dirz.size() - 1 )];
    }

    std::string i_desc;
    std::pair<std::string, std::string> i_sound;
    if( one_in( 5 ) ) {
        int r_int = rng( 0, desc_big.size() - 1 );
        i_desc = std::get<0>( desc_big[r_int] );
        i_sound = std::make_pair( std::get<1>( desc_big[r_int] ), std::get<2>( desc_big[r_int] ) );
    } else {
        int r_int = rng( 0, desc.size() - 1 );
        i_desc = std::get<0>( desc[r_int] );
        i_sound = std::make_pair( std::get<1>( desc[r_int] ), std::get<2>( desc[r_int] ) );
    }

    add_msg( m_warning, _( "From the %1$s you hear %2$s" ), i_dir, i_desc );
    sfx::play_variant_sound( i_sound.first, i_sound.second, rng( 20, 80 ) );
}

void player::drench( int saturation, const body_part_set &flags, bool ignore_waterproof )
{
    if( saturation < 1 ) {
        return;
    }

    // OK, water gets in your AEP suit or whatever.  It wasn't built to keep you dry.
    if( has_trait( trait_DEBUG_NOTEMP ) || has_active_mutation( trait_id( "SHELL2" ) ) ||
        ( !ignore_waterproof && is_waterproof( flags ) ) ) {
        return;
    }

    // Make the body wet
    for( const body_part bp : all_body_parts ) {
        // Different body parts have different size, they can only store so much water
        int bp_wetness_max = 0;
        if( flags.test( bp ) ) {
            bp_wetness_max = drench_capacity[bp];
        }

        if( bp_wetness_max == 0 ) {
            continue;
        }
        // Different sources will only make the bodypart wet to a limit
        int source_wet_max = saturation * bp_wetness_max * 2 / 100;
        int wetness_increment = ignore_waterproof ? 100 : 2;
        // Respect maximums
        const int wetness_max = std::min( source_wet_max, bp_wetness_max );
        if( body_wetness[bp] < wetness_max ) {
            body_wetness[bp] = std::min( wetness_max, body_wetness[bp] + wetness_increment );
        }
    }

    // Remove onfire effect
    if( saturation > 10 || x_in_y( saturation, 10 ) ) {
        remove_effect( effect_onfire );
    }
}

void player::drench_mut_calc()
{
    for( const body_part bp : all_body_parts ) {
        int ignored = 0;
        int neutral = 0;
        int good = 0;

        for( const auto &iter : my_mutations ) {
            const mutation_branch &mdata = iter.first.obj();
            const auto wp_iter = mdata.protection.find( bp );
            if( wp_iter != mdata.protection.end() ) {
                ignored += wp_iter->second.x;
                neutral += wp_iter->second.y;
                good += wp_iter->second.z;
            }
        }

        mut_drench[bp][WT_GOOD] = good;
        mut_drench[bp][WT_NEUTRAL] = neutral;
        mut_drench[bp][WT_IGNORED] = ignored;
    }
}

void player::apply_wetness_morale( int temperature )
{
    // First, a quick check if we have any wetness to calculate morale from
    // Faster than checking all worn items for friendliness
    if( !std::any_of( body_wetness.begin(), body_wetness.end(),
    []( const int w ) {
    return w != 0;
} ) ) {
        return;
    }

    // Normalize temperature to [-1.0,1.0]
    temperature = std::max( 0, std::min( 100, temperature ) );
    const double global_temperature_mod = -1.0 + ( 2.0 * temperature / 100.0 );

    int total_morale = 0;
    const auto wet_friendliness = exclusive_flag_coverage( "WATER_FRIENDLY" );
    for( const body_part bp : all_body_parts ) {
        // Sum of body wetness can go up to 103
        const int part_drench = body_wetness[bp];
        if( part_drench == 0 ) {
            continue;
        }

        const auto &part_arr = mut_drench[bp];
        const int part_ignored = part_arr[WT_IGNORED];
        const int part_neutral = part_arr[WT_NEUTRAL];
        const int part_good    = part_arr[WT_GOOD];

        if( part_ignored >= part_drench ) {
            continue;
        }

        int bp_morale = 0;
        const bool is_friendly = wet_friendliness.test( bp );
        const int effective_drench = part_drench - part_ignored;
        if( is_friendly ) {
            // Using entire bonus from mutations and then some "human" bonus
            bp_morale = std::min( part_good, effective_drench ) + effective_drench / 2;
        } else if( effective_drench < part_good ) {
            // Positive or 0
            // Won't go higher than part_good / 2
            // Wet slime/scale doesn't feel as good when covered by wet rags/fur/kevlar
            bp_morale = std::min( effective_drench, part_good - effective_drench );
        } else if( effective_drench > part_good + part_neutral ) {
            // This one will be negative
            bp_morale = part_good + part_neutral - effective_drench;
        }

        // Clamp to [COLD,HOT] and cast to double
        const double part_temperature =
            std::min( BODYTEMP_HOT, std::max( BODYTEMP_COLD, temp_cur[bp] ) );
        // 0.0 at COLD, 1.0 at HOT
        const double part_mod = ( part_temperature - BODYTEMP_COLD ) /
                                ( BODYTEMP_HOT - BODYTEMP_COLD );
        // Average of global and part temperature modifiers, each in range [-1.0, 1.0]
        double scaled_temperature = ( global_temperature_mod + part_mod ) / 2;

        if( bp_morale < 0 ) {
            // Damp, hot clothing on hot skin feels bad
            scaled_temperature = fabs( scaled_temperature );
        }

        // For an unmutated human swimming in deep water, this will add up to:
        // +51 when hot in 100% water friendly clothing
        // -103 when cold/hot in 100% unfriendly clothing
        total_morale += static_cast<int>( bp_morale * ( 1.0 + scaled_temperature ) / 2.0 );
    }

    if( total_morale == 0 ) {
        return;
    }

    int morale_effect = total_morale / 8;
    if( morale_effect == 0 ) {
        if( total_morale > 0 ) {
            morale_effect = 1;
        } else {
            morale_effect = -1;
        }
    }
    // 61_seconds because decay is applied in 1_minutes increments
    add_morale( MORALE_WET, morale_effect, total_morale, 61_seconds, 61_seconds, true );
}

void player::update_body_wetness( const w_point &weather )
{
    // Average number of turns to go from completely soaked to fully dry
    // assuming average temperature and humidity
    constexpr int average_drying = HOURS( 2 );

    // A modifier on drying time
    double delay = 1.0;
    // Weather slows down drying
    delay += ( ( weather.humidity - 66 ) - ( weather.temperature - 65 ) ) / 100;
    delay = std::max( 0.1, delay );
    // Fur/slime retains moisture
    if( has_trait( trait_LIGHTFUR ) || has_trait( trait_FUR ) || has_trait( trait_FELINE_FUR ) ||
        has_trait( trait_LUPINE_FUR ) || has_trait( trait_CHITIN_FUR ) || has_trait( trait_CHITIN_FUR2 ) ||
        has_trait( trait_CHITIN_FUR3 ) ) {
        delay = delay * 6 / 5;
    }
    if( has_trait( trait_URSINE_FUR ) || has_trait( trait_SLIMY ) ) {
        delay *= 1.5;
    }

    if( !x_in_y( 1, average_drying / 100.0 * delay ) ) {
        // No drying this turn
        return;
    }

    // Now per-body-part stuff
    // To make drying uniform, make just one roll and reuse it
    const int drying_roll = rng( 1, 100 );
    if( drying_roll > 40 ) {
        // Wouldn't affect anything
        return;
    }

    for( const body_part bp : all_body_parts ) {
        if( body_wetness[bp] == 0 ) {
            continue;
        }
        // This is to normalize drying times
        int drying_chance = drench_capacity[bp];
        // Body temperature affects duration of wetness
        // Note: Using temp_conv rather than temp_cur, to better approximate environment
        if( temp_conv[bp] >= BODYTEMP_SCORCHING ) {
            drying_chance *= 2;
        } else if( temp_conv[bp] >= BODYTEMP_VERY_HOT ) {
            drying_chance = drying_chance * 3 / 2;
        } else if( temp_conv[bp] >= BODYTEMP_HOT ) {
            drying_chance = drying_chance * 4 / 3;
        } else if( temp_conv[bp] > BODYTEMP_COLD ) {
            // Comfortable, doesn't need any changes
        } else {
            // Evaporation doesn't change that much at lower temp
            drying_chance = drying_chance * 3 / 4;
        }

        if( drying_chance < 1 ) {
            drying_chance = 1;
        }

        // TODO: Make evaporation reduce body heat
        if( drying_chance >= drying_roll ) {
            body_wetness[bp] -= 1;
            if( body_wetness[bp] < 0 ) {
                body_wetness[bp] = 0;
            }
        }
    }
    // TODO: Make clothing slow down drying
}

int player::get_morale_level() const
{
    return morale->get_level();
}

void player::add_morale( const morale_type &type, int bonus, int max_bonus,
                         const time_duration &duration, const time_duration &decay_start,
                         bool capped, const itype *item_type )
{
    morale->add( type, bonus, max_bonus, duration, decay_start, capped, item_type );
}

int player::has_morale( const morale_type &type ) const
{
    return morale->has( type );
}

void player::rem_morale( const morale_type &type, const itype *item_type )
{
    morale->remove( type, item_type );
}

void player::clear_morale()
{
    morale->clear();
}

bool player::has_morale_to_read() const
{
    return get_morale_level() >= -40;
}

void player::check_and_recover_morale()
{
    player_morale test_morale;

    for( const auto &wit : worn ) {
        test_morale.on_item_wear( wit );
    }

    for( const auto &mut : my_mutations ) {
        test_morale.on_mutation_gain( mut.first );
    }

    for( auto &elem : *effects ) {
        for( auto &_effect_it : elem.second ) {
            const effect &e = _effect_it.second;
            test_morale.on_effect_int_change( e.get_id(), e.get_intensity(), e.get_bp() );
        }
    }

    test_morale.on_stat_change( "hunger", get_hunger() );
    test_morale.on_stat_change( "thirst", get_thirst() );
    test_morale.on_stat_change( "fatigue", get_fatigue() );
    test_morale.on_stat_change( "pain", get_pain() );
    test_morale.on_stat_change( "pkill", get_painkiller() );
    test_morale.on_stat_change( "perceived_pain", get_perceived_pain() );

    apply_persistent_morale();

    if( !morale->consistent_with( test_morale ) ) {
        *morale = player_morale( test_morale ); // Recover consistency
        add_msg( m_debug, "%s morale was recovered.", disp_name( true ) );
    }
}

void player::on_worn_item_transform( const item &old_it, const item &new_it )
{
    morale->on_worn_item_transform( old_it, new_it );
}

void player::process_active_items()
{
    if( weapon.needs_processing() && weapon.process( this, pos(), false ) ) {
        weapon = item();
    }

    std::vector<item *> inv_active = inv.active_items();
    for( item *tmp_it : inv_active ) {
        if( tmp_it->process( this, pos(), false ) ) {
            inv.remove_item( tmp_it );
        }
    }

    // worn items
    remove_worn_items_with( [this]( item & itm ) {
        return itm.needs_processing() && itm.process( this, pos(), false );
    } );

    // Active item processing done, now we're recharging.
    item *cloak = nullptr;
    item *power_armor = nullptr;
    std::vector<item *> active_worn_items;
    bool weapon_active = weapon.has_flag( "USE_UPS" ) &&
                         weapon.charges < weapon.type->maximum_charges();
    // Manual iteration because we only care about *worn* active items.
    for( item &w : worn ) {
        if( w.has_flag( "USE_UPS" ) &&
            w.charges < w.type->maximum_charges() ) {
            active_worn_items.push_back( &w );
        }
        if( !w.active ) {
            continue;
        }
        if( cloak == nullptr && w.has_flag( "ACTIVE_CLOAKING" ) ) {
            cloak = &w;
        }
        // Only the main power armor item can be active, the other ones (hauling frame, helmet) aren't.
        if( power_armor == nullptr && w.is_power_armor() ) {
            power_armor = &w;
        }
    }
    std::vector<size_t> active_held_items;
    int ch_UPS = 0;
    for( size_t index = 0; index < inv.size(); index++ ) {
        item &it = inv.find_item( index );
        itype_id identifier = it.type->get_id();
        if( identifier == "UPS_off" ) {
            ch_UPS += it.ammo_remaining();
        } else if( identifier == "adv_UPS_off" ) {
            ch_UPS += it.ammo_remaining() / 0.6;
        }
        if( it.has_flag( "USE_UPS" ) && it.charges < it.type->maximum_charges() ) {
            active_held_items.push_back( index );
        }
    }
    if( has_active_bionic( bionic_id( "bio_ups" ) ) ) {
        ch_UPS += power_level;
    }
    int ch_UPS_used = 0;
    if( cloak != nullptr ) {
        if( ch_UPS >= 20 ) {
            use_charges( "UPS", 20 );
            ch_UPS -= 20;
            if( ch_UPS < 200 && one_in( 3 ) ) {
                add_msg_if_player( m_warning, _( "Your cloaking flickers for a moment!" ) );
            }
        } else if( ch_UPS > 0 ) {
            use_charges( "UPS", ch_UPS );
            return;
        } else {
            add_msg_if_player( m_bad,
                               _( "Your cloaking flickers and becomes opaque." ) );
            // Bypass the "you deactivate the ..." message
            cloak->active = false;
            return;
        }
    }

    // For powered armor, an armor-powering bionic should always be preferred over UPS usage.
    if( power_armor != nullptr ) {
        const int power_cost = 4;
        bool bio_powered = can_interface_armor() && power_level > 0;
        // Bionic power costs are handled elsewhere.
        if( !bio_powered ) {
            if( ch_UPS >= power_cost ) {
                use_charges( "UPS", power_cost );
                ch_UPS -= power_cost;
            } else {
                // Deactivate armor here, bypassing the usual deactivation message.
                add_msg_if_player( m_warning, _( "Your power armor disengages." ) );
                power_armor->active = false;
            }
        }
    }

    // Load all items that use the UPS to their minimal functional charge,
    // The tool is not really useful if its charges are below charges_to_use
    for( size_t index : active_held_items ) {
        if( ch_UPS_used >= ch_UPS ) {
            break;
        }
        item &it = inv.find_item( index );
        ch_UPS_used++;
        it.charges++;
    }
    if( weapon_active && ch_UPS_used < ch_UPS ) {
        ch_UPS_used++;
        weapon.charges++;
    }
    for( item *worn_item : active_worn_items ) {
        if( ch_UPS_used >= ch_UPS ) {
            break;
        }
        ch_UPS_used++;
        worn_item->charges++;
    }
    if( ch_UPS_used > 0 ) {
        use_charges( "UPS", ch_UPS_used );
    }
}

item player::reduce_charges( int position, int quantity )
{
    item &it = i_at( position );
    if( it.is_null() ) {
        debugmsg( "invalid item position %d for reduce_charges", position );
        return item();
    }
    if( it.charges <= quantity ) {
        return i_rem( position );
    }
    it.mod_charges( -quantity );
    item tmp( it );
    tmp.charges = quantity;
    return tmp;
}

item player::reduce_charges( item *it, int quantity )
{
    if( !has_item( *it ) ) {
        debugmsg( "invalid item (name %s) for reduce_charges", it->tname() );
        return item();
    }
    if( it->charges <= quantity ) {
        return i_rem( it );
    }
    it->mod_charges( -quantity );
    item result( *it );
    result.charges = quantity;
    return result;
}

int player::invlet_to_position( const int linvlet ) const
{
    // Invlets may come from curses, which may also return any kind of key codes, those being
    // of type int and they can become valid, but different characters when casted to char.
    // Example: KEY_NPAGE (returned when the player presses the page-down key) is 0x152,
    // casted to char would yield 0x52, which happens to be 'R', a valid invlet.
    if( linvlet > std::numeric_limits<char>::max() || linvlet < std::numeric_limits<char>::min() ) {
        return INT_MIN;
    }
    const char invlet = static_cast<char>( linvlet );
    if( is_npc() ) {
        DebugLog( D_WARNING,  D_GAME ) << "Why do you need to call player::invlet_to_position on npc " <<
                                       name;
    }
    if( weapon.invlet == invlet ) {
        return -1;
    }
    auto iter = worn.begin();
    for( size_t i = 0; i < worn.size(); i++, iter++ ) {
        if( iter->invlet == invlet ) {
            return worn_position_to_index( i );
        }
    }
    return inv.invlet_to_position( invlet );
}

bool player::can_interface_armor() const
{
    bool okay = std::any_of( my_bionics->begin(), my_bionics->end(),
    []( const bionic & b ) {
        return b.powered && b.info().armor_interface;
    } );
    return okay;
}

const martialart &player::get_combat_style() const
{
    return style_selected.obj();
}

std::vector<item *> player::inv_dump()
{
    std::vector<item *> ret;
    if( is_armed() && can_unwield( weapon ).success() ) {
        ret.push_back( &weapon );
    }
    for( auto &i : worn ) {
        ret.push_back( &i );
    }
    inv.dump( ret );
    return ret;
}

std::list<item> player::use_amount( itype_id it, int quantity,
                                    const std::function<bool( const item & )> &filter )
{
    std::list<item> ret;
    if( weapon.use_amount( it, quantity, ret ) ) {
        remove_weapon();
    }
    for( auto a = worn.begin(); a != worn.end() && quantity > 0; ) {
        if( a->use_amount( it, quantity, ret, filter ) ) {
            a->on_takeoff( *this );
            a = worn.erase( a );
        } else {
            ++a;
        }
    }
    if( quantity <= 0 ) {
        return ret;
    }
    std::list<item> tmp = inv.use_amount( it, quantity, filter );
    ret.splice( ret.end(), tmp );
    return ret;
}

bool player::use_charges_if_avail( const itype_id &it, int quantity )
{
    if( has_charges( it, quantity ) ) {
        use_charges( it, quantity );
        return true;
    }
    return false;
}

bool player::has_fire( const int quantity ) const
{
    // TODO: Replace this with a "tool produces fire" flag.

    if( g->m.has_nearby_fire( pos() ) ) {
        return true;
    } else if( has_item_with_flag( "FIRE" ) ) {
        return true;
    } else if( has_item_with_flag( "FIRESTARTER" ) ) {
        auto firestarters = all_items_with_flag( "FIRESTARTER" );
        for( auto &i : firestarters ) {
            if( has_charges( i->typeId(), quantity ) ) {
                return true;
            }
        }
    } else if( has_active_bionic( bio_tools ) && power_level > quantity * 5 ) {
        return true;
    } else if( has_bionic( bio_lighter ) && power_level > quantity * 5 ) {
        return true;
    } else if( has_bionic( bio_laser ) && power_level > quantity * 5 ) {
        return true;
    } else if( is_npc() ) {
        // A hack to make NPCs use their Molotovs
        return true;
    }
    return false;
}

void player::use_fire( const int quantity )
{
    //Okay, so checks for nearby fires first,
    //then held lit torch or candle, bionic tool/lighter/laser
    //tries to use 1 charge of lighters, matches, flame throwers
    //If there is enough power, will use power of one activation of the bio_lighter, bio_tools and bio_laser
    // (home made, military), hotplate, welder in that order.
    // bio_lighter, bio_laser, bio_tools, has_active_bionic("bio_tools"

    if( g->m.has_nearby_fire( pos() ) ) {
        return;
    } else if( has_item_with_flag( "FIRE" ) ) {
        return;
    } else if( has_item_with_flag( "FIRESTARTER" ) ) {
        auto firestarters = all_items_with_flag( "FIRESTARTER" );
        for( auto &i : firestarters ) {
            if( has_charges( i->typeId(), quantity ) ) {
                use_charges( i->typeId(), quantity );
                return;
            }
        }
    } else if( has_active_bionic( bio_tools ) && power_level > quantity * 5 ) {
        charge_power( -quantity * 5 );
        return;
    } else if( has_bionic( bio_lighter ) && power_level > quantity * 5 ) {
        charge_power( -quantity * 5 );
        return;
    } else if( has_bionic( bio_laser ) && power_level > quantity * 5 ) {
        charge_power( -quantity * 5 );
        return;
    }
}

std::list<item> player::use_charges( const itype_id &what, int qty,
                                     const std::function<bool( const item & )> &filter )
{
    std::list<item> res;

    if( qty <= 0 ) {
        return res;

    } else if( what == "toolset" ) {
        charge_power( -qty );
        return res;

    } else if( what == "fire" ) {
        use_fire( qty );
        return res;

    } else if( what == "UPS" ) {
        if( is_mounted() && mounted_creature.get()->has_flag( MF_RIDEABLE_MECH ) &&
            mounted_creature.get()->battery_item ) {
            auto mons = mounted_creature.get();
            int power_drain = std::min( mons->battery_item->ammo_remaining(), qty );
            mons->use_mech_power( -power_drain );
            qty -= std::min( qty, power_drain );
            return res;
        }
        if( power_level > 0 && has_active_bionic( bio_ups ) ) {
            int bio = std::min( power_level, qty );
            charge_power( -bio );
            qty -= std::min( qty, bio );
        }

        int adv = charges_of( "adv_UPS_off", static_cast<int>( ceil( qty * 0.6 ) ) );
        if( adv > 0 ) {
            std::list<item> found = use_charges( "adv_UPS_off", adv );
            res.splice( res.end(), found );
            qty -= std::min( qty, static_cast<int>( adv / 0.6 ) );
        }

        int ups = charges_of( "UPS_off", qty );
        if( ups > 0 ) {
            std::list<item> found = use_charges( "UPS_off", ups );
            res.splice( res.end(), found );
            qty -= std::min( qty, ups );
        }
        return res;
    }

    std::vector<item *> del;

    bool has_tool_with_UPS = false;
    visit_items( [this, &what, &qty, &res, &del, &has_tool_with_UPS, &filter]( item * e ) {
        if( e->use_charges( what, qty, res, pos(), filter ) ) {
            del.push_back( e );
        }
        if( filter( *e ) && e->typeId() == what && e->has_flag( "USE_UPS" ) ) {
            has_tool_with_UPS = true;
        }
        return qty > 0 ? VisitResponse::SKIP : VisitResponse::ABORT;
    } );

    for( auto e : del ) {
        remove_item( *e );
    }

    if( has_tool_with_UPS ) {
        use_charges( "UPS", qty );
    }

    return res;
}

bool player::covered_with_flag( const std::string &flag, const body_part_set &parts ) const
{
    if( parts.none() ) {
        return true;
    }

    body_part_set to_cover( parts );

    for( const auto &elem : worn ) {
        if( !elem.has_flag( flag ) ) {
            continue;
        }

        to_cover &= ~elem.get_covered_body_parts();

        if( to_cover.none() ) {
            return true;    // Allows early exit.
        }
    }

    return to_cover.none();
}

bool player::is_waterproof( const body_part_set &parts ) const
{
    return covered_with_flag( "WATERPROOF", parts );
}

int player::amount_worn( const itype_id &id ) const
{
    int amount = 0;
    for( auto &elem : worn ) {
        if( elem.typeId() == id ) {
            ++amount;
        }
    }
    return amount;
}

bool player::has_charges( const itype_id &it, int quantity,
                          const std::function<bool( const item & )> &filter ) const
{
    if( it == "fire" || it == "apparatus" ) {
        return has_fire( quantity );
    }
    if( it == "UPS" && is_mounted() &&
        mounted_creature.get()->has_flag( MF_RIDEABLE_MECH ) ) {
        auto mons = mounted_creature.get();
        return quantity <= mons->battery_item->ammo_remaining();
    }
    return charges_of( it, quantity, filter ) == quantity;
}

int  player::leak_level( const std::string &flag ) const
{
    int leak_level = 0;
    leak_level = inv.leak_level( flag );
    return leak_level;
}

bool player::has_mission_item( int mission_id ) const
{
    return mission_id != -1 && has_item_with( has_mission_item_filter{ mission_id } );
}

//Returns the amount of charges that were consumed by the player
int player::drink_from_hands( item &water )
{
    int charges_consumed = 0;
    if( query_yn( _( "Drink %s from your hands?" ),
                  colorize( water.type_name(), water.color_in_inventory() ) ) ) {
        // Create a dose of water no greater than the amount of water remaining.
        item water_temp( water );
        // If player is slaked water might not get consumed.
        consume_item( water_temp );
        charges_consumed = water.charges - water_temp.charges;
        if( charges_consumed > 0 ) {
            moves -= 350;
        }
    }

    return charges_consumed;
}

// TODO: Properly split medications and food instead of hacking around
bool player::consume_med( item &target )
{
    if( !target.is_medication() ) {
        return false;
    }

    const itype_id tool_type = target.get_comestible()->tool;
    const auto req_tool = item::find_type( tool_type );
    bool tool_override = false;
    if( tool_type == "syringe" && has_bionic( bio_syringe ) ) {
        tool_override = true;
    }
    if( req_tool->tool ) {
        if( !( has_amount( tool_type, 1 ) && has_charges( tool_type, req_tool->tool->charges_per_use ) ) &&
            !tool_override ) {
            add_msg_if_player( m_info, _( "You need a %s to consume that!" ), req_tool->nname( 1 ) );
            return false;
        }
        use_charges( tool_type, req_tool->tool->charges_per_use );
    }

    int amount_used = 1;
    if( target.type->has_use() ) {
        amount_used = target.type->invoke( *this, target, pos() );
        if( amount_used <= 0 ) {
            return false;
        }
    }

    // TODO: Get the target it was used on
    // Otherwise injecting someone will give us addictions etc.
    if( target.has_flag( "NO_INGEST" ) ) {
        const auto &comest = *target.get_comestible();
        // Assume that parenteral meds don't spoil, so don't apply rot
        modify_health( comest );
        modify_stimulation( comest );
        modify_addiction( comest );
        modify_morale( target );
    } else {
        // Take by mouth
        consume_effects( target );
    }

    mod_moves( -250 );
    target.charges -= amount_used;
    return target.charges <= 0;
}

bool player::consume_item( item &target )
{
    if( target.is_null() ) {
        add_msg_if_player( m_info, _( "You do not have that item." ) );
        return false;
    }
    if( is_underwater() && !has_trait( trait_WATERSLEEP ) ) {
        add_msg_if_player( m_info, _( "You can't do that while underwater." ) );
        return false;
    }

    item &comest = get_consumable_from( target );

    if( comest.is_null() || target.is_craft() ) {
        add_msg_if_player( m_info, _( "You can't eat your %s." ), target.tname() );
        if( is_npc() ) {
            debugmsg( "%s tried to eat a %s", name, target.tname() );
        }
        return false;
    }

    if( consume_med( comest ) ||
        eat( comest ) ||
        feed_battery_with( comest ) ||
        feed_reactor_with( comest ) ||
        feed_furnace_with( comest ) ) {

        if( target.is_container() ) {
            target.on_contents_changed();
        }

        return comest.charges <= 0;
    }

    return false;
}

bool player::consume( int target_position )
{
    auto &target = i_at( target_position );

    if( consume_item( target ) ) {
        const bool was_in_container = !can_consume_as_is( target );

        if( was_in_container ) {
            i_rem( &target.contents.front() );
        } else {
            i_rem( &target );
        }

        //Restack and sort so that we don't lie about target's invlet
        if( target_position >= 0 ) {
            inv.restack( *this );
        }

        if( was_in_container && target_position == -1 ) {
            add_msg_if_player( _( "You are now wielding an empty %s." ), weapon.tname() );
        } else if( was_in_container && target_position < -1 ) {
            add_msg_if_player( _( "You are now wearing an empty %s." ), target.tname() );
        } else if( was_in_container && !is_npc() ) {
            bool drop_it = false;
            if( get_option<std::string>( "DROP_EMPTY" ) == "no" ) {
                drop_it = false;
            } else if( get_option<std::string>( "DROP_EMPTY" ) == "watertight" ) {
                drop_it = !target.is_watertight_container();
            } else if( get_option<std::string>( "DROP_EMPTY" ) == "all" ) {
                drop_it = true;
            }
            if( drop_it ) {
                add_msg( _( "You drop the empty %s." ), target.tname() );
                g->m.add_item_or_charges( pos(), inv.remove_item( &target ) );
            } else {
                int quantity = inv.const_stack( inv.position_by_item( &target ) ).size();
                char letter = target.invlet ? target.invlet : ' ';
                add_msg( m_info, _( "%c - %d empty %s" ), letter, quantity, target.tname( quantity ) );
            }
        }
    } else if( target_position >= 0 ) {
        if( Pickup::handle_spillable_contents( *this, target, g->m ) ) {
            i_rem( &target );
        }
        inv.restack( *this );
        inv.unsort();
    }

    return true;
}

void player::rooted_message() const
{
    bool wearing_shoes = is_wearing_shoes( side::LEFT ) || is_wearing_shoes( side::RIGHT );
    if( ( has_trait( trait_ROOTS2 ) || has_trait( trait_ROOTS3 ) ) &&
        g->m.has_flag( "PLOWABLE", pos() ) &&
        !wearing_shoes ) {
        add_msg( m_info, _( "You sink your roots into the soil." ) );
    }
}

// TODO: Move this into player::suffer()
void player::rooted()
// Should average a point every two minutes or so; ground isn't uniformly fertile
{
    double shoe_factor = footwear_factor();
    if( ( has_trait( trait_ROOTS2 ) || has_trait( trait_ROOTS3 ) ) &&
        g->m.has_flag( "PLOWABLE", pos() ) && shoe_factor != 1.0 ) {
        if( one_in( 96 ) ) {
            vitamin_mod( vitamin_id( "iron" ), 1, true );
            vitamin_mod( vitamin_id( "calcium" ), 1, true );
        }
        if( get_thirst() <= -2000 && x_in_y( 75, 425 ) ) {
            mod_thirst( -1 );
        }
        mod_healthy_mod( 5, 50 );
    }
}

bool player::add_faction_warning( const faction_id &id )
{
    const auto it = warning_record.find( id );
    if( it != warning_record.end() ) {
        it->second.first += 1;
        if( it->second.second - calendar::turn > 5_minutes ) {
            it->second.first -= 1;
        }
        it->second.second = calendar::turn;
        if( it->second.first > 3 ) {
            return true;
        }
    } else {
        warning_record[id] = std::make_pair( 1, calendar::turn );
    }
    faction *fac = g->faction_manager_ptr->get( id );
    if( fac != nullptr && is_player() ) {
        fac->likes_u -= 1;
        fac->respects_u -= 1;
    }
    return false;
}

int player::current_warnings_fac( const faction_id &id )
{
    const auto it = warning_record.find( id );
    if( it != warning_record.end() ) {
        if( it->second.second - calendar::turn > 5_minutes ) {
            it->second.first = std::max( 0,
                                         it->second.first - 1 );
        }
        return it->second.first;
    }
    return 0;
}

bool player::beyond_final_warning( const faction_id &id )
{
    const auto it = warning_record.find( id );
    if( it != warning_record.end() ) {
        if( it->second.second - calendar::turn > 5_minutes ) {
            it->second.first = std::max( 0,
                                         it->second.first - 1 );
        }
        return it->second.first > 3;
    }
    return false;
}

item::reload_option player::select_ammo( const item &base,
        std::vector<item::reload_option> opts ) const
{
    if( opts.empty() ) {
        add_msg_if_player( m_info, _( "Never mind." ) );
        return item::reload_option();
    }

    uilist menu;
    menu.text = string_format( base.is_watertight_container() ? _( "Refill %s" ) :
                               base.has_flag( "RELOAD_AND_SHOOT" ) ? _( "Select ammo for %s" ) : _( "Reload %s" ),
                               base.tname() );
    menu.w_width = -1;
    menu.w_height = -1;

    // Construct item names
    std::vector<std::string> names;
    std::transform( opts.begin(), opts.end(),
    std::back_inserter( names ), [&]( const item::reload_option & e ) {
        if( e.ammo->is_magazine() && e.ammo->ammo_data() ) {
            if( e.ammo->ammo_current() == "battery" ) {
                // This battery ammo is not a real object that can be recovered but pseudo-object that represents charge
                //~ magazine with ammo count
                return string_format( _( "%s (%d)" ), e.ammo->type_name(), e.ammo->ammo_remaining() );
            } else {
                //~ magazine with ammo (count)
                return string_format( _( "%s with %s (%d)" ), e.ammo->type_name(),
                                      e.ammo->ammo_data()->nname( e.ammo->ammo_remaining() ), e.ammo->ammo_remaining() );
            }
        } else if( e.ammo->is_watertight_container() ||
                   ( e.ammo->is_ammo_container() && g->u.is_worn( *e.ammo ) ) ) {
            // worn ammo containers should be named by their contents with their location also updated below
            return e.ammo->contents.front().display_name();

        } else {
            return ( ammo_location && ammo_location == e.ammo ? "* " : "" ) + e.ammo->display_name();
        }
    } );

    // Get location descriptions
    std::vector<std::string> where;
    std::transform( opts.begin(), opts.end(),
    std::back_inserter( where ), []( const item::reload_option & e ) {
        bool is_ammo_container = e.ammo->is_ammo_container();
        if( is_ammo_container || e.ammo->is_container() ) {
            if( is_ammo_container && g->u.is_worn( *e.ammo ) ) {
                return e.ammo->type_name();
            }
            return string_format( _( "%s, %s" ), e.ammo->type_name(), e.ammo.describe( &g->u ) );
        }
        return e.ammo.describe( &g->u );
    } );

    // Pads elements to match longest member and return length
    auto pad = []( std::vector<std::string> &vec, int n, int t ) -> int {
        for( const auto &e : vec )
        {
            n = std::max( n, utf8_width( e, true ) + t );
        }
        for( auto &e : vec )
        {
            e += std::string( n - utf8_width( e, true ), ' ' );
        }
        return n;
    };

    // Pad the first column including 4 trailing spaces
    int w = pad( names, utf8_width( menu.text, true ), 6 );
    menu.text.insert( 0, 2, ' ' ); // add space for UI hotkeys
    menu.text += std::string( w + 2 - utf8_width( menu.text, true ), ' ' );

    // Pad the location similarly (excludes leading "| " and trailing " ")
    w = pad( where, utf8_width( _( "| Location " ) ) - 3, 6 );
    menu.text += _( "| Location " );
    menu.text += std::string( w + 3 - utf8_width( _( "| Location " ) ), ' ' );

    menu.text += _( "| Amount  " );
    menu.text += _( "| Moves   " );

    // We only show ammo statistics for guns and magazines
    if( base.is_gun() || base.is_magazine() ) {
        menu.text += _( "| Damage  | Pierce  " );
    }

    auto draw_row = [&]( int idx ) {
        const auto &sel = opts[ idx ];
        std::string row = string_format( "%s| %s |", names[ idx ], where[ idx ] );
        row += string_format( ( sel.ammo->is_ammo() ||
                                sel.ammo->is_ammo_container() ) ? " %-7d |" : "         |", sel.qty() );
        row += string_format( " %-7d ", sel.moves() );

        if( base.is_gun() || base.is_magazine() ) {
            const itype *ammo = sel.ammo->is_ammo_container() ? sel.ammo->contents.front().ammo_data() :
                                sel.ammo->ammo_data();
            if( ammo ) {
                if( ammo->ammo->prop_damage ) {
                    row += string_format( "| *%-6.2f | %-7d", static_cast<float>( *ammo->ammo->prop_damage ),
                                          ammo->ammo->legacy_pierce );
                } else {
                    const damage_instance &dam = ammo->ammo->damage;
                    row += string_format( "| %-7d | %-7d", static_cast<int>( dam.total_damage() ),
                                          static_cast<int>( dam.empty() ? 0.0f : ( *dam.begin() ).res_pen ) );
                }
            } else {
                row += "|         |         ";
            }
        }
        return row;
    };

    itype_id last = uistate.lastreload[ ammotype( base.ammo_default() ) ];
    // We keep the last key so that pressing the key twice (for example, r-r for reload)
    // will always pick the first option on the list.
    int last_key = inp_mngr.get_previously_pressed_key();
    bool last_key_bound = false;
    // This is the entry that has out default
    int default_to = 0;

    // If last_key is RETURN, don't use that to override hotkey
    if( last_key == '\n' ) {
        last_key_bound = true;
        default_to = -1;
    }

    for( auto i = 0; i < static_cast<int>( opts.size() ); ++i ) {
        const item &ammo = opts[ i ].ammo->is_ammo_container() ? opts[ i ].ammo->contents.front() :
                           *opts[ i ].ammo;

        char hotkey = -1;
        if( g->u.has_item( ammo ) ) {
            // if ammo in player possession and either it or any container has a valid invlet use this
            if( ammo.invlet ) {
                hotkey = ammo.invlet;
            } else {
                for( const auto obj : g->u.parents( ammo ) ) {
                    if( obj->invlet ) {
                        hotkey = obj->invlet;
                        break;
                    }
                }
            }
        }
        if( last == ammo.typeId() ) {
            if( !last_key_bound && hotkey == -1 ) {
                // If this is the first occurrence of the most recently used type of ammo and the hotkey
                // was not already set above then set it to the keypress that opened this prompt
                hotkey = last_key;
                last_key_bound = true;
            }
            if( !last_key_bound ) {
                // Pressing the last key defaults to the first entry of compatible type
                default_to = i;
                last_key_bound = true;
            }
        }
        if( hotkey == last_key ) {
            last_key_bound = true;
            // Prevent the default from being used: key is bound to something already
            default_to = -1;
        }

        menu.addentry( i, true, hotkey, draw_row( i ) );
    }

    struct reload_callback : public uilist_callback {
        public:
            std::vector<item::reload_option> &opts;
            const std::function<std::string( int )> draw_row;
            int last_key;
            const int default_to;
            const bool can_partial_reload;

            reload_callback( std::vector<item::reload_option> &_opts,
                             std::function<std::string( int )> _draw_row,
                             int _last_key, int _default_to, bool _can_partial_reload ) :
                opts( _opts ), draw_row( _draw_row ),
                last_key( _last_key ), default_to( _default_to ),
                can_partial_reload( _can_partial_reload )
            {}

            bool key( const input_context &, const input_event &event, int idx, uilist *menu ) override {
                auto cur_key = event.get_first_input();
                if( default_to != -1 && cur_key == last_key ) {
                    // Select the first entry on the list
                    menu->ret = default_to;
                    return true;
                }
                if( idx < 0 || idx >= static_cast<int>( opts.size() ) ) {
                    return false;
                }
                auto &sel = opts[ idx ];
                switch( cur_key ) {
                    case KEY_LEFT:
                        if( can_partial_reload ) {
                            sel.qty( sel.qty() - 1 );
                            menu->entries[ idx ].txt = draw_row( idx );
                        }
                        return true;

                    case KEY_RIGHT:
                        if( can_partial_reload ) {
                            sel.qty( sel.qty() + 1 );
                            menu->entries[ idx ].txt = draw_row( idx );
                        }
                        return true;
                }
                return false;
            }
    } cb( opts, draw_row, last_key, default_to, !base.has_flag( "RELOAD_ONE" ) );
    menu.callback = &cb;

    menu.query();
    if( menu.ret < 0 || static_cast<size_t>( menu.ret ) >= opts.size() ) {
        add_msg_if_player( m_info, _( "Never mind." ) );
        return item::reload_option();
    }

    const item_location &sel = opts[ menu.ret ].ammo;
    uistate.lastreload[ ammotype( base.ammo_default() ) ] = sel->is_ammo_container() ?
            sel->contents.front().typeId() :
            sel->typeId();
    return opts[ menu.ret ] ;
}

bool player::list_ammo( const item &base, std::vector<item::reload_option> &ammo_list,
                        bool empty ) const
{
    auto opts = base.gunmods();
    opts.push_back( &base );

    if( base.magazine_current() ) {
        opts.push_back( base.magazine_current() );
    }

    for( const auto mod : base.gunmods() ) {
        if( mod->magazine_current() ) {
            opts.push_back( mod->magazine_current() );
        }
    }

    bool ammo_match_found = false;
    for( const auto e : opts ) {
        for( item_location &ammo : find_ammo( *e, empty ) ) {
            // don't try to unload frozen liquids
            if( ammo->is_watertight_container() && ammo->contents_made_of( SOLID ) ) {
                continue;
            }
            auto id = ( ammo->is_ammo_container() || ammo->is_container() )
                      ? ammo->contents.front().typeId()
                      : ammo->typeId();
            if( e->can_reload_with( id ) ) {
                // Speedloaders require an empty target.
                if( !ammo->has_flag( "SPEEDLOADER" ) || e->ammo_remaining() < 1 ) {
                    ammo_match_found = true;
                }
            }
            if( can_reload( *e, id ) || e->has_flag( "RELOAD_AND_SHOOT" ) ) {
                ammo_list.emplace_back( this, e, &base, std::move( ammo ) );
            }
        }
    }
    return ammo_match_found;
}

item::reload_option player::select_ammo( const item &base, bool prompt, bool empty ) const
{
    std::vector<item::reload_option> ammo_list;
    bool ammo_match_found = list_ammo( base, ammo_list, empty );

    if( ammo_list.empty() ) {
        if( !base.is_magazine() && !base.magazine_integral() && !base.magazine_current() ) {
            add_msg_if_player( m_info, _( "You need a compatible magazine to reload the %s!" ),
                               base.tname() );

        } else if( ammo_match_found ) {
            add_msg_if_player( m_info, _( "Nothing to reload!" ) );
        } else {
            std::string name;
            if( base.ammo_data() ) {
                name = base.ammo_data()->nname( 1 );
            } else if( base.is_watertight_container() ) {
                name = base.is_container_empty() ? "liquid" : base.contents.front().tname();
            } else {
                name = enumerate_as_string( base.ammo_types().begin(),
                base.ammo_types().end(), []( const ammotype & at ) {
                    return at->name();
                }, enumeration_conjunction::none );
            }
            add_msg_if_player( m_info, _( "You don't have any %s to reload your %s!" ),
                               name, base.tname() );
        }
        return item::reload_option();
    }

    // sort in order of move cost (ascending), then remaining ammo (descending) with empty magazines always last
    std::stable_sort( ammo_list.begin(), ammo_list.end(), []( const item::reload_option & lhs,
    const item::reload_option & rhs ) {
        return lhs.ammo->ammo_remaining() > rhs.ammo->ammo_remaining();
    } );
    std::stable_sort( ammo_list.begin(), ammo_list.end(), []( const item::reload_option & lhs,
    const item::reload_option & rhs ) {
        return lhs.moves() < rhs.moves();
    } );
    std::stable_sort( ammo_list.begin(), ammo_list.end(), []( const item::reload_option & lhs,
    const item::reload_option & rhs ) {
        return ( lhs.ammo->ammo_remaining() != 0 ) > ( rhs.ammo->ammo_remaining() != 0 );
    } );

    if( is_npc() ) {
        return ammo_list[ 0 ] ;
    }

    if( !prompt && ammo_list.size() == 1 ) {
        // unconditionally suppress the prompt if there's only one option
        return ammo_list[ 0 ] ;
    }

    return select_ammo( base, std::move( ammo_list ) );
}

ret_val<bool> player::can_wear( const item &it ) const
{
    if( !it.is_armor() ) {
        return ret_val<bool>::make_failure( _( "Putting on a %s would be tricky." ), it.tname() );
    }

    if( it.is_power_armor() ) {
        for( auto &elem : worn ) {
            if( ( elem.get_covered_body_parts() & it.get_covered_body_parts() ).any() ) {
                return ret_val<bool>::make_failure( _( "Can't wear power armor over other gear!" ) );
            }
        }
        if( !it.covers( bp_torso ) ) {
            bool power_armor = false;
            if( !worn.empty() ) {
                for( auto &elem : worn ) {
                    if( elem.is_power_armor() ) {
                        power_armor = true;
                        break;
                    }
                }
            }
            if( !power_armor ) {
                return ret_val<bool>::make_failure(
                           _( "You can only wear power armor components with power armor!" ) );
            }
        }

        for( auto &i : worn ) {
            if( i.is_power_armor() && i.typeId() == it.typeId() ) {
                return ret_val<bool>::make_failure( _( "Can't wear more than one %s!" ), it.tname() );
            }
        }
    } else {
        // Only headgear can be worn with power armor, except other power armor components.
        // You can't wear headgear if power armor helmet is already sitting on your head.
        bool has_helmet = false;
        if( is_wearing_power_armor( &has_helmet ) &&
            ( has_helmet || !( it.covers( bp_head ) || it.covers( bp_mouth ) || it.covers( bp_eyes ) ) ) ) {
            return ret_val<bool>::make_failure( _( "Can't wear %s with power armor!" ), it.tname() );
        }
    }

    // Check if we don't have both hands available before wearing a briefcase, shield, etc. Also occurs if we're already wearing one.
    if( it.has_flag( "RESTRICT_HANDS" ) && ( !has_two_arms() || worn_with_flag( "RESTRICT_HANDS" ) ||
            weapon.is_two_handed( *this ) ) ) {
        return ret_val<bool>::make_failure( ( is_player() ? _( "You don't have a hand free to wear that." )
                                              : string_format( _( "%s doesn't have a hand free to wear that." ), name ) ) );
    }

    for( auto &i : worn ) {
        if( i.has_flag( "ONLY_ONE" ) && i.typeId() == it.typeId() ) {
            return ret_val<bool>::make_failure( _( "Can't wear more than one %s!" ), it.tname() );
        }
    }

    if( amount_worn( it.typeId() ) >= MAX_WORN_PER_TYPE ) {
        return ret_val<bool>::make_failure( _( "Can't wear %i or more %s at once." ),
                                            MAX_WORN_PER_TYPE + 1, it.tname( MAX_WORN_PER_TYPE + 1 ) );
    }

    if( ( ( it.covers( bp_foot_l ) && is_wearing_shoes( side::LEFT ) ) ||
          ( it.covers( bp_foot_r ) && is_wearing_shoes( side::RIGHT ) ) ) &&
        ( !it.has_flag( "OVERSIZE" ) || !it.has_flag( "OUTER" ) ) && !it.has_flag( "SKINTIGHT" ) &&
        !it.has_flag( "BELTED" ) && !it.has_flag( "PERSONAL" ) && !it.has_flag( "AURA" ) &&
        !it.has_flag( "SEMITANGIBLE" ) ) {
        // Checks to see if the player is wearing shoes
        return ret_val<bool>::make_failure( ( is_player() ? _( "You're already wearing footwear!" )
                                              : string_format( _( "%s is already wearing footwear!" ), name ) ) );
    }

    if( it.covers( bp_head ) &&
        !it.has_flag( "HELMET_COMPAT" ) && !it.has_flag( "SKINTIGHT" ) && !it.has_flag( "PERSONAL" ) &&
        !it.has_flag( "AURA" ) && !it.has_flag( "SEMITANGIBLE" ) && !it.has_flag( "OVERSIZE" ) &&
        is_wearing_helmet() ) {
        return ret_val<bool>::make_failure( wearing_something_on( bp_head ),
                                            ( is_player() ? _( "You can't wear that with other headgear!" )
                                              : string_format( _( "%s can't wear that with other headgear!" ), name ) ) );
    }

    if( it.covers( bp_head ) && !it.has_flag( "SEMITANGIBLE" ) &&
        ( it.has_flag( "SKINTIGHT" ) || it.has_flag( "HELMET_COMPAT" ) ) &&
        ( head_cloth_encumbrance() + it.get_encumber( *this ) > 40 ) ) {
        return ret_val<bool>::make_failure( ( is_player() ? _( "You can't wear that much on your head!" )
                                              : string_format( _( "%s can't wear that much on their head!" ), name ) ) );
    }

    if( has_trait( trait_WOOLALLERGY ) && ( it.made_of( material_id( "wool" ) ) ||
                                            it.item_tags.count( "wooled" ) ) ) {
        return ret_val<bool>::make_failure( _( "Can't wear that, it's made of wool!" ) );
    }

    if( it.is_filthy() && has_trait( trait_SQUEAMISH ) ) {
        return ret_val<bool>::make_failure( _( "Can't wear that, it's filthy!" ) );
    }

    if( !it.has_flag( "OVERSIZE" ) && !it.has_flag( "SEMITANGIBLE" ) ) {
        for( const trait_id &mut : get_mutations() ) {
            const auto &branch = mut.obj();
            if( branch.conflicts_with_item( it ) ) {
                return ret_val<bool>::make_failure( _( "Your %s mutation prevents you from wearing your %s." ),
                                                    branch.name(), it.type_name() );
            }
        }
        if( it.covers( bp_head ) && !it.has_flag( "SEMITANGIBLE" ) &&
            !it.made_of( material_id( "wool" ) ) && !it.made_of( material_id( "cotton" ) ) &&
            !it.made_of( material_id( "nomex" ) ) && !it.made_of( material_id( "leather" ) ) &&
            ( has_trait( trait_HORNS_POINTED ) || has_trait( trait_ANTENNAE ) ||
              has_trait( trait_ANTLERS ) ) ) {
            return ret_val<bool>::make_failure( _( "Cannot wear a helmet over %s." ),
                                                ( has_trait( trait_HORNS_POINTED ) ? _( "horns" ) :
                                                  ( has_trait( trait_ANTENNAE ) ? _( "antennae" ) : _( "antlers" ) ) ) );
        }
    }

    return ret_val<bool>::make_success();
}

ret_val<bool> player::can_wield( const item &it ) const
{
    if( it.made_of_from_type( LIQUID ) ) {
        return ret_val<bool>::make_failure( _( "Can't wield spilt liquids." ) );
    }

    if( it.is_two_handed( *this ) && ( !has_two_arms() || worn_with_flag( "RESTRICT_HANDS" ) ) ) {
        if( worn_with_flag( "RESTRICT_HANDS" ) ) {
            return ret_val<bool>::make_failure(
                       _( "Something you are wearing hinders the use of both hands." ) );
        } else if( it.has_flag( "ALWAYS_TWOHAND" ) ) {
            return ret_val<bool>::make_failure( _( "The %s can't be wielded with only one arm." ),
                                                it.tname() );
        } else {
            return ret_val<bool>::make_failure( _( "You are too weak to wield %s with only one arm." ),
                                                it.tname() );
        }
    }

    return ret_val<bool>::make_success();
}

ret_val<bool> player::can_unwield( const item &it ) const
{
    if( it.has_flag( "NO_UNWIELD" ) ) {
        return ret_val<bool>::make_failure( _( "You cannot unwield your %s." ), it.tname() );
    }

    return ret_val<bool>::make_success();
}

bool player::is_wielding( const item &target ) const
{
    return &weapon == &target;
}

bool player::wield( item &target )
{
    if( is_wielding( target ) ) {
        return true;
    }

    if( !can_wield( target ).success() ) {
        return false;
    }

    if( !unwield() ) {
        return false;
    }
    cached_info.erase( "weapon_value" );
    if( target.is_null() ) {
        return true;
    }

    // Query whether to draw an item from a holster when attempting to wield the holster
    if( target.get_use( "holster" ) && !target.contents.empty() ) {
        if( query_yn( _( "Draw %s from %s?" ), target.get_contained().tname(), target.tname() ) ) {
            invoke_item( &target );
            return false;
        }
    }

    // Wielding from inventory is relatively slow and does not improve with increasing weapon skill.
    // Worn items (including guns with shoulder straps) are faster but still slower
    // than a skilled player with a holster.
    // There is an additional penalty when wielding items from the inventory whilst currently grabbed.

    bool worn = is_worn( target );
    int mv = item_handling_cost( target, true,
                                 worn ? INVENTORY_HANDLING_PENALTY / 2 : INVENTORY_HANDLING_PENALTY );

    if( worn ) {
        target.on_takeoff( *this );
    }

    add_msg( m_debug, "wielding took %d moves", mv );
    moves -= mv;

    if( has_item( target ) ) {
        weapon = i_rem( &target );
    } else {
        weapon = target;
    }

    last_item = weapon.typeId();
    recoil = MAX_RECOIL;

    weapon.on_wield( *this, mv );

    inv.update_invlet( weapon );
    inv.update_cache_with_item( weapon );

    return true;
}

bool player::unwield()
{
    if( weapon.is_null() ) {
        return true;
    }

    if( !can_unwield( weapon ).success() ) {
        return false;
    }

    const std::string query = string_format( _( "Stop wielding %s?" ), weapon.tname() );

    if( !dispose_item( item_location( *this, &weapon ), query ) ) {
        return false;
    }

    inv.unsort();

    return true;
}

// ids of martial art styles that are available with the bio_cqb bionic.
static const std::vector<matype_id> bio_cqb_styles {{
        matype_id{ "style_karate" }, matype_id{ "style_judo" }, matype_id{ "style_muay_thai" }, matype_id{ "style_biojutsu" }
    }};

bool player::pick_style() // Style selection menu
{
    enum style_selection {
        KEEP_HANDS_FREE = 0,
        STYLE_OFFSET
    };

    // If there are style already, cursor starts there
    // if no selected styles, cursor starts from no-style

    // Any other keys quit the menu
    const std::vector<matype_id> &selectable_styles = has_active_bionic( bio_cqb ) ? bio_cqb_styles :
            ma_styles;

    input_context ctxt( "MELEE_STYLE_PICKER" );
    ctxt.register_action( "SHOW_DESCRIPTION" );

    uilist kmenu;
    kmenu.text = string_format( _( "Select a style. (press %s for more info)" ),
                                ctxt.get_desc( "SHOW_DESCRIPTION" ) );
    ma_style_callback callback( static_cast<size_t>( STYLE_OFFSET ), selectable_styles );
    kmenu.callback = &callback;
    kmenu.input_category = "MELEE_STYLE_PICKER";
    kmenu.additional_actions.emplace_back( "SHOW_DESCRIPTION", "" );
    kmenu.desc_enabled = true;
    kmenu.addentry_desc( KEEP_HANDS_FREE, true, 'h',
                         keep_hands_free ? _( "Keep hands free (on)" ) : _( "Keep hands free (off)" ),
                         _( "When this is enabled, player won't wield things unless explicitly told to." ) );

    kmenu.selected = STYLE_OFFSET;

    for( size_t i = 0; i < selectable_styles.size(); i++ ) {
        auto &style = selectable_styles[i].obj();
        //Check if this style is currently selected
        const bool selected = selectable_styles[i] == style_selected;
        std::string entry_text = _( style.name );
        if( selected ) {
            kmenu.selected = i + STYLE_OFFSET;
            entry_text = colorize( entry_text, c_pink );
        }
        kmenu.addentry_desc( i + STYLE_OFFSET, true, -1, entry_text, _( style.description ) );
    }

    kmenu.query();
    int selection = kmenu.ret;

    if( selection >= STYLE_OFFSET ) {
        style_selected = selectable_styles[selection - STYLE_OFFSET];
        martialart_use_message();
    } else if( selection == KEEP_HANDS_FREE ) {
        keep_hands_free = !keep_hands_free;
    } else {
        return false;
    }

    return true;
}

hint_rating player::rate_action_wear( const item &it ) const
{
    // TODO: flag already-worn items as HINT_IFFY

    if( !it.is_armor() ) {
        return HINT_CANT;
    }

    return can_wear( it ).success() ? HINT_GOOD : HINT_IFFY;
}

hint_rating player::rate_action_change_side( const item &it ) const
{
    if( !is_worn( it ) ) {
        return HINT_IFFY;
    }

    if( !it.is_sided() ) {
        return HINT_CANT;
    }

    return HINT_GOOD;
}

bool player::can_reload( const item &it, const itype_id &ammo ) const
{
    if( !it.is_reloadable_with( ammo ) ) {
        return false;
    }

    if( it.is_ammo_belt() ) {
        const auto &linkage = it.type->magazine->linkage;
        if( linkage && !has_charges( *linkage, 1 ) ) {
            return false;
        }
    }

    return true;
}

bool player::dispose_item( item_location &&obj, const std::string &prompt )
{
    uilist menu;
    menu.text = prompt.empty() ? string_format( _( "Dispose of %s" ), obj->tname() ) : prompt;

    using dispose_option = struct {
        std::string prompt;
        bool enabled;
        char invlet;
        int moves;
        std::function<bool()> action;
    };

    std::vector<dispose_option> opts;

    const bool bucket = obj->is_bucket_nonempty();

    opts.emplace_back( dispose_option {
        bucket ? _( "Spill contents and store in inventory" ) : _( "Store in inventory" ),
        volume_carried() + obj->volume() <= volume_capacity(), '1',
        item_handling_cost( *obj ),
        [this, bucket, &obj] {
            if( bucket && !obj->spill_contents( *this ) )
            {
                return false;
            }

            moves -= item_handling_cost( *obj );
            inv.add_item_keep_invlet( *obj );
            inv.unsort();
            obj.remove_item();
            return true;
        }
    } );

    opts.emplace_back( dispose_option {
        _( "Drop item" ), true, '2', 0, [this, &obj] {
            g->m.add_item_or_charges( pos(), *obj );
            obj.remove_item();
            return true;
        }
    } );

    opts.emplace_back( dispose_option {
        bucket ? _( "Spill contents and wear item" ) : _( "Wear item" ),
        can_wear( *obj ).success(), '3', item_wear_cost( *obj ),
        [this, bucket, &obj] {
            if( bucket && !obj->spill_contents( *this ) )
            {
                return false;
            }

            item it = *obj;
            obj.remove_item();
            return !!wear_item( it );
        }
    } );

    for( auto &e : worn ) {
        if( e.can_holster( *obj ) ) {
            auto ptr = dynamic_cast<const holster_actor *>( e.type->get_use( "holster" )->get_actor_ptr() );
            opts.emplace_back( dispose_option {
                string_format( _( "Store in %s" ), e.tname() ), true, e.invlet,
                item_store_cost( *obj, e, false, ptr->draw_cost ),
                [this, ptr, &e, &obj]{
                    return ptr->store( *this, e, *obj );
                }
            } );
        }
    }

    int w = utf8_width( menu.text, true ) + 4;
    for( const auto &e : opts ) {
        w = std::max( w, utf8_width( e.prompt, true ) + 4 );
    }
    for( auto &e : opts ) {
        e.prompt += std::string( w - utf8_width( e.prompt, true ), ' ' );
    }

    menu.text.insert( 0, 2, ' ' ); // add space for UI hotkeys
    menu.text += std::string( w + 2 - utf8_width( menu.text, true ), ' ' );
    menu.text += _( " | Moves  " );

    for( const auto &e : opts ) {
        menu.addentry( -1, e.enabled, e.invlet, string_format( e.enabled ? "%s | %-7d" : "%s |",
                       e.prompt, e.moves ) );
    }

    menu.query();
    if( menu.ret >= 0 ) {
        return opts[ menu.ret ].action();
    }
    return false;
}

void player::mend_item( item_location &&obj, bool interactive )
{
    if( g->u.has_trait( trait_DEBUG_HS ) ) {
        uilist menu;
        menu.text = _( "Toggle which fault?" );
        std::vector<std::pair<fault_id, bool>> opts;
        for( const auto &f : obj->faults_potential() ) {
            opts.emplace_back( f, !!obj->faults.count( f ) );
            menu.addentry( -1, true, -1, string_format( "%s %s",
                           opts.back().second ? _( "Mend" ) : _( "Break" ),
                           f.obj().name() ) );
        }
        if( opts.empty() ) {
            add_msg( m_info, _( "The %s doesn't have any faults to toggle." ), obj->tname() );
            return;
        }
        menu.query();
        if( menu.ret >= 0 ) {
            if( opts[ menu.ret ].second ) {
                obj->faults.erase( opts[ menu.ret ].first );
            } else {
                obj->faults.insert( opts[ menu.ret ].first );
            }
        }
        return;
    }

    std::vector<std::pair<const fault *, bool>> faults;
    std::transform( obj->faults.begin(), obj->faults.end(),
    std::back_inserter( faults ), []( const fault_id & e ) {
        return std::make_pair<const fault *, bool>( &e.obj(), false );
    } );

    if( faults.empty() ) {
        if( interactive ) {
            add_msg( m_info, _( "The %s doesn't have any faults to mend." ), obj->tname() );
        }
        return;
    }

    auto inv = crafting_inventory();

    for( auto &f : faults ) {
        f.second = f.first->requirements().can_make_with_inventory( inv, is_crafting_component );
    }

    int sel = 0;
    if( interactive ) {
        uilist menu;
        menu.text = _( "Mend which fault?" );
        menu.desc_enabled = true;
        menu.desc_lines = 0; // Let uilist handle description height

        int w = 80;

        for( auto &f : faults ) {
            auto reqs = f.first->requirements();
            auto tools = reqs.get_folded_tools_list( w, c_white, inv );
            auto comps = reqs.get_folded_components_list( w, c_white, inv, is_crafting_component );

            std::ostringstream descr;
            descr << _( "<color_white>Time required:</color>\n" );
            // TODO: better have a from_moves function
            descr << "> " << to_string_approx( time_duration::from_turns( f.first->time() / 100 ) ) << "\n";
            descr << _( "<color_white>Skills:</color>\n" );
            for( const auto &e : f.first->skills() ) {
                bool hasSkill = get_skill_level( e.first ) >= e.second;
                if( !hasSkill && f.second ) {
                    f.second = false;
                }
                //~ %1$s represents the internal color name which shouldn't be translated, %2$s is skill name, and %3$i is skill level
                descr << string_format( _( "> <color_%1$s>%2$s %3$i</color>\n" ), hasSkill ? "c_green" : "c_red",
                                        e.first.obj().name(), e.second );
            }

            std::copy( tools.begin(), tools.end(), std::ostream_iterator<std::string>( descr, "\n" ) );
            std::copy( comps.begin(), comps.end(), std::ostream_iterator<std::string>( descr, "\n" ) );

            menu.addentry_desc( -1, true, -1, f.first->name(), descr.str() );
        }
        menu.query();
        if( menu.ret < 0 ) {
            add_msg( _( "Never mind." ) );
            return;
        }
        sel = menu.ret;
    }

    if( sel >= 0 ) {
        if( !faults[ sel ].second ) {
            if( interactive ) {
                add_msg( m_info, _( "You are currently unable to mend the %s." ), obj->tname() );
            }
            return;
        }

        assign_activity( activity_id( "ACT_MEND_ITEM" ), faults[ sel ].first->time() );
        activity.name = faults[ sel ].first->id().str();
        activity.targets.push_back( std::move( obj ) );
    }
}

int player::item_reload_cost( const item &it, const item &ammo, int qty ) const
{
    if( ammo.is_ammo() || ammo.is_frozen_liquid() ) {
        qty = std::max( std::min( ammo.charges, qty ), 1 );
    } else if( ammo.is_ammo_container() || ammo.is_container() ) {
        qty = std::max( std::min( ammo.contents.front().charges, qty ), 1 );
    } else if( ammo.is_magazine() ) {
        qty = 1;
    } else {
        debugmsg( "cannot determine reload cost as %s is neither ammo or magazine", ammo.tname() );
        return 0;
    }

    // If necessary create duplicate with appropriate number of charges
    item obj = ammo;
    obj = obj.split( qty );
    if( obj.is_null() ) {
        obj = ammo;
    }
    // No base cost for handling ammo - that's already included in obtain cost
    // We have the ammo in our hands right now
    int mv = item_handling_cost( obj, true, 0 );

    if( ammo.has_flag( "MAG_BULKY" ) ) {
        mv *= 1.5; // bulky magazines take longer to insert
    }

    if( !it.is_gun() && !it.is_magazine() ) {
        return mv + 100; // reload a tool or sealable container
    }

    /** @EFFECT_GUN decreases the time taken to reload a magazine */
    /** @EFFECT_PISTOL decreases time taken to reload a pistol */
    /** @EFFECT_SMG decreases time taken to reload an SMG */
    /** @EFFECT_RIFLE decreases time taken to reload a rifle */
    /** @EFFECT_SHOTGUN decreases time taken to reload a shotgun */
    /** @EFFECT_LAUNCHER decreases time taken to reload a launcher */

    int cost = ( it.is_gun() ? it.get_reload_time() : it.type->magazine->reload_time ) * qty;

    skill_id sk = it.is_gun() ? it.type->gun->skill_used : skill_gun;
    mv += cost / ( 1.0f + std::min( get_skill_level( sk ) * 0.1f, 1.0f ) );

    if( it.has_flag( "STR_RELOAD" ) ) {
        /** @EFFECT_STR reduces reload time of some weapons */
        mv -= get_str() * 20;
    }

    return std::max( mv, 25 );
}

int player::item_wear_cost( const item &it ) const
{
    double mv = item_handling_cost( it );

    switch( it.get_layer() ) {
        case PERSONAL_LAYER:
            break;

        case UNDERWEAR_LAYER:
            mv *= 1.5;
            break;

        case REGULAR_LAYER:
            break;

        case WAIST_LAYER:
        case OUTER_LAYER:
            mv /= 1.5;
            break;

        case BELTED_LAYER:
            mv /= 2.0;
            break;

        case AURA_LAYER:
            break;

        default:
            break;
    }

    mv *= std::max( it.get_encumber( *this ) / 10.0, 1.0 );

    return mv;
}

cata::optional<std::list<item>::iterator>
player::wear( int pos, bool interactive )
{
    return wear( i_at( pos ), interactive );
}

cata::optional<std::list<item>::iterator>
player::wear( item &to_wear, bool interactive )
{
    if( is_worn( to_wear ) ) {
        if( interactive ) {
            add_msg_player_or_npc( m_info,
                                   _( "You are already wearing that." ),
                                   _( "<npcname> is already wearing that." )
                                 );
        }
        return cata::nullopt;
    }
    if( to_wear.is_null() ) {
        if( interactive ) {
            add_msg_player_or_npc( m_info,
                                   _( "You don't have that item." ),
                                   _( "<npcname> doesn't have that item." ) );
        }
        return cata::nullopt;
    }

    bool was_weapon;
    item to_wear_copy( to_wear );
    if( &to_wear == &weapon ) {
        weapon = item();
        was_weapon = true;
    } else {
        inv.remove_item( &to_wear );
        inv.restack( *this );
        was_weapon = false;
    }

    auto result = wear_item( to_wear_copy, interactive );
    if( !result ) {
        if( was_weapon ) {
            weapon = to_wear_copy;
        } else {
            inv.add_item( to_wear_copy, true );
        }
        return cata::nullopt;
    }

    return result;
}

cata::optional<std::list<item>::iterator>
player::wear_item( const item &to_wear, bool interactive )
{
    const auto ret = can_wear( to_wear );
    if( !ret.success() ) {
        if( interactive ) {
            add_msg_if_player( m_info, "%s", ret.c_str() );
        }
        return cata::nullopt;
    }

    const bool was_deaf = is_deaf();
    const bool supertinymouse = g->u.has_trait( trait_id( "SMALL2" ) ) ||
                                g->u.has_trait( trait_id( "SMALL_OK" ) );
    last_item = to_wear.typeId();

    std::list<item>::iterator position = position_to_wear_new_item( to_wear );
    std::list<item>::iterator new_item_it = worn.insert( position, to_wear );

    if( interactive ) {
        add_msg_player_or_npc(
            _( "You put on your %s." ),
            _( "<npcname> puts on their %s." ),
            to_wear.tname() );
        moves -= item_wear_cost( to_wear );

        for( const body_part bp : all_body_parts ) {
            if( to_wear.covers( bp ) && encumb( bp ) >= 40 ) {
                add_msg_if_player( m_warning,
                                   bp == bp_eyes ?
                                   _( "Your %s are very encumbered! %s" ) : _( "Your %s is very encumbered! %s" ),
                                   body_part_name( bp ), encumb_text( bp ) );
            }
        }
        if( !was_deaf && is_deaf() ) {
            add_msg_if_player( m_info, _( "You're deafened!" ) );
        }
        if( supertinymouse && !to_wear.has_flag( "UNDERSIZE" ) ) {
            add_msg_if_player( m_warning,
                               _( "This %s is too big to wear comfortably! Maybe it could be refitted..." ),
                               to_wear.tname() );
        } else if( to_wear.has_flag( "UNDERSIZE" ) ) {
            add_msg_if_player( m_warning,
                               _( "This %s is too small to wear comfortably! Maybe it could be refitted..." ),
                               to_wear.tname() );
        }
    } else {
        add_msg_if_npc( _( "<npcname> puts on their %s." ), to_wear.tname() );
    }

    new_item_it->on_wear( *this );

    inv.update_invlet( *new_item_it );
    inv.update_cache_with_item( *new_item_it );

    recalc_sight_limits();
    reset_encumbrance();

    return new_item_it;
}

bool player::change_side( item &it, bool interactive )
{
    if( !it.swap_side() ) {
        if( interactive ) {
            add_msg_player_or_npc( m_info,
                                   _( "You cannot swap the side on which your %s is worn." ),
                                   _( "<npcname> cannot swap the side on which their %s is worn." ),
                                   it.tname() );
        }
        return false;
    }

    if( interactive ) {
        add_msg_player_or_npc( m_info, _( "You swap the side on which your %s is worn." ),
                               _( "<npcname> swaps the side on which their %s is worn." ),
                               it.tname() );
    }

    mod_moves( -250 );
    reset_encumbrance();

    return true;
}

bool player::change_side( int pos, bool interactive )
{
    item &it( i_at( pos ) );

    if( !is_worn( it ) ) {
        if( interactive ) {
            add_msg_player_or_npc( m_info,
                                   _( "You are not wearing that item." ),
                                   _( "<npcname> isn't wearing that item." ) );
        }
        return false;
    }

    return change_side( it, interactive );
}

hint_rating player::rate_action_takeoff( const item &it ) const
{
    if( !it.is_armor() ) {
        return HINT_CANT;
    }

    if( is_worn( it ) ) {
        return HINT_GOOD;
    }

    return HINT_IFFY;
}

std::list<const item *> player::get_dependent_worn_items( const item &it ) const
{
    std::list<const item *> dependent;
    // Adds dependent worn items recursively
    const std::function<void( const item &it )> add_dependent = [ & ]( const item & it ) {
        for( const auto &wit : worn ) {
            if( &wit == &it || !wit.is_worn_only_with( it ) ) {
                continue;
            }
            const auto iter = std::find_if( dependent.begin(), dependent.end(),
            [ &wit ]( const item * dit ) {
                return &wit == dit;
            } );
            if( iter == dependent.end() ) { // Not in the list yet
                add_dependent( wit );
                dependent.push_back( &wit );
            }
        }
    };

    if( is_worn( it ) ) {
        add_dependent( it );
    }

    return dependent;
}

ret_val<bool> player::can_takeoff( const item &it, const std::list<item> *res ) const
{
    auto iter = std::find_if( worn.begin(), worn.end(), [ &it ]( const item & wit ) {
        return &it == &wit;
    } );

    if( iter == worn.end() ) {
        return ret_val<bool>::make_failure( !is_npc() ? _( "You are not wearing that item." ) :
                                            _( "<npcname> is not wearing that item." ) );
    }

    if( res == nullptr && !get_dependent_worn_items( it ).empty() ) {
        return ret_val<bool>::make_failure( !is_npc() ?
                                            _( "You can't take off power armor while wearing other power armor components." ) :
                                            _( "<npcname> can't take off power armor while wearing other power armor components." ) );
    }
    if( it.has_flag( "NO_TAKEOFF" ) ) {
        return ret_val<bool>::make_failure( !is_npc() ?
                                            _( "You can't take that item off." ) :
                                            _( "<npcname> can't take that item off." ) );
    }
    return ret_val<bool>::make_success();
}

bool player::takeoff( const item &it, std::list<item> *res )
{
    const auto ret = can_takeoff( it, res );
    if( !ret.success() ) {
        add_msg( m_info, "%s", ret.c_str() );
        return false;
    }

    auto iter = std::find_if( worn.begin(), worn.end(), [ &it ]( const item & wit ) {
        return &it == &wit;
    } );

    if( res == nullptr ) {
        if( volume_carried() + it.volume() > volume_capacity_reduced_by( it.get_storage() ) ) {
            if( is_npc() || query_yn( _( "No room in inventory for your %s.  Drop it?" ),
                                      colorize( it.tname(), it.color_in_inventory() ) ) ) {
                drop( get_item_position( &it ), pos() );
                return true; // the drop activity ends up taking off the item anyway so shouldn't try to do it again here
            } else {
                return false;
            }
        }
        iter->on_takeoff( *this );
        inv.add_item_keep_invlet( it );
    } else {
        iter->on_takeoff( *this );
        res->push_back( it );
    }

    add_msg_player_or_npc( _( "You take off your %s." ),
                           _( "<npcname> takes off their %s." ),
                           it.tname() );

    mod_moves( -250 );    // TODO: Make this variable
    worn.erase( iter );

    recalc_sight_limits();
    reset_encumbrance();

    return true;
}

bool player::takeoff( int pos )
{
    return takeoff( i_at( pos ) );
}

void player::drop( int pos, const tripoint &where )
{
    const item &it = i_at( pos );
    const int count = it.count();

    drop( { std::make_pair( pos, count ) }, where );
}

void player::drop( const std::list<std::pair<int, int>> &what, const tripoint &target, bool stash )
{
    const activity_id type( stash ? "ACT_STASH" : "ACT_DROP" );

    if( what.empty() ) {
        return;
    }

    if( rl_dist( pos(), target ) > 1 || !( stash || g->m.can_put_items( target ) ) ) {
        add_msg_player_or_npc( m_info, _( "You can't place items here!" ),
                               _( "<npcname> can't place items here!" ) );
        return;
    }

    assign_activity( type );
    activity.placement = target - pos();

    for( auto item_pair : what ) {
        if( can_unwield( i_at( item_pair.first ) ).success() ) {
            activity.values.push_back( item_pair.first );
            activity.values.push_back( item_pair.second );
        }
    }
    // TODO: Remove the hack. Its here because npcs don't process activities
    if( is_npc() ) {
        activity.do_turn( *this );
    }
}

bool player::add_or_drop_with_msg( item &it, const bool unloading )
{
    if( it.made_of( LIQUID ) ) {
        liquid_handler::consume_liquid( it, 1 );
        return it.charges <= 0;
    }
    it.charges = this->i_add_to_container( it, unloading );
    if( it.is_ammo() && it.charges == 0 ) {
        return true;
    } else if( !this->can_pickVolume( it ) ) {
        put_into_vehicle_or_drop( *this, item_drop_reason::too_large, { it } );
    } else if( !this->can_pickWeight( it, !get_option<bool>( "DANGEROUS_PICKUPS" ) ) ) {
        put_into_vehicle_or_drop( *this, item_drop_reason::too_heavy, { it } );
    } else {
        auto &ni = this->i_add( it );
        add_msg( _( "You put the %s in your inventory." ), ni.tname() );
        add_msg( m_info, "%c - %s", ni.invlet == 0 ? ' ' : ni.invlet, ni.tname() );
    }
    return true;
}

bool player::unload( item &it )
{
    // Unload a container consuming moves per item successfully removed
    if( it.is_container() || it.is_bandolier() ) {
        if( it.contents.empty() ) {
            add_msg( m_info, _( "The %s is already empty!" ), it.tname() );
            return false;
        }
        if( !it.can_unload_liquid() ) {
            add_msg( m_info, _( "The liquid can't be unloaded in its current state!" ) );
            return false;
        }

        bool changed = false;
        it.contents.erase( std::remove_if( it.contents.begin(), it.contents.end(), [this,
        &changed]( item & e ) {
            int old_charges = e.charges;
            const bool consumed = this->add_or_drop_with_msg( e, true );
            changed = changed || consumed || e.charges != old_charges;
            if( consumed ) {
                this->mod_moves( -this->item_handling_cost( e ) );
            }
            return consumed;
        } ), it.contents.end() );
        if( changed ) {
            it.on_contents_changed();
        }
        return true;
    }

    // If item can be unloaded more than once (currently only guns) prompt user to choose
    std::vector<std::string> msgs( 1, it.tname() );
    std::vector<item *> opts( 1, &it );

    for( auto e : it.gunmods() ) {
        if( e->is_gun() && !e->has_flag( "NO_UNLOAD" ) &&
            ( e->magazine_current() || e->ammo_remaining() > 0 || e->casings_count() > 0 ) ) {
            msgs.emplace_back( e->tname() );
            opts.emplace_back( e );
        }
    }

    item *target = nullptr;
    if( opts.size() > 1 ) {
        const int ret = uilist( _( "Unload what?" ), msgs );
        if( ret >= 0 ) {
            target = opts[ret];
        }
    } else {
        target = &it;
    }

    if( target == nullptr ) {
        return false;
    }

    // Next check for any reasons why the item cannot be unloaded
    if( target->ammo_types().empty() || target->ammo_capacity() <= 0 ) {
        add_msg( m_info, _( "You can't unload a %s!" ), target->tname() );
        return false;
    }

    if( target->has_flag( "NO_UNLOAD" ) ) {
        if( target->has_flag( "RECHARGE" ) || target->has_flag( "USE_UPS" ) ) {
            add_msg( m_info, _( "You can't unload a rechargeable %s!" ), target->tname() );
        } else {
            add_msg( m_info, _( "You can't unload a %s!" ), target->tname() );
        }
        return false;
    }

    if( !target->magazine_current() && target->ammo_remaining() <= 0 && target->casings_count() <= 0 ) {
        if( target->is_tool() ) {
            add_msg( m_info, _( "Your %s isn't charged." ), target->tname() );
        } else {
            add_msg( m_info, _( "Your %s isn't loaded." ), target->tname() );
        }
        return false;
    }

    target->casings_handle( [&]( item & e ) {
        return this->i_add_or_drop( e );
    } );

    if( target->is_magazine() ) {
        player_activity unload_mag_act( activity_id( "ACT_UNLOAD_MAG" ) );
        g->u.assign_activity( unload_mag_act );
        g->u.activity.targets.emplace_back( item_location( *this, target ) );

        // Calculate the time to remove the contained ammo (consuming half as much time as required to load the magazine)
        int mv = 0;
        for( auto &content : target->contents ) {
            mv += this->item_reload_cost( it, content, content.charges ) / 2;
        }
        g->u.activity.moves_left += mv;

        // I think this means if unload is not done on ammo-belt, it takes as long as it takes to reload a mag.
        if( !it.is_ammo_belt() ) {
            g->u.activity.moves_left += mv;
        }
        g->u.activity.auto_resume = true;

        return true;

    } else if( target->magazine_current() ) {
        if( !this->add_or_drop_with_msg( *target->magazine_current(), true ) ) {
            return false;
        }
        // Eject magazine consuming half as much time as required to insert it
        this->moves -= this->item_reload_cost( *target, *target->magazine_current(), -1 ) / 2;

        target->contents.remove_if( [&target]( const item & e ) {
            return target->magazine_current() == &e;
        } );

    } else if( target->ammo_remaining() ) {
        int qty = target->ammo_remaining();

        if( target->ammo_current() == "plut_cell" ) {
            qty = target->ammo_remaining() / PLUTONIUM_CHARGES;
            if( qty > 0 ) {
                add_msg( _( "You recover %i unused plutonium." ), qty );
            } else {
                add_msg( m_info, _( "You can't remove partially depleted plutonium!" ) );
                return false;
            }
        }

        // Construct a new ammo item and try to drop it
        item ammo( target->ammo_current(), calendar::turn, qty );

        if( ammo.made_of_from_type( LIQUID ) ) {
            if( !this->add_or_drop_with_msg( ammo ) ) {
                qty -= ammo.charges; // only handled part (or none) of the liquid
            }
            if( qty <= 0 ) {
                return false; // no liquid was moved
            }

        } else if( !this->add_or_drop_with_msg( ammo, qty > 1 ) ) {
            return false;
        }

        // If successful remove appropriate qty of ammo consuming half as much time as required to load it
        this->moves -= this->item_reload_cost( *target, ammo, qty ) / 2;

        if( target->ammo_current() == "plut_cell" ) {
            qty *= PLUTONIUM_CHARGES;
        }

        target->ammo_set( target->ammo_current(), target->ammo_remaining() - qty );
    }

    // Turn off any active tools
    if( target->is_tool() && target->active && target->ammo_remaining() == 0 ) {
        target->type->invoke( *this, *target, this->pos() );
    }

    add_msg( _( "You unload your %s." ), target->tname() );
    return true;
}

void player::use_wielded()
{
    use( -1 );
}

hint_rating player::rate_action_reload( const item &it ) const
{
    hint_rating res = HINT_CANT;

    // Guns may contain additional reloadable mods so check these first
    for( const auto mod : it.gunmods() ) {
        switch( rate_action_reload( *mod ) ) {
            case HINT_GOOD:
                return HINT_GOOD;

            case HINT_CANT:
                continue;

            case HINT_IFFY:
                res = HINT_IFFY;
        }
    }

    if( !it.is_reloadable() ) {
        return res;
    }

    return can_reload( it ) ? HINT_GOOD : HINT_IFFY;
}

hint_rating player::rate_action_unload( const item &it ) const
{
    if( ( it.is_container() || it.is_bandolier() ) && !it.contents.empty() &&
        it.can_unload_liquid() ) {
        return HINT_GOOD;
    }

    if( it.has_flag( "NO_UNLOAD" ) ) {
        return HINT_CANT;
    }

    if( it.magazine_current() ) {
        return HINT_GOOD;
    }

    for( auto e : it.gunmods() ) {
        if( e->is_gun() && !e->has_flag( "NO_UNLOAD" ) &&
            ( e->magazine_current() || e->ammo_remaining() > 0 || e->casings_count() > 0 ) ) {
            return HINT_GOOD;
        }
    }

    if( it.ammo_types().empty() ) {
        return HINT_CANT;
    }

    if( it.ammo_remaining() > 0 || it.casings_count() > 0 ) {
        return HINT_GOOD;
    }

    if( it.ammo_capacity() > 0 ) {
        return HINT_IFFY;
    }

    return HINT_CANT;
}

hint_rating player::rate_action_mend( const item &it ) const
{
    // TODO: check also if item damage could be repaired via a tool
    if( !it.faults.empty() ) {
        return HINT_GOOD;
    }
    return it.faults_potential().empty() ? HINT_CANT : HINT_IFFY;
}

hint_rating player::rate_action_disassemble( const item &it )
{
    if( can_disassemble( it, crafting_inventory() ).success() ) {
        return HINT_GOOD; // possible

    } else if( recipe_dictionary::get_uncraft( it.typeId() ) ) {
        return HINT_IFFY; // potentially possible but we currently lack requirements

    } else {
        return HINT_CANT; // never possible
    }
}

hint_rating player::rate_action_use( const item &it ) const
{
    if( it.is_tool() ) {
        return it.ammo_sufficient() ? HINT_GOOD : HINT_IFFY;

    } else if( it.is_gunmod() ) {
        /** @EFFECT_GUN >0 allows rating estimates for gun modifications */
        if( get_skill_level( skill_gun ) == 0 ) {
            return HINT_IFFY;
        } else {
            return HINT_GOOD;
        }
    } else if( it.is_food() || it.is_medication() || it.is_book() || it.is_armor() ) {
        return HINT_IFFY; //the rating is subjective, could be argued as HINT_CANT or HINT_GOOD as well
    } else if( it.type->has_use() ) {
        return HINT_GOOD;
    } else if( !it.is_container_empty() ) {
        return rate_action_use( it.get_contained() );
    }

    return HINT_CANT;
}

bool player::has_enough_charges( const item &it, bool show_msg ) const
{
    if( !it.is_tool() || !it.ammo_required() ) {
        return true;
    }
    if( it.has_flag( "USE_UPS" ) ) {
        if( has_charges( "UPS", it.ammo_required() ) || it.ammo_sufficient() ) {
            return true;
        }
        if( show_msg ) {
            add_msg_if_player( m_info,
                               ngettext( "Your %s needs %d charge from some UPS.",
                                         "Your %s needs %d charges from some UPS.",
                                         it.ammo_required() ),
                               it.tname(), it.ammo_required() );
        }
        return false;
    } else if( !it.ammo_sufficient() ) {
        if( show_msg ) {
            add_msg_if_player( m_info,
                               ngettext( "Your %s has %d charge but needs %d.",
                                         "Your %s has %d charges but needs %d.",
                                         it.ammo_remaining() ),
                               it.tname(), it.ammo_remaining(), it.ammo_required() );
        }
        return false;
    }
    return true;
}

bool player::consume_charges( item &used, int qty )
{
    if( qty < 0 ) {
        debugmsg( "Tried to consume negative charges" );
        return false;
    }

    if( qty == 0 ) {
        return false;
    }

    if( !used.is_tool() && !used.is_food() && !used.is_medication() ) {
        debugmsg( "Tried to consume charges for non-tool, non-food, non-med item" );
        return false;
    }

    // Consume comestibles destroying them if no charges remain
    if( used.is_food() || used.is_medication() ) {
        used.charges -= qty;
        if( used.charges <= 0 ) {
            i_rem( &used );
            return true;
        }
        return false;
    }

    // Tools which don't require ammo are instead destroyed
    if( used.is_tool() && !used.ammo_required() ) {
        i_rem( &used );
        return true;
    }

    // USE_UPS never occurs on base items but is instead added by the UPS tool mod
    if( used.has_flag( "USE_UPS" ) ) {
        // With the new UPS system, we'll want to use any charges built up in the tool before pulling from the UPS
        // The usage of the item was already approved, so drain item if possible, otherwise use UPS
        if( used.charges >= qty ) {
            used.ammo_consume( qty, pos() );
        } else {
            use_charges( "UPS", qty );
        }
    } else {
        used.ammo_consume( std::min( qty, used.ammo_remaining() ), pos() );
    }
    return false;
}

void player::use( int inventory_position )
{
    item &used = i_at( inventory_position );
    auto loc = item_location( *this, &used );

    use( loc );
}

void player::use( item_location loc )
{
    item &used = *loc.get_item();
    int inventory_position = loc.where() == item_location::type::character ?
                             this->get_item_position( &used ) : INT_MIN;

    if( used.is_null() ) {
        add_msg( m_info, _( "You do not have that item." ) );
        return;
    }

    last_item = used.typeId();

    if( used.is_tool() ) {
        if( !used.type->has_use() ) {
            add_msg_if_player( _( "You can't do anything interesting with your %s." ), used.tname() );
            return;
        }
        invoke_item( &used, loc.position() );

    } else if( used.type->can_use( "DOGFOOD" ) ||
               used.type->can_use( "CATFOOD" ) ||
               used.type->can_use( "BIRDFOOD" ) ||
               used.type->can_use( "CATTLEFODDER" ) ) {
        invoke_item( &used, loc.position() );

    } else if( !used.is_craft() && ( used.is_food() ||
                                     used.is_medication() ||
                                     used.get_contained().is_food() ||
                                     used.get_contained().is_medication() ) ) {
        consume( inventory_position );

    } else if( used.is_book() ) {
        // TODO: Remove this nasty cast once this and related functions are migrated to avatar
        if( avatar *u = dynamic_cast<avatar *>( this ) ) {
            u->read( inventory_position );
        }
    } else if( used.type->has_use() ) {
        invoke_item( &used, loc.position() );

    } else {
        add_msg( m_info, _( "You can't do anything interesting with your %s." ),
                 used.tname() );
    }
}

bool player::invoke_item( item *used )
{
    return invoke_item( used, pos() );
}

bool player::invoke_item( item *used, const tripoint &pt )
{
    const auto &use_methods = used->type->use_methods;

    if( use_methods.empty() ) {
        return false;
    } else if( use_methods.size() == 1 ) {
        return invoke_item( used, use_methods.begin()->first, pt );
    }

    uilist umenu;

    umenu.text = string_format( _( "What to do with your %s?" ), used->tname() );
    umenu.hilight_disabled = true;

    for( const auto &e : use_methods ) {
        const auto res = e.second.can_call( *this, *used, false, pt );
        umenu.addentry_desc( MENU_AUTOASSIGN, res.success(), MENU_AUTOASSIGN, e.second.get_name(),
                             res.str() );
    }

    umenu.desc_enabled = std::any_of( umenu.entries.begin(),
    umenu.entries.end(), []( const uilist_entry & elem ) {
        return !elem.desc.empty();
    } );

    umenu.query();

    int choice = umenu.ret;
    if( choice < 0 || choice >= static_cast<int>( use_methods.size() ) ) {
        return false;
    }

    const std::string &method = std::next( use_methods.begin(), choice )->first;

    return invoke_item( used, method, pt );
}

bool player::invoke_item( item *used, const std::string &method )
{
    return invoke_item( used, method, pos() );
}

bool player::invoke_item( item *used, const std::string &method, const tripoint &pt )
{
    if( !has_enough_charges( *used, true ) ) {
        return false;
    }

    item *actually_used = used->get_usable_item( method );
    if( actually_used == nullptr ) {
        debugmsg( "Tried to invoke a method %s on item %s, which doesn't have this method",
                  method.c_str(), used->tname() );
        return false;
    }

    int charges_used = actually_used->type->invoke( *this, *actually_used, pt, method );

    if( used->is_tool() || used->is_medication() || used->get_contained().is_medication() ) {
        return consume_charges( *actually_used, charges_used );
    } else if( ( used->is_bionic() || used->is_deployable() ) && charges_used > 0 ) {
        i_rem( used );
        return true;
    }

    return false;
}

void player::reassign_item( item &it, int invlet )
{
    bool remove_old = true;
    if( invlet ) {
        item &prev = i_at( invlet_to_position( invlet ) );
        if( !prev.is_null() ) {
            remove_old = it.typeId() != prev.typeId();
            inv.reassign_item( prev, it.invlet, remove_old );
        }
    }

    if( !invlet || inv_chars.valid( invlet ) ) {
        const auto iter = inv.assigned_invlet.find( it.invlet );
        bool found = iter != inv.assigned_invlet.end();
        if( found ) {
            inv.assigned_invlet.erase( iter );
        }
        if( invlet && ( !found || it.invlet != invlet ) ) {
            inv.assigned_invlet[invlet] = it.typeId();
        }
        inv.reassign_item( it, invlet, remove_old );
    }
}

bool player::gunmod_remove( item &gun, item &mod )
{
    auto iter = std::find_if( gun.contents.begin(), gun.contents.end(), [&mod]( const item & e ) {
        return &mod == &e;
    } );
    if( iter == gun.contents.end() ) {
        debugmsg( "Cannot remove non-existent gunmod" );
        return false;
    }
    if( mod.ammo_remaining() && !g->unload( mod ) ) {
        return false;
    }

    gun.gun_set_mode( gun_mode_id( "DEFAULT" ) );
    moves -= mod.type->gunmod->install_time / 2;

    if( mod.typeId() == "brass_catcher" ) {
        gun.casings_handle( [&]( item & e ) {
            return i_add_or_drop( e );
        } );
    }

    const itype *modtype = mod.type;

    i_add_or_drop( mod );
    gun.contents.erase( iter );

    //If the removed gunmod added mod locations, check to see if any mods are in invalid locations
    if( !modtype->gunmod->add_mod.empty() ) {
        std::map<gunmod_location, int> mod_locations = gun.get_mod_locations();
        for( const auto &slot : mod_locations ) {
            int free_slots = gun.get_free_mod_locations( slot.first );

            for( auto the_mod : gun.gunmods() ) {
                if( the_mod->type->gunmod->location == slot.first && free_slots < 0 ) {
                    gunmod_remove( gun, *the_mod );
                    free_slots++;
                } else if( mod_locations.find( the_mod->type->gunmod->location ) ==
                           mod_locations.end() ) {
                    gunmod_remove( gun, *the_mod );
                }
            }
        }
    }

    //~ %1$s - gunmod, %2$s - gun.
    add_msg_if_player( _( "You remove your %1$s from your %2$s." ), modtype->nname( 1 ),
                       gun.tname() );

    return true;
}

std::pair<int, int> player::gunmod_installation_odds( const item &gun, const item &mod ) const
{
    // Mods with INSTALL_DIFFICULT have a chance to fail, potentially damaging the gun
    if( !mod.has_flag( "INSTALL_DIFFICULT" ) || has_trait( trait_DEBUG_HS ) ) {
        return std::make_pair( 100, 0 );
    }

    int roll = 100; // chance of success (%)
    int risk = 0;   // chance of failure (%)
    int chances = 1; // start with 1 in 6 (~17% chance)

    for( const auto &e : mod.type->min_skills ) {
        // gain an additional chance for every level above the minimum requirement
        skill_id sk = e.first == "weapon" ? gun.gun_skill() : skill_id( e.first );
        chances += std::max( get_skill_level( sk ) - e.second, 0 );
    }
    // cap success from skill alone to 1 in 5 (~83% chance)
    roll = std::min( static_cast<double>( chances ), 5.0 ) / 6.0 * 100;
    // focus is either a penalty or bonus of at most +/-10%
    roll += ( std::min( std::max( focus_pool, 140 ), 60 ) - 100 ) / 4;
    // dexterity and intelligence give +/-2% for each point above or below 12
    roll += ( get_dex() - 12 ) * 2;
    roll += ( get_int() - 12 ) * 2;
    // each level of damage to the base gun reduces success by 10%
    roll -= std::max( gun.damage_level( 4 ), 0 ) * 10;
    roll = std::min( std::max( roll, 0 ), 100 );

    // risk of causing damage on failure increases with less durable guns
    risk = ( 100 - roll ) * ( ( 10.0 - std::min( gun.type->gun->durability, 9 ) ) / 10.0 );

    return std::make_pair( roll, risk );
}

void player::gunmod_add( item &gun, item &mod )
{
    if( !gun.is_gunmod_compatible( mod ).success() ) {
        debugmsg( "Tried to add incompatible gunmod" );
        return;
    }

    if( !has_item( gun ) && !has_item( mod ) ) {
        debugmsg( "Tried gunmod installation but mod/gun not in player possession" );
        return;
    }

    // first check at least the minimum requirements are met
    if( !has_trait( trait_DEBUG_HS ) && !can_use( mod, gun ) ) {
        return;
    }

    // any (optional) tool charges that are used during installation
    auto odds = gunmod_installation_odds( gun, mod );
    int roll = odds.first;
    int risk = odds.second;

    std::string tool;
    int qty = 0;

    if( mod.is_irremovable() ) {
        if( !query_yn( _( "Permanently install your %1$s in your %2$s?" ),
                       colorize( mod.tname(), mod.color_in_inventory() ),
                       colorize( gun.tname(), gun.color_in_inventory() ) ) ) {
            add_msg_if_player( _( "Never mind." ) );
            return; // player canceled installation
        }
    }

    // if chance of success <100% prompt user to continue
    if( roll < 100 ) {
        uilist prompt;
        prompt.text = string_format( _( "Attach your %1$s to your %2$s?" ), mod.tname(),
                                     gun.tname() );

        std::vector<std::function<void()>> actions;

        prompt.addentry( -1, true, 'w',
                         string_format( _( "Try without tools (%i%%) risking damage (%i%%)" ), roll, risk ) );
        actions.emplace_back( [&] {} );

        prompt.addentry( -1, has_charges( "small_repairkit", 100 ), 'f',
                         string_format( _( "Use 100 charges of firearm repair kit (%i%%)" ), std::min( roll * 2, 100 ) ) );

        actions.emplace_back( [&] {
            tool = "small_repairkit";
            qty = 100;
            roll *= 2; // firearm repair kit improves success...
            risk /= 2; // ...and reduces the risk of damage upon failure
        } );

        prompt.addentry( -1, has_charges( "large_repairkit", 25 ), 'g',
                         string_format( _( "Use 25 charges of gunsmith repair kit (%i%%)" ), std::min( roll * 3, 100 ) ) );

        actions.emplace_back( [&] {
            tool = "large_repairkit";
            qty = 25;
            roll *= 3; // gunsmith repair kit improves success markedly...
            risk = 0;  // ...and entirely prevents damage upon failure
        } );

        prompt.query();
        if( prompt.ret < 0 ) {
            add_msg_if_player( _( "Never mind." ) );
            return; // player canceled installation
        }
        actions[ prompt.ret ]();
    }

    const int turns = !has_trait( trait_DEBUG_HS ) ? mod.type->gunmod->install_time : 0;
    const int moves = to_moves<int>( time_duration::from_turns( turns ) );

    assign_activity( activity_id( "ACT_GUNMOD_ADD" ), moves, -1, get_item_position( &gun ), tool );
    activity.values.push_back( get_item_position( &mod ) );
    activity.values.push_back( roll ); // chance of success (%)
    activity.values.push_back( risk ); // chance of damage (%)
    activity.values.push_back( qty ); // tool charges
}

void player::toolmod_add( item_location tool, item_location mod )
{
    if( !tool && !mod ) {
        debugmsg( "Tried toolmod installation but mod/tool not available" );
        return;
    }
    // first check at least the minimum requirements are met
    if( !has_trait( trait_DEBUG_HS ) && !can_use( *mod, *tool ) ) {
        return;
    }

    if( !query_yn( _( "Permanently install your %1$s in your %2$s?" ),
                   colorize( mod->tname(), mod->color_in_inventory() ),
                   colorize( tool->tname(), tool->color_in_inventory() ) ) ) {
        add_msg_if_player( _( "Never mind." ) );
        return; // player canceled installation
    }

    assign_activity( activity_id( "ACT_TOOLMOD_ADD" ), 1, -1 );
    activity.targets.emplace_back( std::move( tool ) );
    activity.targets.emplace_back( std::move( mod ) );
}

bool player::fun_to_read( const item &book ) const
{
    // If you don't have a problem with eating humans, To Serve Man becomes rewarding
    if( ( has_trait( trait_CANNIBAL ) || has_trait( trait_PSYCHOPATH ) ||
          has_trait( trait_SAPIOVORE ) ) &&
        book.typeId() == "cookbook_human" ) {
        return true;
    } else if( has_trait( trait_SPIRITUAL ) && book.has_flag( "INSPIRATIONAL" ) ) {
        return true;
    } else {
        return book_fun_for( book, *this ) > 0;
    }
}

int player::book_fun_for( const item &book, const player &p ) const
{
    int fun_bonus = book.type->book->fun;
    if( !book.is_book() ) {
        debugmsg( "called avatar::book_fun_for with non-book" );
        return 0;
    }

    if( has_trait( trait_LOVES_BOOKS ) ) {
        fun_bonus++;
    } else if( has_trait( trait_HATES_BOOKS ) ) {
        if( book.type->book->fun > 0 ) {
            fun_bonus = 0;
        } else {
            fun_bonus--;
        }
    }
    // If you don't have a problem with eating humans, To Serve Man becomes rewarding
    if( ( p.has_trait( trait_CANNIBAL ) || p.has_trait( trait_PSYCHOPATH ) ||
          p.has_trait( trait_SAPIOVORE ) ) &&
        book.typeId() == "cookbook_human" ) {
        fun_bonus = abs( fun_bonus );
    } else if( p.has_trait( trait_SPIRITUAL ) && book.has_flag( "INSPIRATIONAL" ) ) {
        fun_bonus = abs( fun_bonus * 3 );
    }
    return fun_bonus;
}

bool player::studied_all_recipes( const itype &book ) const
{
    if( !book.book ) {
        return true;
    }
    for( auto &elem : book.book->recipes ) {
        if( !knows_recipe( elem.recipe ) ) {
            return false;
        }
    }
    return true;
}

const recipe_subset &player::get_learned_recipes() const
{
    // Cache validity check
    if( *_skills != *valid_autolearn_skills ) {
        for( const auto &r : recipe_dict.all_autolearn() ) {
            if( meets_skill_requirements( r->autolearn_requirements ) ) {
                learned_recipes->include( r );
            }
        }
        *valid_autolearn_skills = *_skills; // Reassign the validity stamp
    }

    return *learned_recipes;
}

recipe_subset player::get_recipes_from_books( const inventory &crafting_inv ) const
{
    recipe_subset res;

    for( const auto &stack : crafting_inv.const_slice() ) {
        const item &candidate = stack->front();

        for( std::pair<const recipe *, int> recipe_entry :
             candidate.get_available_recipes( *this ) ) {
            res.include( recipe_entry.first, recipe_entry.second );
        }
    }

    return res;
}

std::set<itype_id> player::get_books_for_recipe( const inventory &crafting_inv,
        const recipe *r ) const
{
    std::set<itype_id> book_ids;
    const int skill_level = get_skill_level( r->skill_used );
    for( auto &book_lvl : r->booksets ) {
        itype_id book_id = book_lvl.first;
        int required_skill_level = book_lvl.second;
        // NPCs don't need to identify books
        if( !has_identified( book_id ) ) {
            continue;
        }

        if( skill_level >= required_skill_level && crafting_inv.amount_of( book_id ) > 0 ) {
            book_ids.insert( book_id );
        }
    }
    return book_ids;
}

recipe_subset player::get_available_recipes( const inventory &crafting_inv,
        const std::vector<npc *> *helpers ) const
{
    recipe_subset res( get_learned_recipes() );

    res.include( get_recipes_from_books( crafting_inv ) );

    if( helpers != nullptr ) {
        for( npc *np : *helpers ) {
            // Directly form the helper's inventory
            res.include( get_recipes_from_books( np->inv ) );
            // Being told what to do
            res.include_if( np->get_learned_recipes(), [ this ]( const recipe & r ) {
                return get_skill_level( r.skill_used ) >= static_cast<int>( r.difficulty *
                        0.8f ); // Skilled enough to understand
            } );
        }
    }

    return res;
}

void player::try_to_sleep( const time_duration &dur )
{
    const optional_vpart_position vp = g->m.veh_at( pos() );
    const trap &trap_at_pos = g->m.tr_at( pos() );
    const ter_id ter_at_pos = g->m.ter( pos() );
    const furn_id furn_at_pos = g->m.furn( pos() );
    bool plantsleep = false;
    bool fungaloid_cosplay = false;
    bool websleep = false;
    bool webforce = false;
    bool websleeping = false;
    bool in_shell = false;
    bool watersleep = false;
    if( has_trait( trait_CHLOROMORPH ) ) {
        plantsleep = true;
        if( ( ter_at_pos == t_dirt || ter_at_pos == t_pit ||
              ter_at_pos == t_dirtmound || ter_at_pos == t_pit_shallow ||
              ter_at_pos == t_grass ) && !vp &&
            furn_at_pos == f_null ) {
            add_msg_if_player( m_good, _( "You relax as your roots embrace the soil." ) );
        } else if( vp ) {
            add_msg_if_player( m_bad, _( "It's impossible to sleep in this wheeled pot!" ) );
        } else if( furn_at_pos != f_null ) {
            add_msg_if_player( m_bad,
                               _( "The humans' furniture blocks your roots. You can't get comfortable." ) );
        } else { // Floor problems
            add_msg_if_player( m_bad, _( "Your roots scrabble ineffectively at the unyielding surface." ) );
        }
    } else if( has_trait( trait_M_SKIN3 ) ) {
        fungaloid_cosplay = true;
        if( g->m.has_flag_ter_or_furn( "FUNGUS", pos() ) ) {
            add_msg_if_player( m_good,
                               _( "Our fibers meld with the ground beneath us.  The gills on our neck begin to seed the air with spores as our awareness fades." ) );
        }
    }
    if( has_trait( trait_WEB_WALKER ) ) {
        websleep = true;
    }
    // Not sure how one would get Arachnid w/o web-making, but Just In Case
    if( has_trait( trait_THRESH_SPIDER ) && ( has_trait( trait_WEB_SPINNER ) ||
            ( has_trait( trait_WEB_WEAVER ) ) ) ) {
        webforce = true;
    }
    if( websleep || webforce ) {
        int web = g->m.get_field_intensity( pos(), fd_web );
        if( !webforce ) {
            // At this point, it's kinda weird, but surprisingly comfy...
            if( web >= 3 ) {
                add_msg_if_player( m_good,
                                   _( "These thick webs support your weight, and are strangely comfortable..." ) );
                websleeping = true;
            } else if( web > 0 ) {
                add_msg_if_player( m_info,
                                   _( "You try to sleep, but the webs get in the way.  You brush them aside." ) );
                g->m.remove_field( pos(), fd_web );
            }
        } else {
            // Here, you're just not comfortable outside a nice thick web.
            if( web >= 3 ) {
                add_msg_if_player( m_good, _( "You relax into your web." ) );
                websleeping = true;
            } else {
                add_msg_if_player( m_bad,
                                   _( "You try to sleep, but you feel exposed and your spinnerets keep twitching." ) );
                add_msg_if_player( m_info, _( "Maybe a nice thick web would help you sleep." ) );
            }
        }
    }
    if( has_active_mutation( trait_SHELL2 ) ) {
        // Your shell's interior is a comfortable place to sleep.
        in_shell = true;
    }
    if( has_trait( trait_WATERSLEEP ) ) {
        if( underwater ) {
            add_msg_if_player( m_good,
                               _( "You lay beneath the waves' embrace, gazing up through the water's surface..." ) );
            watersleep = true;
        } else if( g->m.has_flag_ter( "SWIMMABLE", pos() ) ) {
            add_msg_if_player( m_good, _( "You settle into the water and begin to drowse..." ) );
            watersleep = true;
        }
    }
    if( !plantsleep && ( furn_at_pos.obj().comfort > static_cast<int>( comfort_level::neutral ) ||
                         ter_at_pos == t_improvised_shelter ||
                         trap_at_pos.comfort > static_cast<int>( comfort_level::neutral ) ||
                         in_shell || websleeping || watersleep ||
                         vp.part_with_feature( "SEAT", true ) ||
                         vp.part_with_feature( "BED", true ) ) ) {
        add_msg_if_player( m_good, _( "This is a comfortable place to sleep." ) );
    } else if( ter_at_pos != t_floor && !plantsleep && !fungaloid_cosplay && !watersleep ) {
        add_msg_if_player( ter_at_pos.obj().movecost <= 2 ?
                           _( "It's a little hard to get to sleep on this %s." ) :
                           _( "It's hard to get to sleep on this %s." ),
                           ter_at_pos.obj().name() );
    }
    add_msg_if_player( _( "You start trying to fall asleep." ) );
    if( has_active_bionic( bio_soporific ) ) {
        bio_soporific_powered_at_last_sleep_check = power_level > 0;
        if( power_level > 0 ) {
            // The actual bonus is applied in sleep_spot( p ).
            add_msg_if_player( m_good, _( "Your soporific inducer starts working its magic." ) );
        } else {
            add_msg_if_player( m_bad, _( "Your soporific inducer doesn't have enough power to operate." ) );
        }
    }
    assign_activity( activity_id( "ACT_TRY_SLEEP" ), to_moves<int>( dur ) );
}

comfort_level player::base_comfort_value( const tripoint &p ) const
{
    // Comfort of sleeping spots is "objective", while sleep_spot( p ) is "subjective"
    // As in the latter also checks for fatigue and other variables while this function
    // only looks at the base comfyness of something. It's still subjective, in a sense,
    // as arachnids who sleep in webs will find most places comfortable for instance.
    int comfort = 0;

    bool plantsleep = has_trait( trait_CHLOROMORPH );
    bool fungaloid_cosplay = has_trait( trait_M_SKIN3 );
    bool websleep = has_trait( trait_WEB_WALKER );
    bool webforce = has_trait( trait_THRESH_SPIDER ) && ( has_trait( trait_WEB_SPINNER ) ||
                    ( has_trait( trait_WEB_WEAVER ) ) );
    bool in_shell = has_active_mutation( trait_SHELL2 );
    bool watersleep = has_trait( trait_WATERSLEEP );

    const optional_vpart_position vp = g->m.veh_at( p );
    const maptile tile = g->m.maptile_at( p );
    const trap &trap_at_pos = tile.get_trap_t();
    const ter_id ter_at_pos = tile.get_ter();
    const furn_id furn_at_pos = tile.get_furn();

    int web = g->m.get_field_intensity( p, fd_web );

    // Some mutants have different comfort needs
    if( !plantsleep && !webforce ) {
        if( in_shell ) {
            comfort += 1 + static_cast<int>( comfort_level::slightly_comfortable );
            // Note: shelled individuals can still use sleeping aids!
        } else if( vp ) {
            if( vp.part_with_feature( "BED", true ) ) {
                comfort += 1 + static_cast<int>( comfort_level::slightly_comfortable );
            } else if( vp.part_with_feature( "SEAT", true ) ) {
                comfort += 0 + static_cast<int>( comfort_level::slightly_comfortable );
            } else {
                // Sleeping elsewhere is uncomfortable
                comfort -= g->m.move_cost( p );
            }
        }
        // Not in a vehicle, start checking furniture/terrain/traps at this point in decreasing order
        else if( furn_at_pos != f_null ) {
            comfort += 0 + furn_at_pos.obj().comfort;
        }
        // Web sleepers can use their webs if better furniture isn't available
        else if( websleep && web >= 3 ) {
            comfort += 1 + static_cast<int>( comfort_level::slightly_comfortable );
        } else if( ter_at_pos == t_improvised_shelter ) {
            comfort += 0 + static_cast<int>( comfort_level::slightly_comfortable );
        } else if( ter_at_pos == t_floor || ter_at_pos == t_floor_waxed ||
                   ter_at_pos == t_carpet_red || ter_at_pos == t_carpet_yellow ||
                   ter_at_pos == t_carpet_green || ter_at_pos == t_carpet_purple ) {
            comfort += 1 + static_cast<int>( comfort_level::neutral );
        } else if( !trap_at_pos.is_null() ) {
            comfort += 0 + trap_at_pos.comfort;
        } else {
            // Not a comfortable sleeping spot
            comfort -= g->m.move_cost( p );
        }

        auto items = g->m.i_at( p );
        for( auto &items_it : items ) {
            if( items_it.has_flag( "SLEEP_AID" ) ) {
                // Note: BED + SLEEP_AID = 9 pts, or 1 pt below very_comfortable
                comfort += 1 + static_cast<int>( comfort_level::slightly_comfortable );
                break; // prevents using more than 1 sleep aid
            }
        }

        if( fungaloid_cosplay && g->m.has_flag_ter_or_furn( "FUNGUS", pos() ) ) {
            comfort += static_cast<int>( comfort_level::very_comfortable );
        } else if( watersleep && g->m.has_flag_ter( "SWIMMABLE", pos() ) ) {
            comfort += static_cast<int>( comfort_level::very_comfortable );
        }
    } else if( plantsleep ) {
        if( vp || furn_at_pos != f_null ) {
            // Sleep ain't happening in a vehicle or on furniture
            comfort = static_cast<int>( comfort_level::uncomfortable );
        } else {
            // It's very easy for Chloromorphs to get to sleep on soil!
            if( ter_at_pos == t_dirt || ter_at_pos == t_pit || ter_at_pos == t_dirtmound ||
                ter_at_pos == t_pit_shallow ) {
                comfort += static_cast<int>( comfort_level::very_comfortable );
            }
            // Not as much if you have to dig through stuff first
            else if( ter_at_pos == t_grass ) {
                comfort += static_cast<int>( comfort_level::comfortable );
            }
            // Sleep ain't happening
            else {
                comfort = static_cast<int>( comfort_level::uncomfortable );
            }
        }
        // Has webforce
    } else {
        if( web >= 3 ) {
            // Thick Web and you're good to go
            comfort += static_cast<int>( comfort_level::very_comfortable );
        } else {
            comfort = static_cast<int>( comfort_level::uncomfortable );
        }
    }

    if( comfort > static_cast<int>( comfort_level::comfortable ) ) {
        return comfort_level::very_comfortable;
    } else if( comfort > static_cast<int>( comfort_level::slightly_comfortable ) ) {
        return comfort_level::comfortable;
    } else if( comfort > static_cast<int>( comfort_level::neutral ) ) {
        return comfort_level::slightly_comfortable;
    } else if( comfort == static_cast<int>( comfort_level::neutral ) ) {
        return comfort_level::neutral;
    } else {
        return comfort_level::uncomfortable;
    }
}

int player::sleep_spot( const tripoint &p ) const
{
    comfort_level base_level = base_comfort_value( p );
    int sleepy = static_cast<int>( base_level );
    bool watersleep = has_trait( trait_WATERSLEEP );

    if( has_addiction( ADD_SLEEP ) ) {
        sleepy -= 4;
    }
    if( has_trait( trait_INSOMNIA ) ) {
        // 12.5 points is the difference between "tired" and "dead tired"
        sleepy -= 12;
    }
    if( has_trait( trait_EASYSLEEPER ) ) {
        // Low fatigue (being rested) has a much stronger effect than high fatigue
        // so it's OK for the value to be that much higher
        sleepy += 24;
    }
    if( has_active_bionic( bio_soporific ) ) {
        sleepy += 30;
    }
    if( has_trait( trait_EASYSLEEPER2 ) ) {
        // Mousefolk can sleep just about anywhere.
        sleepy += 40;
    }
    if( watersleep && g->m.has_flag_ter( "SWIMMABLE", pos() ) ) {
        sleepy += 10; //comfy water!
    }

    if( get_fatigue() < TIRED + 1 ) {
        sleepy -= static_cast<int>( ( TIRED + 1 - get_fatigue() ) / 4 );
    } else {
        sleepy += static_cast<int>( ( get_fatigue() - TIRED + 1 ) / 16 );
    }

    if( stim > 0 || !has_trait( trait_INSOMNIA ) ) {
        sleepy -= 2 * stim;
    } else {
        // Make it harder for insomniac to get around the trait
        sleepy -= stim;
    }

    return sleepy;
}

bool player::can_sleep()
{
    if( has_effect( effect_meth ) ) {
        // Sleep ain't happening until that meth wears off completely.
        return false;
    }

    // Since there's a bit of randomness to falling asleep, we want to
    // prevent exploiting this if can_sleep() gets called over and over.
    // Only actually check if we can fall asleep no more frequently than
    // every 30 minutes.  We're assuming that if we return true, we'll
    // immediately be falling asleep after that.
    //
    // Also if player debug menu'd time backwards this breaks, just do the
    // check anyway, this will reset the timer if 'dur' is negative.
    const time_point now = calendar::turn;
    const time_duration dur = now - last_sleep_check;
    if( dur >= 0_turns && dur < 30_minutes ) {
        return false;
    }
    last_sleep_check = now;

    int sleepy = sleep_spot( pos() );
    sleepy += rng( -8, 8 );
    bool result = sleepy > 0;

    if( has_active_bionic( bio_soporific ) ) {
        if( bio_soporific_powered_at_last_sleep_check && power_level == 0 ) {
            add_msg_if_player( m_bad, _( "Your soporific inducer runs out of power!" ) );
        } else if( !bio_soporific_powered_at_last_sleep_check && power_level > 0 ) {
            add_msg_if_player( m_good, _( "Your soporific inducer starts back up." ) );
        }
        bio_soporific_powered_at_last_sleep_check = power_level > 0;
    }

    return result;
}

void player::fall_asleep()
{
    // Communicate to the player that he is using items on the floor
    std::string item_name = is_snuggling();
    if( item_name == "many" ) {
        if( one_in( 15 ) ) {
            add_msg_if_player( _( "You nestle your pile of clothes for warmth." ) );
        } else {
            add_msg_if_player( _( "You use your pile of clothes for warmth." ) );
        }
    } else if( item_name != "nothing" ) {
        if( one_in( 15 ) ) {
            add_msg_if_player( _( "You snuggle your %s to keep warm." ), item_name );
        } else {
            add_msg_if_player( _( "You use your %s to keep warm." ), item_name );
        }
    }
    if( has_active_mutation( trait_id( "HIBERNATE" ) ) &&
        get_kcal_percent() > 0.8f ) {
        add_memorial_log( pgettext( "memorial_male", "Entered hibernation." ),
                          pgettext( "memorial_female", "Entered hibernation." ) );
        // some days worth of round-the-clock Snooze.  Cata seasons default to 91 days.
        fall_asleep( 10_days );
        // If you're not fatigued enough for 10 days, you won't sleep the whole thing.
        // In practice, the fatigue from filling the tank from (no msg) to Time For Bed
        // will last about 8 days.
    }

    fall_asleep( 10_hours ); // default max sleep time.
}

void player::fall_asleep( const time_duration &duration )
{
    if( activity ) {
        if( activity.id() == "ACT_TRY_SLEEP" ) {
            activity.set_to_null();
        } else {
            cancel_activity();
        }
    }
    add_effect( effect_sleep, duration );
}

std::string player::is_snuggling() const
{
    auto begin = g->m.i_at( pos() ).begin();
    auto end = g->m.i_at( pos() ).end();

    if( in_vehicle ) {
        if( const cata::optional<vpart_reference> vp = g->m.veh_at( pos() ).part_with_feature( VPFLAG_CARGO,
                false ) ) {
            vehicle *const veh = &vp->vehicle();
            const int cargo = vp->part_index();
            if( !veh->get_items( cargo ).empty() ) {
                begin = veh->get_items( cargo ).begin();
                end = veh->get_items( cargo ).end();
            }
        }
    }
    const item *floor_armor = nullptr;
    int ticker = 0;

    // If there are no items on the floor, return nothing
    if( begin == end ) {
        return "nothing";
    }

    for( auto candidate = begin; candidate != end; ++candidate ) {
        if( !candidate->is_armor() ) {
            continue;
        } else if( candidate->volume() > 250_ml && candidate->get_warmth() > 0 &&
                   ( candidate->covers( bp_torso ) || candidate->covers( bp_leg_l ) ||
                     candidate->covers( bp_leg_r ) ) ) {
            floor_armor = &*candidate;
            ticker++;
        }
    }

    if( ticker == 0 ) {
        return "nothing";
    } else if( ticker == 1 ) {
        return floor_armor->type_name();
    } else if( ticker > 1 ) {
        return "many";
    }

    return "nothing";
}

// Returned values range from 1.0 (unimpeded vision) to 11.0 (totally blind).
//  1.0 is LIGHT_AMBIENT_LIT or brighter
//  4.0 is a dark clear night, barely bright enough for reading and crafting
//  6.0 is LIGHT_AMBIENT_DIM
//  7.3 is LIGHT_AMBIENT_MINIMAL, a dark cloudy night, unlit indoors
// 11.0 is zero light or blindness
float player::fine_detail_vision_mod( const tripoint &p ) const
{
    // PER_SLIME_OK implies you can get enough eyes around the bile
    // that you can generally see.  There still will be the haze, but
    // it's annoying rather than limiting.
    if( is_blind() ||
        ( ( has_effect( effect_boomered ) || has_effect( effect_darkness ) ) &&
          !has_trait( trait_PER_SLIME_OK ) ) ) {
        return 11.0;
    }
    // Scale linearly as light level approaches LIGHT_AMBIENT_LIT.
    // If we're actually a source of light, assume we can direct it where we need it.
    // Therefore give a hefty bonus relative to ambient light.
    float own_light = std::max( 1.0, LIGHT_AMBIENT_LIT - active_light() - 2 );

    // Same calculation as above, but with a result 3 lower.
    float ambient_light = std::max( 1.0,
                                    LIGHT_AMBIENT_LIT - g->m.ambient_light_at( p == tripoint_zero ? pos() : p ) + 1.0 );

    return std::min( own_light, ambient_light );
}

int player::get_wind_resistance( body_part bp ) const
{
    int coverage = 0;
    float totalExposed = 1.0;
    int totalCoverage = 0;
    int penalty = 100;

    for( auto &i : worn ) {
        if( i.covers( bp ) ) {
            if( i.made_of( material_id( "leather" ) ) || i.made_of( material_id( "plastic" ) ) ||
                i.made_of( material_id( "bone" ) ) ||
                i.made_of( material_id( "chitin" ) ) || i.made_of( material_id( "nomex" ) ) ) {
                penalty = 10; // 90% effective
            } else if( i.made_of( material_id( "cotton" ) ) ) {
                penalty = 30;
            } else if( i.made_of( material_id( "wool" ) ) ) {
                penalty = 40;
            } else {
                penalty = 1; // 99% effective
            }

            coverage = std::max( 0, i.get_coverage() - penalty );
            totalExposed *= ( 1.0 - coverage / 100.0 ); // Coverage is between 0 and 1?
        }
    }

    // Your shell provides complete wind protection if you're inside it
    if( has_active_mutation( trait_SHELL2 ) ) {
        totalCoverage = 100;
        return totalCoverage;
    }

    totalCoverage = 100 - totalExposed * 100;

    return totalCoverage;
}

int player::warmth( body_part bp ) const
{
    int ret = 0;
    int warmth = 0;

    for( auto &i : worn ) {
        if( i.covers( bp ) ) {
            warmth = i.get_warmth();
            // Wool items do not lose their warmth due to being wet.
            // Warmth is reduced by 0 - 66% based on wetness.
            if( !i.made_of( material_id( "wool" ) ) ) {
                warmth *= 1.0 - 0.66 * body_wetness[bp] / drench_capacity[bp];
            }
            ret += warmth;
        }
    }
    return ret;
}

static int bestwarmth( const std::list< item > &its, const std::string &flag )
{
    int best = 0;
    for( auto &w : its ) {
        if( w.has_flag( flag ) && w.get_warmth() > best ) {
            best = w.get_warmth();
        }
    }
    return best;
}

int player::bonus_item_warmth( body_part bp ) const
{
    int ret = 0;

    // If the player is not wielding anything big, check if hands can be put in pockets
    if( ( bp == bp_hand_l || bp == bp_hand_r ) && weapon.volume() < 500_ml ) {
        ret += bestwarmth( worn, "POCKETS" );
    }

    // If the player's head is not encumbered, check if hood can be put up
    if( bp == bp_head && encumb( bp_head ) < 10 ) {
        ret += bestwarmth( worn, "HOOD" );
    }

    // If the player's mouth is not encumbered, check if collar can be put up
    if( bp == bp_mouth && encumb( bp_mouth ) < 10 ) {
        ret += bestwarmth( worn, "COLLAR" );
    }

    return ret;
}

int player::get_armor_bash( body_part bp ) const
{
    return get_armor_bash_base( bp ) + armor_bash_bonus;
}

int player::get_armor_cut( body_part bp ) const
{
    return get_armor_cut_base( bp ) + armor_cut_bonus;
}

int player::get_armor_type( damage_type dt, body_part bp ) const
{
    switch( dt ) {
        case DT_TRUE:
        case DT_BIOLOGICAL:
            return 0;
        case DT_BASH:
            return get_armor_bash( bp );
        case DT_CUT:
            return get_armor_cut( bp );
        case DT_STAB:
            return get_armor_cut( bp ) * 0.8f;
        case DT_ACID:
        case DT_HEAT:
        case DT_COLD:
        case DT_ELECTRIC: {
            int ret = 0;
            for( auto &i : worn ) {
                if( i.covers( bp ) ) {
                    ret += i.damage_resist( dt );
                }
            }

            ret += mutation_armor( bp, dt );
            return ret;
        }
        case DT_NULL:
        case NUM_DT:
            // Let it error below
            break;
    }

    debugmsg( "Invalid damage type: %d", dt );
    return 0;
}

int player::get_armor_bash_base( body_part bp ) const
{
    int ret = 0;
    for( auto &i : worn ) {
        if( i.covers( bp ) ) {
            ret += i.bash_resist();
        }
    }
    if( has_bionic( bio_carbon ) ) {
        ret += 2;
    }
    if( bp == bp_head && has_bionic( bio_armor_head ) ) {
        ret += 3;
    }
    if( ( bp == bp_arm_l || bp == bp_arm_r ) && has_bionic( bio_armor_arms ) ) {
        ret += 3;
    }
    if( bp == bp_torso && has_bionic( bio_armor_torso ) ) {
        ret += 3;
    }
    if( ( bp == bp_leg_l || bp == bp_leg_r ) && has_bionic( bio_armor_legs ) ) {
        ret += 3;
    }
    if( bp == bp_eyes && has_bionic( bio_armor_eyes ) ) {
        ret += 3;
    }

    ret += mutation_armor( bp, DT_BASH );
    return ret;
}

int player::get_armor_cut_base( body_part bp ) const
{
    int ret = 0;
    for( auto &i : worn ) {
        if( i.covers( bp ) ) {
            ret += i.cut_resist();
        }
    }
    if( has_bionic( bio_carbon ) ) {
        ret += 4;
    }
    if( bp == bp_head && has_bionic( bio_armor_head ) ) {
        ret += 3;
    } else if( ( bp == bp_arm_l || bp == bp_arm_r ) && has_bionic( bio_armor_arms ) ) {
        ret += 3;
    } else if( bp == bp_torso && has_bionic( bio_armor_torso ) ) {
        ret += 3;
    } else if( ( bp == bp_leg_l || bp == bp_leg_r ) && has_bionic( bio_armor_legs ) ) {
        ret += 3;
    } else if( bp == bp_eyes && has_bionic( bio_armor_eyes ) ) {
        ret += 3;
    }

    ret += mutation_armor( bp, DT_CUT );
    return ret;
}

int player::get_armor_acid( body_part bp ) const
{
    return get_armor_type( DT_ACID, bp );
}

int player::get_armor_fire( body_part bp ) const
{
    return get_armor_type( DT_HEAT, bp );
}

static void destroyed_armor_msg( Character &who, const std::string &pre_damage_name )
{
    //~ %s is armor name
    who.add_memorial_log( pgettext( "memorial_male", "Worn %s was completely destroyed." ),
                          pgettext( "memorial_female", "Worn %s was completely destroyed." ),
                          pre_damage_name );
    who.add_msg_player_or_npc( m_bad, _( "Your %s is completely destroyed!" ),
                               _( "<npcname>'s %s is completely destroyed!" ),
                               pre_damage_name );
}

bool player::armor_absorb( damage_unit &du, item &armor )
{
    if( rng( 1, 100 ) > armor.get_coverage() ) {
        return false;
    }

    // TODO: add some check for power armor
    armor.mitigate_damage( du );

    // We want armor's own resistance to this type, not the resistance it grants
    const int armors_own_resist = armor.damage_resist( du.type, true );
    if( armors_own_resist > 1000 ) {
        // This is some weird type that doesn't damage armors
        return false;
    }

    // Scale chance of article taking damage based on the number of parts it covers.
    // This represents large articles being able to take more punishment
    // before becoming ineffective or being destroyed.
    const int num_parts_covered = armor.get_covered_body_parts().count();
    if( !one_in( num_parts_covered ) ) {
        return false;
    }

    // Don't damage armor as much when bypassed by armor piercing
    // Most armor piercing damage comes from bypassing armor, not forcing through
    const int raw_dmg = du.amount;
    if( raw_dmg > armors_own_resist ) {
        // If damage is above armor value, the chance to avoid armor damage is
        // 50% + 50% * 1/dmg
        if( one_in( raw_dmg ) || one_in( 2 ) ) {
            return false;
        }
    } else {
        // Sturdy items and power armors never take chip damage.
        // Other armors have 0.5% of getting damaged from hits below their armor value.
        if( armor.has_flag( "STURDY" ) || armor.is_power_armor() || !one_in( 200 ) ) {
            return false;
        }
    }

    auto &material = armor.get_random_material();
    std::string damage_verb = ( du.type == DT_BASH ) ? material.bash_dmg_verb() :
                              material.cut_dmg_verb();

    const std::string pre_damage_name = armor.tname();
    const std::string pre_damage_adj = armor.get_base_material().dmg_adj( armor.damage_level( 4 ) );

    // add "further" if the damage adjective and verb are the same
    std::string format_string = ( pre_damage_adj == damage_verb ) ?
                                _( "Your %1$s is %2$s further!" ) : _( "Your %1$s is %2$s!" );
    add_msg_if_player( m_bad, format_string, pre_damage_name, damage_verb );
    //item is damaged
    if( is_player() ) {
        SCT.add( posx(), posy(), NORTH, remove_color_tags( pre_damage_name ), m_neutral, damage_verb,
                 m_info );
    }

    return armor.mod_damage( armor.has_flag( "FRAGILE" ) ?
                             rng( 2 * itype::damage_scale, 3 * itype::damage_scale ) : itype::damage_scale, du.type );
}

float player::bionic_armor_bonus( body_part bp, damage_type dt ) const
{
    float result = 0.0f;
    // We only check the passive bionics
    if( has_bionic( bio_carbon ) ) {
        if( dt == DT_BASH ) {
            result += 2;
        } else if( dt == DT_CUT || dt == DT_STAB ) {
            result += 4;
        }
    }
    // All the other bionic armors reduce bash/cut/stab by 3
    // Map body parts to a set of bionics that protect it
    // TODO: JSONize passive bionic armor instead of hardcoding it
    static const std::map< body_part, bionic_id > armor_bionics = {
        { bp_head, { bio_armor_head } },
        { bp_arm_l, { bio_armor_arms } },
        { bp_arm_r, { bio_armor_arms } },
        { bp_torso, { bio_armor_torso } },
        { bp_leg_l, { bio_armor_legs } },
        { bp_leg_r, { bio_armor_legs } },
        { bp_eyes, { bio_armor_eyes } }
    };
    auto iter = armor_bionics.find( bp );
    if( iter != armor_bionics.end() && has_bionic( iter->second ) &&
        ( dt == DT_BASH || dt == DT_CUT || dt == DT_STAB ) ) {
        result += 3;
    }
    return result;
}

void player::passive_absorb_hit( body_part bp, damage_unit &du ) const
{
    // >0 check because some mutations provide negative armor
    // Thin skin check goes before subdermal armor plates because SUBdermal
    if( du.amount > 0.0f ) {
        // Horrible hack warning!
        // Get rid of this as soon as CUT and STAB are split
        if( du.type == DT_STAB ) {
            damage_unit du_copy = du;
            du_copy.type = DT_CUT;
            du.amount -= mutation_armor( bp, du_copy );
        } else {
            du.amount -= mutation_armor( bp, du );
        }
    }
    du.amount -= bionic_armor_bonus( bp, du.type ); //Check for passive armor bionics
    du.amount -= mabuff_armor_bonus( du.type );
    du.amount = std::max( 0.0f, du.amount );
}

void player::absorb_hit( body_part bp, damage_instance &dam )
{
    std::list<item> worn_remains;
    bool armor_destroyed = false;

    for( auto &elem : dam.damage_units ) {
        if( elem.amount < 0 ) {
            // Prevents 0 damage hits (like from hallucinations) from ripping armor
            elem.amount = 0;
            continue;
        }

        // The bio_ads CBM absorbs damage before hitting armor
        if( has_active_bionic( bio_ads ) ) {
            if( elem.amount > 0 && power_level > 24 ) {
                if( elem.type == DT_BASH ) {
                    elem.amount -= rng( 1, 8 );
                } else if( elem.type == DT_CUT ) {
                    elem.amount -= rng( 1, 4 );
                } else if( elem.type == DT_STAB ) {
                    elem.amount -= rng( 1, 2 );
                }
                charge_power( -25 );
            }
            if( elem.amount < 0 ) {
                elem.amount = 0;
            }
        }

        // Only the outermost armor can be set on fire
        bool outermost = true;
        // The worn vector has the innermost item first, so
        // iterate reverse to damage the outermost (last in worn vector) first.
        for( auto iter = worn.rbegin(); iter != worn.rend(); ) {
            item &armor = *iter;

            if( !armor.covers( bp ) ) {
                ++iter;
                continue;
            }

            const std::string pre_damage_name = armor.tname();
            bool destroy = false;

            // Heat damage can set armor on fire
            // Even though it doesn't cause direct physical damage to it
            if( outermost && elem.type == DT_HEAT && elem.amount >= 1.0f ) {
                // TODO: Different fire intensity values based on damage
                fire_data frd{ 2 };
                destroy = armor.burn( frd );
                int fuel = roll_remainder( frd.fuel_produced );
                if( fuel > 0 ) {
                    add_effect( effect_onfire, time_duration::from_turns( fuel + 1 ), bp, false, 0, false, true );
                }
            }

            if( !destroy ) {
                destroy = armor_absorb( elem, armor );
            }

            if( destroy ) {
                if( g->u.sees( *this ) ) {
                    SCT.add( posx(), posy(), NORTH, remove_color_tags( pre_damage_name ),
                             m_neutral, _( "destroyed" ), m_info );
                }
                destroyed_armor_msg( *this, pre_damage_name );
                armor_destroyed = true;
                armor.on_takeoff( *this );
                worn_remains.insert( worn_remains.end(), armor.contents.begin(), armor.contents.end() );
                // decltype is the type name of the iterator, note that reverse_iterator::base returns the
                // iterator to the next element, not the one the revers_iterator points to.
                // http://stackoverflow.com/questions/1830158/how-to-call-erase-with-a-reverse-iterator
                iter = decltype( iter )( worn.erase( --( iter.base() ) ) );
            } else {
                ++iter;
                outermost = false;
            }
        }

        passive_absorb_hit( bp, elem );

        if( elem.type == DT_BASH ) {
            if( has_trait( trait_LIGHT_BONES ) ) {
                elem.amount *= 1.4;
            }
            if( has_trait( trait_HOLLOW_BONES ) ) {
                elem.amount *= 1.8;
            }
        }

        elem.amount = std::max( elem.amount, 0.0f );
    }
    for( item &remain : worn_remains ) {
        g->m.add_item_or_charges( pos(), remain );
    }
    if( armor_destroyed ) {
        drop_invalid_inventory();
    }
}

int player::get_env_resist( body_part bp ) const
{
    int ret = 0;
    for( auto &i : worn ) {
        // Head protection works on eyes too (e.g. baseball cap)
        if( i.covers( bp ) || ( bp == bp_eyes && i.covers( bp_head ) ) ) {
            ret += i.get_env_resist();
        }
    }

    for( const bionic &bio : *my_bionics ) {
        const auto EP = bio.info().env_protec.find( bp );
        if( EP != bio.info().env_protec.end() ) {
            ret += EP->second;
        }
    }

    if( bp == bp_eyes && has_trait( trait_SEESLEEP ) ) {
        ret += 8;
    }
    return ret;
}

bool player::wearing_something_on( body_part bp ) const
{
    for( auto &i : worn ) {
        if( i.covers( bp ) ) {
            return true;
        }
    }
    return false;
}

bool player::natural_attack_restricted_on( body_part bp ) const
{
    for( auto &i : worn ) {
        if( i.covers( bp ) && !i.has_flag( "ALLOWS_NATURAL_ATTACKS" ) && !i.has_flag( "SEMITANGIBLE" ) &&
            !i.has_flag( "PERSONAL" ) && !i.has_flag( "AURA" ) ) {
            return true;
        }
    }
    return false;
}

bool player::is_wearing_shoes( const side &which_side ) const
{
    bool left = true;
    bool right = true;
    if( which_side == side::LEFT || which_side == side::BOTH ) {
        left = false;
        for( const item &worn_item : worn ) {
            if( worn_item.covers( bp_foot_l ) && !worn_item.has_flag( "BELTED" ) &&
                !worn_item.has_flag( "PERSONAL" ) && !worn_item.has_flag( "AURA" ) &&
                !worn_item.has_flag( "SEMITANGIBLE" ) && !worn_item.has_flag( "SKINTIGHT" ) ) {
                left = true;
                break;
            }
        }
    }
    if( which_side == side::RIGHT || which_side == side::BOTH ) {
        right = false;
        for( const item &worn_item : worn ) {
            if( worn_item.covers( bp_foot_r ) && !worn_item.has_flag( "BELTED" ) &&
                !worn_item.has_flag( "PERSONAL" ) && !worn_item.has_flag( "AURA" ) &&
                !worn_item.has_flag( "SEMITANGIBLE" ) && !worn_item.has_flag( "SKINTIGHT" ) ) {
                right = true;
                break;
            }
        }
    }
    return ( left && right );
}

bool player::is_wearing_helmet() const
{
    for( const item &i : worn ) {
        if( i.covers( bp_head ) && !i.has_flag( "HELMET_COMPAT" ) && !i.has_flag( "SKINTIGHT" ) &&
            !i.has_flag( "PERSONAL" ) && !i.has_flag( "AURA" ) && !i.has_flag( "SEMITANGIBLE" ) &&
            !i.has_flag( "OVERSIZE" ) ) {
            return true;
        }
    }
    return false;
}

int player::head_cloth_encumbrance() const
{
    int ret = 0;
    for( auto &i : worn ) {
        const item *worn_item = &i;
        if( i.covers( bp_head ) && !i.has_flag( "SEMITANGIBLE" ) &&
            ( worn_item->has_flag( "HELMET_COMPAT" ) || worn_item->has_flag( "SKINTIGHT" ) ) ) {
            ret += worn_item->get_encumber( *this );
        }
    }
    return ret;
}

double player::footwear_factor() const
{
    double ret = 0;
    if( wearing_something_on( bp_foot_l ) ) {
        ret += .5;
    }
    if( wearing_something_on( bp_foot_r ) ) {
        ret += .5;
    }
    return ret;
}

double player::armwear_factor() const
{
    double ret = 0;
    if( wearing_something_on( bp_arm_l ) ) {
        ret += .5;
    }
    if( wearing_something_on( bp_arm_r ) ) {
        ret += .5;
    }
    return ret;
}

int player::shoe_type_count( const itype_id &it ) const
{
    int ret = 0;
    if( is_wearing_on_bp( it, bp_foot_l ) ) {
        ret++;
    }
    if( is_wearing_on_bp( it, bp_foot_r ) ) {
        ret++;
    }
    return ret;
}

int player::adjust_for_focus( int amount ) const
{
    int effective_focus = focus_pool;
    if( has_trait( trait_FASTLEARNER ) ) {
        effective_focus += 15;
    }
    if( has_active_bionic( bio_memory ) ) {
        effective_focus += 10;
    }
    if( has_trait( trait_SLOWLEARNER ) ) {
        effective_focus -= 15;
    }
    double tmp = amount * ( effective_focus / 100.0 );
    return roll_remainder( tmp );
}

void player::practice( const skill_id &id, int amount, int cap )
{
    SkillLevel &level = get_skill_level_object( id );
    const Skill &skill = id.obj();
    std::string skill_name = skill.name();

    if( !level.can_train() ) {
        // If leveling is disabled, don't train, don't drain focus, don't print anything
        // Leaving as a skill method rather than global for possible future skill cap setting
        return;
    }

    const auto highest_skill = [&]() {
        std::pair<skill_id, int> result( skill_id::NULL_ID(), -1 );
        for( const auto &pair : *_skills ) {
            const SkillLevel &lobj = pair.second;
            if( lobj.level() > result.second ) {
                result = std::make_pair( pair.first, lobj.level() );
            }
        }
        return result.first;
    };

    const bool isSavant = has_trait( trait_SAVANT );
    const skill_id savantSkill = isSavant ? highest_skill() : skill_id::NULL_ID();

    amount = adjust_for_focus( amount );

    if( has_trait( trait_PACIFIST ) && skill.is_combat_skill() ) {
        if( !one_in( 3 ) ) {
            amount = 0;
        }
    }
    if( has_trait( trait_PRED2 ) && skill.is_combat_skill() ) {
        if( one_in( 3 ) ) {
            amount *= 2;
        }
    }
    if( has_trait( trait_PRED3 ) && skill.is_combat_skill() ) {
        amount *= 2;
    }

    if( has_trait( trait_PRED4 ) && skill.is_combat_skill() ) {
        amount *= 3;
    }

    if( isSavant && id != savantSkill ) {
        amount /= 2;
    }

    if( amount > 0 && get_skill_level( id ) > cap ) { //blunt grinding cap implementation for crafting
        amount = 0;
        if( is_player() && one_in( 5 ) ) { //remind the player intermittently that no skill gain takes place
            int curLevel = get_skill_level( id );
            add_msg( m_info, _( "This task is too simple to train your %s beyond %d." ),
                     skill_name, curLevel );
        }
    }

    if( amount > 0 && level.isTraining() ) {
        int oldLevel = get_skill_level( id );
        get_skill_level_object( id ).train( amount );
        int newLevel = get_skill_level( id );
        if( is_player() && newLevel > oldLevel ) {
            add_msg( m_good, _( "Your skill in %s has increased to %d!" ), skill_name, newLevel );
        }
        if( is_player() && newLevel > cap ) {
            //inform player immediately that the current recipe can't be used to train further
            add_msg( m_info, _( "You feel that %s tasks of this level are becoming trivial." ),
                     skill_name );
        }

        int chance_to_drop = focus_pool;
        focus_pool -= chance_to_drop / 100;
        // Apex Predators don't think about much other than killing.
        // They don't lose Focus when practicing combat skills.
        if( ( rng( 1, 100 ) <= ( chance_to_drop % 100 ) ) && ( !( has_trait( trait_PRED4 ) &&
                skill.is_combat_skill() ) ) ) {
            focus_pool--;
        }
    }

    get_skill_level_object( id ).practice();
}

int player::exceeds_recipe_requirements( const recipe &rec ) const
{
    return get_all_skills().exceeds_recipe_requirements( rec );
}

bool player::has_recipe_requirements( const recipe &rec ) const
{
    return get_all_skills().has_recipe_requirements( rec );
}

bool player::can_decomp_learn( const recipe &rec ) const
{
    return !rec.learn_by_disassembly.empty() &&
           meets_skill_requirements( rec.learn_by_disassembly );
}

bool player::knows_recipe( const recipe *rec ) const
{
    return get_learned_recipes().contains( rec );
}

int player::has_recipe( const recipe *r, const inventory &crafting_inv,
                        const std::vector<npc *> &helpers ) const
{
    if( !r->skill_used ) {
        return 0;
    }

    if( knows_recipe( r ) ) {
        return r->difficulty;
    }

    const auto available = get_available_recipes( crafting_inv, &helpers );
    return available.contains( r ) ? available.get_custom_difficulty( r ) : -1;
}

void player::learn_recipe( const recipe *const rec )
{
    if( rec->never_learn ) {
        return;
    }
    learned_recipes->include( rec );
}

void player::assign_activity( const activity_id &type, int moves, int index, int pos,
                              const std::string &name )
{
    assign_activity( player_activity( type, moves, index, pos, name ) );
}

void player::assign_activity( const player_activity &act, bool allow_resume )
{
    if( allow_resume && !backlog.empty() && backlog.front().can_resume_with( act, *this ) ) {
        add_msg_if_player( _( "You resume your task." ) );
        activity = backlog.front();
        backlog.pop_front();
    } else {
        if( activity ) {
            backlog.push_front( activity );
        }

        activity = act;
    }

    if( activity.rooted() ) {
        rooted_message();
    }
    if( is_npc() ) {
        npc *guy = dynamic_cast<npc *>( this );
<<<<<<< HEAD
        guy->set_attitude( NPCATT_ACTIVITY );
        guy->set_mission( NPC_MISSION_ACTIVITY );
        guy->current_activity = activity.get_verb();
=======
        guy->current_activity_id = activity.id();
>>>>>>> e23659dd
    }
}

bool player::has_activity( const activity_id &type ) const
{
    return activity.id() == type;
}

bool player::has_activity( const std::vector<activity_id> &types ) const
{
    return std::find( types.begin(), types.end(), activity.id() ) != types.end() ;
}

void player::cancel_activity()
{
    if( has_activity( activity_id( "ACT_MOVE_ITEMS" ) ) && is_hauling() ) {
        stop_hauling();
    }
    // Clear any backlog items that aren't auto-resume.
    for( auto backlog_item = backlog.begin(); backlog_item != backlog.end(); ) {
        if( backlog_item->auto_resume ) {
            backlog_item++;
        } else {
            backlog_item = backlog.erase( backlog_item );
        }
    }
    if( activity && activity.is_suspendable() ) {
        backlog.push_front( activity );
    }
    sfx::end_activity_sounds(); // kill activity sounds when canceled
    activity = player_activity();
}

void player::resume_backlog_activity()
{
    if( !backlog.empty() && backlog.front().auto_resume ) {
        activity = backlog.front();
        backlog.pop_front();
    }
}

bool player::has_gun_for_ammo( const ammotype &at ) const
{
    return has_item_with( [at]( const item & it ) {
        // item::ammo_type considers the active gunmod.
        return it.is_gun() && it.ammo_types().count( at );
    } );
}

bool player::has_magazine_for_ammo( const ammotype &at ) const
{
    return has_item_with( [&at]( const item & it ) {
        return !it.has_flag( "NO_RELOAD" ) &&
               ( ( it.is_magazine() && it.ammo_types().count( at ) ) ||
                 ( it.is_gun() && it.magazine_integral() && it.ammo_types().count( at ) ) ||
                 ( it.is_gun() && it.magazine_current() != nullptr &&
                   it.magazine_current()->ammo_types().count( at ) ) );
    } );
}

// mytest return weapon name to display in sidebar
std::string player::weapname( unsigned int truncate ) const
{
    if( weapon.is_gun() ) {
        std::string str = string_format( "(%s) %s", weapon.gun_current_mode().tname(), weapon.type_name() );

        // Is either the base item or at least one auxiliary gunmod loaded (includes empty magazines)
        bool base = weapon.ammo_capacity() > 0 && !weapon.has_flag( "RELOAD_AND_SHOOT" );

        const auto mods = weapon.gunmods();
        bool aux = std::any_of( mods.begin(), mods.end(), [&]( const item * e ) {
            return e->is_gun() && e->ammo_capacity() > 0 && !e->has_flag( "RELOAD_AND_SHOOT" );
        } );

        if( base || aux ) {
            str += " (";
            if( base ) {
                str += std::to_string( weapon.ammo_remaining() );
                if( weapon.magazine_integral() ) {
                    str += "/" + std::to_string( weapon.ammo_capacity() );
                }
            } else {
                str += "---";
            }
            str += ")";

            for( auto e : mods ) {
                if( e->is_gun() && e->ammo_capacity() > 0 && !e->has_flag( "RELOAD_AND_SHOOT" ) ) {
                    str += " (" + std::to_string( e->ammo_remaining() );
                    if( e->magazine_integral() ) {
                        str += "/" + std::to_string( e->ammo_capacity() );
                    }
                    str += ")";
                }
            }
        }
        return str;

    } else if( weapon.is_container() && weapon.contents.size() == 1 ) {
        return string_format( "%s (%d)", weapon.tname(),
                              weapon.contents.front().charges );

    } else if( !is_armed() ) {
        return _( "fists" );

    } else {
        return weapon.tname( 1, true, truncate );
    }
}

bool player::wield_contents( item &container, int pos, bool penalties, int base_cost )
{
    // if index not specified and container has multiple items then ask the player to choose one
    if( pos < 0 ) {
        std::vector<std::string> opts;
        std::transform( container.contents.begin(), container.contents.end(),
        std::back_inserter( opts ), []( const item & elem ) {
            return elem.display_name();
        } );
        if( opts.size() > 1 ) {
            pos = uilist( _( "Wield what?" ), opts );
            if( pos < 0 ) {
                return false;
            }
        } else {
            pos = 0;
        }
    }

    if( pos >= static_cast<int>( container.contents.size() ) ) {
        debugmsg( "Tried to wield non-existent item from container (player::wield_contents)" );
        return false;
    }

    auto target = std::next( container.contents.begin(), pos );
    const auto ret = can_wield( *target );
    if( !ret.success() ) {
        add_msg_if_player( m_info, "%s", ret.c_str() );
        return false;
    }

    int mv = 0;

    if( is_armed() ) {
        if( !unwield() ) {
            return false;
        }
        inv.unsort();
    }

    weapon = std::move( *target );
    container.contents.erase( target );
    container.on_contents_changed();

    inv.update_invlet( weapon );
    inv.update_cache_with_item( weapon );
    last_item = weapon.typeId();

    /**
     * @EFFECT_PISTOL decreases time taken to draw pistols from holsters
     * @EFFECT_SMG decreases time taken to draw smgs from holsters
     * @EFFECT_RIFLE decreases time taken to draw rifles from holsters
     * @EFFECT_SHOTGUN decreases time taken to draw shotguns from holsters
     * @EFFECT_LAUNCHER decreases time taken to draw launchers from holsters
     * @EFFECT_STABBING decreases time taken to draw stabbing weapons from sheathes
     * @EFFECT_CUTTING decreases time taken to draw cutting weapons from scabbards
     * @EFFECT_BASHING decreases time taken to draw bashing weapons from holsters
     */
    int lvl = get_skill_level( weapon.is_gun() ? weapon.gun_skill() : weapon.melee_skill() );
    mv += item_handling_cost( weapon, penalties, base_cost ) / ( ( lvl + 10.0f ) / 10.0f );

    moves -= mv;

    weapon.on_wield( *this, mv );

    return true;
}

void player::store( item &container, item &put, bool penalties, int base_cost )
{
    moves -= item_store_cost( put, container, penalties, base_cost );
    container.put_in( i_rem( &put ) );
    reset_encumbrance();
}

nc_color encumb_color( int level )
{
    if( level < 0 ) {
        return c_green;
    }
    if( level < 10 ) {
        return c_light_gray;
    }
    if( level < 40 ) {
        return c_yellow;
    }
    if( level < 70 ) {
        return c_light_red;
    }
    return c_red;
}

float player::get_melee() const
{
    return get_skill_level( skill_id( "melee" ) );
}

void player::setID( int i )
{
    if( id >= 0 ) {
        debugmsg( "tried to set id of a npc/player, but has already a id: %d", id );
    } else if( i < -1 ) {
        debugmsg( "tried to set invalid id of a npc/player: %d", i );
    } else {
        id = i;
    }
}

int player::getID() const
{
    return this->id;
}

bool player::uncanny_dodge()
{
    bool is_u = this == &g->u;
    bool seen = g->u.sees( *this );
    if( this->power_level < 74 || !this->has_active_bionic( bio_uncanny_dodge ) ) {
        return false;
    }
    tripoint adjacent = adjacent_tile();
    charge_power( -75 );
    if( adjacent.x != posx() || adjacent.y != posy() ) {
        position.x = adjacent.x;
        position.y = adjacent.y;
        if( is_u ) {
            add_msg( _( "Time seems to slow down and you instinctively dodge!" ) );
        } else if( seen ) {
            add_msg( _( "%s dodges... so fast!" ), this->disp_name() );

        }
        return true;
    }
    if( is_u ) {
        add_msg( _( "You try to dodge but there's no room!" ) );
    } else if( seen ) {
        add_msg( _( "%s tries to dodge but there's no room!" ), this->disp_name() );
    }
    return false;
}

int player::climbing_cost( const tripoint &from, const tripoint &to ) const
{
    if( !g->m.valid_move( from, to, false, true ) ) {
        return 0;
    }

    const int diff = g->m.climb_difficulty( from );

    if( diff > 5 ) {
        return 0;
    }

    return 50 + diff * 100;
    // TODO: All sorts of mutations, equipment weight etc.
}

void player::environmental_revert_effect()
{
    addictions.clear();
    morale->clear();

    for( int part = 0; part < num_hp_parts; part++ ) {
        hp_cur[part] = hp_max[part];
    }
    set_hunger( 0 );
    set_thirst( 0 );
    set_fatigue( 0 );
    set_healthy( 0 );
    set_healthy_mod( 0 );
    stim = 0;
    set_pain( 0 );
    set_painkiller( 0 );
    radiation = 0;

    recalc_sight_limits();
    reset_encumbrance();
}

bool player::is_invisible() const
{
    static const bionic_id str_bio_cloak( "bio_cloak" ); // This function used in monster::plan_moves
    static const bionic_id str_bio_night( "bio_night" );
    return (
               has_active_bionic( str_bio_cloak ) ||
               has_active_bionic( str_bio_night ) ||
               has_active_optcloak() ||
               has_trait( trait_DEBUG_CLOAK ) ||
               has_artifact_with( AEP_INVISIBLE )
           );
}

int player::visibility( bool, int ) const
{
    // 0-100 %
    if( is_invisible() ) {
        return 0;
    }
    // TODO:
    // if ( dark_clothing() && light check ...
    int stealth_modifier = std::floor( mutation_value( "stealth_modifier" ) );
    return clamp( 100 - stealth_modifier, 40, 160 );
}

void player::set_destination( const std::vector<tripoint> &route,
                              const player_activity &destination_activity )
{
    auto_move_route = route;
    this->destination_activity = destination_activity;
    destination_point.emplace( g->m.getabs( route.back() ) );
}

void player::clear_destination()
{
    auto_move_route.clear();
    destination_activity = player_activity();
    destination_point = cata::nullopt;
    next_expected_position = cata::nullopt;
}

bool player::has_distant_destination() const
{
    return has_destination() && !destination_activity.is_null() &&
           destination_activity.id() == "ACT_TRAVELLING" && !omt_path.empty();
}

bool player::has_destination() const
{
    return !auto_move_route.empty();
}

bool player::has_destination_activity() const
{
    return !destination_activity.is_null() && destination_point &&
           position == g->m.getlocal( *destination_point );
}

void player::start_destination_activity()
{
    if( !has_destination_activity() ) {
        debugmsg( "Tried to start invalid destination activity" );
        return;
    }

    assign_activity( destination_activity );
    clear_destination();
}

std::vector<tripoint> &player::get_auto_move_route()
{
    return auto_move_route;
}

action_id player::get_next_auto_move_direction()
{
    if( !has_destination() ) {
        return ACTION_NULL;
    }

    if( next_expected_position ) {
        if( pos() != *next_expected_position ) {
            // We're off course, possibly stumbling or stuck, cancel auto move
            return ACTION_NULL;
        }
    }

    next_expected_position.emplace( auto_move_route.front() );
    auto_move_route.erase( auto_move_route.begin() );

    tripoint dp = *next_expected_position - pos();

    // Make sure the direction is just one step and that
    // all diagonal moves have 0 z component
    if( abs( dp.x ) > 1 || abs( dp.y ) > 1 || abs( dp.z ) > 1 ||
        ( abs( dp.z ) != 0 && ( abs( dp.x ) != 0 || abs( dp.y ) != 0 ) ) ) {
        // Should never happen, but check just in case
        return ACTION_NULL;
    }
    return get_movement_direction_from_delta( dp.x, dp.y, dp.z );
}

bool player::defer_move( const tripoint &next )
{
    // next must be adjacent to current pos
    if( square_dist( next, pos() ) != 1 ) {
        return false;
    }
    // next must be adjacent to subsequent move in any preexisting automove route
    if( has_destination() && square_dist( auto_move_route.front(), next ) != 1 ) {
        return false;
    }
    auto_move_route.insert( auto_move_route.begin(), next );
    next_expected_position = pos();
    return true;
}

void player::shift_destination( const point &shift )
{
    if( next_expected_position ) {
        *next_expected_position += shift;
    }

    for( auto &elem : auto_move_route ) {
        elem += shift;
    }
}

void player::start_hauling()
{
    add_msg( _( "You start hauling items along the ground." ) );
    if( is_armed() ) {
        add_msg( m_warning, _( "Your hands are not free, which makes hauling slower." ) );
    }
    hauling = true;
}

void player::stop_hauling()
{
    add_msg( _( "You stop hauling items." ) );
    hauling = false;
    if( has_activity( activity_id( "ACT_MOVE_ITEMS" ) ) ) {
        cancel_activity();
    }
}

bool player::is_hauling() const
{
    return hauling;
}

bool player::has_weapon() const
{
    return !unarmed_attack();
}

m_size player::get_size() const
{
    if( has_trait( trait_id( "SMALL2" ) ) || has_trait( trait_id( "SMALL_OK" ) ) ||
        has_trait( trait_id( "SMALL" ) ) ) {
        return MS_SMALL;
    } else if( has_trait( trait_LARGE ) || has_trait( trait_LARGE_OK ) ) {
        return MS_LARGE;
    } else if( has_trait( trait_HUGE ) || has_trait( trait_HUGE_OK ) ) {
        return MS_HUGE;
    }
    return MS_MEDIUM;
}

int player::get_hp() const
{
    return get_hp( num_hp_parts );
}

int player::get_hp( hp_part bp ) const
{
    if( bp < num_hp_parts ) {
        return hp_cur[bp];
    }
    int hp_total = 0;
    for( int i = 0; i < num_hp_parts; ++i ) {
        hp_total += hp_cur[i];
    }
    return hp_total;
}

int player::get_hp_max() const
{
    return get_hp_max( num_hp_parts );
}

int player::get_hp_max( hp_part bp ) const
{
    if( bp < num_hp_parts ) {
        return hp_max[bp];
    }
    int hp_total = 0;
    for( int i = 0; i < num_hp_parts; ++i ) {
        hp_total += hp_max[i];
    }
    return hp_total;
}

int player::get_stamina_max() const
{
    int maxStamina = get_option< int >( "PLAYER_MAX_STAMINA" );
    maxStamina *= Character::mutation_value( "max_stamina_modifier" );
    return maxStamina;
}

void player::burn_move_stamina( int moves )
{
    int overburden_percentage = 0;
    units::mass current_weight = weight_carried();
    units::mass max_weight = weight_capacity();
    if( current_weight > max_weight ) {
        overburden_percentage = ( current_weight - max_weight ) * 100 / max_weight;
    }

    int burn_ratio = get_option<int>( "PLAYER_BASE_STAMINA_BURN_RATE" );
    if( g->u.has_active_bionic( bionic_id( "bio_torsionratchet" ) ) ) {
        burn_ratio = burn_ratio * 2 - 3;
    }
    burn_ratio += overburden_percentage;
    if( move_mode == PMM_RUN ) {
        burn_ratio = burn_ratio * 7;
    }
    mod_stat( "stamina", -( ( moves * burn_ratio ) / 100.0 ) );
    add_msg( m_debug, "Stamina burn: %d", -( ( moves * burn_ratio ) / 100 ) );
    // Chance to suffer pain if overburden and stamina runs out or has trait BADBACK
    // Starts at 1 in 25, goes down by 5 for every 50% more carried
    if( ( current_weight > max_weight ) && ( has_trait( trait_BADBACK ) || stamina == 0 ) &&
        one_in( 35 - 5 * current_weight / ( max_weight / 2 ) ) ) {
        add_msg_if_player( m_bad, _( "Your body strains under the weight!" ) );
        // 1 more pain for every 800 grams more (5 per extra STR needed)
        if( ( ( current_weight - max_weight ) / 800_gram > get_pain() && get_pain() < 100 ) ) {
            mod_pain( 1 );
        }
    }
}

void player::forced_dismount()
{
    remove_effect( effect_riding );
    bool mech = false;
    if( mounted_creature ) {
        auto mon = mounted_creature.get();
        if( mon->has_flag( MF_RIDEABLE_MECH ) && !mon->type->mech_weapon.empty() ) {
            mech = true;
            remove_item( g->u.weapon );
        }
        mon->remove_effect( effect_ridden );
        mounted_creature = nullptr;
    }
    std::vector<tripoint> valid;
    for( const tripoint &jk : g->m.points_in_radius( pos(), 1 ) ) {
        if( g->is_empty( jk ) ) {
            valid.push_back( jk );
        }
    }
    if( !valid.empty() ) {
        setpos( random_entry( valid ) );
        if( mech ) {
            add_msg( m_bad, _( "You are ejected from your mech!" ) );
        } else {
            add_msg( m_bad, _( "You fall off your mount!" ) );
        }
        const int dodge = get_dodge();
        const int damage = std::max( 0, rng( 1, 20 ) - rng( dodge, dodge * 2 ) );
        body_part hit = num_bp;
        switch( rng( 1, 10 ) ) {
            case  1:
                if( one_in( 2 ) ) {
                    hit = bp_foot_l;
                } else {
                    hit = bp_foot_r;
                }
                break;
            case  2:
            case  3:
            case  4:
                if( one_in( 2 ) ) {
                    hit = bp_leg_l;
                } else {
                    hit = bp_leg_r;
                }
                break;
            case  5:
            case  6:
            case  7:
                if( one_in( 2 ) ) {
                    hit = bp_arm_l;
                } else {
                    hit = bp_arm_r;
                }
                break;
            case  8:
            case  9:
                hit = bp_torso;
                break;
            case 10:
                hit = bp_head;
                break;
        }
        if( damage > 0 ) {
            add_msg( m_bad, _( "You hurt yourself!" ) );
            deal_damage( nullptr, hit, damage_instance( DT_BASH, damage ) );
            add_memorial_log( pgettext( "memorial_male", "Fell off a mount." ),
                              pgettext( "memorial_female", "Fell off a mount." ) );
            check_dead_state();
        }
        add_effect( effect_downed, 5_turns, num_bp, true );
    } else {
        add_msg( m_debug, "Forced_dismount could not find a square to deposit player" );
    }
    if( g->u.get_grab_type() != OBJECT_NONE ) {
        add_msg( m_warning, _( "You let go of the grabbed object." ) );
        g->u.grab( OBJECT_NONE );
    }
    moves -= 150;
    set_movement_mode( PMM_WALK );
    g->update_map( g->u );
}

void player::dismount()
{
    if( is_mounted() ) {
        if( const cata::optional<tripoint> pnt = choose_adjacent( _( "Dismount where?" ) ) ) {
            if( g->is_empty( *pnt ) ) {
                tripoint temp_pt = *pnt;
                int xdiff = pos().x - temp_pt.x;
                int ydiff = pos().y - temp_pt.y;
                remove_effect( effect_riding );
                monster *critter = mounted_creature.get();
                if( critter->has_flag( MF_RIDEABLE_MECH ) && !critter->type->mech_weapon.empty() ) {
                    remove_item( g->u.weapon );
                }
                if( g->u.get_grab_type() != OBJECT_NONE ) {
                    add_msg( m_warning, _( "You let go of the grabbed object." ) );
                    g->u.grab( OBJECT_NONE );
                }
                critter->remove_effect( effect_ridden );
                mounted_creature = nullptr;
                setpos( *pnt );
                g->refresh_all();
                critter->setpos( pos() + point( xdiff, ydiff ) );
                critter->add_effect( effect_controlled, 5_turns );
                mod_moves( -100 );
                set_movement_mode( PMM_WALK );
                return;
            } else {
                add_msg( m_warning, _( "You cannot dismount there!" ) );
                return;
            }
        }
    } else {
        add_msg( m_debug, "dismount called when not riding" );
        return;
    }
}

Creature::Attitude player::attitude_to( const Creature &other ) const
{
    const auto m = dynamic_cast<const monster *>( &other );
    if( m != nullptr ) {
        if( m->friendly != 0 ) {
            return A_FRIENDLY;
        }
        switch( m->attitude( const_cast<player *>( this ) ) ) {
            // player probably does not want to harm them, but doesn't care much at all.
            case MATT_FOLLOW:
            case MATT_FPASSIVE:
            case MATT_IGNORE:
            case MATT_FLEE:
                return A_NEUTRAL;
            // player does not want to harm those.
            case MATT_FRIEND:
            case MATT_ZLAVE: // Don't want to harm your zlave!
                return A_FRIENDLY;
            case MATT_ATTACK:
                return A_HOSTILE;
            case MATT_NULL:
            case NUM_MONSTER_ATTITUDES:
                break;
        }

        return A_NEUTRAL;
    }

    const auto p = dynamic_cast<const npc *>( &other );
    if( p != nullptr ) {
        if( p->is_enemy() ) {
            return A_HOSTILE;
        } else if( p->is_player_ally() ) {
            return A_FRIENDLY;
        } else {
            return A_NEUTRAL;
        }
    } else if( &other == this ) {
        return A_FRIENDLY;
    }

    return A_NEUTRAL;
}

bool player::sees( const tripoint &t, bool, int ) const
{
    static const bionic_id str_bio_night( "bio_night" );
    const int wanted_range = rl_dist( pos(), t );
    bool can_see = is_player() ? g->m.pl_sees( t, wanted_range ) :
                   Creature::sees( t );
    // Clairvoyance is now pretty cheap, so we can check it early
    if( wanted_range < MAX_CLAIRVOYANCE && wanted_range < clairvoyance() ) {
        return true;
    }
    // Only check if we need to override if we already came to the opposite conclusion.
    if( can_see && wanted_range < 15 && wanted_range > sight_range( 1 ) &&
        has_active_bionic( str_bio_night ) ) {
        can_see = false;
    }
    if( can_see && wanted_range > unimpaired_range() ) {
        can_see = false;
    }

    return can_see;
}

bool player::sees( const Creature &critter ) const
{
    // This handles only the player/npc specific stuff (monsters don't have traits or bionics).
    const int dist = rl_dist( pos(), critter.pos() );
    if( dist <= 3 && has_active_mutation( trait_ANTENNAE ) ) {
        return true;
    }
    if( critter.digging() && has_active_bionic( bio_ground_sonar ) ) {
        // Bypass the check below, the bionic sonar also bypasses the sees(point) check because
        // walls don't block sonar which is transmitted in the ground, not the air.
        // TODO: this might need checks whether the player is in the air, or otherwise not connected
        // to the ground. It also might need a range check.
        return true;
    }
    return Creature::sees( critter );
}

nc_color player::bodytemp_color( int bp ) const
{
    nc_color color = c_light_gray; // default
    if( bp == bp_eyes ) {
        color = c_light_gray;    // Eyes don't count towards warmth
    } else if( temp_conv[bp]  > BODYTEMP_SCORCHING ) {
        color = c_red;
    } else if( temp_conv[bp]  > BODYTEMP_VERY_HOT ) {
        color = c_light_red;
    } else if( temp_conv[bp]  > BODYTEMP_HOT ) {
        color = c_yellow;
    } else if( temp_conv[bp]  > BODYTEMP_COLD ) {
        color = c_green;
    } else if( temp_conv[bp]  > BODYTEMP_VERY_COLD ) {
        color = c_light_blue;
    } else if( temp_conv[bp]  > BODYTEMP_FREEZING ) {
        color = c_cyan;
    } else if( temp_conv[bp] <= BODYTEMP_FREEZING ) {
        color = c_blue;
    }
    return color;
}

//message related stuff
void player::add_msg_if_player( const std::string &msg ) const
{
    Messages::add_msg( msg );
}

void player::add_msg_player_or_npc( const std::string &player_msg,
                                    const std::string &/*npc_msg*/ ) const
{
    Messages::add_msg( player_msg );
}

void player::add_msg_if_player( const game_message_type type, const std::string &msg ) const
{
    Messages::add_msg( type, msg );
}

void player::add_msg_player_or_npc( const game_message_type type, const std::string &player_msg,
                                    const std::string &/*npc_msg*/ ) const
{
    Messages::add_msg( type, player_msg );
}

void player::add_msg_player_or_say( const std::string &player_msg,
                                    const std::string &/*npc_speech*/ ) const
{
    Messages::add_msg( player_msg );
}

void player::add_msg_player_or_say( const game_message_type type, const std::string &player_msg,
                                    const std::string &/*npc_speech*/ ) const
{
    Messages::add_msg( type, player_msg );
}

bool player::knows_trap( const tripoint &pos ) const
{
    const tripoint p = g->m.getabs( pos );
    return known_traps.count( p ) > 0;
}

void player::add_known_trap( const tripoint &pos, const trap &t )
{
    const tripoint p = g->m.getabs( pos );
    if( t.is_null() ) {
        known_traps.erase( p );
    } else {
        // TODO: known_traps should map to a trap_str_id
        known_traps[p] = t.id.str();
    }
}

bool player::is_deaf() const
{
    return get_effect_int( effect_deaf ) > 2 || worn_with_flag( "DEAF" ) || has_trait( trait_DEAF ) ||
           ( has_active_bionic( bio_earplugs ) && !has_active_bionic( bio_ears ) ) ||
           ( has_trait( trait_M_SKIN3 ) && g->m.has_flag_ter_or_furn( "FUNGUS", pos() ) && in_sleep_state() );
}

bool player::can_hear( const tripoint &source, const int volume ) const
{
    if( is_deaf() ) {
        return false;
    }

    // source is in-ear and at our square, we can hear it
    if( source == pos() && volume == 0 ) {
        return true;
    }
    const int dist = rl_dist( source, pos() );
    const float volume_multiplier = hearing_ability();
    return ( volume - weather::sound_attn( g->weather.weather ) ) * volume_multiplier >= dist;
}

float player::hearing_ability() const
{
    float volume_multiplier = 1.0;

    // Mutation/Bionic volume modifiers
    if( has_active_bionic( bio_ears ) && !has_active_bionic( bio_earplugs ) ) {
        volume_multiplier *= 3.5;
    }
    if( has_trait( trait_PER_SLIME ) ) {
        // Random hearing :-/
        // (when it's working at all, see player.cpp)
        // changed from 0.5 to fix Mac compiling error
        volume_multiplier *= ( rng( 1, 2 ) );
    }

    volume_multiplier *= Character::mutation_value( "hearing_modifier" );

    if( has_effect( effect_deaf ) ) {
        // Scale linearly up to 30 minutes
        volume_multiplier *= ( 30_minutes - get_effect_dur( effect_deaf ) ) / 30_minutes;
    }

    if( has_effect( effect_earphones ) ) {
        volume_multiplier *= .25;
    }

    return volume_multiplier;
}

std::string player::visible_mutations( const int visibility_cap ) const
{
    const std::string trait_str = enumerate_as_string( my_mutations.begin(), my_mutations.end(),
    [visibility_cap ]( const std::pair<trait_id, trait_data> &pr ) -> std::string {
        const auto &mut_branch = pr.first.obj();
        // Finally some use for visibility trait of mutations
        if( mut_branch.visibility > 0 && mut_branch.visibility >= visibility_cap )
        {
            return string_format( "<color_%s>%s</color>", string_from_color( mut_branch.get_display_color() ),
                                  mut_branch.name() );
        }

        return std::string();
    } );
    return trait_str;
}

std::vector<std::string> player::short_description_parts() const
{
    std::vector<std::string> result;

    if( is_armed() ) {
        result.push_back( _( "Wielding: " ) + weapon.tname() );
    }
    const std::string worn_str = enumerate_as_string( worn.begin(), worn.end(),
    []( const item & it ) {
        return it.tname();
    } );
    if( !worn_str.empty() ) {
        result.push_back( _( "Wearing: " ) + worn_str );
    }
    const int visibility_cap = 0; // no cap
    const auto trait_str = visible_mutations( visibility_cap );
    if( !trait_str.empty() ) {
        result.push_back( _( "Traits: " ) + trait_str );
    }
    return result;
}

std::string player::short_description() const
{
    return join( short_description_parts(), ";   " );
}

int player::print_info( const catacurses::window &w, int vStart, int, int column ) const
{
    mvwprintw( w, point( column, vStart++ ), _( "You (%s)" ), name );
    return vStart;
}

bool player::is_visible_in_range( const Creature &critter, const int range ) const
{
    return sees( critter ) && rl_dist( pos(), critter.pos() ) <= range;
}

std::vector<Creature *> player::get_visible_creatures( const int range ) const
{
    return g->get_creatures_if( [this, range]( const Creature & critter ) -> bool {
        return this != &critter && pos() != critter.pos() && // TODO: get rid of fake npcs (pos() check)
        rl_dist( pos(), critter.pos() ) <= range && sees( critter );
    } );
}

std::vector<Creature *> player::get_targetable_creatures( const int range ) const
{
    return g->get_creatures_if( [this, range]( const Creature & critter ) -> bool {
        return this != &critter && pos() != critter.pos() && // TODO: get rid of fake npcs (pos() check)
        rl_dist( pos(), critter.pos() ) <= range &&
        ( sees( critter ) || sees_with_infrared( critter ) );
    } );
}

std::vector<Creature *> player::get_hostile_creatures( int range ) const
{
    return g->get_creatures_if( [this, range]( const Creature & critter ) -> bool {
        float dist_to_creature;
        // Fixes circular distance range for ranged attacks
        if( !trigdist )
        {
            dist_to_creature = rl_dist( pos(), critter.pos() );
        } else
        {
            dist_to_creature = round( trig_dist( pos(), critter.pos() ) );
        }
        return this != &critter && pos() != critter.pos() && // TODO: get rid of fake npcs (pos() check)
        dist_to_creature <= range && critter.attitude_to( *this ) == A_HOSTILE
        && sees( critter );
    } );
}

void player::place_corpse()
{
    //If the character/NPC is on a distant mission, don't drop their their gear when they die since they still have a local pos
    if( !death_drops ) {
        return;
    }
    std::vector<item *> tmp = inv_dump();
    item body = item::make_corpse( mtype_id::NULL_ID(), calendar::turn, name );
    body.set_item_temperature( 310.15 );
    for( auto itm : tmp ) {
        g->m.add_item_or_charges( pos(), *itm );
    }
    for( auto &bio : *my_bionics ) {
        if( item::type_is_defined( bio.id.str() ) ) {
            item cbm( bio.id.str(), calendar::turn );
            cbm.set_flag( "FILTHY" );
            cbm.set_flag( "NO_STERILE" );
            cbm.set_flag( "NO_PACKED" );
            cbm.faults.emplace( fault_id( "fault_bionic_salvaged" ) );
            body.put_in( cbm );
        }
    }

    // Restore amount of installed pseudo-modules of Power Storage Units
    std::pair<int, int> storage_modules = amount_of_storage_bionics();
    for( int i = 0; i < storage_modules.first; ++i ) {
        body.emplace_back( "bio_power_storage" );
    }
    for( int i = 0; i < storage_modules.second; ++i ) {
        body.emplace_back( "bio_power_storage_mkII" );
    }
    g->m.add_item_or_charges( pos(), body );
}

void player::place_corpse( const tripoint &om_target )
{
    tinymap bay;
    bay.load( tripoint( om_target.x * 2, om_target.y * 2, om_target.z ), false );
    int finX = rng( 1, SEEX * 2 - 2 );
    int finY = rng( 1, SEEX * 2 - 2 );
    if( bay.furn( finX, finY ) != furn_str_id( "f_null" ) ) {
        for( int x = 0; x < SEEX * 2 - 1; x++ ) {
            for( int y = 0; y < SEEY * 2 - 1; y++ ) {
                if( bay.furn( x, y ) == furn_str_id( "f_null" ) ) {
                    finX = x;
                    finY = y;
                }
            }
        }
    }

    std::vector<item *> tmp = inv_dump();
    item body = item::make_corpse( mtype_id::NULL_ID(), calendar::turn, name );
    for( auto itm : tmp ) {
        bay.add_item_or_charges( finX, finY, *itm );
    }
    for( auto &bio : *my_bionics ) {
        if( item::type_is_defined( bio.id.str() ) ) {
            body.put_in( item( bio.id.str(), calendar::turn ) );
        }
    }

    // Restore amount of installed pseudo-modules of Power Storage Units
    std::pair<int, int> storage_modules = amount_of_storage_bionics();
    for( int i = 0; i < storage_modules.first; ++i ) {
        body.emplace_back( "bio_power_storage" );
    }
    for( int i = 0; i < storage_modules.second; ++i ) {
        body.emplace_back( "bio_power_storage_mkII" );
    }
    bay.add_item_or_charges( finX, finY, body );
}

bool player::sees_with_infrared( const Creature &critter ) const
{
    const monster *m = dynamic_cast< const monster * >( &critter );
    // electroreceptors grants vision of robots and electric monsters through walls
    if( m != nullptr && has_trait( trait_ELECTRORECEPTORS ) && ( m->type->in_species( ROBOT ) ||
            critter.has_flag( MF_ELECTRIC ) ) ) {
        return true;
    }

    if( !vision_mode_cache[IR_VISION] || !critter.is_warm() ) {
        return false;
    }

    if( is_player() || critter.is_player() ) {
        // Players should not use map::sees
        // Likewise, players should not be "looked at" with map::sees, not to break symmetry
        return g->m.pl_line_of_sight( critter.pos(), sight_range( DAYLIGHT_LEVEL ) );
    }

    return g->m.sees( pos(), critter.pos(), sight_range( DAYLIGHT_LEVEL ) );
}

std::vector<std::string> player::get_overlay_ids() const
{
    std::vector<std::string> rval;
    std::multimap<int, std::string> mutation_sorting;
    int order;
    std::string overlay_id;

    // first get effects
    for( const auto &eff_pr : *effects ) {
        rval.push_back( "effect_" + eff_pr.first.str() );
    }

    // then get mutations
    for( const auto &mut : my_mutations ) {
        overlay_id = ( mut.second.powered ? "active_" : "" ) + mut.first.str();
        order = get_overlay_order_of_mutation( overlay_id );
        mutation_sorting.insert( std::pair<int, std::string>( order, overlay_id ) );
    }

    // then get bionics
    for( const bionic &bio : *my_bionics ) {
        overlay_id = ( bio.powered ? "active_" : "" ) + bio.id.str();
        order = get_overlay_order_of_mutation( overlay_id );
        mutation_sorting.insert( std::pair<int, std::string>( order, overlay_id ) );
    }

    for( auto &mutorder : mutation_sorting ) {
        rval.push_back( "mutation_" + mutorder.second );
    }

    // next clothing
    // TODO: worry about correct order of clothing overlays
    for( const item &worn_item : worn ) {
        rval.push_back( "worn_" + worn_item.typeId() );
    }

    // last weapon
    // TODO: might there be clothing that covers the weapon?
    if( is_armed() ) {
        rval.push_back( "wielded_" + weapon.typeId() );
    }

    if( move_mode != PMM_WALK ) {
        rval.push_back( player_movemode_str[ move_mode ] );
    }
    return rval;
}

void player::spores()
{
    fungal_effects fe( *g, g->m );
    //~spore-release sound
    sounds::sound( pos(), 10, sounds::sound_t::combat, _( "Pouf!" ), false, "misc", "puff" );
    for( const tripoint &sporep : g->m.points_in_radius( pos(), 1 ) ) {
        if( sporep == pos() ) {
            continue;
        }
        fe.fungalize( sporep, this, 0.25 );
    }
}

void player::blossoms()
{
    // Player blossoms are shorter-ranged, but you can fire much more frequently if you like.
    sounds::sound( pos(), 10, sounds::sound_t::combat, _( "Pouf!" ), false, "misc", "puff" );
    for( const tripoint &tmp : g->m.points_in_radius( pos(), 2 ) ) {
        g->m.add_field( tmp, fd_fungal_haze, rng( 1, 2 ) );
    }
}

float player::power_rating() const
{
    int dmg = std::max( { weapon.damage_melee( DT_BASH ),
                          weapon.damage_melee( DT_CUT ),
                          weapon.damage_melee( DT_STAB )
                        } );

    int ret = 2;
    // Small guns can be easily hidden from view
    if( weapon.volume() <= 250_ml ) {
        ret = 2;
    } else if( weapon.is_gun() ) {
        ret = 4;
    } else if( dmg > 12 ) {
        ret = 3; // Melee weapon or weapon-y tool
    }
    if( has_trait( trait_HUGE ) || has_trait( trait_HUGE_OK ) ) {
        ret += 1;
    }
    if( is_wearing_power_armor( nullptr ) ) {
        ret = 5; // No mercy!
    }
    return ret;
}

float player::speed_rating() const
{
    float ret = get_speed() / 100.0f;
    ret *= 100.0f / run_cost( 100, false );
    // Adjustment for player being able to run, but not doing so at the moment
    if( move_mode != PMM_RUN ) {
        ret *= 1.0f + ( static_cast<float>( stamina ) / static_cast<float>( get_stamina_max() ) );
    }
    return ret;
}

std::vector<const item *> player::all_items_with_flag( const std::string &flag ) const
{
    return items_with( [&flag]( const item & it ) {
        return it.has_flag( flag );
    } );
}

item &player::item_with_best_of_quality( const quality_id &qid )
{
    int maxq = max_quality( qid );
    auto items_with_quality = items_with( [qid]( const item & it ) {
        return it.has_quality( qid );
    } );
    for( item *it : items_with_quality ) {
        if( it->get_quality( qid ) == maxq ) {
            return *it;
        }
    }
    return null_item_reference();
}

bool player::crush_frozen_liquid( item_location loc )
{

    player &u = g->u;

    if( u.has_quality( quality_id( "HAMMER" ) ) ) {
        item hammering_item = u.item_with_best_of_quality( quality_id( "HAMMER" ) );
        if( query_yn( _( "Do you want to crush up %s with your %s?\n%s" ), loc.get_item()->display_name(),
                      hammering_item.tname(),
                      colorize( _( "Be wary of fragile items nearby!" ), c_red ) ) ) {

            //Risk smashing tile with hammering tool, risk is lower with higher dex, damage lower with lower strength
            if( one_in( 1 + u.dex_cur / 4 ) ) {
                add_msg_if_player( colorize( _( "You swing your %s wildly!" ), c_red ),
                                   hammering_item.tname() );
                int smashskill = u.str_cur + hammering_item.damage_melee( DT_BASH );
                g->m.bash( loc.position(), smashskill );
            }
            add_msg_if_player( _( "You crush up and gather %s" ), loc.get_item()->display_name() );
            return true;
        }
    } else {
        popup( _( "You need a hammering tool to crush up frozen liquids!" ) );
    }
    return false;
}

bool player::has_item_with_flag( const std::string &flag, bool need_charges ) const
{
    return has_item_with( [&flag, &need_charges]( const item & it ) {
        if( it.is_tool() && need_charges ) {
            return it.has_flag( flag ) && it.type->tool->max_charges ? it.charges > 0 : it.has_flag( flag );
        }
        return it.has_flag( flag );
    } );
}

void player::on_mutation_gain( const trait_id &mid )
{
    morale->on_mutation_gain( mid );
    magic.on_mutation_gain( mid, *this );
}

void player::on_mutation_loss( const trait_id &mid )
{
    morale->on_mutation_loss( mid );
    magic.on_mutation_loss( mid );
}

void player::on_stat_change( const std::string &stat, int value )
{
    morale->on_stat_change( stat, value );
}

void player::on_item_wear( const item &it )
{
    morale->on_item_wear( it );
}

void player::on_item_takeoff( const item &it )
{
    morale->on_item_takeoff( it );
}

void player::on_worn_item_washed( const item &it )
{
    if( is_worn( it ) ) {
        morale->on_worn_item_washed( it );
    }
}

void player::on_effect_int_change( const efftype_id &eid, int intensity, body_part bp )
{
    // Adrenaline can reduce perceived pain (or increase it when you enter comedown).
    // See @ref get_perceived_pain()
    if( eid == effect_adrenaline ) {
        // Note that calling this does no harm if it wasn't changed.
        on_stat_change( "perceived_pain", get_perceived_pain() );
    }

    morale->on_effect_int_change( eid, intensity, bp );
}

const targeting_data &player::get_targeting_data()
{
    if( tdata == nullptr ) {
        debugmsg( "Tried to get targeting data before setting it" );
        tdata.reset( new targeting_data() );
        tdata->relevant = nullptr;
        g->u.cancel_activity();
    }

    return *tdata;
}

void player::set_targeting_data( const targeting_data &td )
{
    tdata.reset( new targeting_data( td ) );
}

bool player::query_yn( const std::string &mes ) const
{
    return ::query_yn( mes );
}

const pathfinding_settings &player::get_pathfinding_settings() const
{
    return *path_settings;
}

std::set<tripoint> player::get_path_avoid() const
{
    std::set<tripoint> ret;
    for( npc &guy : g->all_npcs() ) {
        if( sees( guy ) ) {
            ret.insert( guy.pos() );
        }
    }

    // TODO: Add known traps in a way that doesn't destroy performance

    return ret;
}

bool player::is_rad_immune() const
{
    bool has_helmet = false;
    return ( is_wearing_power_armor( &has_helmet ) && has_helmet ) || worn_with_flag( "RAD_PROOF" );
}

void player::do_skill_rust()
{
    const int rate = rust_rate();
    if( rate <= 0 ) {
        return;
    }
    for( auto &pair : *_skills ) {
        if( rate <= rng( 0, 1000 ) ) {
            continue;
        }

        const Skill &aSkill = *pair.first;
        SkillLevel &skill_level_obj = pair.second;

        if( aSkill.is_combat_skill() &&
            ( ( has_trait( trait_PRED2 ) && one_in( 4 ) ) ||
              ( has_trait( trait_PRED3 ) && one_in( 2 ) ) ||
              ( has_trait( trait_PRED4 ) && x_in_y( 2, 3 ) ) ) ) {
            // Their brain is optimized to remember this
            if( one_in( 15600 ) ) {
                // They've already passed the roll to avoid rust at
                // this point, but print a message about it now and
                // then.
                //
                // 13 combat skills, 600 turns/hr, 7800 tests/hr.
                // This means PRED2/PRED3/PRED4 think of hunting on
                // average every 8/4/3 hours, enough for immersion
                // without becoming an annoyance.
                //
                add_msg_if_player( _( "Your heart races as you recall your most recent hunt." ) );
                stim++;
            }
            continue;
        }

        const bool charged_bio_mem = power_level > 25 && has_active_bionic( bio_memory );
        const int oldSkillLevel = skill_level_obj.level();
        if( skill_level_obj.rust( charged_bio_mem ) ) {
            add_msg_if_player( m_warning,
                               _( "Your knowledge of %s begins to fade, but your memory banks retain it!" ), aSkill.name() );
            charge_power( -25 );
        }
        const int newSkill = skill_level_obj.level();
        if( newSkill < oldSkillLevel ) {
            add_msg_if_player( m_bad, _( "Your skill in %s has reduced to %d!" ), aSkill.name(), newSkill );
        }
    }
}

std::pair<std::string, nc_color> player::get_hunger_description() const
{
    const bool calorie_deficit = get_bmi() < character_weight_category::normal;
    const units::volume contains = stomach.contains();
    const units::volume cap = stomach.capacity();
    std::string hunger_string;
    nc_color hunger_color = c_white;
    // i ate just now!
    const bool just_ate = stomach.time_since_ate() < 15_minutes;
    // i ate a meal recently enough that i shouldn't need another meal
    const bool recently_ate = stomach.time_since_ate() < 3_hours;
    if( calorie_deficit ) {
        if( contains >= cap ) {
            hunger_string = _( "Engorged" );
            hunger_color = c_green;
        } else if( contains > cap * 3 / 4 ) {
            hunger_string = _( "Sated" );
            hunger_color = c_green;
        } else if( just_ate && contains > cap / 2 ) {
            hunger_string = _( "Full" );
            hunger_color = c_green;
        } else if( just_ate ) {
            hunger_string = _( "Hungry" );
            hunger_color = c_yellow;
        } else if( recently_ate ) {
            hunger_string = _( "Very Hungry" );
            hunger_color = c_yellow;
        } else if( get_bmi() < character_weight_category::emaciated ) {
            hunger_string = _( "Starving!" );
            hunger_color = c_red;
        } else if( get_bmi() < character_weight_category::underweight ) {
            hunger_string = _( "Near starving" );
            hunger_color = c_red;
        } else {
            hunger_string = _( "Famished" );
            hunger_color = c_light_red;
        }
    } else {
        if( contains >= cap * 5 / 6 ) {
            hunger_string = _( "Engorged" );
            hunger_color = c_green;
        } else if( contains > cap * 11 / 20 ) {
            hunger_string = _( "Sated" );
            hunger_color = c_green;
        } else if( recently_ate && contains >= cap * 3 / 8 ) {
            hunger_string = _( "Full" );
            hunger_color = c_green;
        } else if( ( stomach.time_since_ate() > 90_minutes && contains < cap / 8 && recently_ate ) ||
                   ( just_ate && contains > 0_ml && contains < cap * 3 / 8 ) ) {
            hunger_string = _( "Peckish" );
            hunger_color = c_dark_gray;
        } else if( !just_ate && ( recently_ate || contains > 0_ml ) ) {
            hunger_string.clear();
        } else {
            if( get_bmi() > character_weight_category::overweight ) {
                hunger_string = _( "Hungry" );
            } else {
                hunger_string = _( "Very Hungry" );
            }
            hunger_color = c_yellow;
        }
    }

    return std::make_pair( hunger_string, hunger_color );
}

void player::enforce_minimum_healing()
{
    for( int i = 0; i < num_hp_parts; i++ ) {
        if( healed_total[i] <= 0 ) {
            heal( static_cast<hp_part>( i ), 1 );
        }
        healed_total[i] = 0;
    }
}<|MERGE_RESOLUTION|>--- conflicted
+++ resolved
@@ -10490,13 +10490,9 @@
     }
     if( is_npc() ) {
         npc *guy = dynamic_cast<npc *>( this );
-<<<<<<< HEAD
         guy->set_attitude( NPCATT_ACTIVITY );
         guy->set_mission( NPC_MISSION_ACTIVITY );
-        guy->current_activity = activity.get_verb();
-=======
         guy->current_activity_id = activity.id();
->>>>>>> e23659dd
     }
 }
 
