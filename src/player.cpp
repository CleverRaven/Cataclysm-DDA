#include "player.h"
#include "profession.h"
#include "bionics.h"
#include "mission.h"
#include "game.h"
#include "disease.h"
#include "addiction.h"
#include "keypress.h"
#include "moraledata.h"
#include "inventory.h"
#include "artifact.h"
#include "options.h"
#include <sstream>
#include <stdlib.h>
#include <algorithm>
#include "weather.h"
#include "item.h"
#include "material.h"
#include "translations.h"
#include "name.h"
#include "cursesdef.h"
#include "catacharset.h"
#include "disease.h"
#include "get_version.h"
#include "crafting.h"
#include "monstergenerator.h"
#include "help.h" // get_hint
#include "martialarts.h"
#include "output.h"

//Used for e^(x) functions
#include <stdio.h>
#include <math.h>

#include <ctime>
#include <algorithm>

nc_color encumb_color(int level);
bool activity_is_suspendable(activity_type type);

std::map<std::string, trait> traits;
std::map<std::string, martialart> ma_styles;
std::vector<std::string> vStartingTraits[2];

std::string morale_data[NUM_MORALE_TYPES];

stats player_stats;

void game::init_morale()
{
    std::string tmp_morale_data[NUM_MORALE_TYPES] = {
    "This is a bug (moraledata.h:moraledata)",
    _("Enjoyed %i"),
    _("Enjoyed a hot meal"),
    _("Music"),
    _("Played Video Game"),
    _("Marloss Bliss"),
    _("Good Feeling"),

    _("Nicotine Craving"),
    _("Caffeine Craving"),
    _("Alcohol Craving"),
    _("Opiate Craving"),
    _("Speed Craving"),
    _("Cocaine Craving"),
    _("Crack Cocaine Craving"),

    _("Disliked %i"),
    _("Ate Human Flesh"),
    _("Ate Meat"),
    _("Wet"),
    _("Dried Off"),
    _("Cold"),
    _("Hot"),
    _("Bad Feeling"),
    _("Killed Innocent"),
    _("Killed Friend"),
    _("Guilty about Killing"),
    _("Chimerical Mutation"),
    _("Fey Mutation"),

    _("Moodswing"),
    _("Read %i"),
    _("Heard Disturbing Scream"),

    _("Masochism"),
    _("Hoarder"),
    _("Stylish"),
    _("Optimist"),
    _("Found kitten <3")
    };
    for(int i=0; i<NUM_MORALE_TYPES; i++){morale_data[i]=tmp_morale_data[i];}
}

player::player() : name("")
{
 id = 0; // Player is 0. NPCs are different.
 view_offset_x = 0;
 view_offset_y = 0;
 str_cur = 8;
 str_max = 8;
 dex_cur = 8;
 dex_max = 8;
 int_cur = 8;
 int_max = 8;
 per_cur = 8;
 per_max = 8;
 underwater = false;
 dodges_left = 1;
 blocks_left = 1;
 power_level = 0;
 max_power_level = 0;
 hunger = 0;
 thirst = 0;
 fatigue = 0;
 stim = 0;
 pain = 0;
 pkill = 0;
 radiation = 0;
 cash = 0;
 recoil = 0;
 driving_recoil = 0;
 scent = 500;
 health = 0;
 male = true;
 prof = profession::has_initialized() ? profession::generic() : NULL; //workaround for a potential structural limitation, see player::create
 moves = 100;
 movecounter = 0;
 oxygen = 0;
 next_climate_control_check=0;
 last_climate_control_ret=false;
 active_mission = -1;
 in_vehicle = false;
 controlling_vehicle = false;
 grab_point.x = 0;
 grab_point.y = 0;
 grab_type = OBJECT_NONE;
 style_selected = "style_none";
 focus_pool = 100;
 last_item = itype_id("null");
 sight_max = 9999;
 sight_boost = 0;
 sight_boost_cap = 0;
 lastrecipe = NULL;
 next_expected_position.x = -1;
 next_expected_position.y = -1;

 for (std::map<std::string, trait>::iterator iter = traits.begin(); iter != traits.end(); ++iter) {
    my_traits.erase(iter->first);
    my_mutations.erase(iter->first);
 }

 for (std::vector<Skill*>::iterator aSkill = Skill::skills.begin();
      aSkill != Skill::skills.end(); ++aSkill) {
   skillLevel(*aSkill).level(0);
 }

 for (int i = 0; i < num_bp; i++) {
  temp_cur[i] = BODYTEMP_NORM;
  frostbite_timer[i] = 0;
  temp_conv[i] = BODYTEMP_NORM;
 }
 nv_cached = false;
 volume = 0;

 memorial_log.clear();
 player_stats.reset();

 mDrenchEffect[bp_eyes] = 1;
 mDrenchEffect[bp_mouth] = 1;
 mDrenchEffect[bp_head] = 7;
 mDrenchEffect[bp_legs] = 21;
 mDrenchEffect[bp_feet] = 6;
 mDrenchEffect[bp_arms] = 19;
 mDrenchEffect[bp_hands] = 5;
 mDrenchEffect[bp_torso] = 40;

 recalc_sight_limits();
}

player::player(const player &rhs): JsonSerializer(), JsonDeserializer()
{
 *this = rhs;
}

player::~player()
{
}

player& player::operator= (const player & rhs)
{
 id = rhs.id;
 posx = rhs.posx;
 posy = rhs.posy;
 view_offset_x = rhs.view_offset_x;
 view_offset_y = rhs.view_offset_y;

 in_vehicle = rhs.in_vehicle;
 controlling_vehicle = rhs.controlling_vehicle;
 grab_point = rhs.grab_point;
 activity = rhs.activity;
 backlog = rhs.backlog;

 active_missions = rhs.active_missions;
 completed_missions = rhs.completed_missions;
 failed_missions = rhs.failed_missions;
 active_mission = rhs.active_mission;

 name = rhs.name;
 male = rhs.male;
 prof = rhs.prof;

 sight_max = rhs.sight_max;
 sight_boost = rhs.sight_boost;
 sight_boost_cap = rhs.sight_boost_cap;

 my_traits = rhs.my_traits;
 my_mutations = rhs.my_mutations;
 mutation_category_level = rhs.mutation_category_level;

 my_bionics = rhs.my_bionics;

 str_cur = rhs.str_cur;
 dex_cur = rhs.dex_cur;
 int_cur = rhs.int_cur;
 per_cur = rhs.per_cur;

 str_max = rhs.str_max;
 dex_max = rhs.dex_max;
 int_max = rhs.int_max;
 per_max = rhs.per_max;

 power_level = rhs.power_level;
 max_power_level = rhs.max_power_level;

 hunger = rhs.hunger;
 thirst = rhs.thirst;
 fatigue = rhs.fatigue;
 health = rhs.health;

 underwater = rhs.underwater;
 oxygen = rhs.oxygen;
 next_climate_control_check=rhs.next_climate_control_check;
 last_climate_control_ret=rhs.last_climate_control_ret;

 recoil = rhs.recoil;
 driving_recoil = rhs.driving_recoil;
 scent = rhs.scent;
 dodges_left = rhs.dodges_left;
 blocks_left = rhs.blocks_left;

 stim = rhs.stim;
 pain = rhs.pain;
 pkill = rhs.pkill;
 radiation = rhs.radiation;

 cash = rhs.cash;
 moves = rhs.moves;
 movecounter = rhs.movecounter;

 for (int i = 0; i < num_hp_parts; i++)
  hp_cur[i] = rhs.hp_cur[i];

 for (int i = 0; i < num_hp_parts; i++)
  hp_max[i] = rhs.hp_max[i];

 for (int i = 0; i < num_bp; i++)
  temp_cur[i] = rhs.temp_cur[i];

 for (int i = 0 ; i < num_bp; i++)
  temp_conv[i] = rhs.temp_conv[i];

 for (int i = 0; i < num_bp; i++)
  frostbite_timer[i] = rhs.frostbite_timer[i];

 morale = rhs.morale;
 focus_pool = rhs.focus_pool;

 _skills = rhs._skills;

 learned_recipes = rhs.learned_recipes;

 inv.clear();
 for (int i = 0; i < rhs.inv.size(); i++)
  inv.add_stack(rhs.inv.const_stack(i));

 volume = rhs.volume;

 lastrecipe = rhs.lastrecipe;
 last_item = rhs.last_item;
 worn = rhs.worn;
 ma_styles = rhs.ma_styles;
 style_selected = rhs.style_selected;
 weapon = rhs.weapon;

 ret_null = rhs.ret_null;

 illness = rhs.illness;
 addictions = rhs.addictions;

 nv_cached = false;

 return (*this);
}

void player::normalize(game *g)
{
 ret_null = item(itypes["null"], 0);
 weapon   = item(itypes["null"], 0);
 style_selected = "style_none";
 for (int i = 0; i < num_hp_parts; i++) {
  hp_max[i] = 60 + str_max * 3;
  if (has_trait("TOUGH"))
   hp_max[i] = int(hp_max[i] * 1.2);
  hp_cur[i] = hp_max[i];
 }
 for (int i = 0 ; i < num_bp; i++)
  temp_conv[i] = BODYTEMP_NORM;
}

void player::pick_name() {
    name = Name::generate(male);
}

void player::reset(game *g)
{
// Reset our stats to normal levels
// Any persistent buffs/debuffs will take place in disease.h,
// player::suffer(), etc.
 str_cur = str_max;
 dex_cur = dex_max;
 int_cur = int_max;
 per_cur = per_max;
// We can dodge again!
 dodges_left = 1;
 blocks_left = 1;
// Didn't just pick something up
 last_item = itype_id("null");
// Bionic buffs
 if (has_active_bionic("bio_hydraulics"))
  str_cur += 20;
 if (has_bionic("bio_eye_enhancer"))
  per_cur += 2;
 if (has_bionic("bio_str_enhancer"))
  str_cur += 2;
 if (has_bionic("bio_int_enhancer"))
  int_cur += 2;
if (has_bionic("bio_dex_enhancer"))
  dex_cur += 2;
if (has_active_bionic("bio_metabolics") && power_level < max_power_level &&
     hunger < 100 && (int(g->turn) % 5 == 0)) {
  hunger += 2;
  power_level++;
}

// Trait / mutation buffs
 if (has_trait("THICK_SCALES"))
  dex_cur -= 2;
 if (has_trait("CHITIN2") || has_trait("CHITIN3"))
  dex_cur--;
 if (has_trait("COMPOUND_EYES") && !wearing_something_on(bp_eyes))
  per_cur++;
 if (has_trait("ARM_TENTACLES") || has_trait("ARM_TENTACLES_4") ||
     has_trait("ARM_TENTACLES_8"))
  dex_cur++;
// Pain
 if (pain > pkill) {
  str_cur  -=     int((pain - pkill) / 15);
  dex_cur  -=     int((pain - pkill) / 15);
  per_cur  -=     int((pain - pkill) / 20);
  int_cur  -= 1 + int((pain - pkill) / 25);
 }
// Morale
 if (abs(morale_level()) >= 100) {
  str_cur  += int(morale_level() / 180);
  dex_cur  += int(morale_level() / 200);
  per_cur  += int(morale_level() / 125);
  int_cur  += int(morale_level() / 100);
 }
// Radiation
 if (radiation > 0) {
  str_cur  -= int(radiation / 80);
  dex_cur  -= int(radiation / 110);
  per_cur  -= int(radiation / 100);
  int_cur  -= int(radiation / 120);
 }
// Stimulants
 dex_cur += int(stim / 10);
 per_cur += int(stim /  7);
 int_cur += int(stim /  6);
 if (stim >= 30) {
  dex_cur -= int(abs(stim - 15) /  8);
  per_cur -= int(abs(stim - 15) / 12);
  int_cur -= int(abs(stim - 15) / 14);
 }

// Set our scent towards the norm
 int norm_scent = 500;
 if (has_trait("SMELLY"))
  norm_scent = 800;
 if (has_trait("SMELLY2"))
  norm_scent = 1200;

 // Scent increases fast at first, and slows down as it approaches normal levels.
 // Estimate it will take about norm_scent * 2 turns to go from 0 - norm_scent / 2
 // Without smelly trait this is about 1.5 hrs. Slows down significantly after that.
 if (scent < rng(0, norm_scent))
   scent++;

 // Unusually high scent decreases steadily until it reaches normal levels.
 if (scent > norm_scent)
  scent--;

// Give us our movement points for the turn.
 moves += current_speed(g);

// Apply static martial arts buffs
  ma_static_effects();

// Floor for our stats.  No stat changes should occur after this!
 if (dex_cur < 0)
  dex_cur = 0;
 if (str_cur < 0)
  str_cur = 0;
 if (per_cur < 0)
  per_cur = 0;
 if (int_cur < 0)
  int_cur = 0;

 if (int(g->turn) % 10 == 0) {
  update_mental_focus();
 }

 nv_cached = false;

 recalc_sight_limits();
}

void player::action_taken()
{
    nv_cached = false;
}

void player::update_morale()
{
    // Decay existing morale entries.
    for (int i = 0; i < morale.size(); i++)
    {
        // Age the morale entry by one turn.
        morale[i].age += 1;

        // If it's past its expiration date, remove it.
        if (morale[i].age >= morale[i].duration)
        {
            morale.erase(morale.begin() + i);
            i--;

            // Future-proofing.
            continue;
        }

        // We don't actually store the effective strength; it gets calculated when we
        // need it.
    }

    // We reapply persistent morale effects after every decay step, to keep them fresh.
    apply_persistent_morale();
}

void player::apply_persistent_morale()
{
    // Hoarders get a morale penalty if they're not carrying a full inventory.
    if (has_trait("HOARDER"))
    {
        int pen = int((volume_capacity()-volume_carried()) / 2);
        if (pen > 70)
        {
            pen = 70;
        }
        if (pen <= 0)
        {
            pen = 0;
        }
        if (has_disease("took_xanax"))
        {
            pen = int(pen / 7);
        }
        else if (has_disease("took_prozac"))
        {
            pen = int(pen / 2);
        }
        add_morale(MORALE_PERM_HOARDER, -pen, -pen, 5, 5, true);
    }

    // The stylish get a morale bonus for each body part covered in an item
    // with the FANCY or SUPER_FANCY tag.
    if (has_trait("STYLISH"))
    {
        int bonus = 0;
        std::string basic_flag = "FANCY";
        std::string bonus_flag = "SUPER_FANCY";

        unsigned char covered = 0; // body parts covered
        for(int i=0; i<worn.size(); i++) {
            if(worn[i].has_flag(basic_flag) || worn[i].has_flag(bonus_flag) ) {
                it_armor* item_type = (it_armor*) worn[i].type;
                covered |= item_type->covers;
            }
            if(worn[i].has_flag(bonus_flag)) {
              bonus+=2;
            }
        }
        if(covered & mfb(bp_torso)) {
            bonus += 6;
        }
        if(covered & mfb(bp_legs)) {
            bonus += 4;
        }
        if(covered & mfb(bp_feet)) {
            bonus += 2;
        }
        if(covered & mfb(bp_hands)) {
            bonus += 2;
        }
        if(covered & mfb(bp_head)) {
            bonus += 3;
        }
        if(covered & mfb(bp_eyes)) {
            bonus += 2;
        }

        if(bonus) {
            add_morale(MORALE_PERM_FANCY, bonus, bonus, 5, 5, true);
        }
    }

    // Masochists get a morale bonus from pain.
    if (has_trait("MASOCHIST"))
    {
        int bonus = pain / 2.5;
        if (bonus > 25)
        {
            bonus = 25;
        }
        if (has_disease("took_prozac"))
        {
            bonus = int(bonus / 3);
        }
        if (bonus != 0)
        {
            add_morale(MORALE_PERM_MASOCHIST, bonus, bonus, 5, 5, true);
        }
    }

    // Optimist gives a base +4 to morale.
    // The +25% boost from optimist also applies here, for a net of +5.
    if (has_trait("OPTIMISTIC"))
    {
        add_morale(MORALE_PERM_OPTIMIST, 4, 4, 5, 5, true);
    }
}

void player::update_mental_focus()
{
    int focus_gain_rate = calc_focus_equilibrium() - focus_pool;

    // handle negative gain rates in a symmetric manner
    int base_change = 1;
    if (focus_gain_rate < 0)
    {
        base_change = -1;
        focus_gain_rate = -focus_gain_rate;
    }

    // for every 100 points, we have a flat gain of 1 focus.
    // for every n points left over, we have an n% chance of 1 focus
    int gain = focus_gain_rate / 100;
    if (rng(1, 100) <= (focus_gain_rate % 100))
    {
        gain++;
    }

    focus_pool += (gain * base_change);
}

// written mostly by FunnyMan3595 in Github issue #613 (DarklingWolf's repo),
// with some small edits/corrections by Soron
int player::calc_focus_equilibrium()
{
    // Factor in pain, since it's harder to rest your mind while your body hurts.
    int eff_morale = morale_level() - pain;
    int focus_gain_rate = 100;

    if (activity.type == ACT_READ)
    {
        it_book* reading;
        if (this->activity.index == -2)
        {
            reading = dynamic_cast<it_book *>(weapon.type);
        }
        else
        {
            reading = dynamic_cast<it_book *>(inv.item_by_letter(activity.invlet).type);
        }
        // apply a penalty when we're actually learning something
        if (skillLevel(reading->type) < (int)reading->level)
        {
            focus_gain_rate -= 50;
        }
    }

    if (eff_morale < -99)
    {
        // At very low morale, focus goes up at 1% of the normal rate.
        focus_gain_rate = 1;
    }
    else if (eff_morale <= 50)
    {
        // At -99 to +50 morale, each point of morale gives 1% of the normal rate.
        focus_gain_rate += eff_morale;
    }
    else
    {
        /* Above 50 morale, we apply strong diminishing returns.
         * Each block of 50% takes twice as many morale points as the previous one:
         * 150% focus gain at 50 morale (as before)
         * 200% focus gain at 150 morale (100 more morale)
         * 250% focus gain at 350 morale (200 more morale)
         * ...
         * Cap out at 400% focus gain with 3,150+ morale, mostly as a sanity check.
         */

        int block_multiplier = 1;
        int morale_left = eff_morale;
        while (focus_gain_rate < 400)
        {
            if (morale_left > 50 * block_multiplier)
            {
                // We can afford the entire block.  Get it and continue.
                morale_left -= 50 * block_multiplier;
                focus_gain_rate += 50;
                block_multiplier *= 2;
            }
            else
            {
                // We can't afford the entire block.  Each block_multiplier morale
                // points give 1% focus gain, and then we're done.
                focus_gain_rate += morale_left / block_multiplier;
                break;
            }
        }
    }

    // This should be redundant, but just in case...
    if (focus_gain_rate < 1)
    {
        focus_gain_rate = 1;
    }
    else if (focus_gain_rate > 400)
    {
        focus_gain_rate = 400;
    }

    return focus_gain_rate;
}

/* Here lies the intended effects of body temperature

Assumption 1 : a naked person is comfortable at 19C/66.2F (31C/87.8F at rest).
Assumption 2 : a "lightly clothed" person is comfortable at 13C/55.4F (25C/77F at rest).
Assumption 3 : the player is always running, thus generating more heat.
Assumption 4 : frostbite cannot happen above 0C temperature.*
* In the current model, a naked person can get frostbite at 1C. This isn't true, but it's a compromise with using nice whole numbers.

Here is a list of warmth values and the corresponding temperatures in which the player is comfortable, and in which the player is very cold.

Warmth  Temperature (Comfortable)    Temperature (Very cold)    Notes
  0       19C /  66.2F               -11C /  12.2F               * Naked
 10       13C /  55.4F               -17C /   1.4F               * Lightly clothed
 20        7C /  44.6F               -23C /  -9.4F
 30        1C /  33.8F               -29C / -20.2F
 40       -5C /  23.0F               -35C / -31.0F
 50      -11C /  12.2F               -41C / -41.8F
 60      -17C /   1.4F               -47C / -52.6F
 70      -23C /  -9.4F               -53C / -63.4F
 80      -29C / -20.2F               -59C / -74.2F
 90      -35C / -31.0F               -65C / -85.0F
100      -41C / -41.8F               -71C / -95.8F
*/

void player::update_bodytemp(game *g)
{
    // NOTE : visit weather.h for some details on the numbers used
    // Converts temperature to Celsius/10(Wito plans on using degrees Kelvin later)
    int Ctemperature = 100*(g->get_temperature() - 32) * 5/9;
    // Temperature norms
    // Ambient normal temperature is lower while asleep
    int ambient_norm = (has_disease("sleep") ? 3100 : 1900);
    // This adjusts the temperature scale to match the bodytemp scale
    int adjusted_temp = (Ctemperature - ambient_norm);
    // This gets incremented in the for loop and used in the morale calculation
    int morale_pen = 0;
    const trap_id trap_at_pos = g->m.tr_at(posx, posy);
    const ter_id ter_at_pos = g->m.ter(posx, posy);
    const furn_id furn_at_pos = g->m.furn(posx, posy);
    // When the player is sleeping, he will use floor items for warmth
    int floor_item_warmth = 0;
    // When the player is sleeping, he will use floor bedding for warmth
    int floor_bedding_warmth = 0;
    if ( has_disease("sleep") ) {
        // Search the floor for items
        std::vector<item>& floor_item = g->m.i_at(posx, posy);
        it_armor* floor_armor = NULL;

        for ( std::vector<item>::iterator afloor_item = floor_item.begin() ;
        afloor_item != floor_item.end() ;
        ++afloor_item) {
            if ( !afloor_item->is_armor() ) {
                continue;
            }
            floor_armor = dynamic_cast<it_armor*>(afloor_item->type);
            // Items that are big enough and covers the torso are used to keep warm.
            // Smaller items don't do as good a job
            if ( floor_armor->volume > 1 &&
            ((floor_armor->covers & mfb(bp_torso)) ||
             (floor_armor->covers & mfb(bp_legs))) ) {
                floor_item_warmth += 60 * floor_armor->warmth * floor_armor->volume / 10;
            }
        }

        // Search the floor for bedding
        int vpart = -1;
        vehicle *veh = g->m.veh_at (posx, posy, vpart);
        if      (furn_at_pos == f_bed)
        {
            floor_bedding_warmth += 1000;
        }
        else if (furn_at_pos == f_makeshift_bed ||
                 furn_at_pos == f_armchair ||
                 furn_at_pos == f_sofa||
                 furn_at_pos == f_hay)
        {
            floor_bedding_warmth += 500;
        }
        else if (trap_at_pos == tr_cot)
        {
            floor_bedding_warmth -= 500;
        }
        else if (trap_at_pos == tr_rollmat)
        {
            floor_bedding_warmth -= 1000;
        }
        else if (trap_at_pos == tr_fur_rollmat)
        {
            floor_bedding_warmth += 0;
        }
        else if (veh && veh->part_with_feature (vpart, "SEAT") >= 0)
        {
            floor_bedding_warmth += 200;
        }
        else if (veh && veh->part_with_feature (vpart, "BED") >= 0)
        {
            floor_bedding_warmth += 300;
        }
        else
        {
            floor_bedding_warmth -= 2000;
        }
    }
    // Current temperature and converging temperature calculations
    for (int i = 0 ; i < num_bp ; i++)
    {
        // Skip eyes
        if (i == bp_eyes) { continue; }
        // Represents the fact that the body generates heat when it is cold. TODO : should this increase hunger?
        float homeostasis_adjustement = (temp_cur[i] > BODYTEMP_NORM ? 30.0 : 60.0);
        int clothing_warmth_adjustement = homeostasis_adjustement * warmth(body_part(i));
        // Convergeant temperature is affected by ambient temperature, clothing warmth, and body wetness.
        temp_conv[i] = BODYTEMP_NORM + adjusted_temp + clothing_warmth_adjustement;
        // HUNGER
        temp_conv[i] -= hunger/6 + 100;
        // FATIGUE
        if (!has_disease("sleep")) { temp_conv[i] -= 1.5*fatigue; }
        // CONVECTION HEAT SOURCES (generates body heat, helps fight frostbite)
        int blister_count = 0; // If the counter is high, your skin starts to burn
        for (int j = -6 ; j <= 6 ; j++) {
            for (int k = -6 ; k <= 6 ; k++) {
                int heat_intensity = 0;

                int ffire = g->m.get_field_strength( point(posx + j, posy + k), fd_fire );
                if(ffire > 0) {
                    heat_intensity = ffire;
                } else if (g->m.tr_at(posx + j, posy + k) == tr_lava ) {
                    heat_intensity = 3;
                }
                if (heat_intensity > 0 && g->u_see(posx + j, posy + k)) {
                    // Ensure fire_dist >= 1 to avoid divide-by-zero errors.
                    int fire_dist = std::max(1, std::max(j, k));
                    if (frostbite_timer[i] > 0) {
                        frostbite_timer[i] -= heat_intensity - fire_dist / 2;
                    }
                    temp_conv[i] +=  300 * heat_intensity * heat_intensity / (fire_dist * fire_dist);
                    blister_count += heat_intensity / (fire_dist * fire_dist);
                }
            }
        }
        // TILES
        // Being on fire affects temp_cur (not temp_conv): this is super dangerous for the player
        if (has_disease("onfire")) {
            temp_cur[i] += 250;
        }
        if ( g->m.get_field_strength( point(posx, posy), fd_fire ) > 2 || trap_at_pos == tr_lava) {
            temp_cur[i] += 250;
        }
        // WEATHER
        if (g->weather == WEATHER_SUNNY && g->is_in_sunlight(posx, posy))
        {
            temp_conv[i] += 1000;
        }
        if (g->weather == WEATHER_CLEAR && g->is_in_sunlight(posx, posy))
        {
            temp_conv[i] += 500;
        }
        // DISEASES
        if (has_disease("flu") && i == bp_head) { temp_conv[i] += 1500; }
        if (has_disease("common_cold")) { temp_conv[i] -= 750; }
        // BIONICS
        // Bionic "Internal Climate Control" says it eases the effects of high and low ambient temps
        const int variation = BODYTEMP_NORM*0.5;
        if (in_climate_control(g)
            && temp_conv[i] < BODYTEMP_SCORCHING + variation
            && temp_conv[i] > BODYTEMP_FREEZING - variation)
        {
            if      (temp_conv[i] > BODYTEMP_SCORCHING)
            {
                temp_conv[i] = BODYTEMP_VERY_HOT;
            }
            else if (temp_conv[i] > BODYTEMP_VERY_HOT)
            {
                temp_conv[i] = BODYTEMP_HOT;
            }
            else if (temp_conv[i] > BODYTEMP_HOT)
            {
                temp_conv[i] = BODYTEMP_NORM;
            }
            else if (temp_conv[i] < BODYTEMP_FREEZING)
            {
                temp_conv[i] = BODYTEMP_VERY_COLD;
            }
            else if (temp_conv[i] < BODYTEMP_VERY_COLD)
            {
                temp_conv[i] = BODYTEMP_COLD;
            }
            else if (temp_conv[i] < BODYTEMP_COLD)
            {
                temp_conv[i] = BODYTEMP_NORM;
            }
        }
        // Bionic "Thermal Dissipation" says it prevents fire damage up to 2000F. 500 is picked at random...
        if (has_bionic("bio_heatsink") && blister_count < 500)
        {
            blister_count = (has_trait("BARK") ? -100 : 0);
        }
        // BLISTERS : Skin gets blisters from intense heat exposure.
        if (blister_count - 10*resist(body_part(i)) > 20)
        {
            add_disease("blisters", 1, false, 1, 1, 0, 1, (body_part)i, -1);
        }
        // BLOOD LOSS : Loss of blood results in loss of body heat
        int blood_loss = 0;
        if      (i == bp_legs)
        {
            blood_loss = (100 - 100*(hp_cur[hp_leg_l] + hp_cur[hp_leg_r]) / (hp_max[hp_leg_l] + hp_max[hp_leg_r]));
        }
        else if (i == bp_arms)
        {
            blood_loss = (100 - 100*(hp_cur[hp_arm_l] + hp_cur[hp_arm_r]) / (hp_max[hp_arm_l] + hp_max[hp_arm_r]));
        }
        else if (i == bp_torso)
        {
            blood_loss = (100 - 100* hp_cur[hp_torso] / hp_max[hp_torso]);
        }
        else if (i == bp_head)
        {
            blood_loss = (100 - 100* hp_cur[hp_head] / hp_max[hp_head]);
        }
        temp_conv[i] -= blood_loss*temp_conv[i]/200; // 1% bodyheat lost per 2% hp lost
        // EQUALIZATION
        switch (i)
        {
            case bp_torso :
                temp_equalizer(bp_torso, bp_arms);
                temp_equalizer(bp_torso, bp_legs);
                temp_equalizer(bp_torso, bp_head);
                break;
            case bp_head :
                temp_equalizer(bp_head, bp_torso);
                temp_equalizer(bp_head, bp_mouth);
                break;
            case bp_arms :
                temp_equalizer(bp_arms, bp_torso);
                temp_equalizer(bp_arms, bp_hands);
                break;
            case bp_legs :
                temp_equalizer(bp_legs, bp_torso);
                temp_equalizer(bp_legs, bp_feet);
                break;
            case bp_mouth : temp_equalizer(bp_mouth, bp_head); break;
            case bp_hands : temp_equalizer(bp_hands, bp_arms); break;
            case bp_feet  : temp_equalizer(bp_feet, bp_legs); break;
        }
        // MUTATIONS and TRAITS
        // Bark : lowers blister count to -100; harder to get blisters
        // Lightly furred
        if (has_trait("LIGHTFUR"))
        {
            temp_conv[i] += (temp_cur[i] > BODYTEMP_NORM ? 250 : 500);
        }
        // Furry
        if (has_trait("FUR"))
        {
            temp_conv[i] += (temp_cur[i] > BODYTEMP_NORM ? 750 : 1500);
        }
        // Disintergration
        if (has_trait("ROT1")) { temp_conv[i] -= 250;}
        else if (has_trait("ROT2")) { temp_conv[i] -= 750;}
        else if (has_trait("ROT3")) { temp_conv[i] -= 1500;}
        // Radioactive
        if (has_trait("RADIOACTIVE1")) { temp_conv[i] += 250; }
        else if (has_trait("RADIOACTIVE2")) { temp_conv[i] += 750; }
        else if (has_trait("RADIOACTIVE3")) { temp_conv[i] += 1500; }
        // Chemical Imbalance
        // Added linse in player::suffer()
        // FINAL CALCULATION : Increments current body temperature towards convergant.
        if ( has_disease("sleep") ) {
            int sleep_bonus = floor_bedding_warmth + floor_item_warmth;
            // Too warm, don't need items on the floor
            if ( temp_conv[i] > BODYTEMP_NORM ) {
                // Do nothing
            }
            // Intelligently use items on the floor; just enough to be comfortable
            else if ( (temp_conv[i] + sleep_bonus) > BODYTEMP_NORM ) {
                temp_conv[i] = BODYTEMP_NORM;
            }
            // Use all items on the floor -- there are not enough to keep comfortable
            else {
                temp_conv[i] += sleep_bonus;
            }
        }
        int temp_before = temp_cur[i];
        int temp_difference = temp_cur[i] - temp_conv[i]; // Negative if the player is warming up.
        // exp(-0.001) : half life of 60 minutes, exp(-0.002) : half life of 30 minutes,
        // exp(-0.003) : half life of 20 minutes, exp(-0.004) : half life of 15 minutes
        int rounding_error = 0;
        // If temp_diff is small, the player cannot warm up due to rounding errors. This fixes that.
        if (temp_difference < 0 && temp_difference > -600 )
        {
            rounding_error = 1;
        }
        if (temp_cur[i] != temp_conv[i])
        {
            if      ((ter_at_pos == t_water_sh || ter_at_pos == t_sewage)
                    && (i == bp_feet || i == bp_legs))
            {
                temp_cur[i] = temp_difference*exp(-0.004) + temp_conv[i] + rounding_error;
            }
            else if (ter_at_pos == t_water_dp)
            {
                temp_cur[i] = temp_difference*exp(-0.004) + temp_conv[i] + rounding_error;
            }
            else if (i == bp_torso || i == bp_head)
            {
                temp_cur[i] = temp_difference*exp(-0.003) + temp_conv[i] + rounding_error;
            }
            else
            {
                temp_cur[i] = temp_difference*exp(-0.002) + temp_conv[i] + rounding_error;
            }
        }
        int temp_after = temp_cur[i];
        // PENALTIES
        if      (temp_cur[i] < BODYTEMP_FREEZING)
        {
            add_disease("cold", 1, false, 3, 3, 0, 1, (body_part)i, -1);
            frostbite_timer[i] += 3;
        }
        else if (temp_cur[i] < BODYTEMP_VERY_COLD)
        {
            add_disease("cold", 1, false, 2, 3, 0, 1, (body_part)i, -1);
            frostbite_timer[i] += 2;
        }
        else if (temp_cur[i] < BODYTEMP_COLD)
        {
            // Frostbite timer does not go down if you are still cold.
            add_disease("cold", 1, false, 1, 3, 0, 1, (body_part)i, -1);
            frostbite_timer[i] += 1;
        }
        else if (temp_cur[i] > BODYTEMP_SCORCHING)
        {
            // If body temp rises over 15000, disease.cpp ("hot_head") acts weird and the player will die
            add_disease("hot",  1, false, 3, 3, 0, 1, (body_part)i, -1);
        }
        else if (temp_cur[i] > BODYTEMP_VERY_HOT)
        {
            add_disease("hot",  1, false, 2, 3, 0, 1, (body_part)i, -1);
        }
        else if (temp_cur[i] > BODYTEMP_HOT)
        {
            add_disease("hot",  1, false, 1, 3, 0, 1, (body_part)i, -1);
        }
        // MORALE : a negative morale_pen means the player is cold
        // Intensity multiplier is negative for cold, positive for hot
        int intensity_mult =
            - disease_intensity("cold", false, (body_part)i) +
            disease_intensity("hot", false, (body_part)i);
        if (has_disease("cold", (body_part)i) ||
            has_disease("hot", (body_part)i))
        {
            switch (i)
            {
                case bp_head :
                case bp_torso :
                case bp_mouth : morale_pen += 2*intensity_mult;
                case bp_arms :
                case bp_legs : morale_pen += 1*intensity_mult;
                case bp_hands:
                case bp_feet : morale_pen += 1*intensity_mult;
            }
        }
        // FROSTBITE (level 1 after 2 hours, level 2 after 4 hours)
        if      (frostbite_timer[i] >   0)
        {
            frostbite_timer[i]--;
        }
        if      (frostbite_timer[i] >= 240 && g->get_temperature() < 32)
        {
            add_disease("frostbite", 1, false, 2, 2, 0, 1, (body_part)i, -1);
            // Warning message for the player
            if (disease_intensity("frostbite", false, (body_part)i) < 2
                &&  (i == bp_mouth || i == bp_hands || i == bp_feet))
            {
                g->add_msg((i == bp_mouth ? _("Your %s hardens from the frostbite!") : _("Your %s harden from the frostbite!")), body_part_name(body_part(i), -1).c_str());
            }
            else if (frostbite_timer[i] >= 120 && g->get_temperature() < 32)
            {
                add_disease("frostbite", 1, false, 1, 2, 0, 1, (body_part)i, -1);
                // Warning message for the player
                if (!has_disease("frostbite", (body_part)i))
                {
                    g->add_msg(_("You lose sensation in your %s."),
                        body_part_name(body_part(i), -1).c_str());
                }
            }
        }
        // Warn the player if condition worsens
        if  (temp_before > BODYTEMP_FREEZING && temp_after < BODYTEMP_FREEZING)
        {
            g->add_msg(_("You feel your %s beginning to go numb from the cold!"),
                body_part_name(body_part(i), -1).c_str());
        }
        else if (temp_before > BODYTEMP_VERY_COLD && temp_after < BODYTEMP_VERY_COLD)
        {
            g->add_msg(_("You feel your %s getting very cold."),
                body_part_name(body_part(i), -1).c_str());
        }
        else if (temp_before > BODYTEMP_COLD && temp_after < BODYTEMP_COLD)
        {
            g->add_msg(_("You feel your %s getting chilly."),
                body_part_name(body_part(i), -1).c_str());
        }
        else if (temp_before < BODYTEMP_SCORCHING && temp_after > BODYTEMP_SCORCHING)
        {
            g->add_msg(_("You feel your %s getting red hot from the heat!"),
                body_part_name(body_part(i), -1).c_str());
        }
        else if (temp_before < BODYTEMP_VERY_HOT && temp_after > BODYTEMP_VERY_HOT)
        {
            g->add_msg(_("You feel your %s getting very hot."),
                body_part_name(body_part(i), -1).c_str());
        }
        else if (temp_before < BODYTEMP_HOT && temp_after > BODYTEMP_HOT)
        {
            g->add_msg(_("You feel your %s getting warm."),
                body_part_name(body_part(i), -1).c_str());
        }
    }
    // Morale penalties, updated at the same rate morale is
    if (morale_pen < 0 && int(g->turn) % 10 == 0)
    {
        add_morale(MORALE_COLD, -2, -abs(morale_pen), 10, 5, true);
    }
    if (morale_pen > 0 && int(g->turn) % 10 == 0)
    {
        add_morale(MORALE_HOT,  -2, -abs(morale_pen), 10, 5, true);
    }
}

void player::temp_equalizer(body_part bp1, body_part bp2)
{
 // Body heat is moved around.
 // Shift in one direction only, will be shifted in the other direction seperately.
 int diff = (temp_cur[bp2] - temp_cur[bp1])*0.0001; // If bp1 is warmer, it will lose heat
 temp_cur[bp1] += diff;
}

int player::current_speed(game *g)
{
 int newmoves = 100; // Start with 100 movement points...
// Minus some for weight...
 int carry_penalty = 0;
 if (weight_carried() > weight_capacity())
  carry_penalty = 25 * (weight_carried() - weight_capacity()) / (weight_capacity());
 newmoves -= carry_penalty;

 if (pain > pkill) {
  int pain_penalty = int((pain - pkill) * .7);
  if (pain_penalty > 60)
   pain_penalty = 60;
  newmoves -= pain_penalty;
 }
 if (pkill >= 10) {
  int pkill_penalty = int(pkill * .1);
  if (pkill_penalty > 30)
   pkill_penalty = 30;
  newmoves -= pkill_penalty;
 }

 if (abs(morale_level()) >= 100) {
  int morale_bonus = int(morale_level() / 25);
  if (morale_bonus < -10)
   morale_bonus = -10;
  else if (morale_bonus > 10)
   morale_bonus = 10;
  newmoves += morale_bonus;
 }

 if (radiation >= 40) {
  int rad_penalty = radiation / 40;
  if (rad_penalty > 20)
   rad_penalty = 20;
  newmoves -= rad_penalty;
 }

 if (thirst > 40)
  newmoves -= int((thirst - 40) / 10);
 if (hunger > 100)
  newmoves -= int((hunger - 100) / 10);

 newmoves += (stim > 40 ? 40 : stim);

 for (int i = 0; i < illness.size(); i++)
  newmoves += disease_speed_boost(illness[i]);

 // add martial arts speed bonus
 newmoves += mabuff_speed_bonus();

 if (has_trait("QUICK"))
  newmoves = int(newmoves * 1.10);

 if (g != NULL) {
  if (has_trait("SUNLIGHT_DEPENDENT") && !g->is_in_sunlight(posx, posy))
   newmoves -= (g->light_level() >= 12 ? 5 : 10);
  if (has_trait("COLDBLOOD3") && g->get_temperature() < 60)
   newmoves -= int( (65 - g->get_temperature()) / 2);
  else if (has_trait("COLDBLOOD2") && g->get_temperature() < 60)
   newmoves -= int( (65 - g->get_temperature()) / 3);
  else if (has_trait("COLDBLOOD") && g->get_temperature() < 60)
   newmoves -= int( (65 - g->get_temperature()) / 5);
 }

 if (has_artifact_with(AEP_SPEED_UP))
  newmoves += 20;
 if (has_artifact_with(AEP_SPEED_DOWN))
  newmoves -= 20;

 if (newmoves < 25)
  newmoves = 25;

 return newmoves;
}

int player::run_cost(int base_cost, bool diag)
{
    float movecost = float(base_cost);
    if (diag)
        movecost *= 0.7071f; // because everything here assumes 100 is base
    bool flatground = movecost < 105;

    if (has_trait("PARKOUR") && movecost > 100 ) {
        movecost *= .5f;
        if (movecost < 100)
            movecost = 100;
    }

    if (hp_cur[hp_leg_l] == 0)
        movecost += 50;
    else if (hp_cur[hp_leg_l] < hp_max[hp_leg_l] * .40)
        movecost += 25;
    if (hp_cur[hp_leg_r] == 0)
        movecost += 50;
    else if (hp_cur[hp_leg_r] < hp_max[hp_leg_r] * .40)
        movecost += 25;

    if (has_trait("FLEET") && flatground)
        movecost *= .85f;
    if (has_trait("FLEET2") && flatground)
        movecost *= .7f;
    if (has_trait("PADDED_FEET") && !wearing_something_on(bp_feet))
        movecost *= .9f;
    if (has_trait("LIGHT_BONES"))
        movecost *= .9f;
    if (has_trait("HOLLOW_BONES"))
        movecost *= .8f;
    if (has_trait("WINGS_INSECT"))
        movecost -= 15;
    if (has_trait("LEG_TENTACLES"))
        movecost += 20;
    if (has_trait("PONDEROUS1"))
        movecost *= 1.1f;
    if (has_trait("PONDEROUS2"))
        movecost *= 1.2f;
    if (has_trait("PONDEROUS3"))
        movecost *= 1.3f;

    movecost += encumb(bp_mouth) * 5 + encumb(bp_feet) * 5 + encumb(bp_legs) * 3;

    if (!is_wearing_shoes() && !has_trait("PADDED_FEET") && !has_trait("HOOVES")){
        movecost += 15;
    }

    if (diag)
        movecost *= 1.4142;

    return int(movecost);
}

int player::swim_speed()
{
  int ret = 440 + weight_carried() / 60 - 50 * skillLevel("swimming");
 if (has_trait("WEBBED"))
  ret -= 60 + str_cur * 5;
 if (has_trait("TAIL_FIN"))
  ret -= 100 + str_cur * 10;
 if (has_trait("SLEEK_SCALES"))
  ret -= 100;
 if (has_trait("LEG_TENTACLES"))
  ret -= 60;
 ret += (50 - skillLevel("swimming") * 2) * encumb(bp_legs);
 ret += (80 - skillLevel("swimming") * 3) * encumb(bp_torso);
 if (skillLevel("swimming") < 10) {
  for (int i = 0; i < worn.size(); i++)
    ret += (worn[i].volume() * (10 - skillLevel("swimming"))) / 2;
 }
 ret -= str_cur * 6 + dex_cur * 4;
 if( worn_with_flag("FLOATATION") ) {
     ret = std::max(ret, 400);
     ret = std::min(ret, 200);
 }
// If (ret > 500), we can not swim; so do not apply the underwater bonus.
 if (underwater && ret < 500)
  ret -= 50;
 if (ret < 30)
  ret = 30;
 return ret;
}

bool player::is_on_ground()
{
    bool on_ground = false;
    if(has_disease("downed") || hp_cur[hp_leg_l] == 0 || hp_cur[hp_leg_r] == 0 ){
        on_ground = true;
    }
    return  on_ground;
}

bool player::is_underwater() const
{
    return underwater;
}

void player::set_underwater(bool u)
{
    if (underwater != u) {
        underwater = u;
        recalc_sight_limits();
    }
}


nc_color player::color()
{
 if (has_disease("onfire"))
  return c_red;
 if (has_disease("stunned"))
  return c_ltblue;
 if (has_disease("boomered"))
  return c_pink;
 if (underwater)
  return c_blue;
 if (has_active_bionic("bio_cloak") || has_artifact_with(AEP_INVISIBLE) ||
    (is_wearing("optical_cloak") && (has_active_item("UPS_on") || has_active_item("adv_UPS_on"))))
  return c_dkgray;
 return c_white;
}

void player::load_info(game *g, std::string data)
{
    std::stringstream dump;
    dump << data;

    char check = dump.peek();
    if ( check == ' ' ) {
        // sigh..
        check = data[1];
    }
    if ( check == '{' ) {
        JsonIn jsin(&dump);
        try {
            deserialize(jsin);
        } catch (std::string jsonerr) {
            debugmsg("Bad player json\n%s", jsonerr.c_str() );
        }
        return;
    } else { // old save
        load_legacy(g, dump);
    }
}

std::string player::save_info()
{
    std::stringstream dump;
    dump << serialize(); // saves contents
    dump << std::endl;
    dump << dump_memorial();
    return dump.str();
}

void player::memorial( std::ofstream &memorial_file )
{
    //Ask the player for their final words
    std::string epitaph = string_input_popup(_("Do you have any last words?"), 256);

    //Size of indents in the memorial file
    const std::string indent = "  ";

    const std::string gender_str = male ? _("male") : _("female");
    const std::string pronoun = male ? _("He") : _("She");

    //Avoid saying "a male unemployed" or similar
    std::stringstream profession_name;
    if(prof == prof->generic()) {
      profession_name << _("an unemployed ") << gender_str;
    } else {
      profession_name << _("a ") << gender_str << " " << prof->name();
    }

    //Figure out the location
    point cur_loc = g->om_location();
    oter_id cur_ter = g->cur_om->ter(cur_loc.x, cur_loc.y, g->levz);
    if (cur_ter == "") {
        if (cur_loc.x >= OMAPX && cur_loc.y >= OMAPY) {
            cur_ter = g->om_diag->ter(cur_loc.x - OMAPX, cur_loc.y - OMAPY, g->levz);
        } else if (cur_loc.x >= OMAPX) {
            cur_ter = g->om_hori->ter(cur_loc.x - OMAPX, cur_loc.y, g->levz);
        } else if (cur_loc.y >= OMAPY) {
            cur_ter = g->om_vert->ter(cur_loc.x, cur_loc.y - OMAPY, g->levz);
        }
    }
    std::string tername = otermap[cur_ter].name;

    //Were they in a town, or out in the wilderness?
    int city_index = g->cur_om->closest_city(cur_loc);
    std::stringstream city_name;
    if(city_index < 0) {
        city_name << _("in the middle of nowhere");
    } else {
        city nearest_city = g->cur_om->cities[city_index];
        //Give slightly different messages based on how far we are from the middle
        int distance_from_city = abs(g->cur_om->dist_from_city(cur_loc));
        if(distance_from_city > nearest_city.s + 4) {
            city_name << _("in the wilderness");
        } else if(distance_from_city >= nearest_city.s) {
            city_name << _("on the outskirts of ") << nearest_city.name;
        } else {
            city_name << _("in ") << nearest_city.name;
        }
    }

    //Header
    std::string version = string_format("%s", getVersionString());
    memorial_file << _("Cataclysm - Dark Days Ahead version ") << version << _(" memorial file") << "\n";
    memorial_file << "\n";
    memorial_file << _("In memory of: ") << name << "\n";
    if(epitaph.length() > 0) { //Don't record empty epitaphs
        memorial_file << "\"" << epitaph << "\"" << "\n\n";
    }
    memorial_file << pronoun << _(" was ") << profession_name.str()
                  << _(" when the apocalypse began.") << "\n";
    memorial_file << pronoun << _(" died on ") << _(season_name[g->turn.get_season()].c_str())
                  << _(" of year ") << (g->turn.years() + 1)
                  << _(", day ") << (g->turn.days() + 1)
                  << _(", at ") << g->turn.print_time() << ".\n";
    memorial_file << pronoun << _(" was killed in a ") << tername << " " << city_name.str() << ".\n";
    memorial_file << "\n";

    //Misc
    memorial_file << _("Cash on hand: ") << "$" << cash << "\n";
    memorial_file << "\n";

    //HP
    memorial_file << _("Final HP:") << "\n";
    memorial_file << indent << _(" Head: ") << hp_cur[hp_head] << "/" << hp_max[hp_head] << "\n";
    memorial_file << indent << _("Torso: ") << hp_cur[hp_torso] << "/" << hp_max[hp_torso] << "\n";
    memorial_file << indent << _("L Arm: ") << hp_cur[hp_arm_l] << "/" << hp_max[hp_arm_l] << "\n";
    memorial_file << indent << _("R Arm: ") << hp_cur[hp_arm_r] << "/" << hp_max[hp_arm_r] << "\n";
    memorial_file << indent << _("L Leg: ") << hp_cur[hp_leg_l] << "/" << hp_max[hp_leg_l] << "\n";
    memorial_file << indent << _("R Leg: ") << hp_cur[hp_leg_r] << "/" << hp_max[hp_leg_r] << "\n";
    memorial_file << "\n";

    //Stats
    memorial_file << _("Final Stats:") << "\n";
    memorial_file << indent << _("Str ") << str_cur << indent << _("Dex ") << dex_cur << indent
                  << _("Int ") << int_cur << indent << _("Per ") << per_cur << "\n";
    memorial_file << _("Base Stats:") << "\n";
    memorial_file << indent << _("Str ") << str_max << indent << _("Dex ") << dex_max << indent
                  << _("Int ") << int_max << indent << _("Per ") << per_max << "\n";
    memorial_file << "\n";

    //Last 20 messages
    memorial_file << _("Final Messages:") << "\n";
    std::vector<game_message> recent_messages = g->recent_messages(20);
    for(int i = 0; i < recent_messages.size(); i++) {
      memorial_file << indent << recent_messages[i].turn.print_time() << " " <<
              recent_messages[i].message;
      if(recent_messages[i].count > 1) {
        memorial_file << " x" << recent_messages[i].count;
      }
      memorial_file << "\n";
    }
    memorial_file << "\n";

    //Kill list
    memorial_file << _("Kills:") << "\n";

    int total_kills = 0;

    const std::map<std::string, mtype*> monids = MonsterGenerator::generator().get_all_mtypes();
    for (std::map<std::string, mtype*>::const_iterator mon = monids.begin(); mon != monids.end(); ++mon){
        if (g->kill_count(mon->first) > 0){
            memorial_file << "  " << (char)mon->second->sym << " - " << mon->second->name << " x" << g->kill_count(mon->first) << "\n";
            total_kills += g->kill_count(mon->first);
        }
    }
    if(total_kills == 0) {
      memorial_file << indent << _("No monsters were killed.") << "\n";
    } else {
      memorial_file << _("Total kills: ") << total_kills << "\n";
    }
    memorial_file << "\n";

    //Skills
    memorial_file << _("Skills:") << "\n";
    for (std::vector<Skill*>::iterator aSkill = Skill::skills.begin();
      aSkill != Skill::skills.end(); ++aSkill) {
      SkillLevel next_skill_level = skillLevel(*aSkill);
      memorial_file << indent << (*aSkill)->name() << ": "
              << next_skill_level.level() << " (" << next_skill_level.exercise() << "%)\n";
    }
    memorial_file << "\n";

    //Traits
    memorial_file << _("Traits:") << "\n";
    bool had_trait = false;
    for (std::map<std::string, trait>::iterator iter = traits.begin(); iter != traits.end(); ++iter) {
      if(has_trait(iter->first)) {
        had_trait = true;
        memorial_file << indent << traits[iter->first].name << "\n";
      }
    }
    if(!had_trait) {
      memorial_file << indent << _("(None)") << "\n";
    }
    memorial_file << "\n";

    //Effects (illnesses)
    memorial_file << _("Ongoing Effects:") << "\n";
    bool had_effect = false;
    for(int i = 0; i < illness.size(); i++) {
      disease next_illness = illness[i];
      if(dis_name(next_illness).size() > 0) {
        had_effect = true;
        memorial_file << indent << dis_name(next_illness) << "\n";
      }
    }
    //Various effects not covered by the illness list - from player.cpp
    if(morale_level() >= 100) {
      had_effect = true;
      memorial_file << indent << _("Elated") << "\n";
    }
    if(morale_level() <= -100) {
      had_effect = true;
      memorial_file << indent << _("Depressed") << "\n";
    }
    if(pain - pkill > 0) {
      had_effect = true;
      memorial_file << indent << _("Pain") << " (" << (pain - pkill) << ")";
    }
    if(stim > 0) {
      had_effect = true;
      int dexbonus = int(stim / 10);
      if (abs(stim) >= 30) {
        dexbonus -= int(abs(stim - 15) /  8);
      }
      if(dexbonus < 0) {
        memorial_file << indent << _("Stimulant Overdose") << "\n";
      } else {
        memorial_file << indent << _("Stimulant") << "\n";
      }
    } else if(stim < 0) {
      had_effect = true;
      memorial_file << indent << _("Depressants") << "\n";
    }
    if(!had_effect) {
      memorial_file << indent << _("(None)") << "\n";
    }
    memorial_file << "\n";

    //Bionics
    memorial_file << _("Bionics:") << "\n";
    int total_bionics = 0;
    for(int i = 0; i < my_bionics.size(); i++) {
      bionic_id next_bionic_id = my_bionics[i].id;
      memorial_file << indent << (i+1) << ": " << bionics[next_bionic_id]->name << "\n";
      total_bionics++;
    }
    if(total_bionics == 0) {
      memorial_file << indent << _("No bionics were installed.") << "\n";
    } else {
      memorial_file << _("Total bionics: ") << total_bionics << "\n";
    }
    memorial_file << _("Power: ") << power_level << "/" << max_power_level << "\n";
    memorial_file << "\n";

    //Equipment
    memorial_file << _("Weapon:") << "\n";
    memorial_file << indent << weapon.invlet << " - " << weapon.tname() << "\n";
    memorial_file << "\n";

    memorial_file << _("Equipment:") << "\n";
    for(int i = 0; i < worn.size(); i++) {
      item next_item = worn[i];
      memorial_file << indent << next_item.invlet << " - " << next_item.tname();
      if(next_item.charges > 0) {
        memorial_file << " (" << next_item.charges << ")";
      } else if (next_item.contents.size() == 1
              && next_item.contents[0].charges > 0) {
        memorial_file << " (" << next_item.contents[0].charges << ")";
      }
      memorial_file << "\n";
    }
    memorial_file << "\n";

    //Inventory
    memorial_file << _("Inventory:") << "\n";
    inv.restack(this);
    inv.sort();
    for(int i = 0; i < inv.size(); i++) {
      invslice slice = inv.slice(i, 1);
      item& next_item = slice[0]->front();
      memorial_file << indent << next_item.invlet << " - " << next_item.tname();
      if(slice[0]->size() > 1) {
        memorial_file << " [" << slice[0]->size() << "]";
      }
      if(next_item.charges > 0) {
        memorial_file << " (" << next_item.charges << ")";
      } else if (next_item.contents.size() == 1
              && next_item.contents[0].charges > 0) {
        memorial_file << " (" << next_item.contents[0].charges << ")";
      }
      memorial_file << "\n";
    }
    memorial_file << "\n";

    //Lifetime stats
    memorial_file << _("Lifetime Stats") << "\n";
    memorial_file << indent << _("Distance Walked: ")
                       << player_stats.squares_walked << _(" Squares") << "\n";
    memorial_file << indent << _("Damage Taken: ")
                       << player_stats.damage_taken << _(" Damage") << "\n";
    memorial_file << indent << _("Damage Healed: ")
                       << player_stats.damage_healed << _(" Damage") << "\n";
    memorial_file << indent << _("Headshots: ")
                       << player_stats.headshots << "\n";
    memorial_file << "\n";

    //History
    memorial_file << _("Game History") << "\n";
    memorial_file << dump_memorial();

}

/**
 * Adds an event to the memorial log, to be written to the memorial file when
 * the character dies. The message should contain only the informational string,
 * as the timestamp and location will be automatically prepended.
 */
void player::add_memorial_log(const char* message, ...)
{

  va_list ap;
  va_start(ap, message);
  char buff[1024];
  vsprintf(buff, message, ap);
  va_end(ap);

  std::stringstream timestamp;
  timestamp << _("Year") << " " << (g->turn.years() + 1) << ", "
            << _(season_name[g->turn.get_season()].c_str()) << " "
            << (g->turn.days() + 1) << ", " << g->turn.print_time();

  oter_id cur_ter = g->cur_om->ter((g->levx + int(MAPSIZE / 2)) / 2, (g->levy + int(MAPSIZE / 2)) / 2, g->levz);
  std::string location = otermap[cur_ter].name;

  std::stringstream log_message;
  log_message << "| " << timestamp.str() << " | " << location.c_str() << " | " << buff;

  memorial_log.push_back(log_message.str());

}

/**
 * Loads the data in a memorial file from the given ifstream. All the memorial
 * entry lines begin with a pipe (|).
 * @param fin The ifstream to read the memorial entries from.
 */
void player::load_memorial_file(std::ifstream &fin)
{
  std::string entry;
  memorial_log.clear();
  while(fin.peek() == '|') {
    getline(fin, entry);
    memorial_log.push_back(entry);
  }
}

/**
 * Concatenates all of the memorial log entries, delimiting them with newlines,
 * and returns the resulting string. Used for saving and for writing out to the
 * memorial file.
 */
std::string player::dump_memorial()
{

  std::stringstream output;

  for(int i = 0; i < memorial_log.size(); i++) {
    output << memorial_log[i] << "\n";
  }

  return output.str();

}

/**
 * Returns a pointer to the stat-tracking struct. Its fields should be edited
 * as necessary to track ongoing counters, which will be added to the memorial
 * file. For single events, rather than cumulative counters, see
 * add_memorial_log.
 * @return A pointer to the stats struct being used to track this player's
 *         lifetime stats.
 */
stats* player::lifetime_stats()
{
    return &player_stats;
}

// copy of stats, for saving
stats player::get_stats() const
{
    return player_stats;
}

inline bool skill_display_sort(const std::pair<Skill *, int> &a, const std::pair<Skill *, int> &b)
{
    int levelA = a.second;
    int levelB = b.second;
    return levelA > levelB || (levelA == levelB && a.first->name() < b.first->name());
}

void player::disp_info(game *g)
{
 int line;
 std::vector<std::string> effect_name;
 std::vector<std::string> effect_text;
 for (int i = 0; i < illness.size(); i++) {
  if (dis_name(illness[i]).size() > 0) {
   effect_name.push_back(dis_name(illness[i]));
   effect_text.push_back(dis_description(illness[i]));
  }
 }
 if (abs(morale_level()) >= 100) {
  bool pos = (morale_level() > 0);
  effect_name.push_back(pos ? _("Elated") : _("Depressed"));
  std::stringstream morale_text;
  if (abs(morale_level()) >= 200)
   morale_text << _("Dexterity") << (pos ? " +" : " ") <<
                   int(morale_level() / 200) << "   ";
  if (abs(morale_level()) >= 180)
   morale_text << _("Strength") << (pos ? " +" : " ") <<
                  int(morale_level() / 180) << "   ";
  if (abs(morale_level()) >= 125)
   morale_text << _("Perception") << (pos ? " +" : " ") <<
                  int(morale_level() / 125) << "   ";
  morale_text << _("Intelligence") << (pos ? " +" : " ") <<
                 int(morale_level() / 100) << "   ";
  effect_text.push_back(morale_text.str());
 }
 if (pain - pkill > 0) {
  effect_name.push_back(_("Pain"));
  std::stringstream pain_text;
  if (pain - pkill >= 15)
   pain_text << "Strength" << " -" << int((pain - pkill) / 15) << "   " << _("Dexterity") << " -" <<
                int((pain - pkill) / 15) << "   ";
  if (pain - pkill >= 20)
   pain_text << _("Perception") << " -" << int((pain - pkill) / 15) << "   ";
  pain_text << _("Intelligence") << " -" << 1 + int((pain - pkill) / 25);
  effect_text.push_back(pain_text.str());
 }
 if (stim > 0) {
  int dexbonus = int(stim / 10);
  int perbonus = int(stim /  7);
  int intbonus = int(stim /  6);
  if (abs(stim) >= 30) {
   dexbonus -= int(abs(stim - 15) /  8);
   perbonus -= int(abs(stim - 15) / 12);
   intbonus -= int(abs(stim - 15) / 14);
  }

  if (dexbonus < 0)
   effect_name.push_back(_("Stimulant Overdose"));
  else
   effect_name.push_back(_("Stimulant"));
  std::stringstream stim_text;
  stim_text << _("Speed") << " +" << stim << "   " << _("Intelligence") <<
               (intbonus > 0 ? " + " : " ") << intbonus << "   " << _("Perception") <<
               (perbonus > 0 ? " + " : " ") << perbonus << "   " << _("Dexterity")  <<
               (dexbonus > 0 ? " + " : " ") << dexbonus;
  effect_text.push_back(stim_text.str());
 } else if (stim < 0) {
  effect_name.push_back(_("Depressants"));
  std::stringstream stim_text;
  int dexpen = int(stim / 10);
  int perpen = int(stim /  7);
  int intpen = int(stim /  6);
// Since dexpen etc. are always less than 0, no need for + signs
  stim_text << _("Speed") << " " << stim << "   " << _("Intelligence") << " " << intpen <<
               "   " << _("Perception") << " " << perpen << "   " << "Dexterity" << " " << dexpen;
  effect_text.push_back(stim_text.str());
 }

 if ((has_trait("TROGLO") && g->is_in_sunlight(posx, posy) &&
      g->weather == WEATHER_SUNNY) ||
     (has_trait("TROGLO2") && g->is_in_sunlight(posx, posy) &&
      g->weather != WEATHER_SUNNY)) {
  effect_name.push_back(_("In Sunlight"));
  effect_text.push_back(_("The sunlight irritates you.\n\
Strength - 1;    Dexterity - 1;    Intelligence - 1;    Perception - 1"));
 } else if (has_trait("TROGLO2") && g->is_in_sunlight(posx, posy)) {
  effect_name.push_back(_("In Sunlight"));
  effect_text.push_back(_("The sunlight irritates you badly.\n\
Strength - 2;    Dexterity - 2;    Intelligence - 2;    Perception - 2"));
 } else if (has_trait("TROGLO3") && g->is_in_sunlight(posx, posy)) {
  effect_name.push_back(_("In Sunlight"));
  effect_text.push_back(_("The sunlight irritates you terribly.\n\
Strength - 4;    Dexterity - 4;    Intelligence - 4;    Perception - 4"));
 }

 for (int i = 0; i < addictions.size(); i++) {
  if (addictions[i].sated < 0 &&
      addictions[i].intensity >= MIN_ADDICTION_LEVEL) {
   effect_name.push_back(addiction_name(addictions[i]));
   effect_text.push_back(addiction_text(addictions[i]));
  }
 }

    int maxy = TERRAIN_WINDOW_HEIGHT;

    int infooffsetytop = 11;
    int infooffsetybottom = 15;
    std::vector<std::string> traitslist;

    for (std::set<std::string>::iterator iter = my_mutations.begin(); iter != my_mutations.end(); ++iter) {
        traitslist.push_back(*iter);
    }

    int effect_win_size_y = 1 + effect_name.size();
    int trait_win_size_y = 1 + traitslist.size();
    int skill_win_size_y = 1 + Skill::skill_count();

    if (trait_win_size_y + infooffsetybottom > maxy) {
        trait_win_size_y = maxy - infooffsetybottom;
    }

    if (skill_win_size_y + infooffsetybottom > maxy) {
        skill_win_size_y = maxy - infooffsetybottom;
    }

    WINDOW* w_grid_top    = newwin(infooffsetybottom, FULL_SCREEN_WIDTH+1, VIEW_OFFSET_Y, VIEW_OFFSET_X);
    WINDOW* w_grid_skill  = newwin(skill_win_size_y + 1, 27, infooffsetybottom + VIEW_OFFSET_Y, 0 + VIEW_OFFSET_X);
    WINDOW* w_grid_trait  = newwin(trait_win_size_y + 1, 27, infooffsetybottom + VIEW_OFFSET_Y, 27 + VIEW_OFFSET_X);
    WINDOW* w_grid_effect = newwin(effect_win_size_y+ 1, 28, infooffsetybottom + VIEW_OFFSET_Y, 53 + VIEW_OFFSET_X);

 WINDOW* w_tip     = newwin(1, FULL_SCREEN_WIDTH,  VIEW_OFFSET_Y,  0 + VIEW_OFFSET_X);
 WINDOW* w_stats   = newwin(9, 26,  1 + VIEW_OFFSET_Y,  0 + VIEW_OFFSET_X);
 WINDOW* w_traits  = newwin(trait_win_size_y, 26, infooffsetybottom + VIEW_OFFSET_Y,  27 + VIEW_OFFSET_X);
 WINDOW* w_encumb  = newwin(9, 26,  1 + VIEW_OFFSET_Y, 27 + VIEW_OFFSET_X);
 WINDOW* w_effects = newwin(effect_win_size_y, 26, infooffsetybottom + VIEW_OFFSET_Y, 54 + VIEW_OFFSET_X);
 WINDOW* w_speed   = newwin(9, 26,  1 + VIEW_OFFSET_Y, 54 + VIEW_OFFSET_X);
 WINDOW* w_skills  = newwin(skill_win_size_y, 26, infooffsetybottom + VIEW_OFFSET_Y, 0 + VIEW_OFFSET_X);
 WINDOW* w_info    = newwin(3, FULL_SCREEN_WIDTH, infooffsetytop + VIEW_OFFSET_Y,  0 + VIEW_OFFSET_X);

 for (int i = 0; i < FULL_SCREEN_WIDTH+1; i++) {
  //Horizontal line top grid
  mvwputch(w_grid_top, 10, i, BORDER_COLOR, LINE_OXOX);
  mvwputch(w_grid_top, 14, i, BORDER_COLOR, LINE_OXOX);

  //Vertical line top grid
  if (i <= infooffsetybottom) {
   mvwputch(w_grid_top, i, 26, BORDER_COLOR, LINE_XOXO);
   mvwputch(w_grid_top, i, 53, BORDER_COLOR, LINE_XOXO);
   mvwputch(w_grid_top, i, FULL_SCREEN_WIDTH, BORDER_COLOR, LINE_XOXO);
  }

  //Horizontal line skills
  if (i <= 26) {
   mvwputch(w_grid_skill, skill_win_size_y, i, BORDER_COLOR, LINE_OXOX);
  }

  //Vertical line skills
  if (i <= skill_win_size_y) {
   mvwputch(w_grid_skill, i, 26, BORDER_COLOR, LINE_XOXO);
  }

  //Horizontal line traits
  if (i <= 26) {
   mvwputch(w_grid_trait, trait_win_size_y, i, BORDER_COLOR, LINE_OXOX);
  }

  //Vertical line traits
  if (i <= trait_win_size_y) {
   mvwputch(w_grid_trait, i, 26, BORDER_COLOR, LINE_XOXO);
  }

  //Horizontal line effects
  if (i <= 27) {
   mvwputch(w_grid_effect, effect_win_size_y, i, BORDER_COLOR, LINE_OXOX);
  }

  //Vertical line effects
  if (i <= effect_win_size_y) {
   mvwputch(w_grid_effect, i, 0, BORDER_COLOR, LINE_XOXO);
   mvwputch(w_grid_effect, i, 27, BORDER_COLOR, LINE_XOXO);
  }
 }

 //Intersections top grid
 mvwputch(w_grid_top, 14, 26, BORDER_COLOR, LINE_OXXX); // T
 mvwputch(w_grid_top, 14, 53, BORDER_COLOR, LINE_OXXX); // T
 mvwputch(w_grid_top, 10, 26, BORDER_COLOR, LINE_XXOX); // _|_
 mvwputch(w_grid_top, 10, 53, BORDER_COLOR, LINE_XXOX); // _|_
 mvwputch(w_grid_top, 10, FULL_SCREEN_WIDTH, BORDER_COLOR, LINE_XOXX); // -|
 mvwputch(w_grid_top, 14, FULL_SCREEN_WIDTH, BORDER_COLOR, LINE_XOXX); // -|
 wrefresh(w_grid_top);

 mvwputch(w_grid_skill, skill_win_size_y, 26, BORDER_COLOR, LINE_XOOX); // _|

 if (skill_win_size_y > trait_win_size_y)
  mvwputch(w_grid_skill, trait_win_size_y, 26, BORDER_COLOR, LINE_XXXO); // |-
 else if (skill_win_size_y == trait_win_size_y)
  mvwputch(w_grid_skill, trait_win_size_y, 26, BORDER_COLOR, LINE_XXOX); // _|_

 mvwputch(w_grid_trait, trait_win_size_y, 26, BORDER_COLOR, LINE_XOOX); // _|

 if (trait_win_size_y > effect_win_size_y)
  mvwputch(w_grid_trait, effect_win_size_y, 26, BORDER_COLOR, LINE_XXXO); // |-
 else if (trait_win_size_y == effect_win_size_y)
  mvwputch(w_grid_trait, effect_win_size_y, 26, BORDER_COLOR, LINE_XXOX); // _|_
 else if (trait_win_size_y < effect_win_size_y) {
  mvwputch(w_grid_trait, trait_win_size_y, 26, BORDER_COLOR, LINE_XOXX); // -|
  mvwputch(w_grid_trait, effect_win_size_y, 26, BORDER_COLOR, LINE_XXOO); // |_
 }

 mvwputch(w_grid_effect, effect_win_size_y, 0, BORDER_COLOR, LINE_XXOO); // |_
 mvwputch(w_grid_effect, effect_win_size_y, 27, BORDER_COLOR, LINE_XOOX); // _|

 wrefresh(w_grid_skill);
 wrefresh(w_grid_effect);
 wrefresh(w_grid_trait);

 //-1 for header
 trait_win_size_y--;
 skill_win_size_y--;
 effect_win_size_y--;

// Print name and header
 if (male) {
    mvwprintw(w_tip, 0, 0, _("%s - Male"), name.c_str());
 } else {
    mvwprintw(w_tip, 0, 0, _("%s - Female"), name.c_str());
 }
 mvwprintz(w_tip, 0, 39, c_ltred, _("| Press TAB to cycle, ESC or q to return."));
 wrefresh(w_tip);

// First!  Default STATS screen.
 const char* title_STATS = _("STATS");
 mvwprintz(w_stats, 0, 13 - utf8_width(title_STATS)/2, c_ltgray, title_STATS);
 mvwprintz(w_stats, 2, 1, c_ltgray, "                     ");
 mvwprintz(w_stats, 2, 1, c_ltgray, _("Strength:"));
 mvwprintz(w_stats, 2, 20, c_ltgray, str_max>9?"(%d)":" (%d)", str_max);
 mvwprintz(w_stats, 3, 1, c_ltgray, "                     ");
 mvwprintz(w_stats, 3, 1, c_ltgray, _("Dexterity:"));
 mvwprintz(w_stats, 3, 20, c_ltgray, dex_max>9?"(%d)":" (%d)", dex_max);
 mvwprintz(w_stats, 4, 1, c_ltgray, "                     ");
 mvwprintz(w_stats, 4, 1, c_ltgray, _("Intelligence:"));
 mvwprintz(w_stats, 4, 20, c_ltgray, int_max>9?"(%d)":" (%d)", int_max);
 mvwprintz(w_stats, 5, 1, c_ltgray, "                     ");
 mvwprintz(w_stats, 5, 1, c_ltgray, _("Perception:"));
 mvwprintz(w_stats, 5, 20, c_ltgray, per_max>9?"(%d)":" (%d)", per_max);

 nc_color status = c_white;

 if (str_cur <= 0)
  status = c_dkgray;
 else if (str_cur < str_max / 2)
  status = c_red;
 else if (str_cur < str_max)
  status = c_ltred;
 else if (str_cur == str_max)
  status = c_white;
 else if (str_cur < str_max * 1.5)
  status = c_ltgreen;
 else
  status = c_green;
 mvwprintz(w_stats,  2, (str_cur < 10 ? 17 : 16), status, "%d", str_cur);

 if (dex_cur <= 0)
  status = c_dkgray;
 else if (dex_cur < dex_max / 2)
  status = c_red;
 else if (dex_cur < dex_max)
  status = c_ltred;
 else if (dex_cur == dex_max)
  status = c_white;
 else if (dex_cur < dex_max * 1.5)
  status = c_ltgreen;
 else
  status = c_green;
 mvwprintz(w_stats,  3, (dex_cur < 10 ? 17 : 16), status, "%d", dex_cur);

 if (int_cur <= 0)
  status = c_dkgray;
 else if (int_cur < int_max / 2)
  status = c_red;
 else if (int_cur < int_max)
  status = c_ltred;
 else if (int_cur == int_max)
  status = c_white;
 else if (int_cur < int_max * 1.5)
  status = c_ltgreen;
 else
  status = c_green;
 mvwprintz(w_stats,  4, (int_cur < 10 ? 17 : 16), status, "%d", int_cur);

 if (per_cur <= 0)
  status = c_dkgray;
 else if (per_cur < per_max / 2)
  status = c_red;
 else if (per_cur < per_max)
  status = c_ltred;
 else if (per_cur == per_max)
  status = c_white;
 else if (per_cur < per_max * 1.5)
  status = c_ltgreen;
 else
  status = c_green;
 mvwprintz(w_stats,  5, (per_cur < 10 ? 17 : 16), status, "%d", per_cur);

 wrefresh(w_stats);

// Next, draw encumberment.
 std::string asText[] = {_("Torso"), _("Head"), _("Eyes"), _("Mouth"), _("Arms"), _("Hands"), _("Legs"), _("Feet")};
 body_part aBodyPart[] = {bp_torso, bp_head, bp_eyes, bp_mouth, bp_arms, bp_hands, bp_legs, bp_feet};
 int iEnc, iArmorEnc, iWarmth;
 double iLayers;

 const char *title_ENCUMB = _("ENCUMBRANCE AND WARMTH");
 mvwprintz(w_encumb, 0, 13 - utf8_width(title_ENCUMB)/2, c_ltgray, title_ENCUMB);
 for (int i=0; i < 8; i++) {
  iLayers = iArmorEnc = 0;
  iWarmth = warmth(body_part(i));
  iEnc = encumb(aBodyPart[i], iLayers, iArmorEnc);
  mvwprintz(w_encumb, i+1, 1, c_ltgray, "%s:", asText[i].c_str());
  mvwprintz(w_encumb, i+1, 8, c_ltgray, "(%d)", iLayers);
  mvwprintz(w_encumb, i+1, 11, c_ltgray, "%*s%d%s%d=", (iArmorEnc < 0 || iArmorEnc > 9 ? 1 : 2), " ", iArmorEnc, "+", iEnc-iArmorEnc);
  wprintz(w_encumb, encumb_color(iEnc), "%s%d", (iEnc < 0 || iEnc > 9 ? "" : " ") , iEnc);
  // Color the warmth value to let the player know what is sufficient
  nc_color color = c_ltgray;
  if (i == bp_eyes) continue; // Eyes don't count towards warmth
  else if (temp_conv[i] >  BODYTEMP_SCORCHING) color = c_red;
  else if (temp_conv[i] >  BODYTEMP_VERY_HOT)  color = c_ltred;
  else if (temp_conv[i] >  BODYTEMP_HOT)       color = c_yellow;
  else if (temp_conv[i] >  BODYTEMP_COLD)      color = c_green; // More than cold is comfortable
  else if (temp_conv[i] >  BODYTEMP_VERY_COLD) color = c_ltblue;
  else if (temp_conv[i] >  BODYTEMP_FREEZING)  color = c_cyan;
  else if (temp_conv[i] <= BODYTEMP_FREEZING)  color = c_blue;
  wprintz(w_encumb, color, " (%3d)", iWarmth);
 }
 wrefresh(w_encumb);

// Next, draw traits.
 const char *title_TRAITS = _("TRAITS");
 mvwprintz(w_traits, 0, 13 - utf8_width(title_TRAITS)/2, c_ltgray, title_TRAITS);
 std::sort(traitslist.begin(), traitslist.end(), trait_display_sort);
 for (int i = 0; i < traitslist.size() && i < trait_win_size_y; i++) {
  if (traits[traitslist[i]].points > 0)
   status = c_ltgreen;
  else if (traits[traitslist[i]].points < 0)
   status = c_ltred;
  else
   status = c_yellow;
  mvwprintz(w_traits, i+1, 1, status, traits[traitslist[i]].name.c_str());
 }

 wrefresh(w_traits);

// Next, draw effects.
 const char *title_EFFECTS = _("EFFECTS");
 mvwprintz(w_effects, 0, 13 - utf8_width(title_EFFECTS)/2, c_ltgray, title_EFFECTS);
 for (int i = 0; i < effect_name.size() && i < effect_win_size_y; i++) {
  mvwprintz(w_effects, i+1, 0, c_ltgray, effect_name[i].c_str());
 }
 wrefresh(w_effects);

// Next, draw skills.
 line = 1;
 std::vector<Skill*> skillslist;
 const char *title_SKILLS = _("SKILLS");
 mvwprintz(w_skills, 0, 13 - utf8_width(title_SKILLS)/2, c_ltgray, title_SKILLS);

 std::vector<std::pair<Skill *, int> > sorted;
 int num_skills = Skill::skills.size();
 for (int i = 0; i < num_skills; i++) {
     Skill *s = Skill::skills[i];
     SkillLevel &sl = skillLevel(s);
     sorted.push_back(std::pair<Skill *, int>(s, sl.level() * 100 + sl.exercise()));
 }
 std::sort(sorted.begin(), sorted.end(), skill_display_sort);
 for (std::vector<std::pair<Skill *, int> >::iterator i = sorted.begin(); i != sorted.end(); ++i) {
     skillslist.push_back((*i).first);
 }

 for (std::vector<Skill*>::iterator aSkill = skillslist.begin();
      aSkill != skillslist.end(); ++aSkill)
 {
   SkillLevel level = skillLevel(*aSkill);

   // Default to not training and not rusting
   nc_color text_color = c_blue;
   bool training = level.isTraining();
   bool rusting = level.isRusting(g->turn);

   if(training && rusting)
   {
       text_color = c_ltred;
   }
   else if (training)
   {
       text_color = c_ltblue;
   }
   else if (rusting)
   {
       text_color = c_red;
   }

   if (line < skill_win_size_y + 1)
   {
     mvwprintz(w_skills, line, 1, text_color, "%s", ((*aSkill)->name() + ":").c_str());
     mvwprintz(w_skills, line, 19, text_color, "%-2d(%2d%%)", (int)level,
               (level.exercise() <  0 ? 0 : level.exercise()));
     line++;
   }
 }

 wrefresh(w_skills);

// Finally, draw speed.
 const char *title_SPEED = _("SPEED");
 mvwprintz(w_speed, 0, 13 - utf8_width(title_SPEED)/2, c_ltgray, title_SPEED);
 mvwprintz(w_speed, 1,  1, c_ltgray, _("Base Move Cost:"));
 mvwprintz(w_speed, 2,  1, c_ltgray, _("Current Speed:"));
 int newmoves = current_speed(g);
 int pen = 0;
 line = 3;
 if (weight_carried() > weight_capacity()) {
  pen = 25 * (weight_carried() - weight_capacity()) / (weight_capacity());
  mvwprintz(w_speed, line, 1, c_red, _("Overburdened        -%s%d%%"),
            (pen < 10 ? " " : ""), pen);
  line++;
 }
 pen = int(morale_level() / 25);
 if (abs(pen) >= 4) {
  if (pen > 10)
   pen = 10;
  else if (pen < -10)
   pen = -10;
  if (pen > 0)
   mvwprintz(w_speed, line, 1, c_green, _("Good mood           +%s%d%%"),
             (pen < 10 ? " " : ""), pen);
  else
   mvwprintz(w_speed, line, 1, c_red, _("Depressed           -%s%d%%"),
             (abs(pen) < 10 ? " " : ""), abs(pen));
  line++;
 }
 pen = int((pain - pkill) * .7);
 if (pen > 60)
  pen = 60;
 if (pen >= 1) {
  mvwprintz(w_speed, line, 1, c_red, _("Pain                -%s%d%%"),
            (pen < 10 ? " " : ""), pen);
  line++;
 }
 if (pkill >= 10) {
  pen = int(pkill * .1);
  mvwprintz(w_speed, line, 1, c_red, _("Painkillers         -%s%d%%"),
            (pen < 10 ? " " : ""), pen);
  line++;
 }
 if (stim != 0) {
  pen = stim;
  if (pen > 0)
   mvwprintz(w_speed, line, 1, c_green, _("Stimulants          +%s%d%%"),
            (pen < 10 ? " " : ""), pen);
  else
   mvwprintz(w_speed, line, 1, c_red, _("Depressants         -%s%d%%"),
            (abs(pen) < 10 ? " " : ""), abs(pen));
  line++;
 }
 if (thirst > 40) {
  pen = int((thirst - 40) / 10);
  mvwprintz(w_speed, line, 1, c_red, _("Thirst              -%s%d%%"),
            (pen < 10 ? " " : ""), pen);
  line++;
 }
 if (hunger > 100) {
  pen = int((hunger - 100) / 10);
  mvwprintz(w_speed, line, 1, c_red, _("Hunger              -%s%d%%"),
            (pen < 10 ? " " : ""), pen);
  line++;
 }
 if (has_trait("SUNLIGHT_DEPENDENT") && !g->is_in_sunlight(posx, posy)) {
  pen = (g->light_level() >= 12 ? 5 : 10);
  mvwprintz(w_speed, line, 1, c_red, _("Out of Sunlight     -%s%d%%"),
            (pen < 10 ? " " : ""), pen);
  line++;
 }
 if ((has_trait("COLDBLOOD") || has_trait("COLDBLOOD2") ||
      has_trait("COLDBLOOD3")) && g->get_temperature() < 65) {
  if (has_trait("COLDBLOOD3"))
   pen = int( (65 - g->get_temperature()) / 2);
  else if (has_trait("COLDBLOOD2"))
   pen = int( (65 - g->get_temperature()) / 3);
  else
   pen = int( (65 - g->get_temperature()) / 2);
  mvwprintz(w_speed, line, 1, c_red, _("Cold-Blooded        -%s%d%%"),
            (pen < 10 ? " " : ""), pen);
  line++;
 }

    std::map<std::string, int> speed_effects;
    std::string dis_text = "";
    for (int i = 0; i < illness.size(); i++) {
        int move_adjust = disease_speed_boost(illness[i]);
        if (move_adjust != 0) {
            if (dis_combined_name(illness[i]) == "") {
                dis_text = dis_name(illness[i]);
            } else {
                dis_text = dis_combined_name(illness[i]);
            }
            speed_effects[dis_text] += move_adjust;
        }
    }

    for (std::map<std::string, int>::iterator it = speed_effects.begin();
          it != speed_effects.end(); ++it) {
        nc_color col = (it->second > 0 ? c_green : c_red);
        mvwprintz(w_speed, line,  1, col, it->first.c_str());
        mvwprintz(w_speed, line, 21, col, (it->second > 0 ? "+" : "-"));
        mvwprintz(w_speed, line, (abs(it->second) >= 10 ? 22 : 23), col, "%d%%",
                   abs(it->second));
        line++;
    }

 if (has_trait("QUICK")) {
  pen = int(newmoves * .1);
  mvwprintz(w_speed, line, 1, c_green, _("Quick               +%s%d%%"),
            (pen < 10 ? " " : ""), pen);
 }
 int runcost = run_cost(100);
 nc_color col = (runcost <= 100 ? c_green : c_red);
 mvwprintz(w_speed, 1, (runcost  >= 100 ? 21 : (runcost  < 10 ? 23 : 22)), col,
           "%d", runcost);
 col = (newmoves >= 100 ? c_green : c_red);
 mvwprintz(w_speed, 2, (newmoves >= 100 ? 21 : (newmoves < 10 ? 23 : 22)), col,
           "%d", newmoves);
 wrefresh(w_speed);

 refresh();
 int curtab = 1;
 int min, max;
 line = 0;
 bool done = false;
 int half_y = 0;

// Initial printing is DONE.  Now we give the player a chance to scroll around
// and "hover" over different items for more info.
 do {
  werase(w_info);
  switch (curtab) {
  case 1: // Stats tab
   mvwprintz(w_stats, 0, 0, h_ltgray, _("                          "));
   mvwprintz(w_stats, 0, 13 - utf8_width(title_STATS)/2, h_ltgray, title_STATS);
   if (line == 0) {
    mvwprintz(w_stats, 2, 1, h_ltgray, _("Strength:"));

// display player current STR effects
    mvwprintz(w_stats, 6, 1, c_magenta, _("Base HP: %d              "),
             hp_max[1]);
    mvwprintz(w_stats, 7, 1, c_magenta, _("Carry weight: %.1f %s     "), convert_weight(weight_capacity(false)),
                      OPTIONS["USE_METRIC_WEIGHTS"] == "kg"?_("kg"):_("lbs"));
    mvwprintz(w_stats, 8, 1, c_magenta, _("Melee damage: %d         "),
             base_damage(false));

    fold_and_print(w_info, 0, 1, FULL_SCREEN_WIDTH - 2, c_magenta, _("\
Strength affects your melee damage, the amount of weight you can carry, your total HP, \
your resistance to many diseases, and the effectiveness of actions which require brute force."));
   } else if (line == 1) {
    mvwprintz(w_stats, 3, 1, h_ltgray, _("Dexterity:"));
 // display player current DEX effects
    mvwprintz(w_stats, 6, 1, c_magenta, _("Melee to-hit bonus: +%d                      "),
             base_to_hit(false));
    mvwprintz(w_stats, 7, 1, c_magenta, "                                            ");
    mvwprintz(w_stats, 7, 1, c_magenta, _("Ranged penalty: -%d"),
             abs(ranged_dex_mod(false)));
    mvwprintz(w_stats, 8, 1, c_magenta, "                                            ");
    if (throw_dex_mod(false) <= 0) {
        mvwprintz(w_stats, 8, 1, c_magenta, _("Throwing bonus: +%d"),
                  abs(throw_dex_mod(false)));
    } else {
        mvwprintz(w_stats, 8, 1, c_magenta, _("Throwing penalty: -%d"),
                  abs(throw_dex_mod(false)));
    }
    fold_and_print(w_info, 0, 1, FULL_SCREEN_WIDTH - 2, c_magenta, _("\
Dexterity affects your chance to hit in melee combat, helps you steady your \
gun for ranged combat, and enhances many actions that require finesse."));
   } else if (line == 2) {
    mvwprintz(w_stats, 4, 1, h_ltgray, _("Intelligence:"));
 // display player current INT effects
   mvwprintz(w_stats, 6, 1, c_magenta, _("Read times: %d%%           "),
             read_speed(false));
   mvwprintz(w_stats, 7, 1, c_magenta, _("Skill rust: %d%%           "),
             rust_rate(false));
   mvwprintz(w_stats, 8, 1, c_magenta, _("Crafting Bonus: %d          "),
             int_cur);

    fold_and_print(w_info, 0, 1, FULL_SCREEN_WIDTH - 2, c_magenta, _("\
Intelligence is less important in most situations, but it is vital for more complex tasks like \
electronics crafting. It also affects how much skill you can pick up from reading a book."));
   } else if (line == 3) {
    mvwprintz(w_stats, 5, 1, h_ltgray, _("Perception:"));

       mvwprintz(w_stats, 6, 1,  c_magenta, _("Ranged penalty: -%d"),
             abs(ranged_per_mod(false)),"          ");
    mvwprintz(w_stats, 7, 1, c_magenta, _("Trap dection level: %d       "),
             per_cur);
    mvwprintz(w_stats, 8, 1, c_magenta, "                             ");
    fold_and_print(w_info, 0, 1, FULL_SCREEN_WIDTH - 2, c_magenta, _("\
Perception is the most important stat for ranged combat. It's also used for \
detecting traps and other things of interest."));
   }
   wrefresh(w_stats);
   wrefresh(w_info);
   switch (input()) {
    case 'j':
     line++;
     if (line == 4)
      line = 0;
     break;
    case 'k':
     line--;
     if (line == -1)
      line = 3;
     break;
    case '\t':
     mvwprintz(w_stats, 0, 0, c_ltgray, _("                          "));
     mvwprintz(w_stats, 0, 13 - utf8_width(title_STATS)/2, c_ltgray, title_STATS);
     wrefresh(w_stats);
     line = 0;
     curtab++;
     break;
    case 'q':
    case KEY_ESCAPE:
     done = true;
   }
   mvwprintz(w_stats, 2, 1, c_ltgray, _("Strength:"));
   mvwprintz(w_stats, 3, 1, c_ltgray, _("Dexterity:"));
   mvwprintz(w_stats, 4, 1, c_ltgray, _("Intelligence:"));
   mvwprintz(w_stats, 5, 1, c_ltgray, _("Perception:"));
   wrefresh(w_stats);
   break;
  case 2: // Encumberment tab
   mvwprintz(w_encumb, 0, 0, h_ltgray,  _("                          "));
   mvwprintz(w_encumb, 0, 13 - utf8_width(title_ENCUMB)/2, h_ltgray, title_ENCUMB);
   if (line == 0) {
    mvwprintz(w_encumb, 1, 1, h_ltgray, _("Torso"));
    fold_and_print(w_info, 0, 1, FULL_SCREEN_WIDTH - 2, c_magenta, _("\
Melee skill %+d;      Dodge skill %+d;\n\
Swimming costs %+d movement points;\n\
Melee and thrown attacks cost %+d movement points."), -encumb(bp_torso), -encumb(bp_torso),
              encumb(bp_torso) * (80 - skillLevel("swimming") * 3), encumb(bp_torso) * 20);
   } else if (line == 1) {
    mvwprintz(w_encumb, 2, 1, h_ltgray, _("Head"));
    fold_and_print(w_info, 0, 1, FULL_SCREEN_WIDTH - 2, c_magenta, _("\
Head encumbrance has no effect; it simply limits how much you can put on."));
   } else if (line == 2) {
    mvwprintz(w_encumb, 3, 1, h_ltgray, _("Eyes"));
    fold_and_print(w_info, 0, 1, FULL_SCREEN_WIDTH - 2, c_magenta, _("\
Perception %+d when checking traps or firing ranged weapons;\n\
Perception %+.1f when throwing items."), -encumb(bp_eyes),
double(double(-encumb(bp_eyes)) / 2));
   } else if (line == 3) {
    mvwprintz(w_encumb, 4, 1, h_ltgray, _("Mouth"));
    fold_and_print(w_info, 0, 1, FULL_SCREEN_WIDTH - 2, c_magenta, _("\
Running costs %+d movement points."), encumb(bp_mouth) * 5);
   } else if (line == 4)
  {
    mvwprintz(w_encumb, 5, 1, h_ltgray, _("Arms"));
    fold_and_print(w_info, 0, 1, FULL_SCREEN_WIDTH - 2, c_magenta, _("\
Arm encumbrance affects your accuracy with ranged weapons."));
   } else if (line == 5)
   {
    mvwprintz(w_encumb, 6, 1, h_ltgray, _("Hands"));
    fold_and_print(w_info, 0, 1, FULL_SCREEN_WIDTH - 2, c_magenta, _("\
Reloading costs %+d movement points; \
Dexterity %+d when throwing items."), encumb(bp_hands) * 30, -encumb(bp_hands));
   } else if (line == 6) {
    mvwprintz(w_encumb, 7, 1, h_ltgray, _("Legs"));
    fold_and_print(w_info, 0, 1, FULL_SCREEN_WIDTH - 2, c_magenta, _("\
Running costs %+d movement points;  Swimming costs %+d movement points;\n\
Dodge skill %+.1f."), encumb(bp_legs) * 3,
              encumb(bp_legs) *(50 - skillLevel("swimming") * 2),
                     double(double(-encumb(bp_legs)) / 2));
   } else if (line == 7) {
    mvwprintz(w_encumb, 8, 1, h_ltgray, _("Feet"));
    fold_and_print(w_info, 0, 1, FULL_SCREEN_WIDTH - 2, c_magenta, _("\
Running costs %+d movement points."), encumb(bp_feet) * 5);
   }
   wrefresh(w_encumb);
   wrefresh(w_info);
   switch (input()) {
    case 'j':
     line++;
     if (line == 8)
      line = 0;
     break;
    case 'k':
     line--;
     if (line == -1)
      line = 7;
     break;
    case '\t':
     mvwprintz(w_encumb, 0, 0, c_ltgray,  _("                          "));
     mvwprintz(w_encumb, 0, 13 - utf8_width(title_ENCUMB)/2, c_ltgray, title_ENCUMB);
     wrefresh(w_encumb);
     line = 0;
     curtab++;
     break;
    case 'q':
    case KEY_ESCAPE:
     done = true;
   }
   mvwprintz(w_encumb, 1, 1, c_ltgray, _("Torso"));
   mvwprintz(w_encumb, 2, 1, c_ltgray, _("Head"));
   mvwprintz(w_encumb, 3, 1, c_ltgray, _("Eyes"));
   mvwprintz(w_encumb, 4, 1, c_ltgray, _("Mouth"));
   mvwprintz(w_encumb, 5, 1, c_ltgray, _("Arms"));
   mvwprintz(w_encumb, 6, 1, c_ltgray, _("Hands"));
   mvwprintz(w_encumb, 7, 1, c_ltgray, _("Legs"));
   mvwprintz(w_encumb, 8, 1, c_ltgray, _("Feet"));
   wrefresh(w_encumb);
   break;
  case 4: // Traits tab
   mvwprintz(w_traits, 0, 0, h_ltgray,  _("                          "));
   mvwprintz(w_traits, 0, 13 - utf8_width(title_TRAITS)/2, h_ltgray, title_TRAITS);
   if (line <= (trait_win_size_y-1)/2) {
    min = 0;
    max = trait_win_size_y;
    if (traitslist.size() < max)
     max = traitslist.size();
   } else if (line >= traitslist.size() - (trait_win_size_y+1)/2) {
    min = (traitslist.size() < trait_win_size_y ? 0 : traitslist.size() - trait_win_size_y);
    max = traitslist.size();
   } else {
    min = line - (trait_win_size_y-1)/2;
    max = line + (trait_win_size_y+1)/2;
    if (traitslist.size() < max)
     max = traitslist.size();
    if (min < 0)
     min = 0;
   }

   for (int i = min; i < max; i++) {
    mvwprintz(w_traits, 1 + i - min, 1, c_ltgray, "                         ");
    if (i > traits.size())
     status = c_ltblue;
    else if (traits[traitslist[i]].points > 0)
     status = c_ltgreen;
    else if (traits[traitslist[i]].points < 0)
     status = c_ltred;
    else
     status = c_yellow;
    if (i == line)
     mvwprintz(w_traits, 1 + i - min, 1, hilite(status),
               traits[traitslist[i]].name.c_str());
    else
     mvwprintz(w_traits, 1 + i - min, 1, status,
               traits[traitslist[i]].name.c_str());
   }
   if (line >= 0 && line < traitslist.size()) {
     fold_and_print(w_info, 0, 1, FULL_SCREEN_WIDTH-2, c_magenta, "%s", traits[traitslist[line]].description.c_str());
   }
   wrefresh(w_traits);
   wrefresh(w_info);
   switch (input()) {
    case 'j':
     if (line < traitslist.size() - 1)
      line++;
     break;
    case 'k':
     if (line > 0)
      line--;
     break;
    case '\t':
     mvwprintz(w_traits, 0, 0, c_ltgray,  _("                          "));
     mvwprintz(w_traits, 0, 13 - utf8_width(title_TRAITS)/2, c_ltgray, title_TRAITS);
     for (int i = 0; i < traitslist.size() && i < trait_win_size_y; i++) {
      mvwprintz(w_traits, i + 1, 1, c_black, "                         ");
      if (traits[traitslist[i]].points > 0)
       status = c_ltgreen;
      else if (traits[traitslist[i]].points < 0)
       status = c_ltred;
      else
       status = c_yellow;
      mvwprintz(w_traits, i + 1, 1, status, traits[traitslist[i]].name.c_str());
     }
     wrefresh(w_traits);
     line = 0;
     curtab++;
     break;
    case 'q':
    case KEY_ESCAPE:
     done = true;
   }
   break;

  case 5: // Effects tab
   mvwprintz(w_effects, 0, 0, h_ltgray,  _("                          "));
   mvwprintz(w_effects, 0, 13 - utf8_width(title_EFFECTS)/2, h_ltgray, title_EFFECTS);
   half_y = effect_win_size_y / 2;
   if (line <= half_y) {
    min = 0;
    max = effect_win_size_y;
    if (effect_name.size() < max)
     max = effect_name.size();
   } else if (line >= effect_name.size() - half_y) {
    min = (effect_name.size() < effect_win_size_y ? 0 : effect_name.size() - effect_win_size_y);
    max = effect_name.size();
   } else {
    min = line - half_y;
    max = line - half_y + effect_win_size_y;
    if (effect_name.size() < max)
     max = effect_name.size();
    if (min < 0)
     min = 0;
   }

   for (int i = min; i < max; i++) {
    if (i == line)
     mvwprintz(w_effects, 1 + i - min, 0, h_ltgray, effect_name[i].c_str());
    else
     mvwprintz(w_effects, 1 + i - min, 0, c_ltgray, effect_name[i].c_str());
   }
   if (line >= 0 && line < effect_text.size()) {
    fold_and_print(w_info, 0, 1, FULL_SCREEN_WIDTH-2, c_magenta, "%s", effect_text[line].c_str());
   }
   wrefresh(w_effects);
   wrefresh(w_info);
   switch (input()) {
    case 'j':
     if (line < effect_name.size() - 1)
      line++;
     break;
    case 'k':
     if (line > 0)
      line--;
     break;
    case '\t':
     mvwprintz(w_effects, 0, 0, c_ltgray,  _("                          "));
     mvwprintz(w_effects, 0, 13 - utf8_width(title_EFFECTS)/2, c_ltgray, title_EFFECTS);
     for (int i = 0; i < effect_name.size() && i < 7; i++)
      mvwprintz(w_effects, i + 1, 0, c_ltgray, effect_name[i].c_str());
     wrefresh(w_effects);
     line = 0;
     curtab = 1;
     break;
    case 'q':
    case KEY_ESCAPE:
     done = true;
   }
   break;

  case 3: // Skills tab
   mvwprintz(w_skills, 0, 0, h_ltgray,  _("                          "));
   mvwprintz(w_skills, 0, 13 - utf8_width(title_SKILLS)/2, h_ltgray, title_SKILLS);
   half_y = skill_win_size_y / 2;
   if (line <= half_y) {
    min = 0;
    max = skill_win_size_y;
    if (skillslist.size() < max)
     max = skillslist.size();
   } else if (line >= skillslist.size() - half_y) {
    min = (skillslist.size() < skill_win_size_y ? 0 : skillslist.size() - skill_win_size_y);
    max = skillslist.size();
   } else {
    min = line - half_y;
    max = line - half_y + skill_win_size_y;
    if (skillslist.size() < max)
     max = skillslist.size();
    if (min < 0)
     min = 0;
   }

   Skill *selectedSkill = NULL;

   for (int i = min; i < max; i++)
   {
    Skill *aSkill = skillslist[i];
    SkillLevel level = skillLevel(aSkill);

    bool isLearning = level.isTraining();
    int exercise = level.exercise();
    bool rusting = level.isRusting(g->turn);

    if (i == line) {
      selectedSkill = aSkill;
     if (exercise >= 100)
      status = isLearning ? h_pink : h_magenta;
     else if (rusting)
      status = isLearning ? h_ltred : h_red;
     else
      status = isLearning ? h_ltblue : h_blue;
    } else {
     if (rusting)
      status = isLearning ? c_ltred : c_red;
     else
      status = isLearning ? c_ltblue : c_blue;
    }
    mvwprintz(w_skills, 1 + i - min, 1, c_ltgray, "                         ");
    mvwprintz(w_skills, 1 + i - min, 1, status, "%s:", aSkill->name().c_str());
    mvwprintz(w_skills, 1 + i - min,19, status, "%-2d(%2d%%)", (int)level, (exercise <  0 ? 0 : exercise));
   }

   //Draw Scrollbar
   draw_scrollbar(w_skills, line, skill_win_size_y, skillslist.size(), 1);

   werase(w_info);
   if (line >= 0 && line < skillslist.size()) {
    fold_and_print(w_info, 0, 1, FULL_SCREEN_WIDTH-2, c_magenta, "%s", selectedSkill->description().c_str());
   }
   wrefresh(w_skills);
   wrefresh(w_info);
   switch (input()) {
    case 'j':
     if (line < skillslist.size() - 1)
      line++;
     break;
    case 'k':
     if (line > 0)
      line--;
     break;
    case '\t':
      werase(w_skills);
     mvwprintz(w_skills, 0, 0, c_ltgray,  _("                          "));
     mvwprintz(w_skills, 0, 13 - utf8_width(title_SKILLS)/2, c_ltgray, title_SKILLS);
     for (int i = 0; i < skillslist.size() && i < skill_win_size_y; i++) {
      Skill *thisSkill = skillslist[i];
      SkillLevel level = skillLevel(thisSkill);
      bool isLearning = level.isTraining();
      bool rusting = level.isRusting(g->turn);

      if (rusting)
       status = isLearning ? c_ltred : c_red;
      else
       status = isLearning ? c_ltblue : c_blue;

      mvwprintz(w_skills, i + 1,  1, status, "%s:", thisSkill->name().c_str());
      mvwprintz(w_skills, i + 1, 19, status, "%-2d(%2d%%)", (int)level, (level.exercise() <  0 ? 0 : level.exercise()));
     }
     wrefresh(w_skills);
     line = 0;
     curtab++;
     break;
   case ' ':
     skillLevel(selectedSkill).toggleTraining();
     break;
    case 'q':
    case 'Q':
    case KEY_ESCAPE:
     done = true;
   }
  }
 } while (!done);

 werase(w_info);
 werase(w_tip);
 werase(w_stats);
 werase(w_encumb);
 werase(w_traits);
 werase(w_effects);
 werase(w_skills);
 werase(w_speed);
 werase(w_info);
 werase(w_grid_top);
 werase(w_grid_effect);
 werase(w_grid_skill);
 werase(w_grid_trait);

 delwin(w_info);
 delwin(w_tip);
 delwin(w_stats);
 delwin(w_encumb);
 delwin(w_traits);
 delwin(w_effects);
 delwin(w_skills);
 delwin(w_speed);
 delwin(w_grid_top);
 delwin(w_grid_effect);
 delwin(w_grid_skill);
 delwin(w_grid_trait);
 erase();
}

void player::disp_morale(game *g)
{
    // Ensure the player's persistent morale effects are up-to-date.
    apply_persistent_morale();

    // Create and draw the window itself.
    WINDOW *w = newwin(FULL_SCREEN_HEIGHT, FULL_SCREEN_WIDTH,
                        (TERMY > FULL_SCREEN_HEIGHT) ? (TERMY-FULL_SCREEN_HEIGHT)/2 : 0,
                        (TERMX > FULL_SCREEN_WIDTH) ? (TERMX-FULL_SCREEN_WIDTH)/2 : 0);
    draw_border(w);

    // Figure out how wide the name column needs to be.
    int name_column_width = 18;
    for (int i = 0; i < morale.size(); i++)
    {
        int length = morale[i].name(morale_data).length();
        if ( length > name_column_width)
        {
            name_column_width = length;
        }
    }

    // If it's too wide, truncate.
    if (name_column_width > 72)
    {
        name_column_width = 72;
    }

    // Start printing the number right after the name column.
    // We'll right-justify it later.
    int number_pos = name_column_width + 1;

    // Header
    mvwprintz(w, 1,  1, c_white, _("Morale Modifiers:"));
    mvwprintz(w, 2,  1, c_ltgray, _("Name"));
    mvwprintz(w, 2, name_column_width+2, c_ltgray, _("Value"));

    // Print out the morale entries.
    for (int i = 0; i < morale.size(); i++)
    {
        std::string name = morale[i].name(morale_data);
        int bonus = net_morale(morale[i]);

        // Trim the name if need be.
        if (name.length() > name_column_width)
        {
            name = name.erase(name_column_width-3, std::string::npos) + "...";
        }

        // Print out the name.
        mvwprintz(w, i + 3,  1, (bonus < 0 ? c_red : c_green), name.c_str());

        // Print out the number, right-justified.
        mvwprintz(w, i + 3, number_pos, (bonus < 0 ? c_red : c_green),
                  "% 6d", bonus);
    }

    // Print out the total morale, right-justified.
    int mor = morale_level();
    mvwprintz(w, 20, 1, (mor < 0 ? c_red : c_green), _("Total:"));
    mvwprintz(w, 20, number_pos, (mor < 0 ? c_red : c_green), "% 6d", mor);

    // Print out the focus gain rate, right-justified.
    double gain = (calc_focus_equilibrium() - focus_pool) / 100.0;
    mvwprintz(w, 22, 1, (gain < 0 ? c_red : c_green), _("Focus gain:"));
    mvwprintz(w, 22, number_pos-3, (gain < 0 ? c_red : c_green), _("%6.2f per minute"), gain);

    // Make sure the changes are shown.
    wrefresh(w);

    // Wait for any keystroke.
    getch();

    // Close the window.
    werase(w);
    delwin(w);
}

void player::disp_status(WINDOW *w, WINDOW *w2, game *g)
{
    bool sideStyle = use_narrow_sidebar();
    WINDOW *weapwin = sideStyle ? w2 : w;

    // Print current weapon, or attachment if active.
    item* gunmod = weapon.active_gunmod();
    std::string mode = "";
    std::stringstream attachment;
    if (gunmod != NULL)
    {
        attachment << gunmod->type->name.c_str();
        for (int i = 0; i < weapon.contents.size(); i++)
                if (weapon.contents[i].is_gunmod() &&
                        weapon.contents[i].has_flag("MODE_AUX"))
                    attachment << " (" << weapon.contents[i].charges << ")";
        mvwprintz(weapwin, sideStyle ? 1 : 0, 0, c_ltgray, _("%s (Mod)"), attachment.str().c_str());
    }
    else
    {
        if (weapon.mode == "MODE_BURST")
                mvwprintz(weapwin, sideStyle ? 1 : 0, 0, c_ltgray, _("%s (Burst)"), weapname().c_str());
        else
            mvwprintz(weapwin, sideStyle ? 1 : 0, 0, c_ltgray, _("%s"), weapname().c_str());
    }

    if (weapon.is_gun()) {
        int adj_recoil = recoil + driving_recoil;
        if (adj_recoil > 0) {
            nc_color c = c_ltgray;
            if (adj_recoil >= 36)
                c = c_red;
            else if (adj_recoil >= 20)
                c = c_ltred;
            else if (adj_recoil >= 4)
                c = c_yellow;
            int y = sideStyle ? 1 : 0;
            int x = sideStyle ? (getmaxx(weapwin) - 6) : 34;
            mvwprintz(weapwin, y, x, c, _("Recoil"));
        }
    }

    // Print currently used style or weapon mode.
    std::string style = "";
    if (is_armed())
    {
        if (style_selected == "style_none" || !can_melee())
            style = _("Normal");
        else
            style = martialarts[style_selected].name;

        int x = sideStyle ? (getmaxx(weapwin) - 13) : 0;
        mvwprintz(weapwin, 1, x, c_red, style.c_str());
    }
    else
    {
        if (style_selected == "style_none")
        {
            style = _("No Style");
        }
        else
        {
            style = martialarts[style_selected].name;
        }
        if (style != "")
        {
            int x = sideStyle ? (getmaxx(weapwin) - 13) : 0;
            mvwprintz(weapwin, 1, x, c_blue, style.c_str());
        }
    }

    wmove(w, sideStyle ? 1 : 2, 0);
    if (hunger > 2800)
        wprintz(w, c_red,    _("Starving!"));
    else if (hunger > 1400)
        wprintz(w, c_ltred,  _("Near starving"));
    else if (hunger > 300)
        wprintz(w, c_ltred,  _("Famished"));
    else if (hunger > 100)
        wprintz(w, c_yellow, _("Very hungry"));
    else if (hunger > 40)
        wprintz(w, c_yellow, _("Hungry"));
    else if (hunger < 0)
        wprintz(w, c_green,  _("Full"));

 // Find hottest/coldest bodypart
 int min = 0, max = 0;
 for (int i = 0; i < num_bp ; i++ ){
  if      (temp_cur[i] > BODYTEMP_HOT  && temp_cur[i] > temp_cur[max]) max = i;
  else if (temp_cur[i] < BODYTEMP_COLD && temp_cur[i] < temp_cur[min]) min = i;
 }
 // Compare which is most extreme
 int print;
 if (temp_cur[max] - BODYTEMP_NORM > BODYTEMP_NORM + temp_cur[min]) print = max;
 else print = min;
 // Assign zones to temp_cur and temp_conv for comparison
 int cur_zone = 0;
 if      (temp_cur[print] >  BODYTEMP_SCORCHING) cur_zone = 7;
 else if (temp_cur[print] >  BODYTEMP_VERY_HOT)  cur_zone = 6;
 else if (temp_cur[print] >  BODYTEMP_HOT)       cur_zone = 5;
 else if (temp_cur[print] >  BODYTEMP_COLD)      cur_zone = 4;
 else if (temp_cur[print] >  BODYTEMP_VERY_COLD) cur_zone = 3;
 else if (temp_cur[print] >  BODYTEMP_FREEZING)  cur_zone = 2;
 else if (temp_cur[print] <= BODYTEMP_FREEZING)  cur_zone = 1;
 int conv_zone = 0;
 if      (temp_conv[print] >  BODYTEMP_SCORCHING) conv_zone = 7;
 else if (temp_conv[print] >  BODYTEMP_VERY_HOT)  conv_zone = 6;
 else if (temp_conv[print] >  BODYTEMP_HOT)       conv_zone = 5;
 else if (temp_conv[print] >  BODYTEMP_COLD)      conv_zone = 4;
 else if (temp_conv[print] >  BODYTEMP_VERY_COLD) conv_zone = 3;
 else if (temp_conv[print] >  BODYTEMP_FREEZING)  conv_zone = 2;
 else if (temp_conv[print] <= BODYTEMP_FREEZING)  conv_zone = 1;
 // delta will be positive if temp_cur is rising
 int delta = conv_zone - cur_zone;
 // Decide if temp_cur is rising or falling
 const char *temp_message = "Error";
 if      (delta >   2) temp_message = _(" (Rising!!)");
 else if (delta ==  2) temp_message = _(" (Rising!)");
 else if (delta ==  1) temp_message = _(" (Rising)");
 else if (delta ==  0) temp_message = "";
 else if (delta == -1) temp_message = _(" (Falling)");
 else if (delta == -2) temp_message = _(" (Falling!)");
 else if (delta <  -2) temp_message = _(" (Falling!!)");
 // Print the hottest/coldest bodypart, and if it is rising or falling in temperature

    wmove(w, sideStyle ? 6 : 1, sideStyle ? 0 : 9);
    if      (temp_cur[print] >  BODYTEMP_SCORCHING)
        wprintz(w, c_red,   _("Scorching!%s"), temp_message);
    else if (temp_cur[print] >  BODYTEMP_VERY_HOT)
        wprintz(w, c_ltred, _("Very hot!%s"), temp_message);
    else if (temp_cur[print] >  BODYTEMP_HOT)
        wprintz(w, c_yellow,_("Warm%s"), temp_message);
    else if (temp_cur[print] >  BODYTEMP_COLD) // If you're warmer than cold, you are comfortable
        wprintz(w, c_green, _("Comfortable%s"), temp_message);
    else if (temp_cur[print] >  BODYTEMP_VERY_COLD)
        wprintz(w, c_ltblue,_("Chilly%s"), temp_message);
    else if (temp_cur[print] >  BODYTEMP_FREEZING)
        wprintz(w, c_cyan,  _("Very cold!%s"), temp_message);
    else if (temp_cur[print] <= BODYTEMP_FREEZING)
        wprintz(w, c_blue,  _("Freezing!%s"), temp_message);

    int x = sideStyle ? 37 : 32;
    int y = sideStyle ?  0 :  1;
    if(has_disease("deaf")) {
        mvwprintz(sideStyle ? w2 : w, y, x, c_red, _("Deaf!"), volume);
    } else {
        mvwprintz(sideStyle ? w2 : w, y, x, c_yellow, _("Sound %d"), volume);
    }
    volume = 0;

    wmove(w, 2, sideStyle ? 0 : 15);
    if (thirst > 520)
        wprintz(w, c_ltred,  _("Parched"));
    else if (thirst > 240)
        wprintz(w, c_ltred,  _("Dehydrated"));
    else if (thirst > 80)
        wprintz(w, c_yellow, _("Very thirsty"));
    else if (thirst > 40)
        wprintz(w, c_yellow, _("Thirsty"));
    else if (thirst < 0)
        wprintz(w, c_green,  _("Slaked"));

    wmove(w, sideStyle ? 3 : 2, sideStyle ? 0 : 30);
    if (fatigue > 575)
        wprintz(w, c_red,    _("Exhausted"));
    else if (fatigue > 383)
        wprintz(w, c_ltred,  _("Dead tired"));
    else if (fatigue > 191)
        wprintz(w, c_yellow, _("Tired"));

    wmove(w, sideStyle ? 4 : 2, sideStyle ? 0 : 41);
    wprintz(w, c_white, _("Focus"));
    nc_color col_xp = c_dkgray;
    if (focus_pool >= 100)
        col_xp = c_white;
    else if (focus_pool >  0)
        col_xp = c_ltgray;
    wprintz(w, col_xp, " %d", focus_pool);

    nc_color col_pain = c_yellow;
    if (pain - pkill >= 60)
        col_pain = c_red;
    else if (pain - pkill >= 40)
        col_pain = c_ltred;
    if (pain - pkill > 0)
        mvwprintz(w, sideStyle ? 0 : 3, 0, col_pain, _("Pain %d"), pain - pkill);

    int morale_cur = morale_level ();
    nc_color col_morale = c_white;
    if (morale_cur >= 10)
        col_morale = c_green;
    else if (morale_cur <= -10)
        col_morale = c_red;
    const char *morale_str;
    if      (morale_cur >= 200) morale_str = "8D";
    else if (morale_cur >= 100) morale_str = ":D";
    else if (morale_cur >= 10)  morale_str = ":)";
    else if (morale_cur > -10)  morale_str = ":|";
    else if (morale_cur > -100) morale_str = "):";
    else if (morale_cur > -200) morale_str = "D:";
    else                        morale_str = "D8";
    mvwprintz(w, sideStyle ? 0 : 3, sideStyle ? 11 : 10, col_morale, morale_str);

 vehicle *veh = g->m.veh_at (posx, posy);
 if (in_vehicle && veh) {
  veh->print_fuel_indicator(w, sideStyle ? 2 : 3, sideStyle ? getmaxx(w) - 5 : 49);
  nc_color col_indf1 = c_ltgray;

  float strain = veh->strain();
  nc_color col_vel = strain <= 0? c_ltblue :
                     (strain <= 0.2? c_yellow :
                     (strain <= 0.4? c_ltred : c_red));

  bool has_turrets = false;
  for (int p = 0; p < veh->parts.size(); p++) {
   if (veh->part_flag (p, "TURRET")) {
    has_turrets = true;
    break;
   }
  }

  if (has_turrets) {
   mvwprintz(w, 3, sideStyle ? 16 : 25, col_indf1, "Gun:");
   wprintz(w, veh->turret_mode ? c_ltred : c_ltblue,
              veh->turret_mode ? "auto" : "off ");
  }

  //
  // Draw the speedometer.
  //

  int speedox = sideStyle ? 0 : 33;
  int speedoy = sideStyle ? 5 :  3;

  bool metric = OPTIONS["USE_METRIC_SPEEDS"] == "km/h";
  const char *units = metric ? _("km/h") : _("mph");
  int velx    = metric ?  5 : 4; // strlen(units) + 1
  int cruisex = metric ? 10 : 9; // strlen(units) + 6
  float conv  = metric ? 0.0161f : 0.01f;

  if (0 == sideStyle) {
    if (!veh->cruise_on) speedox += 2;
    if (!metric)         speedox++;
  }

  const char *speedo = veh->cruise_on ? "{%s....>....}" : "{%s....}";
  mvwprintz(w, speedoy, speedox,        col_indf1, speedo, units);
  mvwprintz(w, speedoy, speedox + velx, col_vel,   "%4d", int(veh->velocity * conv));
  if (veh->cruise_on)
    mvwprintz(w, speedoy, speedox + cruisex, c_ltgreen, "%4d", int(veh->cruise_velocity * conv));


  if (veh->velocity != 0) {
   nc_color col_indc = veh->skidding? c_red : c_green;
   int dfm = veh->face.dir() - veh->move.dir();
   wmove(w, sideStyle ? 5 : 3, getmaxx(w) - 3);
   wprintz(w, col_indc, dfm <  0 ? "L" : ".");
   wprintz(w, col_indc, dfm == 0 ? "0" : ".");
   wprintz(w, col_indc, dfm >  0 ? "R" : ".");
  }
 } else {  // Not in vehicle
  nc_color col_str = c_white, col_dex = c_white, col_int = c_white,
           col_per = c_white, col_spd = c_white, col_time = c_white;
  if (str_cur < str_max)
   col_str = c_red;
  if (str_cur > str_max)
   col_str = c_green;
  if (dex_cur < dex_max)
   col_dex = c_red;
  if (dex_cur > dex_max)
   col_dex = c_green;
  if (int_cur < int_max)
   col_int = c_red;
  if (int_cur > int_max)
   col_int = c_green;
  if (per_cur < per_max)
   col_per = c_red;
  if (per_cur > per_max)
   col_per = c_green;
  int spd_cur = current_speed();
  if (current_speed() < 100)
   col_spd = c_red;
  if (current_speed() > 100)
   col_spd = c_green;

    int x  = sideStyle ? 18 : 13;
    int y  = sideStyle ?  0 :  3;
    int dx = sideStyle ?  0 :  7;
    int dy = sideStyle ?  1 :  0;
    mvwprintz(w, y + dy * 0, x + dx * 0, col_str, _("Str %2d"), str_cur);
    mvwprintz(w, y + dy * 1, x + dx * 1, col_dex, _("Dex %2d"), dex_cur);
    mvwprintz(w, y + dy * 2, x + dx * 2, col_int, _("Int %2d"), int_cur);
    mvwprintz(w, y + dy * 3, x + dx * 3, col_per, _("Per %2d"), per_cur);

    int spdx = sideStyle ?  0 : x + dx * 4;
    int spdy = sideStyle ?  5 : y + dy * 4;
    mvwprintz(w, spdy, spdx, col_spd, _("Spd %2d"), spd_cur);
		if (this->weight_carried() > this->weight_capacity() || this->volume_carried() > this->volume_capacity() - 2) {
				col_time = c_red;
		}
    wprintz(w, col_time, "  %d", movecounter);
 }
}

bool player::has_trait(const std::string &flag) const
{
    // Look for active mutations and traits
    return (flag != "") && (my_mutations.find(flag) != my_mutations.end());
}

bool player::has_base_trait(const std::string &flag) const
{
    // Look only at base traits
    return (flag != "") && (my_traits.find(flag) != my_traits.end());
}

bool player::has_conflicting_trait(const std::string &flag) const
{
    if(mutation_data[flag].cancels.size() > 0) {
        std::vector<std::string> cancels = mutation_data[flag].cancels;

        for (int i = 0; i < cancels.size(); i++) {
            if ( has_trait(cancels[i]) )
                return true;
        }
    }

    return false;
}

void toggle_str_set(std::set<std::string> &set, const std::string &str)
{
    std::set<std::string>::iterator i = set.find(str);
    if (i == set.end()) {
        set.insert(str);
    } else {
        set.erase(i);
    }
}

void player::toggle_trait(const std::string &flag)
{
    toggle_str_set(my_traits, flag); //Toggles a base trait on the player
    toggle_str_set(my_mutations, flag); //Toggles corresponding trait in mutations list as well.
    recalc_sight_limits();
}

void player::toggle_mutation(const std::string &flag)
{
    toggle_str_set(my_mutations, flag); //Toggles a mutation on the player
    recalc_sight_limits();
}

void player::set_cat_level_rec(const std::string &sMut)
{
    if (!has_base_trait(sMut)) { //Skip base traits
        for (int i = 0; i < mutation_data[sMut].category.size(); i++) {
            mutation_category_level[mutation_data[sMut].category[i]] += 8;
        }

        for (int i = 0; i < mutation_data[sMut].prereqs.size(); i++) {
            set_cat_level_rec(mutation_data[sMut].prereqs[i]);
        }
    }
}

void player::set_highest_cat_level()
{
    mutation_category_level.clear();

    // Loop through our mutations
    for (std::set<std::string>::iterator iter = my_mutations.begin(); iter != my_mutations.end(); ++iter) {
        set_cat_level_rec(*iter);
    }
}

std::string player::get_highest_category() const // Returns the mutation category with the highest strength
{
    int iLevel = 0;
    std::string sMaxCat = "";

    for (std::map<std::string, int>::const_iterator iter = mutation_category_level.begin(); iter != mutation_category_level.end(); ++iter) {
        if (iter->second > iLevel) {
            sMaxCat = iter->first;
            iLevel = iter->second;
        } else if (iter->second == iLevel) {
            sMaxCat = "";  // no category on ties
        }
    }
    return sMaxCat;
}

std::string player::get_category_dream(const std::string &cat, int strength) const // Returns a randomly selected dream
{
    std::string message;
    std::vector<dream> valid_dreams;
    dream selected_dream;
    for (int i = 0; i < dreams.size(); i++) { //Pull the list of dreams
        if ((dreams[i].category == cat) && (dreams[i].strength == strength)) { //Pick only the ones matching our desired category and strength
            valid_dreams.push_back(dreams[i]); // Put the valid ones into our list
        }
    }

    int index = rng(0, valid_dreams.size() - 1); // Randomly select a dream from the valid list
    selected_dream = valid_dreams[index];
    index = rng(0, selected_dream.messages.size() - 1); // Randomly selected a message from the chosen dream
    message = selected_dream.messages[index];
    return message;
}

bool player::in_climate_control(game *g)
{
    bool regulated_area=false;
    // Check
    if(has_active_bionic("bio_climate")) { return true; }
    for (int i = 0; i < worn.size(); i++)
    {
        if ((dynamic_cast<it_armor*>(worn[i].type))->is_power_armor() &&
            (has_active_item("UPS_on") || has_active_item("adv_UPS_on") || has_active_bionic("bio_power_armor_interface") || has_active_bionic("bio_power_armor_interface_mkII")))
        {
            return true;
        }
    }
    if(int(g->turn) >= next_climate_control_check)
    {
        next_climate_control_check=int(g->turn)+20;  // save cpu and similate acclimation.
        int vpart = -1;
        vehicle *veh = g->m.veh_at(posx, posy, vpart);
        if(veh)
        {
            regulated_area=(
                veh->is_inside(vpart) &&    // Already checks for opened doors
                veh->total_power(true) > 0  // Out of gas? No AC for you!
            );  // TODO: (?) Force player to scrounge together an AC unit
        }
        // TODO: AC check for when building power is implemented
        last_climate_control_ret=regulated_area;
        if(!regulated_area) { next_climate_control_check+=40; }  // Takes longer to cool down / warm up with AC, than it does to step outside and feel cruddy.
    }
    else
    {
        return ( last_climate_control_ret ? true : false );
    }
    return regulated_area;
}

bool player::has_bionic(bionic_id b) const
{
 for (int i = 0; i < my_bionics.size(); i++) {
  if (my_bionics[i].id == b)
   return true;
 }
 return false;
}

bool player::has_active_optcloak() {
  if ((has_active_item("UPS_on") || has_active_item("adv_UPS_on"))
      && is_wearing("optical_cloak")) {
    return true;
  } else {
    return false;
  }
}

bool player::has_active_bionic(bionic_id b) const
{
 for (int i = 0; i < my_bionics.size(); i++) {
  if (my_bionics[i].id == b)
   return (my_bionics[i].powered);
 }
 return false;
}

void player::add_bionic(bionic_id b)
{
 for (int i = 0; i < my_bionics.size(); i++) {
  if (my_bionics[i].id == b)
   return; // No duplicates!
 }
 char newinv;
 if (my_bionics.size() == 0)
  newinv = 'a';
 else if (my_bionics.size() == 26)
  newinv = 'A';
 else if (my_bionics.size() == 52)
  newinv = '0';
 else if (my_bionics.size() == 62)
  newinv = '"';
 else if (my_bionics.size() == 76)
  newinv = ':';
 else if (my_bionics.size() == 83)
  newinv = '[';
 else if (my_bionics.size() == 89)
  newinv = '{';
 else
  newinv = my_bionics[my_bionics.size() - 1].invlet + 1;
 my_bionics.push_back(bionic(b, newinv));
 recalc_sight_limits();
}

int player::num_bionics() const
{
    return my_bionics.size();
}

bionic& player::bionic_at_index(int i)
{
    return my_bionics[i];
}

// Returns true if a bionic was removed.
bool player::remove_random_bionic() {
    const int numb = num_bionics();
    if (numb) {
        int rem = rng(0, num_bionics() - 1);
        my_bionics.erase(my_bionics.begin() + rem);
        recalc_sight_limits();
    }
    return numb;
}

void player::charge_power(int amount)
{
 power_level += amount;
 if (power_level > max_power_level)
  power_level = max_power_level;
 if (power_level < 0)
  power_level = 0;
}


/*
 * Calculate player brightness based on the brightest active item, as
 * per itype tag LIGHT_* and optional CHARGEDIM ( fade starting at 20% charge )
 * item.light.* is -unimplemented- for the moment, as it is a custom override for
 * applying light sources/arcs with specific angle and direction.
 */
float player::active_light()
{
    float lumination = 0;

    int maxlum = 0;
    const invslice & stacks = inv.slice(0, inv.size());
    for( int x = 0; x < stacks.size(); ++x ) {
        item &itemit = stacks[x]->front();
        item * stack_iter = &itemit;
        if (stack_iter->active && stack_iter->charges > 0) {
            int lumit = stack_iter->getlight_emit(true);
            if ( maxlum < lumit ) {
                maxlum = lumit;
            }
        }
    }

    // worn light sources? Unimplemented

    if (!weapon.is_null()) {
        if ( weapon.active  && weapon.charges > 0) {
            int lumit = weapon.getlight_emit(true);
            if ( maxlum < lumit ) {
                maxlum = lumit;
            }
        }
    }

    lumination = (float)maxlum;

    if ( lumination < 60 && has_active_bionic("bio_flashlight") ) {
        lumination = 60;
    } else if ( lumination < 25 && has_artifact_with(AEP_GLOW) ) {
        lumination = 25;
    }

    return lumination;
}

point player::pos()
{
    return point(posx, posy);
}

int player::sight_range(int light_level) const
{
    // Apply the sight boost (night vision).
    if (light_level < sight_boost_cap) {
        light_level = std::min(light_level + sight_boost, sight_boost_cap);
    }

    // Clamp to sight_max.
    return std::min(light_level, sight_max);
}

// This must be called when any of the following change:
// - diseases
// - bionics
// - traits
// - underwater
// - clothes
// With the exception of clothes, all changes to these player attributes must
// occur through a function in this class which calls this function. Clothes are
// typically added/removed with wear() and takeoff(), but direct access to the
// 'wears' vector is still allowed due to refactor exhaustion.
void player::recalc_sight_limits()
{
    sight_max = 9999;
    sight_boost = 0;
    sight_boost_cap = 0;

    // Set sight_max.
    if (has_disease("blind")) {
        sight_max = 0;
    } else if (has_disease("in_pit") ||
            has_disease("boomered") ||
            (underwater && !has_bionic("bio_membrane") &&
                !has_trait("MEMBRANE") && !is_wearing("goggles_swim"))) {
        sight_max = 1;
    } else if (has_trait("MYOPIC") && !is_wearing("glasses_eye") &&
            !is_wearing("glasses_monocle") && !is_wearing("glasses_bifocal") &&
            !has_disease("contacts")) {
        sight_max = 4;
    }

    // Set sight_boost and sight_boost_cap, based on night vision.
    // (A player will never have more than one night vision trait.)
    sight_boost_cap = 12;
    if (has_nv() || has_trait("NIGHTVISION3") || has_trait("ELFA_FNV")) {
        sight_boost = sight_boost_cap;
	}else if (has_trait("ELFA_NV")) {
        sight_boost = 6;
    } else if (has_trait("NIGHTVISION2")) {
        sight_boost = 4;
    } else if (has_trait("NIGHTVISION")) {
        sight_boost = 1;
    }
}

int player::unimpaired_range()
{
 int ret = DAYLIGHT_LEVEL;
 if (has_disease("in_pit"))
  ret = 1;
 if (has_disease("blind"))
  ret = 0;
 return ret;
}

int player::overmap_sight_range(int light_level)
{
    int sight = sight_range(light_level);
    if( sight < SEEX ) {
        return 0;
    }
    if( sight <= SEEX * 4) {
        return (sight / (SEEX / 2) );
    }
    if( has_amount("binoculars", 1) || has_amount("rifle_scope", 1) ||
        -1 != weapon.has_gunmod("rifle_scope") ) {
        return 20;
    }

    return 10;
}

int player::clairvoyance()
{
 if (has_artifact_with(AEP_CLAIRVOYANCE))
  return 3;
 if (has_artifact_with(AEP_SUPER_CLAIRVOYANCE))
  return 40;
 return 0;
}

bool player::sight_impaired()
{
 return has_disease("boomered") ||
  (underwater && !has_bionic("bio_membrane") && !has_trait("MEMBRANE")
              && !is_wearing("goggles_swim")) ||
  (has_trait("MYOPIC") && !is_wearing("glasses_eye")
                        && !is_wearing("glasses_monocle")
                        && !is_wearing("glasses_bifocal")
                        && !has_disease("contacts"));
}

bool player::has_two_arms() const
{
 if (has_bionic("bio_blaster") || hp_cur[hp_arm_l] < 10 || hp_cur[hp_arm_r] < 10)
  return false;
 return true;
}

bool player::avoid_trap(trap* tr)
{
  int myroll = dice(3, int(dex_cur + skillLevel("dodge") * 1.5));
 int traproll;
 if (per_cur - encumb(bp_eyes) >= tr->visibility)
  traproll = dice(3, tr->avoidance);
 else
  traproll = dice(6, tr->avoidance);
 if (has_trait("LIGHTSTEP"))
  myroll += dice(2, 6);
 if (myroll >= traproll)
  return true;
 return false;
}

bool player::has_nv()
{
    static bool nv = false;

    if( !nv_cached ) {
        nv_cached = true;
        nv = ((is_wearing("goggles_nv") && (has_active_item("UPS_on") ||
                                            has_active_item("adv_UPS_on"))) ||
              has_active_bionic("bio_night_vision"));
    }

    return nv;
}

void player::pause(game *g)
{
    moves = 0;
    if (recoil > 0) {
        if (str_cur + 2 * skillLevel("gun") >= recoil) {
            recoil = 0;
        } else {
            recoil -= str_cur + 2 * skillLevel("gun");
            recoil = int(recoil / 2);
        }
    }

    //Web Weavers...weave web
    if (has_trait("WEB_WEAVER") && !in_vehicle) {
      g->m.add_field(g, posx, posy, fd_web, 1); //this adds density to if its not already there.
      g->add_msg("You spin some webbing.");
     }

    // Meditation boost for Toad Style
    if (weapon.type->id == "style_toad" && activity.type == ACT_NULL) {
        int arm_amount = 1 + (int_cur - 6) / 3 + (per_cur - 6) / 3;
        int arm_max = (int_cur + per_cur) / 2;
        if (arm_amount > 3) {
            arm_amount = 3;
        }
        if (arm_max > 20) {
            arm_max = 20;
        }
        add_disease("armor_boost", 2, false, arm_amount, arm_max);
    }

    // Train swimming if underwater
    if (underwater) {
        practice(g->turn, "swimming", 1);
        if (g->temperature <= 50) {
            drench(g, 100, mfb(bp_legs)|mfb(bp_torso)|mfb(bp_arms)|mfb(bp_head)|
                           mfb(bp_eyes)|mfb(bp_mouth)|mfb(bp_feet)|mfb(bp_hands));
        } else {
            drench(g, 100, mfb(bp_legs)|mfb(bp_torso)|mfb(bp_arms)|mfb(bp_head)|
                           mfb(bp_eyes)|mfb(bp_mouth));
        }
    }

    VehicleList vehs = g->m.get_vehicles();
    vehicle* veh = NULL;
    for (int v = 0; v < vehs.size(); ++v) {
        veh = vehs[v].v;
        if (veh && veh->velocity != 0 && veh->player_in_control(this)) {
            if (one_in(10)) {
                practice(g->turn, "driving", 1);
            }
            break;
        }
    }
}

int player::throw_range(signed char ch)
{
 item tmp;
 if (ch == -1)
  tmp = weapon;
 else if (ch == -2)
  return -1;
 else
  tmp = inv.item_by_letter(ch);

 if (tmp.count_by_charges() && tmp.charges > 1)
  tmp.charges = 1;

 if ((tmp.weight() / 113) > int(str_cur * 15))
  return 0;
 // Increases as weight decreases until 150 g, then decreases again
 int ret = (str_cur * 8) / (tmp.weight() >= 150 ? tmp.weight() / 113 : 10 - int(tmp.weight() / 15));
 ret -= int(tmp.volume() / 4);
 if (has_active_bionic("bio_railgun") && (tmp.made_of("iron") || tmp.made_of("steel")))
    ret *= 2;
 if (ret < 1)
  return 1;
// Cap at double our strength + skill
 if (ret > str_cur * 1.5 + skillLevel("throw"))
   return str_cur * 1.5 + skillLevel("throw");
 return ret;
}

int player::ranged_dex_mod(bool real_life)
{
    const int dex = (real_life ? dex_cur : dex_max);

    if (dex >= 12) { return 0; }
    return 12 - dex;
}

int player::ranged_per_mod(bool real_life)
{
 const int per = (real_life ? per_cur : per_max);

 if (per >= 12) { return 0; }
 return 12 - per;
}

int player::throw_dex_mod(bool real_life)
{
 int dex = (real_life ? dex_cur : dex_max);
 if (dex == 8 || dex == 9)
  return 0;
 if (dex >= 10)
  return (real_life ? 0 - rng(0, dex - 9) : 9 - dex);

 int deviation = 0;
 if (dex < 4)
  deviation = 4 * (8 - dex);
 else if (dex < 6)
  deviation = 3 * (8 - dex);
 else
  deviation = 2 * (8 - dex);

 return (real_life ? rng(0, deviation) : deviation);
}

int player::read_speed(bool real_life)
{
 int intel = (real_life ? int_cur : int_max);
 int ret = 1000 - 50 * (intel - 8);
 if (has_trait("FASTREADER"))
  ret *= .8;
 if (ret < 100)
  ret = 100;
 return (real_life ? ret : ret / 10);
}

int player::rust_rate(bool real_life)
{
    if (OPTIONS["SKILL_RUST"] == "off") {
        return 0;
    }

    int intel = (real_life ? int_cur : int_max);
    int ret = ((OPTIONS["SKILL_RUST"] == "vanilla" || OPTIONS["SKILL_RUST"] == "capped") ? 500 : 500 - 35 * (intel - 8));

    if (has_trait("FORGETFUL")) {
        ret *= 1.33;
    }

    if (ret < 0) {
        ret = 0;
    }

    return (real_life ? ret : ret / 10);
}

int player::talk_skill()
{
    int ret = int_cur + per_cur + skillLevel("speech") * 3;
    if (has_trait("UGLY"))
        ret -= 3;
    else if (has_trait("DEFORMED"))
        ret -= 6;
    else if (has_trait("DEFORMED2"))
        ret -= 12;
    else if (has_trait("DEFORMED3"))
        ret -= 18;
    else if (has_trait("PRETTY"))
        ret += 1;
    else if (has_trait("BEAUTIFUL"))
        ret += 2;
    else if (has_trait("BEAUTIFUL2"))
        ret += 4;
    else if (has_trait("BEAUTIFUL3"))
        ret += 6;
    return ret;
}

int player::intimidation()
{
 int ret = str_cur * 2;
 if (weapon.is_gun())
  ret += 10;
 if (weapon.damage_bash() >= 12 || weapon.damage_cut() >= 12)
  ret += 5;
 if (has_trait("DEFORMED2"))
  ret += 3;
 else if (has_trait("DEFORMED3"))
  ret += 6;
 else if (has_trait("PRETTY"))
  ret -= 1;
 else if (has_trait("BEAUTIFUL") || has_trait("BEAUTIFUL2") || has_trait("BEAUTIFUL3"))
  ret -= 4;
 if (stim > 20)
  ret += 2;
 if (has_disease("drunk"))
  ret -= 4;

 return ret;
}

int player::hit(game *g, body_part bphurt, int side, int dam, int cut)
{
    int painadd = 0;
    if (has_disease("sleep")) {
        wake_up(_("You wake up!"));
    } else if (has_disease("lying_down")) {
        rem_disease("lying_down");
    }

 absorb(g, bphurt, dam, cut);

 dam += cut;
 if (dam <= 0)
  return dam;
// TODO: Pre or post blit hit tile onto "this"'s location here
 if( g->u_see( this->posx, this->posy ) ) {
    g->draw_hit_player(this);
 }

 rem_disease("speed_boost");
 if (dam >= 6)
  rem_disease("armor_boost");

 if (!is_npc())
  g->cancel_activity_query(_("You were hurt!"));

 if (has_artifact_with(AEP_SNAKES) && dam >= 6) {
  int snakes = int(dam / 6);
  std::vector<point> valid;
  for (int x = posx - 1; x <= posx + 1; x++) {
   for (int y = posy - 1; y <= posy + 1; y++) {
    if (g->is_empty(x, y))
     valid.push_back( point(x, y) );
   }
  }
  if (snakes > valid.size())
   snakes = valid.size();
  if (snakes == 1)
   g->add_msg(_("A snake sprouts from your body!"));
  else if (snakes >= 2)
   g->add_msg(_("Some snakes sprout from your body!"));
  monster snake(GetMType("mon_shadow_snake"));
  for (int i = 0; i < snakes; i++) {
   int index = rng(0, valid.size() - 1);
   point sp = valid[index];
   valid.erase(valid.begin() + index);
   snake.spawn(sp.x, sp.y);
   snake.friendly = -1;
   g->add_zombie(snake);
  }
 }

 if (has_trait("PAINRESIST"))
  painadd = (sqrt(double(cut)) + dam + cut) / (rng(4, 6));
 else
  painadd = (sqrt(double(cut)) + dam + cut) / 4;
 pain += painadd;

 switch (bphurt) {
 case bp_eyes:
  pain++;
  if (dam > 5 || cut > 0) {
   int minblind = int((dam + cut) / 10);
   if (minblind < 1)
    minblind = 1;
   int maxblind = int((dam + cut) /  4);
   if (maxblind > 5)
    maxblind = 5;
   add_disease("blind", rng(minblind, maxblind));
  }

 case bp_mouth: // Fall through to head damage
 case bp_head:
  pain++;
  hp_cur[hp_head] -= dam;
  if (hp_cur[hp_head] < 0)
  {
   lifetime_stats()->damage_taken+=hp_cur[hp_head];
   hp_cur[hp_head] = 0;
  }
 break;
 case bp_torso:
  recoil += int(dam / 5);
  hp_cur[hp_torso] -= dam;
  if (hp_cur[hp_torso] < 0)
  {
   lifetime_stats()->damage_taken+=hp_cur[hp_torso];
   hp_cur[hp_torso] = 0;
  }
 break;
 case bp_hands: // Fall through to arms
 case bp_arms:
  if (side == 1 || weapon.is_two_handed(this))
   recoil += int(dam / 3);
  if (side == 0) {
   hp_cur[hp_arm_l] -= dam;
   if (hp_cur[hp_arm_l] < 0)
   {
    lifetime_stats()->damage_taken+=hp_cur[hp_arm_l];
    hp_cur[hp_arm_l] = 0;
   }
  }
  if (side == 1) {
   hp_cur[hp_arm_r] -= dam;
   if (hp_cur[hp_arm_r] < 0)
   {
    lifetime_stats()->damage_taken+=hp_cur[hp_arm_r];
    hp_cur[hp_arm_r] = 0;
   }
  }
 break;
 case bp_feet: // Fall through to legs
 case bp_legs:
  if (side == 0) {
   hp_cur[hp_leg_l] -= dam;
   if (hp_cur[hp_leg_l] < 0)
   {
    lifetime_stats()->damage_taken+=hp_cur[hp_leg_l];
    hp_cur[hp_leg_l] = 0;
   }
  }
  if (side == 1) {
   hp_cur[hp_leg_r] -= dam;
   if (hp_cur[hp_leg_r] < 0)
   {
    lifetime_stats()->damage_taken+=hp_cur[hp_leg_r];
    hp_cur[hp_leg_r] = 0;
   }
  }
 break;
 default:
  debugmsg("Wacky body part hit!");
 }
 if (has_trait("ADRENALINE") && !has_disease("adrenaline") &&
     (hp_cur[hp_head] < 25 || hp_cur[hp_torso] < 15))
  add_disease("adrenaline", 200);
 lifetime_stats()->damage_taken+=dam;

 return dam;
}

void player::hurt(game *g, body_part bphurt, int side, int dam)
{
    int painadd = 0;
    if (has_disease("sleep") && rng(0, dam) > 2) {
        wake_up(_("You wake up!"));
    } else if (has_disease("lying_down")) {
        rem_disease("lying_down");
    }

 if (dam <= 0)
  return;

 if (!is_npc())
  g->cancel_activity_query(_("You were hurt!"));

 if (has_trait("PAINRESIST"))
  painadd = dam / 3;
 else
  painadd = dam / 2;
 pain += painadd;

 switch (bphurt) {
 case bp_eyes: // Fall through to head damage
 case bp_mouth: // Fall through to head damage
 case bp_head:
  pain++;
  hp_cur[hp_head] -= dam;
  if (hp_cur[hp_head] < 0)
  {
   lifetime_stats()->damage_taken+=hp_cur[hp_head];
   hp_cur[hp_head] = 0;
  }
 break;
 case bp_torso:
  hp_cur[hp_torso] -= dam;
  if (hp_cur[hp_torso] < 0)
  {
   lifetime_stats()->damage_taken+=hp_cur[hp_torso];
   hp_cur[hp_torso] = 0;
  }
 break;
 case bp_hands: // Fall through to arms
 case bp_arms:
  if (side == 0) {
   hp_cur[hp_arm_l] -= dam;
   if (hp_cur[hp_arm_l] < 0)
   {
    lifetime_stats()->damage_taken+=hp_cur[hp_arm_l];
    hp_cur[hp_arm_l] = 0;
   }
  }
  if (side == 1) {
   hp_cur[hp_arm_r] -= dam;
   if (hp_cur[hp_arm_r] < 0)
   {
    lifetime_stats()->damage_taken+=hp_cur[hp_arm_r];
    hp_cur[hp_arm_r] = 0;
   }
  }
 break;
 case bp_feet: // Fall through to legs
 case bp_legs:
  if (side == 0) {
   hp_cur[hp_leg_l] -= dam;
   if (hp_cur[hp_leg_l] < 0)
   {
    lifetime_stats()->damage_taken+=hp_cur[hp_leg_l];
    hp_cur[hp_leg_l] = 0;
   }
  }
  if (side == 1) {
   hp_cur[hp_leg_r] -= dam;
   if (hp_cur[hp_leg_r] < 0)
   {
    lifetime_stats()->damage_taken+=hp_cur[hp_leg_r];
    hp_cur[hp_leg_r] = 0;
   }
  }
 break;
 default:
  debugmsg("Wacky body part hurt!");
 }
 if (has_trait("ADRENALINE") && !has_disease("adrenaline") &&
     (hp_cur[hp_head] < 25 || hp_cur[hp_torso] < 15))
  add_disease("adrenaline", 200);
  lifetime_stats()->damage_taken+=dam;
}

void player::hurt(hp_part hurt, int dam)
{
    int painadd = 0;
    if (has_disease("sleep") && rng(0, dam) > 2) {
        wake_up(_("You wake up!"));
    } else if (has_disease("lying_down")) {
        rem_disease("lying_down");
    }

    if (dam <= 0)
        return;

    if (!is_npc()) {
        g->cancel_activity_query(_("You were hurt!"));
    }

    if (has_trait("PAINRESIST")) {
        painadd = dam / 3;
    } else {
        painadd = dam / 2;
    }
        pain += painadd;

    hp_cur[hurt] -= dam;
    if (hp_cur[hurt] < 0) {
        lifetime_stats()->damage_taken+=hp_cur[hurt];
        hp_cur[hurt] = 0;
    }
    lifetime_stats()->damage_taken+=dam;
}

void player::heal(body_part healed, int side, int dam)
{
 hp_part healpart;
 switch (healed) {
 case bp_eyes: // Fall through to head damage
 case bp_mouth: // Fall through to head damage
 case bp_head:
  healpart = hp_head;
 break;
 case bp_torso:
  healpart = hp_torso;
 break;
 case bp_hands:
// Shouldn't happen, but fall through to arms
  debugmsg("Heal against hands!");
 case bp_arms:
  if (side == 0)
   healpart = hp_arm_l;
  else
   healpart = hp_arm_r;
 break;
 case bp_feet:
// Shouldn't happen, but fall through to legs
  debugmsg("Heal against feet!");
 case bp_legs:
  if (side == 0)
   healpart = hp_leg_l;
  else
   healpart = hp_leg_r;
 break;
 default:
  debugmsg("Wacky body part healed!");
  healpart = hp_torso;
 }
 hp_cur[healpart] += dam;
 if (hp_cur[healpart] > hp_max[healpart])
 {
  lifetime_stats()->damage_healed-=hp_cur[healpart]-hp_max[healpart];
  hp_cur[healpart] = hp_max[healpart];
 }
 lifetime_stats()->damage_healed+=dam;
}

void player::heal(hp_part healed, int dam)
{
 hp_cur[healed] += dam;
 if (hp_cur[healed] > hp_max[healed])
 {
  lifetime_stats()->damage_healed-=hp_cur[healed]-hp_max[healed];
  hp_cur[healed] = hp_max[healed];
 }
 lifetime_stats()->damage_healed+=dam;
}

void player::healall(int dam)
{
 for (int i = 0; i < num_hp_parts; i++) {
  if (hp_cur[i] > 0) {
   hp_cur[i] += dam;
   if (hp_cur[i] > hp_max[i])
   {
    lifetime_stats()->damage_healed-=hp_cur[i]-hp_max[i];
    hp_cur[i] = hp_max[i];
   }
   lifetime_stats()->damage_healed+=dam;
  }
 }
}

void player::hurtall(int dam)
{
 for (int i = 0; i < num_hp_parts; i++) {
  int painadd = 0;
  hp_cur[i] -= dam;
   if (hp_cur[i] < 0)
   {
     lifetime_stats()->damage_taken+=hp_cur[i];
     hp_cur[i] = 0;
   }
  if (has_trait("PAINRESIST"))
   painadd = dam / 3;
  else
   painadd = dam / 2;
  pain += painadd;
  lifetime_stats()->damage_taken+=dam;
 }
}

void player::hitall(game *g, int dam, int vary)
{
    if (has_disease("sleep")) {
        wake_up(_("You wake up!"));
    } else if (has_disease("lying_down")) {
        rem_disease("lying_down");
    }

 for (int i = 0; i < num_hp_parts; i++) {
  int ddam = vary? dam * rng (100 - vary, 100) / 100 : dam;
  int cut = 0;
  absorb(g, (body_part) i, ddam, cut);
  int painadd = 0;
  hp_cur[i] -= ddam;
   if (hp_cur[i] < 0)
   {
     lifetime_stats()->damage_taken+=hp_cur[i];
     hp_cur[i] = 0;
   }
  if (has_trait("PAINRESIST"))
   painadd = dam / 3 / 4;
  else
   painadd = dam / 2 / 4;
  pain += painadd;
  lifetime_stats()->damage_taken+=dam;
 }
}

void player::knock_back_from(game *g, int x, int y)
{
 if (x == posx && y == posy)
  return; // No effect
 point to(posx, posy);
 if (x < posx)
  to.x++;
 if (x > posx)
  to.x--;
 if (y < posy)
  to.y++;
 if (y > posy)
  to.y--;

// First, see if we hit a monster
 int mondex = g->mon_at(to.x, to.y);
 if (mondex != -1) {
  monster *z = &(g->zombie(mondex));
  hit(g, bp_torso, -1, z->type->size, 0);
  add_disease("stunned", 1);
  if ((str_max - 6) / 4 > z->type->size) {
   z->knock_back_from(g, posx, posy); // Chain reaction!
   z->hurt((str_max - 6) / 4);
   z->add_effect(ME_STUNNED, 1);
  } else if ((str_max - 6) / 4 == z->type->size) {
   z->hurt((str_max - 6) / 4);
   z->add_effect(ME_STUNNED, 1);
  }

  g->add_msg_player_or_npc( this, _("You bounce off a %s!"), _("<npcname> bounces off a %s!"),
                            z->name().c_str() );

  return;
 }

 int npcdex = g->npc_at(to.x, to.y);
 if (npcdex != -1) {
  npc *p = g->active_npc[npcdex];
  hit(g, bp_torso, -1, 3, 0);
  add_disease("stunned", 1);
  p->hit(g, bp_torso, -1, 3, 0);
  g->add_msg_player_or_npc( this, _("You bounce off %s!"), _("<npcname> bounces off %s!"), p->name.c_str() );
  return;
 }

// If we're still in the function at this point, we're actually moving a tile!
 if (g->m.move_cost(to.x, to.y) == 0) { // Wait, it's a wall (or water)

  if (g->m.has_flag("LIQUID", to.x, to.y)) {
   if (!is_npc()) {
    g->plswim(to.x, to.y);
   }
// TODO: NPCs can't swim!
  } else { // It's some kind of wall.
   hurt(g, bp_torso, -1, 3);
   add_disease("stunned", 2);
   g->add_msg_player_or_npc( this, _("You bounce off a %s!"), _("<npcname> bounces off a %s!"),
                             g->m.tername(to.x, to.y).c_str() );
  }

 } else { // It's no wall
  posx = to.x;
  posy = to.y;
 }
}

void player::bp_convert(hp_part &hpart, body_part bp, int side)
{
    hpart =  num_hp_parts;
    switch(bp) {
        case bp_head:
            hpart = hp_head;
            break;
        case bp_torso:
            hpart = hp_torso;
            break;
        case bp_arms:
            if (side == 0) {
                hpart = hp_arm_l;
            } else {
                hpart = hp_arm_r;
            }
            break;
        case bp_legs:
            if (side == 0) {
                hpart = hp_leg_l;
            } else {
                hpart = hp_leg_r;
            }
            break;
    }
}

void player::hp_convert(hp_part hpart, body_part &bp, int &side)
{
    bp =  num_bp;
    side = -1;
    switch(hpart) {
        case hp_head:
            bp = bp_head;
            break;
        case hp_torso:
            bp = bp_torso;
            break;
        case hp_arm_l:
            bp = bp_arms;
            side = 0;
            break;
        case hp_arm_r:
            bp = bp_arms;
            side = 1;
            break;
        case hp_leg_l:
            bp = bp_legs;
            side = 0;
            break;
        case hp_leg_r:
            bp = bp_legs;
            side = 1;
            break;
    }
}

int player::hp_percentage()
{
 int total_cur = 0, total_max = 0;
// Head and torso HP are weighted 3x and 2x, respectively
 total_cur = hp_cur[hp_head] * 3 + hp_cur[hp_torso] * 2;
 total_max = hp_max[hp_head] * 3 + hp_max[hp_torso] * 2;
 for (int i = hp_arm_l; i < num_hp_parts; i++) {
  total_cur += hp_cur[i];
  total_max += hp_max[i];
 }
 return (100 * total_cur) / total_max;
}

void player::recalc_hp()
{
    int new_max_hp[num_hp_parts];
    for (int i = 0; i < num_hp_parts; i++)
    {
        new_max_hp[i] = 60 + str_max * 3;
        if (has_trait("TOUGH"))
        {
            new_max_hp[i] *= 1.2;
        }
        if (has_trait("FRAIL"))
        {
            new_max_hp[i] *= 0.25;
        }
    }
    if (has_trait("GLASSJAW"))
    {
        new_max_hp[hp_head] *= 0.8;
    }
    for (int i = 0; i < num_hp_parts; i++)
    {
        hp_cur[i] *= (float)new_max_hp[i]/(float)hp_max[i];
        hp_max[i] = new_max_hp[i];
    }
}

void player::get_sick(game *g)
{
 if (health > 0 && rng(0, health + 10) < health)
  health--;
 if (health < 0 && rng(0, 10 - health) < (0 - health))
  health++;
 if (one_in(12))
  health -= 1;

 if (g->debugmon)
  debugmsg("Health: %d", health);

 if (has_trait("DISIMMUNE"))
  return;

 if (!has_disease("flu") && !has_disease("common_cold") &&
     one_in(900 + 10 * health + (has_trait("DISRESISTANT") ? 300 : 0))) {
  if (one_in(6))
   infect("flu", bp_mouth, 3, rng(40000, 80000));
  else
   infect("common_cold", bp_mouth, 3, rng(20000, 60000));
 }
}

bool player::infect(dis_type type, body_part vector, int strength,
                     int duration, bool permanent, int intensity,
                     int max_intensity, int decay, int additive, bool targeted,
                     int side, bool main_parts_only)
{
    if (strength <= 0) {
        return false;
    }

    if (dice(strength, 3) > dice(resist(vector), 3)) {
        if (targeted) {
            add_disease(type, duration, permanent, intensity, max_intensity, decay,
                          additive, vector, side, main_parts_only);
        } else {
            add_disease(type, duration, permanent, intensity, max_intensity, decay, additive);
        }
        return true;
    }

    return false;
}

void player::add_disease(dis_type type, int duration, bool permanent,
                         int intensity, int max_intensity, int decay,
                         int additive, body_part part, int side,
                         bool main_parts_only)
{
    if (duration <= 0) {
        return;
    }

    if (part !=  num_bp && hp_cur[part] == 0) {
        return;
    }

    if (main_parts_only) {
        if (part == bp_eyes || part == bp_mouth) {
            part = bp_head;
        } else if (part == bp_hands) {
            part = bp_arms;
        } else if (part == bp_feet) {
            part = bp_legs;
        }
    }

    bool found = false;
    int i = 0;
    while ((i < illness.size()) && !found) {
        if (illness[i].type == type) {
            if ((part == num_bp) ^ (illness[i].bp == num_bp)) {
                debugmsg("Bodypart missmatch when applying disease %s",
                         type.c_str());
                return;
            } else if (illness[i].bp == part &&
                       ((illness[i].side == -1) ^ (side == -1))) {
                debugmsg("Side of body missmatch when applying disease %s",
                         type.c_str());
                return;
            }
            if (illness[i].bp == part && illness[i].side == side) {
                if (additive > 0) {
                    illness[i].duration += duration;
                } else if (additive < 0) {
                    illness[i].duration -= duration;
                    if (illness[i].duration <= 0) {
                        illness[i].duration = 1;
                    }
                }
                illness[i].intensity += intensity;
                if (max_intensity != -1 && illness[i].intensity > max_intensity) {
                    illness[i].intensity = max_intensity;
                }
                if (permanent) {
                    illness[i].permanent = true;
                }
                illness[i].decay = decay;
                found = true;
            }
        }
        i++;
    }
    if (!found) {
        if (!is_npc()) {
            dis_msg(type);
        }
        disease tmp(type, duration, intensity, part, side, permanent, decay);
        illness.push_back(tmp);
    }

    recalc_sight_limits();
}

void player::rem_disease(dis_type type, body_part part, int side)
{
    for (int i = 0; i < illness.size();) {
        if (illness[i].type == type &&
            ( part == num_bp || illness[i].bp == part ) &&
            ( side == -1 || illness[i].side == side ) ) {
            illness.erase(illness.begin() + i);
            if(!is_npc()) {
                dis_remove_memorial(type);
            }
        } else {
            i++;
        }
    }

    recalc_sight_limits();
}

bool player::has_disease(dis_type type, body_part part, int side) const
{
    for (int i = 0; i < illness.size(); i++) {
        if (illness[i].type == type &&
            ( part == num_bp || illness[i].bp == part ) &&
            ( side == -1 || illness[i].side == side ) ) {
            return true;
        }
    }
    return false;
}

bool player::pause_disease(dis_type type, body_part part, int side)
{
    for (int i = 0; i < illness.size(); i++) {
        if (illness[i].type == type &&
            ( part == num_bp || illness[i].bp == part ) &&
            ( side == -1 || illness[i].side == side ) ) {
                illness[i].permanent = true;
                return true;
        }
    }
    return false;
}

bool player::unpause_disease(dis_type type, body_part part, int side)
{
    for (int i = 0; i < illness.size(); i++) {
        if (illness[i].type == type &&
            ( part == num_bp || illness[i].bp == part ) &&
            ( side == -1 || illness[i].side == side ) ) {
                illness[i].permanent = false;
                return true;
        }
    }
    return false;
}

int player::disease_duration(dis_type type, bool all, body_part part, int side)
{
    int tmp = 0;
    for (int i = 0; i < illness.size(); i++) {
        if (illness[i].type == type && (part ==  num_bp || illness[i].bp == part) &&
            (side == -1 || illness[i].side == side)) {
            if (all == false) {
                return illness[i].duration;
            } else {
                tmp += illness[i].duration;
            }
        }
    }
    return tmp;
}

int player::disease_intensity(dis_type type, bool all, body_part part, int side)
{
    int tmp = 0;
    for (int i = 0; i < illness.size(); i++) {
        if (illness[i].type == type && (part ==  num_bp || illness[i].bp == part) &&
            (side == -1 || illness[i].side == side)) {
            if (all == false) {
                return illness[i].intensity;
            } else {
                tmp += illness[i].intensity;
            }
        }
    }
    return tmp;
}

void player::add_addiction(add_type type, int strength)
{
 if (type == ADD_NULL)
  return;
 int timer = 1200;
 if (has_trait("ADDICTIVE")) {
  strength = int(strength * 1.5);
  timer = 800;
 }
 //Update existing addiction
 for (int i = 0; i < addictions.size(); i++) {
  if (addictions[i].type == type) {
   if (addictions[i].sated < 0) {
    addictions[i].sated = timer;
   } else if (addictions[i].sated < 600) {
    addictions[i].sated += timer; // TODO: Make this variable?
   } else {
    addictions[i].sated += int((3000 - addictions[i].sated) / 2);
   }
   if ((rng(0, strength) > rng(0, addictions[i].intensity * 5) ||
       rng(0, 500) < strength) && addictions[i].intensity < 20) {
    addictions[i].intensity++;
   }
   return;
  }
 }
 //Add a new addiction
 if (rng(0, 100) < strength) {
  add_memorial_log(_("Became addicted to %s."), addiction_type_name(type).c_str());
  addiction tmp(type, 1);
  addictions.push_back(tmp);
 }
}

bool player::has_addiction(add_type type) const
{
 for (int i = 0; i < addictions.size(); i++) {
  if (addictions[i].type == type &&
      addictions[i].intensity >= MIN_ADDICTION_LEVEL)
   return true;
 }
 return false;
}

void player::rem_addiction(add_type type)
{
 for (int i = 0; i < addictions.size(); i++) {
  if (addictions[i].type == type) {
   add_memorial_log(_("Overcame addiction to %s."), addiction_type_name(type).c_str());
   addictions.erase(addictions.begin() + i);
   return;
  }
 }
}

int player::addiction_level(add_type type)
{
 for (int i = 0; i < addictions.size(); i++) {
  if (addictions[i].type == type)
   return addictions[i].intensity;
 }
 return 0;
}

bool player::siphon(game *g, vehicle *veh, ammotype desired_liquid)
{
    int liquid_amount = veh->drain( desired_liquid, veh->fuel_capacity(desired_liquid) );
    item used_item( itypes[default_ammo(desired_liquid)], g->turn );
    used_item.charges = liquid_amount;
    int extra = g->move_liquid( used_item );
    if( extra == -1 ) {
        // Failed somehow, put the liquid back and bail out.
        veh->refill( desired_liquid, used_item.charges );
        return false;
    }
    int siphoned = liquid_amount - extra;
    veh->refill( desired_liquid, extra );
    if( siphoned > 0 ) {
        g->add_msg(_("Siphoned %d units of %s from the %s."),
                   siphoned, used_item.name.c_str(), veh->name.c_str());
        //Don't consume turns if we decided not to siphon
        return true;
    } else {
        return false;
    }
}

void player::suffer(game *g)
{
    for (int i = 0; i < my_bionics.size(); i++)
    {
        if (my_bionics[i].powered)
        {
            activate_bionic(i, g);
        }
    }
    if (underwater)
    {
        if (!has_trait("GILLS"))
        {
            oxygen--;
        }
        if (oxygen < 0)
        {
            if (has_bionic("bio_gills") && power_level > 0)
            {
                oxygen += 5;
                power_level--;
            }
            else
            {
                g->add_msg(_("You're drowning!"));
                hurt(g, bp_torso, -1, rng(1, 4));
            }
        }
    }

    for (int i = 0; i < illness.size(); i++) {
        dis_effect(*this, illness[i]);
    }

    // Diseases may remove themselves as part of applying (MA buffs do) so do a
    // separate loop through the remaining ones for duration, decay, etc..
    for (int i = 0; i < illness.size(); i++) {
        if (!illness[i].permanent) {
            illness[i].duration--;
        }
        if (illness[i].decay > 0 && one_in(illness[i].decay)) {
            illness[i].intensity--;
        }
        if (illness[i].duration <= 0 || illness[i].intensity == 0) {
            dis_end_msg(*this, illness[i]);
            illness.erase(illness.begin() + i);
            i--;
        }
    }

    if (!has_disease("sleep"))
    {
        if (weight_carried() > weight_capacity())
        {
            // Starts at 1 in 25, goes down by 5 for every 50% more carried
            if (one_in(35 - 5 * weight_carried() / (weight_capacity() / 2))){
                g->add_msg_if_player(this, _("Your body strains under the weight!"));
                // 1 more pain for every 800 grams more (5 per extra STR needed)
                if ( (weight_carried() - weight_capacity()) / 800 > pain && pain < 100) {
                    pain += 1;
                }
            }
        }
        if (weight_carried() > 4 * weight_capacity()) {
            if (has_disease("downed")) {
                add_disease("downed", 1);
            } else {
                add_disease("downed", 2);
            }
        }
        int timer = -3600;
        if (has_trait("ADDICTIVE"))
        {
            timer = -4000;
        }
        for (int i = 0; i < addictions.size(); i++)
        {
            if (addictions[i].sated <= 0 &&
                addictions[i].intensity >= MIN_ADDICTION_LEVEL)
            {
                addict_effect(g, addictions[i]);
            }
            addictions[i].sated--;
            if (!one_in(addictions[i].intensity - 2) && addictions[i].sated > 0)
            {
                addictions[i].sated -= 1;
            }
            if (addictions[i].sated < timer - (100 * addictions[i].intensity))
            {
                if (addictions[i].intensity <= 2)
                {
                    addictions.erase(addictions.begin() + i);
                    i--;
                }
                else
                {
                    addictions[i].intensity = int(addictions[i].intensity / 2);
                    addictions[i].intensity--;
                    addictions[i].sated = 0;
                }
            }
        }
        if (has_trait("CHEMIMBALANCE"))
        {
            if (one_in(3600))
            {
                g->add_msg(_("You suddenly feel sharp pain for no reason."));
                pain += 3 * rng(1, 3);
            }
            if (one_in(3600))
            {
                int pkilladd = 5 * rng(-1, 2);
                if (pkilladd > 0)
                {
                    g->add_msg(_("You suddenly feel numb."));
                }
                else if (pkilladd < 0)
                {
                    g->add_msg(_("You suddenly ache."));
                }
                pkill += pkilladd;
            }
            if (one_in(3600))
            {
                g->add_msg(_("You feel dizzy for a moment."));
                moves -= rng(10, 30);
            }
            if (one_in(3600))
            {
                int hungadd = 5 * rng(-1, 3);
                if (hungadd > 0)
                {
                    g->add_msg(_("You suddenly feel hungry."));
                }
                else
                {
                    g->add_msg(_("You suddenly feel a little full."));
                }
                hunger += hungadd;
            }
            if (one_in(3600))
            {
                g->add_msg(_("You suddenly feel thirsty."));
                thirst += 5 * rng(1, 3);
            }
            if (one_in(3600))
            {
                g->add_msg(_("You feel fatigued all of a sudden."));
                fatigue += 10 * rng(2, 4);
            }
            if (one_in(4800))
            {
                if (one_in(3))
                {
                    add_morale(MORALE_FEELING_GOOD, 20, 100);
                }
                else
                {
                    add_morale(MORALE_FEELING_BAD, -20, -100);
                }
            }
            if (one_in(3600))
            {
                if (one_in(3))
                {
                    g->add_msg(_("You suddenly feel very cold."));
                    for (int i = 0 ; i < num_bp ; i++)
                    {
                        temp_cur[i] = BODYTEMP_VERY_COLD;
                    }
                }
                else
                {
                    g->add_msg(_("You suddenly feel cold."));
                    for (int i = 0 ; i < num_bp ; i++)
                    {
                        temp_cur[i] = BODYTEMP_COLD;
                    }
                }
            }
            if (one_in(3600))
            {
                if (one_in(3))
                {
                    g->add_msg(_("You suddenly feel very hot."));
                    for (int i = 0 ; i < num_bp ; i++)
                    {
                        temp_cur[i] = BODYTEMP_VERY_HOT;
                    }
                }
                else
                {
                    g->add_msg(_("You suddenly feel hot."));
                    for (int i = 0 ; i < num_bp ; i++)
                    {
                        temp_cur[i] = BODYTEMP_HOT;
                    }
                }
            }
        }
        if ((has_trait("SCHIZOPHRENIC") || has_artifact_with(AEP_SCHIZO)) &&
            one_in(2400))
        { // Every 4 hours or so
            monster phantasm;
            int i;
            switch(rng(0, 11))
            {
                case 0:
                    add_disease("hallu", 3600);
                    break;
                case 1:
                    add_disease("visuals", rng(15, 60));
                    break;
                case 2:
                    g->add_msg(_("From the south you hear glass breaking."));
                    break;
                case 3:
                    g->add_msg(_("YOU SHOULD QUIT THE GAME IMMEDIATELY."));
                    add_morale(MORALE_FEELING_BAD, -50, -150);
                    break;
                case 4:
                    for (i = 0; i < 10; i++) {
                        g->add_msg("XXXXXXXXXXXXXXXXXXXXXXXXXXX");
                    }
                    break;
                case 5:
                    g->add_msg(_("You suddenly feel so numb..."));
                    pkill += 25;
                    break;
                case 6:
                    g->add_msg(_("You start to shake uncontrollably."));
                    add_disease("shakes", 10 * rng(2, 5));
                    break;
                case 7:
                    for (i = 0; i < 10; i++)
                    {
                        g->spawn_hallucination();
                    }
                    break;
                case 8:
                    g->add_msg(_("It's a good time to lie down and sleep."));
                    add_disease("lying_down", 200);
                    break;
                case 9:
                    g->add_msg(_("You have the sudden urge to SCREAM!"));
                    g->sound(posx, posy, 10 + 2 * str_cur, "AHHHHHHH!");
                    break;
                case 10:
                    g->add_msg(std::string(name + name + name + name + name + name + name +
                        name + name + name + name + name + name + name +
                        name + name + name + name + name + name).c_str());
                    break;
                case 11:
                    body_part bp = random_body_part(true);
                    int side = random_side(bp);
                    add_disease("formication", 600, false, 1, 3, 0, 1, bp, side, true);
                    break;
            }
        }
  if (has_trait("JITTERY") && !has_disease("shakes")) {
   if (stim > 50 && one_in(300 - stim))
    add_disease("shakes", 300 + stim);
   else if (hunger > 80 && one_in(500 - hunger))
    add_disease("shakes", 400);
  }

  if (has_trait("MOODSWINGS") && one_in(3600)) {
   if (rng(1, 20) > 9) // 55% chance
    add_morale(MORALE_MOODSWING, -100, -500);
   else   // 45% chance
    add_morale(MORALE_MOODSWING, 100, 500);
  }

  if (has_trait("VOMITOUS") && one_in(4200))
   vomit(g);

  if (has_trait("SHOUT1") && one_in(3600))
   g->sound(posx, posy, 10 + 2 * str_cur, _("You shout loudly!"));
  if (has_trait("SHOUT2") && one_in(2400))
   g->sound(posx, posy, 15 + 3 * str_cur, _("You scream loudly!"));
  if (has_trait("SHOUT3") && one_in(1800))
   g->sound(posx, posy, 20 + 4 * str_cur, _("You let out a piercing howl!"));
 } // Done with while-awake-only effects

 if (has_trait("ASTHMA") && one_in(3600 - stim * 50)) {
  bool auto_use = has_charges("inhaler", 1);
  if (underwater) {
   oxygen = int(oxygen / 2);
   auto_use = false;
  }

        if (has_disease("sleep")) {
            wake_up(_("Your asthma wakes you up!"));
            auto_use = false;
        }

  if (auto_use)
   use_charges("inhaler", 1);
  else {
   add_disease("asthma", 50 * rng(1, 4));
   if (!is_npc())
    g->cancel_activity_query(_("You have an asthma attack!"));
  }
 }

 if (has_trait("LEAVES") && g->is_in_sunlight(posx, posy) && one_in(600))
  hunger--;

 if (pain > 0) {
  if (has_trait("PAINREC1") && one_in(600))
   pain--;
  if (has_trait("PAINREC2") && one_in(300))
   pain--;
  if (has_trait("PAINREC3") && one_in(150))
   pain--;
 }

    if (has_trait("ALBINO") && g->is_in_sunlight(posx, posy) && one_in(20)) {
        g->add_msg(_("The sunlight burns your skin!"));
        if (has_disease("sleep")) {
            wake_up(_("You wake up!"));
        }
        hurtall(1);
    }

 if ((has_trait("TROGLO") || has_trait("TROGLO2")) &&
     g->is_in_sunlight(posx, posy) && g->weather == WEATHER_SUNNY) {
  str_cur--;
  dex_cur--;
  int_cur--;
  per_cur--;
 }
 if (has_trait("TROGLO2") && g->is_in_sunlight(posx, posy)) {
  str_cur--;
  dex_cur--;
  int_cur--;
  per_cur--;
 }
 if (has_trait("TROGLO3") && g->is_in_sunlight(posx, posy)) {
  str_cur -= 4;
  dex_cur -= 4;
  int_cur -= 4;
  per_cur -= 4;
 }

 if (has_trait("SORES")) {
  for (int i = bp_head; i < num_bp; i++) {
   if (pain < 5 + 4 * abs(encumb(body_part(i))))
    pain = 5 + 4 * abs(encumb(body_part(i)));
  }
 }

 if (has_trait("SLIMY") && !in_vehicle) {
   g->m.add_field(g, posx, posy, fd_slime, 1);
 }

 if (has_trait("WEB_SPINNER") && !in_vehicle && one_in(3)) {
   g->m.add_field(g, posx, posy, fd_web, 1); //this adds density to if its not already there.
 }

 if (has_trait("RADIOGENIC") && int(g->turn) % 50 == 0 && radiation >= 10) {
  radiation -= 10;
  healall(1);
 }

 if (has_trait("RADIOACTIVE1")) {
  if (g->m.radiation(posx, posy) < 10 && one_in(50))
   g->m.radiation(posx, posy)++;
 }
 if (has_trait("RADIOACTIVE2")) {
  if (g->m.radiation(posx, posy) < 20 && one_in(25))
   g->m.radiation(posx, posy)++;
 }
 if (has_trait("RADIOACTIVE3")) {
  if (g->m.radiation(posx, posy) < 30 && one_in(10))
   g->m.radiation(posx, posy)++;
 }

 if (has_trait("UNSTABLE") && one_in(28800)) // Average once per 2 days
  mutate(g);
 if (has_artifact_with(AEP_MUTAGENIC) && one_in(28800))
  mutate(g);
 if (has_artifact_with(AEP_FORCE_TELEPORT) && one_in(600))
  g->teleport(this);

 int localRadiation = g->m.radiation(posx, posy);

 if (localRadiation) {
   bool has_helmet = false;

   bool power_armored = is_wearing_power_armor(&has_helmet);

   if ((power_armored && has_helmet) || is_wearing("hazmat_suit")|| is_wearing("anbc_suit")) {
     radiation += 0; // Power armor protects completely from radiation
   } else if (power_armored || is_wearing("cleansuit")|| is_wearing("aep_suit")) {
     radiation += rng(0, localRadiation / 40);
   } else {
     radiation += rng(0, localRadiation / 16);
   }

   // Apply rads to any radiation badges.
   std::vector<item *> possessions = inv_dump();
   for( std::vector<item *>::iterator it = possessions.begin(); it != possessions.end(); ++it ) {
       if( (*it)->type->id == "rad_badge" ) {
           // Actual irridation levels of badges and the player aren't precisely matched.
           // This is intentional.
           int before = (*it)->irridation;
           (*it)->irridation += rng(0, localRadiation / 16);
           if( inv.has_item(*it) ) { continue; }
           for( int i = 0; i < sizeof(rad_dosage_thresholds)/sizeof(rad_dosage_thresholds[0]); i++ ){
               if( before < rad_dosage_thresholds[i] &&
                   (*it)->irridation >= rad_dosage_thresholds[i] ) {
                   g->add_msg_if_player( this, _("Your radiation badge changes from %s to %s!"),
                                         rad_threshold_colors[i - 1].c_str(),
                                         rad_threshold_colors[i].c_str() );
               }
           }
       }
   }
 }

 if( int(g->turn) % 150 == 0 )
 {
     if (radiation < 0) radiation = 0;
     else if (radiation > 2000) radiation = 2000;
     if (OPTIONS["RAD_MUTATION"] && rng(60, 2500) < radiation)
     {
         mutate(g);
         radiation /= 2;
         radiation -= 5;
     }
     else if (radiation > 100 && rng(1, 1500) < radiation)
     {
         vomit(g);
         radiation -= 50;
     }
 }

 if( radiation > 150 && !(int(g->turn) % 90) )
 {
     hurtall(radiation / 100);
 }

// Negative bionics effects
 if (has_bionic("bio_dis_shock") && one_in(1200)) {
  g->add_msg(_("You suffer a painful electrical discharge!"));
  pain++;
  moves -= 150;
 }
 if (has_bionic("bio_dis_acid") && one_in(1500)) {
  g->add_msg(_("You suffer a burning acidic discharge!"));
  hurtall(1);
 }
 if (has_bionic("bio_drain") && power_level > 0 && one_in(600)) {
  g->add_msg(_("Your batteries discharge slightly."));
  power_level--;
 }
 if (has_bionic("bio_noise") && one_in(500)) {
  g->add_msg(_("A bionic emits a crackle of noise!"));
  g->sound(posx, posy, 60, "");
 }
 if (has_bionic("bio_power_weakness") && max_power_level > 0 &&
     power_level >= max_power_level * .75)
  str_cur -= 3;

// Artifact effects
 if (has_artifact_with(AEP_ATTENTION))
  add_disease("attention", 3);

 if (dex_cur < 0)
  dex_cur = 0;
 if (str_cur < 0)
  str_cur = 0;
 if (per_cur < 0)
  per_cur = 0;
 if (int_cur < 0)
  int_cur = 0;

 // check for limb mending every 1000 turns (~1.6 hours)
 if(g->turn.get_turn() % 1000 == 0) {
  mend(g);
 }
}

void player::mend(game *g)
{
 // Wearing splints can slowly mend a broken limb back to 1 hp.
 // 2 weeks is faster than a fracture would heal IRL,
 // but 3 weeks average (a generous estimate) was tedious and no fun.
 for(int i = 0; i < num_hp_parts; i++) {
  int broken = (hp_cur[i] <= 0);
  if(broken) {
   double mending_odds = 200.0; // 2 weeks, on average. (~20160 minutes / 100 minutes)
   double healing_factor = 1.0;
   // Studies have shown that alcohol and tobacco use delay fracture healing time
   if(has_disease("cig") | addiction_level(ADD_CIG)) {
    healing_factor *= 0.5;
   }
   if(has_disease("drunk") | addiction_level(ADD_ALCOHOL)) {
    healing_factor *= 0.5;
   }

   // Bed rest speeds up mending
   if(has_disease("sleep")) {
    healing_factor *= 4.0;
   } else if(fatigue > 383) {
    // but being dead tired does not...
    healing_factor *= 0.75;
   }

   // Being healthy helps.
   if(health > 0) {
    healing_factor *= 2.0;
   }

   // And being well fed...
   if(hunger < 0) {
    healing_factor *= 2.0;
   }

   if(thirst < 0) {
    healing_factor *= 2.0;
   }

   // Mutagenic healing factor!
   if(has_trait("REGEN")) {
    healing_factor *= 16.0;
   } else if (has_trait("FASTHEALER2")) {
    healing_factor *= 4.0;
   } else if (has_trait("FASTHEALER")) {
    healing_factor *= 2.0;
   }

   bool mended = false;
   int side = 0;
   body_part part;
   switch(i) {
    case hp_arm_r:
     side = 1;
     // fall-through
    case hp_arm_l:
     part = bp_arms;
     mended = is_wearing("arm_splint") && x_in_y(healing_factor, mending_odds);
     break;
    case hp_leg_r:
     side = 1;
     // fall-through
    case hp_leg_l:
     part = bp_legs;
     mended = is_wearing("leg_splint") && x_in_y(healing_factor, mending_odds);
     break;
    default:
     // No mending for you!
     break;
   }
   if(mended) {
    hp_cur[i] = 1;
    add_memorial_log(_("Broken %s began to mend."), body_part_name(part, side).c_str());
    g->add_msg(_("Your %s has started to mend!"),
      body_part_name(part, side).c_str());
   }
  }
 }
}

void player::vomit(game *g)
{
    add_memorial_log(_("Threw up."));
    g->add_msg(_("You throw up heavily!"));
    int nut_loss = 100 / (1 + exp(.15 * (hunger / 100)));
    int quench_loss = 100 / (1 + exp(.025 * (thirst / 10)));
    hunger += rng(nut_loss / 2, nut_loss);
    thirst += rng(quench_loss / 2, quench_loss);
    moves -= 100;
    for (int i = 0; i < illness.size(); i++) {
        if (illness[i].type == "foodpoison") {
            illness[i].duration -= 300;
            if (illness[i].duration < 0) {
                rem_disease(illness[i].type);
            }
        } else if (illness[i].type == "drunk") {
            illness[i].duration -= rng(1, 5) * 100;
            if (illness[i].duration < 0) {
                rem_disease(illness[i].type);
            }
        }
    }
    rem_disease("pkill1");
    rem_disease("pkill2");
    rem_disease("pkill3");
    rem_disease("sleep");
}

void player::drench(game *g, int saturation, int flags)
{
    if (is_waterproof(flags)) {
        return;
    }

    int effected = 0;
    int tot_ignored = 0; //Always ignored
    int tot_neut = 0; //Ignored for good wet bonus
    int tot_good = 0; //Increase good wet bonus

    for (std::map<int, int>::iterator iter = mDrenchEffect.begin(); iter != mDrenchEffect.end(); ++iter) {
        if (mfb(iter->first) & flags) {
            effected += iter->second;
            tot_ignored += mMutDrench[iter->first]["ignored"];
            tot_neut += mMutDrench[iter->first]["neutral"];
            tot_good += mMutDrench[iter->first]["good"];
        }
    }

    if (effected == 0) {
        return;
    }

    bool wants_drench = false;
    // If not protected by mutations then check clothing
    if (tot_good + tot_neut + tot_ignored < effected) {
        wants_drench = is_water_friendly(flags);
    } else {
        wants_drench = true;
    }

    int morale_cap;
    if (wants_drench) {
        morale_cap = g->get_temperature() - std::min(65, 65 + (tot_ignored - tot_good) / 2) * saturation / 100;
    } else {
        morale_cap = -(saturation / 2);
    }

    // Good increases pos and cancels neg, neut cancels neg, ignored cancels both
    if (morale_cap > 0) {
        morale_cap = morale_cap * (effected - tot_ignored + tot_good) / effected;
    } else if (morale_cap < 0) {
        morale_cap = morale_cap * (effected - tot_ignored - tot_neut - tot_good) / effected;
    }

    if (morale_cap == 0) {
        return;
    }

    int morale_effect = morale_cap / 8;
    if (morale_effect == 0) {
        if (morale_cap > 0) {
            morale_effect = 1;
        } else {
            morale_effect = -1;
        }
    }

    int dur = 60;
    int d_start = 30;
    if (morale_cap < 0) {
        if (has_trait("LIGHTFUR") || has_trait("FUR")) {
            dur /= 5;
            d_start /= 5;
        }
    } else {
        if (has_trait("SLIMY")) {
            dur *= 1.2;
            d_start *= 1.2;
        }
    }

    add_morale(MORALE_WET, morale_effect, morale_cap, dur, d_start);
}

void player::drench_mut_calc()
{
    mMutDrench.clear();
    int ignored, neutral, good;

    for (std::map<int, int>::iterator it = mDrenchEffect.begin(); it != mDrenchEffect.end(); ++it) {
        ignored = 0;
        neutral = 0;
        good = 0;

        for (std::set<std::string>::iterator iter = my_mutations.begin(); iter != my_mutations.end(); ++iter) {
            for (std::map<std::string,mutation_wet>::iterator wp_iter = mutation_data[*iter].protection.begin(); wp_iter != mutation_data[*iter].protection.end(); ++wp_iter) {
                if (body_parts[wp_iter->first] == it->first) {
                    ignored += wp_iter->second.second.x;
                    neutral += wp_iter->second.second.y;
                    good += wp_iter->second.second.z;
                }
            }
        }

        mMutDrench[it->first]["good"] = good;
        mMutDrench[it->first]["neutral"] = neutral;
        mMutDrench[it->first]["ignored"] = ignored;
    }
}

int player::weight_carried()
{
    int ret = 0;
    ret += weapon.weight();
    for (int i = 0; i < worn.size(); i++)
    {
        ret += worn[i].weight();
    }
    ret += inv.weight();
    return ret;
}

int player::volume_carried()
{
    return inv.volume();
}

int player::weight_capacity(bool real_life)
{
 int str = (real_life ? str_cur : str_max);
 int ret = 13000 + str * 4000;
 if (has_trait("BADBACK"))
  ret = int(ret * .65);
 if (has_trait("LIGHT_BONES"))
  ret = int(ret * .80);
 if (has_trait("HOLLOW_BONES"))
  ret = int(ret * .60);
 if (has_artifact_with(AEP_CARRY_MORE))
  ret += 22500;
 return ret;
}

int player::volume_capacity()
{
 int ret = 2; // A small bonus (the overflow)
 it_armor *armor;
 for (int i = 0; i < worn.size(); i++) {
  armor = dynamic_cast<it_armor*>(worn[i].type);
  ret += armor->storage;
 }
 if (has_bionic("bio_storage"))
  ret += 6;
 if (has_trait("SHELL"))
  ret += 16;
 if (has_trait("PACKMULE"))
  ret = int(ret * 1.4);
 return ret;
}

double player::convert_weight(int weight)
{
    double ret;
    ret = double(weight);
    if (OPTIONS["USE_METRIC_WEIGHTS"] == "kg") {
        ret /= 1000;
    } else {
        ret /= 453.6;
    }
    return ret;
}

bool player::can_pickVolume(int volume)
{
    return (volume_carried() + volume <= volume_capacity());
}
bool player::can_pickWeight(int weight, bool safe)
{
    if (!safe)
    {
        //Player can carry up to four times their maximum weight
        return (weight_carried() + weight <= weight_capacity() * 4);
    }
    else
    {
        return (weight_carried() + weight <= weight_capacity());
    }
}

int player::net_morale(morale_point effect)
{
    double bonus = effect.bonus;

    // If the effect is old enough to have started decaying,
    // reduce it appropriately.
    if (effect.age > effect.decay_start)
    {
        bonus *= logistic_range(effect.decay_start,
                                effect.duration, effect.age);
    }

    // Optimistic characters focus on the good things in life,
    // and downplay the bad things.
    if (has_trait("OPTIMISTIC"))
    {
        if (bonus >= 0)
        {
            bonus *= 1.25;
        }
        else
        {
            bonus *= 0.75;
        }
    }

    return bonus;
}

int player::morale_level()
{
    // Add up all of the morale bonuses (and penalties).
    int ret = 0;
    for (int i = 0; i < morale.size(); i++)
    {
        ret += net_morale(morale[i]);
    }

    // Prozac reduces negative morale by 75%.
    if (has_disease("took_prozac") && ret < 0)
    {
        ret = int(ret / 4);
    }

    return ret;
}

void player::add_morale(morale_type type, int bonus, int max_bonus,
                        int duration, int decay_start,
                        bool cap_existing, itype* item_type)
{
    bool placed = false;

    // Search for a matching morale entry.
    for (int i = 0; i < morale.size() && !placed; i++)
    {
        if (morale[i].type == type && morale[i].item_type == item_type)
        {
            // Found a match!
            placed = true;

            // Scale the morale bonus to its current level.
            if (morale[i].age > morale[i].decay_start)
            {
                morale[i].bonus *= logistic_range(morale[i].decay_start,
                                                  morale[i].duration, morale[i].age);
            }

            // If we're capping the existing effect, we can use the new duration
            // and decay start.
            if (cap_existing)
            {
                morale[i].duration = duration;
                morale[i].decay_start = decay_start;
            }
            else
            {
                // Otherwise, we need to figure out whether the existing effect had
                // more remaining duration and decay-resistance than the new one does.
                // Only takes the new duration if new bonus and old are the same sign.
                if (morale[i].duration - morale[i].age <= duration &&
                   ((morale[i].bonus > 0) == (max_bonus > 0)) )
                {
                    morale[i].duration = duration;
                }
                else
                {
                    // This will give a longer duration than above.
                    morale[i].duration -= morale[i].age;
                }

                if (morale[i].decay_start - morale[i].age <= decay_start &&
                   ((morale[i].bonus > 0) == (max_bonus > 0)) )
                {
                    morale[i].decay_start = decay_start;
                }
                else
                {
                    // This will give a later decay start than above.
                    morale[i].decay_start -= morale[i].age;
                }
            }

            // Now that we've finished using it, reset the age to 0.
            morale[i].age = 0;

            // Is the current morale level for this entry below its cap, if any?
            if (abs(morale[i].bonus) < abs(max_bonus) || max_bonus == 0)
            {
                // Add the requested morale boost.
                morale[i].bonus += bonus;

                // If we passed the cap, pull back to it.
                if (abs(morale[i].bonus) > abs(max_bonus) && max_bonus != 0)
                {
                    morale[i].bonus = max_bonus;
                }
            }
            else if (cap_existing)
            {
                // The existing bonus is above the new cap.  Reduce it.
                morale[i].bonus = max_bonus;
            }
        }
    }

    // No matching entry, so add a new one
    if (!placed)
    {
        morale_point tmp(type, item_type, bonus, duration, decay_start, 0);
        morale.push_back(tmp);
    }
}

int player::has_morale( morale_type type ) const
{
    for( int i = 0; i < morale.size(); i++ ) {
        if( morale[i].type == type ) {
            return morale[i].bonus;
        }
    }
    return 0;
}

void player::rem_morale(morale_type type, itype* item_type)
{
 for (int i = 0; i < morale.size(); i++) {
  if (morale[i].type == type && morale[i].item_type == item_type) {
    morale.erase(morale.begin() + i);
    break;
  }
 }
}

item& player::i_add(item it, game *g)
{
 itype_id item_type_id = "null";
 if( it.type ) item_type_id = it.type->id;

 last_item = item_type_id;

 if (it.is_food() || it.is_ammo() || it.is_gun()  || it.is_armor() ||
     it.is_book() || it.is_tool() || it.is_weap() || it.is_food_container())
  inv.unsort();

 if (g != NULL && it.is_artifact() && it.is_tool()) {
  it_artifact_tool *art = dynamic_cast<it_artifact_tool*>(it.type);
  g->add_artifact_messages(art->effects_carried);
 }
 return inv.add_item(it);
}

bool player::has_active_item(itype_id id)
{
    if (weapon.type->id == id && weapon.active)
    {
        return true;
    }
    return inv.has_active_item(id);
}

int player::active_item_charges(itype_id id)
{
    int max = 0;
    if (weapon.type->id == id && weapon.active)
    {
        max = weapon.charges;
    }

    int inv_max = inv.max_active_item_charges(id);
    if (inv_max > max)
    {
        max = inv_max;
    }
    return max;
}

void player::process_active_items(game *g)
{
    if (weapon.is_artifact() && weapon.is_tool()) {
        g->process_artifact(&weapon, this, true);
    } else if (weapon.active) {
        if (weapon.has_flag("CHARGE")) {
            if (weapon.charges == 8) { // Maintaining charge takes less power.
                if( use_charges_if_avail("adv_UPS_on", 2) || use_charges_if_avail("UPS_on", 4) ) {
                    weapon.poison++;
                } else {
                    weapon.poison--;
                }
                if ( (weapon.poison >= 3) && (one_in(20)) ) { // 3 turns leeway, then it may discharge.
                    add_memorial_log(_("Accidental discharge of %s."), weapon.tname().c_str());
                    g->add_msg(_("Your %s discharges!"), weapon.tname().c_str());
                    point target(posx + rng(-12, 12), posy + rng(-12, 12));
                    std::vector<point> traj = line_to(posx, posy, target.x, target.y, 0);
                    g->fire(*this, target.x, target.y, traj, false);
                } else {
                    g->add_msg(_("Your %s beeps alarmingly."), weapon.tname().c_str());
                }
            } else { // We're chargin it up!
                if ( use_charges_if_avail("adv_UPS_on", ceil(static_cast<float>(1 + weapon.charges) / 2)) ||
                     use_charges_if_avail("UPS_on", 1 + weapon.charges) ) {
                    weapon.poison++;
                } else {
                    weapon.poison--;
                }

                if (weapon.poison >= weapon.charges) {
                    weapon.charges++;
                    weapon.poison = 0;
                }
            }
            if (weapon.poison < 0) {
                g->add_msg(_("Your %s spins down."), weapon.tname().c_str());
                weapon.charges--;
                weapon.poison = weapon.charges - 1;
            }
            if (weapon.charges <= 0) {
                weapon.active = false;
            }
        }
        else if (!process_single_active_item(g, &weapon)) {
            weapon = ret_null;
        }
    }

    std::vector<item *> inv_active = inv.active_items();
    for (std::vector<item *>::iterator iter = inv_active.begin(); iter != inv_active.end(); ++iter) {
        item *tmp_it = *iter;
        if (tmp_it->is_artifact() && tmp_it->is_tool()) {
            g->process_artifact(tmp_it, this);
        }
        if (!process_single_active_item(g, tmp_it)) {
            inv.remove_item(tmp_it);
        }
    }

    // worn items
    for (int i = 0; i < worn.size(); i++) {
        if (worn[i].is_artifact()) {
            g->process_artifact(&(worn[i]), this);
        }
    }

  // Drain UPS if using optical cloak.
  // TODO: Move somewhere else.
  if ((has_active_item("UPS_on") || has_active_item("adv_UPS_on"))
      && is_wearing("optical_cloak")) {
    // Drain UPS.
    if (has_charges("adv_UPS_on", 24)) {
      use_charges("adv_UPS_on", 24);
      if (charges_of("adv_UPS_on") < 120 && one_in(3))
        g->add_msg_if_player(this, _("Your optical cloak flickers for a moment!"));
    } else if (has_charges("UPS_on", 40)) {
      use_charges("UPS_on", 40);
      if (charges_of("UPS_on") < 200 && one_in(3))
        g->add_msg_if_player(this, _("Your optical cloak flickers for a moment!"));
    } else {
      if (has_charges("adv_UPS_on", charges_of("adv_UPS_on"))) {
          // Drain last power.
          use_charges("adv_UPS_on", charges_of("adv_UPS_on"));
      }
      else {
        use_charges("UPS_on", charges_of("UPS_on"));
      }
    }
  }
}

// returns false if the item needs to be removed
bool player::process_single_active_item(game *g, item *it)
{
    if (it->active ||
        (it->is_container() && it->contents.size() > 0 && it->contents[0].active))
    {
        if (it->is_food())
        {
            if (it->has_flag("HOT"))
            {
                it->item_counter--;
                if (it->item_counter == 0)
                {
                    it->item_tags.erase("HOT");
                    it->active = false;
                }
            }
        }
        else if (it->is_food_container())
        {
            if (it->contents[0].has_flag("HOT"))
            {
                it->contents[0].item_counter--;
                if (it->contents[0].item_counter == 0)
                {
                    it->contents[0].item_tags.erase("HOT");
                    it->contents[0].active = false;
                }
            }
        }
        else if (it->is_tool())
        {
            it_tool* tmp = dynamic_cast<it_tool*>(it->type);
            tmp->use.call(this, it, true);
            if (tmp->turns_per_charge > 0 && int(g->turn) % tmp->turns_per_charge == 0)
            {
                it->charges--;
            }
            if (it->charges <= 0)
            {
                tmp->use.call(this, it, false);
                if (tmp->revert_to == "null")
                {
                    return false;
                }
                else
                {
                    it->type = itypes[tmp->revert_to];
                    it->active = false;
                }
            }
        }
        else if (it->type->id == "corpse")
        {
            if (it->ready_to_revive(g))
            {
                add_memorial_log(_("Had a %s revive while carrying it."), it->name.c_str());
                g->add_msg_if_player(this, _("Oh dear god, a corpse you're carrying has started moving!"));
                g->revive_corpse(posx, posy, it);
                return false;
            }
        }
        else
        {
            debugmsg("%s is active, but has no known active function.", it->tname().c_str());
        }
    }
    return true;
}

item player::remove_weapon()
{
 if (weapon.has_flag("CHARGE") && weapon.active) { //unwield a charged charge rifle.
  weapon.charges = 0;
  weapon.active = false;
 }
 item tmp = weapon;
 weapon = ret_null;
// We need to remove any boosts related to our style
 rem_disease("attack_boost");
 rem_disease("dodge_boost");
 rem_disease("damage_boost");
 rem_disease("speed_boost");
 rem_disease("armor_boost");
 rem_disease("viper_combo");
 return tmp;
}

void player::remove_mission_items(int mission_id)
{
 if (mission_id == -1)
  return;
 if (weapon.mission_id == mission_id) {
  remove_weapon();
 } else {
  for (int i = 0; i < weapon.contents.size(); i++) {
   if (weapon.contents[i].mission_id == mission_id)
    remove_weapon();
  }
 }
 inv.remove_mission_items(mission_id);
}

item player::i_rem(char let)
{
 item tmp;
 if (weapon.invlet == let) {
  if (std::find(martial_arts_itype_ids.begin(), martial_arts_itype_ids.end(), weapon.type->id) != martial_arts_itype_ids.end()){
   return ret_null;
  }
  tmp = weapon;
  weapon = ret_null;
  return tmp;
 }
 for (int i = 0; i < worn.size(); i++) {
  if (worn[i].invlet == let) {
   tmp = worn[i];
   worn.erase(worn.begin() + i);
   return tmp;
  }
 }
 if (!inv.item_by_letter(let).is_null())
  return inv.remove_item_by_letter(let);
 return ret_null;
}

item player::i_rem(itype_id type)
{
    item ret;
    if (weapon.type->id == type)
    {
        return remove_weapon();
    }
    return inv.remove_item_by_type(type);
}

item& player::i_at(char let)
{
 if (let == KEY_ESCAPE)
  return ret_null;
 if (weapon.invlet == let)
  return weapon;
 for (int i = 0; i < worn.size(); i++) {
  if (worn[i].invlet == let)
   return worn[i];
 }
 return inv.item_by_letter(let);
}

item& player::i_of_type(itype_id type)
{
 if (weapon.type->id == type)
  return weapon;
 for (int i = 0; i < worn.size(); i++) {
  if (worn[i].type->id == type)
   return worn[i];
 }
 return inv.item_by_type(type);
}

martialart player::get_combat_style()
{
 martialart tmp;
 bool pickstyle = (!ma_styles.empty());
 if (pickstyle) {
  tmp = martialarts[style_selected];
  return tmp;
 } else {
  return martialarts["style_none"];
 }
}

std::vector<item *> player::inv_dump()
{
 std::vector<item *> ret;
 if (std::find(standard_itype_ids.begin(), standard_itype_ids.end(), weapon.type->id) != standard_itype_ids.end()){
  ret.push_back(&weapon);
 }
 for (int i = 0; i < worn.size(); i++)
  ret.push_back(&worn[i]);
 inv.dump(ret);
 return ret;
}

item player::i_remn(char invlet)
{
 return inv.remove_item_by_letter(invlet);
}

std::list<item> player::use_amount(itype_id it, int quantity, bool use_container)
{
 std::list<item> ret;
 bool used_weapon_contents = false;
 for (int i = 0; i < weapon.contents.size(); i++) {
  if (weapon.contents[i].type->id == it) {
   ret.push_back(weapon.contents[i]);
   quantity--;
   weapon.contents.erase(weapon.contents.begin() + i);
   i--;
   used_weapon_contents = true;
  }
 }
 if (use_container && used_weapon_contents)
  remove_weapon();

 if (weapon.type->id == it && weapon.contents.size() == 0) {
  quantity--;
  ret.push_back(remove_weapon());
 }

 std::list<item> tmp = inv.use_amount(it, quantity, use_container);
 ret.splice(ret.end(), tmp);
 return ret;
}

bool player::use_charges_if_avail(itype_id it, int quantity)
{
    if (has_charges(it, quantity))
    {
        use_charges(it, quantity);
        return true;
    }
    return false;
}

bool player::has_fire(const int quantity)
{
// TODO: Replace this with a "tool produces fire" flag.

    if (has_charges("torch_lit", 1)) {
        return true;
    } else if (has_charges("battletorch_lit", quantity)) {
        return true;
    } else if (has_charges("handflare_lit", 1)) {
        return true;
    } else if (has_charges("candle_lit", 1)) {
        return true;
    } else if (has_bionic("bio_tools")) {
        return true;
    } else if (has_bionic("bio_lighter")) {
        return true;
    } else if (has_bionic("bio_laser")) {
        return true;
    } else if (has_charges("ref_lighter", quantity)) {
        return true;
    } else if (has_charges("matches", quantity)) {
        return true;
    } else if (has_charges("lighter", quantity)) {
        return true;
    } else if (has_charges("flamethrower", quantity)) {
        return true;
    } else if (has_charges("flamethrower_simple", quantity)) {
        return true;
    } else if (has_charges("hotplate", quantity)) {
        return true;
    } else if (has_charges("welder", quantity)) {
        return true;
    } else if (has_charges("welder_crude", quantity)) {
        return true;
    } else if (has_charges("shishkebab_on", quantity)) {
        return true;
    } else if (has_charges("firemachete_on", quantity)) {
        return true;
    } else if (has_charges("broadfire_on", quantity)) {
        return true;
    } else if (has_charges("firekatana_on", quantity)) {
        return true;
    } else if (has_charges("zweifire_on", quantity)) {
        return true;
    }
    return false;
}

void player::use_fire(const int quantity)
{
//Ok, so checks for nearby fires first,
//then held lit torch or candle, bio tool/lighter/laser
//tries to use 1 charge of lighters, matches, flame throwers
// (home made, military), hotplate, welder in that order.
// bio_lighter, bio_laser, bio_tools, has_bionic("bio_tools"

    if (has_charges("torch_lit", 1)) {
        return;
    } else if (has_charges("battletorch_lit", 1)) {
        return;
    } else if (has_charges("handflare_lit", 1)) {
        return;
    } else if (has_charges("candle_lit", 1)) {
        return;
    } else if (has_charges("shishkebab_on", quantity)) {
        return;
    } else if (has_charges("firemachete_on", quantity)) {
        return;
    } else if (has_charges("broadfire_on", quantity)) {
        return;
    } else if (has_charges("firekatana_on", quantity)) {
        return;
    } else if (has_charges("zweifire_on", quantity)) {
        return;
    } else if (has_bionic("bio_tools")) {
        return;
    } else if (has_bionic("bio_lighter")) {
        return;
    } else if (has_bionic("bio_laser")) {
        return;
    } else if (has_charges("ref_lighter", quantity)) {
        use_charges("ref_lighter", quantity);
        return;
    } else if (has_charges("matches", quantity)) {
        use_charges("matches", quantity);
        return;
    } else if (has_charges("lighter", quantity)) {
        use_charges("lighter", quantity);
        return;
    } else if (has_charges("flamethrower", quantity)) {
        use_charges("flamethrower", quantity);
        return;
    } else if (has_charges("flamethrower_simple", quantity)) {
        use_charges("flamethrower_simple", quantity);
        return;
    } else if (has_charges("hotplate", quantity)) {
        use_charges("hotplate", quantity);
        return;
    } else if (has_charges("welder", quantity)) {
        use_charges("welder", quantity);
        return;
    } else if (has_charges("welder_crude", quantity)) {
        use_charges("welder_crude", quantity);
        return;
    } else if (has_charges("shishkebab_off", quantity)) {
        use_charges("shishkebab_off", quantity);
        return;
    } else if (has_charges("firemachete_off", quantity)) {
        use_charges("firemachete_off", quantity);
        return;
    } else if (has_charges("broadfire_off", quantity)) {
        use_charges("broadfire_off", quantity);
        return;
    } else if (has_charges("firekatana_off", quantity)) {
        use_charges("firekatana_off", quantity);
        return;
    } else if (has_charges("zweifire_off", quantity)) {
        use_charges("zweifire_off", quantity);
        return;
    }
}

// does NOT return anything if the item is integrated toolset or fire!
std::list<item> player::use_charges(itype_id it, int quantity)
{
 std::list<item> ret;
 // the first two cases *probably* don't need to be tracked for now...
 if (it == "toolset") {
  power_level -= quantity;
  if (power_level < 0)
   power_level = 0;
  return ret;
 }
 if (it == "fire")
 {
     use_fire(quantity);
     return ret;
 }

// Start by checking weapon contents
 for (int i = 0; i < weapon.contents.size(); i++) {
  if (weapon.contents[i].type->id == it) {
   if (weapon.contents[i].charges > 0 &&
       weapon.contents[i].charges <= quantity) {
    ret.push_back(weapon.contents[i]);
    quantity -= weapon.contents[i].charges;
    if (weapon.contents[i].destroyed_at_zero_charges()) {
     weapon.contents.erase(weapon.contents.begin() + i);
     i--;
    } else
     weapon.contents[i].charges = 0;
    if (quantity == 0)
     return ret;
   } else {
    item tmp = weapon.contents[i];
    tmp.charges = quantity;
    ret.push_back(tmp);
    weapon.contents[i].charges -= quantity;
    return ret;
   }
  }
 }

 if (weapon.type->id == it || weapon.ammo_type() == it) {
  if (weapon.charges > 0 && weapon.charges <= quantity) {
   ret.push_back(weapon);
   quantity -= weapon.charges;
   if (weapon.destroyed_at_zero_charges())
    remove_weapon();
   else
    weapon.charges = 0;
   if (quantity == 0)
    return ret;
   } else {
    item tmp = weapon;
    tmp.charges = quantity;
    ret.push_back(tmp);
    weapon.charges -= quantity;
    return ret;
   }
  }

 std::list<item> tmp = inv.use_charges(it, quantity);
 ret.splice(ret.end(), tmp);
 return ret;
}

int player::butcher_factor()
{
 int lowest_factor = 999;
 if (has_bionic("bio_tools"))
  lowest_factor=100;
 int inv_factor = inv.butcher_factor();
 if (inv_factor < lowest_factor) {
  lowest_factor = inv_factor;
 }
 if (weapon.has_quality("CUT") && !weapon.has_flag("SPEAR")) {
  int factor = weapon.volume() * 5 - weapon.weight() / 75 -
               weapon.damage_cut();
  if (weapon.damage_cut() <= 20)
   factor *= 2;
  if (factor < lowest_factor)
   lowest_factor = factor;
 }
 return lowest_factor;
}

item* player::pick_usb()
{
 std::vector<item*> drives = inv.all_items_by_type("usb_drive");

 if (drives.empty())
  return NULL; // None available!

 std::vector<std::string> selections;
 for (int i = 0; i < drives.size() && i < 9; i++)
  selections.push_back( drives[i]->tname() );

 int select = menu_vec(false, _("Choose drive:"), selections);

 return drives[ select - 1 ];
}

bool player::is_wearing(itype_id it)
{
 for (int i = 0; i < worn.size(); i++) {
  if (worn[i].type->id == it)
   return true;
 }
 return false;
}

bool player::worn_with_flag( std::string flag ) const
{
    for (int i = 0; i < worn.size(); i++) {
        if (worn[i].has_flag( flag )) {
            return true;
        }
    }
    return false;
}

bool player::covered_with_flag(const std::string flag, int parts) const {
  int covered = 0;

  for (std::vector<item>::const_reverse_iterator armorPiece = worn.rbegin(); armorPiece != worn.rend(); ++armorPiece) {
    int cover = ((it_armor *)(armorPiece->type))->covers & parts;

    if (!cover) continue; // For our purposes, this piece covers nothing.
    if (cover & covered) continue; // the body part(s) is already covered.

    bool hasFlag = armorPiece->has_flag(flag);

    if (!hasFlag)
      return false; // The item is the top layer on a relevant body part, and isn't tagged, so we fail.
    else
      covered |= cover; // The item is the top layer on a relevant body part, and is tagged.
  }

  return (covered == parts);
}

bool player::covered_with_flag_exclusively(const std::string flag, int flags) const {
  for (std::vector<item>::const_iterator armorPiece = worn.begin(); armorPiece != worn.end(); ++armorPiece) {
    if ((((it_armor *)(armorPiece->type))->covers & flags) && !armorPiece->has_flag(flag))
      return false;
  }

  return true;
}

bool player::is_water_friendly(int flags) const {
  return covered_with_flag_exclusively("WATER_FRIENDLY", flags);
}

bool player::is_waterproof(int flags) const {
  return covered_with_flag("WATERPROOF", flags);
}

bool player::has_artifact_with(art_effect_passive effect)
{
 if (weapon.is_artifact() && weapon.is_tool()) {
  it_artifact_tool *tool = dynamic_cast<it_artifact_tool*>(weapon.type);
  for (int i = 0; i < tool->effects_wielded.size(); i++) {
   if (tool->effects_wielded[i] == effect)
    return true;
  }
  for (int i = 0; i < tool->effects_carried.size(); i++) {
   if (tool->effects_carried[i] == effect)
    return true;
  }
 }
 if (inv.has_artifact_with(effect)) {
  return true;
 }
 for (int i = 0; i < worn.size(); i++) {
  if (worn[i].is_artifact()) {
   it_artifact_armor *armor = dynamic_cast<it_artifact_armor*>(worn[i].type);
   for (int i = 0; i < armor->effects_worn.size(); i++) {
    if (armor->effects_worn[i] == effect)
     return true;
   }
  }
 }
 return false;
}

bool player::has_amount(itype_id it, int quantity)
{
    if (it == "toolset")
    {
        return has_bionic("bio_tools");
    }
    return (amount_of(it) >= quantity);
}

int player::amount_of(itype_id it) {
    if (it == "toolset" && has_bionic("bio_tools")) {
        return 1;
    }
    if (it == "apparatus") {
        if (has_amount("crackpipe", 1) ||
            has_amount("can_drink", 1) ||
            has_amount("pipe_glass", 1) ||
            has_amount("pipe_tobacco", 1)) {
            return 1;
        }
    }
    int quantity = 0;
    if (weapon.type->id == it) {
        quantity++;
    }

    for (int i = 0; i < weapon.contents.size(); i++)     {
        if (weapon.contents[i].type->id == it) {
            quantity++;
        }
    }
    quantity += inv.amount_of(it);
    return quantity;
}

bool player::has_charges(itype_id it, int quantity)
{
    if (it == "fire" || it == "apparatus")
    {
        return has_fire(quantity);
    }
    return (charges_of(it) >= quantity);
}

int player::charges_of(itype_id it)
{
 if (it == "toolset") {
  if (has_bionic("bio_tools"))
   return power_level;
  else
   return 0;
 }
 int quantity = 0;
 if (weapon.type->id == it || weapon.ammo_type() == it) {
  quantity += weapon.charges;
 }
 for (int i = 0; i < weapon.contents.size(); i++) {
  if (weapon.contents[i].type->id == it)
   quantity += weapon.contents[i].charges;
 }
 quantity += inv.charges_of(it);
 return quantity;
}

bool player::has_watertight_container()
{
 if (!inv.watertight_container().is_null()) {
  return true;
 }
 if (weapon.is_container() && weapon.contents.empty()) {
   if (weapon.has_flag("WATERTIGHT") && weapon.has_flag("SEALS"))
    return true;
 }

 return false;
}

bool player::has_matching_liquid(itype_id it)
{
    if (inv.has_liquid(it)) {
        return true;
    }
    if (weapon.is_container() && !weapon.contents.empty()) {
        if (weapon.contents[0].type->id == it) { // liquid matches
            it_container* container = dynamic_cast<it_container*>(weapon.type);
            int holding_container_charges;

            if (weapon.contents[0].type->is_food()) {
                it_comest* tmp_comest = dynamic_cast<it_comest*>(weapon.contents[0].type);

                if (tmp_comest->add == ADD_ALCOHOL) // 1 contains = 20 alcohol charges
                    holding_container_charges = container->contains * 20;
                else
                    holding_container_charges = container->contains;
            }
            else if (weapon.contents[0].type->is_ammo())
                holding_container_charges = container->contains * 200;
            else
                holding_container_charges = container->contains;

            if (weapon.contents[0].charges < holding_container_charges)
                return true;
        }
    }
    return false;
}

bool player::has_weapon_or_armor(char let) const
{
 if (weapon.invlet == let)
  return true;
 for (int i = 0; i < worn.size(); i++) {
  if (worn[i].invlet == let)
   return true;
 }
 return false;
}

bool player::has_item_with_flag( std::string flag ) const
{
    //check worn items for flag
    if (worn_with_flag( flag ))
    {
        return true;
    }

    //check weapon for flag
    if (weapon.has_flag( flag ))
    {
        return true;
    }

    //check inventory items for flag
    if (inv.has_flag( flag ))
    {
        return true;
    }

    return false;
}

bool player::has_item(char let)
{
 return (has_weapon_or_armor(let) || !inv.item_by_letter(let).is_null());
}

bool player::has_item(item *it)
{
 if (it == &weapon)
  return true;
 for (int i = 0; i < worn.size(); i++) {
  if (it == &(worn[i]))
   return true;
 }
 return inv.has_item(it);
}

bool player::has_mission_item(int mission_id)
{
    if (mission_id == -1)
    {
        return false;
    }
    if (weapon.mission_id == mission_id)
    {
        return true;
    }
    for (int i = 0; i < weapon.contents.size(); i++)
    {
        if (weapon.contents[i].mission_id == mission_id)
        return true;
    }
    if (inv.has_mission_item(mission_id))
    {
        return true;
    }
    return false;
}

char player::lookup_item(char let)
{
 if (weapon.invlet == let)
  return -1;

 if (inv.item_by_letter(let).is_null())
  return -2; // -2 is for "item not found"

 return let;
}

hint_rating player::rate_action_eat(item *it)
{
 //TODO more cases, for HINT_IFFY
 if (it->is_food_container() || it->is_food()) {
  return HINT_GOOD;
 }
 return HINT_CANT;
}

bool player::consume(game *g, signed char ch)
{
    item *to_eat = NULL;
    it_comest *comest = NULL;
    int which = -3; // Helps us know how to delete the item which got eaten

    if(ch == -2) {
        g->add_msg(_("You do not have that item."));
        return false;
    } else if (ch == -1) {
        // Consume your current weapon
        if (weapon.is_food_container(this)) {
            to_eat = &weapon.contents[0];
            which = -2;
            if (weapon.contents[0].is_food()) {
                comest = dynamic_cast<it_comest*>(weapon.contents[0].type);
            }
        } else if (weapon.is_food(this)) {
            to_eat = &weapon;
            which = -1;
            comest = dynamic_cast<it_comest*>(weapon.type);
        } else {
            g->add_msg_if_player(this,_("You can't eat your %s."), weapon.tname().c_str());
            if(is_npc()) {
                debugmsg("%s tried to eat a %s", name.c_str(), weapon.tname().c_str());
            }
            return false;
        }
    } else {
        // Consume item from inventory
        item& it = inv.item_by_letter(ch);
        if (it.is_food_container(this)) {
            to_eat = &(it.contents[0]);
            which = 1;
            if (it.contents[0].is_food()) {
                comest = dynamic_cast<it_comest*>(it.contents[0].type);
            }
        } else if (it.is_food(this)) {
            to_eat = &it;
            which = 0;
            comest = dynamic_cast<it_comest*>(it.type);
        } else {
            g->add_msg_if_player(this,_("You can't eat your %s."), it.tname().c_str());
            if(is_npc()) {
                debugmsg("%s tried to eat a %s", name.c_str(), it.tname().c_str());
            }
            return false;
        }
    }

    if(to_eat == NULL) {
        debugmsg("Consumed item is lost!");
        return false;
    }

    bool was_consumed = false;
    if (comest != NULL) {
        if (comest->comesttype == "FOOD" || comest->comesttype == "DRINK") {
            was_consumed = eat(g, to_eat, comest);
            if (!was_consumed) {
                return was_consumed;
            }
        } else if (comest->comesttype == "MED") {
            if (comest->tool != "null") {
                // Check tools
                bool has = has_amount(comest->tool, 1);
                // Tools with charges need to have charges, not just be present.
                if (itypes[comest->tool]->count_by_charges()) {
                    has = has_charges(comest->tool, 1);
                }
                if (!has) {
                    g->add_msg_if_player(this,_("You need a %s to consume that!"),
                                         itypes[comest->tool]->name.c_str());
                    return false;
                }
                use_charges(comest->tool, 1); // Tools like lighters get used
            }
            if (comest->use != &iuse::none) {
                //Check special use
                int was_used = comest->use.call(this, to_eat, false);
                if( was_used == 0 ) {
                    return false;
                }
            }
            consume_effects(to_eat, comest);
            moves -= 250;
            was_consumed = true;
        } else {
            debugmsg("Unknown comestible type of item: %s\n", to_eat->tname().c_str());
        }
    } else {
 // Consume other type of items.
        // For when bionics let you eat fuel
        if (to_eat->is_ammo()) {
            const int factor = 20;
            int max_change = max_power_level - power_level;
            if (max_change == 0) {
                g->add_msg_if_player(this,_("Your internal power storage is fully powered."));
            }
            charge_power(to_eat->charges / factor);
            to_eat->charges -= max_change * factor; //negative charges seem to be okay
            to_eat->charges++; //there's a flat subtraction later
        } else if (!to_eat->type->is_food() && !to_eat->is_food_container(this)) {
            if (to_eat->type->is_book()) {
                it_book* book = dynamic_cast<it_book*>(to_eat->type);
                if (book->type != NULL && !query_yn(_("Really eat %s?"), book->name.c_str())) {
                    return false;
                }
            }
            int charge = (to_eat->volume() + to_eat->weight()) / 225;
            if (to_eat->type->m1 == "leather" || to_eat->type->m2 == "leather") {
                charge /= 4;
            }
            if (to_eat->type->m1 == "wood" || to_eat->type->m2 == "wood") {
                charge /= 2;
            }
            charge_power(charge);
            to_eat->charges = 0;
            g->add_msg_player_or_npc(this, _("You eat your %s."), _("<npcname> eats a %s."),
                                     to_eat->tname().c_str());
        }
        moves -= 250;
        was_consumed = true;
    }

    if (!was_consumed) {
        return false;
    }

    // Actions after consume
    to_eat->charges--;
    if (to_eat->charges <= 0) {
        if (which == -1) {
            weapon = ret_null;
        } else if (which == -2) {
            weapon.contents.erase(weapon.contents.begin());
            g->add_msg_if_player(this,_("You are now wielding an empty %s."), weapon.tname().c_str());
        } else if (which == 0) {
            inv.remove_item_by_letter(ch);
        } else if (which >= 0) {
            item& it = inv.item_by_letter(ch);
            it.contents.erase(it.contents.begin());
            if (!is_npc()) {
                if (OPTIONS["DROP_EMPTY"] == "no") {
                    g->add_msg(_("%c - an empty %s"), it.invlet, it.tname().c_str());

                } else if (OPTIONS["DROP_EMPTY"] == "watertight") {
                    if (it.is_container()) {
                        if (!(it.has_flag("WATERTIGHT") && it.has_flag("SEALS"))) {
                            g->add_msg(_("You drop the empty %s."), it.tname().c_str());
                            g->m.add_item_or_charges(posx, posy, inv.remove_item_by_letter(it.invlet));
                        } else {
                            g->add_msg(_("%c - an empty %s"), it.invlet,it.tname().c_str());
                        }
                    }
                } else if (OPTIONS["DROP_EMPTY"] == "all") {
                    g->add_msg(_("You drop the empty %s."), it.tname().c_str());
                    g->m.add_item_or_charges(posx, posy, inv.remove_item_by_letter(it.invlet));
                }
            }
            if (inv.stack_by_letter(it.invlet).size() > 0) {
                inv.restack(this);
            }
            inv.unsort();
        }
    }
    return true;
}

bool player::eat(game *g, item *eaten, it_comest *comest)
{
    int to_eat = 1;
    if (comest == NULL) {
        debugmsg("player::eat(%s); comest is NULL!", eaten->tname().c_str());
        return false;
    }
    if (comest->tool != "null") {
        bool has = has_amount(comest->tool, 1);
        if (itypes[comest->tool]->count_by_charges()) {
            has = has_charges(comest->tool, 1);
        }
        if (!has) {
            g->add_msg_if_player(this,_("You need a %s to consume that!"),
                       itypes[comest->tool]->name.c_str());
            return false;
        }
    }
    bool overeating = (!has_trait("GOURMAND") && hunger < 0 &&
                       comest->nutr >= 5);
    bool spoiled = eaten->rotten(g);

    last_item = itype_id(eaten->type->id);

    if (overeating && !is_npc() && !query_yn(_("You're full.  Force yourself to eat?"))) {
        return false;
    }

    if (has_trait("CARNIVORE") && eaten->made_of("veggy") && comest->nutr > 0) {
        g->add_msg_if_player(this, _("You can't stand the thought of eating veggies."));
        return false;
    }
    if (!has_trait("CANNIBAL") && eaten->made_of("hflesh")&& !is_npc() &&
        !query_yn(_("The thought of eating that makes you feel sick. Really do it?"))) {
        return false;
    }

    if (has_trait("VEGETARIAN") && eaten->made_of("flesh") && !is_npc() &&
        !query_yn(_("Really eat that meat? Your stomach won't be happy."))) {
        return false;
    }

    if (spoiled) {
        if (is_npc()) {
            return false;
        }
        if (!has_trait("SAPROVORE") &&
            !query_yn(_("This %s smells awful!  Eat it?"), eaten->tname().c_str())) {
            return false;
        }
    }

    if (comest->use != &iuse::none) {
        to_eat = comest->use.call(this, eaten, false);
        if( to_eat == 0 ) {
            return false;
        }
    }

    int temp_hunger = this->hunger - comest->nutr;//not working directly in the equation... can't imagine why
    int temp_thrist = this->thirst - comest->quench;
    if ((comest->nutr > 0 && temp_hunger < (this->has_trait("GOURMAND") ? -60 : -20))
      || (comest->quench > 0 && temp_thrist < (this->has_trait("GOURMAND") ? -60 : -20))) {
        if (spoiled){//rotten get random nutrification
            if (!query_yn(_("You can hardly finish it all. Consume it?"))) {
                return false;
            }
        } else {
            if (!query_yn(_("You will not be able to finish it all. Consume it?"))) {
                return false;
            }
        }
    }

    if( spoiled ) {
        g->add_msg(_("Ick, this %s doesn't taste so good..."), eaten->tname().c_str());
        if (!has_trait("SAPROVORE") && (!has_bionic("bio_digestion") || one_in(3))) {
            add_disease("foodpoison", rng(60, (comest->nutr + 1) * 60));
        }
        consume_effects(eaten, comest, spoiled);
    } else {
        consume_effects(eaten, comest);
        if (!has_trait("GOURMAND")) {
            if ((overeating && rng(-200, 0) > hunger)) {
                vomit(g);
            }
        }
    }
    // At this point, we've definitely eaten the item, so use up some turns.
    if (has_trait("GOURMAND")) {
        moves -= 150;
    } else {
        moves -= 250;
    }
    // If it's poisonous... poison us.  TODO: More several poison effects
    if (eaten->poison >= rng(2, 4)) {
        add_disease("poison", eaten->poison * 100);
    }
    if (eaten->poison > 0) {
        add_disease("foodpoison", eaten->poison * 300);
    }

    if (comest->comesttype == "DRINK" && !eaten->has_flag("USE_EAT_VERB")) {
        g->add_msg_player_or_npc( this, _("You drink your %s."), _("<npcname> drinks a %s."),
                                  eaten->tname().c_str());
    } else if (comest->comesttype == "FOOD" || eaten->has_flag("USE_EAT_VERB")) {
        g->add_msg_player_or_npc( this, _("You eat your %s."), _("<npcname> eats a %s."),
                                  eaten->tname().c_str());
    }

    if (itypes[comest->tool]->is_tool()) {
        use_charges(comest->tool, 1); // Tools like lighters get used
    }

    if (has_bionic("bio_ethanol") && comest->use == &iuse::alcohol) {
        charge_power(rng(2, 8));
    }
    if (has_bionic("bio_ethanol") && comest->use == &iuse::alcohol_weak) {
        charge_power(rng(1, 4));
    }

    if (eaten->made_of("hflesh")) {
      if (has_trait("CANNIBAL")) {
          g->add_msg_if_player(this, _("You feast upon the human flesh."));
          add_morale(MORALE_CANNIBAL, 15, 100);
      } else {
          g->add_msg_if_player(this, _("You feel horrible for eating a person."));
          add_morale(MORALE_CANNIBAL, -60, -400, 600, 300);
      }
    }
    if (has_trait("VEGETARIAN") && (eaten->made_of("flesh") || eaten->made_of("hflesh"))) {
        g->add_msg_if_player(this,_("Almost instantly you feel a familiar pain in your stomach."));
        add_morale(MORALE_VEGETARIAN, -75, -400, 300, 240);
    }
    if ((has_trait("HERBIVORE") || has_trait("RUMINANT")) &&
            eaten->made_of("flesh")) {
        if (!one_in(3)) {
            vomit(g);
        }
        if (comest->quench >= 2) {
            thirst += int(comest->quench / 2);
        }
        if (comest->nutr >= 2) {
            hunger += int(comest->nutr * .75);
        }
    }
    return true;
}

void player::consume_effects(item *eaten, it_comest *comest, bool rotten)
{
    if (rotten) {
        hunger -= rng(0, comest->nutr);
        thirst -= comest->quench;
        if (!has_trait("SAPROVORE") && !has_bionic("bio_digestion")) {
            health -= 3;
        }
    } else {
        hunger -= comest->nutr;
        thirst -= comest->quench;
        health += comest->healthy;
    }

    if (has_bionic("bio_digestion")) {
        hunger -= rng(0, comest->nutr);
    }

    if (comest->stim != 0) {
        if (abs(stim) < (abs(comest->stim) * 3)) {
            if (comest->stim < 0) {
                stim = std::max(comest->stim * 3, stim + comest->stim);
            } else {
                stim = std::min(comest->stim * 3, stim + comest->stim);
            }
        }
    }
    add_addiction(comest->add, comest->addict);
    if (addiction_craving(comest->add) != MORALE_NULL) {
        rem_morale(addiction_craving(comest->add));
    }
    if (eaten->has_flag("HOT") && eaten->has_flag("EATEN_HOT")) {
        add_morale(MORALE_FOOD_HOT, 5, 10);
    }
    if (has_trait("GOURMAND")) {
        if (comest->fun < -2) {
            add_morale(MORALE_FOOD_BAD, comest->fun * 2, comest->fun * 4, 60, 30, false, comest);
        } else if (comest->fun > 0) {
            add_morale(MORALE_FOOD_GOOD, comest->fun * 3, comest->fun * 6, 60, 30, false, comest);
        }
        if ((comest->nutr > 0 && hunger < -60) || (comest->quench > 0 && thirst < -60)) {
            g->add_msg_if_player(this,_("You can't finish it all!"));
        }
        if (hunger < -60) {
            hunger = -60;
        }
        if (thirst < -60) {
            thirst = -60;
        }
    } else {
        if (comest->fun < 0) {
            add_morale(MORALE_FOOD_BAD, comest->fun * 2, comest->fun * 6, 60, 30, false, comest);
        } else if (comest->fun > 0) {
            add_morale(MORALE_FOOD_GOOD, comest->fun * 2, comest->fun * 4, 60, 30, false, comest);
        }
        if ((comest->nutr > 0 && hunger < -20) || (comest->quench > 0 && thirst < -20)) {
            g->add_msg_if_player(this,_("You can't finish it all!"));
        }
        if (hunger < -20) {
            hunger = -20;
        }
        if (thirst < -20) {
            thirst = -20;
        }
    }
}

bool player::wield(game *g, signed char ch, bool autodrop)
{
 if (weapon.has_flag("NO_UNWIELD")) {
  g->add_msg(_("You cannot unwield your %s!  Withdraw them with 'p'."),
             weapon.tname().c_str());
  return false;
 }
 if (ch == -3) {
  if(weapon.is_null()) {
   return false;
  }
  if (autodrop || volume_carried() + weapon.volume() < volume_capacity()) {
   inv.add_item_keep_invlet(remove_weapon());
   inv.unsort();
   moves -= 20;
   recoil = 0;
   return true;
  } else if (query_yn(_("No space in inventory for your %s.  Drop it?"),
                      weapon.tname().c_str())) {
   g->m.add_item_or_charges(posx, posy, remove_weapon());
   recoil = 0;
   return true;
  } else
   return false;
 }
 if (ch == 0) {
  g->add_msg(_("You're already wielding that!"));
  return false;
 } else if (ch == -2) {
  g->add_msg(_("You don't have that item."));
  return false;
 }

 item& it = inv.item_by_letter(ch);
 if (it.is_two_handed(this) && !has_two_arms()) {
  g->add_msg(_("You cannot wield a %s with only one arm."),
             it.tname().c_str());
  return false;
 }
 if (!is_armed()) {
  weapon = inv.remove_item_by_letter(ch);
  if (weapon.is_artifact() && weapon.is_tool()) {
   it_artifact_tool *art = dynamic_cast<it_artifact_tool*>(weapon.type);
   g->add_artifact_messages(art->effects_wielded);
  }
  moves -= 30;
  last_item = itype_id(weapon.type->id);
  return true;
 } else if (volume_carried() + weapon.volume() - it.volume() <
            volume_capacity()) {
  item tmpweap = remove_weapon();
  weapon = inv.remove_item_by_letter(ch);
  inv.add_item_keep_invlet(tmpweap);
  inv.unsort();
  moves -= 45;
  if (weapon.is_artifact() && weapon.is_tool()) {
   it_artifact_tool *art = dynamic_cast<it_artifact_tool*>(weapon.type);
   g->add_artifact_messages(art->effects_wielded);
  }
  last_item = itype_id(weapon.type->id);
  return true;
 } else if (query_yn(_("No space in inventory for your %s.  Drop it?"),
                     weapon.tname().c_str())) {
  g->m.add_item_or_charges(posx, posy, remove_weapon());
  weapon = it;
  inv.remove_item_by_letter(weapon.invlet);
  inv.unsort();
  moves -= 30;
  if (weapon.is_artifact() && weapon.is_tool()) {
   it_artifact_tool *art = dynamic_cast<it_artifact_tool*>(weapon.type);
   g->add_artifact_messages(art->effects_wielded);
  }
  last_item = itype_id(weapon.type->id);
  return true;
 }

 return false;

}

void player::pick_style(game *g) // Style selection menu
{
 std::vector<std::string> options;
 options.push_back(_("No style"));
 for (int i = 0; i < ma_styles.size(); i++) {
  if(martialarts.find(ma_styles[i]) == martialarts.end()) {
   debugmsg ("Bad hand to hand style: %s",ma_styles[i].c_str());
  } else {
   options.push_back( martialarts[ma_styles[i]].name );
  }
 }
 int selection = menu_vec(false, _("Select a style"), options);
 if (selection >= 2)
  style_selected = ma_styles[selection - 2];
 else
  style_selected = "style_none";
}

hint_rating player::rate_action_wear(item *it)
{
 //TODO flag already-worn items as HINT_IFFY

 if (!it->is_armor()) {
  return HINT_CANT;
 }

 it_armor* armor = dynamic_cast<it_armor*>(it->type);

 // are we trying to put on power armor? If so, make sure we don't have any other gear on.
 if (armor->is_power_armor() && worn.size()) {
  if (armor->covers & mfb(bp_torso)) {
   return HINT_IFFY;
  } else if (armor->covers & mfb(bp_head) && !((it_armor *)worn[0].type)->is_power_armor()) {
   return HINT_IFFY;
  }
 }
 // are we trying to wear something over power armor? We can't have that, unless it's a backpack, or similar.
 if (worn.size() && ((it_armor *)worn[0].type)->is_power_armor() && !(armor->covers & mfb(bp_head))) {
  if (!(armor->covers & mfb(bp_torso) && armor->color == c_green)) {
   return HINT_IFFY;
  }
 }

 // Make sure we're not wearing 2 of the item already
 int count = 0;
 for (int i = 0; i < worn.size(); i++) {
  if (worn[i].type->id == it->type->id)
   count++;
 }
 if (count == 2) {
  return HINT_IFFY;
 }
 if (has_trait("WOOLALLERGY") && it->made_of("wool")) {
  return HINT_IFFY; //should this be HINT_CANT? I kinda think not, because HINT_CANT is more for things that can NEVER happen
 }
 if (armor->covers & mfb(bp_head) && encumb(bp_head) != 0) {
  return HINT_IFFY;
 }
 if (armor->covers & mfb(bp_hands) && has_trait("WEBBED")) {
  return HINT_IFFY;
 }
 if (armor->covers & mfb(bp_hands) && has_trait("TALONS")) {
  return HINT_IFFY;
 }
 if ( armor->covers & mfb(bp_hands) && (has_trait("ARM_TENTACLES")
        || has_trait("ARM_TENTACLES_4") || has_trait("ARM_TENTACLES_8")) ) {
  return HINT_IFFY;
 }
 if (armor->covers & mfb(bp_mouth) && has_trait("BEAK")) {
  return HINT_IFFY;
 }
 if (armor->covers & mfb(bp_feet) && has_trait("HOOVES")) {
  return HINT_IFFY;
 }
 if (armor->covers & mfb(bp_feet) && has_trait("LEG_TENTACLES")) {
  return HINT_IFFY;
 }
 if (armor->covers & mfb(bp_head) && has_trait("HORNS_CURLED")) {
  return HINT_IFFY;
 }
 if (armor->covers & mfb(bp_torso) && has_trait("SHELL")) {
  return HINT_IFFY;
 }
 if (armor->covers & mfb(bp_head) && !it->made_of("wool") &&
     !it->made_of("cotton") && !it->made_of("leather") 
     && !it->made_of("nomex") && (has_trait("HORNS_POINTED") || 
     has_trait("ANTENNAE") || has_trait("ANTLERS"))) {
  return HINT_IFFY;
 }
 // Checks to see if the player is wearing not cotton or not wool, ie leather/plastic shoes
 if (armor->covers & mfb(bp_feet) && wearing_something_on(bp_feet) && !(it->made_of("wool") || it->made_of("cotton") || it->made_of("nomex"))) {
  for (int i = 0; i < worn.size(); i++) {
   item *worn_item = &worn[i];
   it_armor *worn_armor = dynamic_cast<it_armor*>(worn_item->type);
   if( worn_armor->covers & mfb(bp_feet) && !(worn_item->made_of("wool") || worn_item->made_of("cotton") || worn_item->made_of("nomex"))) {
    return HINT_IFFY;
   }
  }
 }
 return HINT_GOOD;
}

bool player::wear(game *g, char let, bool interactive)
{
    item* to_wear = NULL;
    int index = -1;
    if (weapon.invlet == let)
    {
        to_wear = &weapon;
        index = -2;
    }
    else
    {
        to_wear = &inv.item_by_letter(let);
    }

    if (to_wear->is_null())
    {
        if(interactive)
        {
            g->add_msg(_("You don't have item '%c'."), let);
        }

        return false;
    }

    if (!wear_item(g, to_wear, interactive))
    {
        return false;
    }

    if (index == -2)
    {
        weapon = ret_null;
    }
    else
    {
        inv.remove_item(to_wear);
    }

    return true;
}

bool player::wear_item(game *g, item *to_wear, bool interactive)
{
    it_armor* armor = NULL;

    if (to_wear->is_armor())
    {
        armor = dynamic_cast<it_armor*>(to_wear->type);
    }
    else
    {
        g->add_msg(_("Putting on a %s would be tricky."), to_wear->tname().c_str());
        return false;
    }

    // are we trying to put on power armor? If so, make sure we don't have any other gear on.
    if (armor->is_power_armor())
    {
        for (std::vector<item>::iterator it = worn.begin(); it != worn.end(); ++it)
        {
            if ((dynamic_cast<it_armor*>(it->type))->covers & armor->covers)
            {
                if(interactive)
                {
                    g->add_msg(_("You can't wear power armor over other gear!"));
                }
                return false;
            }
        }

        if (!(armor->covers & mfb(bp_torso)))
        {
            bool power_armor = false;

            if (worn.size())
            {
                for (std::vector<item>::iterator it = worn.begin(); it != worn.end(); ++it)
                {
                    if (dynamic_cast<it_armor*>(it->type)->power_armor)
                    {
                        power_armor = true;
                        break;
                    }
                }
            }

            if (!power_armor)
            {
                if(interactive)
                {
                    g->add_msg(_("You can only wear power armor components with power armor!"));
                }
                return false;
            }
        }

        for (int i = 0; i < worn.size(); i++)
        {
            if (((it_armor *)worn[i].type)->is_power_armor() && worn[i].type == armor)
            {
                if(interactive)
                {
                    g->add_msg(_("You cannot wear more than one %s!"), to_wear->tname().c_str());
                }
                return false;
            }
        }
    }
    else
    {
        // Only headgear can be worn with power armor, except other power armor components
        if( armor->covers & ~(mfb(bp_head) | mfb(bp_eyes) | mfb(bp_mouth) ) ) {
            for (int i = 0; i < worn.size(); i++)
            {
                if( ((it_armor *)worn[i].type)->is_power_armor() )
                {
                    if(interactive)
                    {
                        g->add_msg(_("You can't wear %s with power armor!"), to_wear->tname().c_str());
                    }
                    return false;
                }
            }
        }
    }

    if (!to_wear->has_flag("OVERSIZE"))
    {
        // Make sure we're not wearing 2 of the item already
        int count = 0;

        for (int i = 0; i < worn.size(); i++)
        {
            if (worn[i].type->id == to_wear->type->id)
            {
                count++;
            }
        }

        if (count == 2)
        {
            if(interactive)
            {
                g->add_msg(_("You can't wear more than two %ss at once."), to_wear->tname().c_str());
            }
            return false;
        }

        if (has_trait("WOOLALLERGY") && to_wear->made_of("wool"))
        {
            if(interactive)
            {
                g->add_msg(_("You can't wear that, it's made of wool!"));
            }
            return false;
        }

        if (armor->covers & mfb(bp_head) && encumb(bp_head) != 0 && armor->encumber > 0)
        {
            if(interactive)
            {
                g->add_msg(wearing_something_on(bp_head) ? _("You can't wear another helmet!") : _("You can't wear a helmet!"));
            }
            return false;
        }

        if (armor->covers & mfb(bp_hands) && has_trait("WEBBED"))
        {
            if(interactive)
            {
                g->add_msg(_("You cannot put %s over your webbed hands."), armor->name.c_str());
            }
            return false;
        }

        if ( armor->covers & mfb(bp_hands) && (has_trait("ARM_TENTACLES") || has_trait("ARM_TENTACLES_4") || has_trait("ARM_TENTACLES_8")) )
        {
            if(interactive)
            {
                g->add_msg(_("You cannot put %s over your tentacles."), armor->name.c_str());
            }
            return false;
        }

        if (armor->covers & mfb(bp_hands) && has_trait("TALONS"))
        {
            if(interactive)
            {
                g->add_msg(_("You cannot put %s over your talons."), armor->name.c_str());
            }
            return false;
        }

        if (armor->covers & mfb(bp_mouth) && has_trait("BEAK"))
        {
            if(interactive)
            {
                g->add_msg(_("You cannot put a %s over your beak."), armor->name.c_str());
            }
            return false;
        }

        if (armor->covers & mfb(bp_mouth) && (has_trait("MUZZLE") || has_trait("LONG_MUZZLE")))
        {
            if(interactive)
            {
                g->add_msg(_("You cannot fit the %s over your muzzle."), armor->name.c_str());
            }
            return false;
        }

        if (armor->covers & mfb(bp_mouth) && has_trait("MINOTAUR"))
        {
            if(interactive)
            {
                g->add_msg(_("You cannot fit the %s over your snout."), armor->name.c_str());
            }
            return false;
        }

        if (armor->covers & mfb(bp_feet) && has_trait("HOOVES"))
        {
            if(interactive)
            {
                g->add_msg(_("You cannot wear footwear on your hooves."));
            }
            return false;
        }

        if (armor->covers & mfb(bp_feet) && has_trait("LEG_TENTACLES"))
        {
            if(interactive)
            {
                g->add_msg(_("You cannot wear footwear on your tentacles."));
            }
            return false;
        }

        if (armor->covers & mfb(bp_feet) && has_trait("RAP_TALONS"))
        {
            if(interactive)
            {
                g->add_msg(_("Your talons are much too large for footgear."));
            }
            return false;
        }

        if (armor->covers & mfb(bp_head) && has_trait("HORNS_CURLED"))
        {
            if(interactive)
            {
                g->add_msg(_("You cannot wear headgear over your horns."));
            }
            return false;
        }

        if (armor->covers & mfb(bp_torso) && has_trait("SHELL"))
        {
            if(interactive)
            {
                g->add_msg(_("You cannot wear anything over your shell."));
            }
            return false;
        }

        if (armor->covers & mfb(bp_head) && !to_wear->made_of("wool") && !to_wear->made_of("cotton") && !to_wear->made_of("nomex") && !to_wear->made_of("leather") && (has_trait("HORNS_POINTED") || has_trait("ANTENNAE") || has_trait("ANTLERS")))
        {
            if(interactive)
            {
                g->add_msg(_("You cannot wear a helmet over your %s."), (has_trait("HORNS_POINTED") ? _("horns") : (has_trait("ANTENNAE") ? _("antennae") : _("antlers"))));
            }
            return false;
        }

<<<<<<< HEAD

        if (armor->covers & mfb(bp_feet) && wearing_something_on(bp_feet)
          && ((to_wear->made_of("leather") || to_wear->made_of("plastic") || to_wear->made_of("steel") ||
                to_wear->made_of("kevlar") || to_wear->made_of("chitin")))){
            if (is_wearing_shoes()){// Checks to see if the player is wearing leather/plastic etc shoes
                if(interactive){
                    g->add_msg(_("You're already wearing footwear!"));
=======
        // Checks to see if the player is wearing not cotton or not wool, ie leather/plastic shoes
        if (armor->covers & mfb(bp_feet) && wearing_something_on(bp_feet) && !(to_wear->made_of("wool") || to_wear->made_of("cotton") || to_wear->made_of("nomex")))
        {
            for (int i = 0; i < worn.size(); i++)
            {
                item *worn_item = &worn[i];
                it_armor *worn_armor = dynamic_cast<it_armor*>(worn_item->type);

                if (worn_armor->covers & mfb(bp_feet) && !(worn_item->made_of("wool") || worn_item->made_of("cotton") || worn_item->made_of("nomex")))
                {
                    if(interactive)
                    {
                        g->add_msg(_("You're already wearing footwear!"));
                    }
                    return false;
>>>>>>> e058a184
                }
                return false;
            }
        }
    }

    last_item = itype_id(to_wear->type->id);
    worn.push_back(*to_wear);

    if(interactive)
    {
        g->add_msg(_("You put on your %s."), to_wear->tname().c_str());
        moves -= 350; // TODO: Make this variable?

        if (to_wear->is_artifact())
        {
            it_artifact_armor *art = dynamic_cast<it_artifact_armor*>(to_wear->type);
            g->add_artifact_messages(art->effects_worn);
        }

        for (body_part i = bp_head; i < num_bp; i = body_part(i + 1))
        {
            if (armor->covers & mfb(i) && encumb(i) >= 4)
            {
                g->add_msg(
                    (i == bp_head || i == bp_torso || i == bp_mouth) ?
                    _("Your %s is very encumbered! %s"):_("Your %s are very encumbered! %s"),
                    body_part_name(body_part(i), -1).c_str(), encumb_text(body_part(i)).c_str());
            }
        }
    }

    recalc_sight_limits();

    return true;
}

hint_rating player::rate_action_takeoff(item *it) {
 if (!it->is_armor()) {
  return HINT_CANT;
 }

 for (int i = 0; i < worn.size(); i++) {
  if (worn[i].invlet == it->invlet) { //surely there must be an easier way to do this?
   return HINT_GOOD;
  }
 }

 return HINT_IFFY;
}

bool player::takeoff(game *g, char let, bool autodrop)
{
    bool taken_off = false;
    if (weapon.invlet == let) {
        taken_off = wield(g, -3, autodrop);
    } else {
        bool found = false;
        for (int i = 0; i < worn.size(); i++) {
            if (worn[i].invlet == let) {
                found = true;
                item &w = worn[i];

                // Handle power armor.
                if ((reinterpret_cast<it_armor*>(w.type))->is_power_armor() &&
                        ((reinterpret_cast<it_armor*>(w.type))->covers & mfb(bp_torso))) {
                    // We're trying to take off power armor, but cannot do that if we have a power armor component on!
                    for (int j = 0; j < worn.size(); j++) {
                        if ((reinterpret_cast<it_armor*>(worn[j].type))->is_power_armor() &&
                                (worn[j].invlet != let)) {
                            if (autodrop) {
                                g->m.add_item_or_charges(posx, posy, worn[j]);
                                g->add_msg(_("You take off your your %s."), worn[j].tname().c_str());
                                worn.erase(worn.begin() + j);

                                // We've invalidated our index into worn[],
                                // so rescan from the beginning.
                                j = -1;
                                taken_off = true;
                            } else {
                                g->add_msg(_("You can't take off power armor while wearing other power armor components."));
                            }
                        }
                    }
                }

                if (autodrop || volume_capacity() - (reinterpret_cast<it_armor*>(w.type))->storage >
                        volume_carried() + w.type->volume) {
                    inv.add_item_keep_invlet(w);
                    g->add_msg(_("You take off your your %s."), w.tname().c_str());
                    worn.erase(worn.begin() + i);
                    inv.unsort();
                    taken_off = true;
                } else if (query_yn(_("No room in inventory for your %s.  Drop it?"),
                        w.tname().c_str())) {
                    g->m.add_item_or_charges(posx, posy, w);
                    g->add_msg(_("You take off your your %s."), w.tname().c_str());
                    worn.erase(worn.begin() + i);
                    taken_off = true;
                }
            }
        }
        if (!found) {
            g->add_msg(_("You are not wearing that item."));
        }
    }

    recalc_sight_limits();

    return taken_off;
}

#include <string>

void player::sort_armor(game *g)
{
    int32_t win_x = TERMX/2 - FULL_SCREEN_WIDTH/2;
    int32_t win_y = TERMY/2 - FULL_SCREEN_HEIGHT/2;

    int32_t cont_h   = FULL_SCREEN_HEIGHT - 4;
    int32_t left_w   = 25;
    int32_t right_w  = left_w;
    int32_t middle_w = (FULL_SCREEN_WIDTH-4) - left_w - right_w;

    int32_t tabindex = num_bp;
    int32_t tabcount = num_bp + 1;

    int32_t leftListSize;
    int32_t leftListIndex  = 0;
    int32_t leftListOffset = 0;
    int32_t selected       = -1;

    int32_t rightListSize;
    int32_t rightListOffset = 0;

    item tmp_item;
    std::vector<item*> tmp_worn;
    std::string tmp_str;
    it_armor* each_armor = 0;

    std::string  armor_cat[] = {_("Torso"), _("Head"), _("Eyes"), _("Mouth"), _("Arms"),
                                _("Hands"), _("Legs"), _("Feet"), _("All"),};

    // Layout window
    WINDOW *w_sort_armor = newwin(FULL_SCREEN_HEIGHT, FULL_SCREEN_WIDTH, win_y, win_x);
    draw_border(w_sort_armor);
    // TODO: use BORDER_COLOR for drawing grids
    mvwhline(w_sort_armor, 2, 1, 0, FULL_SCREEN_WIDTH-2);
    mvwvline(w_sort_armor, 3, left_w + 1, 0, FULL_SCREEN_HEIGHT-4);
    mvwvline(w_sort_armor, 3, left_w + middle_w + 2, 0, FULL_SCREEN_HEIGHT-4);
    // intersections
    mvwhline(w_sort_armor, 2, 0, LINE_XXXO, 1);
    mvwhline(w_sort_armor, 2, FULL_SCREEN_WIDTH-1, LINE_XOXX, 1);
    mvwvline(w_sort_armor, 2, left_w+1, LINE_OXXX, 1);
    mvwvline(w_sort_armor, FULL_SCREEN_HEIGHT-1, left_w+1, LINE_XXOX, 1);
    mvwvline(w_sort_armor, 2, left_w + middle_w + 2, LINE_OXXX, 1);
    mvwvline(w_sort_armor, FULL_SCREEN_HEIGHT-1, left_w + middle_w + 2, LINE_XXOX, 1);
    wrefresh(w_sort_armor);

    // Subwindows (between lines)
    WINDOW *w_sort_cat    = newwin(1, FULL_SCREEN_WIDTH-4, win_y+1, win_x+2);
    WINDOW *w_sort_left   = newwin(cont_h, left_w,   win_y + 3, win_x + 1);
    WINDOW *w_sort_middle = newwin(cont_h, middle_w, win_y + 3, win_x + left_w + 2);
    WINDOW *w_sort_right  = newwin(cont_h, right_w,  win_y + 3, win_x + left_w + middle_w + 3);

    nc_color dam_color[] = {c_green, c_ltgreen, c_yellow, c_magenta, c_ltred, c_red};

    for (bool sorting = true; sorting; ){
        werase(w_sort_cat);
        werase(w_sort_left);
        werase(w_sort_middle);
        werase(w_sort_right);

        // top bar
        wprintz(w_sort_cat, c_white, _("Sort Armor"));
        wprintz(w_sort_cat, c_yellow, "  << %s >>", armor_cat[tabindex].c_str());
        tmp_str = _("Press '?' for help");
        mvwprintz(w_sort_cat, 0, FULL_SCREEN_WIDTH - utf8_width(tmp_str.c_str()) - 4,
                  c_white, tmp_str.c_str());

        // Create ptr list of items to display
        tmp_worn.clear();
        if (tabindex == 8) { // All
            for (int i = 0; i < worn.size(); i++){
                tmp_worn.push_back(&worn[i]);
            }
        } else { // bp_*
            for (int i = 0; i < worn.size(); i++){
                each_armor = dynamic_cast<it_armor*>(worn[i].type);
                if (each_armor->covers & mfb(tabindex))
                    tmp_worn.push_back(&worn[i]);
            }
        }
        leftListSize = (tmp_worn.size() < cont_h-2) ? tmp_worn.size() : cont_h-2;

        // Left header
        mvwprintz(w_sort_left, 0, 0, c_ltgray, _("(Innermost)"));
        mvwprintz(w_sort_left, 0, left_w - utf8_width(_("Storage")), c_ltgray, _("Storage"));

        // Left list
        for (int drawindex = 0; drawindex < leftListSize; drawindex++) {
            int itemindex = leftListOffset + drawindex;
            each_armor = dynamic_cast<it_armor*>(tmp_worn[itemindex]->type);

            if (itemindex == leftListIndex)
                mvwprintz(w_sort_left, drawindex + 1, 1, c_yellow, ">>");

            if (itemindex == selected)
                mvwprintz(w_sort_left, drawindex+1, 4, dam_color[int(tmp_worn[itemindex]->damage + 1)],
                          each_armor->name.c_str());
            else
                mvwprintz(w_sort_left, drawindex+1, 3, dam_color[int(tmp_worn[itemindex]->damage + 1)],
                          each_armor->name.c_str());

            mvwprintz(w_sort_left, drawindex+1, left_w-3, c_ltgray, "%2d", int(each_armor->storage));
        }

        // Left footer
        mvwprintz(w_sort_left, cont_h-1, 0, c_ltgray, _("(Outermost)"));
        if (leftListSize > tmp_worn.size())
            mvwprintz(w_sort_left, cont_h-1, left_w - utf8_width(_("<more>")), c_ltblue, _("<more>"));
        if (leftListSize == 0)
            mvwprintz(w_sort_left, cont_h-1, left_w - utf8_width(_("<empty>")), c_ltblue, _("<empty>"));

        // Items stats
        if (leftListSize){
            each_armor = dynamic_cast<it_armor*>(tmp_worn[leftListIndex]->type);

            mvwprintz(w_sort_middle, 0, 1, c_white, each_armor->name.c_str());
            mvwprintz(w_sort_middle, 1, 2, c_ltgray, _("Coverage: "));
            mvwprintz(w_sort_middle, 2, 2, c_ltgray, _("Encumbrance: "));
            mvwprintz(w_sort_middle, 3, 2, c_ltgray, _("Bash protection: "));
            mvwprintz(w_sort_middle, 4, 2, c_ltgray, _("Cut protection: "));
            mvwprintz(w_sort_middle, 5, 2, c_ltgray, _("Warmth: "));
            mvwprintz(w_sort_middle, 6, 2, c_ltgray, _("Storage: "));

            mvwprintz(w_sort_middle, 1, middle_w - 4, c_ltgray, "%d", int(each_armor->coverage));
            mvwprintz(w_sort_middle, 2, middle_w - 4, c_ltgray, "%d",
                      (tmp_worn[leftListIndex]->has_flag("FIT")) ? std::max(0, int(each_armor->encumber) - 1) : int(each_armor->encumber)
                     );
            mvwprintz(w_sort_middle, 3, middle_w - 4, c_ltgray, "%d", int(tmp_worn[leftListIndex]->bash_resist()));
            mvwprintz(w_sort_middle, 4, middle_w - 4, c_ltgray, "%d", int(tmp_worn[leftListIndex]->cut_resist()));
            mvwprintz(w_sort_middle, 5, middle_w - 4, c_ltgray, "%d", int(each_armor->warmth));
            mvwprintz(w_sort_middle, 6, middle_w - 4, c_ltgray, "%d", int(each_armor->storage));

            // Item flags
            if (tmp_worn[leftListIndex]->has_flag("FIT"))
                tmp_str = _("It fits you well.\n");
            else if (tmp_worn[leftListIndex]->has_flag("VARSIZE"))
                tmp_str = _("It could be refitted.\n");
            else
                tmp_str = "";

            if (tmp_worn[leftListIndex]->has_flag("SKINTIGHT"))
                tmp_str += _("It lies close to the skin.\n");
            if (tmp_worn[leftListIndex]->has_flag("POCKETS"))
                tmp_str += _("It has pockets.\n");
                if (tmp_worn[leftListIndex]->has_flag("HOOD"))
                tmp_str += _("It has a hood.\n");
            if (tmp_worn[leftListIndex]->has_flag("WATERPROOF"))
                tmp_str += _("It is waterproof.\n");
            if (tmp_worn[leftListIndex]->has_flag("WATER_FRIENDLY"))
                tmp_str += _("It is water friendly.\n");
            if (tmp_worn[leftListIndex]->has_flag("FANCY"))
                tmp_str += _("It looks fancy.\n");
            if (tmp_worn[leftListIndex]->has_flag("SUPER_FANCY"))
                tmp_str += _("It looks really fancy.\n");
            if (tmp_worn[leftListIndex]->has_flag("FLOATATION"))
                tmp_str += _("You will not drown today.\n");
            if (tmp_worn[leftListIndex]->has_flag("OVERSIZE"))
                tmp_str += _("It is very bulky.\n");
                //WATCH
                //ALARMCLOCK

            mvwprintz(w_sort_middle, 8, 0, c_ltblue, tmp_str.c_str());
        } else {
            mvwprintz(w_sort_middle, 0, 1, c_white, _("Nothing to see here!"));
        }

        // Player encumbrance - altered copy of '@' screen
        mvwprintz(w_sort_middle, cont_h - 9, 1, c_white, _("Encumbrance and Warmth"));
        for (int i = 0; i < num_bp; i++) {
            int enc, armorenc;
            double layers;
            layers = armorenc = 0;
            enc = encumb(body_part(i), layers, armorenc);
            if (leftListSize && (each_armor->covers & mfb(i))) {
                mvwprintz(w_sort_middle, cont_h - 8 + i, 2, c_green, "%s:", armor_cat[i].c_str());
            } else {
                mvwprintz(w_sort_middle, cont_h - 8 + i, 2, c_ltgray, "%s:", armor_cat[i].c_str());
            }
            mvwprintz(w_sort_middle, cont_h - 8 + i, middle_w - 16, c_ltgray, "%d+%d = ", armorenc, enc-armorenc);
            wprintz(w_sort_middle, encumb_color(enc), "%d" , enc);

            nc_color color = c_ltgray;
            if (i == bp_eyes) continue; // Eyes don't count towards warmth
            else if (temp_conv[i] >  BODYTEMP_SCORCHING) color = c_red;
            else if (temp_conv[i] >  BODYTEMP_VERY_HOT)  color = c_ltred;
            else if (temp_conv[i] >  BODYTEMP_HOT)       color = c_yellow;
            else if (temp_conv[i] >  BODYTEMP_COLD)      color = c_green;
            else if (temp_conv[i] >  BODYTEMP_VERY_COLD) color = c_ltblue;
            else if (temp_conv[i] >  BODYTEMP_FREEZING)  color = c_cyan;
            else if (temp_conv[i] <= BODYTEMP_FREEZING)  color = c_blue;
            mvwprintz(w_sort_middle, cont_h - 8 + i, middle_w - 6, color, "(%3d)", warmth(body_part(i)));
        }

        // Right header
        mvwprintz(w_sort_right, 0, 0, c_ltgray, _("(innermost)"));
        mvwprintz(w_sort_right, 0, right_w - utf8_width(_("Encumb")), c_ltgray, _("Encumb"));

        // Right list
        rightListSize     = 0;
        for (int cover = 0, pos = 1; cover < num_bp; cover++){
            if (rightListSize >= rightListOffset && pos <= cont_h-2){
                if (cover == tabindex)
                    mvwprintz(w_sort_right, pos, 1, c_yellow, "%s:", armor_cat[cover].c_str());
                else
                    mvwprintz(w_sort_right, pos, 1, c_white, "%s:", armor_cat[cover].c_str());
                pos++;
            }
            rightListSize++;
            for (int i=0; i<worn.size(); i++){
                each_armor = dynamic_cast<it_armor*>(worn[i].type);
                if (each_armor->covers & mfb(cover)){
                    if (rightListSize >= rightListOffset && pos <= cont_h-2){
                        mvwprintz(w_sort_right, pos, 2, dam_color[int(worn[i].damage + 1)],
                                  each_armor->name.c_str());
                        mvwprintz(w_sort_right, pos, right_w - 2, c_ltgray, "%d",
                                  (worn[i].has_flag("FIT")) ? std::max(0, int(each_armor->encumber) - 1)
                                  : int(each_armor->encumber));
                        pos++;
                    }
                    rightListSize++;
                }
            }
        }

        // Right footer
        mvwprintz(w_sort_right, cont_h - 1, 0, c_ltgray, _("(outermost)"));
        if (rightListSize > cont_h-2)
            mvwprintz(w_sort_right, cont_h-1, right_w - utf8_width(_("<more>")), c_ltblue, _("<more>"));

        // F5
        wrefresh(w_sort_cat);
        wrefresh(w_sort_left);
        wrefresh(w_sort_middle);
        wrefresh(w_sort_right);

        switch (input())
        {
        case '8':
        case 'k':
            if (!leftListSize)
                break;
            leftListIndex--;
            if (leftListIndex < 0)
                leftListIndex = tmp_worn.size()-1;

            // Scrolling logic
            leftListOffset = (leftListIndex < leftListOffset) ? leftListIndex : leftListOffset;
            if (!((leftListIndex >= leftListOffset) && (leftListIndex < leftListOffset + leftListSize))){
                leftListOffset = leftListIndex - leftListSize + 1;
                leftListOffset = (leftListOffset > 0) ? leftListOffset : 0;
            }

            // move selected item
            if (selected >= 0){
                tmp_item = *tmp_worn[leftListIndex];
                for (int i=0; i < worn.size(); i++)
                    if (&worn[i] == tmp_worn[leftListIndex])
                        worn[i] = *tmp_worn[selected];

                for (int i=0; i < worn.size(); i++)
                    if (&worn[i] == tmp_worn[selected])
                        worn[i] = tmp_item;

                selected = leftListIndex;
            }
            break;

        case '2':
        case 'j':
            if (!leftListSize)
                break;
            leftListIndex = (leftListIndex+1) % tmp_worn.size();

            // Scrolling logic
            if (!((leftListIndex >= leftListOffset) && (leftListIndex < leftListOffset + leftListSize))){
                leftListOffset = leftListIndex - leftListSize + 1;
                leftListOffset = (leftListOffset > 0) ? leftListOffset : 0;
            }

            // move selected item
            if (selected >= 0){
                tmp_item = *tmp_worn[leftListIndex];
                for (int i=0; i < worn.size(); i++)
                    if (&worn[i] == tmp_worn[leftListIndex])
                        worn[i] = *tmp_worn[selected];

                for (int i=0; i < worn.size(); i++)
                    if (&worn[i] == tmp_worn[selected])
                        worn[i] = tmp_item;

                selected = leftListIndex;
            }
            break;

        case '4':
        case 'h':
            tabindex--;
            if (tabindex < 0)
                tabindex = tabcount - 1;
            leftListIndex = leftListOffset = 0;
            selected = -1;
            break;

        case '\t':
        case '6':
        case 'l':
            tabindex = (tabindex+1) % tabcount;
            leftListIndex = leftListOffset = 0;
            selected = -1;
            break;

        case '>':
            rightListOffset++;
            if (rightListOffset + cont_h-2 > rightListSize)
                rightListOffset = rightListSize - cont_h + 2;
            break;

        case '<':
            rightListOffset--;
            if (rightListOffset < 0)
                rightListOffset = 0;
            break;

        case 's':
            if (selected >= 0)
                selected = -1;
            else
                selected = leftListIndex;
            break;

        case '?':{
            popup_getkey(_("\
Use the arrow- or keypad keys to navigate the left list.\n\
Press 's' to select highlighted armor for reordering.\n\
Use PageUp/PageDown to scroll the right list.\n \n\
[Encumbrance and Warmth] explanation:\n\
The first number is the summed encumbrance from all clothing on that bodypart.\n\
The second number is the encumbrance caused by the number of clothing on that bodypart.\n\
The sum of these values is the effective encumbrance value your character has for that bodypart."));
            draw_border(w_sort_armor); // hack to mark whole window for redrawing
            wrefresh(w_sort_armor);
            break;
        }

        case KEY_ESCAPE:
        case 'q':
            sorting = false;
            break;
        }
    }

    delwin(w_sort_cat);
    delwin(w_sort_left);
    delwin(w_sort_middle);
    delwin(w_sort_right);
    delwin(w_sort_armor);
    return;
}

void player::use_wielded(game *g) {
  use(g, weapon.invlet);
}

hint_rating player::rate_action_reload(item *it) {
 if (it->is_gun()) {
  if (it->has_flag("RELOAD_AND_SHOOT") || it->ammo_type() == "NULL") {
   return HINT_CANT;
  }
  if (it->charges == it->clip_size()) {
   int alternate_magazine = -1;
   for (int i = 0; i < it->contents.size(); i++)
   {
       if ((it->contents[i].is_gunmod() &&
            (it->contents[i].typeId() == "spare_mag" &&
             it->contents[i].charges < (dynamic_cast<it_gun*>(it->type))->clip)) ||
           (it->contents[i].has_flag("MODE_AUX") &&
            it->contents[i].charges < it->contents[i].clip_size()))
       {
           alternate_magazine = i;
       }
   }
   if(alternate_magazine == -1) {
    return HINT_IFFY;
   }
  }
  return HINT_GOOD;
 } else if (it->is_tool()) {
  it_tool* tool = dynamic_cast<it_tool*>(it->type);
  if (tool->ammo == "NULL") {
   return HINT_CANT;
  }
  return HINT_GOOD;
 }
 return HINT_CANT;
}

hint_rating player::rate_action_unload(item *it) {
 if (!it->is_gun() && !it->is_container() &&
     (!it->is_tool() || it->ammo_type() == "NULL")) {
  return HINT_CANT;
 }
 int spare_mag = -1;
 int has_m203 = -1;
 int has_40mml = -1;
 int has_shotgun = -1;
 int has_shotgun2 = -1;
 int has_shotgun3 = -1;
 int has_auxflamer = -1;
 if (it->is_gun()) {
  spare_mag = it->has_gunmod ("spare_mag");
  has_m203 = it->has_gunmod ("m203");
  has_40mml = it->has_gunmod ("pipe_launcher40mm");
  has_shotgun = it->has_gunmod ("u_shotgun");
  has_shotgun2 = it->has_gunmod ("masterkey");
  has_shotgun3 = it->has_gunmod ("rm121aux");
  has_auxflamer = it->has_gunmod ("aux_flamer");
 }
 if (it->is_container() ||
     (it->charges == 0 &&
      (spare_mag == -1 || it->contents[spare_mag].charges <= 0) &&
      (has_m203 == -1 || it->contents[has_m203].charges <= 0) &&
      (has_40mml == -1 || it->contents[has_40mml].charges <= 0) &&
      (has_shotgun == -1 || it->contents[has_shotgun].charges <= 0) &&
      (has_shotgun2 == -1 || it->contents[has_shotgun2].charges <= 0) &&
      (has_shotgun3 == -1 || it->contents[has_shotgun3].charges <= 0) &&
      (has_auxflamer == -1 || it->contents[has_auxflamer].charges <= 0) )) {
  if (it->contents.size() == 0) {
   return HINT_IFFY;
  }
 }

 return HINT_GOOD;
}

//TODO refactor stuff so we don't need to have this code mirroring game::disassemble
hint_rating player::rate_action_disassemble(item *it, game *g) {
 for (recipe_map::iterator cat_iter = recipes.begin(); cat_iter != recipes.end(); ++cat_iter)
    {
        for (recipe_list::iterator list_iter = cat_iter->second.begin();
             list_iter != cat_iter->second.end();
             ++list_iter)
        {
            recipe* cur_recipe = *list_iter;
            if (it->type == itypes[cur_recipe->result] && cur_recipe->reversible)
            // ok, a valid recipe exists for the item, and it is reversible
            // assign the activity
            {
                // check tools are available
                // loop over the tools and see what's required...again
                inventory crafting_inv = g->crafting_inventory(this);
                for (int j = 0; j < cur_recipe->tools.size(); j++)
                {
                    bool have_tool = false;
                    if (cur_recipe->tools[j].size() == 0) // no tools required, may change this
                    {
                        have_tool = true;
                    }
                    else
                    {
                        for (int k = 0; k < cur_recipe->tools[j].size(); k++)
                        {
                            itype_id type = cur_recipe->tools[j][k].type;
                            int req = cur_recipe->tools[j][k].count; // -1 => 1

                            if ((req <= 0 && crafting_inv.has_amount (type, 1)) ||
                                (req >  0 && crafting_inv.has_charges(type, req)))
                            {
                                have_tool = true;
                                k = cur_recipe->tools[j].size();
                            }
                            // if crafting recipe required a welder, disassembly requires a hacksaw or super toolkit
                            if (type == "welder")
                            {
                                if (crafting_inv.has_amount("hacksaw", 1) ||
                                    crafting_inv.has_amount("toolset", 1))
                                {
                                    have_tool = true;
                                }
                                else
                                {
                                    have_tool = false;
                                }
                            }
                        }
                    }
                    if (!have_tool)
                    {
                       return HINT_IFFY;
                    }
                }
                // all tools present
                return HINT_GOOD;
            }
        }
    }
    if(it->is_book())
        return HINT_GOOD;
    // no recipe exists, or the item cannot be disassembled
    return HINT_CANT;
}

hint_rating player::rate_action_use(item *it)
{
 if (it->is_tool()) {
  it_tool *tool = dynamic_cast<it_tool*>(it->type);
  if (tool->charges_per_use != 0 && it->charges < tool->charges_per_use) {
   return HINT_IFFY;
  } else {
   return HINT_GOOD;
  }
 } else if (it->is_gunmod()) {
  if (skillLevel("gun") == 0) {
   return HINT_IFFY;
  } else {
   return HINT_GOOD;
  }
 } else if (it->is_bionic()) {
  return HINT_GOOD;
 } else if (it->is_food() || it->is_food_container() || it->is_book() || it->is_armor()) {
  return HINT_IFFY; //the rating is subjective, could be argued as HINT_CANT or HINT_GOOD as well
 } else if (it->is_gun()) {
   if (!it->contents.empty())
    return HINT_GOOD;
   else
    return HINT_IFFY;
 }

 return HINT_CANT;
}

void player::use(game *g, char let)
{
    item* used = &i_at(let);
    item copy;

    if (used->is_null()) {
        g->add_msg(_("You do not have that item."));
        return;
    }

    last_item = itype_id(used->type->id);

    if (used->is_tool()) {
        it_tool *tool = dynamic_cast<it_tool*>(used->type);
        if (tool->charges_per_use == 0 || used->charges >= tool->charges_per_use) {
            int charges_used = tool->use.call(this, used, false);
            if ( charges_used >= 1 ) {
                if( tool->charges_per_use > 0 ) {
                    used->charges -= std::min(used->charges, charges_used);
                } else {
                    // An item that doesn't normally expend charges is destroyed instead.
                    i_rem(let);
                }
            }
            // We may have fiddled with the state of the item in the iuse method,
            // so restack to sort things out.
            inv.restack();
        } else {
            g->add_msg(_("Your %s has %d charges but needs %d."), used->tname().c_str(),
                       used->charges, tool->charges_per_use);
        }
    } else if (used->type->use == &iuse::boots) {
        used->type->use.call(this, used, false);
        return;
    } else if (used->is_gunmod()) {
        if (skillLevel("gun") == 0) {
            g->add_msg(_("You need to be at least level 1 in the marksmanship skill before you\
 can modify guns."));
            return;
        }
        char gunlet = g->inv(_("Select gun to modify:"));
        it_gunmod *mod = static_cast<it_gunmod*>(used->type);
        item* gun = &(i_at(gunlet));
        if (gun->is_null()) {
            g->add_msg(_("You do not have that item."));
            return;
        } else if (!gun->is_gun()) {
            g->add_msg(_("That %s is not a gun."), gun->tname().c_str());
            return;
        }
        it_gun* guntype = dynamic_cast<it_gun*>(gun->type);
        if (guntype->skill_used == Skill::skill("archery") ||
            guntype->skill_used == Skill::skill("launcher")) {
            g->add_msg(_("You cannot mod your %s."), gun->tname().c_str());
            return;
        }
        if (guntype->skill_used == Skill::skill("pistol") && !mod->used_on_pistol) {
            g->add_msg(_("That %s cannot be attached to a handgun."),
                       used->tname().c_str());
            return;
        } else if (guntype->skill_used == Skill::skill("shotgun") && !mod->used_on_shotgun) {
            g->add_msg(_("That %s cannot be attached to a shotgun."),
                       used->tname().c_str());
            return;
        } else if (guntype->skill_used == Skill::skill("smg") && !mod->used_on_smg) {
            g->add_msg(_("That %s cannot be attached to a submachine gun."),
                       used->tname().c_str());
            return;
        } else if (guntype->skill_used == Skill::skill("rifle") && !mod->used_on_rifle) {
            g->add_msg(_("That %s cannot be attached to a rifle."),
                       used->tname().c_str());
            return;
        } else if ( mod->acceptible_ammo_types.size() &&
                    mod->acceptible_ammo_types.count(guntype->ammo) == 0 ) {
            g->add_msg(_("That %s cannot be used on a %s gun."), used->tname().c_str(),
                       ammo_name(guntype->ammo).c_str());
            return;
        } else if (gun->contents.size() >= 4) {
            g->add_msg(_("Your %s already has 4 mods installed!  To remove the mods, \
press 'U' while wielding the unloaded gun."), gun->tname().c_str());
            return;
        }
        if ((mod->id == "clip" || mod->id == "clip2" || mod->id == "spare_mag") &&
            gun->clip_size() <= 2) {
            g->add_msg(_("You can not extend the ammo capacity of your %s."),
                       gun->tname().c_str());
            return;
        }
        if (mod->id == "spare_mag" && gun->has_flag("RELOAD_ONE")) {
            g->add_msg(_("You can not use a spare magazine with your %s."),
                       gun->tname().c_str());
            return;
        }
        for (int i = 0; i < gun->contents.size(); i++) {
            if (gun->contents[i].type->id == used->type->id) {
                g->add_msg(_("Your %s already has a %s."), gun->tname().c_str(),
                           used->tname().c_str());
                return;
            } else if (!(mod->item_tags.count("MODE_AUX")) && mod->newtype != "NULL" &&
                       !gun->contents[i].has_flag("MODE_AUX") &&
                       (dynamic_cast<it_gunmod*>(gun->contents[i].type))->newtype != "NULL") {
                g->add_msg(_("Your %s's caliber has already been modified."),
                           gun->tname().c_str());
                return;
            } else if ((mod->id == "barrel_big" || mod->id == "barrel_small") &&
                       (gun->contents[i].type->id == "barrel_big" ||
                        gun->contents[i].type->id == "barrel_small")) {
                g->add_msg(_("Your %s already has a barrel replacement."),
                           gun->tname().c_str());
                return;
            } else if ((mod->id == "barrel_ported" || mod->id == "suppressor") &&
                       (gun->contents[i].type->id == "barrel_ported" ||
                        gun->contents[i].type->id == "suppressor")) {
                g->add_msg(_("Your %s cannot use a suppressor and a ported barrel at the same time."),
                           gun->tname().c_str());
                return;
            } else if ((mod->id == "improve_sights" || mod->id == "red_dot_sight" ||
                        mod->id == "holo_sight" || mod->id == "pistol_scope"|| mod->id == "rifle_scope") &&
                       (gun->contents[i].type->id == "improve_sights" ||
                        gun->contents[i].type->id == "red_dot_sight" ||
                        gun->contents[i].type->id == "holo_sight" ||
                        gun->contents[i].type->id == "pistol_scope" ||
                        gun->contents[i].type->id == "rifle_scope")) {
                //intentionally leaving laser_sight off the list so that it CAN be used with optics
                g->add_msg(_("Your %s can only use one type of optical aiming device at a time."),
                           gun->tname().c_str());
                return;
            } else if ((mod->id == "clip" || mod->id == "clip2") &&
                       (gun->contents[i].type->id == "clip" ||
                        gun->contents[i].type->id == "clip2")) {
                g->add_msg(_("Your %s already has its magazine size extended."),
                           gun->tname().c_str());
                return;
            } else if ((mod->id == "pipe_launcher40mm" || mod->id == "m203" ||
                        mod->id == "masterkey" || mod->id == "aux_flamer" || mod->id == "u_shotgun" ||
                        mod->id == "bayonet" || mod->id == "gun_crossbow" || mod->id == "rm121aux" ||
                        mod->id == "sword_bayonet") &&
                       (gun->contents[i].type->id == "pipe_launcher40mm" ||
                        gun->contents[i].type->id == "m203" ||
                        gun->contents[i].type->id == "masterkey" ||
                        gun->contents[i].type->id == "rm121aux" ||
                        gun->contents[i].type->id == "u_shotgun" ||
                        gun->contents[i].type->id == "bayonet" ||
                        gun->contents[i].type->id == "sword_bayonet" ||
                        gun->contents[i].type->id == "aux_flamer" ||
                        gun->contents[i].type->id == "gun_crossbow")) {
                g->add_msg(_("Your %s already has an under-barrel accessory weapon."),
                           gun->tname().c_str());
                return;
            }
        }
        g->add_msg(_("You attach the %s to your %s."), used->tname().c_str(),
                   gun->tname().c_str());
        gun->contents.push_back(i_rem(let));
        return;

    } else if (used->is_bionic()) {
        it_bionic* tmp = dynamic_cast<it_bionic*>(used->type);
        if (install_bionics(g, tmp)) {
            i_rem(let);
        }
        return;
    } else if (used->is_food() || used->is_food_container()) {
        consume(g, lookup_item(let));
        return;
    } else if (used->is_book()) {
        read(g, let);
        return;
    } else if (used->is_armor()) {
        wear(g, let);
        return;
    } else if (used->is_gun()) {
      // Get weapon mod names.
      std::vector<std::string> mods;
      for (int i = 0; i < used->contents.size(); i++) {
        item tmp = used->contents[i];
        mods.push_back(tmp.name);
      }
      if (!used->contents.empty()) {
        // Create menu.
        int choice = -1;

        uimenu kmenu;
        kmenu.selected = 0;
        kmenu.text = _("Remove which modification?");
        for (int i = 0; i < mods.size(); i++) {
          kmenu.addentry( i, true, -1, mods[i] );
        }
        kmenu.addentry( 4, true, 'r', _("Remove all") );
        kmenu.addentry( 5, true, 'q', _("Cancel") );
        kmenu.query();
        choice = kmenu.ret;

        item *weapon = used;
        if (choice < 4) {
          remove_gunmod(weapon, choice, g);
          g->add_msg(_("You remove your %s from your %s."), weapon->contents[choice].name.c_str(), weapon->name.c_str());
        }
        else if (choice == 4) {
          for (int i = 0; i < weapon->contents.size(); i++) {
            remove_gunmod(weapon, i, g);
            i--;
          }
          g->add_msg(_("You remove all the modifications from your %s."), weapon->name.c_str());
        }
        else {
          g->add_msg(_("Nevermind."));
          return;
        }
        // Removing stuff from a gun takes time.
        moves -= int(used->reload_time(*this) / 2);
        return;
    }
    else
        g->add_msg(_("Your %s doesn't appear to be modded."), used->name.c_str());
      return;
    } else {
        g->add_msg(_("You can't do anything interesting with your %s."),
                   used->tname().c_str());
        return;
    }
}

void player::remove_gunmod(item *weapon, int id, game *g) {
    item *gunmod = &weapon->contents[id];
    item newgunmod;
    item ammo;
    if (gunmod != NULL && gunmod->charges > 0) {
      if (gunmod->curammo != NULL) {
        ammo = item(gunmod->curammo, g->turn);
      } else {
        ammo = item(itypes[default_ammo(weapon->ammo_type())], g->turn);
      }
      ammo.charges = gunmod->charges;
      int iter = 0;
      while ((ammo.invlet == 0 || has_item(ammo.invlet)) && iter < inv_chars.size()) {
       ammo.invlet = g->nextinv;
       g->advance_nextinv();
       iter++;
      }
      if (can_pickWeight(ammo.weight(), !OPTIONS["DANGEROUS_PICKUPS"]) &&
          can_pickVolume(ammo.volume()) && iter < inv_chars.size()) {
       i_add(ammo, g);
      } else {
       g->m.add_item_or_charges(posx, posy, ammo, 1);
      }
    }
    newgunmod = item(itypes[gunmod->type->id], g->turn);
    int iter = 0;
    while ((newgunmod.invlet == 0 || has_item(newgunmod.invlet)) && iter < inv_chars.size())
    {
        newgunmod.invlet = g->nextinv;
        g->advance_nextinv();
        iter++;
    }
    if (can_pickWeight(newgunmod.weight(), !OPTIONS["DANGEROUS_PICKUPS"]) &&
        can_pickVolume(newgunmod.volume()) && iter < inv_chars.size()) {
     i_add(newgunmod, g);
    } else {
     g->m.add_item_or_charges(posx, posy, newgunmod, 1);
    }
    weapon->contents.erase(weapon->contents.begin()+id);
    return;
}

hint_rating player::rate_action_read(item *it, game *g)
{
 //note: there's a cryptic note about macguffins in player::read(). Do we have to account for those?
 if (!it->is_book()) {
  return HINT_CANT;
 }

 it_book *book = dynamic_cast<it_book*>(it->type);

 if (g && g->light_level() < 8 && LL_LIT > g->m.light_at(posx, posy)) {
  return HINT_IFFY;
 } else if (morale_level() < MIN_MORALE_READ &&  book->fun <= 0) {
  return HINT_IFFY; //won't read non-fun books when sad
 } else if (book->intel > 0 && has_trait("ILLITERATE")) {
  return HINT_IFFY;
 } else if (has_trait("HYPEROPIC") && !is_wearing("glasses_reading")
            && !is_wearing("glasses_bifocal") && !has_disease("contacts")) {
  return HINT_IFFY;
 }

 return HINT_GOOD;
}

void player::read(game *g, char ch)
{
    vehicle *veh = g->m.veh_at (posx, posy);
    if (veh && veh->player_in_control (this))
    {
        g->add_msg(_("It's bad idea to read while driving."));
        return;
    }

    // Check if reading is okay
    // check for light level
    if (fine_detail_vision_mod(g) > 4)//minimum LL_LOW or LL_DARK + (ELFA_NV or atomic_light)
    {
        g->add_msg(_("You can't see to read!"));
        return;
    }

    // check for traits
    if (has_trait("HYPEROPIC") && !is_wearing("glasses_reading")
        && !is_wearing("glasses_bifocal") && !has_disease("contacts"))
    {
        g->add_msg(_("Your eyes won't focus without reading glasses."));
        return;
    }

    // Find the object
    int index = -1;
    item* it = NULL;
    if (weapon.invlet == ch)
    {
        index = -2;
        it = &weapon;
    }
    else
    {
        it = &inv.item_by_letter(ch);
    }

    if (it == NULL || it->is_null())
    {
        g->add_msg(_("You do not have that item."));
        return;
    }

// Some macguffins can be read, but they aren't treated like books.
    it_macguffin* mac = NULL;
    if (it->is_macguffin())
    {
        mac = dynamic_cast<it_macguffin*>(it->type);
    }
    if (mac != NULL)
    {
        mac->use.call(this, it, false);
        return;
    }

    if (!it->is_book())
    {
        g->add_msg(_("Your %s is not good reading material."),
        it->tname().c_str());
    return;
    }

    it_book* tmp = dynamic_cast<it_book*>(it->type);
    int time; //Declare this here so that we can change the time depending on whats needed
    bool study = false;
    if (tmp->intel > 0 && has_trait("ILLITERATE")) {
        g->add_msg(_("You're illiterate!"));
        return;
    }
    else if (tmp->type == NULL)
    {
        // special guidebook effect: print a misc. hint when read
        if (tmp->id == "guidebook") {
            g->add_msg(get_hint().c_str());
            moves -= 100;
            return;
        }
        // otherwise do nothing as there's no associated skill
    }
    else if (skillLevel(tmp->type) < (int)tmp->req)
    {
        g->add_msg(_("The %s-related jargon flies over your head!"),
         tmp->type->name().c_str());
        if (tmp->recipes.empty())
        {
            return;
        }
        else
        {
            g->add_msg(_("But you might be able to learn a recipe or two."));
        }
    }
    else if (morale_level() < MIN_MORALE_READ &&  tmp->fun <= 0) // See morale.h
    {
        g->add_msg(_("What's the point of reading?  (Your morale is too low!)"));
        return;
    }
    else if (skillLevel(tmp->type) >= (int)tmp->level && tmp->fun <= 0 && !can_study_recipe(tmp) &&
            !query_yn(_("Your %s skill won't be improved.  Read anyway?"),
                      tmp->type->name().c_str()))
    {
        return;
    }
    else if (!activity.continuous && !query_yn("Study %s?", tmp->type->name().c_str()))
    {
        study = false;
    }
    else
    {
        //If we just started studying, tell the player how to stop
        if(!activity.continuous) {
            g->add_msg(_("Now studying %s, %s to stop early."),
                       it->tname().c_str(), press_x(ACTION_PAUSE).c_str());
        }
        study = true;
    }

    if (!tmp->recipes.empty() && !(activity.continuous))
    {
        if (can_study_recipe(tmp))
        {
            g->add_msg(_("This book has more recipes for you to learn."));
        }
        else if (studied_all_recipes(tmp))
        {
            g->add_msg(_("You know all the recipes this book has to offer."));
        }
        else
        {
            g->add_msg(_("This book has more recipes, but you don't have the skill to learn them yet."));
        }
    }

 // Base read_speed() is 1000 move points (1 minute per tmp->time)
    time = tmp->time * read_speed() * (fine_detail_vision_mod(g));
    if (tmp->intel > int_cur)
    {
        g->add_msg(_("This book is too complex for you to easily understand. It will take longer to read."));
        time += (tmp->time * (tmp->intel - int_cur) * 100); // Lower int characters can read, at a speed penalty
        activity = player_activity(ACT_READ, time, index, ch, "");
        activity.continuous = study;
        moves = 0;
        return;
    }

    activity = player_activity(ACT_READ, time, index, ch, "");
    activity.continuous = study;
    moves = 0;

    // Reinforce any existing morale bonus/penalty, so it doesn't decay
    // away while you read more.
    int minutes = time / 1000;
    add_morale(MORALE_BOOK, 0, tmp->fun * 15, minutes + 30, minutes, false,
               tmp);
}

bool player::can_study_recipe(it_book* book)
{
    for (std::map<recipe*, int>::iterator iter = book->recipes.begin(); iter != book->recipes.end(); ++iter)
    {
        if (!knows_recipe(iter->first) &&
            (iter->first->skill_used == NULL || skillLevel(iter->first->skill_used) >= iter->second))
        {
            return true;
        }
    }
    return false;
}

bool player::studied_all_recipes(it_book* book)
{
    for (std::map<recipe*, int>::iterator iter = book->recipes.begin(); iter != book->recipes.end(); ++iter)
    {
        if (!knows_recipe(iter->first))
        {
            return false;
        }
    }
    return true;
}

bool player::try_study_recipe(game *g, it_book *book)
{
    for (std::map<recipe*, int>::iterator iter = book->recipes.begin(); iter != book->recipes.end(); ++iter)
    {
        if (!knows_recipe(iter->first) &&
            (iter->first->skill_used == NULL || skillLevel(iter->first->skill_used) >= iter->second))
        {
            if (iter->first->skill_used == NULL || rng(0, 4) <= skillLevel(iter->first->skill_used) - iter->second)
            {
                learn_recipe(iter->first);
                g->add_msg(_("Learned a recipe for %s from the %s."),
                           itypes[iter->first->result]->name.c_str(), book->name.c_str());
                return true;
            }
            else
            {
                g->add_msg(_("Failed to learn a recipe from the %s."), book->name.c_str());
                return false;
            }
        }
    }
    return true; // _("false") seems to mean _("attempted and failed")
}

void player::try_to_sleep(game *g)
{
 int vpart = -1;
 vehicle *veh = g->m.veh_at (posx, posy, vpart);
 const trap_id trap_at_pos = g->m.tr_at(posx, posy);
 const ter_id ter_at_pos = g->m.ter(posx, posy);
 const furn_id furn_at_pos = g->m.furn(posx, posy);
 if (furn_at_pos == f_bed || furn_at_pos == f_makeshift_bed ||
     trap_at_pos == tr_cot || trap_at_pos == tr_rollmat ||
     trap_at_pos == tr_fur_rollmat || furn_at_pos == f_armchair ||
     furn_at_pos == f_sofa || furn_at_pos == f_hay ||
     (veh && veh->part_with_feature (vpart, "SEAT") >= 0) ||
      (veh && veh->part_with_feature (vpart, "BED") >= 0))
  g->add_msg(_("This is a comfortable place to sleep."));
 else if (ter_at_pos != t_floor)
  g->add_msg(
             terlist[ter_at_pos].movecost <= 2 ?
             _("It's a little hard to get to sleep on this %s.") :
             _("It's hard to get to sleep on this %s."),
             _(terlist[ter_at_pos].name.c_str())); // FIXME i18n
 add_disease("lying_down", 300);
}

bool player::can_sleep(game *g)
{
 int sleepy = 0;
 if (has_addiction(ADD_SLEEP))
  sleepy -= 3;
 if (has_trait("INSOMNIA"))
  sleepy -= 8;

 int vpart = -1;
 vehicle *veh = g->m.veh_at (posx, posy, vpart);
 const trap_id trap_at_pos = g->m.tr_at(posx, posy);
 const ter_id ter_at_pos = g->m.ter(posx, posy);
 const furn_id furn_at_pos = g->m.furn(posx, posy);
 if ((veh && veh->part_with_feature (vpart, "BED") >= 0) ||
     furn_at_pos == f_makeshift_bed || trap_at_pos == tr_cot ||
     furn_at_pos == f_sofa || furn_at_pos == f_hay)
  sleepy += 4;
 else if ((veh && veh->part_with_feature (vpart, "SEAT") >= 0) ||
      trap_at_pos == tr_rollmat || trap_at_pos == tr_fur_rollmat || furn_at_pos == f_armchair)
  sleepy += 3;
 else if (furn_at_pos == f_bed)
  sleepy += 5;
 else if (ter_at_pos == t_floor)
  sleepy += 1;
 else
  sleepy -= g->m.move_cost(posx, posy);
 if (fatigue < 192)
  sleepy -= int( (192 - fatigue) / 4);
 else
  sleepy += int((fatigue - 192) / 16);
 sleepy += rng(-8, 8);
 sleepy -= 2 * stim;
 if (sleepy > 0)
  return true;
 return false;
}

void player::fall_asleep(int duration)
{
    add_disease("sleep", duration);
}

void player::wake_up(const char * message)
{
    rem_disease("sleep");
    if (message) {
        g->add_msg_if_player(this, message);
    } else {
        g->add_msg_if_player(this, _("You wake up."));
    }
}

std::string player::is_snuggling(game *g)
{
    std::vector<item>& floor_item = g->m.i_at(posx, posy);
    it_armor* floor_armor = NULL;
    int ticker = 0;

    // If there are no items on the floor, return nothing
    if ( floor_item.size() == 0 ) {
        return "nothing";
    }

    for ( std::vector<item>::iterator afloor_item = floor_item.begin() ; afloor_item != floor_item.end() ; ++afloor_item) {
        if ( !afloor_item->is_armor() ) {
            continue;
        }
        else if ( afloor_item->volume() > 1 &&
        (dynamic_cast<it_armor*>(afloor_item->type)->covers & mfb(bp_torso) ||
         dynamic_cast<it_armor*>(afloor_item->type)->covers & mfb(bp_legs)) ){
            floor_armor = dynamic_cast<it_armor*>(afloor_item->type);
            ticker++;
        }
    }

    if ( ticker == 0 ) {
        return "nothing";
    }
    else if ( ticker == 1 ) {
        return floor_armor->name.c_str();
    }
    else if ( ticker > 1 ) {
        return "many";
    }

    return "nothing";
}

// Returned values range from 1.0 (unimpeded vision) to 5.0 (totally blind).
// 2.5 is enough light for detail work.
float player::fine_detail_vision_mod(game *g)
{
    if (has_disease("blind") || has_disease("boomered"))
    {
        return 5;
    }
    if ( has_nv() )
    {
        return 1.5;
    }
    // flashlight is handled by the light level check below
    if (g->u.has_active_item("lightstrip"))
    {
        return 1;
    }
    if (LL_LIT <= g->m.light_at(posx, posy))
    {
        return 1;
    }

    float vision_ii = 0;
    if (g->m.light_at(posx, posy) == LL_LOW) { vision_ii = 4; }
    else if (g->m.light_at(posx, posy) == LL_DARK) { vision_ii = 5; }

    if (g->u.has_item_with_flag("LIGHT_2")){
        vision_ii -= 2;
    } else if (g->u.has_item_with_flag("LIGHT_1")){
        vision_ii -= 1;
    }

    if (has_trait("NIGHTVISION")) { vision_ii -= .5; }
	else if (has_trait("ELFA_NV")) { vision_ii -= 1; }
    else if (has_trait("NIGHTVISION2")) { vision_ii -= 2; }
    else if (has_trait("NIGHTVISION3") || has_trait("ELFA_FNV")) { vision_ii -= 3; }

    if (vision_ii < 1) { vision_ii = 1; }
    return vision_ii;
}

int player::warmth(body_part bp)
{
    int bodywetness = 0;
    int ret = 0, warmth = 0;
    it_armor* armor = NULL;

    // Fetch the morale value of wetness for bodywetness
    for (int i = 0; bodywetness == 0 && i < morale.size(); i++)
    {
        if( morale[i].type == MORALE_WET )
        {
            bodywetness = abs(morale[i].bonus); // Make it positive, less confusing
            break;
        }
    }

    // If the player is not wielding anything, check if hands can be put in pockets
    if(bp == bp_hands && !is_armed() && (temp_conv[bp] <=  BODYTEMP_COLD) && worn_with_flag("POCKETS"))
    {
        ret += 10;
    }

    // If the players head is not encumbered, check if hood can be put up
    if(bp == bp_head && encumb(bp_head) < 1 && (temp_conv[bp] <=  BODYTEMP_COLD) && worn_with_flag("HOOD"))
    {
        ret += 10;
    }

    for (int i = 0; i < worn.size(); i++)
    {
        armor = dynamic_cast<it_armor*>(worn[i].type);

        if (armor->covers & mfb(bp))
        {
            warmth = armor->warmth;
            // Wool items do not lose their warmth in the rain
            if (!worn[i].made_of("wool"))
            {
                warmth *= 1.0 - (float)bodywetness / 100.0;
            }
            ret += warmth;
        }
    }
    return ret;
}

int player::encumb(body_part bp) {
 int iArmorEnc = 0;
 double iLayers = 0;
 return encumb(bp, iLayers, iArmorEnc);
}

int player::encumb(body_part bp, double &layers, int &armorenc)
{
    int ret = 0;

    int skintight = 0;

    it_armor* armor;
    for (int i = 0; i < worn.size(); i++)
    {
        if( !worn[i].is_armor() ) {
            debugmsg("%s::encumb hit a non-armor item at worn[%d] (%s)", name.c_str(),
                     i, worn[i].tname().c_str());
        }
        armor = dynamic_cast<it_armor*>(worn[i].type);

        if( armor->covers & mfb(bp) ) {
            layers++;
            if( armor->is_power_armor() &&
                (has_active_item("UPS_on") || has_active_item("adv_UPS_on") ||
                 has_active_bionic("bio_power_armor_interface") ||
                 has_active_bionic("bio_power_armor_interface_mkII")) ) {
                armorenc += armor->encumber - 4;
            } else {
                armorenc += armor->encumber;
                // Fitted clothes will either reduce encumbrance or negate layering.
                if( worn[i].has_flag( "FIT" ) ) {
                    if( armor->encumber > 0 && armorenc > 0 ) {
                        armorenc--;
                    } else if (layers > 0) {
                        layers -= .5;
                    }
                }
                if( worn[i].has_flag( "SKINTIGHT" ) && layers > 0) {
                  // Skintight clothes will negate layering.
                  // But only if we aren't wearing more than two.
                  if (skintight < 2) {
                    skintight++;
                    layers -= .5;
                  }
                }
            }
        }
    }
    if (armorenc < 0) {
      armorenc = 0;
    }
    if (layers < 0) {
      layers = 0;
    }

    ret += armorenc;

    if (layers > 1) {
        ret += (int(layers) - 1) * (bp == bp_torso ? .75 : 1);// Easier to layer on torso
    }
    if (volume_carried() > volume_capacity() - 2 && bp != bp_head) {
        ret += 3;
    }

    // Bionics and mutation
    if( has_bionic("bio_stiff") && bp != bp_head && bp != bp_mouth ) {
        ret += 1;
    }
    if( has_trait("CHITIN3") && bp != bp_eyes && bp != bp_mouth ) {
        ret += 1;
    }
    if( has_trait("SLIT_NOSTRILS") && bp == bp_mouth ) {
        ret += 1;
    }
    if( has_trait("ARM_FEATHERS") && bp == bp_arms ) {
        ret += 2;
    }
    if (bp == bp_hands &&
        (has_trait("ARM_TENTACLES") || has_trait("ARM_TENTACLES_4") ||
         has_trait("ARM_TENTACLES_8")) ) {
        ret += 3;
    }
    if ( ret < 0 ) {
      ret = 0;
    }
    return ret;
}

int player::armor_bash(body_part bp)
{
 int ret = 0;
 it_armor* armor;
 for (int i = 0; i < worn.size(); i++) {
  armor = dynamic_cast<it_armor*>(worn[i].type);
  if (armor->covers & mfb(bp))
   ret += worn[i].bash_resist();
 }
 if (has_bionic("bio_carbon"))
  ret += 2;
 if (bp == bp_head && has_bionic("bio_armor_head"))
  ret += 3;
 else if (bp == bp_arms && has_bionic("bio_armor_arms"))
  ret += 3;
 else if (bp == bp_torso && has_bionic("bio_armor_torso"))
  ret += 3;
 else if (bp == bp_legs && has_bionic("bio_armor_legs"))
  ret += 3;
  else if (bp == bp_eyes && has_bionic("bio_armor_eyes"))
  ret += 3;
 if (has_trait("FUR"))
  ret++;
 if (has_trait("CHITIN"))
  ret += 2;
 if (has_trait("SHELL") && bp == bp_torso)
  ret += 6;
 ret += rng(0, disease_intensity("armor_boost"));
 return ret;
}

int player::armor_cut(body_part bp)
{
 int ret = 0;
 it_armor* armor;
 for (int i = 0; i < worn.size(); i++) {
  armor = dynamic_cast<it_armor*>(worn[i].type);
  if (armor->covers & mfb(bp))
   ret += worn[i].cut_resist();
 }
 if (has_bionic("bio_carbon"))
  ret += 4;
 if (bp == bp_head && has_bionic("bio_armor_head"))
  ret += 3;
 else if (bp == bp_arms && has_bionic("bio_armor_arms"))
  ret += 3;
 else if (bp == bp_torso && has_bionic("bio_armor_torso"))
  ret += 3;
 else if (bp == bp_legs && has_bionic("bio_armor_legs"))
  ret += 3;
 else if (bp == bp_eyes && has_bionic("bio_armor_eyes"))
  ret += 3;
 if (has_trait("THICKSKIN"))
  ret++;
 if (has_trait("SCALES"))
  ret += 2;
 if (has_trait("THICK_SCALES"))
  ret += 4;
 if (has_trait("SLEEK_SCALES"))
  ret += 1;
 if (has_trait("CHITIN"))
  ret += 2;
 if (has_trait("CHITIN2"))
  ret += 4;
 if (has_trait("CHITIN3"))
  ret += 8;
 if (has_trait("SHELL") && bp == bp_torso)
  ret += 14;
 ret += rng(0, disease_intensity("armor_boost"));
 return ret;
}

void player::absorb(game *g, body_part bp, int &dam, int &cut)
{
    it_armor* tmp;
    int arm_bash = 0, arm_cut = 0;
    bool cut_through = true;      // to determine if cutting damage penetrates multiple layers of armour
    int bash_absorb = 0;      // to determine if lower layers of armour get damaged

    // CBMS absorb damage first before hitting armour
    if (has_active_bionic("bio_ads"))
    {
        if (dam > 0 && power_level > 1)
        {
            dam -= rng(1, 8);
            power_level--;
        }
        if (cut > 0 && power_level > 1)
        {
            cut -= rng(0, 4);
            power_level--;
        }
        if (dam < 0)
            dam = 0;
        if (cut < 0)
            cut = 0;
    }

    // determines how much damage is absorbed by armour
    // zero if damage misses a covered part
    int bash_reduction = 0;
    int cut_reduction = 0;

    // See, we do it backwards, iterating inwards
    for (int i = worn.size() - 1; i >= 0; i--)
    {
        tmp = dynamic_cast<it_armor*>(worn[i].type);
        if (tmp->covers & mfb(bp))
        {
            // first determine if damage is at a covered part of the body
            // probability given by coverage
            if (rng(0, 100) < tmp->coverage)
            {
                // hit a covered part of the body, so now determine if armour is damaged
                arm_bash = worn[i].bash_resist();
                arm_cut  = worn[i].cut_resist();
                // also determine how much damage is absorbed by armour
                // factor of 3 to normalise for material hardness values
                bash_reduction = arm_bash / 3;
                cut_reduction = arm_cut / 3;

                // power armour first  - to depreciate eventually
                if (((it_armor *)worn[i].type)->is_power_armor())
                {
                    if (cut > arm_cut * 2 || dam > arm_bash * 2)
                    {
                        g->add_msg_if_player(this,_("Your %s is damaged!"), worn[i].tname().c_str());
                        worn[i].damage++;
                    }
                }
                else // normal armour
                {
                    // determine how much the damage exceeds the armour absorption
                    // bash damage takes into account preceding layers
                    int diff_bash = (dam - arm_bash - bash_absorb < 0) ? -1 : (dam - arm_bash);
                    int diff_cut  = (cut - arm_cut  < 0) ? -1 : (dam - arm_cut);
                    bool armor_damaged = false;
                    std::string pre_damage_name = worn[i].tname();

                    // armour damage occurs only if damage exceeds armour absorption
                    // plus a luck factor, even if damage is below armour absorption (2% chance)
                    if ((diff_bash > arm_bash && !one_in(diff_bash)) ||
                        (!worn[i].has_flag ("STURDY") && diff_bash == -1 && one_in(50)))
                    {
                        armor_damaged = true;
                        worn[i].damage++;
                    }
                    bash_absorb += arm_bash;

                    // cut damage falls through to inner layers only if preceding layer was damaged
                    if (cut_through)
                    {
                        if ((diff_cut > arm_cut && !one_in(diff_cut)) ||
                            (!worn[i].has_flag ("STURDY") && diff_cut == -1 && one_in(50)))
                        {
                            armor_damaged = true;
                            worn[i].damage++;
                        }
                        else // layer of clothing was not damaged, so stop cutting damage from penetrating
                        {
                            cut_through = false;
                        }
                    }

                    // now check if armour was completely destroyed and display relevant messages
                    if (worn[i].damage >= 5)
                    {
                      add_memorial_log(_("Worn %s was completely destroyed."), worn[i].tname().c_str());
                        g->add_msg_player_or_npc( this, _("Your %s is completely destroyed!"),
                                                  _("<npcname>'s %s is completely destroyed!"),
                                                  worn[i].tname().c_str() );
                        worn.erase(worn.begin() + i);
                    } else if (armor_damaged) {
                        std::string damage_verb = diff_bash > diff_cut ? tmp->bash_dmg_verb() :
                                                                         tmp->cut_dmg_verb();
                        g->add_msg_if_player(this, _("Your %s is %s!"), pre_damage_name.c_str(),
                                             damage_verb.c_str());
                    }
                } // end of armour damage code
            }
        }
        // reduce damage accordingly
        dam -= bash_reduction;
        cut -= cut_reduction;
    }
    // now account for CBMs and mutations
    if (has_bionic("bio_carbon"))
    {
        dam -= 2;
        cut -= 4;
    }
    if (bp == bp_head && has_bionic("bio_armor_head"))
    {
        dam -= 3;
        cut -= 3;
    }
    else if (bp == bp_arms && has_bionic("bio_armor_arms"))
    {
        dam -= 3;
        cut -= 3;
    }
    else if (bp == bp_torso && has_bionic("bio_armor_torso"))
    {
        dam -= 3;
        cut -= 3;
    }
    else if (bp == bp_legs && has_bionic("bio_armor_legs"))
    {
        dam -= 3;
        cut -= 3;
    }
    else if (bp == bp_eyes && has_bionic("bio_armor_eyes"))
    {
        dam -= 3;
        cut -= 3;
    }
    if (has_trait("THICKSKIN"))
        cut--;
    if (has_trait("SCALES"))
        cut -= 2;
    if (has_trait("THICK_SCALES"))
        cut -= 4;
    if (has_trait("SLEEK_SCALES"))
        cut -= 1;
    if (has_trait("FEATHERS"))
        dam--;
    if (bp == bp_arms && has_trait("ARM_FEATHERS"))
        dam--;
    if (has_trait("FUR"))
        dam--;
    if (has_trait("CHITIN"))
        cut -= 2;
    if (has_trait("CHITIN2"))
    {
        dam--;
        cut -= 4;
    }
    if (has_trait("CHITIN3"))
    {
        dam -= 2;
        cut -= 8;
    }
    if (has_trait("PLANTSKIN"))
        dam--;
    if (has_trait("BARK"))
        dam -= 2;
    if (bp == bp_feet && has_trait("HOOVES"))
        cut--;
    if (has_trait("LIGHT_BONES"))
        dam *= 1.4;
    if (has_trait("HOLLOW_BONES"))
        dam *= 1.8;

    // apply martial arts armor buffs
    dam -= mabuff_arm_bash_bonus();
    cut -= mabuff_arm_cut_bonus();

    if (dam < 0)
        dam = 0;
    if (cut < 0)
        cut = 0;
}

int player::resist(body_part bp)
{
    int ret = 0;
    for (int i = 0; i < worn.size(); i++) {
        if ((dynamic_cast<it_armor*>(worn[i].type))->covers & mfb(bp) ||
             (bp == bp_eyes && // Head protection works on eyes too (e.g. baseball cap)
             (dynamic_cast<it_armor*>(worn[i].type))->covers & mfb(bp_head))) {
            ret += (dynamic_cast<it_armor*>(worn[i].type))->env_resist;
        }
    }

    if (bp == bp_mouth && has_bionic("bio_purifier") && ret < 5) {
        ret += 2;
        if (ret > 5) {
            ret = 5;
        }
    }
    return ret;

    if (bp == bp_eyes && has_bionic("bio_armor_eyes") && ret < 5) {
        ret += 2;
        if (ret > 5) {
            ret = 5;
        }
    }
    return ret;
}

bool player::wearing_something_on(body_part bp)
{
 for (int i = 0; i < worn.size(); i++) {
  if ((dynamic_cast<it_armor*>(worn[i].type))->covers & mfb(bp))
    return true;
 }
 return false;
}

bool player::is_wearing_shoes() {
    for (int i = 0; i < worn.size(); i++) {
        item *worn_item = &worn[i];
        it_armor *worn_armor = dynamic_cast<it_armor*>(worn_item->type);

        if (worn_armor->covers & mfb(bp_feet) &&
            (worn_item->made_of("leather") || worn_item->made_of("plastic") ||
             worn_item->made_of("steel") || worn_item->made_of("kevlar") ||
             worn_item->made_of("chitin"))) {
            return true;
        }
    }
    return false;
}

bool player::is_wearing_power_armor(bool *hasHelmet) const {
  if (worn.size() && ((it_armor *)worn[0].type)->is_power_armor()) {
    if (hasHelmet) {
      *hasHelmet = false;

      if (worn.size() > 1) {
        for (size_t i = 1; i < worn.size(); i++) {
          it_armor *candidate = dynamic_cast<it_armor*>(worn[i].type);

          if (candidate->is_power_armor() && candidate->covers & mfb(bp_head)) {
            *hasHelmet = true;
            break;
          }
        }
      }
    }

    return true;
  } else {
    return false;
  }
}

int player::adjust_for_focus(int amount)
{
    int effective_focus = focus_pool;
    if (has_trait("FASTLEARNER"))
    {
        effective_focus += 15;
    }
    double tmp = amount * (effective_focus / 100.0);
    int ret = int(tmp);
    if (rng(0, 100) < 100 * (tmp - ret))
    {
        ret++;
    }
    return ret;
}

void player::practice (const calendar& turn, Skill *s, int amount)
{
    SkillLevel& level = skillLevel(s);
    // Double amount, but only if level.exercise isn't a amall negative number?
    if (level.exercise() < 0)
    {
        if (amount >= -level.exercise())
        {
            amount -= level.exercise();
        } else {
            amount += amount;
        }
    }

    bool isSavant = has_trait("SAVANT");

    Skill *savantSkill = NULL;
    SkillLevel savantSkillLevel = SkillLevel();

    if (isSavant)
    {
        for (std::vector<Skill*>::iterator aSkill = Skill::skills.begin();
             aSkill != Skill::skills.end(); ++aSkill)
        {
            if (skillLevel(*aSkill) > savantSkillLevel)
            {
                savantSkill = *aSkill;
                savantSkillLevel = skillLevel(*aSkill);
            }
        }
    }

    amount = adjust_for_focus(amount);
    if (isSavant && s != savantSkill)
    {
        amount /= 2;
    }

    if (amount > 0 && level.isTraining())
    {
        skillLevel(s).train(amount);

        int chance_to_drop = focus_pool;
        focus_pool -= chance_to_drop / 100;
        if (rng(1, 100) <= (chance_to_drop % 100))
        {
            focus_pool--;
        }
    }

    skillLevel(s).practice(turn);
}

void player::practice (const calendar& turn, std::string s, int amount)
{
    Skill *aSkill = Skill::skill(s);
    practice(turn, aSkill, amount);
}

bool player::knows_recipe(recipe *rec)
{
    // do we know the recipe by virtue of it being autolearned?
    if (rec->autolearn)
    {
        // Can the skill being trained can handle the difficulty of the task
        bool meets_requirements = false;
        if(rec->skill_used == NULL || skillLevel(rec->skill_used) >= rec->difficulty){
            meets_requirements = true;
            //If there are required skills, insure their requirements are met, or we can't craft
            if(!rec->required_skills.empty()){
                for(std::map<Skill*,int>::iterator iter=rec->required_skills.begin(); iter!=rec->required_skills.end();++iter){
                    if(skillLevel(iter->first) < iter->second){
                        meets_requirements = false;
                    }
                }
            }
        }
        if(meets_requirements){
            return true;
        }
    }

    if (learned_recipes.find(rec->ident) != learned_recipes.end())
    {
        return true;
    }

    return false;
}

void player::learn_recipe(recipe *rec)
{
    learned_recipes[rec->ident] = rec;
}

void player::assign_activity(game* g, activity_type type, int moves, int index, char invlet, std::string name)
{
    if (backlog.type == type && backlog.index == index && backlog.invlet == invlet &&
        backlog.name == name && query_yn(_("Resume task?"))) {
            activity = backlog;
            backlog = player_activity();
    } else {
        activity = player_activity(type, moves, index, invlet, name);
    }
    activity.warned_of_proximity = false;
}

bool player::has_activity(game* g, const activity_type type)
{
    if (activity.type == type) {
        return true;
    }

    return false;
}

void player::cancel_activity()
{
 if (activity_is_suspendable(activity.type))
  backlog = activity;
 activity.type = ACT_NULL;
}

std::vector<item*> player::has_ammo(ammotype at)
{
    return inv.all_ammo(at);
}

std::string player::weapname(bool charges)
{
 if (!(weapon.is_tool() &&
       dynamic_cast<it_tool*>(weapon.type)->max_charges <= 0) &&
     weapon.charges >= 0 && charges) {
  std::stringstream dump;
  int spare_mag = weapon.has_gunmod("spare_mag");
  dump << weapon.tname().c_str();
  if (!weapon.has_flag("NO_AMMO")) {
   dump << " (" << weapon.charges;
   if( -1 != spare_mag )
   dump << "+" << weapon.contents[spare_mag].charges;
   for (int i = 0; i < weapon.contents.size(); i++)
   if (weapon.contents[i].is_gunmod() &&
     weapon.contents[i].has_flag("MODE_AUX"))
    dump << "+" << weapon.contents[i].charges;
   dump << ")";
  }
  return dump.str();
 } else if (weapon.is_container()) {
  std::stringstream dump;
  dump << weapon.tname().c_str();
  if(weapon.contents.size() == 1) {
   dump << " (" << weapon.contents[0].charges << ")";
  }
  return dump.str();
 } else if (weapon.is_null()) {
  return _("fists");
 } else
  return weapon.tname();
}

nc_color encumb_color(int level)
{
 if (level < 0)
  return c_green;
 if (level == 0)
  return c_ltgray;
 if (level < 4)
  return c_yellow;
 if (level < 7)
  return c_ltred;
 return c_red;
}

bool activity_is_suspendable(activity_type type)
{
 if (type == ACT_NULL || type == ACT_RELOAD || type == ACT_DISASSEMBLE)
  return false;
 return true;
}

SkillLevel& player::skillLevel(std::string ident) {
  return _skills[Skill::skill(ident)];
}

SkillLevel& player::skillLevel(Skill *_skill) {
  return _skills[_skill];
}

SkillLevel player::get_skill_level(Skill *_skill) const
{
    for (std::map<Skill*,SkillLevel>::const_iterator it = _skills.begin();
            it != _skills.end(); ++it) {
        if (it->first == _skill) {
            return it->second;
        }
    }
    return SkillLevel();
}

SkillLevel player::get_skill_level(const std::string &ident) const
{
    Skill *sk = Skill::skill(ident);
    return get_skill_level(sk);
}

void player::copy_skill_levels(const player *rhs)
{
    _skills = rhs->_skills;
}

void player::set_skill_level(Skill* _skill, int level)
{
    skillLevel(_skill).level(level);
}
void player::set_skill_level(std::string ident, int level)
{
    skillLevel(ident).level(level);
}

void player::boost_skill_level(Skill* _skill, int level)
{
    skillLevel(_skill).level(level+skillLevel(_skill));
}
void player::boost_skill_level(std::string ident, int level)
{
    skillLevel(ident).level(level+skillLevel(ident));
}

void player::setID (int i)
{
    this->id = i;
}

int player::getID () const
{
    return this->id;
}

bool player::uncanny_dodge(bool is_u)
{
    if( this->power_level < 3 || !this->has_active_bionic("bio_uncanny_dodge") ) { return false; }
    point adjacent = adjacent_tile();
    power_level -= 3;
    if (adjacent.x != posx || adjacent.y != posy)
    {
        posx = adjacent.x;
        posy = adjacent.y;
        if (is_u)
            g->add_msg(_("Time seems to slow down and you instinctively dodge!"));
        else
            g->add_msg(_("Your target dodges... so fast!"));
        return true;
    }
    if (is_u)
        g->add_msg(_("You try to dodge but there's no room!"));
    return false;
}
// adjacent_tile() returns a safe, unoccupied adjacent tile. If there are no such tiles, returns player position instead.
point player::adjacent_tile()
{
    std::vector<point> ret;
    field_entry *cur = NULL;
    field tmpfld;
    trap_id curtrap;
    int dangerous_fields;
    for (int i=posx-1; i <= posx+1; i++)
    {
        for (int j=posy-1; j <= posy+1; j++)
        {
            if (i == posx && j == posy) continue;       // don't consider player position
            curtrap=g->m.tr_at(i, j);
            if (g->mon_at(i, j) == -1 && g->npc_at(i, j) == -1 && g->m.move_cost(i, j) > 0 && (curtrap == tr_null || g->traps[curtrap]->is_benign()))        // only consider tile if unoccupied, passable and has no traps
            {
                dangerous_fields = 0;
                tmpfld = g->m.field_at(i, j);
                for(std::map<field_id, field_entry*>::iterator field_list_it = tmpfld.getFieldStart(); field_list_it != tmpfld.getFieldEnd(); ++field_list_it)
                {
                    cur = field_list_it->second;
                    if (cur != NULL && cur->is_dangerous())
                        dangerous_fields++;
                }
                if (dangerous_fields == 0)
                {
                    ret.push_back(point(i, j));
                }
            }
        }
    }
    if (ret.size())
        return ret[rng(0, ret.size()-1)];   // return a random valid adjacent tile
    else
        return point(posx, posy);           // or return player position if no valid adjacent tiles
}

// --- Library functions ---
// This stuff could be moved elsewhere, but there
// doesn't seem to be a good place to put it right now.

// Basic logistic function.
double player::logistic(double t)
{
    return 1 / (1 + exp(-t));
}

// Logistic curve [-6,6], flipped and scaled to
// range from 1 to 0 as pos goes from min to max.
double player::logistic_range(int min, int max, int pos)
{
    const double LOGI_CUTOFF = 4;
    const double LOGI_MIN = logistic(-LOGI_CUTOFF);
    const double LOGI_MAX = logistic(+LOGI_CUTOFF);
    const double LOGI_RANGE = LOGI_MAX - LOGI_MIN;
    // Anything beyond [min,max] gets clamped.
    if (pos < min)
    {
        return 1.0;
    }
    else if (pos > max)
    {
        return 0.0;
    }

    // Normalize the pos to [0,1]
    double range = max - min;
    double unit_pos = (pos - min) / range;

    // Scale and flip it to [+LOGI_CUTOFF,-LOGI_CUTOFF]
    double scaled_pos = LOGI_CUTOFF - 2 * LOGI_CUTOFF * unit_pos;

    // Get the raw logistic value.
    double raw_logistic = logistic(scaled_pos);

    // Scale the output to [0,1]
    return (raw_logistic - LOGI_MIN) / LOGI_RANGE;
}

// Calculates portions favoring x, then y, then z
void player::calculate_portions(int &x, int &y, int &z, int maximum)
{
    z = std::min(z, std::max(maximum - x - y, 0));
    y = std::min(y, std::max(maximum - x , 0));
    x = std::min(x, std::max(maximum, 0));
}

void player::environmental_revert_effect()
{
    illness.clear();
    addictions.clear();
    morale.clear();

    for (int part = 0; part < num_hp_parts; part++) {
        g->u.hp_cur[part] = g->u.hp_max[part];
    }
    hunger = 0;
    thirst = 0;
    fatigue = 0;
    health = 0;
    stim = 0;
    pain = 0;
    pkill = 0;
    radiation = 0;

    recalc_sight_limits();
}

void player::set_destination(const std::vector<point> &route)
{
    auto_move_route = route;
}

void player::clear_destination()
{
    auto_move_route.clear();
    next_expected_position.x = -1;
    next_expected_position.y = -1;
}

bool player::has_destination() const
{
    return auto_move_route.size() > 0;
}

std::vector<point> &player::get_auto_move_route()
{
    return auto_move_route;
}

action_id player::get_next_auto_move_direction()
{
    if (!has_destination()) {
        return ACTION_NULL;
    }

    if (next_expected_position.x != -1) {
        if (posx != next_expected_position.x || posy != next_expected_position.y) {
            // We're off course, possibly stumbling or stuck, cancel auto move
            return ACTION_NULL;
        }
    }

    next_expected_position = auto_move_route.front();
    auto_move_route.erase(auto_move_route.begin());

    int dx = next_expected_position.x - posx;
    int dy = next_expected_position.y - posy;

    if (abs(dx) > 1 || abs(dy) > 1) {
        // Should never happen, but check just in case
        return ACTION_NULL;
    }

    return get_movement_direction_from_delta(dx, dy);
}

void player::shift_destination(int shiftx, int shifty)
{
    if (next_expected_position.x != -1) {
        next_expected_position.x += shiftx;
        next_expected_position.y += shifty;
    }

    for (std::vector<point>::iterator it = auto_move_route.begin(); it != auto_move_route.end(); it++) {
        it->x += shiftx;
        it->y += shifty;
    }
}<|MERGE_RESOLUTION|>--- conflicted
+++ resolved
@@ -7113,31 +7113,11 @@
             return false;
         }
 
-<<<<<<< HEAD
-
-        if (armor->covers & mfb(bp_feet) && wearing_something_on(bp_feet)
-          && ((to_wear->made_of("leather") || to_wear->made_of("plastic") || to_wear->made_of("steel") ||
-                to_wear->made_of("kevlar") || to_wear->made_of("chitin")))){
+        if (armor->covers & mfb(bp_feet) && wearing_something_on(bp_feet) && !(to_wear->made_of("wool") || to_wear->made_of("cotton") || to_wear->made_of("nomex")))
+        {
             if (is_wearing_shoes()){// Checks to see if the player is wearing leather/plastic etc shoes
                 if(interactive){
                     g->add_msg(_("You're already wearing footwear!"));
-=======
-        // Checks to see if the player is wearing not cotton or not wool, ie leather/plastic shoes
-        if (armor->covers & mfb(bp_feet) && wearing_something_on(bp_feet) && !(to_wear->made_of("wool") || to_wear->made_of("cotton") || to_wear->made_of("nomex")))
-        {
-            for (int i = 0; i < worn.size(); i++)
-            {
-                item *worn_item = &worn[i];
-                it_armor *worn_armor = dynamic_cast<it_armor*>(worn_item->type);
-
-                if (worn_armor->covers & mfb(bp_feet) && !(worn_item->made_of("wool") || worn_item->made_of("cotton") || worn_item->made_of("nomex")))
-                {
-                    if(interactive)
-                    {
-                        g->add_msg(_("You're already wearing footwear!"));
-                    }
-                    return false;
->>>>>>> e058a184
                 }
                 return false;
             }
@@ -8868,9 +8848,9 @@
         it_armor *worn_armor = dynamic_cast<it_armor*>(worn_item->type);
 
         if (worn_armor->covers & mfb(bp_feet) &&
-            (worn_item->made_of("leather") || worn_item->made_of("plastic") ||
-             worn_item->made_of("steel") || worn_item->made_of("kevlar") ||
-             worn_item->made_of("chitin"))) {
+            !(worn_item->made_of("wool") ||
+              worn_item->made_of("cotton") ||
+              worn_item->made_of("nomex"))) {
             return true;
         }
     }
