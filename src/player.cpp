--- conflicted
+++ resolved
@@ -4316,16 +4316,6 @@
         rates.thirst = std::min( rates.thirst, std::max( 0.5f, rates.thirst - 0.5f ) );
     }
 
-<<<<<<< HEAD
-    if( asleep && !hibernating ) {
-        // Hunger and thirst advance more slowly while we sleep. This is the standard rate.
-        hunger_rate *= 0.5f;
-        thirst_rate *= 0.5f;
-    } else if( asleep && hibernating ) {
-        // Hunger and thirst advance *much* more slowly whilst we hibernate.
-        hunger_rate *= ( 2.0f / 7.0f );
-        thirst_rate *= ( 2.0f / 7.0f );
-=======
     if( asleep ) {
         rates.recovery = 1.0f + mutation_value( "fatigue_regen_modifier" );
         if( !is_hibernating() ) {
@@ -4348,7 +4338,6 @@
 
     } else {
         rates.recovery = 0;
->>>>>>> 1915b1ad
     }
 
     if( is_npc() ) {
@@ -4478,11 +4467,7 @@
     if( is_player() && wasnt_fatigued && get_fatigue() > DEAD_TIRED && !lying ) {
         if( !activity ) {
             add_msg_if_player( m_warning, _( "You're feeling tired.  %s to lie down for sleep." ),
-<<<<<<< HEAD
-                               press_x( ACTION_SLEEP ).c_str() );
-=======
                                press_x( ACTION_SLEEP ) );
->>>>>>> 1915b1ad
         } else {
             g->cancel_activity_query( _( "You're feeling tired." ) );
         }
@@ -4498,20 +4483,6 @@
         mod_painkiller( -std::min( get_painkiller(), rate_multiplier ) );
     }
 
-<<<<<<< HEAD
-    if( has_bionic( bn_bio_solar ) && g->is_in_sunlight( pos() ) ) {
-        charge_power( rate_multiplier * 25 );
-    }
-
-    if( is_wearing( "solarpack_on" ) && has_active_bionic( bionic_id( "bio_cable" ) ) &&
-        g->is_in_sunlight( pos() ) ) {
-        charge_power( rate_multiplier * 25 );
-    }
-
-    if( is_wearing( "q_solarpack_on" ) && has_active_bionic( bionic_id( "bio_cable" ) ) &&
-        g->is_in_sunlight( pos() ) ) {
-        charge_power( rate_multiplier * 50 );
-=======
     if( g->is_in_sunlight( pos() ) ) {
         if( has_bionic( bn_bio_solar ) ) {
             charge_power( rate_multiplier * 25 );
@@ -4524,33 +4495,22 @@
                 charge_power( rate_multiplier * 50 );
             }
         }
->>>>>>> 1915b1ad
     }
 
     // Huge folks take penalties for cramming themselves in vehicles
     if( in_vehicle && ( has_trait( trait_HUGE ) || has_trait( trait_HUGE_OK ) ) ) {
-<<<<<<< HEAD
-        // TODO: Make NPCs complain
-        add_msg_if_player( m_bad, _( "You're cramping up from stuffing yourself in this vehicle." ) );
-=======
         add_msg_if_player( m_bad,
                            _( "You're cramping up from stuffing yourself in this vehicle." ) );
         if( is_npc() ) {
              npc &as_npc = dynamic_cast<npc &>( *this );
              as_npc.complain_about( "cramped_vehicle", 1_hours, "<cramped_vehicle>", false );
         }
->>>>>>> 1915b1ad
         mod_pain_noresist( 2 * rng( 2, 3 ) );
         focus_pool -= 1;
     }
 
-<<<<<<< HEAD
-    int dec_stom_food = int( get_stomach_food() * 0.2 );
-    int dec_stom_water = int( get_stomach_water() * 0.2 );
-=======
     int dec_stom_food = static_cast<int>( get_stomach_food() * 0.2 );
     int dec_stom_water = static_cast<int>( get_stomach_water() * 0.2 );
->>>>>>> 1915b1ad
     dec_stom_food = dec_stom_food < 10 ? 10 : dec_stom_food;
     dec_stom_water = dec_stom_water < 10 ? 10 : dec_stom_water;
     mod_stomach_food( -dec_stom_food );
@@ -5252,19 +5212,11 @@
     }
 
     bool wearing_shoes = is_wearing_shoes( side::LEFT ) || is_wearing_shoes( side::RIGHT );
-<<<<<<< HEAD
-    if( has_trait( trait_ROOTS3 ) && g->m.has_flag( "DIGGABLE", pos() ) && !wearing_shoes ) {
-        if( one_in( 100 ) ) {
-            add_msg_if_player( m_good, _( "This soil is delicious!" ) );
-            if( get_hunger() > -20 ) {
-                mod_hunger( -2 );
-=======
     if( has_trait( trait_ROOTS3 ) && g->m.has_flag( "PLOWABLE", pos() ) && !wearing_shoes ) {
         if (one_in(100)) {
             add_msg_if_player(m_good, _("This soil is delicious!"));
             if (get_hunger() > -20) {
                 mod_hunger(-2);
->>>>>>> 1915b1ad
             }
             if( get_thirst() > -20 ) {
                 mod_thirst( -2 );
@@ -5849,17 +5801,10 @@
         g->m.add_field( pos(), fd_web, 1 ); //this adds density to if its not already there.
     }
 
-<<<<<<< HEAD
-    if( has_trait( trait_UNSTABLE ) && one_in( 28800 ) ) { // Average once per 2 days
-        mutate();
-    }
-    if( has_trait( trait_CHAOTIC ) && one_in( 7200 ) ) { // Should be once every 12 hours
-=======
     if (has_trait( trait_UNSTABLE ) && !has_trait( trait_CHAOTIC_BAD ) && one_in(28800)) { // Average once per 2 days
         mutate();
     }
     if (( has_trait( trait_CHAOTIC ) || has_trait ( trait_CHAOTIC_BAD )) && one_in(7200)) { // Should be once every 12 hours
->>>>>>> 1915b1ad
         mutate();
     }
     if( has_artifact_with( AEP_MUTAGENIC ) && one_in( 28800 ) ) {
@@ -7397,13 +7342,8 @@
 void player::rooted_message() const
 {
     bool wearing_shoes = is_wearing_shoes( side::LEFT ) || is_wearing_shoes( side::RIGHT );
-<<<<<<< HEAD
-    if( ( has_trait( trait_ROOTS2 ) || has_trait( trait_ROOTS3 ) ) &&
-        g->m.has_flag( "DIGGABLE", pos() ) &&
-=======
     if( (has_trait( trait_ROOTS2 ) || has_trait( trait_ROOTS3 ) ) &&
         g->m.has_flag("PLOWABLE", pos()) &&
->>>>>>> 1915b1ad
         !wearing_shoes ) {
         add_msg( m_info, _( "You sink your roots into the soil." ) );
     }
@@ -7414,19 +7354,11 @@
 // Overfilling triggered hibernation checks, so capping.
 {
     double shoe_factor = footwear_factor();
-<<<<<<< HEAD
-    if( ( has_trait( trait_ROOTS2 ) || has_trait( trait_ROOTS3 ) ) &&
-        g->m.has_flag( "DIGGABLE", pos() ) && shoe_factor != 1.0 ) {
-        if( one_in( 20.0 / ( 1.0 - shoe_factor ) ) ) {
-            if( get_hunger() > -20 ) {
-                mod_hunger( -1 );
-=======
     if( (has_trait( trait_ROOTS2 ) || has_trait( trait_ROOTS3 )) &&
         g->m.has_flag("PLOWABLE", pos()) && shoe_factor != 1.0 ) {
         if( one_in(20.0 / (1.0 - shoe_factor)) ) {
             if (get_hunger() > -20) {
                 mod_hunger(-1);
->>>>>>> 1915b1ad
             }
             if( get_thirst() > -20 ) {
                 mod_thirst( -1 );
