--- conflicted
+++ resolved
@@ -11139,9 +11139,8 @@
         return g->stamina_max_default * 0.75;
     }
     if( has_trait( trait_GOODCARDIO ) ) {
-        return g->stamina_max_default * 1.25;
-    }
-<<<<<<< HEAD
+        return g->stamina_max_default * 1.4;
+    }
     return g->stamina_max_default;
 }
 
@@ -11156,12 +11155,6 @@
     // stamina pool penalty cannot exceed 75% of maximum stamina
     stamina_max_penalty = std::min( stamina_max_penalty, get_stamina_max() * 3 / 4 );
     stamina_max_penalty = std::max( stamina_max_penalty, 0 );
-=======
-    if( has_trait( trait_GOODCARDIO2 ) ) {
-        return maxStamina * 1.4;
-    }
-    return maxStamina;
->>>>>>> 9b4caec9
 }
 
 void player::burn_move_stamina( int moves )
