#include "player.h"

#include <cctype>
#include <algorithm>
#include <cmath>
#include <cstdlib>
#include <iterator>
#include <map>
#include <string>
#include <limits>
#include <bitset>
#include <exception>
#include <tuple>

#include "action.h"
#include "activity_handlers.h"
#include "addiction.h"
#include "ammo.h"
#include "avatar.h"
#include "avatar_action.h"
#include "bionics.h"
#include "cata_string_consts.h"
#include "cata_utility.h"
#include "catacharset.h"
#include "coordinate_conversions.h"
#include "craft_command.h"
#include "creature_tracker.h"
#include "cursesdef.h"
#include "debug.h"
#include "effect.h"
#include "event_bus.h"
#include "fault.h"
#include "filesystem.h"
#include "fungal_effects.h"
#include "game.h"
#include "gun_mode.h"
#include "handle_liquid.h"
#include "input.h"
#include "inventory.h"
#include "item.h"
#include "item_location.h"
#include "itype.h"
#include "iuse_actor.h"
#include "magic.h"
#include "map.h"
#include "map_iterator.h"
#include "mapdata.h"
#include "martialarts.h"
#include "material.h"
#include "memorial_logger.h"
#include "messages.h"
#include "monster.h"
#include "morale.h"
#include "morale_types.h"
#include "mtype.h"
#include "mutation.h"
#include "name.h"
#include "npc.h"
#include "options.h"
#include "output.h"
#include "overmapbuffer.h"
#include "pickup.h"
#include "profession.h"
#include "ranged.h"
#include "recipe_dictionary.h"
#include "requirements.h"
#include "skill.h"
#include "sounds.h"
#include "string_formatter.h"
#include "submap.h"
#include "text_snippets.h"
#include "translations.h"
#include "trap.h"
#include "ui.h"
#include "uistate.h"
#include "veh_type.h"
#include "vehicle.h"
#include "vitamin.h"
#include "vpart_position.h"
#include "vpart_range.h"
#include "weather.h"
#include "weather_gen.h"
#include "field.h"
#include "fire.h"
#include "int_id.h"
#include "iuse.h"
#include "lightmap.h"
#include "line.h"
#include "math_defines.h"
#include "omdata.h"
#include "overmap_types.h"
#include "recipe.h"
#include "rng.h"
#include "units.h"
#include "visitable.h"
#include "string_id.h"
#include "colony.h"
#include "enums.h"
#include "flat_set.h"
#include "stomach.h"
#include "teleport.h"

const double MAX_RECOIL = 3000;

stat_mod player::get_pain_penalty() const
{
    stat_mod ret;
    int pain = get_perceived_pain();
    if( pain <= 0 ) {
        return ret;
    }

    int stat_penalty = std::floor( std::pow( pain, 0.8f ) / 10.0f );

    bool ceno = has_trait( trait_CENOBITE );
    if( !ceno ) {
        ret.strength = stat_penalty;
        ret.dexterity = stat_penalty;
    }

    if( !has_trait( trait_INT_SLIME ) ) {
        ret.intelligence = 1 + stat_penalty;
    } else {
        ret.intelligence = 1 + pain / 5;
    }

    ret.perception = stat_penalty * 2 / 3;

    ret.speed = std::pow( pain, 0.7f );
    if( ceno ) {
        ret.speed /= 2;
    }

    ret.speed = std::min( ret.speed, 50 );
    return ret;
}

player::player()
{
    str_cur = 8;
    str_max = 8;
    dex_cur = 8;
    dex_max = 8;
    int_cur = 8;
    int_max = 8;
    per_cur = 8;
    per_max = 8;
    dodges_left = 1;
    blocks_left = 1;
    set_power_level( 0_kJ );
    set_max_power_level( 0_kJ );
    cash = 0;
    scent = 500;
    male = true;
    prof = profession::has_initialized() ? profession::generic() :
           nullptr; //workaround for a potential structural limitation, see player::create

    start_location = start_location_id( "shelter" );
    moves = 100;
    movecounter = 0;
    oxygen = 0;
    in_vehicle = false;
    controlling_vehicle = false;
    grab_point = tripoint_zero;
    hauling = false;
    focus_pool = 100;
    last_item = itype_id( "null" );
    sight_max = 9999;
    last_batch = 0;
    lastconsumed = itype_id( "null" );
    next_expected_position = cata::nullopt;
    death_drops = true;

    empty_traits();

    nv_cached = false;
    volume = 0;

    set_value( "THIEF_MODE", "THIEF_ASK" );

    for( const auto &v : vitamin::all() ) {
        vitamin_levels[ v.first ] = 0;
    }

    recalc_sight_limits();
    reset_encumbrance();
}

player::~player() = default;
player::player( player && ) = default;
player &player::operator=( player && ) = default;

void player::normalize()
{
    Character::normalize();

    recalc_hp();

    temp_conv.fill( BODYTEMP_NORM );
    set_stamina( get_stamina_max() );
}

void player::process_turn()
{
    // Has to happen before reset_stats
    clear_miss_reasons();

    Character::process_turn();

    // If we're actively handling something we can't just drop it on the ground
    // in the middle of handling it
    if( activity.targets.empty() ) {
        drop_invalid_inventory();
    }
    process_items();
    // Didn't just pick something up
    last_item = itype_id( "null" );

    if( !is_npc() && has_trait( trait_DEBUG_BIONIC_POWER ) ) {
        mod_power_level( get_max_power_level() );
    }

    visit_items( [this]( item * e ) {
        e->process_artifact( this, pos() );
        e->process_relic( this );
        return VisitResponse::NEXT;
    } );

    suffer();
    // NPCs curently dont make any use of their scent, pointless to calculate it
    // TODO: make use of NPC scent.
    if( !is_npc() ) {
        if( !has_effect( effect_masked_scent ) ) {
            restore_scent();
        }
        const int mask_intensity = get_effect_int( effect_masked_scent );

        // Set our scent towards the norm
        int norm_scent = 500;
        int temp_norm_scent = INT_MIN;
        bool found_intensity = false;
        for( const trait_id &mut : get_mutations() ) {
            const cata::optional<int> &scent_intensity = mut->scent_intensity;
            if( scent_intensity ) {
                found_intensity = true;
                temp_norm_scent = std::max( temp_norm_scent, *scent_intensity );
            }
        }
        if( found_intensity ) {
            norm_scent = temp_norm_scent;
        }

        for( const trait_id &mut : get_mutations() ) {
            const cata::optional<int> &scent_mask = mut->scent_mask;
            if( scent_mask ) {
                norm_scent += *scent_mask;
            }
        }

        //mask from scent altering items;
        norm_scent += mask_intensity;

        // Scent increases fast at first, and slows down as it approaches normal levels.
        // Estimate it will take about norm_scent * 2 turns to go from 0 - norm_scent / 2
        // Without smelly trait this is about 1.5 hrs. Slows down significantly after that.
        if( scent < rng( 0, norm_scent ) ) {
            scent++;
        }

        // Unusually high scent decreases steadily until it reaches normal levels.
        if( scent > norm_scent ) {
            scent--;
        }

        for( const trait_id &mut : get_mutations() ) {
            scent *= mut.obj().scent_modifier;
        }
    }

    // We can dodge again! Assuming we can actually move...
    if( in_sleep_state() ) {
        blocks_left = 0;
        dodges_left = 0;
    } else if( moves > 0 ) {
        blocks_left = get_num_blocks();
        dodges_left = get_num_dodges();
    }

    // auto-learning. This is here because skill-increases happens all over the place:
    // SkillLevel::readBook (has no connection to the skill or the player),
    // player::read, player::practice, ...
    // Check for spontaneous discovery of martial art styles
    for( auto &style : autolearn_martialart_types() ) {
        const matype_id &ma( style );

        if( !martial_arts_data.has_martialart( ma ) && can_autolearn( ma ) ) {
            martial_arts_data.add_martialart( ma );
            add_msg_if_player( m_info, _( "You have learned a new style: %s!" ), ma.obj().name );
        }
    }

    // Update time spent conscious in this overmap tile for the Nomad traits.
    if( !is_npc() && ( has_trait( trait_NOMAD ) || has_trait( trait_NOMAD2 ) ||
                       has_trait( trait_NOMAD3 ) ) &&
        !has_effect( effect_sleep ) && !has_effect( effect_narcosis ) ) {
        const tripoint ompos = global_omt_location();
        const point pos = ompos.xy();
        if( overmap_time.find( pos ) == overmap_time.end() ) {
            overmap_time[pos] = 1_turns;
        } else {
            overmap_time[pos] += 1_turns;
        }
    }
    // Decay time spent in other overmap tiles.
    if( !is_npc() && calendar::once_every( 1_hours ) ) {
        const tripoint ompos = global_omt_location();
        const time_point now = calendar::turn;
        time_duration decay_time = 0_days;
        if( has_trait( trait_NOMAD ) ) {
            decay_time = 7_days;
        } else if( has_trait( trait_NOMAD2 ) ) {
            decay_time = 14_days;
        } else if( has_trait( trait_NOMAD3 ) ) {
            decay_time = 28_days;
        }
        auto it = overmap_time.begin();
        while( it != overmap_time.end() ) {
            if( it->first.x == ompos.x && it->first.y == ompos.y ) {
                it++;
                continue;
            }
            // Find the amount of time passed since the player touched any of the overmap tile's submaps.
            const tripoint tpt = tripoint( it->first, 0 );
            const time_point last_touched = overmap_buffer.scent_at( tpt ).creation_time;
            const time_duration since_visit = now - last_touched;
            // If the player has spent little time in this overmap tile, let it decay after just an hour instead of the usual extended decay time.
            const time_duration modified_decay_time = it->second > 5_minutes ? decay_time : 1_hours;
            if( since_visit > modified_decay_time ) {
                // Reduce the tracked time spent in this overmap tile.
                const time_duration decay_amount = std::min( since_visit - modified_decay_time, 1_hours );
                const time_duration updated_value = it->second - decay_amount;
                if( updated_value <= 0_turns ) {
                    // We can stop tracking this tile if there's no longer any time recorded there.
                    it = overmap_time.erase( it );
                    continue;
                } else {
                    it->second = updated_value;
                }
            }
            it++;
        }
    }
}

void player::action_taken()
{
    nv_cached = false;
}

int player::kcal_speed_penalty()
{
    static const std::vector<std::pair<float, float>> starv_thresholds = { {
            std::make_pair( 0.0f, -90.0f ),
            std::make_pair( character_weight_category::emaciated, -50.f ),
            std::make_pair( character_weight_category::underweight, -25.0f ),
            std::make_pair( character_weight_category::normal, 0.0f )
        }
    };
    if( get_kcal_percent() > 0.95f ) {
        // TODO: get speed penalties for being too fat, too
        return 0;
    } else {
        return round( multi_lerp( starv_thresholds, get_bmi() ) );
    }
}

int player::thirst_speed_penalty( int thirst )
{
    // We die at 1200 thirst
    // Start by dropping speed really fast, but then level it off a bit
    static const std::vector<std::pair<float, float>> thirst_thresholds = {{
            std::make_pair( 40.0f, 0.0f ),
            std::make_pair( 300.0f, -25.0f ),
            std::make_pair( 600.0f, -50.0f ),
            std::make_pair( 1200.0f, -75.0f )
        }
    };
    return static_cast<int>( multi_lerp( thirst_thresholds, thirst ) );
}

void player::recalc_speed_bonus()
{
    // Minus some for weight...
    int carry_penalty = 0;
    if( weight_carried() > weight_capacity() && !has_trait( trait_id( "DEBUG_STORAGE" ) ) ) {
        carry_penalty = 25 * ( weight_carried() - weight_capacity() ) / ( weight_capacity() );
    }
    mod_speed_bonus( -carry_penalty );

    mod_speed_bonus( -get_pain_penalty().speed );

    if( get_thirst() > 40 ) {
        mod_speed_bonus( thirst_speed_penalty( get_thirst() ) );
    }
    // fat or underweight, you get slower. cumulative with hunger
    mod_speed_bonus( kcal_speed_penalty() );

    for( const auto &maps : *effects ) {
        for( auto i : maps.second ) {
            bool reduced = resists_effect( i.second );
            mod_speed_bonus( i.second.get_mod( "SPEED", reduced ) );
        }
    }

    // add martial arts speed bonus
    mod_speed_bonus( mabuff_speed_bonus() );

    // Not sure why Sunlight Dependent is here, but OK
    // Ectothermic/COLDBLOOD4 is intended to buff folks in the Summer
    // Threshold-crossing has its charms ;-)
    if( g != nullptr ) {
        if( has_trait( trait_SUNLIGHT_DEPENDENT ) && !g->is_in_sunlight( pos() ) ) {
            mod_speed_bonus( -( g->light_level( posz() ) >= 12 ? 5 : 10 ) );
        }
        const float temperature_speed_modifier = mutation_value( "temperature_speed_modifier" );
        if( temperature_speed_modifier != 0 ) {
            const auto player_local_temp = g->weather.get_temperature( pos() );
            if( has_trait( trait_COLDBLOOD4 ) || player_local_temp < 65 ) {
                mod_speed_bonus( ( player_local_temp - 65 ) * temperature_speed_modifier );
            }
        }
    }

    if( has_artifact_with( AEP_SPEED_UP ) ) {
        mod_speed_bonus( 20 );
    }
    if( has_artifact_with( AEP_SPEED_DOWN ) ) {
        mod_speed_bonus( -20 );
    }

    float speed_modifier = Character::mutation_value( "speed_modifier" );
    set_speed_bonus( static_cast<int>( get_speed() * speed_modifier ) - get_speed_base() );

    if( has_bionic( bio_speed ) ) { // multiply by 1.1
        set_speed_bonus( static_cast<int>( get_speed() * 1.1 ) - get_speed_base() );
    }

    // Speed cannot be less than 25% of base speed, so minimal speed bonus is -75% base speed.
    const int min_speed_bonus = static_cast<int>( -0.75 * get_speed_base() );
    if( get_speed_bonus() < min_speed_bonus ) {
        set_speed_bonus( min_speed_bonus );
    }
}

int player::run_cost( int base_cost, bool diag ) const
{
    float movecost = static_cast<float>( base_cost );
    if( diag ) {
        movecost *= 0.7071f; // because everything here assumes 100 is base
    }
    const bool flatground = movecost < 105;
    // The "FLAT" tag includes soft surfaces, so not a good fit.
    const bool on_road = flatground && g->m.has_flag( "ROAD", pos() );
    const bool on_fungus = g->m.has_flag_ter_or_furn( "FUNGUS", pos() );

    if( !is_mounted() ) {
        if( movecost > 100 ) {
            movecost *= Character::mutation_value( "movecost_obstacle_modifier" );
            if( movecost < 100 ) {
                movecost = 100;
            }
        }
        if( has_trait( trait_M_IMMUNE ) && on_fungus ) {
            if( movecost > 75 ) {
                movecost =
                    75; // Mycal characters are faster on their home territory, even through things like shrubs
            }
        }
        if( is_limb_hindered( hp_leg_l ) ) {
            movecost += 25;
        }

        if( is_limb_hindered( hp_leg_r ) ) {
            movecost += 25;
        }
        movecost *= Character::mutation_value( "movecost_modifier" );
        if( flatground ) {
            movecost *= Character::mutation_value( "movecost_flatground_modifier" );
        }
        if( has_trait( trait_PADDED_FEET ) && !footwear_factor() ) {
            movecost *= .9f;
        }
        if( has_active_bionic( bio_jointservo ) ) {
            if( move_mode == CMM_RUN ) {
                movecost *= 0.85f;
            } else {
                movecost *= 0.95f;
            }
        } else if( has_bionic( bio_jointservo ) ) {
            movecost *= 1.1f;
        }

        if( worn_with_flag( "SLOWS_MOVEMENT" ) ) {
            movecost *= 1.1f;
        }
        if( worn_with_flag( "FIN" ) ) {
            movecost *= 1.5f;
        }
        if( worn_with_flag( "ROLLER_INLINE" ) ) {
            if( on_road ) {
                movecost *= 0.5f;
            } else {
                movecost *= 1.5f;
            }
        }
        // Quad skates might be more stable than inlines,
        // but that also translates into a slower speed when on good surfaces.
        if( worn_with_flag( "ROLLER_QUAD" ) ) {
            if( on_road ) {
                movecost *= 0.7f;
            } else {
                movecost *= 1.3f;
            }
        }
        // Skates with only one wheel (roller shoes) are fairly less stable
        // and fairly slower as well
        if( worn_with_flag( "ROLLER_ONE" ) ) {
            if( on_road ) {
                movecost *= 0.85f;
            } else {
                movecost *= 1.1f;
            }
        }

        movecost +=
            ( ( encumb( bp_foot_l ) + encumb( bp_foot_r ) ) * 2.5 +
              ( encumb( bp_leg_l ) + encumb( bp_leg_r ) ) * 1.5 ) / 10;

        // ROOTS3 does slow you down as your roots are probing around for nutrients,
        // whether you want them to or not.  ROOTS1 is just too squiggly without shoes
        // to give you some stability.  Plants are a bit of a slow-mover.  Deal.
        const bool mutfeet = has_trait( trait_LEG_TENTACLES ) || has_trait( trait_PADDED_FEET ) ||
                             has_trait( trait_HOOVES ) || has_trait( trait_TOUGH_FEET ) || has_trait( trait_ROOTS2 );
        if( !is_wearing_shoes( side::LEFT ) && !mutfeet ) {
            movecost += 8;
        }
        if( !is_wearing_shoes( side::RIGHT ) && !mutfeet ) {
            movecost += 8;
        }

        if( has_trait( trait_ROOTS3 ) && g->m.has_flag( "DIGGABLE", pos() ) ) {
            movecost += 10 * footwear_factor();
        }

        movecost = calculate_by_enchantment( movecost, enchantment::mod::MOVE_COST );
        movecost /= stamina_move_cost_modifier();
    }

    if( diag ) {
        movecost *= M_SQRT2;
    }

    return static_cast<int>( movecost );
}

int player::swim_speed() const
{
    int ret;
    if( is_mounted() ) {
        monster *mon = mounted_creature.get();
        // no difference in swim speed by monster type yet.
        // TODO: difference in swim speed by monster type.
        // No monsters are currently mountable and can swim, though mods may allow this.
        if( mon->swims() ) {
            ret = 25;
            ret += get_weight() / 120_gram - 50 * ( mon->get_size() - 1 );
            return ret;
        }
    }
    const auto usable = exclusive_flag_coverage( "ALLOWS_NATURAL_ATTACKS" );
    float hand_bonus_mult = ( usable.test( bp_hand_l ) ? 0.5f : 0.0f ) +
                            ( usable.test( bp_hand_r ) ? 0.5f : 0.0f );

    // base swim speed.
    ret = ( 440 * mutation_value( "movecost_swim_modifier" ) ) + weight_carried() /
          ( 60_gram / mutation_value( "movecost_swim_modifier" ) ) - 50 * get_skill_level( skill_swimming );
    /** @EFFECT_STR increases swim speed bonus from PAWS */
    if( has_trait( trait_PAWS ) ) {
        ret -= hand_bonus_mult * ( 20 + str_cur * 3 );
    }
    /** @EFFECT_STR increases swim speed bonus from PAWS_LARGE */
    if( has_trait( trait_PAWS_LARGE ) ) {
        ret -= hand_bonus_mult * ( 20 + str_cur * 4 );
    }
    /** @EFFECT_STR increases swim speed bonus from swim_fins */
    if( worn_with_flag( "FIN", bp_foot_l ) || worn_with_flag( "FIN", bp_foot_r ) ) {
        if( worn_with_flag( "FIN", bp_foot_l ) && worn_with_flag( "FIN", bp_foot_r ) ) {
            ret -= ( 15 * str_cur );
        } else {
            ret -= ( 15 * str_cur ) / 2;
        }
    }
    /** @EFFECT_STR increases swim speed bonus from WEBBED */
    if( has_trait( trait_WEBBED ) ) {
        ret -= hand_bonus_mult * ( 60 + str_cur * 5 );
    }
    /** @EFFECT_SWIMMING increases swim speed */
    ret += ( 50 - get_skill_level( skill_swimming ) * 2 ) * ( ( encumb( bp_leg_l ) + encumb(
                bp_leg_r ) ) / 10 );
    ret += ( 80 - get_skill_level( skill_swimming ) * 3 ) * ( encumb( bp_torso ) / 10 );
    if( get_skill_level( skill_swimming ) < 10 ) {
        for( auto &i : worn ) {
            ret += i.volume() / 125_ml * ( 10 - get_skill_level( skill_swimming ) );
        }
    }
    /** @EFFECT_STR increases swim speed */

    /** @EFFECT_DEX increases swim speed */
    ret -= str_cur * 6 + dex_cur * 4;
    if( worn_with_flag( "FLOTATION" ) ) {
        ret = std::min( ret, 400 );
        ret = std::max( ret, 200 );
    }
    // If (ret > 500), we can not swim; so do not apply the underwater bonus.
    if( underwater && ret < 500 ) {
        ret -= 50;
    }

    // Running movement mode while swimming means faster swim style, like crawlstroke
    if( move_mode == CMM_RUN ) {
        ret -= 80;
    }
    // Crouching movement mode while swimming means slower swim style, like breaststroke
    if( move_mode == CMM_CROUCH ) {
        ret += 50;
    }

    if( ret < 30 ) {
        ret = 30;
    }
    return ret;
}

bool player::digging() const
{
    return false;
}

bool player::is_on_ground() const
{
    return get_working_leg_count() < 2 || has_effect( effect_downed );
}

float player::stability_roll() const
{
    /** @EFFECT_STR improves player stability roll */

    /** @EFFECT_PER slightly improves player stability roll */

    /** @EFFECT_DEX slightly improves player stability roll */

    /** @EFFECT_MELEE improves player stability roll */
    return get_melee() + get_str() + ( get_per() / 3.0f ) + ( get_dex() / 4.0f );
}

double player::recoil_vehicle() const
{
    // TODO: vary penalty dependent upon vehicle part on which player is boarded

    if( in_vehicle ) {
        if( const optional_vpart_position vp = g->m.veh_at( pos() ) ) {
            return static_cast<double>( abs( vp->vehicle().velocity ) ) * 3 / 100;
        }
    }
    return 0;
}

double player::recoil_total() const
{
    return recoil + recoil_vehicle();
}

bool player::is_underwater() const
{
    return underwater;
}

bool player::is_hallucination() const
{
    return false;
}

void player::set_underwater( bool u )
{
    if( underwater != u ) {
        underwater = u;
        recalc_sight_limits();
    }
}

nc_color player::basic_symbol_color() const
{
    if( has_effect( effect_onfire ) ) {
        return c_red;
    }
    if( has_effect( effect_stunned ) ) {
        return c_light_blue;
    }
    if( has_effect( effect_boomered ) ) {
        return c_pink;
    }
    if( has_active_mutation( trait_id( "SHELL2" ) ) ) {
        return c_magenta;
    }
    if( underwater ) {
        return c_blue;
    }
    if( has_active_bionic( bio_cloak ) || has_artifact_with( AEP_INVISIBLE ) ||
        is_wearing_active_optcloak() || has_trait( trait_DEBUG_CLOAK ) ) {
        return c_dark_gray;
    }
    if( move_mode == CMM_RUN ) {
        return c_yellow;
    }
    if( move_mode == CMM_CROUCH ) {
        return c_light_gray;
    }
    return c_white;
}

void player::mod_stat( const std::string &stat, float modifier )
{
    if( stat == "thirst" ) {
        mod_thirst( modifier );
    } else if( stat == "fatigue" ) {
        mod_fatigue( modifier );
    } else if( stat == "oxygen" ) {
        oxygen += modifier;
    } else if( stat == "stamina" ) {
        mod_stamina( modifier );
    } else {
        // Fall through to the creature method.
        Character::mod_stat( stat, modifier );
    }
}

time_duration player::estimate_effect_dur( const skill_id &relevant_skill,
        const efftype_id &target_effect, const time_duration &error_magnitude,
        int threshold, const Creature &target ) const
{
    const time_duration zero_duration = 0_turns;

    int skill_lvl = get_skill_level( relevant_skill );

    time_duration estimate = std::max( zero_duration, target.get_effect_dur( target_effect ) +
                                       rng( -1, 1 ) * error_magnitude *
                                       rng( 0, std::max( 0, threshold - skill_lvl ) ) );
    return estimate;
}

bool player::has_conflicting_trait( const trait_id &flag ) const
{
    return ( has_opposite_trait( flag ) || has_lower_trait( flag ) || has_higher_trait( flag ) ||
             has_same_type_trait( flag ) );
}

bool player::has_opposite_trait( const trait_id &flag ) const
{
    for( const trait_id &i : flag->cancels ) {
        if( has_trait( i ) ) {
            return true;
        }
    }
    for( const std::pair<const trait_id, trait_data> &mut : my_mutations ) {
        for( const trait_id &canceled_trait : mut.first->cancels ) {
            if( canceled_trait == flag ) {
                return true;
            }
        }
    }
    return false;
}

bool player::has_lower_trait( const trait_id &flag ) const
{
    for( auto &i : flag->prereqs ) {
        if( has_trait( i ) || has_lower_trait( i ) ) {
            return true;
        }
    }
    return false;
}

bool player::has_higher_trait( const trait_id &flag ) const
{
    for( auto &i : flag->replacements ) {
        if( has_trait( i ) || has_higher_trait( i ) ) {
            return true;
        }
    }
    return false;
}

bool player::has_same_type_trait( const trait_id &flag ) const
{
    for( auto &i : get_mutations_in_types( flag->types ) ) {
        if( has_trait( i ) && flag != i ) {
            return true;
        }
    }
    return false;
}

bool player::purifiable( const trait_id &flag ) const
{
    return flag->purifiable;
}

/// Returns a randomly selected dream
std::string player::get_category_dream( const std::string &cat,
                                        int strength ) const
{
    std::vector<dream> valid_dreams;
    //Pull the list of dreams
    for( auto &i : dreams ) {
        //Pick only the ones matching our desired category and strength
        if( ( i.category == cat ) && ( i.strength == strength ) ) {
            // Put the valid ones into our list
            valid_dreams.push_back( i );
        }
    }
    if( valid_dreams.empty() ) {
        return "";
    }
    const dream &selected_dream = random_entry( valid_dreams );
    return random_entry( selected_dream.messages() );
}

std::list<item *> player::get_radio_items()
{
    std::list<item *> rc_items;
    const invslice &stacks = inv.slice();
    for( auto &stack : stacks ) {
        item &stack_iter = stack->front();
        if( stack_iter.has_flag( "RADIO_ACTIVATION" ) ) {
            rc_items.push_back( &stack_iter );
        }
    }

    for( auto &elem : worn ) {
        if( elem.has_flag( "RADIO_ACTIVATION" ) ) {
            rc_items.push_back( &elem );
        }
    }

    if( is_armed() ) {
        if( weapon.has_flag( "RADIO_ACTIVATION" ) ) {
            rc_items.push_back( &weapon );
        }
    }
    return rc_items;
}

std::list<item *> player::get_artifact_items()
{
    std::list<item *> art_items;
    const invslice &stacks = inv.slice();
    for( auto &stack : stacks ) {
        item &stack_iter = stack->front();
        if( stack_iter.is_artifact() ) {
            art_items.push_back( &stack_iter );
        }
    }
    for( auto &elem : worn ) {
        if( elem.is_artifact() ) {
            art_items.push_back( &elem );
        }
    }
    if( is_armed() ) {
        if( weapon.is_artifact() ) {
            art_items.push_back( &weapon );
        }
    }
    return art_items;
}

const tripoint &player::pos() const
{
    return position;
}

int player::sight_range( int light_level ) const
{
    /* Via Beer-Lambert we have:
     * light_level * (1 / exp( LIGHT_TRANSPARENCY_OPEN_AIR * distance) ) <= LIGHT_AMBIENT_LOW
     * Solving for distance:
     * 1 / exp( LIGHT_TRANSPARENCY_OPEN_AIR * distance ) <= LIGHT_AMBIENT_LOW / light_level
     * 1 <= exp( LIGHT_TRANSPARENCY_OPEN_AIR * distance ) * LIGHT_AMBIENT_LOW / light_level
     * light_level <= exp( LIGHT_TRANSPARENCY_OPEN_AIR * distance ) * LIGHT_AMBIENT_LOW
     * log(light_level) <= LIGHT_TRANSPARENCY_OPEN_AIR * distance + log(LIGHT_AMBIENT_LOW)
     * log(light_level) - log(LIGHT_AMBIENT_LOW) <= LIGHT_TRANSPARENCY_OPEN_AIR * distance
     * log(LIGHT_AMBIENT_LOW / light_level) <= LIGHT_TRANSPARENCY_OPEN_AIR * distance
     * log(LIGHT_AMBIENT_LOW / light_level) * (1 / LIGHT_TRANSPARENCY_OPEN_AIR) <= distance
     */
    int range = static_cast<int>( -log( get_vision_threshold( static_cast<int>( g->m.ambient_light_at(
                                            pos() ) ) ) /
                                        static_cast<float>( light_level ) ) *
                                  ( 1.0 / LIGHT_TRANSPARENCY_OPEN_AIR ) );
    // int range = log(light_level * LIGHT_AMBIENT_LOW) / LIGHT_TRANSPARENCY_OPEN_AIR;

    // Clamp to [1, sight_max].
    return std::max( 1, std::min( range, sight_max ) );
}

int player::unimpaired_range() const
{
    return std::min( sight_max, 60 );
}

bool player::overmap_los( const tripoint &omt, int sight_points )
{
    const tripoint ompos = global_omt_location();
    if( omt.x < ompos.x - sight_points || omt.x > ompos.x + sight_points ||
        omt.y < ompos.y - sight_points || omt.y > ompos.y + sight_points ) {
        // Outside maximum sight range
        return false;
    }

    const std::vector<tripoint> line = line_to( ompos, omt, 0, 0 );
    for( size_t i = 0; i < line.size() && sight_points >= 0; i++ ) {
        const tripoint &pt = line[i];
        const oter_id &ter = overmap_buffer.ter( pt );
        sight_points -= static_cast<int>( ter->get_see_cost() );
        if( sight_points < 0 ) {
            return false;
        }
    }
    return true;
}

int player::overmap_sight_range( int light_level ) const
{
    int sight = sight_range( light_level );
    if( sight < SEEX ) {
        return 0;
    }
    if( sight <= SEEX * 4 ) {
        return ( sight / ( SEEX / 2 ) );
    }

    sight = 6;
    // The higher your perception, the farther you can see.
    sight += static_cast<int>( get_per() / 2 );
    // The higher up you are, the farther you can see.
    sight += std::max( 0, posz() ) * 2;
    // Mutations like Scout and Topographagnosia affect how far you can see.
    sight += Character::mutation_value( "overmap_sight" );

    float multiplier = Character::mutation_value( "overmap_multiplier" );
    // Binoculars double your sight range.
    const bool has_optic = ( has_item_with_flag( "ZOOM" ) || has_bionic( bio_eye_optic ) ||
                             ( is_mounted() &&
                               mounted_creature->has_flag( MF_MECH_RECON_VISION ) ) );
    if( has_optic ) {
        multiplier += 1;
    }

    sight = round( sight * multiplier );
    return std::max( sight, 3 );
}

#define MAX_CLAIRVOYANCE 40
int player::clairvoyance() const
{
    if( vision_mode_cache[VISION_CLAIRVOYANCE_SUPER] ) {
        return MAX_CLAIRVOYANCE;
    }

    if( vision_mode_cache[VISION_CLAIRVOYANCE_PLUS] ) {
        return 8;
    }

    if( vision_mode_cache[VISION_CLAIRVOYANCE] ) {
        return 3;
    }

    return 0;
}

bool player::sight_impaired() const
{
    return ( ( ( has_effect( effect_boomered ) || has_effect( effect_no_sight ) ||
                 has_effect( effect_darkness ) ) &&
               ( !( has_trait( trait_PER_SLIME_OK ) ) ) ) ||
             ( underwater && !has_bionic( bio_membrane ) && !has_trait( trait_MEMBRANE ) &&
               !worn_with_flag( "SWIM_GOGGLES" ) && !has_trait( trait_PER_SLIME_OK ) &&
               !has_trait( trait_CEPH_EYES ) && !has_trait( trait_SEESLEEP ) ) ||
             ( ( has_trait( trait_MYOPIC ) || has_trait( trait_URSINE_EYE ) ) &&
               !worn_with_flag( "FIX_NEARSIGHT" ) &&
               !has_effect( effect_contacts ) &&
               !has_bionic( bio_eye_optic ) ) ||
             has_trait( trait_PER_SLIME ) );
}

bool player::avoid_trap( const tripoint &pos, const trap &tr ) const
{
    /** @EFFECT_DEX increases chance to avoid traps */

    /** @EFFECT_DODGE increases chance to avoid traps */
    int myroll = dice( 3, dex_cur + get_skill_level( skill_dodge ) * 1.5 );
    int traproll;
    if( tr.can_see( pos, *this ) ) {
        traproll = dice( 3, tr.get_avoidance() );
    } else {
        traproll = dice( 6, tr.get_avoidance() );
    }

    if( has_trait( trait_LIGHTSTEP ) ) {
        myroll += dice( 2, 6 );
    }

    if( has_trait( trait_CLUMSY ) ) {
        myroll -= dice( 2, 6 );
    }

    return myroll >= traproll;
}

bool player::has_alarm_clock() const
{
    return ( has_item_with_flag( "ALARMCLOCK", true ) ||
             ( g->m.veh_at( pos() ) &&
               !empty( g->m.veh_at( pos() )->vehicle().get_avail_parts( "ALARMCLOCK" ) ) ) ||
             has_bionic( bio_watch ) );
}

bool player::has_watch() const
{
    return ( has_item_with_flag( "WATCH", true ) ||
             ( g->m.veh_at( pos() ) &&
               !empty( g->m.veh_at( pos() )->vehicle().get_avail_parts( "WATCH" ) ) ) ||
             has_bionic( bio_watch ) );
}

void player::pause()
{
    moves = 0;
    recoil = MAX_RECOIL;

    // Train swimming if underwater
    if( !in_vehicle ) {
        if( underwater ) {
            practice( skill_swimming, 1 );
            drench( 100, { {
                    bp_leg_l, bp_leg_r, bp_torso, bp_arm_l,
                    bp_arm_r, bp_head, bp_eyes, bp_mouth,
                    bp_foot_l, bp_foot_r, bp_hand_l, bp_hand_r
                }
            }, true );
        } else if( g->m.has_flag( TFLAG_DEEP_WATER, pos() ) ) {
            practice( skill_swimming, 1 );
            // Same as above, except no head/eyes/mouth
            drench( 100, { {
                    bp_leg_l, bp_leg_r, bp_torso, bp_arm_l,
                    bp_arm_r, bp_foot_l, bp_foot_r, bp_hand_l,
                    bp_hand_r
                }
            }, true );
        } else if( g->m.has_flag( "SWIMMABLE", pos() ) ) {
            drench( 40, { { bp_foot_l, bp_foot_r, bp_leg_l, bp_leg_r } }, false );
        }
    }

    // Try to put out clothing/hair fire
    if( has_effect( effect_onfire ) ) {
        time_duration total_removed = 0_turns;
        time_duration total_left = 0_turns;
        bool on_ground = has_effect( effect_downed );
        for( const body_part bp : all_body_parts ) {
            effect &eff = get_effect( effect_onfire, bp );
            if( eff.is_null() ) {
                continue;
            }

            // TODO: Tools and skills
            total_left += eff.get_duration();
            // Being on the ground will smother the fire much faster because you can roll
            const time_duration dur_removed = on_ground ? eff.get_duration() / 2 + 2_turns : 1_turns;
            eff.mod_duration( -dur_removed );
            total_removed += dur_removed;
        }

        // Don't drop on the ground when the ground is on fire
        if( total_left > 1_minutes && !is_dangerous_fields( g->m.field_at( pos() ) ) ) {
            add_effect( effect_downed, 2_turns, num_bp, false, 0, true );
            add_msg_player_or_npc( m_warning,
                                   _( "You roll on the ground, trying to smother the fire!" ),
                                   _( "<npcname> rolls on the ground!" ) );
        } else if( total_removed > 0_turns ) {
            add_msg_player_or_npc( m_warning,
                                   _( "You attempt to put out the fire on you!" ),
                                   _( "<npcname> attempts to put out the fire on them!" ) );
        }
    }

    // on-pause effects for martial arts
    martial_arts_data.ma_onpause_effects( *this );

    if( is_npc() ) {
        // The stuff below doesn't apply to NPCs
        // search_surroundings should eventually do, though
        return;
    }

    if( in_vehicle && one_in( 8 ) ) {
        VehicleList vehs = g->m.get_vehicles();
        vehicle *veh = nullptr;
        for( auto &v : vehs ) {
            veh = v.v;
            if( veh && veh->is_moving() && veh->player_in_control( *this ) ) {
                double exp_temp = 1 + veh->total_mass() / 400.0_kilogram +
                                  std::abs( veh->velocity / 3200.0 );
                int experience = static_cast<int>( exp_temp );
                if( exp_temp - experience > 0 && x_in_y( exp_temp - experience, 1.0 ) ) {
                    experience++;
                }
                practice( skill_id( "driving" ), experience );
                break;
            }
        }
    }

    search_surroundings();
}

void player::search_surroundings()
{
    if( controlling_vehicle ) {
        return;
    }
    // Search for traps in a larger area than before because this is the only
    // way we can "find" traps that aren't marked as visible.
    // Detection formula takes care of likelihood of seeing within this range.
    for( const tripoint &tp : g->m.points_in_radius( pos(), 5 ) ) {
        const trap &tr = g->m.tr_at( tp );
        if( tr.is_null() || tp == pos() ) {
            continue;
        }
        if( has_active_bionic( bio_ground_sonar ) && !knows_trap( tp ) &&
            ( tr.loadid == tr_beartrap_buried ||
              tr.loadid == tr_landmine_buried || tr.loadid == tr_sinkhole ) ) {
            const std::string direction = direction_name( direction_from( pos(), tp ) );
            add_msg_if_player( m_warning, _( "Your ground sonar detected a %1$s to the %2$s!" ),
                               tr.name(), direction );
            add_known_trap( tp, tr );
        }
        if( !sees( tp ) ) {
            continue;
        }
        if( tr.is_always_invisible() || tr.can_see( tp, *this ) ) {
            // Already seen, or can never be seen
            continue;
        }
        // Chance to detect traps we haven't yet seen.
        if( tr.detect_trap( tp, *this ) ) {
            if( tr.get_visibility() > 0 ) {
                // Only bug player about traps that aren't trivial to spot.
                const std::string direction = direction_name(
                                                  direction_from( pos(), tp ) );
                add_msg_if_player( _( "You've spotted a %1$s to the %2$s!" ),
                                   tr.name(), direction );
            }
            add_known_trap( tp, tr );
        }
    }
}

int player::read_speed( bool return_stat_effect ) const
{
    // Stat window shows stat effects on based on current stat
    const int intel = get_int();
    /** @EFFECT_INT increases reading speed */
    int ret = to_moves<int>( 1_minutes ) - to_moves<int>( 3_seconds ) * ( intel - 8 );

    if( has_bionic( afs_bio_linguistic_coprocessor ) ) { // Aftershock
        ret *= .85;
    }

    ret *= mutation_value( "reading_speed_multiplier" );

    if( ret < to_moves<int>( 1_seconds ) ) {
        ret = to_moves<int>( 1_seconds );
    }
    // return_stat_effect actually matters here
    return return_stat_effect ? ret : ret / 10;
}

int player::talk_skill() const
{
    /** @EFFECT_INT slightly increases talking skill */

    /** @EFFECT_PER slightly increases talking skill */

    /** @EFFECT_SPEECH increases talking skill */
    int ret = get_int() + get_per() + get_skill_level( skill_id( "speech" ) ) * 3;
    return ret;
}

int player::intimidation() const
{
    /** @EFFECT_STR increases intimidation factor */
    int ret = get_str() * 2;
    if( weapon.is_gun() ) {
        ret += 10;
    }
    if( weapon.damage_melee( DT_BASH ) >= 12 ||
        weapon.damage_melee( DT_CUT ) >= 12 ||
        weapon.damage_melee( DT_STAB ) >= 12 ) {
        ret += 5;
    }

    if( get_stim() > 20 ) {
        ret += 2;
    }
    if( has_effect( effect_drunk ) ) {
        ret -= 4;
    }

    return ret;
}

bool player::is_dead_state() const
{
    return hp_cur[hp_head] <= 0 || hp_cur[hp_torso] <= 0;
}

void player::on_dodge( Creature *source, float difficulty )
{
    static const matec_id tec_none( "tec_none" );

    // Each avoided hit consumes an available dodge
    // When no more available we are likely to fail player::dodge_roll
    dodges_left--;

    // dodging throws of our aim unless we are either skilled at dodging or using a small weapon
    if( is_armed() && weapon.is_gun() ) {
        recoil += std::max( weapon.volume() / 250_ml - get_skill_level( skill_dodge ), 0 ) * rng( 0, 100 );
        recoil = std::min( MAX_RECOIL, recoil );
    }

    // Even if we are not to train still call practice to prevent skill rust
    difficulty = std::max( difficulty, 0.0f );
    practice( skill_dodge, difficulty * 2, difficulty );

    martial_arts_data.ma_ondodge_effects( *this );

    // For adjacent attackers check for techniques usable upon successful dodge
    if( source && square_dist( pos(), source->pos() ) == 1 ) {
        matec_id tec = pick_technique( *source, used_weapon(), false, true, false );

        if( tec != tec_none && !is_dead_state() ) {
            if( get_stamina() < get_stamina_max() / 3 ) {
                add_msg( m_bad, _( "You try to counterattack but you are too exhausted!" ) );
            } else {
                melee_attack( *source, false, tec );
            }
        }
    }
}

void player::on_hit( Creature *source, body_part bp_hit,
                     float /*difficulty*/, dealt_projectile_attack const *const proj )
{
    check_dead_state();
    if( source == nullptr || proj != nullptr ) {
        return;
    }

    bool u_see = g->u.sees( *this );
    if( has_active_bionic( bionic_id( "bio_ods" ) ) && get_power_level() > 5_kJ ) {
        if( is_player() ) {
            add_msg( m_good, _( "Your offensive defense system shocks %s in mid-attack!" ),
                     source->disp_name() );
        } else if( u_see ) {
            add_msg( _( "%1$s's offensive defense system shocks %2$s in mid-attack!" ),
                     disp_name(),
                     source->disp_name() );
        }
        int shock = rng( 1, 4 );
        mod_power_level( units::from_kilojoule( -shock ) );
        damage_instance ods_shock_damage;
        ods_shock_damage.add_damage( DT_ELECTRIC, shock * 5 );
        // Should hit body part used for attack
        source->deal_damage( this, bp_torso, ods_shock_damage );
    }
    if( !wearing_something_on( bp_hit ) &&
        ( has_trait( trait_SPINES ) || has_trait( trait_QUILLS ) ) ) {
        int spine = rng( 1, has_trait( trait_QUILLS ) ? 20 : 8 );
        if( !is_player() ) {
            if( u_see ) {
                add_msg( _( "%1$s's %2$s puncture %3$s in mid-attack!" ), name,
                         ( has_trait( trait_QUILLS ) ? _( "quills" ) : _( "spines" ) ),
                         source->disp_name() );
            }
        } else {
            add_msg( m_good, _( "Your %1$s puncture %2$s in mid-attack!" ),
                     ( has_trait( trait_QUILLS ) ? _( "quills" ) : _( "spines" ) ),
                     source->disp_name() );
        }
        damage_instance spine_damage;
        spine_damage.add_damage( DT_STAB, spine );
        source->deal_damage( this, bp_torso, spine_damage );
    }
    if( ( !( wearing_something_on( bp_hit ) ) ) && ( has_trait( trait_THORNS ) ) &&
        ( !( source->has_weapon() ) ) ) {
        if( !is_player() ) {
            if( u_see ) {
                add_msg( _( "%1$s's %2$s scrape %3$s in mid-attack!" ), name,
                         _( "thorns" ), source->disp_name() );
            }
        } else {
            add_msg( m_good, _( "Your thorns scrape %s in mid-attack!" ), source->disp_name() );
        }
        int thorn = rng( 1, 4 );
        damage_instance thorn_damage;
        thorn_damage.add_damage( DT_CUT, thorn );
        // In general, critters don't have separate limbs
        // so safer to target the torso
        source->deal_damage( this, bp_torso, thorn_damage );
    }
    if( ( !( wearing_something_on( bp_hit ) ) ) && ( has_trait( trait_CF_HAIR ) ) ) {
        if( !is_player() ) {
            if( u_see ) {
                add_msg( _( "%1$s gets a load of %2$s's %3$s stuck in!" ), source->disp_name(),
                         name, ( _( "hair" ) ) );
            }
        } else {
            add_msg( m_good, _( "Your hairs detach into %s!" ), source->disp_name() );
        }
        source->add_effect( effect_stunned, 2_turns );
        if( one_in( 3 ) ) { // In the eyes!
            source->add_effect( effect_blind, 2_turns );
        }
    }
    if( worn_with_flag( "REQUIRES_BALANCE" ) && !has_effect( effect_downed ) ) {
        int rolls = 4;
        if( worn_with_flag( "ROLLER_ONE" ) ) {
            rolls += 2;
        }
        if( has_trait( trait_PROF_SKATER ) ) {
            rolls--;
        }
        if( has_trait( trait_DEFT ) ) {
            rolls--;
        }
        if( has_trait( trait_CLUMSY ) ) {
            rolls++;
        }

        if( stability_roll() < dice( rolls, 10 ) ) {
            if( !is_player() ) {
                if( u_see ) {
                    add_msg( _( "%1$s loses their balance while being hit!" ), name );
                }
            } else {
                add_msg( m_bad, _( "You lose your balance while being hit!" ) );
            }
            add_effect( effect_downed, 2_turns );
        }
    }
    Character::on_hit( source, bp_hit, 0.0f, proj );
}

int player::get_lift_assist() const
{
    int result = 0;
    const std::vector<npc *> helpers = g->u.get_crafting_helpers();
    for( const npc *np : helpers ) {
        result += np->get_str();
    }
    return result;
}

int player::get_num_crafting_helpers( int max ) const
{
    std::vector<npc *> helpers = g->u.get_crafting_helpers();
    return std::min( max, static_cast<int>( helpers.size() ) );
}

bool player::immune_to( body_part bp, damage_unit dam ) const
{
    if( has_trait( trait_DEBUG_NODMG ) || is_immune_damage( dam.type ) ) {
        return true;
    }

    passive_absorb_hit( bp, dam );

    for( const item &cloth : worn ) {
        if( cloth.get_coverage() == 100 && cloth.covers( bp ) ) {
            cloth.mitigate_damage( dam );
        }
    }

    return dam.amount <= 0;
}

dealt_damage_instance player::deal_damage( Creature *source, body_part bp,
        const damage_instance &d )
{
    if( has_trait( trait_DEBUG_NODMG ) ) {
        return dealt_damage_instance();
    }

    //damage applied here
    dealt_damage_instance dealt_dams = Creature::deal_damage( source, bp, d );
    //block reduction should be by applied this point
    int dam = dealt_dams.total_damage();

    // TODO: Pre or post blit hit tile onto "this"'s location here
    if( dam > 0 && g->u.sees( pos() ) ) {
        g->draw_hit_player( *this, dam );

        if( is_player() && source ) {
            //monster hits player melee
            SCT.add( point( posx(), posy() ),
                     direction_from( point_zero, point( posx() - source->posx(), posy() - source->posy() ) ),
                     get_hp_bar( dam, get_hp_max( player::bp_to_hp( bp ) ) ).first, m_bad,
                     body_part_name( bp ), m_neutral );
        }
    }

    // handle snake artifacts
    if( has_artifact_with( AEP_SNAKES ) && dam >= 6 ) {
        const int snakes = dam / 6;
        int spawned = 0;
        for( int i = 0; i < snakes; i++ ) {
            if( monster *const snake = g->place_critter_around( mon_shadow_snake, pos(), 1 ) ) {
                snake->friendly = -1;
                spawned++;
            }
        }
        if( spawned == 1 ) {
            add_msg( m_warning, _( "A snake sprouts from your body!" ) );
        } else if( spawned >= 2 ) {
            add_msg( m_warning, _( "Some snakes sprout from your body!" ) );
        }
    }

    // And slimespawners too
    if( ( has_trait( trait_SLIMESPAWNER ) ) && ( dam >= 10 ) && one_in( 20 - dam ) ) {
        if( monster *const slime = g->place_critter_around( mon_player_blob, pos(), 1 ) ) {
            slime->friendly = -1;
            add_msg_if_player( m_warning, _( "Slime is torn from you, and moves on its own!" ) );
        }
    }

    //Acid blood effects.
    bool u_see = g->u.sees( *this );
    int cut_dam = dealt_dams.type_damage( DT_CUT );
    if( source && has_trait( trait_ACIDBLOOD ) && !one_in( 3 ) &&
        ( dam >= 4 || cut_dam > 0 ) && ( rl_dist( g->u.pos(), source->pos() ) <= 1 ) ) {
        if( is_player() ) {
            add_msg( m_good, _( "Your acidic blood splashes %s in mid-attack!" ),
                     source->disp_name() );
        } else if( u_see ) {
            add_msg( _( "%1$s's acidic blood splashes on %2$s in mid-attack!" ),
                     disp_name(), source->disp_name() );
        }
        damage_instance acidblood_damage;
        acidblood_damage.add_damage( DT_ACID, rng( 4, 16 ) );
        if( !one_in( 4 ) ) {
            source->deal_damage( this, bp_arm_l, acidblood_damage );
            source->deal_damage( this, bp_arm_r, acidblood_damage );
        } else {
            source->deal_damage( this, bp_torso, acidblood_damage );
            source->deal_damage( this, bp_head, acidblood_damage );
        }
    }

    int recoil_mul = 100;
    switch( bp ) {
        case bp_eyes:
            if( dam > 5 || cut_dam > 0 ) {
                const time_duration minblind = std::max( 1_turns, 1_turns * ( dam + cut_dam ) / 10 );
                const time_duration maxblind = std::min( 5_turns, 1_turns * ( dam + cut_dam ) / 4 );
                add_effect( effect_blind, rng( minblind, maxblind ) );
            }
            break;
        case bp_torso:
            break;
        case bp_hand_l:
        // Fall through to arms
        case bp_arm_l:
        // Hit to arms/hands are really bad to our aim
        case bp_hand_r:
        // Fall through to arms
        case bp_arm_r:
            recoil_mul = 200;
            break;
        case bp_foot_l:
        // Fall through to legs
        case bp_leg_l:
            break;
        case bp_foot_r:
        // Fall through to legs
        case bp_leg_r:
            break;
        case bp_mouth:
        // Fall through to head damage
        case bp_head:
            // TODO: Some daze maybe? Move drain?
            break;
        default:
            debugmsg( "Wacky body part hit!" );
    }

    // TODO: Scale with damage in a way that makes sense for power armors, plate armor and naked skin.
    recoil += recoil_mul * weapon.volume() / 250_ml;
    recoil = std::min( MAX_RECOIL, recoil );
    //looks like this should be based off of dealt damages, not d as d has no damage reduction applied.
    // Skip all this if the damage isn't from a creature. e.g. an explosion.
    if( source != nullptr ) {
        if( source->has_flag( MF_GRABS ) && !source->is_hallucination() &&
            !source->has_effect( effect_grabbing ) ) {
            /** @EFFECT_DEX increases chance to avoid being grabbed, if DEX>STR */

            /** @EFFECT_STR increases chance to avoid being grabbed, if STR>DEX */
            if( has_grab_break_tec() && get_grab_resist() > 0 &&
                ( get_dex() > get_str() ? rng( 0, get_dex() ) : rng( 0, get_str() ) ) >
                rng( 0, 10 ) ) {
                if( has_effect( effect_grabbed ) ) {
                    add_msg_if_player( m_warning, _( "You are being grabbed by %s, but you bat it away!" ),
                                       source->disp_name() );
                } else {
                    add_msg_player_or_npc( m_info, _( "You are being grabbed by %s, but you break its grab!" ),
                                           _( "<npcname> are being grabbed by %s, but they break its grab!" ),
                                           source->disp_name() );
                }
            } else {
                int prev_effect = get_effect_int( effect_grabbed );
                add_effect( effect_grabbed, 2_turns, bp_torso, false, prev_effect + 2 );
                source->add_effect( effect_grabbing, 2_turns );
                add_msg_player_or_npc( m_bad, _( "You are grabbed by %s!" ), _( "<npcname> is grabbed by %s!" ),
                                       source->disp_name() );
            }
        }
    }

    if( get_option<bool>( "FILTHY_WOUNDS" ) ) {
        int sum_cover = 0;
        for( const item &i : worn ) {
            if( i.covers( bp ) && i.is_filthy() ) {
                sum_cover += i.get_coverage();
            }
        }

        // Chance of infection is damage (with cut and stab x4) * sum of coverage on affected body part, in percent.
        // i.e. if the body part has a sum of 100 coverage from filthy clothing,
        // each point of damage has a 1% change of causing infection.
        if( sum_cover > 0 ) {
            const int cut_type_dam = dealt_dams.type_damage( DT_CUT ) + dealt_dams.type_damage( DT_STAB );
            const int combined_dam = dealt_dams.type_damage( DT_BASH ) + ( cut_type_dam * 4 );
            const int infection_chance = ( combined_dam * sum_cover ) / 100;
            if( x_in_y( infection_chance, 100 ) ) {
                if( has_effect( effect_bite, bp ) ) {
                    add_effect( effect_bite, 40_minutes, bp, true );
                } else if( has_effect( effect_infected, bp ) ) {
                    add_effect( effect_infected, 25_minutes, bp, true );
                } else {
                    add_effect( effect_bite, 1_turns, bp, true );
                }
                add_msg_if_player( _( "Filth from your clothing has implanted deep in the wound." ) );
            }
        }
    }

    on_hurt( source );
    return dealt_dams;
}

void player::mod_pain( int npain )
{
    if( npain > 0 ) {
        if( has_trait( trait_NOPAIN ) || has_effect( effect_narcosis ) ) {
            return;
        }
        // always increase pain gained by one from these bad mutations
        if( has_trait( trait_MOREPAIN ) ) {
            npain += std::max( 1, roll_remainder( npain * 0.25 ) );
        } else if( has_trait( trait_MOREPAIN2 ) ) {
            npain += std::max( 1, roll_remainder( npain * 0.5 ) );
        } else if( has_trait( trait_MOREPAIN3 ) ) {
            npain += std::max( 1, roll_remainder( npain * 1.0 ) );
        }

        if( npain > 1 ) {
            // if it's 1 it'll just become 0, which is bad
            if( has_trait( trait_PAINRESIST_TROGLO ) ) {
                npain = roll_remainder( npain * 0.5 );
            } else if( has_trait( trait_PAINRESIST ) ) {
                npain = roll_remainder( npain * 0.67 );
            }
        }
    }
    Creature::mod_pain( npain );
}

void player::set_pain( int npain )
{
    const int prev_pain = get_perceived_pain();
    Creature::set_pain( npain );
    const int cur_pain = get_perceived_pain();

    if( cur_pain != prev_pain ) {
        react_to_felt_pain( cur_pain - prev_pain );
        on_stat_change( "perceived_pain", cur_pain );
    }
}

int player::get_perceived_pain() const
{
    if( get_effect_int( effect_adrenaline ) > 1 ) {
        return 0;
    }

    return std::max( get_pain() - get_painkiller(), 0 );
}

void Character::react_to_felt_pain( int intensity )
{
    if( intensity <= 0 ) {
        return;
    }
    if( is_player() && intensity >= 2 ) {
        g->cancel_activity_or_ignore_query( distraction_type::pain,  _( "Ouch, something hurts!" ) );
    }
    // Only a large pain burst will actually wake people while sleeping.
    if( has_effect( effect_sleep ) && !has_effect( effect_narcosis ) ) {
        int pain_thresh = rng( 3, 5 );

        if( has_trait( trait_HEAVYSLEEPER ) ) {
            pain_thresh += 2;
        } else if( has_trait( trait_HEAVYSLEEPER2 ) ) {
            pain_thresh += 5;
        }

        if( intensity >= pain_thresh ) {
            wake_up();
        }
    }
}

int player::reduce_healing_effect( const efftype_id &eff_id, int remove_med, body_part hurt )
{
    effect &e = get_effect( eff_id, hurt );
    int intensity = e.get_intensity();
    if( remove_med < intensity ) {
        if( eff_id == effect_bandaged ) {
            add_msg_if_player( m_bad, _( "Bandages on your %s were damaged!" ), body_part_name( hurt ) );
        } else  if( eff_id == effect_disinfected ) {
            add_msg_if_player( m_bad, _( "You got some filth on your disinfected %s!" ),
                               body_part_name( hurt ) );
        }
    } else {
        if( eff_id == effect_bandaged ) {
            add_msg_if_player( m_bad, _( "Bandages on your %s were destroyed!" ), body_part_name( hurt ) );
        } else  if( eff_id == effect_disinfected ) {
            add_msg_if_player( m_bad, _( "Your %s is no longer disinfected!" ), body_part_name( hurt ) );
        }
    }
    e.mod_duration( -6_hours * remove_med );
    return intensity;
}

/*
    Where damage to player is actually applied to hit body parts
    Might be where to put bleed stuff rather than in player::deal_damage()
 */
void player::apply_damage( Creature *source, body_part hurt, int dam, const bool bypass_med )
{
    if( is_dead_state() || has_trait( trait_DEBUG_NODMG ) ) {
        // don't do any more damage if we're already dead
        // Or if we're debugging and don't want to die
        return;
    }

    hp_part hurtpart = bp_to_hp( hurt );
    if( hurtpart == num_hp_parts ) {
        debugmsg( "Wacky body part hurt!" );
        hurtpart = hp_torso;
    }

    mod_pain( dam / 2 );

    const int dam_to_bodypart = std::min( dam, hp_cur[hurtpart] );

    hp_cur[hurtpart] -= dam_to_bodypart;
    g->events().send<event_type::character_takes_damage>( getID(), dam_to_bodypart );

    if( is_limb_broken( hurtpart ) && ( source == nullptr || !source->is_hallucination() ) ) {
        if( !weapon.is_null() && can_unwield( weapon ).success() ) {
            put_into_vehicle_or_drop( *this, item_drop_reason::tumbling, { weapon } );
            i_rem( &weapon );
        }
        if( has_effect( effect_mending, hurt ) ) {
            effect &e = get_effect( effect_mending, hurt );
            float remove_mend = dam / 20.0f;
            e.mod_duration( -e.get_max_duration() * remove_mend );
        }
    }

    if( dam > get_painkiller() ) {
        on_hurt( source );
    }

    if( !bypass_med ) {
        // remove healing effects if damaged
        int remove_med = roll_remainder( dam / 5.0f );
        if( remove_med > 0 && has_effect( effect_bandaged, hurt ) ) {
            remove_med -= reduce_healing_effect( effect_bandaged, remove_med, hurt );
        }
        if( remove_med > 0 && has_effect( effect_disinfected, hurt ) ) {
            reduce_healing_effect( effect_disinfected, remove_med, hurt );
        }
    }
}

float player::fall_damage_mod() const
{
    if( has_effect_with_flag( "EFFECT_FEATHER_FALL" ) ) {
        return 0.0f;
    }
    float ret = 1.0f;

    // Ability to land properly is 2x as important as dexterity itself
    /** @EFFECT_DEX decreases damage from falling */

    /** @EFFECT_DODGE decreases damage from falling */
    float dex_dodge = dex_cur / 2.0 + get_skill_level( skill_dodge );
    // Penalize for wearing heavy stuff
    const float average_leg_encumb = ( encumb( bp_leg_l ) + encumb( bp_leg_r ) ) / 2.0;
    dex_dodge -= ( average_leg_encumb + encumb( bp_torso ) ) / 10;
    // But prevent it from increasing damage
    dex_dodge = std::max( 0.0f, dex_dodge );
    // 100% damage at 0, 75% at 10, 50% at 20 and so on
    ret *= ( 100.0f - ( dex_dodge * 4.0f ) ) / 100.0f;

    if( has_trait( trait_PARKOUR ) ) {
        ret *= 2.0f / 3.0f;
    }

    // TODO: Bonus for Judo, mutations. Penalty for heavy weight (including mutations)
    return std::max( 0.0f, ret );
}

// force is maximum damage to hp before scaling
int player::impact( const int force, const tripoint &p )
{
    // Falls over ~30m are fatal more often than not
    // But that would be quite a lot considering 21 z-levels in game
    // so let's assume 1 z-level is comparable to 30 force

    if( force <= 0 ) {
        return force;
    }

    // Damage modifier (post armor)
    float mod = 1.0f;
    int effective_force = force;
    int cut = 0;
    // Percentage armor penetration - armor won't help much here
    // TODO: Make cushioned items like bike helmets help more
    float armor_eff = 1.0f;
    // Shock Absorber CBM heavily reduces damage
    const bool shock_absorbers = has_active_bionic( bionic_id( "bio_shock_absorber" ) );

    // Being slammed against things rather than landing means we can't
    // control the impact as well
    const bool slam = p != pos();
    std::string target_name = "a swarm of bugs";
    Creature *critter = g->critter_at( p );
    if( critter != this && critter != nullptr ) {
        target_name = critter->disp_name();
        // Slamming into creatures and NPCs
        // TODO: Handle spikes/horns and hard materials
        armor_eff = 0.5f; // 2x as much as with the ground
        // TODO: Modify based on something?
        mod = 1.0f;
        effective_force = force;
    } else if( const optional_vpart_position vp = g->m.veh_at( p ) ) {
        // Slamming into vehicles
        // TODO: Integrate it with vehicle collision function somehow
        target_name = vp->vehicle().disp_name();
        if( vp.part_with_feature( "SHARP", true ) ) {
            // Now we're actually getting impaled
            cut = force; // Lots of fun
        }

        mod = slam ? 1.0f : fall_damage_mod();
        armor_eff = 0.25f; // Not much
        if( !slam && vp->part_with_feature( "ROOF", true ) ) {
            // Roof offers better landing than frame or pavement
            // TODO: Make this not happen with heavy duty/plated roof
            effective_force /= 2;
        }
    } else {
        // Slamming into terrain/furniture
        target_name = g->m.disp_name( p );
        int hard_ground = g->m.has_flag( TFLAG_DIGGABLE, p ) ? 0 : 3;
        armor_eff = 0.25f; // Not much
        // Get cut by stuff
        // This isn't impalement on metal wreckage, more like flying through a closed window
        cut = g->m.has_flag( TFLAG_SHARP, p ) ? 5 : 0;
        effective_force = force + hard_ground;
        mod = slam ? 1.0f : fall_damage_mod();
        if( g->m.has_furn( p ) ) {
            // TODO: Make furniture matter
        } else if( g->m.has_flag( TFLAG_SWIMMABLE, p ) ) {
            // TODO: Some formula of swimming
            effective_force /= 4;
        }
    }

    // Rescale for huge force
    // At >30 force, proper landing is impossible and armor helps way less
    if( effective_force > 30 ) {
        // Armor simply helps way less
        armor_eff *= 30.0f / effective_force;
        if( mod < 1.0f ) {
            // Everything past 30 damage gets a worse modifier
            const float scaled_mod = std::pow( mod, 30.0f / effective_force );
            const float scaled_damage = ( 30.0f * mod ) + scaled_mod * ( effective_force - 30.0f );
            mod = scaled_damage / effective_force;
        }
    }

    if( !slam && mod < 1.0f && mod * force < 5 ) {
        // Perfect landing, no damage (regardless of armor)
        add_msg_if_player( m_warning, _( "You land on %s." ), target_name );
        return 0;
    }

    // Shock absorbers kick in only when they need to, so if our other protections fail, fall back on them
    if( shock_absorbers ) {
        effective_force -= 15; // Provide a flat reduction to force
        if( mod > 0.25f ) {
            mod = 0.25f; // And provide a 75% reduction against that force if we don't have it already
        }
        if( effective_force < 0 ) {
            effective_force = 0;
        }
    }

    int total_dealt = 0;
    if( mod * effective_force >= 5 ) {
        for( int i = 0; i < num_hp_parts; i++ ) {
            const body_part bp = hp_to_bp( static_cast<hp_part>( i ) );
            const int bash = effective_force * rng( 60, 100 ) / 100;
            damage_instance di;
            di.add_damage( DT_BASH, bash, 0, armor_eff, mod );
            // No good way to land on sharp stuff, so here modifier == 1.0f
            di.add_damage( DT_CUT, cut, 0, armor_eff, 1.0f );
            total_dealt += deal_damage( nullptr, bp, di ).total_damage();
        }
    }

    if( total_dealt > 0 && is_player() ) {
        // "You slam against the dirt" is fine
        add_msg( m_bad, _( "You are slammed against %1$s for %2$d damage." ),
                 target_name, total_dealt );
    } else if( is_player() && shock_absorbers ) {
        add_msg( m_bad, _( "You are slammed against %s!" ),
                 target_name, total_dealt );
        add_msg( m_good, _( "…but your shock absorbers negate the damage!" ) );
    } else if( slam ) {
        // Only print this line if it is a slam and not a landing
        // Non-players should only get this one: player doesn't know how much damage was dealt
        // and landing messages for each slammed creature would be too much
        add_msg_player_or_npc( m_bad,
                               _( "You are slammed against %s." ),
                               _( "<npcname> is slammed against %s." ),
                               target_name );
    } else {
        // No landing message for NPCs
        add_msg_if_player( m_warning, _( "You land on %s." ), target_name );
    }

    if( x_in_y( mod, 1.0f ) ) {
        add_effect( effect_downed, rng( 1_turns, 1_turns + mod * 3_turns ) );
    }

    return total_dealt;
}

void player::knock_back_to( const tripoint &to )
{
    if( to == pos() ) {
        return;
    }

    // First, see if we hit a monster
    if( monster *const critter = g->critter_at<monster>( to ) ) {
        deal_damage( critter, bp_torso, damage_instance( DT_BASH, critter->type->size ) );
        add_effect( effect_stunned, 1_turns );
        /** @EFFECT_STR_MAX allows knocked back player to knock back, damage, stun some monsters */
        if( ( str_max - 6 ) / 4 > critter->type->size ) {
            critter->knock_back_from( pos() ); // Chain reaction!
            critter->apply_damage( this, bp_torso, ( str_max - 6 ) / 4 );
            critter->add_effect( effect_stunned, 1_turns );
        } else if( ( str_max - 6 ) / 4 == critter->type->size ) {
            critter->apply_damage( this, bp_torso, ( str_max - 6 ) / 4 );
            critter->add_effect( effect_stunned, 1_turns );
        }
        critter->check_dead_state();

        add_msg_player_or_npc( _( "You bounce off a %s!" ), _( "<npcname> bounces off a %s!" ),
                               critter->name() );
        return;
    }

    if( npc *const np = g->critter_at<npc>( to ) ) {
        deal_damage( np, bp_torso, damage_instance( DT_BASH, np->get_size() ) );
        add_effect( effect_stunned, 1_turns );
        np->deal_damage( this, bp_torso, damage_instance( DT_BASH, 3 ) );
        add_msg_player_or_npc( _( "You bounce off %s!" ), _( "<npcname> bounces off %s!" ),
                               np->name );
        np->check_dead_state();
        return;
    }

    // If we're still in the function at this point, we're actually moving a tile!
    if( g->m.has_flag( "LIQUID", to ) && g->m.has_flag( TFLAG_DEEP_WATER, to ) ) {
        if( !is_npc() ) {
            avatar_action::swim( g->m, g->u, to );
        }
        // TODO: NPCs can't swim!
    } else if( g->m.impassable( to ) ) { // Wait, it's a wall

        // It's some kind of wall.
        // TODO: who knocked us back? Maybe that creature should be the source of the damage?
        apply_damage( nullptr, bp_torso, 3 );
        add_effect( effect_stunned, 2_turns );
        add_msg_player_or_npc( _( "You bounce off a %s!" ), _( "<npcname> bounces off a %s!" ),
                               g->m.obstacle_name( to ) );

    } else { // It's no wall
        setpos( to );
    }
}

int player::hp_percentage() const
{
    int total_cur = 0;
    int total_max = 0;
    // Head and torso HP are weighted 3x and 2x, respectively
    total_cur = hp_cur[hp_head] * 3 + hp_cur[hp_torso] * 2;
    total_max = hp_max[hp_head] * 3 + hp_max[hp_torso] * 2;
    for( int i = hp_arm_l; i < num_hp_parts; i++ ) {
        total_cur += hp_cur[i];
        total_max += hp_max[i];
    }

    return ( 100 * total_cur ) / total_max;
}

<<<<<<< HEAD
// Returns the number of multiples of tick_length we would "pass" on our way `from` to `to`
// For example, if `tick_length` is 1 hour, then going from 0:59 to 1:01 should return 1
inline int ticks_between( const time_point &from, const time_point &to,
                          const time_duration &tick_length )
{
    return ( to_turn<int>( to ) / to_turns<int>( tick_length ) ) - ( to_turn<int>
            ( from ) / to_turns<int>( tick_length ) );
}

void player::update_body()
{
    update_body( calendar::turn - 1_turns, calendar::turn );
}

void player::update_body( const time_point &from, const time_point &to )
{
    if( !is_npc() ) {
        update_stamina( to_turns<int>( to - from ) );
    }
    update_stomach( from, to );
    recalculate_enchantment_cache();
    if( ticks_between( from, to, 3_minutes ) > 0 ) {
        magic.update_mana( *this, to_turns<float>( 3_minutes ) );
    }
    const int five_mins = ticks_between( from, to, 5_minutes );
    if( five_mins > 0 ) {
        check_needs_extremes();
        update_needs( five_mins );
        regen( five_mins );
        // Note: mend ticks once per 5 minutes, but wants rate in TURNS, not 5 minute intervals
        //@TODO: change @ref med to take time_duration
        mend( five_mins * to_turns<int>( 5_minutes ) );
    }
    if( ticks_between( from, to, 24_hours ) > 0 ) {
        enforce_minimum_healing();
    }

    const int thirty_mins = ticks_between( from, to, 30_minutes );
    if( thirty_mins > 0 ) {
        if( activity.is_null() ) {
            reset_activity_level();
        }
        // Radiation kills health even at low doses
        update_health( has_trait( trait_RADIOGENIC ) ? 0 : -get_rad() );
        get_sick();
    }

    for( const auto &v : vitamin::all() ) {
        const time_duration rate = vitamin_rate( v.first );
        if( rate > 0_turns ) {
            int qty = ticks_between( from, to, rate );
            if( qty > 0 ) {
                vitamin_mod( v.first, 0 - qty );
            }

        } else if( rate < 0_turns ) {
            // mutations can result in vitamins being generated (but never accumulated)
            int qty = ticks_between( from, to, -rate );
            if( qty > 0 ) {
                vitamin_mod( v.first, qty );
            }
        }
    }
}

void player::update_stomach( const time_point &from, const time_point &to )
{
    const needs_rates rates = calc_needs_rates();
    // No food/thirst/fatigue clock at all
    const bool debug_ls = has_trait( trait_DEBUG_LS );
    // No food/thirst, capped fatigue clock (only up to tired)
    const bool npc_no_food = is_npc() && get_option<bool>( "NO_NPC_FOOD" );
    const bool foodless = debug_ls || npc_no_food;
    const bool mouse = has_trait( trait_NO_THIRST );
    const bool mycus = has_trait( trait_M_DEPENDENT );
    const float kcal_per_time = get_bmr() / ( 12.0f * 24.0f );
    const int five_mins = ticks_between( from, to, 5_minutes );
    const int half_hours = ticks_between( from, to, 30_minutes );
    const units::volume stomach_capacity = stomach.capacity( *this );

    if( five_mins > 0 ) {
        // Digest nutrients in stomach, they are destined for the guts (except water)
        food_summary digested_to_guts = stomach.digest( *this, rates, five_mins, half_hours );
        // Digest nutrients in guts, they will be distributed to needs levels
        food_summary digested_to_body = guts.digest( *this, rates, five_mins, half_hours );
        // Water from stomach skips guts and gets absorbed by body
        mod_thirst( - units::to_milliliter<int>( digested_to_guts.water ) / 5 );
        guts.ingest( digested_to_guts );
        // Apply nutrients, unless this is an NPC and NO_NPC_FOOD is enabled.
        if( !is_npc() || !get_option<bool>( "NO_NPC_FOOD" ) ) {
            mod_stored_kcal( digested_to_body.nutr.kcal );
            vitamins_mod( digested_to_body.nutr.vitamins, false );
        }
    }
    if( stomach.time_since_ate() > 10_minutes ) {
        if( stomach.contains() >= stomach_capacity && get_hunger() > -61 ) {
            // you're engorged! your stomach is full to bursting!
            set_hunger( -61 );
        } else if( stomach.contains() >= stomach_capacity / 2 && get_hunger() > -21 ) {
            // sated
            set_hunger( -21 );
        } else if( stomach.contains() >= stomach_capacity / 8 && get_hunger() > -1 ) {
            // that's really all the food you need to feel full
            set_hunger( -1 );
        } else if( stomach.contains() == 0_ml ) {
            if( guts.get_calories() == 0 && get_stored_kcal() < get_healthy_kcal() && get_hunger() < 300 ) {
                // there's no food except what you have stored in fat
                set_hunger( 300 );
            } else if( get_hunger() < 100 && ( ( guts.get_calories() == 0 &&
                                                 get_stored_kcal() >= get_healthy_kcal() ) || get_stored_kcal() < get_healthy_kcal() ) ) {
                set_hunger( 100 );
            } else if( get_hunger() < 0 ) {
                set_hunger( 0 );
            }
        }
        if( !foodless && rates.hunger > 0.0f ) {
            mod_hunger( roll_remainder( rates.hunger * five_mins ) );
            // instead of hunger keeping track of how you're living, burn calories instead
            mod_stored_kcal( -roll_remainder( five_mins * kcal_per_time ) );
        }
    } else
        // you fill up when you eat fast, but less so than if you eat slow
        // if you just ate but your stomach is still empty it will still
        // delay your filling up (drugs?)
    {
        if( stomach.contains() >= stomach_capacity && get_hunger() > -61 ) {
            // you're engorged! your stomach is full to bursting!
            set_hunger( -61 );
        } else if( stomach.contains() >= stomach_capacity * 3 / 4 && get_hunger() > -21 ) {
            // sated
            set_hunger( -21 );
        } else if( stomach.contains() >= stomach_capacity / 2 && get_hunger() > -1 ) {
            // that's really all the food you need to feel full
            set_hunger( -1 );
        } else if( stomach.contains() > 0_ml && get_kcal_percent() > 0.95 ) {
            // usually eating something cools your hunger
            set_hunger( 0 );
        }
    }

    if( !foodless && rates.thirst > 0.0f ) {
        mod_thirst( roll_remainder( rates.thirst * five_mins ) );
    }
    // Mycus and Metabolic Rehydration makes thirst unnecessary
    // since water is not limited by intake but by absorption, we can just set thirst to zero
    if( mycus || mouse ) {
        set_thirst( 0 );
    }
}

void player::get_sick()
{
    // NPCs are too dumb to handle infections now
    if( is_npc() || has_trait_flag( "NO_DISEASE" ) ) {
        // In a shocking twist, disease immunity prevents diseases.
        return;
    }

    if( has_effect( effect_flu ) || has_effect( effect_common_cold ) ) {
        // While it's certainly possible to get sick when you already are,
        // it wouldn't be very fun.
        return;
    }

    // Normal people get sick about 2-4 times/year.
    int base_diseases_per_year = 3;
    if( has_trait( trait_DISRESISTANT ) ) {
        // Disease resistant people only get sick once a year.
        base_diseases_per_year = 1;
    }

    // This check runs once every 30 minutes, so double to get hours, *24 to get days.
    const int checks_per_year = 2 * 24 * 365;

    // Health is in the range [-200,200].
    // Diseases are half as common for every 50 health you gain.
    float health_factor = std::pow( 2.0f, get_healthy() / 50.0f );

    int disease_rarity = static_cast<int>( checks_per_year * health_factor / base_diseases_per_year );
    add_msg( m_debug, "disease_rarity = %d", disease_rarity );
    if( one_in( disease_rarity ) ) {
        if( one_in( 6 ) ) {
            // The flu typically lasts 3-10 days.
            add_env_effect( effect_flu, bp_mouth, 3, rng( 3_days, 10_days ) );
        } else {
            // A cold typically lasts 1-14 days.
            add_env_effect( effect_common_cold, bp_mouth, 3, rng( 1_days, 14_days ) );
        }
    }
}

void player::check_needs_extremes()
{
    // Check if we've overdosed... in any deadly way.
    if( get_stim() > 250 ) {
        add_msg_if_player( m_bad, _( "You have a sudden heart attack!" ) );
        g->events().send<event_type::dies_from_drug_overdose>( getID(), efftype_id() );
        hp_cur[hp_torso] = 0;
    } else if( get_stim() < -200 || get_painkiller() > 240 ) {
        add_msg_if_player( m_bad, _( "Your breathing stops completely." ) );
        g->events().send<event_type::dies_from_drug_overdose>( getID(), efftype_id() );
        hp_cur[hp_torso] = 0;
    } else if( has_effect( effect_jetinjector ) && get_effect_dur( effect_jetinjector ) > 40_minutes ) {
        if( !( has_trait( trait_NOPAIN ) ) ) {
            add_msg_if_player( m_bad, _( "Your heart spasms painfully and stops." ) );
        } else {
            add_msg_if_player( _( "Your heart spasms and stops." ) );
        }
        g->events().send<event_type::dies_from_drug_overdose>( getID(), effect_jetinjector );
        hp_cur[hp_torso] = 0;
    } else if( get_effect_dur( effect_adrenaline ) > 50_minutes ) {
        add_msg_if_player( m_bad, _( "Your heart spasms and stops." ) );
        g->events().send<event_type::dies_from_drug_overdose>( getID(), effect_adrenaline );
        hp_cur[hp_torso] = 0;
    } else if( get_effect_int( effect_drunk ) > 4 ) {
        add_msg_if_player( m_bad, _( "Your breathing slows down to a stop." ) );
        g->events().send<event_type::dies_from_drug_overdose>( getID(), effect_drunk );
        hp_cur[hp_torso] = 0;
    }

    // check if we've starved
    if( is_player() ) {
        if( get_stored_kcal() <= 0 ) {
            add_msg_if_player( m_bad, _( "You have starved to death." ) );
            g->events().send<event_type::dies_of_starvation>( getID() );
            hp_cur[hp_torso] = 0;
        } else {
            if( calendar::once_every( 1_hours ) ) {
                std::string category;
                if( stomach.contains() <= stomach.capacity( *this ) / 4 ) {
                    if( get_kcal_percent() < 0.1f ) {
                        category = "starving";
                    } else if( get_kcal_percent() < 0.25f ) {
                        category = "emaciated";
                    } else if( get_kcal_percent() < 0.5f ) {
                        category = "malnutrition";
                    } else if( get_kcal_percent() < 0.8f ) {
                        category = "low_cal";
                    }
                } else {
                    if( get_kcal_percent() < 0.1f ) {
                        category = "empty_starving";
                    } else if( get_kcal_percent() < 0.25f ) {
                        category = "empty_emaciated";
                    } else if( get_kcal_percent() < 0.5f ) {
                        category = "empty_malnutrition";
                    } else if( get_kcal_percent() < 0.8f ) {
                        category = "empty_low_cal";
                    }
                }
                if( !category.empty() ) {
                    const translation message = SNIPPET.random_from_category( category ).value_or( translation() );
                    add_msg_if_player( m_warning, message );
                }

            }
        }
    }

    // Check if we're dying of thirst
    if( is_player() && get_thirst() >= 600 && ( stomach.get_water() == 0_ml ||
            guts.get_water() == 0_ml ) ) {
        if( get_thirst() >= 1200 ) {
            add_msg_if_player( m_bad, _( "You have died of dehydration." ) );
            g->events().send<event_type::dies_of_thirst>( getID() );
            hp_cur[hp_torso] = 0;
        } else if( get_thirst() >= 1000 && calendar::once_every( 30_minutes ) ) {
            add_msg_if_player( m_warning, _( "Even your eyes feel dry…" ) );
        } else if( get_thirst() >= 800 && calendar::once_every( 30_minutes ) ) {
            add_msg_if_player( m_warning, _( "You are THIRSTY!" ) );
        } else if( calendar::once_every( 30_minutes ) ) {
            add_msg_if_player( m_warning, _( "Your mouth feels so dry…" ) );
        }
    }

    // Check if we're falling asleep, unless we're sleeping
    if( get_fatigue() >= EXHAUSTED + 25 && !in_sleep_state() ) {
        if( get_fatigue() >= MASSIVE_FATIGUE ) {
            add_msg_if_player( m_bad, _( "Survivor sleep now." ) );
            g->events().send<event_type::falls_asleep_from_exhaustion>( getID() );
            mod_fatigue( -10 );
            fall_asleep();
        } else if( get_fatigue() >= 800 && calendar::once_every( 30_minutes ) ) {
            add_msg_if_player( m_warning, _( "Anywhere would be a good place to sleep…" ) );
        } else if( calendar::once_every( 30_minutes ) ) {
            add_msg_if_player( m_warning, _( "You feel like you haven't slept in days." ) );
        }
    }

    // Even if we're not Exhausted, we really should be feeling lack/sleep earlier
    // Penalties start at Dead Tired and go from there
    if( get_fatigue() >= DEAD_TIRED && !in_sleep_state() ) {
        if( get_fatigue() >= 700 ) {
            if( calendar::once_every( 30_minutes ) ) {
                add_msg_if_player( m_warning, _( "You're too physically tired to stop yawning." ) );
                add_effect( effect_lack_sleep, 30_minutes + 1_turns );
            }
            /** @EFFECT_INT slightly decreases occurrence of short naps when dead tired */
            if( one_in( 50 + int_cur ) ) {
                // Rivet's idea: look out for microsleeps!
                fall_asleep( 30_seconds );
            }
        } else if( get_fatigue() >= EXHAUSTED ) {
            if( calendar::once_every( 30_minutes ) ) {
                add_msg_if_player( m_warning, _( "How much longer until bedtime?" ) );
                add_effect( effect_lack_sleep, 30_minutes + 1_turns );
            }
            /** @EFFECT_INT slightly decreases occurrence of short naps when exhausted */
            if( one_in( 100 + int_cur ) ) {
                fall_asleep( 30_seconds );
            }
        } else if( get_fatigue() >= DEAD_TIRED && calendar::once_every( 30_minutes ) ) {
            add_msg_if_player( m_warning, _( "*yawn* You should really get some sleep." ) );
            add_effect( effect_lack_sleep, 30_minutes + 1_turns );
        }
    }

    // Sleep deprivation kicks in if lack of sleep is avoided with stimulants or otherwise for long periods of time
    int sleep_deprivation = get_sleep_deprivation();
    float sleep_deprivation_pct = sleep_deprivation / static_cast<float>( SLEEP_DEPRIVATION_MASSIVE );

    if( sleep_deprivation >= SLEEP_DEPRIVATION_HARMLESS && !in_sleep_state() ) {
        if( calendar::once_every( 60_minutes ) ) {
            if( sleep_deprivation < SLEEP_DEPRIVATION_MINOR ) {
                add_msg_if_player( m_warning,
                                   _( "Your mind feels tired.  It's been a while since you've slept well." ) );
                mod_fatigue( 1 );
            } else if( sleep_deprivation < SLEEP_DEPRIVATION_SERIOUS ) {
                add_msg_if_player( m_bad,
                                   _( "Your mind feels foggy from lack of good sleep, and your eyes keep trying to close against your will." ) );
                mod_fatigue( 5 );

                if( one_in( 10 ) ) {
                    mod_healthy_mod( -1, 0 );
                }
            } else if( sleep_deprivation < SLEEP_DEPRIVATION_MAJOR ) {
                add_msg_if_player( m_bad,
                                   _( "Your mind feels weary, and you dread every wakeful minute that passes.  You crave sleep, and feel like you're about to collapse." ) );
                mod_fatigue( 10 );

                if( one_in( 5 ) ) {
                    mod_healthy_mod( -2, 0 );
                }
            } else if( sleep_deprivation < SLEEP_DEPRIVATION_MASSIVE ) {
                add_msg_if_player( m_bad,
                                   _( "You haven't slept decently for so long that your whole body is screaming for mercy.  It's a miracle that you're still awake, but it just feels like a curse now." ) );
                mod_fatigue( 40 );

                mod_healthy_mod( -5, 0 );
            }
            // else you pass out for 20 hours, guaranteed

            // Microsleeps are slightly worse if you're sleep deprived, but not by much. (chance: 1 in (75 + int_cur) at lethal sleep deprivation)
            // Note: these can coexist with fatigue-related microsleeps
            /** @EFFECT_INT slightly decreases occurrence of short naps when sleep deprived */
            if( one_in( static_cast<int>( sleep_deprivation_pct * 75 ) + int_cur ) ) {
                fall_asleep( 30_seconds );
            }

            // Stimulants can be used to stay awake a while longer, but after a while you'll just collapse.
            bool can_pass_out = ( get_stim() < 30 && sleep_deprivation >= SLEEP_DEPRIVATION_MINOR ) ||
                                sleep_deprivation >= SLEEP_DEPRIVATION_MAJOR;

            if( can_pass_out && calendar::once_every( 10_minutes ) ) {
                /** @EFFECT_PER slightly increases resilience against passing out from sleep deprivation */
                if( one_in( static_cast<int>( ( 1 - sleep_deprivation_pct ) * 100 ) + per_cur ) ||
                    sleep_deprivation >= SLEEP_DEPRIVATION_MASSIVE ) {
                    add_msg_player_or_npc( m_bad,
                                           _( "Your body collapses due to sleep deprivation, your neglected fatigue rushing back all at once, and you pass out on the spot." )
                                           , _( "<npcname> collapses to the ground from exhaustion." ) ) ;
                    if( get_fatigue() < EXHAUSTED ) {
                        set_fatigue( EXHAUSTED );
                    }

                    if( sleep_deprivation >= SLEEP_DEPRIVATION_MAJOR ) {
                        fall_asleep( 20_hours );
                    } else if( sleep_deprivation >= SLEEP_DEPRIVATION_SERIOUS ) {
                        fall_asleep( 16_hours );
                    } else {
                        fall_asleep( 12_hours );
                    }
                }
            }

        }
    }

}

needs_rates player::calc_needs_rates() const
{
    const effect &sleep = get_effect( effect_sleep );
    const bool has_recycler = has_bionic( bio_recycler );
    const bool asleep = !sleep.is_null();

    needs_rates rates;
    rates.hunger = metabolic_rate();

    // TODO: this is where calculating basal metabolic rate, in kcal per day would go
    rates.kcal = 2500.0;

    add_msg_if_player( m_debug, "Metabolic rate: %.2f", rates.hunger );

    rates.thirst = get_option< float >( "PLAYER_THIRST_RATE" );
    rates.thirst *= 1.0f +  mutation_value( "thirst_modifier" );
    if( worn_with_flag( "SLOWS_THIRST" ) ) {
        rates.thirst *= 0.7f;
    }

    rates.fatigue = get_option< float >( "PLAYER_FATIGUE_RATE" );
    rates.fatigue *= 1.0f + mutation_value( "fatigue_modifier" );

    // Note: intentionally not in metabolic rate
    if( has_recycler ) {
        // Recycler won't help much with mutant metabolism - it is intended for human one
        rates.hunger = std::min( rates.hunger, std::max( 0.5f, rates.hunger - 0.5f ) );
        rates.thirst = std::min( rates.thirst, std::max( 0.5f, rates.thirst - 0.5f ) );
    }

    if( asleep ) {
        rates.recovery = 1.0f + mutation_value( "fatigue_regen_modifier" );
        if( !is_hibernating() ) {
            // Hunger and thirst advance more slowly while we sleep. This is the standard rate.
            rates.hunger *= 0.5f;
            rates.thirst *= 0.5f;
            const int intense = sleep.is_null() ? 0 : sleep.get_intensity();
            // Accelerated recovery capped to 2x over 2 hours
            // After 16 hours of activity, equal to 7.25 hours of rest
            const int accelerated_recovery_chance = 24 - intense + 1;
            const float accelerated_recovery_rate = 1.0f / accelerated_recovery_chance;
            rates.recovery += accelerated_recovery_rate;
        } else {
            // Hunger and thirst advance *much* more slowly whilst we hibernate.
            rates.hunger *= ( 2.0f / 7.0f );
            rates.thirst *= ( 2.0f / 7.0f );
        }
        rates.recovery -= static_cast<float>( get_perceived_pain() ) / 60;

    } else {
        rates.recovery = 0;
    }

    if( has_activity( activity_id( "ACT_TREE_COMMUNION" ) ) ) {
        // Much of the body's needs are taken care of by the trees.
        // Hair Roots dont provide any bodily needs.
        if( has_trait( trait_ROOTS2 ) || has_trait( trait_ROOTS3 ) ) {
            rates.hunger *= 0.5f;
            rates.thirst *= 0.5f;
            rates.fatigue *= 0.5f;
        }
    }

    if( has_trait( trait_TRANSPIRATION ) ) {
        // Transpiration, the act of moving nutrients with evaporating water, can take a very heavy toll on your thirst when it's really hot.
        rates.thirst *= ( ( g->weather.get_temperature( pos() ) - 32.5f ) / 40.0f );
    }

    if( is_npc() ) {
        rates.hunger *= 0.25f;
        rates.thirst *= 0.25f;
    }

    return rates;
}

void player::update_needs( int rate_multiplier )
{
    const int current_stim = get_stim();
    // Hunger, thirst, & fatigue up every 5 minutes
    effect &sleep = get_effect( effect_sleep );
    // No food/thirst/fatigue clock at all
    const bool debug_ls = has_trait( trait_DEBUG_LS );
    // No food/thirst, capped fatigue clock (only up to tired)
    const bool npc_no_food = is_npc() && get_option<bool>( "NO_NPC_FOOD" );
    const bool asleep = !sleep.is_null();
    const bool lying = asleep || has_effect( effect_lying_down ) ||
                       activity.id() == "ACT_TRY_SLEEP";

    needs_rates rates = calc_needs_rates();

    const bool wasnt_fatigued = get_fatigue() <= DEAD_TIRED;
    // Don't increase fatigue if sleeping or trying to sleep or if we're at the cap.
    if( get_fatigue() < 1050 && !asleep && !debug_ls ) {
        if( rates.fatigue > 0.0f ) {
            int fatigue_roll = roll_remainder( rates.fatigue * rate_multiplier );
            mod_fatigue( fatigue_roll );

            if( get_option< bool >( "SLEEP_DEPRIVATION" ) ) {
                // Synaptic regen bionic stops SD while awake and boosts it while sleeping
                if( !has_active_bionic( bio_synaptic_regen ) ) {
                    // fatigue_roll should be around 1 - so the counter increases by 1 every minute on average,
                    // but characters who need less sleep will also get less sleep deprived, and vice-versa.

                    // Note: Since needs are updated in 5-minute increments, we have to multiply the roll again by
                    // 5. If rate_multiplier is > 1, fatigue_roll will be higher and this will work out.
                    mod_sleep_deprivation( fatigue_roll * 5 );
                }
            }

            if( npc_no_food && get_fatigue() > TIRED ) {
                set_fatigue( TIRED );
                set_sleep_deprivation( 0 );
            }
        }
    } else if( asleep ) {
        if( rates.recovery > 0.0f ) {
            int recovered = roll_remainder( rates.recovery * rate_multiplier );
            if( get_fatigue() - recovered < -20 ) {
                // Should be wake up, but that could prevent some retroactive regeneration
                sleep.set_duration( 1_turns );
                mod_fatigue( -25 );
            } else {
                if( has_effect( effect_recently_coughed ) ) {
                    recovered *= .5;
                }
                mod_fatigue( -recovered );
                if( get_option< bool >( "SLEEP_DEPRIVATION" ) ) {
                    // Sleeping on the ground, no bionic = 1x rest_modifier
                    // Sleeping on a bed, no bionic      = 2x rest_modifier
                    // Sleeping on a comfy bed, no bionic= 3x rest_modifier

                    // Sleeping on the ground, bionic    = 3x rest_modifier
                    // Sleeping on a bed, bionic         = 6x rest_modifier
                    // Sleeping on a comfy bed, bionic   = 9x rest_modifier
                    float rest_modifier = ( has_active_bionic( bio_synaptic_regen ) ? 3 : 1 );
                    // Magnesium supplements also add a flat bonus to recovery speed
                    if( has_effect( effect_magnesium_supplements ) ) {
                        rest_modifier += 1;
                    }

                    comfort_level comfort = base_comfort_value( pos() );

                    if( comfort >= comfort_level::very_comfortable ) {
                        rest_modifier *= 3;
                    } else  if( comfort >= comfort_level::comfortable ) {
                        rest_modifier *= 2.5;
                    } else if( comfort >= comfort_level::slightly_comfortable ) {
                        rest_modifier *= 2;
                    }

                    // If we're just tired, we'll get a decent boost to our sleep quality.
                    // The opposite is true for very tired characters.
                    if( get_fatigue() < DEAD_TIRED ) {
                        rest_modifier += 2;
                    } else if( get_fatigue() >= EXHAUSTED ) {
                        rest_modifier = ( rest_modifier > 2 ) ? rest_modifier - 2 : 1;
                    }

                    // Recovered is multiplied by 2 as well, since we spend 1/3 of the day sleeping
                    mod_sleep_deprivation( -rest_modifier * ( recovered * 2 ) );
                }
            }
        }
    }
    if( is_player() && wasnt_fatigued && get_fatigue() > DEAD_TIRED && !lying ) {
        if( !activity ) {
            add_msg_if_player( m_warning, _( "You're feeling tired.  %s to lie down for sleep." ),
                               press_x( ACTION_SLEEP ) );
        } else {
            g->cancel_activity_query( _( "You're feeling tired." ) );
        }
    }

    if( current_stim < 0 ) {
        set_stim( std::min( current_stim + rate_multiplier, 0 ) );
    } else if( current_stim > 0 ) {
        set_stim( std::max( current_stim - rate_multiplier, 0 ) );
    }

    if( get_painkiller() > 0 ) {
        mod_painkiller( -std::min( get_painkiller(), rate_multiplier ) );
    }

    // Huge folks take penalties for cramming themselves in vehicles
    if( in_vehicle && ( has_trait( trait_HUGE ) || has_trait( trait_HUGE_OK ) ) ) {
        vehicle *veh = veh_pointer_or_null( g->m.veh_at( pos() ) );
        // it's painful to work the controls, but passengers in open topped vehicles are fine
        if( veh && ( veh->enclosed_at( pos() ) || veh->player_in_control( *this ) ) ) {
            add_msg_if_player( m_bad,
                               _( "You're cramping up from stuffing yourself in this vehicle." ) );
            if( is_npc() ) {
                npc &as_npc = dynamic_cast<npc &>( *this );
                as_npc.complain_about( "cramped_vehicle", 1_hours, "<cramped_vehicle>", false );
            }
            mod_pain_noresist( 2 * rng( 2, 3 ) );
            focus_pool -= 1;
        }
    }
}

void player::regen( int rate_multiplier )
{
    int pain_ticks = rate_multiplier;
    while( get_pain() > 0 && pain_ticks-- > 0 ) {
        mod_pain( -roll_remainder( 0.2f + get_pain() / 50.0f ) );
    }

    float rest = rest_quality();
    float heal_rate = healing_rate( rest ) * to_turns<int>( 5_minutes );
    if( heal_rate > 0.0f ) {
        healall( roll_remainder( rate_multiplier * heal_rate ) );
    } else if( heal_rate < 0.0f ) {
        int rot_rate = roll_remainder( rate_multiplier * -heal_rate );
        // Has to be in loop because some effects depend on rounding
        while( rot_rate-- > 0 ) {
            hurtall( 1, nullptr, false );
        }
    }

    // include healing effects
    for( int i = 0; i < num_hp_parts; i++ ) {
        body_part bp = hp_to_bp( static_cast<hp_part>( i ) );
        float healing = healing_rate_medicine( rest, bp ) * to_turns<int>( 5_minutes );

        int healing_apply = roll_remainder( healing );
        healed_bp( i, healing_apply );
        heal( bp, healing_apply );
        if( damage_bandaged[i] > 0 ) {
            damage_bandaged[i] -= healing_apply;
            if( damage_bandaged[i] <= 0 ) {
                damage_bandaged[i] = 0;
                remove_effect( effect_bandaged, bp );
                add_msg_if_player( _( "Bandaged wounds on your %s was healed." ), body_part_name( bp ) );
            }
        }
        if( damage_disinfected[i] > 0 ) {
            damage_disinfected[i] -= healing_apply;
            if( damage_disinfected[i] <= 0 ) {
                damage_disinfected[i] = 0;
                remove_effect( effect_disinfected, bp );
                add_msg_if_player( _( "Disinfected wounds on your %s was healed." ), body_part_name( bp ) );
            }
        }

        // remove effects if the limb was healed by other way
        if( has_effect( effect_bandaged, bp ) && ( hp_cur[i] == hp_max[i] ) ) {
            damage_bandaged[i] = 0;
            remove_effect( effect_bandaged, bp );
            add_msg_if_player( _( "Bandaged wounds on your %s was healed." ), body_part_name( bp ) );
        }
        if( has_effect( effect_disinfected, bp ) && ( hp_cur[i] == hp_max[i] ) ) {
            damage_disinfected[i] = 0;
            remove_effect( effect_disinfected, bp );
            add_msg_if_player( _( "Disinfected wounds on your %s was healed." ), body_part_name( bp ) );
        }
    }

    if( get_rad() > 0 ) {
        mod_rad( -roll_remainder( rate_multiplier / 50.0f ) );
    }
}

bool player::is_hibernating() const
{
    // Hibernating only kicks in whilst Engorged; separate tracking for hunger/thirst here
    // as a safety catch.  One test subject managed to get two Colds during hibernation;
    // since those add fatigue and dry out the character, the subject went for the full 10 days plus
    // a little, and came out of it well into Parched.  Hibernating shouldn't endanger your
    // life like that--but since there's much less fluid reserve than food reserve,
    // simply using the same numbers won't work.
    return has_effect( effect_sleep ) && get_kcal_percent() > 0.8f &&
           get_thirst() <= 80 && has_active_mutation( trait_id( "HIBERNATE" ) );
}

=======
>>>>>>> 35a949b4
void player::siphon( vehicle &veh, const itype_id &desired_liquid )
{
    auto qty = veh.fuel_left( desired_liquid );
    if( qty <= 0 ) {
        add_msg( m_bad, _( "There is not enough %s left to siphon it." ),
                 item::nname( desired_liquid ) );
        return;
    }

    item liquid( desired_liquid, calendar::turn, qty );
    if( liquid.is_food() ) {
        liquid.set_item_specific_energy( veh.fuel_specific_energy( desired_liquid ) );
    }
    if( liquid_handler::handle_liquid( liquid, nullptr, 1, nullptr, &veh ) ) {
        veh.drain( desired_liquid, qty - liquid.charges );
    }
}

void player::add_pain_msg( int val, body_part bp ) const
{
    if( has_trait( trait_NOPAIN ) ) {
        return;
    }
    if( bp == num_bp ) {
        if( val > 20 ) {
            add_msg_if_player( _( "Your body is wracked with excruciating pain!" ) );
        } else if( val > 10 ) {
            add_msg_if_player( _( "Your body is wracked with terrible pain!" ) );
        } else if( val > 5 ) {
            add_msg_if_player( _( "Your body is wracked with pain!" ) );
        } else if( val > 1 ) {
            add_msg_if_player( _( "Your body pains you!" ) );
        } else {
            add_msg_if_player( _( "Your body aches." ) );
        }
    } else {
        if( val > 20 ) {
            add_msg_if_player( _( "Your %s is wracked with excruciating pain!" ),
                               body_part_name_accusative( bp ) );
        } else if( val > 10 ) {
            add_msg_if_player( _( "Your %s is wracked with terrible pain!" ),
                               body_part_name_accusative( bp ) );
        } else if( val > 5 ) {
            add_msg_if_player( _( "Your %s is wracked with pain!" ),
                               body_part_name_accusative( bp ) );
        } else if( val > 1 ) {
            add_msg_if_player( _( "Your %s pains you!" ),
                               body_part_name_accusative( bp ) );
        } else {
            add_msg_if_player( _( "Your %s aches." ),
                               body_part_name_accusative( bp ) );
        }
    }
}

void player::process_one_effect( effect &it, bool is_new )
{
    bool reduced = resists_effect( it );
    double mod = 1;
    body_part bp = it.get_bp();
    int val = 0;

    // Still hardcoded stuff, do this first since some modify their other traits
    hardcoded_effects( it );

    const auto get_effect = [&it, is_new]( const std::string & arg, bool reduced ) {
        if( is_new ) {
            return it.get_amount( arg, reduced );
        }
        return it.get_mod( arg, reduced );
    };

    // Handle miss messages
    auto msgs = it.get_miss_msgs();
    if( !msgs.empty() ) {
        for( const auto &i : msgs ) {
            add_miss_reason( _( i.first ), static_cast<unsigned>( i.second ) );
        }
    }

    // Handle health mod
    val = get_effect( "H_MOD", reduced );
    if( val != 0 ) {
        mod = 1;
        if( is_new || it.activated( calendar::turn, "H_MOD", val, reduced, mod ) ) {
            int bounded = bound_mod_to_vals(
                              get_healthy_mod(), val, it.get_max_val( "H_MOD", reduced ),
                              it.get_min_val( "H_MOD", reduced ) );
            // This already applies bounds, so we pass them through.
            mod_healthy_mod( bounded, get_healthy_mod() + bounded );
        }
    }

    // Handle health
    val = get_effect( "HEALTH", reduced );
    if( val != 0 ) {
        mod = 1;
        if( is_new || it.activated( calendar::turn, "HEALTH", val, reduced, mod ) ) {
            mod_healthy( bound_mod_to_vals( get_healthy(), val,
                                            it.get_max_val( "HEALTH", reduced ), it.get_min_val( "HEALTH", reduced ) ) );
        }
    }

    // Handle stim
    val = get_effect( "STIM", reduced );
    if( val != 0 ) {
        mod = 1;
        if( is_new || it.activated( calendar::turn, "STIM", val, reduced, mod ) ) {
            mod_stim( bound_mod_to_vals( get_stim(), val, it.get_max_val( "STIM", reduced ),
                                         it.get_min_val( "STIM", reduced ) ) );
        }
    }

    // Handle hunger
    val = get_effect( "HUNGER", reduced );
    if( val != 0 ) {
        mod = 1;
        if( is_new || it.activated( calendar::turn, "HUNGER", val, reduced, mod ) ) {
            mod_hunger( bound_mod_to_vals( get_hunger(), val, it.get_max_val( "HUNGER", reduced ),
                                           it.get_min_val( "HUNGER", reduced ) ) );
        }
    }

    // Handle thirst
    val = get_effect( "THIRST", reduced );
    if( val != 0 ) {
        mod = 1;
        if( is_new || it.activated( calendar::turn, "THIRST", val, reduced, mod ) ) {
            mod_thirst( bound_mod_to_vals( get_thirst(), val, it.get_max_val( "THIRST", reduced ),
                                           it.get_min_val( "THIRST", reduced ) ) );
        }
    }

    // Handle fatigue
    val = get_effect( "FATIGUE", reduced );
    // Prevent ongoing fatigue effects while asleep.
    // These are meant to change how fast you get tired, not how long you sleep.
    if( val != 0 && !in_sleep_state() ) {
        mod = 1;
        if( is_new || it.activated( calendar::turn, "FATIGUE", val, reduced, mod ) ) {
            mod_fatigue( bound_mod_to_vals( get_fatigue(), val, it.get_max_val( "FATIGUE", reduced ),
                                            it.get_min_val( "FATIGUE", reduced ) ) );
        }
    }

    // Handle Radiation
    val = get_effect( "RAD", reduced );
    if( val != 0 ) {
        mod = 1;
        if( is_new || it.activated( calendar::turn, "RAD", val, reduced, mod ) ) {
            mod_rad( bound_mod_to_vals( get_rad(), val, it.get_max_val( "RAD", reduced ), 0 ) );
            // Radiation can't go negative
            if( get_rad() < 0 ) {
                set_rad( 0 );
            }
        }
    }

    // Handle Pain
    val = get_effect( "PAIN", reduced );
    if( val != 0 ) {
        mod = 1;
        if( it.get_sizing( "PAIN" ) ) {
            if( has_trait( trait_FAT ) ) {
                mod *= 1.5;
            }
            if( has_trait( trait_LARGE ) || has_trait( trait_LARGE_OK ) ) {
                mod *= 2;
            }
            if( has_trait( trait_HUGE ) || has_trait( trait_HUGE_OK ) ) {
                mod *= 3;
            }
        }
        if( is_new || it.activated( calendar::turn, "PAIN", val, reduced, mod ) ) {
            int pain_inc = bound_mod_to_vals( get_pain(), val, it.get_max_val( "PAIN", reduced ), 0 );
            mod_pain( pain_inc );
            if( pain_inc > 0 ) {
                add_pain_msg( val, bp );
            }
        }
    }

    // Handle Damage
    val = get_effect( "HURT", reduced );
    if( val != 0 ) {
        mod = 1;
        if( it.get_sizing( "HURT" ) ) {
            if( has_trait( trait_FAT ) ) {
                mod *= 1.5;
            }
            if( has_trait( trait_LARGE ) || has_trait( trait_LARGE_OK ) ) {
                mod *= 2;
            }
            if( has_trait( trait_HUGE ) || has_trait( trait_HUGE_OK ) ) {
                mod *= 3;
            }
        }
        if( is_new || it.activated( calendar::turn, "HURT", val, reduced, mod ) ) {
            if( bp == num_bp ) {
                if( val > 5 ) {
                    add_msg_if_player( _( "Your %s HURTS!" ), body_part_name_accusative( bp_torso ) );
                } else {
                    add_msg_if_player( _( "Your %s hurts!" ), body_part_name_accusative( bp_torso ) );
                }
                apply_damage( nullptr, bp_torso, val, true );
            } else {
                if( val > 5 ) {
                    add_msg_if_player( _( "Your %s HURTS!" ), body_part_name_accusative( bp ) );
                } else {
                    add_msg_if_player( _( "Your %s hurts!" ), body_part_name_accusative( bp ) );
                }
                apply_damage( nullptr, bp, val, true );
            }
        }
    }

    // Handle Sleep
    val = get_effect( "SLEEP", reduced );
    if( val != 0 ) {
        mod = 1;
        if( ( is_new || it.activated( calendar::turn, "SLEEP", val, reduced, mod ) ) &&
            !has_effect( efftype_id( "sleep" ) ) ) {
            add_msg_if_player( _( "You pass out!" ) );
            fall_asleep( time_duration::from_turns( val ) );
        }
    }

    // Handle painkillers
    val = get_effect( "PKILL", reduced );
    if( val != 0 ) {
        mod = it.get_addict_mod( "PKILL", addiction_level( ADD_PKILLER ) );
        if( is_new || it.activated( calendar::turn, "PKILL", val, reduced, mod ) ) {
            mod_painkiller( bound_mod_to_vals( get_painkiller(), val, it.get_max_val( "PKILL", reduced ), 0 ) );
        }
    }

    // Handle coughing
    mod = 1;
    val = 0;
    if( it.activated( calendar::turn, "COUGH", val, reduced, mod ) ) {
        cough( it.get_harmful_cough() );
    }

    // Handle vomiting
    mod = vomit_mod();
    val = 0;
    if( it.activated( calendar::turn, "VOMIT", val, reduced, mod ) ) {
        vomit();
    }

    // Handle stamina
    val = get_effect( "STAMINA", reduced );
    if( val != 0 ) {
        mod = 1;
        if( is_new || it.activated( calendar::turn, "STAMINA", val, reduced, mod ) ) {
            mod_stamina( bound_mod_to_vals( get_stamina(), val,
                                            it.get_max_val( "STAMINA", reduced ),
                                            it.get_min_val( "STAMINA", reduced ) ) );
        }
    }

    // Speed and stats are handled in recalc_speed_bonus and reset_stats respectively
}

void player::process_effects()
{
    //Special Removals
    if( has_effect( effect_darkness ) && g->is_in_sunlight( pos() ) ) {
        remove_effect( effect_darkness );
    }
    if( has_trait( trait_M_IMMUNE ) && has_effect( effect_fungus ) ) {
        vomit();
        remove_effect( effect_fungus );
        add_msg_if_player( m_bad,  _( "We have mistakenly colonized a local guide!  Purging now." ) );
    }
    if( has_trait( trait_PARAIMMUNE ) && ( has_effect( effect_dermatik ) ||
                                           has_effect( effect_tapeworm ) ||
                                           has_effect( effect_bloodworms ) || has_effect( effect_brainworms ) ||
                                           has_effect( effect_paincysts ) ) ) {
        remove_effect( effect_dermatik );
        remove_effect( effect_tapeworm );
        remove_effect( effect_bloodworms );
        remove_effect( effect_brainworms );
        remove_effect( effect_paincysts );
        add_msg_if_player( m_good, _( "Something writhes and inside of you as it dies." ) );
    }
    if( has_trait( trait_ACIDBLOOD ) && ( has_effect( effect_dermatik ) ||
                                          has_effect( effect_bloodworms ) ||
                                          has_effect( effect_brainworms ) ) ) {
        remove_effect( effect_dermatik );
        remove_effect( effect_bloodworms );
        remove_effect( effect_brainworms );
    }
    if( has_trait( trait_EATHEALTH ) && has_effect( effect_tapeworm ) ) {
        remove_effect( effect_tapeworm );
        add_msg_if_player( m_good, _( "Your bowels gurgle as something inside them dies." ) );
    }
    if( has_trait( trait_INFIMMUNE ) && ( has_effect( effect_bite ) || has_effect( effect_infected ) ||
                                          has_effect( effect_recover ) ) ) {
        remove_effect( effect_bite );
        remove_effect( effect_infected );
        remove_effect( effect_recover );
    }

    //Human only effects
    for( auto &elem : *effects ) {
        for( auto &_effect_it : elem.second ) {
            process_one_effect( _effect_it.second, false );
        }
    }

    Creature::process_effects();
}

double player::vomit_mod()
{
    double mod = 1;
    if( has_effect( effect_weed_high ) ) {
        mod *= .1;
    }
    if( has_trait( trait_STRONGSTOMACH ) ) {
        mod *= .5;
    }
    if( has_trait( trait_WEAKSTOMACH ) ) {
        mod *= 2;
    }
    if( has_trait( trait_NAUSEA ) ) {
        mod *= 3;
    }
    if( has_trait( trait_VOMITOUS ) ) {
        mod *= 3;
    }
    // If you're already nauseous, any food in your stomach greatly
    // increases chance of vomiting. Liquids don't provoke vomiting, though.
    if( stomach.contains() != 0_ml && has_effect( effect_nausea ) ) {
        mod *= 5 * get_effect_int( effect_nausea );
    }
    return mod;
}

void player::update_body_wetness( const w_point &weather )
{
    // Average number of turns to go from completely soaked to fully dry
    // assuming average temperature and humidity
    constexpr time_duration average_drying = 2_hours;

    // A modifier on drying time
    double delay = 1.0;
    // Weather slows down drying
    delay += ( ( weather.humidity - 66 ) - ( weather.temperature - 65 ) ) / 100;
    delay = std::max( 0.1, delay );
    // Fur/slime retains moisture
    if( has_trait( trait_LIGHTFUR ) || has_trait( trait_FUR ) || has_trait( trait_FELINE_FUR ) ||
        has_trait( trait_LUPINE_FUR ) || has_trait( trait_CHITIN_FUR ) || has_trait( trait_CHITIN_FUR2 ) ||
        has_trait( trait_CHITIN_FUR3 ) ) {
        delay = delay * 6 / 5;
    }
    if( has_trait( trait_URSINE_FUR ) || has_trait( trait_SLIMY ) ) {
        delay *= 1.5;
    }

    if( !x_in_y( 1, to_turns<int>( average_drying * delay / 100.0 ) ) ) {
        // No drying this turn
        return;
    }

    // Now per-body-part stuff
    // To make drying uniform, make just one roll and reuse it
    const int drying_roll = rng( 1, 80 );

    for( const body_part bp : all_body_parts ) {
        if( body_wetness[bp] == 0 ) {
            continue;
        }
        // This is to normalize drying times
        int drying_chance = drench_capacity[bp];
        // Body temperature affects duration of wetness
        // Note: Using temp_conv rather than temp_cur, to better approximate environment
        if( temp_conv[bp] >= BODYTEMP_SCORCHING ) {
            drying_chance *= 2;
        } else if( temp_conv[bp] >= BODYTEMP_VERY_HOT ) {
            drying_chance = drying_chance * 3 / 2;
        } else if( temp_conv[bp] >= BODYTEMP_HOT ) {
            drying_chance = drying_chance * 4 / 3;
        } else if( temp_conv[bp] > BODYTEMP_COLD ) {
            // Comfortable, doesn't need any changes
        } else {
            // Evaporation doesn't change that much at lower temp
            drying_chance = drying_chance * 3 / 4;
        }

        if( drying_chance < 1 ) {
            drying_chance = 1;
        }

        // TODO: Make evaporation reduce body heat
        if( drying_chance >= drying_roll ) {
            body_wetness[bp] -= 1;
            if( body_wetness[bp] < 0 ) {
                body_wetness[bp] = 0;
            }
        }
    }
    // TODO: Make clothing slow down drying
}

void player::on_worn_item_transform( const item &old_it, const item &new_it )
{
    morale->on_worn_item_transform( old_it, new_it );
}

void player::process_items()
{
    if( weapon.needs_processing() && weapon.process( this, pos(), false ) ) {
        weapon = item();
    }

    std::vector<item *> inv_active = inv.active_items();
    for( item *tmp_it : inv_active ) {
        if( tmp_it->process( this, pos(), false ) ) {
            inv.remove_item( tmp_it );
        }
    }

    // worn items
    remove_worn_items_with( [this]( item & itm ) {
        return itm.needs_processing() && itm.process( this, pos(), false );
    } );

    // Active item processing done, now we're recharging.
    item *cloak = nullptr;
    item *power_armor = nullptr;
    std::vector<item *> active_worn_items;
    bool weapon_active = weapon.has_flag( "USE_UPS" ) &&
                         weapon.charges < weapon.type->maximum_charges();
    std::vector<size_t> active_held_items;
    int ch_UPS = 0;
    for( size_t index = 0; index < inv.size(); index++ ) {
        item &it = inv.find_item( index );
        itype_id identifier = it.type->get_id();
        if( identifier == "UPS_off" ) {
            ch_UPS += it.ammo_remaining();
        } else if( identifier == "adv_UPS_off" ) {
            ch_UPS += it.ammo_remaining() / 0.6;
        }
        if( it.has_flag( "USE_UPS" ) && it.charges < it.type->maximum_charges() ) {
            active_held_items.push_back( index );
        }
    }
    bool update_required = get_check_encumbrance();
    for( item &w : worn ) {
        if( w.has_flag( "USE_UPS" ) &&
            w.charges < w.type->maximum_charges() ) {
            active_worn_items.push_back( &w );
        }
        if( w.active ) {
            if( cloak == nullptr && w.has_flag( "ACTIVE_CLOAKING" ) ) {
                cloak = &w;
            }
            // Only the main power armor item can be active, the other ones (hauling frame, helmet) aren't.
            if( power_armor == nullptr && w.is_power_armor() ) {
                power_armor = &w;
            }
        }
        // Necessary for UPS in Aftershock - check worn items for charge
        const itype_id &identifier = w.typeId();
        if( identifier == "UPS_off" ) {
            ch_UPS += w.ammo_remaining();
        } else if( identifier == "adv_UPS_off" ) {
            ch_UPS += w.ammo_remaining() / 0.6;
        }
        if( !update_required && w.encumbrance_update_ ) {
            update_required = true;
        }
        w.encumbrance_update_ = false;
    }
    if( update_required ) {
        reset_encumbrance();
    }
    if( has_active_bionic( bionic_id( "bio_ups" ) ) ) {
        ch_UPS += units::to_kilojoule( get_power_level() );
    }
    int ch_UPS_used = 0;
    if( cloak != nullptr ) {
        if( ch_UPS >= 20 ) {
            use_charges( "UPS", 20 );
            ch_UPS -= 20;
            if( ch_UPS < 200 && one_in( 3 ) ) {
                add_msg_if_player( m_warning, _( "Your cloaking flickers for a moment!" ) );
            }
        } else if( ch_UPS > 0 ) {
            use_charges( "UPS", ch_UPS );
            return;
        } else {
            add_msg_if_player( m_bad,
                               _( "Your cloaking flickers and becomes opaque." ) );
            // Bypass the "you deactivate the ..." message
            cloak->active = false;
            return;
        }
    }

    // For powered armor, an armor-powering bionic should always be preferred over UPS usage.
    if( power_armor != nullptr ) {
        const int power_cost = 4;
        bool bio_powered = can_interface_armor() && has_power();
        // Bionic power costs are handled elsewhere.
        if( !bio_powered ) {
            if( ch_UPS >= power_cost ) {
                use_charges( "UPS", power_cost );
                ch_UPS -= power_cost;
            } else {
                // Deactivate armor here, bypassing the usual deactivation message.
                add_msg_if_player( m_warning, _( "Your power armor disengages." ) );
                power_armor->active = false;
            }
        }
    }

    // Load all items that use the UPS to their minimal functional charge,
    // The tool is not really useful if its charges are below charges_to_use
    for( size_t index : active_held_items ) {
        if( ch_UPS_used >= ch_UPS ) {
            break;
        }
        item &it = inv.find_item( index );
        ch_UPS_used++;
        it.charges++;
    }
    if( weapon_active && ch_UPS_used < ch_UPS ) {
        ch_UPS_used++;
        weapon.charges++;
    }
    for( item *worn_item : active_worn_items ) {
        if( ch_UPS_used >= ch_UPS ) {
            break;
        }
        ch_UPS_used++;
        worn_item->charges++;
    }
    if( ch_UPS_used > 0 ) {
        use_charges( "UPS", ch_UPS_used );
    }
}

item player::reduce_charges( int position, int quantity )
{
    item &it = i_at( position );
    if( it.is_null() ) {
        debugmsg( "invalid item position %d for reduce_charges", position );
        return item();
    }
    if( it.charges <= quantity ) {
        return i_rem( position );
    }
    it.mod_charges( -quantity );
    item tmp( it );
    tmp.charges = quantity;
    return tmp;
}

item player::reduce_charges( item *it, int quantity )
{
    if( !has_item( *it ) ) {
        debugmsg( "invalid item (name %s) for reduce_charges", it->tname() );
        return item();
    }
    if( it->charges <= quantity ) {
        return i_rem( it );
    }
    it->mod_charges( -quantity );
    item result( *it );
    result.charges = quantity;
    return result;
}

int player::invlet_to_position( const int linvlet ) const
{
    // Invlets may come from curses, which may also return any kind of key codes, those being
    // of type int and they can become valid, but different characters when casted to char.
    // Example: KEY_NPAGE (returned when the player presses the page-down key) is 0x152,
    // casted to char would yield 0x52, which happens to be 'R', a valid invlet.
    if( linvlet > std::numeric_limits<char>::max() || linvlet < std::numeric_limits<char>::min() ) {
        return INT_MIN;
    }
    const char invlet = static_cast<char>( linvlet );
    if( is_npc() ) {
        DebugLog( D_WARNING,  D_GAME ) << "Why do you need to call player::invlet_to_position on npc " <<
                                       name;
    }
    if( weapon.invlet == invlet ) {
        return -1;
    }
    auto iter = worn.begin();
    for( size_t i = 0; i < worn.size(); i++, iter++ ) {
        if( iter->invlet == invlet ) {
            return worn_position_to_index( i );
        }
    }
    return inv.invlet_to_position( invlet );
}

bool player::can_interface_armor() const
{
    bool okay = std::any_of( my_bionics->begin(), my_bionics->end(),
    []( const bionic & b ) {
        return b.powered && b.info().armor_interface;
    } );
    return okay;
}

bool player::has_mission_item( int mission_id ) const
{
    return mission_id != -1 && has_item_with( has_mission_item_filter{ mission_id } );
}

//Returns the amount of charges that were consumed by the player
int player::drink_from_hands( item &water )
{
    int charges_consumed = 0;
    if( query_yn( _( "Drink %s from your hands?" ),
                  colorize( water.type_name(), water.color_in_inventory() ) ) ) {
        // Create a dose of water no greater than the amount of water remaining.
        item water_temp( water );
        // If player is slaked water might not get consumed.
        consume_item( water_temp );
        charges_consumed = water.charges - water_temp.charges;
        if( charges_consumed > 0 ) {
            moves -= 350;
        }
    }

    return charges_consumed;
}

// TODO: Properly split medications and food instead of hacking around
bool player::consume_med( item &target )
{
    if( !target.is_medication() ) {
        return false;
    }

    const itype_id tool_type = target.get_comestible()->tool;
    const auto req_tool = item::find_type( tool_type );
    bool tool_override = false;
    if( tool_type == "syringe" && has_bionic( bio_syringe ) ) {
        tool_override = true;
    }
    if( req_tool->tool ) {
        if( !( has_amount( tool_type, 1 ) && has_charges( tool_type, req_tool->tool->charges_per_use ) ) &&
            !tool_override ) {
            add_msg_if_player( m_info, _( "You need a %s to consume that!" ), req_tool->nname( 1 ) );
            return false;
        }
        use_charges( tool_type, req_tool->tool->charges_per_use );
    }

    int amount_used = 1;
    if( target.type->has_use() ) {
        amount_used = target.type->invoke( *this, target, pos() );
        if( amount_used <= 0 ) {
            return false;
        }
    }

    // TODO: Get the target it was used on
    // Otherwise injecting someone will give us addictions etc.
    if( target.has_flag( "NO_INGEST" ) ) {
        const auto &comest = *target.get_comestible();
        // Assume that parenteral meds don't spoil, so don't apply rot
        modify_health( comest );
        modify_stimulation( comest );
        modify_addiction( comest );
        modify_morale( target );
    } else {
        // Take by mouth
        consume_effects( target );
    }

    mod_moves( -250 );
    target.charges -= amount_used;
    return target.charges <= 0;
}

static bool query_consume_ownership( item &target, player &p )
{
    if( !target.is_owned_by( p, true ) ) {
        bool choice = true;
        if( p.get_value( "THIEF_MODE" ) == "THIEF_ASK" ) {
            choice = Pickup::query_thief();
        }
        if( p.get_value( "THIEF_MODE" ) == "THIEF_HONEST" || !choice ) {
            return false;
        }
        std::vector<npc *> witnesses;
        for( npc &elem : g->all_npcs() ) {
            if( rl_dist( elem.pos(), p.pos() ) < MAX_VIEW_DISTANCE && elem.sees( p.pos() ) ) {
                witnesses.push_back( &elem );
            }
        }
        for( npc *elem : witnesses ) {
            elem->say( "<witnessed_thievery>", 7 );
        }
        if( !witnesses.empty() && target.is_owned_by( p, true ) ) {
            if( g->u.add_faction_warning( target.get_owner() ) ) {
                for( npc *elem : witnesses ) {
                    elem->make_angry();
                }
            }
        }
    }
    return true;
}

bool player::consume_item( item &target )
{
    if( target.is_null() ) {
        add_msg_if_player( m_info, _( "You do not have that item." ) );
        return false;
    }
    if( is_underwater() && !has_trait( trait_WATERSLEEP ) ) {
        add_msg_if_player( m_info, _( "You can't do that while underwater." ) );
        return false;
    }

    item &comest = get_consumable_from( target );

    if( comest.is_null() || target.is_craft() ) {
        add_msg_if_player( m_info, _( "You can't eat your %s." ), target.tname() );
        if( is_npc() ) {
            debugmsg( "%s tried to eat a %s", name, target.tname() );
        }
        return false;
    }
    if( is_player() && !query_consume_ownership( target, *this ) ) {
        return false;
    }
    if( consume_med( comest ) ||
        eat( comest ) || feed_reactor_with( comest ) || feed_furnace_with( comest ) ||
        fuel_bionic_with( comest ) ) {

        if( target.is_container() ) {
            target.on_contents_changed();
        }

        return comest.charges <= 0;
    }

    return false;
}

bool player::consume( item_location loc )
{
    item &target = *loc;
    const bool wielding = is_wielding( target );
    const bool worn = is_worn( target );
    const bool inv_item = !( wielding || worn );

    if( consume_item( target ) ) {

        const bool was_in_container = !can_consume_as_is( target );

        if( was_in_container ) {
            i_rem( &target.contents.front() );
        } else {
            i_rem( &target );
        }

        //Restack and sort so that we don't lie about target's invlet
        if( inv_item ) {
            inv.restack( *this );
        }

        if( was_in_container && wielding ) {
            add_msg_if_player( _( "You are now wielding an empty %s." ), weapon.tname() );
        } else if( was_in_container && worn ) {
            add_msg_if_player( _( "You are now wearing an empty %s." ), target.tname() );
        } else if( was_in_container && !is_npc() ) {
            bool drop_it = false;
            if( get_option<std::string>( "DROP_EMPTY" ) == "no" ) {
                drop_it = false;
            } else if( get_option<std::string>( "DROP_EMPTY" ) == "watertight" ) {
                drop_it = !target.is_watertight_container();
            } else if( get_option<std::string>( "DROP_EMPTY" ) == "all" ) {
                drop_it = true;
            }
            if( drop_it ) {
                add_msg( _( "You drop the empty %s." ), target.tname() );
                put_into_vehicle_or_drop( *this, item_drop_reason::deliberate, { inv.remove_item( &target ) } );
            } else {
                int quantity = inv.const_stack( inv.position_by_item( &target ) ).size();
                char letter = target.invlet ? target.invlet : ' ';
                add_msg( m_info, _( "%c - %d empty %s" ), letter, quantity, target.tname( quantity ) );
            }
        }
    } else if( inv_item ) {
        if( Pickup::handle_spillable_contents( *this, target, g->m ) ) {
            i_rem( &target );
        }
        inv.restack( *this );
        inv.unsort();
    }

    return true;
}

bool player::add_faction_warning( const faction_id &id )
{
    const auto it = warning_record.find( id );
    if( it != warning_record.end() ) {
        it->second.first += 1;
        if( it->second.second - calendar::turn > 5_minutes ) {
            it->second.first -= 1;
        }
        it->second.second = calendar::turn;
        if( it->second.first > 3 ) {
            return true;
        }
    } else {
        warning_record[id] = std::make_pair( 1, calendar::turn );
    }
    faction *fac = g->faction_manager_ptr->get( id );
    if( fac != nullptr && is_player() && fac->id != faction_id( "no_faction" ) ) {
        fac->likes_u -= 1;
        fac->respects_u -= 1;
    }
    return false;
}

int player::current_warnings_fac( const faction_id &id )
{
    const auto it = warning_record.find( id );
    if( it != warning_record.end() ) {
        if( it->second.second - calendar::turn > 5_minutes ) {
            it->second.first = std::max( 0,
                                         it->second.first - 1 );
        }
        return it->second.first;
    }
    return 0;
}

bool player::beyond_final_warning( const faction_id &id )
{
    const auto it = warning_record.find( id );
    if( it != warning_record.end() ) {
        if( it->second.second - calendar::turn > 5_minutes ) {
            it->second.first = std::max( 0,
                                         it->second.first - 1 );
        }
        return it->second.first > 3;
    }
    return false;
}

item::reload_option player::select_ammo( const item &base,
        std::vector<item::reload_option> opts ) const
{
    if( opts.empty() ) {
        add_msg_if_player( m_info, _( "Never mind." ) );
        return item::reload_option();
    }

    uilist menu;
    menu.text = string_format( base.is_watertight_container() ? _( "Refill %s" ) :
                               base.has_flag( "RELOAD_AND_SHOOT" ) ? _( "Select ammo for %s" ) : _( "Reload %s" ),
                               base.tname() );
    menu.w_width = -1;
    menu.w_height = -1;

    // Construct item names
    std::vector<std::string> names;
    std::transform( opts.begin(), opts.end(),
    std::back_inserter( names ), [&]( const item::reload_option & e ) {
        if( e.ammo->is_magazine() && e.ammo->ammo_data() ) {
            if( e.ammo->ammo_current() == "battery" ) {
                // This battery ammo is not a real object that can be recovered but pseudo-object that represents charge
                //~ battery storage (charges)
                return string_format( pgettext( "magazine", "%1$s (%2$d)" ), e.ammo->type_name(),
                                      e.ammo->ammo_remaining() );
            } else {
                //~ magazine with ammo (count)
                return string_format( pgettext( "magazine", "%1$s with %2$s (%3$d)" ), e.ammo->type_name(),
                                      e.ammo->ammo_data()->nname( e.ammo->ammo_remaining() ), e.ammo->ammo_remaining() );
            }
        } else if( e.ammo->is_watertight_container() ||
                   ( e.ammo->is_ammo_container() && g->u.is_worn( *e.ammo ) ) ) {
            // worn ammo containers should be named by their contents with their location also updated below
            return e.ammo->contents.front().display_name();

        } else {
            return ( ammo_location && ammo_location == e.ammo ? "* " : "" ) + e.ammo->display_name();
        }
    } );

    // Get location descriptions
    std::vector<std::string> where;
    std::transform( opts.begin(), opts.end(),
    std::back_inserter( where ), []( const item::reload_option & e ) {
        bool is_ammo_container = e.ammo->is_ammo_container();
        if( is_ammo_container || e.ammo->is_container() ) {
            if( is_ammo_container && g->u.is_worn( *e.ammo ) ) {
                return e.ammo->type_name();
            }
            return string_format( _( "%s, %s" ), e.ammo->type_name(), e.ammo.describe( &g->u ) );
        }
        return e.ammo.describe( &g->u );
    } );

    // Pads elements to match longest member and return length
    auto pad = []( std::vector<std::string> &vec, int n, int t ) -> int {
        for( const auto &e : vec )
        {
            n = std::max( n, utf8_width( e, true ) + t );
        }
        for( auto &e : vec )
        {
            e += std::string( n - utf8_width( e, true ), ' ' );
        }
        return n;
    };

    // Pad the first column including 4 trailing spaces
    int w = pad( names, utf8_width( menu.text, true ), 6 );
    menu.text.insert( 0, 2, ' ' ); // add space for UI hotkeys
    menu.text += std::string( w + 2 - utf8_width( menu.text, true ), ' ' );

    // Pad the location similarly (excludes leading "| " and trailing " ")
    w = pad( where, utf8_width( _( "| Location " ) ) - 3, 6 );
    menu.text += _( "| Location " );
    menu.text += std::string( w + 3 - utf8_width( _( "| Location " ) ), ' ' );

    menu.text += _( "| Amount  " );
    menu.text += _( "| Moves   " );

    // We only show ammo statistics for guns and magazines
    if( base.is_gun() || base.is_magazine() ) {
        menu.text += _( "| Damage  | Pierce  " );
    }

    auto draw_row = [&]( int idx ) {
        const auto &sel = opts[ idx ];
        std::string row = string_format( "%s| %s |", names[ idx ], where[ idx ] );
        row += string_format( ( sel.ammo->is_ammo() ||
                                sel.ammo->is_ammo_container() ) ? " %-7d |" : "         |", sel.qty() );
        row += string_format( " %-7d ", sel.moves() );

        if( base.is_gun() || base.is_magazine() ) {
            const itype *ammo = sel.ammo->is_ammo_container() ? sel.ammo->contents.front().ammo_data() :
                                sel.ammo->ammo_data();
            if( ammo ) {
                if( ammo->ammo->prop_damage ) {
                    row += string_format( "| *%-6.2f | %-7d", static_cast<float>( *ammo->ammo->prop_damage ),
                                          ammo->ammo->legacy_pierce );
                } else {
                    const damage_instance &dam = ammo->ammo->damage;
                    row += string_format( "| %-7d | %-7d", static_cast<int>( dam.total_damage() ),
                                          static_cast<int>( dam.empty() ? 0.0f : ( *dam.begin() ).res_pen ) );
                }
            } else {
                row += "|         |         ";
            }
        }
        return row;
    };

    itype_id last = uistate.lastreload[ ammotype( base.ammo_default() ) ];
    // We keep the last key so that pressing the key twice (for example, r-r for reload)
    // will always pick the first option on the list.
    int last_key = inp_mngr.get_previously_pressed_key();
    bool last_key_bound = false;
    // This is the entry that has out default
    int default_to = 0;

    // If last_key is RETURN, don't use that to override hotkey
    if( last_key == '\n' ) {
        last_key_bound = true;
        default_to = -1;
    }

    for( auto i = 0; i < static_cast<int>( opts.size() ); ++i ) {
        const item &ammo = opts[ i ].ammo->is_ammo_container() ? opts[ i ].ammo->contents.front() :
                           *opts[ i ].ammo;

        char hotkey = -1;
        if( g->u.has_item( ammo ) ) {
            // if ammo in player possession and either it or any container has a valid invlet use this
            if( ammo.invlet ) {
                hotkey = ammo.invlet;
            } else {
                for( const auto obj : g->u.parents( ammo ) ) {
                    if( obj->invlet ) {
                        hotkey = obj->invlet;
                        break;
                    }
                }
            }
        }
        if( last == ammo.typeId() ) {
            if( !last_key_bound && hotkey == -1 ) {
                // If this is the first occurrence of the most recently used type of ammo and the hotkey
                // was not already set above then set it to the keypress that opened this prompt
                hotkey = last_key;
                last_key_bound = true;
            }
            if( !last_key_bound ) {
                // Pressing the last key defaults to the first entry of compatible type
                default_to = i;
                last_key_bound = true;
            }
        }
        if( hotkey == last_key ) {
            last_key_bound = true;
            // Prevent the default from being used: key is bound to something already
            default_to = -1;
        }

        menu.addentry( i, true, hotkey, draw_row( i ) );
    }

    struct reload_callback : public uilist_callback {
        public:
            std::vector<item::reload_option> &opts;
            const std::function<std::string( int )> draw_row;
            int last_key;
            const int default_to;
            const bool can_partial_reload;

            reload_callback( std::vector<item::reload_option> &_opts,
                             std::function<std::string( int )> _draw_row,
                             int _last_key, int _default_to, bool _can_partial_reload ) :
                opts( _opts ), draw_row( _draw_row ),
                last_key( _last_key ), default_to( _default_to ),
                can_partial_reload( _can_partial_reload )
            {}

            bool key( const input_context &, const input_event &event, int idx, uilist *menu ) override {
                auto cur_key = event.get_first_input();
                if( default_to != -1 && cur_key == last_key ) {
                    // Select the first entry on the list
                    menu->ret = default_to;
                    return true;
                }
                if( idx < 0 || idx >= static_cast<int>( opts.size() ) ) {
                    return false;
                }
                auto &sel = opts[ idx ];
                switch( cur_key ) {
                    case KEY_LEFT:
                        if( can_partial_reload ) {
                            sel.qty( sel.qty() - 1 );
                            menu->entries[ idx ].txt = draw_row( idx );
                        }
                        return true;

                    case KEY_RIGHT:
                        if( can_partial_reload ) {
                            sel.qty( sel.qty() + 1 );
                            menu->entries[ idx ].txt = draw_row( idx );
                        }
                        return true;
                }
                return false;
            }
    } cb( opts, draw_row, last_key, default_to, !base.has_flag( "RELOAD_ONE" ) );
    menu.callback = &cb;

    menu.query();
    if( menu.ret < 0 || static_cast<size_t>( menu.ret ) >= opts.size() ) {
        add_msg_if_player( m_info, _( "Never mind." ) );
        return item::reload_option();
    }

    const item_location &sel = opts[ menu.ret ].ammo;
    uistate.lastreload[ ammotype( base.ammo_default() ) ] = sel->is_ammo_container() ?
            sel->contents.front().typeId() :
            sel->typeId();
    return opts[ menu.ret ];
}

bool player::list_ammo( const item &base, std::vector<item::reload_option> &ammo_list,
                        bool empty ) const
{
    auto opts = base.gunmods();
    opts.push_back( &base );

    if( base.magazine_current() ) {
        opts.push_back( base.magazine_current() );
    }

    for( const auto mod : base.gunmods() ) {
        if( mod->magazine_current() ) {
            opts.push_back( mod->magazine_current() );
        }
    }

    bool ammo_match_found = false;
    for( const auto e : opts ) {
        for( item_location &ammo : find_ammo( *e, empty ) ) {
            // don't try to unload frozen liquids
            if( ammo->is_watertight_container() && ammo->contents_made_of( SOLID ) ) {
                continue;
            }
            auto id = ( ammo->is_ammo_container() || ammo->is_container() )
                      ? ammo->contents.front().typeId()
                      : ammo->typeId();
            if( e->can_reload_with( id ) ) {
                // Speedloaders require an empty target.
                if( !ammo->has_flag( "SPEEDLOADER" ) || e->ammo_remaining() < 1 ) {
                    ammo_match_found = true;
                }
            }
            if( can_reload( *e, id ) || e->has_flag( "RELOAD_AND_SHOOT" ) ) {
                ammo_list.emplace_back( this, e, &base, std::move( ammo ) );
            }
        }
    }
    return ammo_match_found;
}

item::reload_option player::select_ammo( const item &base, bool prompt, bool empty ) const
{
    std::vector<item::reload_option> ammo_list;
    bool ammo_match_found = list_ammo( base, ammo_list, empty );

    if( ammo_list.empty() ) {
        if( !is_npc() ) {
            if( !base.is_magazine() && !base.magazine_integral() && !base.magazine_current() ) {
                add_msg_if_player( m_info, _( "You need a compatible magazine to reload the %s!" ),
                                   base.tname() );

            } else if( ammo_match_found ) {
                add_msg_if_player( m_info, _( "Nothing to reload!" ) );
            } else {
                std::string name;
                if( base.ammo_data() ) {
                    name = base.ammo_data()->nname( 1 );
                } else if( base.is_watertight_container() ) {
                    name = base.is_container_empty() ? "liquid" : base.contents.front().tname();
                } else {
                    name = enumerate_as_string( base.ammo_types().begin(),
                    base.ammo_types().end(), []( const ammotype & at ) {
                        return at->name();
                    }, enumeration_conjunction::none );
                }
                add_msg_if_player( m_info, _( "You don't have any %s to reload your %s!" ),
                                   name, base.tname() );
            }
        }
        return item::reload_option();
    }

    // sort in order of move cost (ascending), then remaining ammo (descending) with empty magazines always last
    std::stable_sort( ammo_list.begin(), ammo_list.end(), []( const item::reload_option & lhs,
    const item::reload_option & rhs ) {
        return lhs.ammo->ammo_remaining() > rhs.ammo->ammo_remaining();
    } );
    std::stable_sort( ammo_list.begin(), ammo_list.end(), []( const item::reload_option & lhs,
    const item::reload_option & rhs ) {
        return lhs.moves() < rhs.moves();
    } );
    std::stable_sort( ammo_list.begin(), ammo_list.end(), []( const item::reload_option & lhs,
    const item::reload_option & rhs ) {
        return ( lhs.ammo->ammo_remaining() != 0 ) > ( rhs.ammo->ammo_remaining() != 0 );
    } );

    if( is_npc() ) {
        return ammo_list[ 0 ];
    }

    if( !prompt && ammo_list.size() == 1 ) {
        // unconditionally suppress the prompt if there's only one option
        return ammo_list[ 0 ];
    }

    return select_ammo( base, std::move( ammo_list ) );
}

ret_val<bool> player::can_wield( const item &it ) const
{
    if( it.made_of_from_type( LIQUID ) ) {
        return ret_val<bool>::make_failure( _( "Can't wield spilt liquids." ) );
    }

    if( get_working_arm_count() <= 0 ) {
        return ret_val<bool>::make_failure(
                   _( "You need at least one arm to even consider wielding something." ) );
    }

    if( it.is_two_handed( *this ) && ( !has_two_arms() || worn_with_flag( "RESTRICT_HANDS" ) ) ) {
        if( worn_with_flag( "RESTRICT_HANDS" ) ) {
            return ret_val<bool>::make_failure(
                       _( "Something you are wearing hinders the use of both hands." ) );
        } else if( it.has_flag( "ALWAYS_TWOHAND" ) ) {
            return ret_val<bool>::make_failure( _( "The %s can't be wielded with only one arm." ),
                                                it.tname() );
        } else {
            return ret_val<bool>::make_failure( _( "You are too weak to wield %s with only one arm." ),
                                                it.tname() );
        }
    }

    return ret_val<bool>::make_success();
}

bool player::unwield()
{
    if( weapon.is_null() ) {
        return true;
    }

    if( !can_unwield( weapon ).success() ) {
        return false;
    }

    const std::string query = string_format( _( "Stop wielding %s?" ), weapon.tname() );

    if( !dispose_item( item_location( *this, &weapon ), query ) ) {
        return false;
    }

    inv.unsort();

    return true;
}

// ids of martial art styles that are available with the bio_cqb bionic.
static const std::vector<matype_id> bio_cqb_styles{ {
        matype_id{ "style_aikido" },
        matype_id{ "style_biojutsu" },
        matype_id{ "style_boxing" },
        matype_id{ "style_capoeira" },
        matype_id{ "style_crane" },
        matype_id{ "style_dragon" },
        matype_id{ "style_judo" },
        matype_id{ "style_karate" },
        matype_id{ "style_krav_maga" },
        matype_id{ "style_leopard" },
        matype_id{ "style_muay_thai" },
        matype_id{ "style_ninjutsu" },
        matype_id{ "style_pankration" },
        matype_id{ "style_snake" },
        matype_id{ "style_taekwondo" },
        matype_id{ "style_tai_chi" },
        matype_id{ "style_tiger" },
        matype_id{ "style_wingchun" },
        matype_id{ "style_zui_quan" }
    }};

bool character_martial_arts::pick_style( const avatar &you ) // Style selection menu
{
    enum style_selection {
        KEEP_HANDS_FREE = 0,
        STYLE_OFFSET
    };

    // If there are style already, cursor starts there
    // if no selected styles, cursor starts from no-style

    // Any other keys quit the menu
    const std::vector<matype_id> &selectable_styles = you.has_active_bionic(
                bio_cqb ) ? bio_cqb_styles :
            ma_styles;

    input_context ctxt( "MELEE_STYLE_PICKER" );
    ctxt.register_action( "SHOW_DESCRIPTION" );

    uilist kmenu;
    kmenu.text = string_format( _( "Select a style.  (press %s for more info)" ),
                                ctxt.get_desc( "SHOW_DESCRIPTION" ) );
    ma_style_callback callback( static_cast<size_t>( STYLE_OFFSET ), selectable_styles );
    kmenu.callback = &callback;
    kmenu.input_category = "MELEE_STYLE_PICKER";
    kmenu.additional_actions.emplace_back( "SHOW_DESCRIPTION", "" );
    kmenu.desc_enabled = true;
    kmenu.addentry_desc( KEEP_HANDS_FREE, true, 'h',
                         keep_hands_free ? _( "Keep hands free (on)" ) : _( "Keep hands free (off)" ),
                         _( "When this is enabled, player won't wield things unless explicitly told to." ) );

    kmenu.selected = STYLE_OFFSET;

    for( size_t i = 0; i < selectable_styles.size(); i++ ) {
        auto &style = selectable_styles[i].obj();
        //Check if this style is currently selected
        const bool selected = selectable_styles[i] == style_selected;
        std::string entry_text = style.name.translated();
        if( selected ) {
            kmenu.selected = i + STYLE_OFFSET;
            entry_text = colorize( entry_text, c_pink );
        }
        kmenu.addentry_desc( i + STYLE_OFFSET, true, -1, entry_text, style.description.translated() );
    }

    kmenu.query();
    int selection = kmenu.ret;

    if( selection >= STYLE_OFFSET ) {
        style_selected = selectable_styles[selection - STYLE_OFFSET];
        martialart_use_message( you );
    } else if( selection == KEEP_HANDS_FREE ) {
        keep_hands_free = !keep_hands_free;
    } else {
        return false;
    }

    return true;
}

hint_rating player::rate_action_wear( const item &it ) const
{
    // TODO: flag already-worn items as HINT_IFFY

    if( !it.is_armor() ) {
        return HINT_CANT;
    }

    return can_wear( it ).success() ? HINT_GOOD : HINT_IFFY;
}

bool player::can_reload( const item &it, const itype_id &ammo ) const
{
    if( !it.is_reloadable_with( ammo ) ) {
        return false;
    }

    if( it.is_ammo_belt() ) {
        const auto &linkage = it.type->magazine->linkage;
        if( linkage && !has_charges( *linkage, 1 ) ) {
            return false;
        }
    }

    return true;
}

void player::mend_item( item_location &&obj, bool interactive )
{
    if( g->u.has_trait( trait_DEBUG_HS ) ) {
        uilist menu;
        menu.text = _( "Toggle which fault?" );
        std::vector<std::pair<fault_id, bool>> opts;
        for( const auto &f : obj->faults_potential() ) {
            opts.emplace_back( f, !!obj->faults.count( f ) );
            menu.addentry( -1, true, -1, string_format(
                               opts.back().second ? pgettext( "fault", "Mend: %s" ) : pgettext( "fault", "Set: %s" ),
                               f.obj().name() ) );
        }
        if( opts.empty() ) {
            add_msg( m_info, _( "The %s doesn't have any faults to toggle." ), obj->tname() );
            return;
        }
        menu.query();
        if( menu.ret >= 0 ) {
            if( opts[ menu.ret ].second ) {
                obj->faults.erase( opts[ menu.ret ].first );
            } else {
                obj->faults.insert( opts[ menu.ret ].first );
            }
        }
        return;
    }

    auto inv = crafting_inventory();

    struct mending_option {
        fault_id fault;
        std::reference_wrapper<const mending_method> method;
        bool doable;
    };

    std::vector<mending_option> mending_options;
    for( const fault_id &f : obj->faults ) {
        for( const auto &m : f->mending_methods() ) {
            mending_option opt { f, m.second, true };
            for( const auto &sk : m.second.skills ) {
                if( get_skill_level( sk.first ) < sk.second ) {
                    opt.doable = false;
                    break;
                }
            }
            opt.doable = opt.doable &&
                         m.second.requirements->can_make_with_inventory( inv, is_crafting_component );
            mending_options.emplace_back( opt );
        }
    }

    if( mending_options.empty() ) {
        if( interactive ) {
            add_msg( m_info, _( "The %s doesn't have any faults to mend." ), obj->tname() );
            if( obj->damage() > 0 ) {
                const std::set<std::string> &rep = obj->repaired_with();
                const std::string repair_options =
                enumerate_as_string( rep.begin(), rep.end(), []( const itype_id & e ) {
                    return item::nname( e );
                }, enumeration_conjunction::or_ );

                add_msg( m_info, _( "It is damaged, and could be repaired with %s.  "
                                    "%s to use one of those items." ),
                         repair_options, press_x( ACTION_USE ) );
            }
        }
        return;
    }

    int sel = 0;
    if( interactive ) {
        uilist menu;
        menu.text = _( "Mend which fault?" );
        menu.desc_enabled = true;
        menu.desc_lines = 0; // Let uilist handle description height

        constexpr int fold_width = 80;

        for( const mending_option &opt : mending_options ) {
            const mending_method &method = opt.method;
            const nc_color col = opt.doable ? c_white : c_light_gray;

            auto reqs = method.requirements.obj();
            auto tools = reqs.get_folded_tools_list( fold_width, col, inv );
            auto comps = reqs.get_folded_components_list( fold_width, col, inv, is_crafting_component );

            std::string descr;
            if( method.turns_into ) {
                descr += string_format( _( "Turns into: <color_cyan>%s</color>\n" ),
                                        method.turns_into->obj().name() );
            }
            if( method.also_mends ) {
                descr += string_format( _( "Also mends: <color_cyan>%s</color>\n" ),
                                        method.also_mends->obj().name() );
            }
            descr += string_format( _( "Time required: <color_cyan>%s</color>\n" ),
                                    to_string_approx( method.time ) );
            if( method.skills.empty() ) {
                descr += string_format( _( "Skills: <color_cyan>none</color>\n" ) );
            } else {
                descr += string_format( _( "Skills: %s\n" ),
                                        enumerate_as_string( method.skills.begin(), method.skills.end(),
                [this]( const std::pair<skill_id, int> &sk ) -> std::string {
                    if( get_skill_level( sk.first ) >= sk.second )
                    {
                        return string_format( pgettext( "skill requirement",
                                                        //~ %1$s: skill name, %2$s: current skill level, %3$s: required skill level
                                                        "<color_cyan>%1$s</color> <color_green>(%2$d/%3$d)</color>" ),
                                              sk.first->name(), get_skill_level( sk.first ), sk.second );
                    } else
                    {
                        return string_format( pgettext( "skill requirement",
                                                        //~ %1$s: skill name, %2$s: current skill level, %3$s: required skill level
                                                        "<color_cyan>%1$s</color> <color_yellow>(%2$d/%3$d)</color>" ),
                                              sk.first->name(), get_skill_level( sk.first ), sk.second );
                    }
                } ) );
            }

            for( const std::string &line : tools ) {
                descr += line + "\n";
            }
            for( const std::string &line : comps ) {
                descr += line + "\n";
            }

            const std::string desc = method.description + "\n\n" + colorize( descr, col );
            menu.addentry_desc( -1, true, -1, method.name.translated(), desc );
        }
        menu.query();
        if( menu.ret < 0 ) {
            add_msg( _( "Never mind." ) );
            return;
        }
        sel = menu.ret;
    }

    if( sel >= 0 ) {
        const mending_option &opt = mending_options[sel];
        if( !opt.doable ) {
            if( interactive ) {
                add_msg( m_info, _( "You are currently unable to mend the %s this way." ), obj->tname() );
            }
            return;
        }

        const mending_method &method = opt.method;
        assign_activity( activity_id( "ACT_MEND_ITEM" ), to_moves<int>( method.time ) );
        activity.name = opt.fault.str();
        activity.str_values.emplace_back( method.id );
        activity.targets.push_back( std::move( obj ) );
    }
}

int player::item_reload_cost( const item &it, const item &ammo, int qty ) const
{
    if( ammo.is_ammo() || ammo.is_frozen_liquid() ) {
        qty = std::max( std::min( ammo.charges, qty ), 1 );
    } else if( ammo.is_ammo_container() || ammo.is_container() ) {
        qty = std::max( std::min( ammo.contents.front().charges, qty ), 1 );
    } else if( ammo.is_magazine() ) {
        qty = 1;
    } else {
        debugmsg( "cannot determine reload cost as %s is neither ammo or magazine", ammo.tname() );
        return 0;
    }

    // If necessary create duplicate with appropriate number of charges
    item obj = ammo;
    obj = obj.split( qty );
    if( obj.is_null() ) {
        obj = ammo;
    }
    // No base cost for handling ammo - that's already included in obtain cost
    // We have the ammo in our hands right now
    int mv = item_handling_cost( obj, true, 0 );

    if( ammo.has_flag( "MAG_BULKY" ) ) {
        mv *= 1.5; // bulky magazines take longer to insert
    }

    if( !it.is_gun() && !it.is_magazine() ) {
        return mv + 100; // reload a tool or sealable container
    }

    /** @EFFECT_GUN decreases the time taken to reload a magazine */
    /** @EFFECT_PISTOL decreases time taken to reload a pistol */
    /** @EFFECT_SMG decreases time taken to reload an SMG */
    /** @EFFECT_RIFLE decreases time taken to reload a rifle */
    /** @EFFECT_SHOTGUN decreases time taken to reload a shotgun */
    /** @EFFECT_LAUNCHER decreases time taken to reload a launcher */

    int cost = ( it.is_gun() ? it.get_reload_time() : it.type->magazine->reload_time ) * qty;

    skill_id sk = it.is_gun() ? it.type->gun->skill_used : skill_gun;
    mv += cost / ( 1.0f + std::min( get_skill_level( sk ) * 0.1f, 1.0f ) );

    if( it.has_flag( "STR_RELOAD" ) ) {
        /** @EFFECT_STR reduces reload time of some weapons */
        mv -= get_str() * 20;
    }

    return std::max( mv, 25 );
}

cata::optional<std::list<item>::iterator>
player::wear( int pos, bool interactive )
{
    return wear( i_at( pos ), interactive );
}

cata::optional<std::list<item>::iterator>
player::wear( item &to_wear, bool interactive )
{
    if( is_worn( to_wear ) ) {
        if( interactive ) {
            add_msg_player_or_npc( m_info,
                                   _( "You are already wearing that." ),
                                   _( "<npcname> is already wearing that." )
                                 );
        }
        return cata::nullopt;
    }
    if( to_wear.is_null() ) {
        if( interactive ) {
            add_msg_player_or_npc( m_info,
                                   _( "You don't have that item." ),
                                   _( "<npcname> doesn't have that item." ) );
        }
        return cata::nullopt;
    }

    bool was_weapon;
    item to_wear_copy( to_wear );
    if( &to_wear == &weapon ) {
        weapon = item();
        was_weapon = true;
    } else {
        inv.remove_item( &to_wear );
        inv.restack( *this );
        was_weapon = false;
    }

    auto result = wear_item( to_wear_copy, interactive );
    if( !result ) {
        if( was_weapon ) {
            weapon = to_wear_copy;
        } else {
            inv.add_item( to_wear_copy, true );
        }
        return cata::nullopt;
    }

    return result;
}

hint_rating player::rate_action_takeoff( const item &it ) const
{
    if( !it.is_armor() ) {
        return HINT_CANT;
    }

    if( is_worn( it ) ) {
        return HINT_GOOD;
    }

    return HINT_IFFY;
}

ret_val<bool> player::can_takeoff( const item &it, const std::list<item> *res )
{
    auto iter = std::find_if( worn.begin(), worn.end(), [ &it ]( const item & wit ) {
        return &it == &wit;
    } );

    if( iter == worn.end() ) {
        return ret_val<bool>::make_failure( !is_npc() ? _( "You are not wearing that item." ) :
                                            _( "<npcname> is not wearing that item." ) );
    }

    if( res == nullptr && !get_dependent_worn_items( it ).empty() ) {
        return ret_val<bool>::make_failure( !is_npc() ?
                                            _( "You can't take off power armor while wearing other power armor components." ) :
                                            _( "<npcname> can't take off power armor while wearing other power armor components." ) );
    }
    if( it.has_flag( "NO_TAKEOFF" ) ) {
        return ret_val<bool>::make_failure( !is_npc() ?
                                            _( "You can't take that item off." ) :
                                            _( "<npcname> can't take that item off." ) );
    }
    return ret_val<bool>::make_success();
}

bool player::takeoff( item &it, std::list<item> *res )
{
    const auto ret = can_takeoff( it, res );
    if( !ret.success() ) {
        add_msg( m_info, "%s", ret.c_str() );
        return false;
    }

    auto iter = std::find_if( worn.begin(), worn.end(), [ &it ]( const item & wit ) {
        return &it == &wit;
    } );

    if( res == nullptr ) {
        if( volume_carried() + it.volume() > volume_capacity_reduced_by( it.get_storage() ) ) {
            if( is_npc() || query_yn( _( "No room in inventory for your %s.  Drop it?" ),
                                      colorize( it.tname(), it.color_in_inventory() ) ) ) {
                item_location loc( *this, &it );
                drop( loc, pos() );
                return true; // the drop activity ends up taking off the item anyway so shouldn't try to do it again here
            } else {
                return false;
            }
        }
        iter->on_takeoff( *this );
        inv.add_item_keep_invlet( it );
    } else {
        iter->on_takeoff( *this );
        res->push_back( it );
    }

    add_msg_player_or_npc( _( "You take off your %s." ),
                           _( "<npcname> takes off their %s." ),
                           it.tname() );

    // TODO: Make this variable
    mod_moves( -250 );
    worn.erase( iter );

    recalc_sight_limits();
    reset_encumbrance();

    return true;
}

bool player::takeoff( int pos )
{
    return takeoff( i_at( pos ) );
}

bool player::add_or_drop_with_msg( item &it, const bool unloading )
{
    if( it.made_of( LIQUID ) ) {
        liquid_handler::consume_liquid( it, 1 );
        return it.charges <= 0;
    }
    it.charges = this->i_add_to_container( it, unloading );
    if( it.is_ammo() && it.charges == 0 ) {
        return true;
    } else if( !this->can_pickVolume( it ) ) {
        put_into_vehicle_or_drop( *this, item_drop_reason::too_large, { it } );
    } else if( !this->can_pickWeight( it, !get_option<bool>( "DANGEROUS_PICKUPS" ) ) ) {
        put_into_vehicle_or_drop( *this, item_drop_reason::too_heavy, { it } );
    } else {
        auto &ni = this->i_add( it );
        add_msg( _( "You put the %s in your inventory." ), ni.tname() );
        add_msg( m_info, "%c - %s", ni.invlet == 0 ? ' ' : ni.invlet, ni.tname() );
    }
    return true;
}

bool player::unload( item &it )
{
    // Unload a container consuming moves per item successfully removed
    if( it.is_container() || it.is_bandolier() ) {
        if( it.contents.empty() ) {
            add_msg( m_info, _( "The %s is already empty!" ), it.tname() );
            return false;
        }
        if( !it.can_unload_liquid() ) {
            add_msg( m_info, _( "The liquid can't be unloaded in its current state!" ) );
            return false;
        }

        bool changed = false;
        it.contents.erase( std::remove_if( it.contents.begin(), it.contents.end(), [this,
        &changed]( item & e ) {
            int old_charges = e.charges;
            const bool consumed = this->add_or_drop_with_msg( e, true );
            changed = changed || consumed || e.charges != old_charges;
            if( consumed ) {
                this->mod_moves( -this->item_handling_cost( e ) );
            }
            return consumed;
        } ), it.contents.end() );
        if( changed ) {
            it.on_contents_changed();
        }
        return true;
    }

    // If item can be unloaded more than once (currently only guns) prompt user to choose
    std::vector<std::string> msgs( 1, it.tname() );
    std::vector<item *> opts( 1, &it );

    for( auto e : it.gunmods() ) {
        if( e->is_gun() && !e->has_flag( "NO_UNLOAD" ) &&
            ( e->magazine_current() || e->ammo_remaining() > 0 || e->casings_count() > 0 ) ) {
            msgs.emplace_back( e->tname() );
            opts.emplace_back( e );
        }
    }

    item *target = nullptr;
    if( opts.size() > 1 ) {
        const int ret = uilist( _( "Unload what?" ), msgs );
        if( ret >= 0 ) {
            target = opts[ret];
        }
    } else {
        target = &it;
    }

    if( target == nullptr ) {
        return false;
    }

    // Next check for any reasons why the item cannot be unloaded
    if( target->ammo_types().empty() || target->ammo_capacity() <= 0 ) {
        add_msg( m_info, _( "You can't unload a %s!" ), target->tname() );
        return false;
    }

    if( target->has_flag( "NO_UNLOAD" ) ) {
        if( target->has_flag( "RECHARGE" ) || target->has_flag( "USE_UPS" ) ) {
            add_msg( m_info, _( "You can't unload a rechargeable %s!" ), target->tname() );
        } else {
            add_msg( m_info, _( "You can't unload a %s!" ), target->tname() );
        }
        return false;
    }

    if( !target->magazine_current() && target->ammo_remaining() <= 0 && target->casings_count() <= 0 ) {
        if( target->is_tool() ) {
            add_msg( m_info, _( "Your %s isn't charged." ), target->tname() );
        } else {
            add_msg( m_info, _( "Your %s isn't loaded." ), target->tname() );
        }
        return false;
    }

    target->casings_handle( [&]( item & e ) {
        return this->i_add_or_drop( e );
    } );

    if( target->is_magazine() ) {
        player_activity unload_mag_act( activity_id( "ACT_UNLOAD_MAG" ) );
        g->u.assign_activity( unload_mag_act );
        g->u.activity.targets.emplace_back( item_location( *this, target ) );

        // Calculate the time to remove the contained ammo (consuming half as much time as required to load the magazine)
        int mv = 0;
        for( auto &content : target->contents ) {
            mv += this->item_reload_cost( it, content, content.charges ) / 2;
        }
        g->u.activity.moves_left += mv;

        // I think this means if unload is not done on ammo-belt, it takes as long as it takes to reload a mag.
        if( !it.is_ammo_belt() ) {
            g->u.activity.moves_left += mv;
        }
        g->u.activity.auto_resume = true;

        return true;

    } else if( target->magazine_current() ) {
        if( !this->add_or_drop_with_msg( *target->magazine_current(), true ) ) {
            return false;
        }
        // Eject magazine consuming half as much time as required to insert it
        this->moves -= this->item_reload_cost( *target, *target->magazine_current(), -1 ) / 2;

        target->contents.remove_if( [&target]( const item & e ) {
            return target->magazine_current() == &e;
        } );

    } else if( target->ammo_remaining() ) {
        int qty = target->ammo_remaining();

        if( target->ammo_current() == "plut_cell" ) {
            qty = target->ammo_remaining() / PLUTONIUM_CHARGES;
            if( qty > 0 ) {
                add_msg( _( "You recover %i unused plutonium." ), qty );
            } else {
                add_msg( m_info, _( "You can't remove partially depleted plutonium!" ) );
                return false;
            }
        }

        // Construct a new ammo item and try to drop it
        item ammo( target->ammo_current(), calendar::turn, qty );

        if( ammo.made_of_from_type( LIQUID ) ) {
            if( !this->add_or_drop_with_msg( ammo ) ) {
                qty -= ammo.charges; // only handled part (or none) of the liquid
            }
            if( qty <= 0 ) {
                return false; // no liquid was moved
            }

        } else if( !this->add_or_drop_with_msg( ammo, qty > 1 ) ) {
            return false;
        }

        // If successful remove appropriate qty of ammo consuming half as much time as required to load it
        this->moves -= this->item_reload_cost( *target, ammo, qty ) / 2;

        if( target->ammo_current() == "plut_cell" ) {
            qty *= PLUTONIUM_CHARGES;
        }

        target->ammo_set( target->ammo_current(), target->ammo_remaining() - qty );
    }

    // Turn off any active tools
    if( target->is_tool() && target->active && target->ammo_remaining() == 0 ) {
        target->type->invoke( *this, *target, this->pos() );
    }

    add_msg( _( "You unload your %s." ), target->tname() );
    return true;
}

void player::use_wielded()
{
    use( -1 );
}

hint_rating player::rate_action_reload( const item &it ) const
{
    hint_rating res = HINT_CANT;

    // Guns may contain additional reloadable mods so check these first
    for( const auto mod : it.gunmods() ) {
        switch( rate_action_reload( *mod ) ) {
            case HINT_GOOD:
                return HINT_GOOD;

            case HINT_CANT:
                continue;

            case HINT_IFFY:
                res = HINT_IFFY;
        }
    }

    if( !it.is_reloadable() ) {
        return res;
    }

    return can_reload( it ) ? HINT_GOOD : HINT_IFFY;
}

hint_rating player::rate_action_unload( const item &it ) const
{
    if( ( it.is_container() || it.is_bandolier() ) && !it.contents.empty() &&
        it.can_unload_liquid() ) {
        return HINT_GOOD;
    }

    if( it.has_flag( "NO_UNLOAD" ) ) {
        return HINT_CANT;
    }

    if( it.magazine_current() ) {
        return HINT_GOOD;
    }

    for( auto e : it.gunmods() ) {
        if( e->is_gun() && !e->has_flag( "NO_UNLOAD" ) &&
            ( e->magazine_current() || e->ammo_remaining() > 0 || e->casings_count() > 0 ) ) {
            return HINT_GOOD;
        }
    }

    if( it.ammo_types().empty() ) {
        return HINT_CANT;
    }

    if( it.ammo_remaining() > 0 || it.casings_count() > 0 ) {
        return HINT_GOOD;
    }

    if( it.ammo_capacity() > 0 ) {
        return HINT_IFFY;
    }

    return HINT_CANT;
}

hint_rating player::rate_action_mend( const item &it ) const
{
    // TODO: check also if item damage could be repaired via a tool
    if( !it.faults.empty() ) {
        return HINT_GOOD;
    }
    return it.faults_potential().empty() ? HINT_CANT : HINT_IFFY;
}

hint_rating player::rate_action_disassemble( const item &it )
{
    if( can_disassemble( it, crafting_inventory() ).success() ) {
        return HINT_GOOD; // possible

    } else if( recipe_dictionary::get_uncraft( it.typeId() ) ) {
        return HINT_IFFY; // potentially possible but we currently lack requirements

    } else {
        return HINT_CANT; // never possible
    }
}

hint_rating player::rate_action_use( const item &it ) const
{
    if( it.is_tool() ) {
        return it.ammo_sufficient() ? HINT_GOOD : HINT_IFFY;

    } else if( it.is_gunmod() ) {
        /** @EFFECT_GUN >0 allows rating estimates for gun modifications */
        if( get_skill_level( skill_gun ) == 0 ) {
            return HINT_IFFY;
        } else {
            return HINT_GOOD;
        }
    } else if( it.is_food() || it.is_medication() || it.is_book() || it.is_armor() ) {
        return HINT_IFFY; //the rating is subjective, could be argued as HINT_CANT or HINT_GOOD as well
    } else if( it.type->has_use() ) {
        return HINT_GOOD;
    } else if( !it.is_container_empty() ) {
        return rate_action_use( it.get_contained() );
    }

    return HINT_CANT;
}

void player::use( int inventory_position )
{
    item &used = i_at( inventory_position );
    auto loc = item_location( *this, &used );

    use( loc );
}

void player::use( item_location loc )
{
    item &used = *loc.get_item();

    if( used.is_null() ) {
        add_msg( m_info, _( "You do not have that item." ) );
        return;
    }

    last_item = used.typeId();

    if( used.is_tool() ) {
        if( !used.type->has_use() ) {
            add_msg_if_player( _( "You can't do anything interesting with your %s." ), used.tname() );
            return;
        }
        invoke_item( &used, loc.position() );

    } else if( used.type->can_use( "DOGFOOD" ) ||
               used.type->can_use( "CATFOOD" ) ||
               used.type->can_use( "BIRDFOOD" ) ||
               used.type->can_use( "CATTLEFODDER" ) ) {
        invoke_item( &used, loc.position() );

    } else if( !used.is_craft() && ( used.is_medication() || ( !used.type->has_use() &&
                                     ( used.is_food() ||
                                       used.get_contained().is_food() ||
                                       used.get_contained().is_medication() ) ) ) ) {
        consume( loc );

    } else if( used.is_book() ) {
        // TODO: Handle this with dynamic dispatch.
        if( avatar *u = as_avatar() ) {
            u->read( used );
        }
    } else if( used.type->has_use() ) {
        invoke_item( &used, loc.position() );

    } else {
        add_msg( m_info, _( "You can't do anything interesting with your %s." ),
                 used.tname() );
    }
}

void player::reassign_item( item &it, int invlet )
{
    bool remove_old = true;
    if( invlet ) {
        item &prev = i_at( invlet_to_position( invlet ) );
        if( !prev.is_null() ) {
            remove_old = it.typeId() != prev.typeId();
            inv.reassign_item( prev, it.invlet, remove_old );
        }
    }

    if( !invlet || inv_chars.valid( invlet ) ) {
        const auto iter = inv.assigned_invlet.find( it.invlet );
        bool found = iter != inv.assigned_invlet.end();
        if( found ) {
            inv.assigned_invlet.erase( iter );
        }
        if( invlet && ( !found || it.invlet != invlet ) ) {
            inv.assigned_invlet[invlet] = it.typeId();
        }
        inv.reassign_item( it, invlet, remove_old );
    }
}

bool player::gunmod_remove( item &gun, item &mod )
{
    auto iter = std::find_if( gun.contents.begin(), gun.contents.end(), [&mod]( const item & e ) {
        return &mod == &e;
    } );
    if( iter == gun.contents.end() ) {
        debugmsg( "Cannot remove non-existent gunmod" );
        return false;
    }
    if( mod.ammo_remaining() && !g->unload( mod ) ) {
        return false;
    }

    gun.gun_set_mode( gun_mode_id( "DEFAULT" ) );
    moves -= mod.type->gunmod->install_time / 2;

    if( mod.typeId() == "brass_catcher" ) {
        gun.casings_handle( [&]( item & e ) {
            return i_add_or_drop( e );
        } );
    }

    const itype *modtype = mod.type;

    i_add_or_drop( mod );
    gun.contents.erase( iter );

    //If the removed gunmod added mod locations, check to see if any mods are in invalid locations
    if( !modtype->gunmod->add_mod.empty() ) {
        std::map<gunmod_location, int> mod_locations = gun.get_mod_locations();
        for( const auto &slot : mod_locations ) {
            int free_slots = gun.get_free_mod_locations( slot.first );

            for( auto the_mod : gun.gunmods() ) {
                if( the_mod->type->gunmod->location == slot.first && free_slots < 0 ) {
                    gunmod_remove( gun, *the_mod );
                    free_slots++;
                } else if( mod_locations.find( the_mod->type->gunmod->location ) ==
                           mod_locations.end() ) {
                    gunmod_remove( gun, *the_mod );
                }
            }
        }
    }

    //~ %1$s - gunmod, %2$s - gun.
    add_msg_if_player( _( "You remove your %1$s from your %2$s." ), modtype->nname( 1 ),
                       gun.tname() );

    return true;
}

std::pair<int, int> player::gunmod_installation_odds( const item &gun, const item &mod ) const
{
    // Mods with INSTALL_DIFFICULT have a chance to fail, potentially damaging the gun
    if( !mod.has_flag( "INSTALL_DIFFICULT" ) || has_trait( trait_DEBUG_HS ) ) {
        return std::make_pair( 100, 0 );
    }

    int roll = 100; // chance of success (%)
    int risk = 0;   // chance of failure (%)
    int chances = 1; // start with 1 in 6 (~17% chance)

    for( const auto &e : mod.type->min_skills ) {
        // gain an additional chance for every level above the minimum requirement
        skill_id sk = e.first == "weapon" ? gun.gun_skill() : skill_id( e.first );
        chances += std::max( get_skill_level( sk ) - e.second, 0 );
    }
    // cap success from skill alone to 1 in 5 (~83% chance)
    roll = std::min( static_cast<double>( chances ), 5.0 ) / 6.0 * 100;
    // focus is either a penalty or bonus of at most +/-10%
    roll += ( std::min( std::max( focus_pool, 140 ), 60 ) - 100 ) / 4;
    // dexterity and intelligence give +/-2% for each point above or below 12
    roll += ( get_dex() - 12 ) * 2;
    roll += ( get_int() - 12 ) * 2;
    // each level of damage to the base gun reduces success by 10%
    roll -= std::max( gun.damage_level( 4 ), 0 ) * 10;
    roll = std::min( std::max( roll, 0 ), 100 );

    // risk of causing damage on failure increases with less durable guns
    risk = ( 100 - roll ) * ( ( 10.0 - std::min( gun.type->gun->durability, 9 ) ) / 10.0 );

    return std::make_pair( roll, risk );
}

void player::gunmod_add( item &gun, item &mod )
{
    if( !gun.is_gunmod_compatible( mod ).success() ) {
        debugmsg( "Tried to add incompatible gunmod" );
        return;
    }

    if( !has_item( gun ) && !has_item( mod ) ) {
        debugmsg( "Tried gunmod installation but mod/gun not in player possession" );
        return;
    }

    // first check at least the minimum requirements are met
    if( !has_trait( trait_DEBUG_HS ) && !can_use( mod, gun ) ) {
        return;
    }

    // any (optional) tool charges that are used during installation
    auto odds = gunmod_installation_odds( gun, mod );
    int roll = odds.first;
    int risk = odds.second;

    std::string tool;
    int qty = 0;

    if( mod.is_irremovable() ) {
        if( !query_yn( _( "Permanently install your %1$s in your %2$s?" ),
                       colorize( mod.tname(), mod.color_in_inventory() ),
                       colorize( gun.tname(), gun.color_in_inventory() ) ) ) {
            add_msg_if_player( _( "Never mind." ) );
            return; // player canceled installation
        }
    }

    // if chance of success <100% prompt user to continue
    if( roll < 100 ) {
        uilist prompt;
        prompt.text = string_format( _( "Attach your %1$s to your %2$s?" ), mod.tname(),
                                     gun.tname() );

        std::vector<std::function<void()>> actions;

        prompt.addentry( -1, true, 'w',
                         string_format( _( "Try without tools (%i%%) risking damage (%i%%)" ), roll, risk ) );
        actions.emplace_back( [&] {} );

        prompt.addentry( -1, has_charges( "small_repairkit", 100 ), 'f',
                         string_format( _( "Use 100 charges of firearm repair kit (%i%%)" ), std::min( roll * 2, 100 ) ) );

        actions.emplace_back( [&] {
            tool = "small_repairkit";
            qty = 100;
            roll *= 2; // firearm repair kit improves success...
            risk /= 2; // ...and reduces the risk of damage upon failure
        } );

        prompt.addentry( -1, has_charges( "large_repairkit", 25 ), 'g',
                         string_format( _( "Use 25 charges of gunsmith repair kit (%i%%)" ), std::min( roll * 3, 100 ) ) );

        actions.emplace_back( [&] {
            tool = "large_repairkit";
            qty = 25;
            roll *= 3; // gunsmith repair kit improves success markedly...
            risk = 0;  // ...and entirely prevents damage upon failure
        } );

        prompt.query();
        if( prompt.ret < 0 ) {
            add_msg_if_player( _( "Never mind." ) );
            return; // player canceled installation
        }
        actions[ prompt.ret ]();
    }

    const int turns = !has_trait( trait_DEBUG_HS ) ? mod.type->gunmod->install_time : 0;
    const int moves = to_moves<int>( time_duration::from_turns( turns ) );

    assign_activity( activity_id( "ACT_GUNMOD_ADD" ), moves, -1, get_item_position( &gun ), tool );
    activity.values.push_back( get_item_position( &mod ) );
    activity.values.push_back( roll ); // chance of success (%)
    activity.values.push_back( risk ); // chance of damage (%)
    activity.values.push_back( qty ); // tool charges
}

void player::toolmod_add( item_location tool, item_location mod )
{
    if( !tool && !mod ) {
        debugmsg( "Tried toolmod installation but mod/tool not available" );
        return;
    }
    // first check at least the minimum requirements are met
    if( !has_trait( trait_DEBUG_HS ) && !can_use( *mod, *tool ) ) {
        return;
    }

    if( !query_yn( _( "Permanently install your %1$s in your %2$s?" ),
                   colorize( mod->tname(), mod->color_in_inventory() ),
                   colorize( tool->tname(), tool->color_in_inventory() ) ) ) {
        add_msg_if_player( _( "Never mind." ) );
        return; // player canceled installation
    }

    assign_activity( activity_id( "ACT_TOOLMOD_ADD" ), 1, -1 );
    activity.targets.emplace_back( std::move( tool ) );
    activity.targets.emplace_back( std::move( mod ) );
}

bool player::fun_to_read( const item &book ) const
{
    // If you don't have a problem with eating humans, To Serve Man becomes rewarding
    if( ( has_trait( trait_CANNIBAL ) || has_trait( trait_PSYCHOPATH ) ||
          has_trait( trait_SAPIOVORE ) ) &&
        book.typeId() == "cookbook_human" ) {
        return true;
    } else if( has_trait( trait_SPIRITUAL ) && book.has_flag( "INSPIRATIONAL" ) ) {
        return true;
    } else {
        return book_fun_for( book, *this ) > 0;
    }
}

int player::book_fun_for( const item &book, const player &p ) const
{
    int fun_bonus = book.type->book->fun;
    if( !book.is_book() ) {
        debugmsg( "called avatar::book_fun_for with non-book" );
        return 0;
    }

    // If you don't have a problem with eating humans, To Serve Man becomes rewarding
    if( ( p.has_trait( trait_CANNIBAL ) || p.has_trait( trait_PSYCHOPATH ) ||
          p.has_trait( trait_SAPIOVORE ) ) &&
        book.typeId() == "cookbook_human" ) {
        fun_bonus = abs( fun_bonus );
    } else if( p.has_trait( trait_SPIRITUAL ) && book.has_flag( "INSPIRATIONAL" ) ) {
        fun_bonus = abs( fun_bonus * 3 );
    }

    if( has_trait( trait_LOVES_BOOKS ) ) {
        fun_bonus++;
    } else if( has_trait( trait_HATES_BOOKS ) ) {
        if( book.type->book->fun > 0 ) {
            fun_bonus = 0;
        } else {
            fun_bonus--;
        }
    }

    if( fun_bonus > 1 && book.get_chapters() > 0 && book.get_remaining_chapters( p ) == 0 ) {
        fun_bonus /= 2;
    }

    return fun_bonus;
}

bool player::studied_all_recipes( const itype &book ) const
{
    if( !book.book ) {
        return true;
    }
    for( auto &elem : book.book->recipes ) {
        if( !knows_recipe( elem.recipe ) ) {
            return false;
        }
    }
    return true;
}

const recipe_subset &player::get_learned_recipes() const
{
    // Cache validity check
    if( *_skills != *valid_autolearn_skills ) {
        for( const auto &r : recipe_dict.all_autolearn() ) {
            if( meets_skill_requirements( r->autolearn_requirements ) ) {
                learned_recipes->include( r );
            }
        }
        *valid_autolearn_skills = *_skills; // Reassign the validity stamp
    }

    return *learned_recipes;
}

recipe_subset player::get_recipes_from_books( const inventory &crafting_inv ) const
{
    recipe_subset res;

    for( const auto &stack : crafting_inv.const_slice() ) {
        const item &candidate = stack->front();

        for( std::pair<const recipe *, int> recipe_entry :
             candidate.get_available_recipes( *this ) ) {
            res.include( recipe_entry.first, recipe_entry.second );
        }
    }

    return res;
}

std::set<itype_id> player::get_books_for_recipe( const inventory &crafting_inv,
        const recipe *r ) const
{
    std::set<itype_id> book_ids;
    const int skill_level = get_skill_level( r->skill_used );
    for( auto &book_lvl : r->booksets ) {
        itype_id book_id = book_lvl.first;
        int required_skill_level = book_lvl.second;
        // NPCs don't need to identify books
        if( !has_identified( book_id ) ) {
            continue;
        }

        if( skill_level >= required_skill_level && crafting_inv.amount_of( book_id ) > 0 ) {
            book_ids.insert( book_id );
        }
    }
    return book_ids;
}

recipe_subset player::get_available_recipes( const inventory &crafting_inv,
        const std::vector<npc *> *helpers ) const
{
    recipe_subset res( get_learned_recipes() );

    res.include( get_recipes_from_books( crafting_inv ) );

    if( helpers != nullptr ) {
        for( npc *np : *helpers ) {
            // Directly form the helper's inventory
            res.include( get_recipes_from_books( np->inv ) );
            // Being told what to do
            res.include_if( np->get_learned_recipes(), [ this ]( const recipe & r ) {
                return get_skill_level( r.skill_used ) >= static_cast<int>( r.difficulty *
                        0.8f ); // Skilled enough to understand
            } );
        }
    }

    return res;
}

void player::try_to_sleep( const time_duration &dur )
{
    const optional_vpart_position vp = g->m.veh_at( pos() );
    const trap &trap_at_pos = g->m.tr_at( pos() );
    const ter_id ter_at_pos = g->m.ter( pos() );
    const furn_id furn_at_pos = g->m.furn( pos() );
    bool plantsleep = false;
    bool fungaloid_cosplay = false;
    bool websleep = false;
    bool webforce = false;
    bool websleeping = false;
    bool in_shell = false;
    bool watersleep = false;
    if( has_trait( trait_CHLOROMORPH ) ) {
        plantsleep = true;
        if( ( ter_at_pos == t_dirt || ter_at_pos == t_pit ||
              ter_at_pos == t_dirtmound || ter_at_pos == t_pit_shallow ||
              ter_at_pos == t_grass ) && !vp &&
            furn_at_pos == f_null ) {
            add_msg_if_player( m_good, _( "You relax as your roots embrace the soil." ) );
        } else if( vp ) {
            add_msg_if_player( m_bad, _( "It's impossible to sleep in this wheeled pot!" ) );
        } else if( furn_at_pos != f_null ) {
            add_msg_if_player( m_bad,
                               _( "The humans' furniture blocks your roots.  You can't get comfortable." ) );
        } else { // Floor problems
            add_msg_if_player( m_bad, _( "Your roots scrabble ineffectively at the unyielding surface." ) );
        }
    } else if( has_trait( trait_M_SKIN3 ) ) {
        fungaloid_cosplay = true;
        if( g->m.has_flag_ter_or_furn( "FUNGUS", pos() ) ) {
            add_msg_if_player( m_good,
                               _( "Our fibers meld with the ground beneath us.  The gills on our neck begin to seed the air with spores as our awareness fades." ) );
        }
    }
    if( has_trait( trait_WEB_WALKER ) ) {
        websleep = true;
    }
    // Not sure how one would get Arachnid w/o web-making, but Just In Case
    if( has_trait( trait_THRESH_SPIDER ) && ( has_trait( trait_WEB_SPINNER ) ||
            ( has_trait( trait_WEB_WEAVER ) ) ) ) {
        webforce = true;
    }
    if( websleep || webforce ) {
        int web = g->m.get_field_intensity( pos(), fd_web );
        if( !webforce ) {
            // At this point, it's kinda weird, but surprisingly comfy...
            if( web >= 3 ) {
                add_msg_if_player( m_good,
                                   _( "These thick webs support your weight, and are strangely comfortable…" ) );
                websleeping = true;
            } else if( web > 0 ) {
                add_msg_if_player( m_info,
                                   _( "You try to sleep, but the webs get in the way.  You brush them aside." ) );
                g->m.remove_field( pos(), fd_web );
            }
        } else {
            // Here, you're just not comfortable outside a nice thick web.
            if( web >= 3 ) {
                add_msg_if_player( m_good, _( "You relax into your web." ) );
                websleeping = true;
            } else {
                add_msg_if_player( m_bad,
                                   _( "You try to sleep, but you feel exposed and your spinnerets keep twitching." ) );
                add_msg_if_player( m_info, _( "Maybe a nice thick web would help you sleep." ) );
            }
        }
    }
    if( has_active_mutation( trait_SHELL2 ) ) {
        // Your shell's interior is a comfortable place to sleep.
        in_shell = true;
    }
    if( has_trait( trait_WATERSLEEP ) ) {
        if( underwater ) {
            add_msg_if_player( m_good,
                               _( "You lay beneath the waves' embrace, gazing up through the water's surface…" ) );
            watersleep = true;
        } else if( g->m.has_flag_ter( "SWIMMABLE", pos() ) ) {
            add_msg_if_player( m_good, _( "You settle into the water and begin to drowse…" ) );
            watersleep = true;
        }
    }
    if( !plantsleep && ( furn_at_pos.obj().comfort > static_cast<int>( comfort_level::neutral ) ||
                         ter_at_pos == t_improvised_shelter ||
                         trap_at_pos.comfort > static_cast<int>( comfort_level::neutral ) ||
                         in_shell || websleeping || watersleep ||
                         vp.part_with_feature( "SEAT", true ) ||
                         vp.part_with_feature( "BED", true ) ) ) {
        add_msg_if_player( m_good, _( "This is a comfortable place to sleep." ) );
    } else if( !plantsleep && !fungaloid_cosplay && !watersleep ) {
        if( !vp && ter_at_pos != t_floor ) {
            add_msg_if_player( ter_at_pos.obj().movecost <= 2 ?
                               _( "It's a little hard to get to sleep on this %s." ) :
                               _( "It's hard to get to sleep on this %s." ),
                               ter_at_pos.obj().name() );
        } else if( vp ) {
            if( vp->part_with_feature( VPFLAG_AISLE, true ) ) {
                add_msg_if_player(
                    //~ %1$s: vehicle name, %2$s: vehicle part name
                    _( "It's a little hard to get to sleep on this %2$s in %1$s." ),
                    vp->vehicle().disp_name(),
                    vp->part_with_feature( VPFLAG_AISLE, true )->part().name( false ) );
            } else {
                add_msg_if_player(
                    //~ %1$s: vehicle name
                    _( "It's hard to get to sleep in %1$s." ),
                    vp->vehicle().disp_name() );
            }
        }
    }
    add_msg_if_player( _( "You start trying to fall asleep." ) );
    if( has_active_bionic( bio_soporific ) ) {
        bio_soporific_powered_at_last_sleep_check = has_power();
        if( bio_soporific_powered_at_last_sleep_check ) {
            // The actual bonus is applied in sleep_spot( p ).
            add_msg_if_player( m_good, _( "Your soporific inducer starts working its magic." ) );
        } else {
            add_msg_if_player( m_bad, _( "Your soporific inducer doesn't have enough power to operate." ) );
        }
    }
    assign_activity( activity_id( "ACT_TRY_SLEEP" ), to_moves<int>( dur ) );
}

int player::sleep_spot( const tripoint &p ) const
{
    const int current_stim = get_stim();
    comfort_level base_level = base_comfort_value( p );
    int sleepy = static_cast<int>( base_level );
    bool watersleep = has_trait( trait_WATERSLEEP );

    if( has_addiction( ADD_SLEEP ) ) {
        sleepy -= 4;
    }
    if( has_trait( trait_INSOMNIA ) ) {
        // 12.5 points is the difference between "tired" and "dead tired"
        sleepy -= 12;
    }
    if( has_trait( trait_EASYSLEEPER ) ) {
        // Low fatigue (being rested) has a much stronger effect than high fatigue
        // so it's OK for the value to be that much higher
        sleepy += 24;
    }
    if( has_active_bionic( bio_soporific ) ) {
        sleepy += 30;
    }
    if( has_trait( trait_EASYSLEEPER2 ) ) {
        // Mousefolk can sleep just about anywhere.
        sleepy += 40;
    }
    if( watersleep && g->m.has_flag_ter( "SWIMMABLE", pos() ) ) {
        sleepy += 10; //comfy water!
    }

    if( get_fatigue() < TIRED + 1 ) {
        sleepy -= static_cast<int>( ( TIRED + 1 - get_fatigue() ) / 4 );
    } else {
        sleepy += static_cast<int>( ( get_fatigue() - TIRED + 1 ) / 16 );
    }

    if( current_stim > 0 || !has_trait( trait_INSOMNIA ) ) {
        sleepy -= 2 * current_stim;
    } else {
        // Make it harder for insomniac to get around the trait
        sleepy -= current_stim;
    }

    return sleepy;
}

bool player::can_sleep()
{
    if( has_effect( effect_meth ) ) {
        // Sleep ain't happening until that meth wears off completely.
        return false;
    }

    // Since there's a bit of randomness to falling asleep, we want to
    // prevent exploiting this if can_sleep() gets called over and over.
    // Only actually check if we can fall asleep no more frequently than
    // every 30 minutes.  We're assuming that if we return true, we'll
    // immediately be falling asleep after that.
    //
    // Also if player debug menu'd time backwards this breaks, just do the
    // check anyway, this will reset the timer if 'dur' is negative.
    const time_point now = calendar::turn;
    const time_duration dur = now - last_sleep_check;
    if( dur >= 0_turns && dur < 30_minutes ) {
        return false;
    }
    last_sleep_check = now;

    int sleepy = sleep_spot( pos() );
    sleepy += rng( -8, 8 );
    bool result = sleepy > 0;

    if( has_active_bionic( bio_soporific ) ) {
        if( bio_soporific_powered_at_last_sleep_check && !has_power() ) {
            add_msg_if_player( m_bad, _( "Your soporific inducer runs out of power!" ) );
        } else if( !bio_soporific_powered_at_last_sleep_check && has_power() ) {
            add_msg_if_player( m_good, _( "Your soporific inducer starts back up." ) );
        }
        bio_soporific_powered_at_last_sleep_check = has_power();
    }

    return result;
}

// Returned values range from 1.0 (unimpeded vision) to 11.0 (totally blind).
//  1.0 is LIGHT_AMBIENT_LIT or brighter
//  4.0 is a dark clear night, barely bright enough for reading and crafting
//  6.0 is LIGHT_AMBIENT_DIM
//  7.3 is LIGHT_AMBIENT_MINIMAL, a dark cloudy night, unlit indoors
// 11.0 is zero light or blindness
float player::fine_detail_vision_mod( const tripoint &p ) const
{
    // PER_SLIME_OK implies you can get enough eyes around the bile
    // that you can generally see.  There still will be the haze, but
    // it's annoying rather than limiting.
    if( is_blind() ||
        ( ( has_effect( effect_boomered ) || has_effect( effect_darkness ) ) &&
          !has_trait( trait_PER_SLIME_OK ) ) ) {
        return 11.0;
    }
    // Scale linearly as light level approaches LIGHT_AMBIENT_LIT.
    // If we're actually a source of light, assume we can direct it where we need it.
    // Therefore give a hefty bonus relative to ambient light.
    float own_light = std::max( 1.0, LIGHT_AMBIENT_LIT - active_light() - 2 );

    // Same calculation as above, but with a result 3 lower.
    float ambient_light = std::max( 1.0,
                                    LIGHT_AMBIENT_LIT - g->m.ambient_light_at( p == tripoint_zero ? pos() : p ) + 1.0 );

    return std::min( own_light, ambient_light );
}

bool player::natural_attack_restricted_on( body_part bp ) const
{
    for( auto &i : worn ) {
        if( i.covers( bp ) && !i.has_flag( "ALLOWS_NATURAL_ATTACKS" ) && !i.has_flag( "SEMITANGIBLE" ) &&
            !i.has_flag( "PERSONAL" ) && !i.has_flag( "AURA" ) ) {
            return true;
        }
    }
    return false;
}

int player::adjust_for_focus( int amount ) const
{
    int effective_focus = focus_pool;
    if( has_trait( trait_FASTLEARNER ) ) {
        effective_focus += 15;
    }
    if( has_active_bionic( bio_memory ) ) {
        effective_focus += 10;
    }
    if( has_trait( trait_SLOWLEARNER ) ) {
        effective_focus -= 15;
    }
    if( get_option<bool>( "INT_BASED_LEARNING" ) ) {
        effective_focus += ( get_int_base() - 8 ) * 5;
    }
    double tmp = amount * ( effective_focus / 100.0 );
    return roll_remainder( tmp );
}

void player::practice( const skill_id &id, int amount, int cap, bool suppress_warning )
{
    SkillLevel &level = get_skill_level_object( id );
    const Skill &skill = id.obj();
    std::string skill_name = skill.name();

    if( !level.can_train() && !in_sleep_state() ) {
        // If leveling is disabled, don't train, don't drain focus, don't print anything
        // Leaving as a skill method rather than global for possible future skill cap setting
        return;
    }

    const auto highest_skill = [&]() {
        std::pair<skill_id, int> result( skill_id::NULL_ID(), -1 );
        for( const auto &pair : *_skills ) {
            const SkillLevel &lobj = pair.second;
            if( lobj.level() > result.second ) {
                result = std::make_pair( pair.first, lobj.level() );
            }
        }
        return result.first;
    };

    const bool isSavant = has_trait( trait_SAVANT );
    const skill_id savantSkill = isSavant ? highest_skill() : skill_id::NULL_ID();

    amount = adjust_for_focus( amount );

    if( has_trait( trait_PACIFIST ) && skill.is_combat_skill() ) {
        if( !one_in( 3 ) ) {
            amount = 0;
        }
    }
    if( has_trait_flag( "PRED2" ) && skill.is_combat_skill() ) {
        if( one_in( 3 ) ) {
            amount *= 2;
        }
    }
    if( has_trait_flag( "PRED3" ) && skill.is_combat_skill() ) {
        amount *= 2;
    }

    if( has_trait_flag( "PRED4" ) && skill.is_combat_skill() ) {
        amount *= 3;
    }

    if( isSavant && id != savantSkill ) {
        amount /= 2;
    }

    if( amount > 0 && get_skill_level( id ) > cap ) { //blunt grinding cap implementation for crafting
        amount = 0;
        if( !suppress_warning ) {
            handle_skill_warning( id, false );
        }
    }
    if( amount > 0 && level.isTraining() ) {
        int oldLevel = get_skill_level( id );
        get_skill_level_object( id ).train( amount );
        int newLevel = get_skill_level( id );
        if( is_player() && newLevel > oldLevel ) {
            add_msg( m_good, _( "Your skill in %s has increased to %d!" ), skill_name, newLevel );
        }
        if( is_player() && newLevel > cap ) {
            //inform player immediately that the current recipe can't be used to train further
            add_msg( m_info, _( "You feel that %s tasks of this level are becoming trivial." ),
                     skill_name );
        }

        int chance_to_drop = focus_pool;
        focus_pool -= chance_to_drop / 100;
        // Apex Predators don't think about much other than killing.
        // They don't lose Focus when practicing combat skills.
        if( ( rng( 1, 100 ) <= ( chance_to_drop % 100 ) ) && ( !( has_trait_flag( "PRED4" ) &&
                skill.is_combat_skill() ) ) ) {
            focus_pool--;
        }
    }

    get_skill_level_object( id ).practice();
}

void player::handle_skill_warning( const skill_id &id, bool force_warning )
{
    //remind the player intermittently that no skill gain takes place
    if( is_player() && ( force_warning || one_in( 5 ) ) ) {
        SkillLevel &level = get_skill_level_object( id );

        const Skill &skill = id.obj();
        std::string skill_name = skill.name();
        int curLevel = level.level();

        add_msg( m_info, _( "This task is too simple to train your %s beyond %d." ),
                 skill_name, curLevel );
    }
}

int player::exceeds_recipe_requirements( const recipe &rec ) const
{
    return get_all_skills().exceeds_recipe_requirements( rec );
}

bool player::has_recipe_requirements( const recipe &rec ) const
{
    return get_all_skills().has_recipe_requirements( rec );
}

bool player::can_decomp_learn( const recipe &rec ) const
{
    return !rec.learn_by_disassembly.empty() &&
           meets_skill_requirements( rec.learn_by_disassembly );
}

bool player::knows_recipe( const recipe *rec ) const
{
    return get_learned_recipes().contains( rec );
}

int player::has_recipe( const recipe *r, const inventory &crafting_inv,
                        const std::vector<npc *> &helpers ) const
{
    if( !r->skill_used ) {
        return 0;
    }

    if( knows_recipe( r ) ) {
        return r->difficulty;
    }

    const auto available = get_available_recipes( crafting_inv, &helpers );
    return available.contains( r ) ? available.get_custom_difficulty( r ) : -1;
}

void player::learn_recipe( const recipe *const rec )
{
    if( rec->never_learn ) {
        return;
    }
    learned_recipes->include( rec );
}

bool player::has_gun_for_ammo( const ammotype &at ) const
{
    return has_item_with( [at]( const item & it ) {
        // item::ammo_type considers the active gunmod.
        return it.is_gun() && it.ammo_types().count( at );
    } );
}

bool player::has_magazine_for_ammo( const ammotype &at ) const
{
    return has_item_with( [&at]( const item & it ) {
        return !it.has_flag( "NO_RELOAD" ) &&
               ( ( it.is_magazine() && it.ammo_types().count( at ) ) ||
                 ( it.is_gun() && it.magazine_integral() && it.ammo_types().count( at ) ) ||
                 ( it.is_gun() && it.magazine_current() != nullptr &&
                   it.magazine_current()->ammo_types().count( at ) ) );
    } );
}

// mytest return weapon name to display in sidebar
std::string player::weapname( unsigned int truncate ) const
{
    if( weapon.is_gun() ) {
        std::string str = string_format( "(%s) %s", weapon.gun_current_mode().tname(), weapon.type_name() );

        // Is either the base item or at least one auxiliary gunmod loaded (includes empty magazines)
        bool base = weapon.ammo_capacity() > 0 && !weapon.has_flag( "RELOAD_AND_SHOOT" );

        const auto mods = weapon.gunmods();
        bool aux = std::any_of( mods.begin(), mods.end(), [&]( const item * e ) {
            return e->is_gun() && e->ammo_capacity() > 0 && !e->has_flag( "RELOAD_AND_SHOOT" );
        } );

        if( base || aux ) {
            str += " (";
            if( base ) {
                str += std::to_string( weapon.ammo_remaining() );
                if( weapon.magazine_integral() ) {
                    str += "/" + std::to_string( weapon.ammo_capacity() );
                }
            } else {
                str += "---";
            }
            str += ")";

            for( auto e : mods ) {
                if( e->is_gun() && e->ammo_capacity() > 0 && !e->has_flag( "RELOAD_AND_SHOOT" ) ) {
                    str += " (" + std::to_string( e->ammo_remaining() );
                    if( e->magazine_integral() ) {
                        str += "/" + std::to_string( e->ammo_capacity() );
                    }
                    str += ")";
                }
            }
        }
        return str;

    } else if( weapon.is_container() && weapon.contents.size() == 1 ) {
        return string_format( "%s (%d)", weapon.tname(),
                              weapon.contents.front().charges );

    } else if( !is_armed() ) {
        return _( "fists" );

    } else {
        return weapon.tname( 1, true, truncate );
    }
}

bool player::wield_contents( item &container, item *internal_item, bool penalties, int base_cost )
{
    // if index not specified and container has multiple items then ask the player to choose one
    if( internal_item == nullptr ) {
        std::vector<std::string> opts;
        std::transform( container.contents.begin(), container.contents.end(),
        std::back_inserter( opts ), []( const item & elem ) {
            return elem.display_name();
        } );
        if( opts.size() > 1 ) {
            int pos = uilist( _( "Wield what?" ), opts );
            if( pos < 0 ) {
                return false;
            }
        } else {
            internal_item = &container.contents.front();
        }
    }

    const bool has = std::any_of( container.contents.begin(),
    container.contents.end(), [internal_item]( const item & it ) {
        return internal_item == &it;
    } );
    if( !has ) {
        debugmsg( "Tried to wield non-existent item from container (player::wield_contents)" );
        return false;
    }

    const ret_val<bool> ret = can_wield( *internal_item );
    if( !ret.success() ) {
        add_msg_if_player( m_info, "%s", ret.c_str() );
        return false;
    }

    int mv = 0;

    if( is_armed() ) {
        if( !unwield() ) {
            return false;
        }
        inv.unsort();
    }

    weapon = std::move( *internal_item );
    container.contents.remove_if( [internal_item]( const item & it ) {
        return internal_item == &it;
    } );
    container.on_contents_changed();

    inv.update_invlet( weapon );
    inv.update_cache_with_item( weapon );
    last_item = weapon.typeId();

    /**
     * @EFFECT_PISTOL decreases time taken to draw pistols from holsters
     * @EFFECT_SMG decreases time taken to draw smgs from holsters
     * @EFFECT_RIFLE decreases time taken to draw rifles from holsters
     * @EFFECT_SHOTGUN decreases time taken to draw shotguns from holsters
     * @EFFECT_LAUNCHER decreases time taken to draw launchers from holsters
     * @EFFECT_STABBING decreases time taken to draw stabbing weapons from sheathes
     * @EFFECT_CUTTING decreases time taken to draw cutting weapons from scabbards
     * @EFFECT_BASHING decreases time taken to draw bashing weapons from holsters
     */
    int lvl = get_skill_level( weapon.is_gun() ? weapon.gun_skill() : weapon.melee_skill() );
    mv += item_handling_cost( weapon, penalties, base_cost ) / ( ( lvl + 10.0f ) / 10.0f );

    moves -= mv;

    weapon.on_wield( *this, mv );

    return true;
}

void player::store( item &container, item &put, bool penalties, int base_cost )
{
    moves -= item_store_cost( put, container, penalties, base_cost );
    container.put_in( i_rem( &put ) );
    reset_encumbrance();
}

nc_color encumb_color( int level )
{
    if( level < 0 ) {
        return c_green;
    }
    if( level < 10 ) {
        return c_light_gray;
    }
    if( level < 40 ) {
        return c_yellow;
    }
    if( level < 70 ) {
        return c_light_red;
    }
    return c_red;
}

float player::get_melee() const
{
    return get_skill_level( skill_id( "melee" ) );
}

bool player::uncanny_dodge()
{
    bool is_u = this == &g->u;
    bool seen = g->u.sees( *this );
    if( this->get_power_level() < 74_kJ || !this->has_active_bionic( bio_uncanny_dodge ) ) {
        return false;
    }
    tripoint adjacent = adjacent_tile();
    mod_power_level( -75_kJ );
    if( adjacent.x != posx() || adjacent.y != posy() ) {
        position.x = adjacent.x;
        position.y = adjacent.y;
        if( is_u ) {
            add_msg( _( "Time seems to slow down and you instinctively dodge!" ) );
        } else if( seen ) {
            add_msg( _( "%s dodges… so fast!" ), this->disp_name() );

        }
        return true;
    }
    if( is_u ) {
        add_msg( _( "You try to dodge but there's no room!" ) );
    } else if( seen ) {
        add_msg( _( "%s tries to dodge but there's no room!" ), this->disp_name() );
    }
    return false;
}

int player::climbing_cost( const tripoint &from, const tripoint &to ) const
{
    if( !g->m.valid_move( from, to, false, true ) ) {
        return 0;
    }

    const int diff = g->m.climb_difficulty( from );

    if( diff > 5 ) {
        return 0;
    }

    return 50 + diff * 100;
    // TODO: All sorts of mutations, equipment weight etc.
}

void player::environmental_revert_effect()
{
    addictions.clear();
    morale->clear();

    for( int part = 0; part < num_hp_parts; part++ ) {
        hp_cur[part] = hp_max[part];
    }
    set_hunger( 0 );
    set_thirst( 0 );
    set_fatigue( 0 );
    set_healthy( 0 );
    set_healthy_mod( 0 );
    set_stim( 0 );
    set_pain( 0 );
    set_painkiller( 0 );
    set_rad( 0 );

    recalc_sight_limits();
    reset_encumbrance();
}

void player::set_destination( const std::vector<tripoint> &route,
                              const player_activity &new_destination_activity )
{
    auto_move_route = route;
    set_destination_activity( new_destination_activity );
    destination_point.emplace( g->m.getabs( route.back() ) );
}

void player::clear_destination()
{
    auto_move_route.clear();
    clear_destination_activity();
    destination_point = cata::nullopt;
    next_expected_position = cata::nullopt;
}

bool player::has_distant_destination() const
{
    return has_destination() && !get_destination_activity().is_null() &&
           get_destination_activity().id() == "ACT_TRAVELLING" && !omt_path.empty();
}

bool player::is_auto_moving() const
{
    return destination_point.has_value();
}

bool player::has_destination() const
{
    return !auto_move_route.empty();
}

bool player::has_destination_activity() const
{
    return !get_destination_activity().is_null() && destination_point &&
           position == g->m.getlocal( *destination_point );
}

void player::start_destination_activity()
{
    if( !has_destination_activity() ) {
        debugmsg( "Tried to start invalid destination activity" );
        return;
    }

    assign_activity( get_destination_activity() );
    clear_destination();
}

std::vector<tripoint> &player::get_auto_move_route()
{
    return auto_move_route;
}

action_id player::get_next_auto_move_direction()
{
    if( !has_destination() ) {
        return ACTION_NULL;
    }

    if( next_expected_position ) {
        if( pos() != *next_expected_position ) {
            // We're off course, possibly stumbling or stuck, cancel auto move
            return ACTION_NULL;
        }
    }

    next_expected_position.emplace( auto_move_route.front() );
    auto_move_route.erase( auto_move_route.begin() );

    tripoint dp = *next_expected_position - pos();

    // Make sure the direction is just one step and that
    // all diagonal moves have 0 z component
    if( abs( dp.x ) > 1 || abs( dp.y ) > 1 || abs( dp.z ) > 1 ||
        ( abs( dp.z ) != 0 && ( abs( dp.x ) != 0 || abs( dp.y ) != 0 ) ) ) {
        // Should never happen, but check just in case
        return ACTION_NULL;
    }
    return get_movement_action_from_delta( dp, iso_rotate::yes );
}

bool player::defer_move( const tripoint &next )
{
    // next must be adjacent to current pos
    if( square_dist( next, pos() ) != 1 ) {
        return false;
    }
    // next must be adjacent to subsequent move in any preexisting automove route
    if( has_destination() && square_dist( auto_move_route.front(), next ) != 1 ) {
        return false;
    }
    auto_move_route.insert( auto_move_route.begin(), next );
    next_expected_position = pos();
    return true;
}

void player::shift_destination( const point &shift )
{
    if( next_expected_position ) {
        *next_expected_position += shift;
    }

    for( auto &elem : auto_move_route ) {
        elem += shift;
    }
}

bool player::has_weapon() const
{
    return !unarmed_attack();
}

m_size player::get_size() const
{
    if( has_trait( trait_id( "SMALL2" ) ) || has_trait( trait_id( "SMALL_OK" ) ) ||
        has_trait( trait_id( "SMALL" ) ) ) {
        return MS_SMALL;
    } else if( has_trait( trait_LARGE ) || has_trait( trait_LARGE_OK ) ) {
        return MS_LARGE;
    } else if( has_trait( trait_HUGE ) || has_trait( trait_HUGE_OK ) ) {
        return MS_HUGE;
    }
    return MS_MEDIUM;
}

int player::get_hp() const
{
    return get_hp( num_hp_parts );
}

int player::get_hp( hp_part bp ) const
{
    if( bp < num_hp_parts ) {
        return hp_cur[bp];
    }
    int hp_total = 0;
    for( int i = 0; i < num_hp_parts; ++i ) {
        hp_total += hp_cur[i];
    }
    return hp_total;
}

int player::get_hp_max() const
{
    return get_hp_max( num_hp_parts );
}

int player::get_hp_max( hp_part bp ) const
{
    if( bp < num_hp_parts ) {
        return hp_max[bp];
    }
    int hp_total = 0;
    for( int i = 0; i < num_hp_parts; ++i ) {
        hp_total += hp_max[i];
    }
    return hp_total;
}

Creature::Attitude player::attitude_to( const Creature &other ) const
{
    const auto m = dynamic_cast<const monster *>( &other );
    if( m != nullptr ) {
        if( m->friendly != 0 ) {
            return A_FRIENDLY;
        }
        switch( m->attitude( const_cast<player *>( this ) ) ) {
            // player probably does not want to harm them, but doesn't care much at all.
            case MATT_FOLLOW:
            case MATT_FPASSIVE:
            case MATT_IGNORE:
            case MATT_FLEE:
                return A_NEUTRAL;
            // player does not want to harm those.
            case MATT_FRIEND:
            case MATT_ZLAVE:
                // Don't want to harm your zlave!
                return A_FRIENDLY;
            case MATT_ATTACK:
                return A_HOSTILE;
            case MATT_NULL:
            case NUM_MONSTER_ATTITUDES:
                break;
        }

        return A_NEUTRAL;
    }

    const auto p = dynamic_cast<const npc *>( &other );
    if( p != nullptr ) {
        if( p->is_enemy() ) {
            return A_HOSTILE;
        } else if( p->is_player_ally() ) {
            return A_FRIENDLY;
        } else {
            return A_NEUTRAL;
        }
    } else if( &other == this ) {
        return A_FRIENDLY;
    }

    return A_NEUTRAL;
}

bool player::sees( const tripoint &t, bool, int ) const
{
    static const bionic_id str_bio_night( "bio_night" );
    const int wanted_range = rl_dist( pos(), t );
    bool can_see = is_player() ? g->m.pl_sees( t, wanted_range ) :
                   Creature::sees( t );
    // Clairvoyance is now pretty cheap, so we can check it early
    if( wanted_range < MAX_CLAIRVOYANCE && wanted_range < clairvoyance() ) {
        return true;
    }
    // Only check if we need to override if we already came to the opposite conclusion.
    if( can_see && wanted_range < 15 && wanted_range > sight_range( 1 ) &&
        has_active_bionic( str_bio_night ) ) {
        can_see = false;
    }
    if( can_see && wanted_range > unimpaired_range() ) {
        can_see = false;
    }

    return can_see;
}

bool player::sees( const Creature &critter ) const
{
    // This handles only the player/npc specific stuff (monsters don't have traits or bionics).
    const int dist = rl_dist( pos(), critter.pos() );
    if( dist <= 3 && has_active_mutation( trait_ANTENNAE ) ) {
        return true;
    }

    return Creature::sees( critter );
}

nc_color player::bodytemp_color( int bp ) const
{
    nc_color color = c_light_gray; // default
    if( bp == bp_eyes ) {
        color = c_light_gray;    // Eyes don't count towards warmth
    } else if( temp_conv[bp]  > BODYTEMP_SCORCHING ) {
        color = c_red;
    } else if( temp_conv[bp]  > BODYTEMP_VERY_HOT ) {
        color = c_light_red;
    } else if( temp_conv[bp]  > BODYTEMP_HOT ) {
        color = c_yellow;
    } else if( temp_conv[bp]  > BODYTEMP_COLD ) {
        color = c_green;
    } else if( temp_conv[bp]  > BODYTEMP_VERY_COLD ) {
        color = c_light_blue;
    } else if( temp_conv[bp]  > BODYTEMP_FREEZING ) {
        color = c_cyan;
    } else if( temp_conv[bp] <= BODYTEMP_FREEZING ) {
        color = c_blue;
    }
    return color;
}

//message related stuff
void player::add_msg_if_player( const std::string &msg ) const
{
    Messages::add_msg( msg );
}

void player::add_msg_player_or_npc( const std::string &player_msg,
                                    const std::string &/*npc_msg*/ ) const
{
    Messages::add_msg( player_msg );
}

void player::add_msg_if_player( const game_message_type type, const std::string &msg ) const
{
    Messages::add_msg( type, msg );
}

void player::add_msg_player_or_npc( const game_message_type type, const std::string &player_msg,
                                    const std::string &/*npc_msg*/ ) const
{
    Messages::add_msg( type, player_msg );
}

void player::add_msg_player_or_say( const std::string &player_msg,
                                    const std::string &/*npc_speech*/ ) const
{
    Messages::add_msg( player_msg );
}

void player::add_msg_player_or_say( const game_message_type type, const std::string &player_msg,
                                    const std::string &/*npc_speech*/ ) const
{
    Messages::add_msg( type, player_msg );
}

bool player::knows_trap( const tripoint &pos ) const
{
    const tripoint p = g->m.getabs( pos );
    return known_traps.count( p ) > 0;
}

void player::add_known_trap( const tripoint &pos, const trap &t )
{
    const tripoint p = g->m.getabs( pos );
    if( t.is_null() ) {
        known_traps.erase( p );
    } else {
        // TODO: known_traps should map to a trap_str_id
        known_traps[p] = t.id.str();
    }
}

bool player::can_hear( const tripoint &source, const int volume ) const
{
    if( is_deaf() ) {
        return false;
    }

    // source is in-ear and at our square, we can hear it
    if( source == pos() && volume == 0 ) {
        return true;
    }
    const int dist = rl_dist( source, pos() );
    const float volume_multiplier = hearing_ability();
    return ( volume - weather::sound_attn( g->weather.weather ) ) * volume_multiplier >= dist;
}

float player::hearing_ability() const
{
    float volume_multiplier = 1.0;

    // Mutation/Bionic volume modifiers
    if( has_active_bionic( bio_ears ) && !has_active_bionic( bio_earplugs ) ) {
        volume_multiplier *= 3.5;
    }
    if( has_trait( trait_PER_SLIME ) ) {
        // Random hearing :-/
        // (when it's working at all, see player.cpp)
        // changed from 0.5 to fix Mac compiling error
        volume_multiplier *= ( rng( 1, 2 ) );
    }

    volume_multiplier *= Character::mutation_value( "hearing_modifier" );

    if( has_effect( effect_deaf ) ) {
        // Scale linearly up to 30 minutes
        volume_multiplier *= ( 30_minutes - get_effect_dur( effect_deaf ) ) / 30_minutes;
    }

    if( has_effect( effect_earphones ) ) {
        volume_multiplier *= .25;
    }

    return volume_multiplier;
}

std::string player::visible_mutations( const int visibility_cap ) const
{
    const std::string trait_str = enumerate_as_string( my_mutations.begin(), my_mutations.end(),
    [visibility_cap ]( const std::pair<trait_id, trait_data> &pr ) -> std::string {
        const auto &mut_branch = pr.first.obj();
        // Finally some use for visibility trait of mutations
        if( mut_branch.visibility > 0 && mut_branch.visibility >= visibility_cap )
        {
            return colorize( mut_branch.name(), mut_branch.get_display_color() );
        }

        return std::string();
    } );
    return trait_str;
}

std::vector<std::string> player::short_description_parts() const
{
    std::vector<std::string> result;

    if( is_armed() ) {
        result.push_back( _( "Wielding: " ) + weapon.tname() );
    }
    const std::string worn_str = enumerate_as_string( worn.begin(), worn.end(),
    []( const item & it ) {
        return it.tname();
    } );
    if( !worn_str.empty() ) {
        result.push_back( _( "Wearing: " ) + worn_str );
    }
    const int visibility_cap = 0; // no cap
    const auto trait_str = visible_mutations( visibility_cap );
    if( !trait_str.empty() ) {
        result.push_back( _( "Traits: " ) + trait_str );
    }
    return result;
}

std::string player::short_description() const
{
    return join( short_description_parts(), ";   " );
}

int player::print_info( const catacurses::window &w, int vStart, int, int column ) const
{
    mvwprintw( w, point( column, vStart++ ), _( "You (%s)" ), name );
    return vStart;
}

bool player::is_visible_in_range( const Creature &critter, const int range ) const
{
    return sees( critter ) && rl_dist( pos(), critter.pos() ) <= range;
}

std::vector<Creature *> player::get_visible_creatures( const int range ) const
{
    return g->get_creatures_if( [this, range]( const Creature & critter ) -> bool {
        return this != &critter && pos() != critter.pos() && // TODO: get rid of fake npcs (pos() check)
        rl_dist( pos(), critter.pos() ) <= range && sees( critter );
    } );
}

std::vector<Creature *> player::get_targetable_creatures( const int range ) const
{
    return g->get_creatures_if( [this, range]( const Creature & critter ) -> bool {
        // TODO: get rid of fake npcs (pos() check)
        return this != &critter && pos() != critter.pos() && attitude_to( critter ) != Creature::Attitude::A_FRIENDLY &&
        round( rl_dist_exact( pos(), critter.pos() ) ) <= range &&
        ( sees( critter ) || sees_with_infrared( critter ) );
    } );
}

std::vector<Creature *> player::get_hostile_creatures( int range ) const
{
    return g->get_creatures_if( [this, range]( const Creature & critter ) -> bool {
        // Fixes circular distance range for ranged attacks
        float dist_to_creature = round( rl_dist_exact( pos(), critter.pos() ) );
        return this != &critter && pos() != critter.pos() && // TODO: get rid of fake npcs (pos() check)
        dist_to_creature <= range && critter.attitude_to( *this ) == A_HOSTILE
        && sees( critter );
    } );
}

void player::place_corpse()
{
    //If the character/NPC is on a distant mission, don't drop their their gear when they die since they still have a local pos
    if( !death_drops ) {
        return;
    }
    std::vector<item *> tmp = inv_dump();
    item body = item::make_corpse( mtype_id::NULL_ID(), calendar::turn, name );
    body.set_item_temperature( 310.15 );
    for( auto itm : tmp ) {
        g->m.add_item_or_charges( pos(), *itm );
    }
    for( const bionic &bio : *my_bionics ) {
        if( item::type_is_defined( bio.id.str() ) ) {
            item cbm( bio.id.str(), calendar::turn );
            cbm.set_flag( "FILTHY" );
            cbm.set_flag( "NO_STERILE" );
            cbm.set_flag( "NO_PACKED" );
            cbm.faults.emplace( fault_id( "fault_bionic_salvaged" ) );
            body.put_in( cbm );
        }
    }

    // Restore amount of installed pseudo-modules of Power Storage Units
    std::pair<int, int> storage_modules = amount_of_storage_bionics();
    for( int i = 0; i < storage_modules.first; ++i ) {
        body.emplace_back( "bio_power_storage" );
    }
    for( int i = 0; i < storage_modules.second; ++i ) {
        body.emplace_back( "bio_power_storage_mkII" );
    }
    g->m.add_item_or_charges( pos(), body );
}

void player::place_corpse( const tripoint &om_target )
{
    tinymap bay;
    bay.load( tripoint( om_target.x * 2, om_target.y * 2, om_target.z ), false );
    int finX = rng( 1, SEEX * 2 - 2 );
    int finY = rng( 1, SEEX * 2 - 2 );
    // This makes no sense at all. It may find a random tile without furniture, but
    // if the first try to find one fails, it will go through all tiles of the map
    // and essentially select the last one that has no furniture.
    // Q: Why check for furniture? (Check for passable or can-place-items seems more useful.)
    // Q: Why not grep a random point out of all the possible points (e.g. via random_entry)?
    // Q: Why use furn_str_id instead of f_null?
    // TODO: fix it, see above.
    if( bay.furn( point( finX, finY ) ) != furn_str_id( "f_null" ) ) {
        for( const tripoint &p : bay.points_on_zlevel() ) {
            if( bay.furn( p ) == furn_str_id( "f_null" ) ) {
                finX = p.x;
                finY = p.y;
            }
        }
    }

    std::vector<item *> tmp = inv_dump();
    item body = item::make_corpse( mtype_id::NULL_ID(), calendar::turn, name );
    for( auto itm : tmp ) {
        bay.add_item_or_charges( point( finX, finY ), *itm );
    }
    for( const bionic &bio : *my_bionics ) {
        if( item::type_is_defined( bio.id.str() ) ) {
            body.put_in( item( bio.id.str(), calendar::turn ) );
        }
    }

    // Restore amount of installed pseudo-modules of Power Storage Units
    std::pair<int, int> storage_modules = amount_of_storage_bionics();
    for( int i = 0; i < storage_modules.first; ++i ) {
        body.emplace_back( "bio_power_storage" );
    }
    for( int i = 0; i < storage_modules.second; ++i ) {
        body.emplace_back( "bio_power_storage_mkII" );
    }
    bay.add_item_or_charges( point( finX, finY ), body );
}

bool player::sees_with_infrared( const Creature &critter ) const
{
    if( !vision_mode_cache[IR_VISION] || !critter.is_warm() ) {
        return false;
    }

    if( is_player() || critter.is_player() ) {
        // Players should not use map::sees
        // Likewise, players should not be "looked at" with map::sees, not to break symmetry
        return g->m.pl_line_of_sight( critter.pos(),
                                      sight_range( current_daylight_level( calendar::turn ) ) );
    }

    return g->m.sees( pos(), critter.pos(), sight_range( current_daylight_level( calendar::turn ) ) );
}

float player::power_rating() const
{
    int dmg = std::max( { weapon.damage_melee( DT_BASH ),
                          weapon.damage_melee( DT_CUT ),
                          weapon.damage_melee( DT_STAB )
                        } );

    int ret = 2;
    // Small guns can be easily hidden from view
    if( weapon.volume() <= 250_ml ) {
        ret = 2;
    } else if( weapon.is_gun() ) {
        ret = 4;
    } else if( dmg > 12 ) {
        ret = 3; // Melee weapon or weapon-y tool
    }
    if( has_trait( trait_HUGE ) || has_trait( trait_HUGE_OK ) ) {
        ret += 1;
    }
    if( is_wearing_power_armor( nullptr ) ) {
        ret = 5; // No mercy!
    }
    return ret;
}

float player::speed_rating() const
{
    float ret = get_speed() / 100.0f;
    ret *= 100.0f / run_cost( 100, false );
    // Adjustment for player being able to run, but not doing so at the moment
    if( move_mode != CMM_RUN ) {
        ret *= 1.0f + ( static_cast<float>( get_stamina() ) / static_cast<float>( get_stamina_max() ) );
    }
    return ret;
}

item &player::item_with_best_of_quality( const quality_id &qid )
{
    int maxq = max_quality( qid );
    auto items_with_quality = items_with( [qid]( const item & it ) {
        return it.has_quality( qid );
    } );
    for( item *it : items_with_quality ) {
        if( it->get_quality( qid ) == maxq ) {
            return *it;
        }
    }
    return null_item_reference();
}

bool player::crush_frozen_liquid( item_location loc )
{

    player &u = g->u;

    if( u.has_quality( quality_id( "HAMMER" ) ) ) {
        item hammering_item = u.item_with_best_of_quality( quality_id( "HAMMER" ) );
        //~ %1$s: item to be crushed, %2$s: hammer name
        if( query_yn( _( "Do you want to crush up %1$s with your %2$s?\n"
                         "<color_red>Be wary of fragile items nearby!</color>" ),
                      loc.get_item()->display_name(), hammering_item.tname() ) ) {

            //Risk smashing tile with hammering tool, risk is lower with higher dex, damage lower with lower strength
            if( one_in( 1 + u.dex_cur / 4 ) ) {
                add_msg_if_player( colorize( _( "You swing your %s wildly!" ), c_red ),
                                   hammering_item.tname() );
                int smashskill = u.str_cur + hammering_item.damage_melee( DT_BASH );
                g->m.bash( loc.position(), smashskill );
            }
            add_msg_if_player( _( "You crush up and gather %s" ), loc.get_item()->display_name() );
            return true;
        }
    } else {
        popup( _( "You need a hammering tool to crush up frozen liquids!" ) );
    }
    return false;
}

void player::on_mutation_gain( const trait_id &mid )
{
    morale->on_mutation_gain( mid );
    magic.on_mutation_gain( mid, *this );
    update_type_of_scent( mid );
}

void player::on_mutation_loss( const trait_id &mid )
{
    morale->on_mutation_loss( mid );
    magic.on_mutation_loss( mid );
    update_type_of_scent( mid, false );
}

void player::on_stat_change( const std::string &stat, int value )
{
    morale->on_stat_change( stat, value );
}

void player::on_item_wear( const item &it )
{
    morale->on_item_wear( it );
}

void player::on_item_takeoff( const item &it )
{
    morale->on_item_takeoff( it );
}

void player::on_worn_item_washed( const item &it )
{
    if( is_worn( it ) ) {
        morale->on_worn_item_washed( it );
    }
}

void player::on_effect_int_change( const efftype_id &eid, int intensity, body_part bp )
{
    // Adrenaline can reduce perceived pain (or increase it when you enter comedown).
    // See @ref get_perceived_pain()
    if( eid == effect_adrenaline ) {
        // Note that calling this does no harm if it wasn't changed.
        on_stat_change( "perceived_pain", get_perceived_pain() );
    }

    morale->on_effect_int_change( eid, intensity, bp );
}

const targeting_data &player::get_targeting_data()
{
    if( tdata == nullptr ) {
        debugmsg( "Tried to get targeting data before setting it" );
        tdata.reset( new targeting_data() );
        tdata->relevant = nullptr;
        g->u.cancel_activity();
    }

    return *tdata;
}

void player::set_targeting_data( const targeting_data &td )
{
    tdata.reset( new targeting_data( td ) );
}

bool player::query_yn( const std::string &mes ) const
{
    return ::query_yn( mes );
}

const pathfinding_settings &player::get_pathfinding_settings() const
{
    return *path_settings;
}

std::set<tripoint> player::get_path_avoid() const
{
    std::set<tripoint> ret;
    for( npc &guy : g->all_npcs() ) {
        if( sees( guy ) ) {
            ret.insert( guy.pos() );
        }
    }

    // TODO: Add known traps in a way that doesn't destroy performance

    return ret;
}

std::pair<std::string, nc_color> player::get_hunger_description() const
{
    const bool calorie_deficit = get_bmi() < character_weight_category::normal;
    const units::volume contains = stomach.contains();
    const units::volume cap = stomach.capacity( *this );
    std::string hunger_string;
    nc_color hunger_color = c_white;
    // i ate just now!
    const bool just_ate = stomach.time_since_ate() < 15_minutes;
    // i ate a meal recently enough that i shouldn't need another meal
    const bool recently_ate = stomach.time_since_ate() < 3_hours;
    if( calorie_deficit ) {
        if( contains >= cap ) {
            hunger_string = _( "Engorged" );
            hunger_color = c_green;
        } else if( contains > cap * 3 / 4 ) {
            hunger_string = _( "Sated" );
            hunger_color = c_green;
        } else if( just_ate && contains > cap / 2 ) {
            hunger_string = _( "Full" );
            hunger_color = c_green;
        } else if( just_ate ) {
            hunger_string = _( "Hungry" );
            hunger_color = c_yellow;
        } else if( recently_ate ) {
            hunger_string = _( "Very Hungry" );
            hunger_color = c_yellow;
        } else if( get_bmi() < character_weight_category::emaciated ) {
            hunger_string = _( "Starving!" );
            hunger_color = c_red;
        } else if( get_bmi() < character_weight_category::underweight ) {
            hunger_string = _( "Near starving" );
            hunger_color = c_red;
        } else {
            hunger_string = _( "Famished" );
            hunger_color = c_light_red;
        }
    } else {
        if( contains >= cap * 5 / 6 ) {
            hunger_string = _( "Engorged" );
            hunger_color = c_green;
        } else if( contains > cap * 11 / 20 ) {
            hunger_string = _( "Sated" );
            hunger_color = c_green;
        } else if( recently_ate && contains >= cap * 3 / 8 ) {
            hunger_string = _( "Full" );
            hunger_color = c_green;
        } else if( ( stomach.time_since_ate() > 90_minutes && contains < cap / 8 && recently_ate ) ||
                   ( just_ate && contains > 0_ml && contains < cap * 3 / 8 ) ) {
            hunger_string = _( "Peckish" );
            hunger_color = c_dark_gray;
        } else if( !just_ate && ( recently_ate || contains > 0_ml ) ) {
            hunger_string.clear();
        } else {
            if( get_bmi() > character_weight_category::overweight ) {
                hunger_string = _( "Hungry" );
            } else {
                hunger_string = _( "Very Hungry" );
            }
            hunger_color = c_yellow;
        }
    }

    return std::make_pair( hunger_string, hunger_color );
}

std::pair<std::string, nc_color> player::get_pain_description() const
{
    auto pain = Creature::get_pain_description();
    nc_color pain_color = pain.second;
    std::string pain_string;
    // get pain color
    if( get_perceived_pain() >= 60 ) {
        pain_color = c_red;
    } else if( get_perceived_pain() >= 40 ) {
        pain_color = c_light_red;
    }
    // get pain string
    if( ( has_trait( trait_SELFAWARE ) || has_effect( effect_got_checked ) ) &&
        get_perceived_pain() > 0 ) {
        pain_string = string_format( "%s %d", _( "Pain " ), get_perceived_pain() );
    } else if( get_perceived_pain() > 0 ) {
        pain_string = pain.first;
    }
    return std::make_pair( pain_string, pain_color );
}<|MERGE_RESOLUTION|>--- conflicted
+++ resolved
@@ -1963,673 +1963,6 @@
     return ( 100 * total_cur ) / total_max;
 }
 
-<<<<<<< HEAD
-// Returns the number of multiples of tick_length we would "pass" on our way `from` to `to`
-// For example, if `tick_length` is 1 hour, then going from 0:59 to 1:01 should return 1
-inline int ticks_between( const time_point &from, const time_point &to,
-                          const time_duration &tick_length )
-{
-    return ( to_turn<int>( to ) / to_turns<int>( tick_length ) ) - ( to_turn<int>
-            ( from ) / to_turns<int>( tick_length ) );
-}
-
-void player::update_body()
-{
-    update_body( calendar::turn - 1_turns, calendar::turn );
-}
-
-void player::update_body( const time_point &from, const time_point &to )
-{
-    if( !is_npc() ) {
-        update_stamina( to_turns<int>( to - from ) );
-    }
-    update_stomach( from, to );
-    recalculate_enchantment_cache();
-    if( ticks_between( from, to, 3_minutes ) > 0 ) {
-        magic.update_mana( *this, to_turns<float>( 3_minutes ) );
-    }
-    const int five_mins = ticks_between( from, to, 5_minutes );
-    if( five_mins > 0 ) {
-        check_needs_extremes();
-        update_needs( five_mins );
-        regen( five_mins );
-        // Note: mend ticks once per 5 minutes, but wants rate in TURNS, not 5 minute intervals
-        //@TODO: change @ref med to take time_duration
-        mend( five_mins * to_turns<int>( 5_minutes ) );
-    }
-    if( ticks_between( from, to, 24_hours ) > 0 ) {
-        enforce_minimum_healing();
-    }
-
-    const int thirty_mins = ticks_between( from, to, 30_minutes );
-    if( thirty_mins > 0 ) {
-        if( activity.is_null() ) {
-            reset_activity_level();
-        }
-        // Radiation kills health even at low doses
-        update_health( has_trait( trait_RADIOGENIC ) ? 0 : -get_rad() );
-        get_sick();
-    }
-
-    for( const auto &v : vitamin::all() ) {
-        const time_duration rate = vitamin_rate( v.first );
-        if( rate > 0_turns ) {
-            int qty = ticks_between( from, to, rate );
-            if( qty > 0 ) {
-                vitamin_mod( v.first, 0 - qty );
-            }
-
-        } else if( rate < 0_turns ) {
-            // mutations can result in vitamins being generated (but never accumulated)
-            int qty = ticks_between( from, to, -rate );
-            if( qty > 0 ) {
-                vitamin_mod( v.first, qty );
-            }
-        }
-    }
-}
-
-void player::update_stomach( const time_point &from, const time_point &to )
-{
-    const needs_rates rates = calc_needs_rates();
-    // No food/thirst/fatigue clock at all
-    const bool debug_ls = has_trait( trait_DEBUG_LS );
-    // No food/thirst, capped fatigue clock (only up to tired)
-    const bool npc_no_food = is_npc() && get_option<bool>( "NO_NPC_FOOD" );
-    const bool foodless = debug_ls || npc_no_food;
-    const bool mouse = has_trait( trait_NO_THIRST );
-    const bool mycus = has_trait( trait_M_DEPENDENT );
-    const float kcal_per_time = get_bmr() / ( 12.0f * 24.0f );
-    const int five_mins = ticks_between( from, to, 5_minutes );
-    const int half_hours = ticks_between( from, to, 30_minutes );
-    const units::volume stomach_capacity = stomach.capacity( *this );
-
-    if( five_mins > 0 ) {
-        // Digest nutrients in stomach, they are destined for the guts (except water)
-        food_summary digested_to_guts = stomach.digest( *this, rates, five_mins, half_hours );
-        // Digest nutrients in guts, they will be distributed to needs levels
-        food_summary digested_to_body = guts.digest( *this, rates, five_mins, half_hours );
-        // Water from stomach skips guts and gets absorbed by body
-        mod_thirst( - units::to_milliliter<int>( digested_to_guts.water ) / 5 );
-        guts.ingest( digested_to_guts );
-        // Apply nutrients, unless this is an NPC and NO_NPC_FOOD is enabled.
-        if( !is_npc() || !get_option<bool>( "NO_NPC_FOOD" ) ) {
-            mod_stored_kcal( digested_to_body.nutr.kcal );
-            vitamins_mod( digested_to_body.nutr.vitamins, false );
-        }
-    }
-    if( stomach.time_since_ate() > 10_minutes ) {
-        if( stomach.contains() >= stomach_capacity && get_hunger() > -61 ) {
-            // you're engorged! your stomach is full to bursting!
-            set_hunger( -61 );
-        } else if( stomach.contains() >= stomach_capacity / 2 && get_hunger() > -21 ) {
-            // sated
-            set_hunger( -21 );
-        } else if( stomach.contains() >= stomach_capacity / 8 && get_hunger() > -1 ) {
-            // that's really all the food you need to feel full
-            set_hunger( -1 );
-        } else if( stomach.contains() == 0_ml ) {
-            if( guts.get_calories() == 0 && get_stored_kcal() < get_healthy_kcal() && get_hunger() < 300 ) {
-                // there's no food except what you have stored in fat
-                set_hunger( 300 );
-            } else if( get_hunger() < 100 && ( ( guts.get_calories() == 0 &&
-                                                 get_stored_kcal() >= get_healthy_kcal() ) || get_stored_kcal() < get_healthy_kcal() ) ) {
-                set_hunger( 100 );
-            } else if( get_hunger() < 0 ) {
-                set_hunger( 0 );
-            }
-        }
-        if( !foodless && rates.hunger > 0.0f ) {
-            mod_hunger( roll_remainder( rates.hunger * five_mins ) );
-            // instead of hunger keeping track of how you're living, burn calories instead
-            mod_stored_kcal( -roll_remainder( five_mins * kcal_per_time ) );
-        }
-    } else
-        // you fill up when you eat fast, but less so than if you eat slow
-        // if you just ate but your stomach is still empty it will still
-        // delay your filling up (drugs?)
-    {
-        if( stomach.contains() >= stomach_capacity && get_hunger() > -61 ) {
-            // you're engorged! your stomach is full to bursting!
-            set_hunger( -61 );
-        } else if( stomach.contains() >= stomach_capacity * 3 / 4 && get_hunger() > -21 ) {
-            // sated
-            set_hunger( -21 );
-        } else if( stomach.contains() >= stomach_capacity / 2 && get_hunger() > -1 ) {
-            // that's really all the food you need to feel full
-            set_hunger( -1 );
-        } else if( stomach.contains() > 0_ml && get_kcal_percent() > 0.95 ) {
-            // usually eating something cools your hunger
-            set_hunger( 0 );
-        }
-    }
-
-    if( !foodless && rates.thirst > 0.0f ) {
-        mod_thirst( roll_remainder( rates.thirst * five_mins ) );
-    }
-    // Mycus and Metabolic Rehydration makes thirst unnecessary
-    // since water is not limited by intake but by absorption, we can just set thirst to zero
-    if( mycus || mouse ) {
-        set_thirst( 0 );
-    }
-}
-
-void player::get_sick()
-{
-    // NPCs are too dumb to handle infections now
-    if( is_npc() || has_trait_flag( "NO_DISEASE" ) ) {
-        // In a shocking twist, disease immunity prevents diseases.
-        return;
-    }
-
-    if( has_effect( effect_flu ) || has_effect( effect_common_cold ) ) {
-        // While it's certainly possible to get sick when you already are,
-        // it wouldn't be very fun.
-        return;
-    }
-
-    // Normal people get sick about 2-4 times/year.
-    int base_diseases_per_year = 3;
-    if( has_trait( trait_DISRESISTANT ) ) {
-        // Disease resistant people only get sick once a year.
-        base_diseases_per_year = 1;
-    }
-
-    // This check runs once every 30 minutes, so double to get hours, *24 to get days.
-    const int checks_per_year = 2 * 24 * 365;
-
-    // Health is in the range [-200,200].
-    // Diseases are half as common for every 50 health you gain.
-    float health_factor = std::pow( 2.0f, get_healthy() / 50.0f );
-
-    int disease_rarity = static_cast<int>( checks_per_year * health_factor / base_diseases_per_year );
-    add_msg( m_debug, "disease_rarity = %d", disease_rarity );
-    if( one_in( disease_rarity ) ) {
-        if( one_in( 6 ) ) {
-            // The flu typically lasts 3-10 days.
-            add_env_effect( effect_flu, bp_mouth, 3, rng( 3_days, 10_days ) );
-        } else {
-            // A cold typically lasts 1-14 days.
-            add_env_effect( effect_common_cold, bp_mouth, 3, rng( 1_days, 14_days ) );
-        }
-    }
-}
-
-void player::check_needs_extremes()
-{
-    // Check if we've overdosed... in any deadly way.
-    if( get_stim() > 250 ) {
-        add_msg_if_player( m_bad, _( "You have a sudden heart attack!" ) );
-        g->events().send<event_type::dies_from_drug_overdose>( getID(), efftype_id() );
-        hp_cur[hp_torso] = 0;
-    } else if( get_stim() < -200 || get_painkiller() > 240 ) {
-        add_msg_if_player( m_bad, _( "Your breathing stops completely." ) );
-        g->events().send<event_type::dies_from_drug_overdose>( getID(), efftype_id() );
-        hp_cur[hp_torso] = 0;
-    } else if( has_effect( effect_jetinjector ) && get_effect_dur( effect_jetinjector ) > 40_minutes ) {
-        if( !( has_trait( trait_NOPAIN ) ) ) {
-            add_msg_if_player( m_bad, _( "Your heart spasms painfully and stops." ) );
-        } else {
-            add_msg_if_player( _( "Your heart spasms and stops." ) );
-        }
-        g->events().send<event_type::dies_from_drug_overdose>( getID(), effect_jetinjector );
-        hp_cur[hp_torso] = 0;
-    } else if( get_effect_dur( effect_adrenaline ) > 50_minutes ) {
-        add_msg_if_player( m_bad, _( "Your heart spasms and stops." ) );
-        g->events().send<event_type::dies_from_drug_overdose>( getID(), effect_adrenaline );
-        hp_cur[hp_torso] = 0;
-    } else if( get_effect_int( effect_drunk ) > 4 ) {
-        add_msg_if_player( m_bad, _( "Your breathing slows down to a stop." ) );
-        g->events().send<event_type::dies_from_drug_overdose>( getID(), effect_drunk );
-        hp_cur[hp_torso] = 0;
-    }
-
-    // check if we've starved
-    if( is_player() ) {
-        if( get_stored_kcal() <= 0 ) {
-            add_msg_if_player( m_bad, _( "You have starved to death." ) );
-            g->events().send<event_type::dies_of_starvation>( getID() );
-            hp_cur[hp_torso] = 0;
-        } else {
-            if( calendar::once_every( 1_hours ) ) {
-                std::string category;
-                if( stomach.contains() <= stomach.capacity( *this ) / 4 ) {
-                    if( get_kcal_percent() < 0.1f ) {
-                        category = "starving";
-                    } else if( get_kcal_percent() < 0.25f ) {
-                        category = "emaciated";
-                    } else if( get_kcal_percent() < 0.5f ) {
-                        category = "malnutrition";
-                    } else if( get_kcal_percent() < 0.8f ) {
-                        category = "low_cal";
-                    }
-                } else {
-                    if( get_kcal_percent() < 0.1f ) {
-                        category = "empty_starving";
-                    } else if( get_kcal_percent() < 0.25f ) {
-                        category = "empty_emaciated";
-                    } else if( get_kcal_percent() < 0.5f ) {
-                        category = "empty_malnutrition";
-                    } else if( get_kcal_percent() < 0.8f ) {
-                        category = "empty_low_cal";
-                    }
-                }
-                if( !category.empty() ) {
-                    const translation message = SNIPPET.random_from_category( category ).value_or( translation() );
-                    add_msg_if_player( m_warning, message );
-                }
-
-            }
-        }
-    }
-
-    // Check if we're dying of thirst
-    if( is_player() && get_thirst() >= 600 && ( stomach.get_water() == 0_ml ||
-            guts.get_water() == 0_ml ) ) {
-        if( get_thirst() >= 1200 ) {
-            add_msg_if_player( m_bad, _( "You have died of dehydration." ) );
-            g->events().send<event_type::dies_of_thirst>( getID() );
-            hp_cur[hp_torso] = 0;
-        } else if( get_thirst() >= 1000 && calendar::once_every( 30_minutes ) ) {
-            add_msg_if_player( m_warning, _( "Even your eyes feel dry…" ) );
-        } else if( get_thirst() >= 800 && calendar::once_every( 30_minutes ) ) {
-            add_msg_if_player( m_warning, _( "You are THIRSTY!" ) );
-        } else if( calendar::once_every( 30_minutes ) ) {
-            add_msg_if_player( m_warning, _( "Your mouth feels so dry…" ) );
-        }
-    }
-
-    // Check if we're falling asleep, unless we're sleeping
-    if( get_fatigue() >= EXHAUSTED + 25 && !in_sleep_state() ) {
-        if( get_fatigue() >= MASSIVE_FATIGUE ) {
-            add_msg_if_player( m_bad, _( "Survivor sleep now." ) );
-            g->events().send<event_type::falls_asleep_from_exhaustion>( getID() );
-            mod_fatigue( -10 );
-            fall_asleep();
-        } else if( get_fatigue() >= 800 && calendar::once_every( 30_minutes ) ) {
-            add_msg_if_player( m_warning, _( "Anywhere would be a good place to sleep…" ) );
-        } else if( calendar::once_every( 30_minutes ) ) {
-            add_msg_if_player( m_warning, _( "You feel like you haven't slept in days." ) );
-        }
-    }
-
-    // Even if we're not Exhausted, we really should be feeling lack/sleep earlier
-    // Penalties start at Dead Tired and go from there
-    if( get_fatigue() >= DEAD_TIRED && !in_sleep_state() ) {
-        if( get_fatigue() >= 700 ) {
-            if( calendar::once_every( 30_minutes ) ) {
-                add_msg_if_player( m_warning, _( "You're too physically tired to stop yawning." ) );
-                add_effect( effect_lack_sleep, 30_minutes + 1_turns );
-            }
-            /** @EFFECT_INT slightly decreases occurrence of short naps when dead tired */
-            if( one_in( 50 + int_cur ) ) {
-                // Rivet's idea: look out for microsleeps!
-                fall_asleep( 30_seconds );
-            }
-        } else if( get_fatigue() >= EXHAUSTED ) {
-            if( calendar::once_every( 30_minutes ) ) {
-                add_msg_if_player( m_warning, _( "How much longer until bedtime?" ) );
-                add_effect( effect_lack_sleep, 30_minutes + 1_turns );
-            }
-            /** @EFFECT_INT slightly decreases occurrence of short naps when exhausted */
-            if( one_in( 100 + int_cur ) ) {
-                fall_asleep( 30_seconds );
-            }
-        } else if( get_fatigue() >= DEAD_TIRED && calendar::once_every( 30_minutes ) ) {
-            add_msg_if_player( m_warning, _( "*yawn* You should really get some sleep." ) );
-            add_effect( effect_lack_sleep, 30_minutes + 1_turns );
-        }
-    }
-
-    // Sleep deprivation kicks in if lack of sleep is avoided with stimulants or otherwise for long periods of time
-    int sleep_deprivation = get_sleep_deprivation();
-    float sleep_deprivation_pct = sleep_deprivation / static_cast<float>( SLEEP_DEPRIVATION_MASSIVE );
-
-    if( sleep_deprivation >= SLEEP_DEPRIVATION_HARMLESS && !in_sleep_state() ) {
-        if( calendar::once_every( 60_minutes ) ) {
-            if( sleep_deprivation < SLEEP_DEPRIVATION_MINOR ) {
-                add_msg_if_player( m_warning,
-                                   _( "Your mind feels tired.  It's been a while since you've slept well." ) );
-                mod_fatigue( 1 );
-            } else if( sleep_deprivation < SLEEP_DEPRIVATION_SERIOUS ) {
-                add_msg_if_player( m_bad,
-                                   _( "Your mind feels foggy from lack of good sleep, and your eyes keep trying to close against your will." ) );
-                mod_fatigue( 5 );
-
-                if( one_in( 10 ) ) {
-                    mod_healthy_mod( -1, 0 );
-                }
-            } else if( sleep_deprivation < SLEEP_DEPRIVATION_MAJOR ) {
-                add_msg_if_player( m_bad,
-                                   _( "Your mind feels weary, and you dread every wakeful minute that passes.  You crave sleep, and feel like you're about to collapse." ) );
-                mod_fatigue( 10 );
-
-                if( one_in( 5 ) ) {
-                    mod_healthy_mod( -2, 0 );
-                }
-            } else if( sleep_deprivation < SLEEP_DEPRIVATION_MASSIVE ) {
-                add_msg_if_player( m_bad,
-                                   _( "You haven't slept decently for so long that your whole body is screaming for mercy.  It's a miracle that you're still awake, but it just feels like a curse now." ) );
-                mod_fatigue( 40 );
-
-                mod_healthy_mod( -5, 0 );
-            }
-            // else you pass out for 20 hours, guaranteed
-
-            // Microsleeps are slightly worse if you're sleep deprived, but not by much. (chance: 1 in (75 + int_cur) at lethal sleep deprivation)
-            // Note: these can coexist with fatigue-related microsleeps
-            /** @EFFECT_INT slightly decreases occurrence of short naps when sleep deprived */
-            if( one_in( static_cast<int>( sleep_deprivation_pct * 75 ) + int_cur ) ) {
-                fall_asleep( 30_seconds );
-            }
-
-            // Stimulants can be used to stay awake a while longer, but after a while you'll just collapse.
-            bool can_pass_out = ( get_stim() < 30 && sleep_deprivation >= SLEEP_DEPRIVATION_MINOR ) ||
-                                sleep_deprivation >= SLEEP_DEPRIVATION_MAJOR;
-
-            if( can_pass_out && calendar::once_every( 10_minutes ) ) {
-                /** @EFFECT_PER slightly increases resilience against passing out from sleep deprivation */
-                if( one_in( static_cast<int>( ( 1 - sleep_deprivation_pct ) * 100 ) + per_cur ) ||
-                    sleep_deprivation >= SLEEP_DEPRIVATION_MASSIVE ) {
-                    add_msg_player_or_npc( m_bad,
-                                           _( "Your body collapses due to sleep deprivation, your neglected fatigue rushing back all at once, and you pass out on the spot." )
-                                           , _( "<npcname> collapses to the ground from exhaustion." ) ) ;
-                    if( get_fatigue() < EXHAUSTED ) {
-                        set_fatigue( EXHAUSTED );
-                    }
-
-                    if( sleep_deprivation >= SLEEP_DEPRIVATION_MAJOR ) {
-                        fall_asleep( 20_hours );
-                    } else if( sleep_deprivation >= SLEEP_DEPRIVATION_SERIOUS ) {
-                        fall_asleep( 16_hours );
-                    } else {
-                        fall_asleep( 12_hours );
-                    }
-                }
-            }
-
-        }
-    }
-
-}
-
-needs_rates player::calc_needs_rates() const
-{
-    const effect &sleep = get_effect( effect_sleep );
-    const bool has_recycler = has_bionic( bio_recycler );
-    const bool asleep = !sleep.is_null();
-
-    needs_rates rates;
-    rates.hunger = metabolic_rate();
-
-    // TODO: this is where calculating basal metabolic rate, in kcal per day would go
-    rates.kcal = 2500.0;
-
-    add_msg_if_player( m_debug, "Metabolic rate: %.2f", rates.hunger );
-
-    rates.thirst = get_option< float >( "PLAYER_THIRST_RATE" );
-    rates.thirst *= 1.0f +  mutation_value( "thirst_modifier" );
-    if( worn_with_flag( "SLOWS_THIRST" ) ) {
-        rates.thirst *= 0.7f;
-    }
-
-    rates.fatigue = get_option< float >( "PLAYER_FATIGUE_RATE" );
-    rates.fatigue *= 1.0f + mutation_value( "fatigue_modifier" );
-
-    // Note: intentionally not in metabolic rate
-    if( has_recycler ) {
-        // Recycler won't help much with mutant metabolism - it is intended for human one
-        rates.hunger = std::min( rates.hunger, std::max( 0.5f, rates.hunger - 0.5f ) );
-        rates.thirst = std::min( rates.thirst, std::max( 0.5f, rates.thirst - 0.5f ) );
-    }
-
-    if( asleep ) {
-        rates.recovery = 1.0f + mutation_value( "fatigue_regen_modifier" );
-        if( !is_hibernating() ) {
-            // Hunger and thirst advance more slowly while we sleep. This is the standard rate.
-            rates.hunger *= 0.5f;
-            rates.thirst *= 0.5f;
-            const int intense = sleep.is_null() ? 0 : sleep.get_intensity();
-            // Accelerated recovery capped to 2x over 2 hours
-            // After 16 hours of activity, equal to 7.25 hours of rest
-            const int accelerated_recovery_chance = 24 - intense + 1;
-            const float accelerated_recovery_rate = 1.0f / accelerated_recovery_chance;
-            rates.recovery += accelerated_recovery_rate;
-        } else {
-            // Hunger and thirst advance *much* more slowly whilst we hibernate.
-            rates.hunger *= ( 2.0f / 7.0f );
-            rates.thirst *= ( 2.0f / 7.0f );
-        }
-        rates.recovery -= static_cast<float>( get_perceived_pain() ) / 60;
-
-    } else {
-        rates.recovery = 0;
-    }
-
-    if( has_activity( activity_id( "ACT_TREE_COMMUNION" ) ) ) {
-        // Much of the body's needs are taken care of by the trees.
-        // Hair Roots dont provide any bodily needs.
-        if( has_trait( trait_ROOTS2 ) || has_trait( trait_ROOTS3 ) ) {
-            rates.hunger *= 0.5f;
-            rates.thirst *= 0.5f;
-            rates.fatigue *= 0.5f;
-        }
-    }
-
-    if( has_trait( trait_TRANSPIRATION ) ) {
-        // Transpiration, the act of moving nutrients with evaporating water, can take a very heavy toll on your thirst when it's really hot.
-        rates.thirst *= ( ( g->weather.get_temperature( pos() ) - 32.5f ) / 40.0f );
-    }
-
-    if( is_npc() ) {
-        rates.hunger *= 0.25f;
-        rates.thirst *= 0.25f;
-    }
-
-    return rates;
-}
-
-void player::update_needs( int rate_multiplier )
-{
-    const int current_stim = get_stim();
-    // Hunger, thirst, & fatigue up every 5 minutes
-    effect &sleep = get_effect( effect_sleep );
-    // No food/thirst/fatigue clock at all
-    const bool debug_ls = has_trait( trait_DEBUG_LS );
-    // No food/thirst, capped fatigue clock (only up to tired)
-    const bool npc_no_food = is_npc() && get_option<bool>( "NO_NPC_FOOD" );
-    const bool asleep = !sleep.is_null();
-    const bool lying = asleep || has_effect( effect_lying_down ) ||
-                       activity.id() == "ACT_TRY_SLEEP";
-
-    needs_rates rates = calc_needs_rates();
-
-    const bool wasnt_fatigued = get_fatigue() <= DEAD_TIRED;
-    // Don't increase fatigue if sleeping or trying to sleep or if we're at the cap.
-    if( get_fatigue() < 1050 && !asleep && !debug_ls ) {
-        if( rates.fatigue > 0.0f ) {
-            int fatigue_roll = roll_remainder( rates.fatigue * rate_multiplier );
-            mod_fatigue( fatigue_roll );
-
-            if( get_option< bool >( "SLEEP_DEPRIVATION" ) ) {
-                // Synaptic regen bionic stops SD while awake and boosts it while sleeping
-                if( !has_active_bionic( bio_synaptic_regen ) ) {
-                    // fatigue_roll should be around 1 - so the counter increases by 1 every minute on average,
-                    // but characters who need less sleep will also get less sleep deprived, and vice-versa.
-
-                    // Note: Since needs are updated in 5-minute increments, we have to multiply the roll again by
-                    // 5. If rate_multiplier is > 1, fatigue_roll will be higher and this will work out.
-                    mod_sleep_deprivation( fatigue_roll * 5 );
-                }
-            }
-
-            if( npc_no_food && get_fatigue() > TIRED ) {
-                set_fatigue( TIRED );
-                set_sleep_deprivation( 0 );
-            }
-        }
-    } else if( asleep ) {
-        if( rates.recovery > 0.0f ) {
-            int recovered = roll_remainder( rates.recovery * rate_multiplier );
-            if( get_fatigue() - recovered < -20 ) {
-                // Should be wake up, but that could prevent some retroactive regeneration
-                sleep.set_duration( 1_turns );
-                mod_fatigue( -25 );
-            } else {
-                if( has_effect( effect_recently_coughed ) ) {
-                    recovered *= .5;
-                }
-                mod_fatigue( -recovered );
-                if( get_option< bool >( "SLEEP_DEPRIVATION" ) ) {
-                    // Sleeping on the ground, no bionic = 1x rest_modifier
-                    // Sleeping on a bed, no bionic      = 2x rest_modifier
-                    // Sleeping on a comfy bed, no bionic= 3x rest_modifier
-
-                    // Sleeping on the ground, bionic    = 3x rest_modifier
-                    // Sleeping on a bed, bionic         = 6x rest_modifier
-                    // Sleeping on a comfy bed, bionic   = 9x rest_modifier
-                    float rest_modifier = ( has_active_bionic( bio_synaptic_regen ) ? 3 : 1 );
-                    // Magnesium supplements also add a flat bonus to recovery speed
-                    if( has_effect( effect_magnesium_supplements ) ) {
-                        rest_modifier += 1;
-                    }
-
-                    comfort_level comfort = base_comfort_value( pos() );
-
-                    if( comfort >= comfort_level::very_comfortable ) {
-                        rest_modifier *= 3;
-                    } else  if( comfort >= comfort_level::comfortable ) {
-                        rest_modifier *= 2.5;
-                    } else if( comfort >= comfort_level::slightly_comfortable ) {
-                        rest_modifier *= 2;
-                    }
-
-                    // If we're just tired, we'll get a decent boost to our sleep quality.
-                    // The opposite is true for very tired characters.
-                    if( get_fatigue() < DEAD_TIRED ) {
-                        rest_modifier += 2;
-                    } else if( get_fatigue() >= EXHAUSTED ) {
-                        rest_modifier = ( rest_modifier > 2 ) ? rest_modifier - 2 : 1;
-                    }
-
-                    // Recovered is multiplied by 2 as well, since we spend 1/3 of the day sleeping
-                    mod_sleep_deprivation( -rest_modifier * ( recovered * 2 ) );
-                }
-            }
-        }
-    }
-    if( is_player() && wasnt_fatigued && get_fatigue() > DEAD_TIRED && !lying ) {
-        if( !activity ) {
-            add_msg_if_player( m_warning, _( "You're feeling tired.  %s to lie down for sleep." ),
-                               press_x( ACTION_SLEEP ) );
-        } else {
-            g->cancel_activity_query( _( "You're feeling tired." ) );
-        }
-    }
-
-    if( current_stim < 0 ) {
-        set_stim( std::min( current_stim + rate_multiplier, 0 ) );
-    } else if( current_stim > 0 ) {
-        set_stim( std::max( current_stim - rate_multiplier, 0 ) );
-    }
-
-    if( get_painkiller() > 0 ) {
-        mod_painkiller( -std::min( get_painkiller(), rate_multiplier ) );
-    }
-
-    // Huge folks take penalties for cramming themselves in vehicles
-    if( in_vehicle && ( has_trait( trait_HUGE ) || has_trait( trait_HUGE_OK ) ) ) {
-        vehicle *veh = veh_pointer_or_null( g->m.veh_at( pos() ) );
-        // it's painful to work the controls, but passengers in open topped vehicles are fine
-        if( veh && ( veh->enclosed_at( pos() ) || veh->player_in_control( *this ) ) ) {
-            add_msg_if_player( m_bad,
-                               _( "You're cramping up from stuffing yourself in this vehicle." ) );
-            if( is_npc() ) {
-                npc &as_npc = dynamic_cast<npc &>( *this );
-                as_npc.complain_about( "cramped_vehicle", 1_hours, "<cramped_vehicle>", false );
-            }
-            mod_pain_noresist( 2 * rng( 2, 3 ) );
-            focus_pool -= 1;
-        }
-    }
-}
-
-void player::regen( int rate_multiplier )
-{
-    int pain_ticks = rate_multiplier;
-    while( get_pain() > 0 && pain_ticks-- > 0 ) {
-        mod_pain( -roll_remainder( 0.2f + get_pain() / 50.0f ) );
-    }
-
-    float rest = rest_quality();
-    float heal_rate = healing_rate( rest ) * to_turns<int>( 5_minutes );
-    if( heal_rate > 0.0f ) {
-        healall( roll_remainder( rate_multiplier * heal_rate ) );
-    } else if( heal_rate < 0.0f ) {
-        int rot_rate = roll_remainder( rate_multiplier * -heal_rate );
-        // Has to be in loop because some effects depend on rounding
-        while( rot_rate-- > 0 ) {
-            hurtall( 1, nullptr, false );
-        }
-    }
-
-    // include healing effects
-    for( int i = 0; i < num_hp_parts; i++ ) {
-        body_part bp = hp_to_bp( static_cast<hp_part>( i ) );
-        float healing = healing_rate_medicine( rest, bp ) * to_turns<int>( 5_minutes );
-
-        int healing_apply = roll_remainder( healing );
-        healed_bp( i, healing_apply );
-        heal( bp, healing_apply );
-        if( damage_bandaged[i] > 0 ) {
-            damage_bandaged[i] -= healing_apply;
-            if( damage_bandaged[i] <= 0 ) {
-                damage_bandaged[i] = 0;
-                remove_effect( effect_bandaged, bp );
-                add_msg_if_player( _( "Bandaged wounds on your %s was healed." ), body_part_name( bp ) );
-            }
-        }
-        if( damage_disinfected[i] > 0 ) {
-            damage_disinfected[i] -= healing_apply;
-            if( damage_disinfected[i] <= 0 ) {
-                damage_disinfected[i] = 0;
-                remove_effect( effect_disinfected, bp );
-                add_msg_if_player( _( "Disinfected wounds on your %s was healed." ), body_part_name( bp ) );
-            }
-        }
-
-        // remove effects if the limb was healed by other way
-        if( has_effect( effect_bandaged, bp ) && ( hp_cur[i] == hp_max[i] ) ) {
-            damage_bandaged[i] = 0;
-            remove_effect( effect_bandaged, bp );
-            add_msg_if_player( _( "Bandaged wounds on your %s was healed." ), body_part_name( bp ) );
-        }
-        if( has_effect( effect_disinfected, bp ) && ( hp_cur[i] == hp_max[i] ) ) {
-            damage_disinfected[i] = 0;
-            remove_effect( effect_disinfected, bp );
-            add_msg_if_player( _( "Disinfected wounds on your %s was healed." ), body_part_name( bp ) );
-        }
-    }
-
-    if( get_rad() > 0 ) {
-        mod_rad( -roll_remainder( rate_multiplier / 50.0f ) );
-    }
-}
-
-bool player::is_hibernating() const
-{
-    // Hibernating only kicks in whilst Engorged; separate tracking for hunger/thirst here
-    // as a safety catch.  One test subject managed to get two Colds during hibernation;
-    // since those add fatigue and dry out the character, the subject went for the full 10 days plus
-    // a little, and came out of it well into Parched.  Hibernating shouldn't endanger your
-    // life like that--but since there's much less fluid reserve than food reserve,
-    // simply using the same numbers won't work.
-    return has_effect( effect_sleep ) && get_kcal_percent() > 0.8f &&
-           get_thirst() <= 80 && has_active_mutation( trait_id( "HIBERNATE" ) );
-}
-
-=======
->>>>>>> 35a949b4
 void player::siphon( vehicle &veh, const itype_id &desired_liquid )
 {
     auto qty = veh.fuel_left( desired_liquid );
