--- conflicted
+++ resolved
@@ -101,92 +101,6 @@
 
 const double MAX_RECOIL = 3000;
 
-<<<<<<< HEAD
-const mtype_id mon_player_blob( "mon_player_blob" );
-const mtype_id mon_shadow_snake( "mon_shadow_snake" );
-
-const skill_id skill_dodge( "dodge" );
-const skill_id skill_gun( "gun" );
-const skill_id skill_swimming( "swimming" );
-
-const efftype_id effect_adrenaline( "adrenaline" );
-const efftype_id effect_alarm_clock( "alarm_clock" );
-const efftype_id effect_asthma( "asthma" );
-const efftype_id effect_attention( "attention" );
-const efftype_id effect_bandaged( "bandaged" );
-const efftype_id effect_bite( "bite" );
-const efftype_id effect_blind( "blind" );
-const efftype_id effect_bloodworms( "bloodworms" );
-const efftype_id effect_boomered( "boomered" );
-const efftype_id effect_brainworms( "brainworms" );
-const efftype_id effect_cig( "cig" );
-const efftype_id effect_common_cold( "common_cold" );
-const efftype_id effect_contacts( "contacts" );
-const efftype_id effect_corroding( "corroding" );
-const efftype_id effect_cough_suppress( "cough_suppress" );
-const efftype_id effect_recently_coughed( "recently_coughed" );
-const efftype_id effect_darkness( "darkness" );
-const efftype_id effect_datura( "datura" );
-const efftype_id effect_deaf( "deaf" );
-const efftype_id effect_depressants( "depressants" );
-const efftype_id effect_dermatik( "dermatik" );
-const efftype_id effect_disabled( "disabled" );
-const efftype_id effect_disinfected( "disinfected" );
-const efftype_id effect_downed( "downed" );
-const efftype_id effect_drunk( "drunk" );
-const efftype_id effect_earphones( "earphones" );
-const efftype_id effect_evil( "evil" );
-const efftype_id effect_flu( "flu" );
-const efftype_id effect_foodpoison( "foodpoison" );
-const efftype_id effect_formication( "formication" );
-const efftype_id effect_fungus( "fungus" );
-const efftype_id effect_glowy_led( "glowy_led" );
-const efftype_id effect_got_checked( "got_checked" );
-const efftype_id effect_grabbed( "grabbed" );
-const efftype_id effect_grabbing( "grabbing" );
-const efftype_id effect_hallu( "hallu" );
-const efftype_id effect_happy( "happy" );
-const efftype_id effect_infected( "infected" );
-const efftype_id effect_iodine( "iodine" );
-const efftype_id effect_irradiated( "irradiated" );
-const efftype_id effect_jetinjector( "jetinjector" );
-const efftype_id effect_lack_sleep( "lack_sleep" );
-const efftype_id effect_sleep_deprived( "sleep_deprived" );
-const efftype_id effect_lying_down( "lying_down" );
-const efftype_id effect_masked_scent( "masked_scent" );
-const efftype_id effect_mending( "mending" );
-const efftype_id effect_meth( "meth" );
-const efftype_id effect_narcosis( "narcosis" );
-const efftype_id effect_nausea( "nausea" );
-const efftype_id effect_no_sight( "no_sight" );
-const efftype_id effect_onfire( "onfire" );
-const efftype_id effect_paincysts( "paincysts" );
-const efftype_id effect_pkill( "pkill" );
-const efftype_id effect_pkill1( "pkill1" );
-const efftype_id effect_pkill2( "pkill2" );
-const efftype_id effect_pkill3( "pkill3" );
-const efftype_id effect_recover( "recover" );
-const efftype_id effect_riding( "riding" );
-const efftype_id effect_sad( "sad" );
-const efftype_id effect_shakes( "shakes" );
-const efftype_id effect_sleep( "sleep" );
-const efftype_id effect_slept_through_alarm( "slept_through_alarm" );
-const efftype_id effect_spores( "spores" );
-const efftype_id effect_stim( "stim" );
-const efftype_id effect_stim_overdose( "stim_overdose" );
-const efftype_id effect_stunned( "stunned" );
-const efftype_id effect_tapeworm( "tapeworm" );
-const efftype_id effect_took_thorazine( "took_thorazine" );
-const efftype_id effect_valium( "valium" );
-const efftype_id effect_visuals( "visuals" );
-const efftype_id effect_weed_high( "weed_high" );
-const efftype_id effect_winded( "winded" );
-const efftype_id effect_bleed( "bleed" );
-const efftype_id effect_magnesium_supplements( "magnesium" );
-const efftype_id effect_pet( "pet" );
-
-const species_id ROBOT( "ROBOT" );
-=======
 static const mtype_id mon_player_blob( "mon_player_blob" );
 static const mtype_id mon_shadow_snake( "mon_shadow_snake" );
 
@@ -220,6 +134,7 @@
 static const efftype_id effect_jetinjector( "jetinjector" );
 static const efftype_id effect_lack_sleep( "lack_sleep" );
 static const efftype_id effect_lying_down( "lying_down" );
+static const efftype_id effect_masked_scent( "masked_scent" );
 static const efftype_id effect_mending( "mending" );
 static const efftype_id effect_meth( "meth" );
 static const efftype_id effect_narcosis( "narcosis" );
@@ -234,7 +149,6 @@
 static const efftype_id effect_weed_high( "weed_high" );
 static const efftype_id effect_winded( "winded" );
 static const efftype_id effect_magnesium_supplements( "magnesium" );
->>>>>>> 9b667e7b
 
 static const bionic_id bio_armor_arms( "bio_armor_arms" );
 static const bionic_id bio_armor_eyes( "bio_armor_eyes" );
