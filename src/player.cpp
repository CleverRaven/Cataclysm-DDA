#include "player.h"

#include <algorithm>
#include <cmath>
#include <cstdlib>
#include <functional>
#include <iterator>
#include <map>
#include <memory>
#include <string>
#include <unordered_map>

#include "action.h"
#include "activity_actor.h"
#include "activity_handlers.h"
#include "ammo.h"
#include "avatar.h"
#include "avatar_action.h"
#include "bionics.h"
#include "bodypart.h"
#include "cata_utility.h"
#include "catacharset.h"
#include "character_martial_arts.h"
#include "color.h"
#include "coordinates.h"
#include "damage.h"
#include "debug.h"
#include "effect.h"
#include "enums.h"
#include "event.h"
#include "event_bus.h"
#include "faction.h"
#include "fault.h"
#include "field_type.h"
#include "flag.h"
#include "game.h"
#include "handle_liquid.h"
#include "input.h"
#include "inventory.h"
#include "item.h"
#include "item_contents.h"
#include "item_location.h"
#include "item_pocket.h"
#include "itype.h"
#include "line.h"
#include "map.h"
#include "map_iterator.h"
#include "map_selector.h"
#include "mapdata.h"
#include "martialarts.h"
#include "messages.h"
#include "monster.h"
#include "morale.h"
#include "mtype.h"
#include "mutation.h"
#include "npc.h"
#include "options.h"
#include "output.h"
#include "overmap_types.h"
#include "overmapbuffer.h"
#include "pimpl.h"
#include "player_activity.h"
#include "pldata.h"
#include "profession.h"
#include "requirements.h"
#include "rng.h"
#include "skill.h"
#include "stomach.h"
#include "string_formatter.h"
#include "string_id.h"
#include "translations.h"
#include "trap.h"
#include "ui.h"
#include "uistate.h"
#include "units.h"
#include "units_fwd.h"
#include "value_ptr.h"
#include "veh_type.h"
#include "vehicle.h"
#include "viewer.h"
#include "visitable.h"
#include "vitamin.h"
#include "vpart_position.h"
#include "weather.h"

static const efftype_id effect_adrenaline( "adrenaline" );
static const efftype_id effect_bite( "bite" );
static const efftype_id effect_bleed( "bleed" );
static const efftype_id effect_bloodworms( "bloodworms" );
static const efftype_id effect_brainworms( "brainworms" );
static const efftype_id effect_darkness( "darkness" );
static const efftype_id effect_dermatik( "dermatik" );
static const efftype_id effect_downed( "downed" );
static const efftype_id effect_fungus( "fungus" );
static const efftype_id effect_incorporeal( "incorporeal" );
static const efftype_id effect_infected( "infected" );
static const efftype_id effect_masked_scent( "masked_scent" );
static const efftype_id effect_meth( "meth" );
static const efftype_id effect_narcosis( "narcosis" );
static const efftype_id effect_nausea( "nausea" );
static const efftype_id effect_onfire( "onfire" );
static const efftype_id effect_paincysts( "paincysts" );
static const efftype_id effect_recover( "recover" );
static const efftype_id effect_sleep( "sleep" );
static const efftype_id effect_stunned( "stunned" );
static const efftype_id effect_tapeworm( "tapeworm" );
static const efftype_id effect_weed_high( "weed_high" );

static const itype_id itype_adv_UPS_off( "adv_UPS_off" );
static const itype_id itype_battery( "battery" );
static const itype_id itype_cookbook_human( "cookbook_human" );
static const itype_id itype_large_repairkit( "large_repairkit" );
static const itype_id itype_small_repairkit( "small_repairkit" );
static const itype_id itype_UPS( "UPS" );
static const itype_id itype_UPS_off( "UPS_off" );

static const trait_id trait_ACIDBLOOD( "ACIDBLOOD" );
static const trait_id trait_DEBUG_NODMG( "DEBUG_NODMG" );
static const trait_id trait_CANNIBAL( "CANNIBAL" );
static const trait_id trait_CENOBITE( "CENOBITE" );
static const trait_id trait_CHLOROMORPH( "CHLOROMORPH" );
static const trait_id trait_CLUMSY( "CLUMSY" );
static const trait_id trait_COLDBLOOD4( "COLDBLOOD4" );
static const trait_id trait_DEBUG_BIONIC_POWER( "DEBUG_BIONIC_POWER" );
static const trait_id trait_DEBUG_HS( "DEBUG_HS" );
static const trait_id trait_EASYSLEEPER( "EASYSLEEPER" );
static const trait_id trait_EASYSLEEPER2( "EASYSLEEPER2" );
static const trait_id trait_EATHEALTH( "EATHEALTH" );
static const trait_id trait_FAT( "FAT" );
static const trait_id trait_HATES_BOOKS( "HATES_BOOKS" );
static const trait_id trait_INFIMMUNE( "INFIMMUNE" );
static const trait_id trait_INSOMNIA( "INSOMNIA" );
static const trait_id trait_INT_SLIME( "INT_SLIME" );
static const trait_id trait_LIGHTSTEP( "LIGHTSTEP" );
static const trait_id trait_LOVES_BOOKS( "LOVES_BOOKS" );
static const trait_id trait_M_IMMUNE( "M_IMMUNE" );
static const trait_id trait_M_SKIN3( "M_SKIN3" );
static const trait_id trait_MORE_PAIN( "MORE_PAIN" );
static const trait_id trait_MORE_PAIN2( "MORE_PAIN2" );
static const trait_id trait_MORE_PAIN3( "MORE_PAIN3" );
static const trait_id trait_NOMAD( "NOMAD" );
static const trait_id trait_NOMAD2( "NOMAD2" );
static const trait_id trait_NOMAD3( "NOMAD3" );
static const trait_id trait_NOPAIN( "NOPAIN" );
static const trait_id trait_PAINRESIST( "PAINRESIST" );
static const trait_id trait_PAINRESIST_TROGLO( "PAINRESIST_TROGLO" );
static const trait_id trait_PARAIMMUNE( "PARAIMMUNE" );
static const trait_id trait_PARKOUR( "PARKOUR" );
static const trait_id trait_PSYCHOPATH( "PSYCHOPATH" );
static const trait_id trait_SAPIOVORE( "SAPIOVORE" );
static const trait_id trait_SHELL2( "SHELL2" );
static const trait_id trait_SPIRITUAL( "SPIRITUAL" );
static const trait_id trait_SUNLIGHT_DEPENDENT( "SUNLIGHT_DEPENDENT" );
static const trait_id trait_THRESH_SPIDER( "THRESH_SPIDER" );
static const trait_id trait_WATERSLEEP( "WATERSLEEP" );
static const trait_id trait_WEB_SPINNER( "WEB_SPINNER" );
static const trait_id trait_WEB_WALKER( "WEB_WALKER" );
static const trait_id trait_WEB_WEAVER( "WEB_WEAVER" );

static const skill_id skill_dodge( "dodge" );
static const skill_id skill_firstaid( "firstaid" );
static const skill_id skill_gun( "gun" );
static const skill_id skill_swimming( "swimming" );

static const proficiency_id proficiency_prof_traps( "prof_traps" );
static const proficiency_id proficiency_prof_trapsetting( "prof_trapsetting" );
static const proficiency_id proficiency_prof_spotting( "prof_spotting" );

static const bionic_id bio_cqb( "bio_cqb" );
static const bionic_id bio_ground_sonar( "bio_ground_sonar" );
static const bionic_id bio_soporific( "bio_soporific" );
static const bionic_id bio_speed( "bio_speed" );

stat_mod player::get_pain_penalty() const
{
    stat_mod ret;
    int pain = get_perceived_pain();
    if( pain <= 0 ) {
        return ret;
    }

    int stat_penalty = std::floor( std::pow( pain, 0.8f ) / 10.0f );

    bool ceno = has_trait( trait_CENOBITE );
    if( !ceno ) {
        ret.strength = stat_penalty;
        ret.dexterity = stat_penalty;
    }

    if( !has_trait( trait_INT_SLIME ) ) {
        ret.intelligence = stat_penalty;
    } else {
        ret.intelligence = pain / 5;
    }

    ret.perception = stat_penalty * 2 / 3;

    ret.speed = std::pow( pain, 0.7f );
    if( ceno ) {
        ret.speed /= 2;
    }

    ret.speed = std::min( ret.speed, 50 );
    return ret;
}

player::player()
{
    str_cur = 8;
    str_max = 8;
    dex_cur = 8;
    dex_max = 8;
    int_cur = 8;
    int_max = 8;
    per_cur = 8;
    per_max = 8;
    dodges_left = 1;
    blocks_left = 1;
    set_power_level( 0_kJ );
    set_max_power_level( 0_kJ );
    cash = 0;
    scent = 500;
    male = true;
    prof = profession::has_initialized() ? profession::generic() :
           nullptr; //workaround for a potential structural limitation, see player::create

    start_location = start_location_id( "sloc_shelter" );
    moves = 100;
    movecounter = 0;
    oxygen = 0;
    in_vehicle = false;
    controlling_vehicle = false;
    grab_point = tripoint_zero;
    hauling = false;
    focus_pool = 100;
    last_item = itype_id( "null" );
    sight_max = 9999;
    last_batch = 0;
    lastconsumed = itype_id( "null" );
    death_drops = true;

    nv_cached = false;
    volume = 0;

    set_value( "THIEF_MODE", "THIEF_ASK" );

    for( const auto &v : vitamin::all() ) {
        vitamin_levels[ v.first ] = 0;
    }

    // Only call these if game is initialized
    if( !!g && json_flag::is_ready() ) {
        recalc_sight_limits();
        calc_encumbrance();
    }
}

player::~player() = default;
player::player( player && ) = default;
player &player::operator=( player && ) = default;

void player::normalize()
{
    Character::normalize();

    recalc_hp();

    set_all_parts_temp_conv( BODYTEMP_NORM );
    set_stamina( get_stamina_max() );
}

void player::process_turn()
{
    // Has to happen before reset_stats
    clear_miss_reasons();

    Character::process_turn();

    // If we're actively handling something we can't just drop it on the ground
    // in the middle of handling it
    if( activity.targets.empty() ) {
        drop_invalid_inventory();
    }
    process_items();
    // Didn't just pick something up
    last_item = itype_id( "null" );

    if( !is_npc() && has_trait( trait_DEBUG_BIONIC_POWER ) ) {
        mod_power_level( get_max_power_level() );
    }

    visit_items( [this]( item * e ) {
        e->process_relic( this, pos() );
        return VisitResponse::NEXT;
    } );

    suffer();
    // NPCs currently don't make any use of their scent, pointless to calculate it
    // TODO: make use of NPC scent.
    if( !is_npc() ) {
        if( !has_effect( effect_masked_scent ) ) {
            restore_scent();
        }
        const int mask_intensity = get_effect_int( effect_masked_scent );

        // Set our scent towards the norm
        int norm_scent = 500;
        int temp_norm_scent = INT_MIN;
        bool found_intensity = false;
        for( const trait_id &mut : get_mutations() ) {
            const cata::optional<int> &scent_intensity = mut->scent_intensity;
            if( scent_intensity ) {
                found_intensity = true;
                temp_norm_scent = std::max( temp_norm_scent, *scent_intensity );
            }
        }
        if( found_intensity ) {
            norm_scent = temp_norm_scent;
        }

        for( const trait_id &mut : get_mutations() ) {
            const cata::optional<int> &scent_mask = mut->scent_mask;
            if( scent_mask ) {
                norm_scent += *scent_mask;
            }
        }

        //mask from scent altering items;
        norm_scent += mask_intensity;

        // Scent increases fast at first, and slows down as it approaches normal levels.
        // Estimate it will take about norm_scent * 2 turns to go from 0 - norm_scent / 2
        // Without smelly trait this is about 1.5 hrs. Slows down significantly after that.
        if( scent < rng( 0, norm_scent ) ) {
            scent++;
        }

        // Unusually high scent decreases steadily until it reaches normal levels.
        if( scent > norm_scent ) {
            scent--;
        }

        for( const trait_id &mut : get_mutations() ) {
            scent *= mut.obj().scent_modifier;
        }
    }

    // We can dodge again! Assuming we can actually move...
    if( in_sleep_state() ) {
        blocks_left = 0;
        dodges_left = 0;
    } else if( moves > 0 ) {
        blocks_left = get_num_blocks();
        dodges_left = get_num_dodges();
    }

    // auto-learning. This is here because skill-increases happens all over the place:
    // SkillLevel::readBook (has no connection to the skill or the player),
    // player::read, player::practice, ...
    // Check for spontaneous discovery of martial art styles
    for( auto &style : autolearn_martialart_types() ) {
        const matype_id &ma( style );

        if( !martial_arts_data->has_martialart( ma ) && can_autolearn( ma ) ) {
            martial_arts_data->add_martialart( ma );
            add_msg_if_player( m_info, _( "You have learned a new style: %s!" ), ma.obj().name );
        }
    }

    // Update time spent conscious in this overmap tile for the Nomad traits.
    if( !is_npc() && ( has_trait( trait_NOMAD ) || has_trait( trait_NOMAD2 ) ||
                       has_trait( trait_NOMAD3 ) ) &&
        !has_effect( effect_sleep ) && !has_effect( effect_narcosis ) ) {
        const tripoint_abs_omt ompos = global_omt_location();
        const point_abs_omt pos = ompos.xy();
        if( overmap_time.find( pos ) == overmap_time.end() ) {
            overmap_time[pos] = 1_turns;
        } else {
            overmap_time[pos] += 1_turns;
        }
    }
    // Decay time spent in other overmap tiles.
    if( !is_npc() && calendar::once_every( 1_hours ) ) {
        const tripoint_abs_omt ompos = global_omt_location();
        const time_point now = calendar::turn;
        time_duration decay_time = 0_days;
        if( has_trait( trait_NOMAD ) ) {
            decay_time = 7_days;
        } else if( has_trait( trait_NOMAD2 ) ) {
            decay_time = 14_days;
        } else if( has_trait( trait_NOMAD3 ) ) {
            decay_time = 28_days;
        }
        auto it = overmap_time.begin();
        while( it != overmap_time.end() ) {
            if( it->first == ompos.xy() ) {
                it++;
                continue;
            }
            // Find the amount of time passed since the player touched any of the overmap tile's submaps.
            const tripoint_abs_omt tpt( it->first, 0 );
            const time_point last_touched = overmap_buffer.scent_at( tpt ).creation_time;
            const time_duration since_visit = now - last_touched;
            // If the player has spent little time in this overmap tile, let it decay after just an hour instead of the usual extended decay time.
            const time_duration modified_decay_time = it->second > 5_minutes ? decay_time : 1_hours;
            if( since_visit > modified_decay_time ) {
                // Reduce the tracked time spent in this overmap tile.
                const time_duration decay_amount = std::min( since_visit - modified_decay_time, 1_hours );
                const time_duration updated_value = it->second - decay_amount;
                if( updated_value <= 0_turns ) {
                    // We can stop tracking this tile if there's no longer any time recorded there.
                    it = overmap_time.erase( it );
                    continue;
                } else {
                    it->second = updated_value;
                }
            }
            it++;
        }
    }
}

int player::kcal_speed_penalty() const
{
    static const std::vector<std::pair<float, float>> starv_thresholds = { {
            std::make_pair( 0.0f, -90.0f ),
            std::make_pair( character_weight_category::emaciated, -50.f ),
            std::make_pair( character_weight_category::underweight, -25.0f ),
            std::make_pair( character_weight_category::normal, 0.0f )
        }
    };
    if( get_kcal_percent() > 0.95f ) {
        return 0;
    } else {
        return std::round( multi_lerp( starv_thresholds, get_bmi() ) );
    }
}

int player::thirst_speed_penalty( int thirst )
{
    // We die at 1200 thirst
    // Start by dropping speed really fast, but then level it off a bit
    static const std::vector<std::pair<float, float>> thirst_thresholds = {{
            std::make_pair( 40.0f, 0.0f ),
            std::make_pair( 300.0f, -25.0f ),
            std::make_pair( 600.0f, -50.0f ),
            std::make_pair( 1200.0f, -75.0f )
        }
    };
    return static_cast<int>( multi_lerp( thirst_thresholds, thirst ) );
}

void player::recalc_speed_bonus()
{
    // Minus some for weight...
    int carry_penalty = 0;
    if( weight_carried() > weight_capacity() ) {
        carry_penalty = 25 * ( weight_carried() - weight_capacity() ) / ( weight_capacity() );
    }
    mod_speed_bonus( -carry_penalty );

    mod_speed_bonus( -get_pain_penalty().speed );

    if( get_thirst() > 40 ) {
        mod_speed_bonus( thirst_speed_penalty( get_thirst() ) );
    }
    // when underweight, you get slower. cumulative with hunger
    mod_speed_bonus( kcal_speed_penalty() );

    for( const auto &maps : *effects ) {
        for( const auto &i : maps.second ) {
            bool reduced = resists_effect( i.second );
            mod_speed_bonus( i.second.get_mod( "SPEED", reduced ) );
        }
    }

    // add martial arts speed bonus
    mod_speed_bonus( mabuff_speed_bonus() );

    // Not sure why Sunlight Dependent is here, but OK
    // Ectothermic/COLDBLOOD4 is intended to buff folks in the Summer
    // Threshold-crossing has its charms ;-)
    if( g != nullptr ) {
        if( has_trait( trait_SUNLIGHT_DEPENDENT ) && !g->is_in_sunlight( pos() ) ) {
            mod_speed_bonus( -( g->light_level( posz() ) >= 12 ? 5 : 10 ) );
        }
        const float temperature_speed_modifier = mutation_value( "temperature_speed_modifier" );
        if( temperature_speed_modifier != 0 ) {
            const int player_local_temp = get_weather().get_temperature( pos() );
            if( has_trait( trait_COLDBLOOD4 ) || player_local_temp < 65 ) {
                mod_speed_bonus( ( player_local_temp - 65 ) * temperature_speed_modifier );
            }
        }
    }

    float speed_modifier = Character::mutation_value( "speed_modifier" );
    set_speed_bonus( static_cast<int>( get_speed() * speed_modifier ) - get_speed_base() );

    if( has_bionic( bio_speed ) ) { // multiply by 1.1
        set_speed_bonus( static_cast<int>( get_speed() * 1.1 ) - get_speed_base() );
    }

    // Speed cannot be less than 25% of base speed, so minimal speed bonus is -75% base speed.
    const int min_speed_bonus = static_cast<int>( -0.75 * get_speed_base() );
    if( get_speed_bonus() < min_speed_bonus ) {
        set_speed_bonus( min_speed_bonus );
    }
}

double player::recoil_vehicle() const
{
    // TODO: vary penalty dependent upon vehicle part on which player is boarded

    if( in_vehicle ) {
        if( const optional_vpart_position vp = get_map().veh_at( pos() ) ) {
            return static_cast<double>( std::abs( vp->vehicle().velocity ) ) * 3 / 100;
        }
    }
    return 0;
}

double player::recoil_total() const
{
    return recoil + recoil_vehicle();
}

bool player::is_hallucination() const
{
    return false;
}

void player::set_underwater( bool u )
{
    if( underwater != u ) {
        underwater = u;
        recalc_sight_limits();
    }
}

void player::mod_stat( const std::string &stat, float modifier )
{
    if( stat == "thirst" ) {
        mod_thirst( modifier );
    } else if( stat == "fatigue" ) {
        mod_fatigue( modifier );
    } else if( stat == "oxygen" ) {
        oxygen += modifier;
    } else if( stat == "stamina" ) {
        mod_stamina( modifier );
    } else {
        // Fall through to the creature method.
        Character::mod_stat( stat, modifier );
    }
}

time_duration player::estimate_effect_dur( const skill_id &relevant_skill,
        const efftype_id &target_effect, const time_duration &error_magnitude,
        int threshold, const Creature &target ) const
{
    const time_duration zero_duration = 0_turns;

    int skill_lvl = get_skill_level( relevant_skill );

    time_duration estimate = std::max( zero_duration, target.get_effect_dur( target_effect ) +
                                       rng( -1, 1 ) * error_magnitude *
                                       rng( 0, std::max( 0, threshold - skill_lvl ) ) );
    return estimate;
}

std::list<item *> player::get_radio_items()
{
    std::list<item *> rc_items;
    const invslice &stacks = inv->slice();
    for( const auto &stack : stacks ) {
        item &stack_iter = stack->front();
        if( stack_iter.has_flag( flag_RADIO_ACTIVATION ) ) {
            rc_items.push_back( &stack_iter );
        }
    }

    for( auto &elem : worn ) {
        if( elem.has_flag( flag_RADIO_ACTIVATION ) ) {
            rc_items.push_back( &elem );
        }
    }

    if( is_armed() ) {
        if( weapon.has_flag( flag_RADIO_ACTIVATION ) ) {
            rc_items.push_back( &weapon );
        }
    }
    return rc_items;
}

bool player::avoid_trap( const tripoint &pos, const trap &tr ) const
{
    /** @EFFECT_DEX increases chance to avoid traps */

    /** @EFFECT_DODGE increases chance to avoid traps */
    int myroll = dice( 3, dex_cur + get_skill_level( skill_dodge ) * 1.5 );
    int traproll;
    if( tr.can_see( pos, *this ) ) {
        traproll = dice( 3, tr.get_avoidance() );
    } else {
        traproll = dice( 6, tr.get_avoidance() );
    }

    if( has_trait( trait_LIGHTSTEP ) ) {
        myroll += dice( 2, 6 );
    }

    if( has_trait( trait_CLUMSY ) ) {
        myroll -= dice( 2, 6 );
    }

    return myroll >= traproll;
}

void player::pause()
{
    moves = 0;
    recoil = MAX_RECOIL;

    map &here = get_map();
    // Train swimming if underwater
    if( !in_vehicle ) {
        if( underwater ) {
            practice( skill_swimming, 1 );
            drench( 100, { {
                    bodypart_str_id( "leg_l" ), bodypart_str_id( "leg_r" ), bodypart_str_id( "torso" ), bodypart_str_id( "arm_l" ),
                    bodypart_str_id( "arm_r" ), bodypart_str_id( "head" ), bodypart_str_id( "eyes" ), bodypart_str_id( "mouth" ),
                    bodypart_str_id( "foot_l" ), bodypart_str_id( "foot_r" ), bodypart_str_id( "hand_l" ), bodypart_str_id( "hand_r" )
                }
            }, true );
        } else if( here.has_flag( TFLAG_DEEP_WATER, pos() ) ) {
            practice( skill_swimming, 1 );
            // Same as above, except no head/eyes/mouth
            drench( 100, { {
                    bodypart_str_id( "leg_l" ), bodypart_str_id( "leg_r" ), bodypart_str_id( "torso" ), bodypart_str_id( "arm_l" ),
                    bodypart_str_id( "arm_r" ), bodypart_str_id( "foot_l" ), bodypart_str_id( "foot_r" ), bodypart_str_id( "hand_l" ),
                    bodypart_str_id( "hand_r" )
                }
            }, true );
        } else if( here.has_flag( "SWIMMABLE", pos() ) ) {
            drench( 80, { { bodypart_str_id( "foot_l" ), bodypart_str_id( "foot_r" ), bodypart_str_id( "leg_l" ), bodypart_str_id( "leg_r" ) } },
            false );
        }
    }

    // Try to put out clothing/hair fire
    if( has_effect( effect_onfire ) ) {
        time_duration total_removed = 0_turns;
        time_duration total_left = 0_turns;
        bool on_ground = has_effect( effect_downed );
        for( const bodypart_id &bp : get_all_body_parts() ) {
            effect &eff = get_effect( effect_onfire, bp );
            if( eff.is_null() ) {
                continue;
            }

            // TODO: Tools and skills
            total_left += eff.get_duration();
            // Being on the ground will smother the fire much faster because you can roll
            const time_duration dur_removed = on_ground ? eff.get_duration() / 2 + 2_turns : 1_turns;
            eff.mod_duration( -dur_removed );
            total_removed += dur_removed;
        }

        // Don't drop on the ground when the ground is on fire
        if( total_left > 1_minutes && !is_dangerous_fields( here.field_at( pos() ) ) ) {
            add_effect( effect_downed, 2_turns, false, 0, true );
            add_msg_player_or_npc( m_warning,
                                   _( "You roll on the ground, trying to smother the fire!" ),
                                   _( "<npcname> rolls on the ground!" ) );
        } else if( total_removed > 0_turns ) {
            add_msg_player_or_npc( m_warning,
                                   _( "You attempt to put out the fire on you!" ),
                                   _( "<npcname> attempts to put out the fire on them!" ) );
        }
    }
    // put pressure on bleeding wound, prioritizing most severe bleeding
    if( !is_armed() && has_effect( effect_bleed ) ) {
        int most = 0;
        bodypart_id bp_id;
        for( const bodypart_id &bp : get_all_body_parts() ) {
            if( most <= get_effect_int( effect_bleed, bp ) ) {
                most = get_effect_int( effect_bleed, bp );
                bp_id =  bp ;
            }
        }
        effect &e = get_effect( effect_bleed, bp_id );
        time_duration penalty = 1_turns * ( encumb( bodypart_id( "hand_r" ) ) + encumb(
                                                bodypart_id( "hand_l" ) ) );
        time_duration benefit = 5_turns + 10_turns * get_skill_level( skill_firstaid );

        if( is_limb_broken( bodypart_id( "arm_l" ) ) || is_limb_broken( bodypart_id( "arm_r" ) ) ) {
            add_msg_player_or_npc( m_warning,
                                   _( "Your broken limb significantly hampers your efforts to puting pressure on the bleeding wound!" ),
                                   _( "<npcname>'s broken limb significantly hampers efforts of putting pressure on the bleeding wound!" ) );
            e.mod_duration( -1_turns );
        } else if( benefit <= penalty ) {
            add_msg_player_or_npc( m_warning,
                                   _( "Your hands are too encumbred to effectivly put pressure on the bleeding wound!" ),
                                   _( "<npcname>'s hands are too encumbred to effectivly put pressure on the bleeding wound!" ) );
            e.mod_duration( -1_turns );
        } else {
            e.mod_duration( - ( benefit - penalty ) );
            add_msg_player_or_npc( m_warning,
                                   _( "You attempt to put pressure on the bleeding wound!" ),
                                   _( "<npcname> attempts to put pressure on the bleeding wound!" ) );
            practice( skill_firstaid, 1 );
        }
    }
    // on-pause effects for martial arts
    martial_arts_data->ma_onpause_effects( *this );

    if( is_npc() ) {
        // The stuff below doesn't apply to NPCs
        // search_surroundings should eventually do, though
        return;
    }

    if( in_vehicle && one_in( 8 ) ) {
        VehicleList vehs = here.get_vehicles();
        vehicle *veh = nullptr;
        for( auto &v : vehs ) {
            veh = v.v;
            if( veh && veh->is_moving() && veh->player_in_control( *this ) ) {
                double exp_temp = 1 + veh->total_mass() / 400.0_kilogram +
                                  std::abs( veh->velocity / 3200.0 );
                int experience = static_cast<int>( exp_temp );
                if( exp_temp - experience > 0 && x_in_y( exp_temp - experience, 1.0 ) ) {
                    experience++;
                }
                practice( skill_id( "driving" ), experience );
                break;
            }
        }
    }

    search_surroundings();
    wait_effects();
}

void player::search_surroundings()
{
    if( controlling_vehicle ) {
        return;
    }
    map &here = get_map();
    // Search for traps in a larger area than before because this is the only
    // way we can "find" traps that aren't marked as visible.
    // Detection formula takes care of likelihood of seeing within this range.
    for( const tripoint &tp : here.points_in_radius( pos(), 5 ) ) {
        const trap &tr = here.tr_at( tp );
        if( tr.is_null() || tp == pos() ) {
            continue;
        }
        if( has_active_bionic( bio_ground_sonar ) && !knows_trap( tp ) && tr.detected_by_ground_sonar() ) {
            const std::string direction = direction_name( direction_from( pos(), tp ) );
            add_msg_if_player( m_warning, _( "Your ground sonar detected a %1$s to the %2$s!" ),
                               tr.name(), direction );
            add_known_trap( tp, tr );
        }
        if( !sees( tp ) ) {
            continue;
        }
        if( tr.can_see( tp, *this ) ) {
            // Already seen, or can never be seen
            continue;
        }
        // Chance to detect traps we haven't yet seen.
        if( tr.detect_trap( tp, *this ) ) {
            if( !tr.is_trivial_to_spot() ) {
                // Only bug player about traps that aren't trivial to spot.
                const std::string direction = direction_name(
                                                  direction_from( pos(), tp ) );
                practice_proficiency( proficiency_prof_spotting, 1_minutes );
                // Seeing a trap set properly gives you a little bonus to trapsetting profs.
                practice_proficiency( proficiency_prof_traps, 10_seconds );
                practice_proficiency( proficiency_prof_trapsetting, 10_seconds );
                add_msg_if_player( _( "You've spotted a %1$s to the %2$s!" ),
                                   tr.name(), direction );
            }
            add_known_trap( tp, tr );
        }
    }
}

int player::get_lift_assist() const
{
    int result = 0;
    const std::vector<npc *> helpers = get_crafting_helpers();
    for( const npc *np : helpers ) {
        result += np->get_str();
    }
    return result;
}

bool player::immune_to( const bodypart_id &bp, damage_unit dam ) const
{
    if( has_trait( trait_DEBUG_NODMG ) || is_immune_damage( dam.type ) ||
        has_effect( effect_incorporeal ) ) {
        return true;
    }

    passive_absorb_hit( bp, dam );

    for( const item &cloth : worn ) {
        if( cloth.get_coverage( bp ) == 100 && cloth.covers( bp ) ) {
            cloth.mitigate_damage( dam );
        }
    }

    return dam.amount <= 0;
}

void player::mod_pain( int npain )
{
    if( npain > 0 ) {
        if( has_trait( trait_NOPAIN ) || has_effect( effect_narcosis ) ) {
            return;
        }
        // always increase pain gained by one from these bad mutations
        if( has_trait( trait_MORE_PAIN ) ) {
            npain += std::max( 1, roll_remainder( npain * 0.25 ) );
        } else if( has_trait( trait_MORE_PAIN2 ) ) {
            npain += std::max( 1, roll_remainder( npain * 0.5 ) );
        } else if( has_trait( trait_MORE_PAIN3 ) ) {
            npain += std::max( 1, roll_remainder( npain * 1.0 ) );
        }

        if( npain > 1 ) {
            // if it's 1 it'll just become 0, which is bad
            if( has_trait( trait_PAINRESIST_TROGLO ) ) {
                npain = roll_remainder( npain * 0.5 );
            } else if( has_trait( trait_PAINRESIST ) ) {
                npain = roll_remainder( npain * 0.67 );
            }
        }
    }
    Creature::mod_pain( npain );
}

void player::set_pain( int npain )
{
    const int prev_pain = get_perceived_pain();
    Creature::set_pain( npain );
    const int cur_pain = get_perceived_pain();

    if( cur_pain != prev_pain ) {
        react_to_felt_pain( cur_pain - prev_pain );
        on_stat_change( "perceived_pain", cur_pain );
    }
}

int player::get_perceived_pain() const
{
    if( get_effect_int( effect_adrenaline ) > 1 ) {
        return 0;
    }

    return std::max( get_pain() - get_painkiller(), 0 );
}

float player::fall_damage_mod() const
{
    if( has_effect_with_flag( flag_EFFECT_FEATHER_FALL ) ) {
        return 0.0f;
    }
    float ret = 1.0f;

    // Ability to land properly is 2x as important as dexterity itself
    /** @EFFECT_DEX decreases damage from falling */

    /** @EFFECT_DODGE decreases damage from falling */
    float dex_dodge = dex_cur / 2.0 + get_skill_level( skill_dodge );
    // Penalize for wearing heavy stuff
    const float average_leg_encumb = ( encumb( bodypart_id( "leg_l" ) ) + encumb(
                                           bodypart_id( "leg_r" ) ) ) / 2.0;
    dex_dodge -= ( average_leg_encumb + encumb( bodypart_id( "torso" ) ) ) / 10;
    // But prevent it from increasing damage
    dex_dodge = std::max( 0.0f, dex_dodge );
    // 100% damage at 0, 75% at 10, 50% at 20 and so on
    ret *= ( 100.0f - ( dex_dodge * 4.0f ) ) / 100.0f;

    if( has_trait( trait_PARKOUR ) ) {
        ret *= 2.0f / 3.0f;
    }

    // TODO: Bonus for Judo, mutations. Penalty for heavy weight (including mutations)
    return std::max( 0.0f, ret );
}

// force is maximum damage to hp before scaling
int player::impact( const int force, const tripoint &p )
{
    // Falls over ~30m are fatal more often than not
    // But that would be quite a lot considering 21 z-levels in game
    // so let's assume 1 z-level is comparable to 30 force

    if( force <= 0 ) {
        return force;
    }

    // Damage modifier (post armor)
    float mod = 1.0f;
    int effective_force = force;
    int cut = 0;
    // Percentage armor penetration - armor won't help much here
    // TODO: Make cushioned items like bike helmets help more
    float armor_eff = 1.0f;
    // Shock Absorber CBM heavily reduces damage
    const bool shock_absorbers = has_active_bionic( bionic_id( "bio_shock_absorber" ) );

    // Being slammed against things rather than landing means we can't
    // control the impact as well
    const bool slam = p != pos();
    std::string target_name = "a swarm of bugs";
    Creature *critter = g->critter_at( p );
    map &here = get_map();
    if( critter != this && critter != nullptr ) {
        target_name = critter->disp_name();
        // Slamming into creatures and NPCs
        // TODO: Handle spikes/horns and hard materials
        armor_eff = 0.5f; // 2x as much as with the ground
        // TODO: Modify based on something?
        mod = 1.0f;
        effective_force = force;
    } else if( const optional_vpart_position vp = here.veh_at( p ) ) {
        // Slamming into vehicles
        // TODO: Integrate it with vehicle collision function somehow
        target_name = vp->vehicle().disp_name();
        if( vp.part_with_feature( "SHARP", true ) ) {
            // Now we're actually getting impaled
            cut = force; // Lots of fun
        }

        mod = slam ? 1.0f : fall_damage_mod();
        armor_eff = 0.25f; // Not much
        if( !slam && vp->part_with_feature( "ROOF", true ) ) {
            // Roof offers better landing than frame or pavement
            // TODO: Make this not happen with heavy duty/plated roof
            effective_force /= 2;
        }
    } else {
        // Slamming into terrain/furniture
        target_name = here.disp_name( p );
        int hard_ground = here.has_flag( TFLAG_DIGGABLE, p ) ? 0 : 3;
        armor_eff = 0.25f; // Not much
        // Get cut by stuff
        // This isn't impalement on metal wreckage, more like flying through a closed window
        cut = here.has_flag( TFLAG_SHARP, p ) ? 5 : 0;
        effective_force = force + hard_ground;
        mod = slam ? 1.0f : fall_damage_mod();
        if( here.has_furn( p ) ) {
            // TODO: Make furniture matter
        } else if( here.has_flag( TFLAG_SWIMMABLE, p ) ) {
            const int swim_skill = get_skill_level( skill_swimming );
            effective_force /= 4.0f + 0.1f * swim_skill;
            if( here.has_flag( TFLAG_DEEP_WATER, p ) ) {
                effective_force /= 1.5f;
                mod /= 1.0f + ( 0.1f * swim_skill );
            }
        }
    }

    // Rescale for huge force
    // At >30 force, proper landing is impossible and armor helps way less
    if( effective_force > 30 ) {
        // Armor simply helps way less
        armor_eff *= 30.0f / effective_force;
        if( mod < 1.0f ) {
            // Everything past 30 damage gets a worse modifier
            const float scaled_mod = std::pow( mod, 30.0f / effective_force );
            const float scaled_damage = ( 30.0f * mod ) + scaled_mod * ( effective_force - 30.0f );
            mod = scaled_damage / effective_force;
        }
    }

    if( !slam && mod < 1.0f && mod * force < 5 ) {
        // Perfect landing, no damage (regardless of armor)
        add_msg_if_player( m_warning, _( "You land on %s." ), target_name );
        return 0;
    }

    // Shock absorbers kick in only when they need to, so if our other protections fail, fall back on them
    if( shock_absorbers ) {
        effective_force -= 15; // Provide a flat reduction to force
        if( mod > 0.25f ) {
            mod = 0.25f; // And provide a 75% reduction against that force if we don't have it already
        }
        if( effective_force < 0 ) {
            effective_force = 0;
        }
    }

    int total_dealt = 0;
    if( mod * effective_force >= 5 ) {
        for( const bodypart_id &bp : get_all_body_parts( get_body_part_flags::only_main ) ) {
            const int bash = effective_force * rng( 60, 100 ) / 100;
            damage_instance di;
            di.add_damage( damage_type::BASH, bash, 0, armor_eff, mod );
            // No good way to land on sharp stuff, so here modifier == 1.0f
            di.add_damage( damage_type::CUT, cut, 0, armor_eff, 1.0f );
            total_dealt += deal_damage( nullptr, bp, di ).total_damage();
        }
    }

    if( total_dealt > 0 && is_player() ) {
        // "You slam against the dirt" is fine
        add_msg( m_bad, _( "You are slammed against %1$s for %2$d damage." ),
                 target_name, total_dealt );
    } else if( is_player() && shock_absorbers ) {
        add_msg( m_bad, _( "You are slammed against %s!" ),
                 target_name, total_dealt );
        add_msg( m_good, _( "…but your shock absorbers negate the damage!" ) );
    } else if( slam ) {
        // Only print this line if it is a slam and not a landing
        // Non-players should only get this one: player doesn't know how much damage was dealt
        // and landing messages for each slammed creature would be too much
        add_msg_player_or_npc( m_bad,
                               _( "You are slammed against %s." ),
                               _( "<npcname> is slammed against %s." ),
                               target_name );
    } else {
        // No landing message for NPCs
        add_msg_if_player( m_warning, _( "You land on %s." ), target_name );
    }

    if( x_in_y( mod, 1.0f ) ) {
        add_effect( effect_downed, rng( 1_turns, 1_turns + mod * 3_turns ) );
    }

    return total_dealt;
}

void player::knock_back_to( const tripoint &to )
{
    if( to == pos() ) {
        return;
    }

    // First, see if we hit a monster
    if( monster *const critter = g->critter_at<monster>( to ) ) {
        deal_damage( critter, bodypart_id( "torso" ), damage_instance( damage_type::BASH,
                     static_cast<float>( critter->type->size ) ) );
        add_effect( effect_stunned, 1_turns );
        /** @EFFECT_STR_MAX allows knocked back player to knock back, damage, stun some monsters */
        if( ( str_max - 6 ) / 4 > critter->type->size ) {
            critter->knock_back_from( pos() ); // Chain reaction!
            critter->apply_damage( this, bodypart_id( "torso" ), ( str_max - 6 ) / 4 );
            critter->add_effect( effect_stunned, 1_turns );
        } else if( ( str_max - 6 ) / 4 == critter->type->size ) {
            critter->apply_damage( this, bodypart_id( "torso" ), ( str_max - 6 ) / 4 );
            critter->add_effect( effect_stunned, 1_turns );
        }
        critter->check_dead_state();

        add_msg_player_or_npc( _( "You bounce off a %s!" ), _( "<npcname> bounces off a %s!" ),
                               critter->name() );
        return;
    }

    if( npc *const np = g->critter_at<npc>( to ) ) {
        deal_damage( np, bodypart_id( "torso" ),
                     damage_instance( damage_type::BASH, static_cast<float>( np->get_size() ) ) );
        add_effect( effect_stunned, 1_turns );
        np->deal_damage( this, bodypart_id( "torso" ), damage_instance( damage_type::BASH, 3 ) );
        add_msg_player_or_npc( _( "You bounce off %s!" ), _( "<npcname> bounces off %s!" ),
                               np->name );
        np->check_dead_state();
        return;
    }

    map &here = get_map();
    // If we're still in the function at this point, we're actually moving a tile!
    if( here.has_flag( "LIQUID", to ) && here.has_flag( TFLAG_DEEP_WATER, to ) ) {
        if( !is_npc() ) {
            avatar_action::swim( here, get_avatar(), to );
        }
        // TODO: NPCs can't swim!
    } else if( here.impassable( to ) ) { // Wait, it's a wall

        // It's some kind of wall.
        // TODO: who knocked us back? Maybe that creature should be the source of the damage?
        apply_damage( nullptr, bodypart_id( "torso" ), 3 );
        add_effect( effect_stunned, 2_turns );
        add_msg_player_or_npc( _( "You bounce off a %s!" ), _( "<npcname> bounces off a %s!" ),
                               here.obstacle_name( to ) );

    } else { // It's no wall
        setpos( to );
    }
}

int player::hp_percentage() const
{
    const bodypart_id head_id = bodypart_id( "head" );
    const bodypart_id torso_id = bodypart_id( "torso" );
    int total_cur = 0;
    int total_max = 0;
    // Head and torso HP are weighted 3x and 2x, respectively
    total_cur = get_part_hp_cur( head_id ) * 3 + get_part_hp_cur( torso_id ) * 2;
    total_max = get_part_hp_max( head_id ) * 3 + get_part_hp_max( torso_id ) * 2;
    for( const std::pair< const bodypart_str_id, bodypart> &elem : get_body() ) {
        total_cur += elem.second.get_hp_cur();
        total_max += elem.second.get_hp_max();
    }

    return ( 100 * total_cur ) / total_max;
}

void player::siphon( vehicle &veh, const itype_id &desired_liquid )
{
    int qty = veh.fuel_left( desired_liquid );
    if( qty <= 0 ) {
        add_msg( m_bad, _( "There is not enough %s left to siphon it." ),
                 item::nname( desired_liquid ) );
        return;
    }

    item liquid( desired_liquid, calendar::turn, qty );
    if( liquid.is_food() ) {
        liquid.set_item_specific_energy( veh.fuel_specific_energy( desired_liquid ) );
    }
    if( liquid_handler::handle_liquid( liquid, nullptr, 1, nullptr, &veh ) ) {
        veh.drain( desired_liquid, qty - liquid.charges );
    }
}

void avatar::add_pain_msg( int val, const bodypart_id &bp ) const
{
    if( has_trait( trait_NOPAIN ) ) {
        return;
    }
    if( bp == bodypart_id( "bp_null" ) ) {
        if( val > 20 ) {
            add_msg_if_player( _( "Your body is wracked with excruciating pain!" ) );
        } else if( val > 10 ) {
            add_msg_if_player( _( "Your body is wracked with terrible pain!" ) );
        } else if( val > 5 ) {
            add_msg_if_player( _( "Your body is wracked with pain!" ) );
        } else if( val > 1 ) {
            add_msg_if_player( _( "Your body pains you!" ) );
        } else {
            add_msg_if_player( _( "Your body aches." ) );
        }
    } else {
        if( val > 20 ) {
            add_msg_if_player( _( "Your %s is wracked with excruciating pain!" ),
                               body_part_name_accusative( bp ) );
        } else if( val > 10 ) {
            add_msg_if_player( _( "Your %s is wracked with terrible pain!" ),
                               body_part_name_accusative( bp ) );
        } else if( val > 5 ) {
            add_msg_if_player( _( "Your %s is wracked with pain!" ),
                               body_part_name_accusative( bp ) );
        } else if( val > 1 ) {
            add_msg_if_player( _( "Your %s pains you!" ),
                               body_part_name_accusative( bp ) );
        } else {
            add_msg_if_player( _( "Your %s aches." ),
                               body_part_name_accusative( bp ) );
        }
    }
}

void player::on_worn_item_transform( const item &old_it, const item &new_it )
{
    morale->on_worn_item_transform( old_it, new_it );
}

void player::process_items()
{
    if( weapon.needs_processing() && weapon.process( this, pos() ) ) {
        remove_weapon();
    }

    std::vector<item_location> removed_items;
    for( item_location it : top_items_loc() ) {
        if( !it ) {
            continue;
        }
        if( it->needs_processing() ) {
            if( it->process( this, pos(), false ) ) {
                removed_items.push_back( it );
            }
        }
    }
    for( item_location removed : removed_items ) {
        removed.remove_item();
    }

    // Active item processing done, now we're recharging.
    int ch_UPS = 0;
    const auto inv_is_ups = items_with( []( const item & itm ) {
        return itm.has_flag( flag_IS_UPS );
    } );
    for( const auto &it : inv_is_ups ) {
        itype_id identifier = it->type->get_id();
        if( identifier == itype_UPS_off ) {
            ch_UPS += it->ammo_remaining();
        } else if( identifier == itype_adv_UPS_off ) {
            ch_UPS += it->ammo_remaining() / 0.6;
        }
    }
    bool update_required = get_check_encumbrance();
    for( item &w : worn ) {
        if( !update_required && w.encumbrance_update_ ) {
            update_required = true;
        }
        w.encumbrance_update_ = false;
    }
    if( update_required ) {
        calc_encumbrance();
    }
    if( has_active_bionic( bionic_id( "bio_ups" ) ) ) {
        ch_UPS += units::to_kilojoule( get_power_level() );
    }
    int ch_UPS_used = 0;

    // Load all items that use the UPS to their minimal functional charge,
    // The tool is not really useful if its charges are below charges_to_use
    const auto inv_use_ups = items_with( []( const item & itm ) {
        return itm.has_flag( flag_USE_UPS );
    } );
    for( const auto &it : inv_use_ups ) {
        // For powered armor, an armor-powering bionic should always be preferred over UPS usage.
        if( it->is_power_armor() && can_interface_armor() && has_power() ) {
            // Bionic power costs are handled elsewhere
            continue;
            //this is for UPS-modded items with no battery well
        } else if( it->active && !it->ammo_sufficient() &&
                   ( ch_UPS_used >= ch_UPS ||
                     it->ammo_required() > ch_UPS - ch_UPS_used ) ) {
            it->deactivate();
        } else if( ch_UPS_used < ch_UPS &&
                   it->ammo_remaining() < it->ammo_capacity( ammotype( "battery" ) ) ) {
            ch_UPS_used++;
            it->ammo_set( itype_battery, it->ammo_remaining() + 1 );
        }
    }
    if( ch_UPS_used > 0 ) {
        use_charges( itype_UPS, ch_UPS_used );
    }
}

item player::reduce_charges( item *it, int quantity )
{
    if( !has_item( *it ) ) {
        debugmsg( "invalid item (name %s) for reduce_charges", it->tname() );
        return item();
    }
    if( it->charges <= quantity ) {
        return i_rem( it );
    }
    it->mod_charges( -quantity );
    item result( *it );
    result.charges = quantity;
    return result;
}

bool player::can_interface_armor() const
{
    bool okay = std::any_of( my_bionics->begin(), my_bionics->end(),
    []( const bionic & b ) {
        return b.powered && b.info().has_flag( "BIONIC_ARMOR_INTERFACE" );
    } );
    return okay;
}

bool player::has_mission_item( int mission_id ) const
{
    return mission_id != -1 && has_item_with( has_mission_item_filter{ mission_id } );
}

bool player::add_faction_warning( const faction_id &id )
{
    const auto it = warning_record.find( id );
    if( it != warning_record.end() ) {
        it->second.first += 1;
        if( it->second.second - calendar::turn > 5_minutes ) {
            it->second.first -= 1;
        }
        it->second.second = calendar::turn;
        if( it->second.first > 3 ) {
            return true;
        }
    } else {
        warning_record[id] = std::make_pair( 1, calendar::turn );
    }
    faction *fac = g->faction_manager_ptr->get( id );
    if( fac != nullptr && is_player() && fac->id != faction_id( "no_faction" ) ) {
        fac->likes_u -= 1;
        fac->respects_u -= 1;
    }
    return false;
}

int player::current_warnings_fac( const faction_id &id )
{
    const auto it = warning_record.find( id );
    if( it != warning_record.end() ) {
        if( it->second.second - calendar::turn > 5_minutes ) {
            it->second.first = std::max( 0,
                                         it->second.first - 1 );
        }
        return it->second.first;
    }
    return 0;
}

bool player::beyond_final_warning( const faction_id &id )
{
    const auto it = warning_record.find( id );
    if( it != warning_record.end() ) {
        if( it->second.second - calendar::turn > 5_minutes ) {
            it->second.first = std::max( 0,
                                         it->second.first - 1 );
        }
        return it->second.first > 3;
    }
    return false;
}

item::reload_option player::select_ammo( const item &base,
        std::vector<item::reload_option> opts ) const
{
    if( opts.empty() ) {
        add_msg_if_player( m_info, _( "Never mind." ) );
        return item::reload_option();
    }

    uilist menu;
    menu.text = string_format( base.is_watertight_container() ? _( "Refill %s" ) :
                               base.has_flag( flag_RELOAD_AND_SHOOT ) ? _( "Select ammo for %s" ) : _( "Reload %s" ),
                               base.tname() );

    // Construct item names
    std::vector<std::string> names;
    std::transform( opts.begin(), opts.end(),
    std::back_inserter( names ), [&]( const item::reload_option & e ) {
        if( e.ammo->is_magazine() && e.ammo->ammo_data() ) {
            if( e.ammo->ammo_current() == itype_battery ) {
                // This battery ammo is not a real object that can be recovered but pseudo-object that represents charge
                //~ battery storage (charges)
                return string_format( pgettext( "magazine", "%1$s (%2$d)" ), e.ammo->type_name(),
                                      e.ammo->ammo_remaining() );
            } else {
                //~ magazine with ammo (count)
                return string_format( pgettext( "magazine", "%1$s with %2$s (%3$d)" ), e.ammo->type_name(),
                                      e.ammo->ammo_data()->nname( e.ammo->ammo_remaining() ), e.ammo->ammo_remaining() );
            }
        } else if( e.ammo->is_watertight_container() ||
                   ( e.ammo->is_ammo_container() && is_worn( *e.ammo ) ) ) {
            // worn ammo containers should be named by their ammo contents with their location also updated below
            return e.ammo->contents.first_ammo().display_name();

        } else {
            return ( ammo_location && ammo_location == e.ammo ? "* " : "" ) + e.ammo->display_name();
        }
    } );

    // Get location descriptions
    std::vector<std::string> where;
    std::transform( opts.begin(), opts.end(),
    std::back_inserter( where ), [this]( const item::reload_option & e ) {
        bool is_ammo_container = e.ammo->is_ammo_container();
        Character &player_character = get_player_character();
        if( is_ammo_container || e.ammo->is_container() ) {
            if( is_ammo_container && is_worn( *e.ammo ) ) {
                return e.ammo->type_name();
            }
            return string_format( _( "%s, %s" ), e.ammo->type_name(), e.ammo.describe( &player_character ) );
        }
        return e.ammo.describe( &player_character );
    } );

    // Pads elements to match longest member and return length
    auto pad = []( std::vector<std::string> &vec, int n, int t ) -> int {
        for( const auto &e : vec )
        {
            n = std::max( n, utf8_width( e, true ) + t );
        }
        for( auto &e : vec )
        {
            e += std::string( n - utf8_width( e, true ), ' ' );
        }
        return n;
    };

    // Pad the first column including 4 trailing spaces
    int w = pad( names, utf8_width( menu.text, true ), 6 );
    menu.text.insert( 0, 2, ' ' ); // add space for UI hotkeys
    menu.text += std::string( w + 2 - utf8_width( menu.text, true ), ' ' );

    // Pad the location similarly (excludes leading "| " and trailing " ")
    w = pad( where, utf8_width( _( "| Location " ) ) - 3, 6 );
    menu.text += _( "| Location " );
    menu.text += std::string( w + 3 - utf8_width( _( "| Location " ) ), ' ' );

    menu.text += _( "| Amount  " );
    menu.text += _( "| Moves   " );

    // We only show ammo statistics for guns and magazines
    if( base.is_gun() || base.is_magazine() ) {
        menu.text += _( "| Damage  | Pierce  " );
    }

    auto draw_row = [&]( int idx ) {
        const auto &sel = opts[ idx ];
        std::string row = string_format( "%s| %s |", names[ idx ], where[ idx ] );
        row += string_format( ( sel.ammo->is_ammo() ||
                                sel.ammo->is_ammo_container() ) ? " %-7d |" : "         |", sel.qty() );
        row += string_format( " %-7d ", sel.moves() );

        if( base.is_gun() || base.is_magazine() ) {
            const itype *ammo = sel.ammo->is_ammo_container() ? sel.ammo->contents.first_ammo().ammo_data() :
                                sel.ammo->ammo_data();
            if( ammo ) {
                const damage_instance &dam = ammo->ammo->damage;
                row += string_format( "| %-7d | %-7d", static_cast<int>( dam.total_damage() ),
                                      static_cast<int>( dam.empty() ? 0.0f : ( *dam.begin() ).res_pen ) );
            } else {
                row += "|         |         ";
            }
        }
        return row;
    };

    const ammotype base_ammotype( base.ammo_default().str() );
    itype_id last = uistate.lastreload[ base_ammotype ];
    // We keep the last key so that pressing the key twice (for example, r-r for reload)
    // will always pick the first option on the list.
    int last_key = inp_mngr.get_previously_pressed_key();
    bool last_key_bound = false;
    // This is the entry that has out default
    int default_to = 0;

    // If last_key is RETURN, don't use that to override hotkey
    if( last_key == '\n' ) {
        last_key_bound = true;
        default_to = -1;
    }

    for( int i = 0; i < static_cast<int>( opts.size() ); ++i ) {
        const item &ammo = opts[ i ].ammo->is_ammo_container() ? opts[ i ].ammo->contents.first_ammo() :
                           *opts[ i ].ammo;

        char hotkey = -1;
        if( has_item( ammo ) ) {
            // if ammo in player possession and either it or any container has a valid invlet use this
            if( ammo.invlet ) {
                hotkey = ammo.invlet;
            } else {
                for( const item *obj : parents( ammo ) ) {
                    if( obj->invlet ) {
                        hotkey = obj->invlet;
                        break;
                    }
                }
            }
        }
        if( last == ammo.typeId() ) {
            if( !last_key_bound && hotkey == -1 ) {
                // If this is the first occurrence of the most recently used type of ammo and the hotkey
                // was not already set above then set it to the keypress that opened this prompt
                hotkey = last_key;
                last_key_bound = true;
            }
            if( !last_key_bound ) {
                // Pressing the last key defaults to the first entry of compatible type
                default_to = i;
                last_key_bound = true;
            }
        }
        if( hotkey == last_key ) {
            last_key_bound = true;
            // Prevent the default from being used: key is bound to something already
            default_to = -1;
        }

        menu.addentry( i, true, hotkey, draw_row( i ) );
    }

    struct reload_callback : public uilist_callback {
        public:
            std::vector<item::reload_option> &opts;
            const std::function<std::string( int )> draw_row;
            int last_key;
            const int default_to;
            const bool can_partial_reload;

            reload_callback( std::vector<item::reload_option> &_opts,
                             std::function<std::string( int )> _draw_row,
                             int _last_key, int _default_to, bool _can_partial_reload ) :
                opts( _opts ), draw_row( _draw_row ),
                last_key( _last_key ), default_to( _default_to ),
                can_partial_reload( _can_partial_reload )
            {}

            bool key( const input_context &, const input_event &event, int idx, uilist *menu ) override {
                int cur_key = event.get_first_input();
                if( default_to != -1 && cur_key == last_key ) {
                    // Select the first entry on the list
                    menu->ret = default_to;
                    return true;
                }
                if( idx < 0 || idx >= static_cast<int>( opts.size() ) ) {
                    return false;
                }
                auto &sel = opts[ idx ];
                switch( cur_key ) {
                    case KEY_LEFT:
                        if( can_partial_reload ) {
                            sel.qty( sel.qty() - 1 );
                            menu->entries[ idx ].txt = draw_row( idx );
                        }
                        return true;

                    case KEY_RIGHT:
                        if( can_partial_reload ) {
                            sel.qty( sel.qty() + 1 );
                            menu->entries[ idx ].txt = draw_row( idx );
                        }
                        return true;
                }
                return false;
            }
    } cb( opts, draw_row, last_key, default_to, !base.has_flag( flag_RELOAD_ONE ) );
    menu.callback = &cb;

    menu.query();
    if( menu.ret < 0 || static_cast<size_t>( menu.ret ) >= opts.size() ) {
        add_msg_if_player( m_info, _( "Never mind." ) );
        return item::reload_option();
    }

    const item_location &sel = opts[ menu.ret ].ammo;
    uistate.lastreload[ base_ammotype ] = sel->is_ammo_container() ?
                                          // get first item in all magazine pockets
                                          sel->contents.first_ammo().typeId() :
                                          sel->typeId();
    return opts[ menu.ret ];
}

bool player::list_ammo( const item &base, std::vector<item::reload_option> &ammo_list,
                        bool empty ) const
{
    std::vector<const item *> opts = base.gunmods();
    opts.push_back( &base );

    if( base.magazine_current() ) {
        opts.push_back( base.magazine_current() );
    }

    for( const item *mod : base.gunmods() ) {
        if( mod->magazine_current() ) {
            opts.push_back( mod->magazine_current() );
        }
    }

    bool ammo_match_found = false;
    int ammo_search_range = is_mounted() ? -1 : 1;
    for( const item *e : opts ) {
        for( item_location &ammo : find_ammo( *e, empty, ammo_search_range ) ) {

            itype_id id = ammo->typeId();
            if( e->can_reload_with( id ) ) {
                ammo_match_found = true;
            } else if( ammo->has_flag( flag_SPEEDLOADER ) && e->allows_speedloader( id ) &&
                       ammo->ammo_remaining() > 1 && e->ammo_remaining() < 1 ) {
                id = ammo->ammo_current();
                ammo_match_found = e->can_reload_with( id );
            }
            if( can_reload( *e, id ) || e->has_flag( flag_RELOAD_AND_SHOOT ) ) {
                ammo_list.emplace_back( this, e, &base, std::move( ammo ) );
            }
        }
    }
    return ammo_match_found;
}

item::reload_option player::select_ammo( const item &base, bool prompt, bool empty ) const
{
    std::vector<item::reload_option> ammo_list;
    bool ammo_match_found = list_ammo( base, ammo_list, empty );

    if( ammo_list.empty() ) {
        if( !is_npc() ) {
            if( !base.is_magazine() && !base.magazine_integral() && !base.magazine_current() ) {
                add_msg_if_player( m_info, _( "You need a compatible magazine to reload the %s!" ),
                                   base.tname() );

            } else if( ammo_match_found ) {
                add_msg_if_player( m_info, _( "Nothing to reload!" ) );
            } else {
                std::string name;
                if( base.ammo_data() ) {
                    name = base.ammo_data()->nname( 1 );
                } else if( base.is_watertight_container() ) {
                    name = base.is_container_empty() ? "liquid" : base.contents.legacy_front().tname();
                } else {
                    const std::set<ammotype> types_of_ammo = base.ammo_types();
                    name = enumerate_as_string( types_of_ammo.begin(),
                    types_of_ammo.end(), []( const ammotype & at ) {
                        return at->name();
                    }, enumeration_conjunction::none );
                }
                add_msg_if_player( m_info, _( "You don't have any %s to reload your %s!" ),
                                   name, base.tname() );
            }
        }
        return item::reload_option();
    }

    // sort in order of move cost (ascending), then remaining ammo (descending) with empty magazines always last
    std::stable_sort( ammo_list.begin(), ammo_list.end(), []( const item::reload_option & lhs,
    const item::reload_option & rhs ) {
        return lhs.ammo->ammo_remaining() > rhs.ammo->ammo_remaining();
    } );
    std::stable_sort( ammo_list.begin(), ammo_list.end(), []( const item::reload_option & lhs,
    const item::reload_option & rhs ) {
        return lhs.moves() < rhs.moves();
    } );
    std::stable_sort( ammo_list.begin(), ammo_list.end(), []( const item::reload_option & lhs,
    const item::reload_option & rhs ) {
        return ( lhs.ammo->ammo_remaining() != 0 ) > ( rhs.ammo->ammo_remaining() != 0 );
    } );

    if( is_npc() ) {
        return ammo_list[ 0 ];
    }

    if( !prompt && ammo_list.size() == 1 ) {
        // unconditionally suppress the prompt if there's only one option
        return ammo_list[ 0 ];
    }

    return select_ammo( base, std::move( ammo_list ) );
}

// ids of martial art styles that are available with the bio_cqb bionic.
static const std::vector<matype_id> bio_cqb_styles{ {
        matype_id{ "style_aikido" },
        matype_id{ "style_biojutsu" },
        matype_id{ "style_boxing" },
        matype_id{ "style_capoeira" },
        matype_id{ "style_crane" },
        matype_id{ "style_dragon" },
        matype_id{ "style_judo" },
        matype_id{ "style_karate" },
        matype_id{ "style_krav_maga" },
        matype_id{ "style_leopard" },
        matype_id{ "style_muay_thai" },
        matype_id{ "style_ninjutsu" },
        matype_id{ "style_pankration" },
        matype_id{ "style_snake" },
        matype_id{ "style_taekwondo" },
        matype_id{ "style_tai_chi" },
        matype_id{ "style_tiger" },
        matype_id{ "style_wingchun" },
        matype_id{ "style_zui_quan" }
    }};

bool character_martial_arts::pick_style( const avatar &you ) // Style selection menu
{
    enum style_selection {
        KEEP_HANDS_FREE = 0,
        STYLE_OFFSET
    };

    // If there are style already, cursor starts there
    // if no selected styles, cursor starts from no-style

    // Any other keys quit the menu
    const std::vector<matype_id> &selectable_styles = you.has_active_bionic(
                bio_cqb ) ? bio_cqb_styles :
            ma_styles;

    input_context ctxt( "MELEE_STYLE_PICKER", keyboard_mode::keycode );
    ctxt.register_action( "SHOW_DESCRIPTION" );

    uilist kmenu;
    kmenu.text = string_format( _( "Select a style.\n"
                                   "\n"
                                   "STR: <color_white>%d</color>, DEX: <color_white>%d</color>, "
                                   "PER: <color_white>%d</color>, INT: <color_white>%d</color>\n"
                                   "Press [<color_yellow>%s</color>] for more info.\n" ),
                                you.get_str(), you.get_dex(), you.get_per(), you.get_int(),
                                ctxt.get_desc( "SHOW_DESCRIPTION" ) );
    ma_style_callback callback( static_cast<size_t>( STYLE_OFFSET ), selectable_styles );
    kmenu.callback = &callback;
    kmenu.input_category = "MELEE_STYLE_PICKER";
    kmenu.additional_actions.emplace_back( "SHOW_DESCRIPTION", translation() );
    kmenu.desc_enabled = true;
    kmenu.addentry_desc( KEEP_HANDS_FREE, true, 'h',
                         keep_hands_free ? _( "Keep hands free (on)" ) : _( "Keep hands free (off)" ),
                         _( "When this is enabled, player won't wield things unless explicitly told to." ) );

    kmenu.selected = STYLE_OFFSET;

    for( size_t i = 0; i < selectable_styles.size(); i++ ) {
        const auto &style = selectable_styles[i].obj();
        //Check if this style is currently selected
        const bool selected = selectable_styles[i] == style_selected;
        std::string entry_text = style.name.translated();
        if( selected ) {
            kmenu.selected = i + STYLE_OFFSET;
            entry_text = colorize( entry_text, c_pink );
        }
        kmenu.addentry_desc( i + STYLE_OFFSET, true, -1, entry_text, style.description.translated() );
    }

    kmenu.query();
    int selection = kmenu.ret;

    if( selection >= STYLE_OFFSET ) {
        style_selected = selectable_styles[selection - STYLE_OFFSET];
        martialart_use_message( you );
    } else if( selection == KEEP_HANDS_FREE ) {
        keep_hands_free = !keep_hands_free;
    } else {
        return false;
    }

    return true;
}

void player::mend_item( item_location &&obj, bool interactive )
{
    if( has_trait( trait_DEBUG_HS ) ) {
        uilist menu;
        menu.text = _( "Toggle which fault?" );
        std::vector<std::pair<fault_id, bool>> opts;
        for( const auto &f : obj->faults_potential() ) {
            opts.emplace_back( f, !!obj->faults.count( f ) );
            menu.addentry( -1, true, -1, string_format(
                               opts.back().second ? pgettext( "fault", "Mend: %s" ) : pgettext( "fault", "Set: %s" ),
                               f.obj().name() ) );
        }
        if( opts.empty() ) {
            add_msg( m_info, _( "The %s doesn't have any faults to toggle." ), obj->tname() );
            return;
        }
        menu.query();
        if( menu.ret >= 0 ) {
            if( opts[ menu.ret ].second ) {
                obj->faults.erase( opts[ menu.ret ].first );
            } else {
                obj->faults.insert( opts[ menu.ret ].first );
            }
        }
        return;
    }

    inventory inv = crafting_inventory();

    struct mending_option {
        fault_id fault;
        std::reference_wrapper<const mending_method> method;
        bool doable;
    };

    std::vector<mending_option> mending_options;
    for( const fault_id &f : obj->faults ) {
        for( const auto &m : f->mending_methods() ) {
            mending_option opt { f, m.second, true };
            for( const auto &sk : m.second.skills ) {
                if( get_skill_level( sk.first ) < sk.second ) {
                    opt.doable = false;
                    break;
                }
            }
            opt.doable = opt.doable &&
                         m.second.requirements->can_make_with_inventory( inv, is_crafting_component );
            mending_options.emplace_back( opt );
        }
    }

    if( mending_options.empty() ) {
        if( interactive ) {
            add_msg( m_info, _( "The %s doesn't have any faults to mend." ), obj->tname() );
            if( obj->damage() > 0 ) {
                const std::set<itype_id> &rep = obj->repaired_with();
                if( rep.empty() ) {
                    add_msg( m_info, _( "It is damaged, but cannot be repaired." ) );
                } else {
                    const std::string repair_options =
                    enumerate_as_string( rep.begin(), rep.end(), []( const itype_id & e ) {
                        return item::nname( e );
                    }, enumeration_conjunction::or_ );

                    add_msg( m_info, _( "It is damaged, and could be repaired with %s.  "
                                        "%s to use one of those items." ),
                             repair_options, press_x( ACTION_USE ) );
                }
            }
        }
        return;
    }

    int sel = 0;
    if( interactive ) {
        uilist menu;
        menu.text = _( "Mend which fault?" );
        menu.desc_enabled = true;
        menu.desc_lines_hint = 0; // Let uilist handle description height

        constexpr int fold_width = 80;

        for( const mending_option &opt : mending_options ) {
            const mending_method &method = opt.method;
            const nc_color col = opt.doable ? c_white : c_light_gray;

            requirement_data reqs = method.requirements.obj();
            auto tools = reqs.get_folded_tools_list( fold_width, col, inv );
            auto comps = reqs.get_folded_components_list( fold_width, col, inv, is_crafting_component );

            std::string descr;
            if( method.turns_into ) {
                descr += string_format( _( "Turns into: <color_cyan>%s</color>\n" ),
                                        method.turns_into->obj().name() );
            }
            if( method.also_mends ) {
                descr += string_format( _( "Also mends: <color_cyan>%s</color>\n" ),
                                        method.also_mends->obj().name() );
            }
            descr += string_format( _( "Time required: <color_cyan>%s</color>\n" ),
                                    to_string_approx( method.time ) );
            if( method.skills.empty() ) {
                descr += string_format( _( "Skills: <color_cyan>none</color>\n" ) );
            } else {
                descr += string_format( _( "Skills: %s\n" ),
                                        enumerate_as_string( method.skills.begin(), method.skills.end(),
                [this]( const std::pair<skill_id, int> &sk ) -> std::string {
                    if( get_skill_level( sk.first ) >= sk.second )
                    {
                        return string_format( pgettext( "skill requirement",
                                                        //~ %1$s: skill name, %2$s: current skill level, %3$s: required skill level
                                                        "<color_cyan>%1$s</color> <color_green>(%2$d/%3$d)</color>" ),
                                              sk.first->name(), get_skill_level( sk.first ), sk.second );
                    } else
                    {
                        return string_format( pgettext( "skill requirement",
                                                        //~ %1$s: skill name, %2$s: current skill level, %3$s: required skill level
                                                        "<color_cyan>%1$s</color> <color_yellow>(%2$d/%3$d)</color>" ),
                                              sk.first->name(), get_skill_level( sk.first ), sk.second );
                    }
                } ) );
            }

            for( const std::string &line : tools ) {
                descr += line + "\n";
            }
            for( const std::string &line : comps ) {
                descr += line + "\n";
            }

            const std::string desc = method.description + "\n\n" + colorize( descr, col );
            menu.addentry_desc( -1, true, -1, method.name.translated(), desc );
        }
        menu.query();
        if( menu.ret < 0 ) {
            add_msg( _( "Never mind." ) );
            return;
        }
        sel = menu.ret;
    }

    if( sel >= 0 ) {
        const mending_option &opt = mending_options[sel];
        if( !opt.doable ) {
            if( interactive ) {
                add_msg( m_info, _( "You are currently unable to mend the %s this way." ), obj->tname() );
            }
            return;
        }

        const mending_method &method = opt.method;
        assign_activity( activity_id( "ACT_MEND_ITEM" ), to_moves<int>( method.time ) );
        activity.name = opt.fault.str();
        activity.str_values.emplace_back( method.id );
        activity.targets.push_back( std::move( obj ) );
    }
}

<<<<<<< HEAD
=======
int player::item_reload_cost( const item &it, const item &ammo, int qty ) const
{
    if( ammo.is_ammo() || ammo.is_frozen_liquid() || ammo.made_of_from_type( phase_id::LIQUID ) ) {
        qty = std::max( std::min( ammo.charges, qty ), 1 );
    } else if( ammo.is_ammo_container() ) {
        int min_clamp = 0;
        // find the first ammo in the container to get its charges
        ammo.visit_items( [&min_clamp]( const item * it ) {
            if( it->is_ammo() ) {
                min_clamp = it->charges;
                return VisitResponse::ABORT;
            }
            return VisitResponse::NEXT;
        } );

        qty = clamp( qty, min_clamp, 1 );
    } else if( ammo.is_magazine() ) {
        qty = 1;
    } else {
        debugmsg( "cannot determine reload cost as %s is neither ammo or magazine", ammo.tname() );
        return 0;
    }

    // If necessary create duplicate with appropriate number of charges
    item obj = ammo;
    obj = obj.split( qty );
    if( obj.is_null() ) {
        obj = ammo;
    }
    // No base cost for handling ammo - that's already included in obtain cost
    // We have the ammo in our hands right now
    int mv = item_handling_cost( obj, true, 0 );

    if( ammo.has_flag( flag_MAG_BULKY ) ) {
        mv *= 1.5; // bulky magazines take longer to insert
    }

    if( !it.is_gun() && !it.is_magazine() ) {
        return mv + 100; // reload a tool or sealable container
    }

    /** @EFFECT_GUN decreases the time taken to reload a magazine */
    /** @EFFECT_PISTOL decreases time taken to reload a pistol */
    /** @EFFECT_SMG decreases time taken to reload an SMG */
    /** @EFFECT_RIFLE decreases time taken to reload a rifle */
    /** @EFFECT_SHOTGUN decreases time taken to reload a shotgun */
    /** @EFFECT_LAUNCHER decreases time taken to reload a launcher */

    int cost = 0;
    if( it.is_gun() ) {
        cost = it.get_reload_time();
    } else if( it.type->magazine ) {
        cost = it.type->magazine->reload_time * qty;
    } else {
        cost = it.contents.obtain_cost( ammo );
    }

    skill_id sk = it.is_gun() ? it.type->gun->skill_used : skill_gun;
    mv += cost / ( 1.0f + std::min( get_skill_level( sk ) * 0.1f, 1.0f ) );

    if( it.has_flag( flag_STR_RELOAD ) ) {
        /** @EFFECT_STR reduces reload time of some weapons */
        mv -= get_str() * 20;
    }

    return std::max( mv, 25 );
}

>>>>>>> 19c79219
cata::optional<std::list<item>::iterator>
player::wear( int pos, bool interactive )
{
    return wear( i_at( pos ), interactive );
}

cata::optional<std::list<item>::iterator>
player::wear( item &to_wear, bool interactive )
{
    if( is_worn( to_wear ) ) {
        if( interactive ) {
            add_msg_player_or_npc( m_info,
                                   _( "You are already wearing that." ),
                                   _( "<npcname> is already wearing that." )
                                 );
        }
        return cata::nullopt;
    }
    if( to_wear.is_null() ) {
        if( interactive ) {
            add_msg_player_or_npc( m_info,
                                   _( "You don't have that item." ),
                                   _( "<npcname> doesn't have that item." ) );
        }
        return cata::nullopt;
    }

    bool was_weapon;
    item to_wear_copy( to_wear );
    if( &to_wear == &weapon ) {
        weapon = item();
        was_weapon = true;
    } else if( has_item( to_wear ) ) {
        remove_item( to_wear );
        was_weapon = false;
    } else {
        /**
         * we actually know with certainty that if we're here the
         * item was dropped to the ground and is at pos().
         * ideally the parameter of this function should be an item_location instead of
         * constructing it in place here.
         */
        item_location( map_cursor( pos() ), &to_wear ).remove_item();
        was_weapon = false;
    }

    auto result = wear_item( to_wear_copy, interactive );
    if( !result ) {
        if( was_weapon ) {
            weapon = to_wear_copy;
        } else {
            i_add( to_wear_copy );
        }
        return cata::nullopt;
    }

    if( was_weapon ) {
        get_event_bus().send<event_type::character_wields_item>( getID(), weapon.typeId() );
    }

    return result;
}

template <typename T>
bool player::can_lift( const T &obj ) const
{
    // avoid comparing by weight as different objects use differing scales (grams vs kilograms etc)
    int str = get_str();
    if( mounted_creature ) {
        const auto mons = mounted_creature.get();
        str = mons->mech_str_addition() == 0 ? str : mons->mech_str_addition();
    }
    const int npc_str = get_lift_assist();
    if( has_trait( trait_id( "STRONGBACK" ) ) ) {
        str *= 1.35;
    } else if( has_trait( trait_id( "BADBACK" ) ) ) {
        str /= 1.35;
    }
    return str + npc_str >= obj.lift_strength();
}
template bool player::can_lift<item>( const item &obj ) const;
template bool player::can_lift<vehicle>( const vehicle &obj ) const;

ret_val<bool> player::can_takeoff( const item &it, const std::list<item> *res )
{
    auto iter = std::find_if( worn.begin(), worn.end(), [ &it ]( const item & wit ) {
        return &it == &wit;
    } );

    if( iter == worn.end() ) {
        return ret_val<bool>::make_failure( !is_npc() ? _( "You are not wearing that item." ) :
                                            _( "<npcname> is not wearing that item." ) );
    }

    if( res == nullptr && !get_dependent_worn_items( it ).empty() ) {
        return ret_val<bool>::make_failure( !is_npc() ?
                                            _( "You can't take off power armor while wearing other power armor components." ) :
                                            _( "<npcname> can't take off power armor while wearing other power armor components." ) );
    }
    if( it.has_flag( flag_NO_TAKEOFF ) ) {
        return ret_val<bool>::make_failure( !is_npc() ?
                                            _( "You can't take that item off." ) :
                                            _( "<npcname> can't take that item off." ) );
    }
    return ret_val<bool>::make_success();
}

bool player::takeoff( item &it, std::list<item> *res )
{
    const auto ret = can_takeoff( it, res );
    if( !ret.success() ) {
        add_msg( m_info, "%s", ret.c_str() );
        return false;
    }

    auto iter = std::find_if( worn.begin(), worn.end(), [ &it ]( const item & wit ) {
        return &it == &wit;
    } );

    item takeoff_copy( it );
    worn.erase( iter );
    takeoff_copy.on_takeoff( *this );
    if( res == nullptr ) {
        i_add( takeoff_copy, true, &it );
    } else {
        res->push_back( takeoff_copy );
    }

    add_msg_player_or_npc( _( "You take off your %s." ),
                           _( "<npcname> takes off their %s." ),
                           takeoff_copy.tname() );

    // TODO: Make this variable
    mod_moves( -250 );

    recalc_sight_limits();
    calc_encumbrance();

    return true;
}

bool player::takeoff( int pos )
{
    return takeoff( i_at( pos ) );
}

<<<<<<< HEAD
=======
bool player::add_or_drop_with_msg( item &it, const bool /*unloading*/, const item *avoid )
{
    if( it.made_of( phase_id::LIQUID ) ) {
        liquid_handler::consume_liquid( it, 1, avoid );
        return it.charges <= 0;
    }
    if( !this->can_pickVolume( it ) ) {
        put_into_vehicle_or_drop( *this, item_drop_reason::too_large, { it } );
    } else if( !this->can_pickWeight( it, !get_option<bool>( "DANGEROUS_PICKUPS" ) ) ) {
        put_into_vehicle_or_drop( *this, item_drop_reason::too_heavy, { it } );
    } else {
        const bool allow_wield = !weapon.has_item( it ) && weapon.magazine_current() != &it;
        const int prev_charges = it.charges;
        auto &ni = this->i_add( it, true, avoid, /*allow_drop=*/false, /*allow_wield=*/allow_wield );
        if( ni.is_null() ) {
            // failed to add
            put_into_vehicle_or_drop( *this, item_drop_reason::tumbling, { it } );
        } else if( &ni == &it ) {
            // merged into the original stack, restore original charges
            it.charges = prev_charges;
            put_into_vehicle_or_drop( *this, item_drop_reason::tumbling, { it } );
        } else {
            // successfully added
            add_msg( _( "You put the %s in your inventory." ), ni.tname() );
            add_msg( m_info, "%c - %s", ni.invlet == 0 ? ' ' : ni.invlet, ni.tname() );
        }
    }
    return true;
}

bool player::unload( item_location &loc, bool bypass_activity )
{
    item &it = *loc;
    // Unload a container consuming moves per item successfully removed
    if( it.is_container() ) {
        if( it.contents.empty() ) {
            add_msg( m_info, _( "The %s is already empty!" ), it.tname() );
            return false;
        }
        if( !it.can_unload_liquid() ) {
            add_msg( m_info, _( "The liquid can't be unloaded in its current state!" ) );
            return false;
        }

        bool changed = false;
        for( item *contained : it.contents.all_items_top() ) {
            int old_charges = contained->charges;
            const bool consumed = this->add_or_drop_with_msg( *contained, true, &it );
            if( consumed || contained->charges != old_charges ) {
                changed = true;
                item_pocket *const parent_pocket = it.contained_where( *contained );
                if( parent_pocket ) {
                    parent_pocket->unseal();
                }
            }
            if( consumed ) {
                this->mod_moves( -this->item_handling_cost( *contained ) );
                it.remove_item( *contained );
            }
        }

        if( changed ) {
            it.on_contents_changed();
            invalidate_weight_carried_cache();
        }
        return true;
    }

    // If item can be unloaded more than once (currently only guns) prompt user to choose
    std::vector<std::string> msgs( 1, it.tname() );
    std::vector<item *> opts( 1, &it );

    for( item *e : it.gunmods() ) {
        if( ( e->is_gun() && !e->has_flag( flag_NO_UNLOAD ) &&
              ( e->magazine_current() || e->ammo_remaining() > 0 || e->casings_count() > 0 ) ) ||
            ( e->has_flag( flag_BRASS_CATCHER ) && !e->is_container_empty() ) ) {
            msgs.emplace_back( e->tname() );
            opts.emplace_back( e );
        }
    }

    item *target = nullptr;
    item_location targloc;
    if( opts.size() > 1 ) {
        const int ret = uilist( _( "Unload what?" ), msgs );
        if( ret >= 0 ) {
            target = opts[ret];
            targloc = item_location( loc, opts[ret] );
        }
    } else {
        target = &it;
        targloc = loc;
    }

    if( target == nullptr ) {
        return false;
    }

    // Next check for any reasons why the item cannot be unloaded
    if( !target->has_flag( flag_BRASS_CATCHER ) ) {
        if( target->ammo_types().empty() && target->magazine_compatible().empty() ) {
            add_msg( m_info, _( "You can't unload a %s!" ), target->tname() );
            return false;
        }

        if( target->has_flag( flag_NO_UNLOAD ) ) {
            if( target->has_flag( flag_RECHARGE ) || target->has_flag( flag_USE_UPS ) ) {
                add_msg( m_info, _( "You can't unload a rechargeable %s!" ), target->tname() );
            } else {
                add_msg( m_info, _( "You can't unload a %s!" ), target->tname() );
            }
            return false;
        }

        if( !target->magazine_current() && target->ammo_remaining() <= 0 && target->casings_count() <= 0 ) {
            if( target->is_tool() ) {
                add_msg( m_info, _( "Your %s isn't charged." ), target->tname() );
            } else {
                add_msg( m_info, _( "Your %s isn't loaded." ), target->tname() );
            }
            return false;
        }
    }

    target->casings_handle( [&]( item & e ) {
        return this->i_add_or_drop( e );
    } );

    if( target->is_magazine() ) {
        if( bypass_activity ) {
            unload_mag_activity_actor::unload( *this, targloc );
        } else {
            int mv = 0;
            for( const item *content : target->contents.all_items_top() ) {
                // We use the same cost for both reloading and unloading
                mv += this->item_reload_cost( it, *content, content->charges );
            }
            if( it.is_ammo_belt() ) {
                // Disassembling ammo belts is easier than assembling them
                mv /= 2;
            }
            assign_activity( player_activity( unload_mag_activity_actor( mv, targloc ) ) );
        }
        return true;

    } else if( target->magazine_current() ) {
        if( !this->add_or_drop_with_msg( *target->magazine_current(), true ) ) {
            return false;
        }
        // Eject magazine consuming half as much time as required to insert it
        this->moves -= this->item_reload_cost( *target, *target->magazine_current(), -1 ) / 2;

        target->remove_items_with( [&target]( const item & e ) {
            return target->magazine_current() == &e;
        } );

    } else if( target->ammo_remaining() ) {
        int qty = target->ammo_remaining();

        // Construct a new ammo item and try to drop it
        item ammo( target->ammo_current(), calendar::turn, qty );
        if( target->is_filthy() ) {
            ammo.set_flag( flag_FILTHY );
        }

        if( ammo.made_of_from_type( phase_id::LIQUID ) ) {
            if( !this->add_or_drop_with_msg( ammo ) ) {
                qty -= ammo.charges; // only handled part (or none) of the liquid
            }
            if( qty <= 0 ) {
                return false; // no liquid was moved
            }

        } else if( !this->add_or_drop_with_msg( ammo, qty > 1 ) ) {
            return false;
        }

        // If successful remove appropriate qty of ammo consuming half as much time as required to load it
        this->moves -= this->item_reload_cost( *target, ammo, qty ) / 2;

        target->ammo_set( target->ammo_current(), target->ammo_remaining() - qty );
    } else if( target->has_flag( flag_BRASS_CATCHER ) ) {
        target->spill_contents( get_player_character() );
    }

    // Turn off any active tools
    if( target->is_tool() && target->active && target->ammo_remaining() == 0 ) {
        target->type->invoke( *this, *target, this->pos() );
    }

    add_msg( _( "You unload your %s." ), target->tname() );

    if( it.has_flag( flag_MAG_DESTROY ) && it.ammo_remaining() == 0 ) {
        loc.remove_item();
    }

    return true;
}

>>>>>>> 19c79219
void player::use_wielded()
{
    use( -1 );
}

void player::use( int inventory_position )
{
    item &used = i_at( inventory_position );
    item_location loc = item_location( *this, &used );

    use( loc );
}

void player::use( item_location loc )
{
    if( !loc ) {
        add_msg( m_info, _( "You do not have that item." ) );
        return;
    }

    item &used = *loc;
    last_item = used.typeId();

    if( ( *loc ).is_medication() && !can_use_heal_item( *loc ) ) {
        add_msg_if_player( m_bad, _( "Your biology is not compatible with that healing item." ) );
        return;
    }

    if( used.is_tool() ) {
        if( !used.type->has_use() ) {
            add_msg_if_player( _( "You can't do anything interesting with your %s." ), used.tname() );
            return;
        }
        invoke_item( &used, loc.position() );

    } else if( used.type->can_use( "DOGFOOD" ) ||
               used.type->can_use( "CATFOOD" ) ||
               used.type->can_use( "BIRDFOOD" ) ||
               used.type->can_use( "CATTLEFODDER" ) ) {
        invoke_item( &used, loc.position() );

    } else if( !used.is_craft() && ( used.is_medication() || ( !used.type->has_use() &&
                                     used.is_food() ) ) ) {
        if( avatar *u = as_avatar() ) {
            u->assign_activity( player_activity( consume_activity_actor( item_location( *u, &used ) ) ) );
        } else  {
            const time_duration &consume_time = get_consume_time( used );
            moves -= to_moves<int>( consume_time );
            consume( used );
        }
    } else if( used.is_book() ) {
        // TODO: Handle this with dynamic dispatch.
        if( avatar *u = as_avatar() ) {
            u->read( used );
        }
    } else if( used.type->has_use() ) {
        invoke_item( &used, loc.position() );
    } else if( used.has_flag( flag_SPLINT ) ) {
        ret_val<bool> need_splint = can_wear( *loc );
        if( need_splint.success() ) {
            wear_item( used );
            loc.remove_item();
        } else {
            add_msg( m_info, need_splint.str() );
        }
    } else if( used.is_relic() ) {
        invoke_item( &used, loc.position() );
    } else {
        add_msg( m_info, _( "You can't do anything interesting with your %s." ),
                 used.tname() );
    }
}

void player::reassign_item( item &it, int invlet )
{
    bool remove_old = true;
    if( invlet ) {
        item *prev = invlet_to_item( invlet );
        if( prev != nullptr ) {
            remove_old = it.typeId() != prev->typeId();
            inv->reassign_item( *prev, it.invlet, remove_old );
        }
    }

    if( !invlet || inv_chars.valid( invlet ) ) {
        const auto iter = inv->assigned_invlet.find( it.invlet );
        bool found = iter != inv->assigned_invlet.end();
        if( found ) {
            inv->assigned_invlet.erase( iter );
        }
        if( invlet && ( !found || it.invlet != invlet ) ) {
            inv->assigned_invlet[invlet] = it.typeId();
        }
        inv->reassign_item( it, invlet, remove_old );
    }
}

bool player::gunmod_remove( item &gun, item &mod )
{
    std::vector<item *> mods = gun.gunmods();
    size_t gunmod_idx = mods.size();
    for( size_t i = 0; i < mods.size(); i++ ) {
        if( mods[i] == &mod ) {
            gunmod_idx = i;
            break;
        }
    }
    if( gunmod_idx == mods.size() ) {
        debugmsg( "Cannot remove non-existent gunmod" );
        return false;
    }

    if( !gunmod_remove_activity_actor::gunmod_unload( *this, mod ) ) {
        return false;
    }

    // Removing gunmod takes only half as much time as installing it
    const int moves = has_trait( trait_DEBUG_HS ) ? 0 : mod.type->gunmod->install_time / 2;
    item_location gun_loc = item_location( *this, &gun );
    assign_activity( gunmod_remove_activity_actor( moves, gun_loc, static_cast<int>( gunmod_idx ) ) );
    return true;
}

std::pair<int, int> player::gunmod_installation_odds( const item &gun, const item &mod ) const
{
    // Mods with INSTALL_DIFFICULT have a chance to fail, potentially damaging the gun
    if( !mod.has_flag( flag_INSTALL_DIFFICULT ) || has_trait( trait_DEBUG_HS ) ) {
        return std::make_pair( 100, 0 );
    }

    int roll = 100; // chance of success (%)
    int risk = 0;   // chance of failure (%)
    int chances = 1; // start with 1 in 6 (~17% chance)

    for( const auto &e : mod.type->min_skills ) {
        // gain an additional chance for every level above the minimum requirement
        skill_id sk = e.first.str() == "weapon" ? gun.gun_skill() : e.first;
        chances += std::max( get_skill_level( sk ) - e.second, 0 );
    }
    // cap success from skill alone to 1 in 5 (~83% chance)
    roll = std::min( static_cast<double>( chances ), 5.0 ) / 6.0 * 100;
    // focus is either a penalty or bonus of at most +/-10%
    roll += ( std::min( std::max( focus_pool, 140 ), 60 ) - 100 ) / 4;
    // dexterity and intelligence give +/-2% for each point above or below 12
    roll += ( get_dex() - 12 ) * 2;
    roll += ( get_int() - 12 ) * 2;
    // each level of damage to the base gun reduces success by 10%
    roll -= std::max( gun.damage_level(), 0 ) * 10;
    roll = std::min( std::max( roll, 0 ), 100 );

    // risk of causing damage on failure increases with less durable guns
    risk = ( 100 - roll ) * ( ( 10.0 - std::min( gun.type->gun->durability, 9 ) ) / 10.0 );

    return std::make_pair( roll, risk );
}

void player::gunmod_add( item &gun, item &mod )
{
    if( !gun.is_gunmod_compatible( mod ).success() ) {
        debugmsg( "Tried to add incompatible gunmod" );
        return;
    }

    if( !has_item( gun ) && !has_item( mod ) ) {
        debugmsg( "Tried gunmod installation but mod/gun not in player possession" );
        return;
    }

    // first check at least the minimum requirements are met
    if( !has_trait( trait_DEBUG_HS ) && !can_use( mod, gun ) ) {
        return;
    }

    // any (optional) tool charges that are used during installation
    auto odds = gunmod_installation_odds( gun, mod );
    int roll = odds.first;
    int risk = odds.second;

    std::string tool;
    int qty = 0;

    if( mod.is_irremovable() ) {
        if( !query_yn( _( "Permanently install your %1$s in your %2$s?" ),
                       colorize( mod.tname(), mod.color_in_inventory() ),
                       colorize( gun.tname(), gun.color_in_inventory() ) ) ) {
            add_msg_if_player( _( "Never mind." ) );
            return; // player canceled installation
        }
    }

    // if chance of success <100% prompt user to continue
    if( roll < 100 ) {
        uilist prompt;
        prompt.text = string_format( _( "Attach your %1$s to your %2$s?" ), mod.tname(),
                                     gun.tname() );

        std::vector<std::function<void()>> actions;

        prompt.addentry( -1, true, 'w',
                         string_format( _( "Try without tools (%i%%) risking damage (%i%%)" ), roll, risk ) );
        actions.emplace_back( [&] {} );

        prompt.addentry( -1, has_charges( itype_small_repairkit, 100 ), 'f',
                         string_format( _( "Use 100 charges of firearm repair kit (%i%%)" ), std::min( roll * 2, 100 ) ) );

        actions.emplace_back( [&] {
            tool = "small_repairkit";
            qty = 100;
            roll *= 2; // firearm repair kit improves success...
            risk /= 2; // ...and reduces the risk of damage upon failure
        } );

        prompt.addentry( -1, has_charges( itype_large_repairkit, 25 ), 'g',
                         string_format( _( "Use 25 charges of gunsmith repair kit (%i%%)" ), std::min( roll * 3, 100 ) ) );

        actions.emplace_back( [&] {
            tool = "large_repairkit";
            qty = 25;
            roll *= 3; // gunsmith repair kit improves success markedly...
            risk = 0;  // ...and entirely prevents damage upon failure
        } );

        prompt.query();
        if( prompt.ret < 0 ) {
            add_msg_if_player( _( "Never mind." ) );
            return; // player canceled installation
        }
        actions[ prompt.ret ]();
    }

    const int moves = !has_trait( trait_DEBUG_HS ) ? mod.type->gunmod->install_time : 0;

    assign_activity( activity_id( "ACT_GUNMOD_ADD" ), moves, -1, 0, tool );
    activity.targets.push_back( item_location( *this, &gun ) );
    activity.targets.push_back( item_location( *this, &mod ) );
    activity.values.push_back( 0 ); // dummy value
    activity.values.push_back( roll ); // chance of success (%)
    activity.values.push_back( risk ); // chance of damage (%)
    activity.values.push_back( qty ); // tool charges
}

void player::toolmod_add( item_location tool, item_location mod )
{
    if( !tool && !mod ) {
        debugmsg( "Tried toolmod installation but mod/tool not available" );
        return;
    }
    // first check at least the minimum requirements are met
    if( !has_trait( trait_DEBUG_HS ) && !can_use( *mod, *tool ) ) {
        return;
    }

    if( !query_yn( _( "Permanently install your %1$s in your %2$s?" ),
                   colorize( mod->tname(), mod->color_in_inventory() ),
                   colorize( tool->tname(), tool->color_in_inventory() ) ) ) {
        add_msg_if_player( _( "Never mind." ) );
        return; // player canceled installation
    }

    assign_activity( activity_id( "ACT_TOOLMOD_ADD" ), 1, -1 );
    activity.targets.emplace_back( std::move( tool ) );
    activity.targets.emplace_back( std::move( mod ) );
}

bool player::fun_to_read( const item &book ) const
{
    // If you don't have a problem with eating humans, To Serve Man becomes rewarding
    if( ( has_trait( trait_CANNIBAL ) || has_trait( trait_PSYCHOPATH ) ||
          has_trait( trait_SAPIOVORE ) ) &&
        book.typeId() == itype_cookbook_human ) {
        return true;
    } else if( has_trait( trait_SPIRITUAL ) && book.has_flag( flag_INSPIRATIONAL ) ) {
        return true;
    } else {
        return book_fun_for( book, *this ) > 0;
    }
}

int player::book_fun_for( const item &book, const player &p ) const
{
    int fun_bonus = book.type->book->fun;
    if( !book.is_book() ) {
        debugmsg( "called avatar::book_fun_for with non-book" );
        return 0;
    }

    // If you don't have a problem with eating humans, To Serve Man becomes rewarding
    if( ( p.has_trait( trait_CANNIBAL ) || p.has_trait( trait_PSYCHOPATH ) ||
          p.has_trait( trait_SAPIOVORE ) ) &&
        book.typeId() == itype_cookbook_human ) {
        fun_bonus = std::abs( fun_bonus );
    } else if( p.has_trait( trait_SPIRITUAL ) && book.has_flag( flag_INSPIRATIONAL ) ) {
        fun_bonus = std::abs( fun_bonus * 3 );
    }

    if( has_trait( trait_LOVES_BOOKS ) ) {
        fun_bonus++;
    } else if( has_trait( trait_HATES_BOOKS ) ) {
        if( book.type->book->fun > 0 ) {
            fun_bonus = 0;
        } else {
            fun_bonus--;
        }
    }

    if( fun_bonus > 1 && book.get_chapters() > 0 && book.get_remaining_chapters( p ) == 0 ) {
        fun_bonus /= 2;
    }

    return fun_bonus;
}

void player::try_to_sleep( const time_duration &dur )
{
    map &here = get_map();
    const optional_vpart_position vp = here.veh_at( pos() );
    const trap &trap_at_pos = here.tr_at( pos() );
    const ter_id ter_at_pos = here.ter( pos() );
    const furn_id furn_at_pos = here.furn( pos() );
    bool plantsleep = false;
    bool fungaloid_cosplay = false;
    bool websleep = false;
    bool webforce = false;
    bool websleeping = false;
    bool in_shell = false;
    bool watersleep = false;
    if( has_trait( trait_CHLOROMORPH ) ) {
        plantsleep = true;
        if( ( ter_at_pos == t_dirt || ter_at_pos == t_pit ||
              ter_at_pos == t_dirtmound || ter_at_pos == t_pit_shallow ||
              ter_at_pos == t_grass ) && !vp &&
            furn_at_pos == f_null ) {
            add_msg_if_player( m_good, _( "You relax as your roots embrace the soil." ) );
        } else if( vp ) {
            add_msg_if_player( m_bad, _( "It's impossible to sleep in this wheeled pot!" ) );
        } else if( furn_at_pos != f_null ) {
            add_msg_if_player( m_bad,
                               _( "The humans' furniture blocks your roots.  You can't get comfortable." ) );
        } else { // Floor problems
            add_msg_if_player( m_bad, _( "Your roots scrabble ineffectively at the unyielding surface." ) );
        }
    } else if( has_trait( trait_M_SKIN3 ) ) {
        fungaloid_cosplay = true;
        if( here.has_flag_ter_or_furn( "FUNGUS", pos() ) ) {
            add_msg_if_player( m_good,
                               _( "Our fibers meld with the ground beneath us.  The gills on our neck begin to seed the air with spores as our awareness fades." ) );
        }
    }
    if( has_trait( trait_WEB_WALKER ) ) {
        websleep = true;
    }
    // Not sure how one would get Arachnid w/o web-making, but Just In Case
    if( has_trait( trait_THRESH_SPIDER ) && ( has_trait( trait_WEB_SPINNER ) ||
            ( has_trait( trait_WEB_WEAVER ) ) ) ) {
        webforce = true;
    }
    if( websleep || webforce ) {
        int web = here.get_field_intensity( pos(), fd_web );
        if( !webforce ) {
            // At this point, it's kinda weird, but surprisingly comfy...
            if( web >= 3 ) {
                add_msg_if_player( m_good,
                                   _( "These thick webs support your weight, and are strangely comfortable…" ) );
                websleeping = true;
            } else if( web > 0 ) {
                add_msg_if_player( m_info,
                                   _( "You try to sleep, but the webs get in the way.  You brush them aside." ) );
                here.remove_field( pos(), fd_web );
            }
        } else {
            // Here, you're just not comfortable outside a nice thick web.
            if( web >= 3 ) {
                add_msg_if_player( m_good, _( "You relax into your web." ) );
                websleeping = true;
            } else {
                add_msg_if_player( m_bad,
                                   _( "You try to sleep, but you feel exposed and your spinnerets keep twitching." ) );
                add_msg_if_player( m_info, _( "Maybe a nice thick web would help you sleep." ) );
            }
        }
    }
    if( has_active_mutation( trait_SHELL2 ) ) {
        // Your shell's interior is a comfortable place to sleep.
        in_shell = true;
    }
    if( has_trait( trait_WATERSLEEP ) ) {
        if( underwater ) {
            add_msg_if_player( m_good,
                               _( "You lay beneath the waves' embrace, gazing up through the water's surface…" ) );
            watersleep = true;
        } else if( here.has_flag_ter( "SWIMMABLE", pos() ) ) {
            add_msg_if_player( m_good, _( "You settle into the water and begin to drowse…" ) );
            watersleep = true;
        }
    }
    if( !plantsleep && ( furn_at_pos.obj().comfort > static_cast<int>( comfort_level::neutral ) ||
                         ter_at_pos == t_improvised_shelter ||
                         trap_at_pos.comfort > static_cast<int>( comfort_level::neutral ) ||
                         in_shell || websleeping || watersleep ||
                         vp.part_with_feature( "SEAT", true ) ||
                         vp.part_with_feature( "BED", true ) ) ) {
        add_msg_if_player( m_good, _( "This is a comfortable place to sleep." ) );
    } else if( !plantsleep && !fungaloid_cosplay && !watersleep ) {
        if( !vp && ter_at_pos != t_floor ) {
            add_msg_if_player( ter_at_pos.obj().movecost <= 2 ?
                               _( "It's a little hard to get to sleep on this %s." ) :
                               _( "It's hard to get to sleep on this %s." ),
                               ter_at_pos.obj().name() );
        } else if( vp ) {
            if( vp->part_with_feature( VPFLAG_AISLE, true ) ) {
                add_msg_if_player(
                    //~ %1$s: vehicle name, %2$s: vehicle part name
                    _( "It's a little hard to get to sleep on this %2$s in %1$s." ),
                    vp->vehicle().disp_name(),
                    vp->part_with_feature( VPFLAG_AISLE, true )->part().name( false ) );
            } else {
                add_msg_if_player(
                    //~ %1$s: vehicle name
                    _( "It's hard to get to sleep in %1$s." ),
                    vp->vehicle().disp_name() );
            }
        }
    }
    add_msg_if_player( _( "You start trying to fall asleep." ) );
    if( has_active_bionic( bio_soporific ) ) {
        bio_soporific_powered_at_last_sleep_check = has_power();
        if( bio_soporific_powered_at_last_sleep_check ) {
            // The actual bonus is applied in sleep_spot( p ).
            add_msg_if_player( m_good, _( "Your soporific inducer starts working its magic." ) );
        } else {
            add_msg_if_player( m_bad, _( "Your soporific inducer doesn't have enough power to operate." ) );
        }
    }
    assign_activity( player_activity( try_sleep_activity_actor( dur ) ) );
}

bool player::has_gun_for_ammo( const ammotype &at ) const
{
    return has_item_with( [at]( const item & it ) {
        // item::ammo_type considers the active gunmod.
        return it.is_gun() && it.ammo_types().count( at );
    } );
}

bool player::has_magazine_for_ammo( const ammotype &at ) const
{
    return has_item_with( [&at]( const item & it ) {
        return !it.has_flag( flag_NO_RELOAD ) &&
               ( ( it.is_magazine() && it.ammo_types().count( at ) ) ||
                 ( it.is_gun() && it.magazine_integral() && it.ammo_types().count( at ) ) ||
                 ( it.is_gun() && it.magazine_current() != nullptr &&
                   it.magazine_current()->ammo_types().count( at ) ) );
    } );
}

bool player::wield_contents( item &container, item *internal_item, bool penalties, int base_cost )
{
    // if index not specified and container has multiple items then ask the player to choose one
    if( internal_item == nullptr ) {
        std::vector<std::string> opts;
        std::list<item *> container_contents = container.contents.all_items_top();
        std::transform( container_contents.begin(), container_contents.end(),
        std::back_inserter( opts ), []( const item * elem ) {
            return elem->display_name();
        } );
        if( opts.size() > 1 ) {
            int pos = uilist( _( "Wield what?" ), opts );
            if( pos < 0 ) {
                return false;
            }
            internal_item = *std::next( container_contents.begin(), pos );
        } else {
            internal_item = container_contents.front();
        }
    }

    if( !container.has_item( *internal_item ) ) {
        debugmsg( "Tried to wield non-existent item from container (player::wield_contents)" );
        return false;
    }

    const ret_val<bool> ret = can_wield( *internal_item );
    if( !ret.success() ) {
        add_msg_if_player( m_info, "%s", ret.c_str() );
        return false;
    }

    int mv = 0;

    if( has_wield_conflicts( *internal_item ) ) {
        if( !unwield() ) {
            return false;
        }
        inv->unsort();
    }

    // for holsters, we should not include the cost of wielding the holster itself
    // The cost of wielding the holster was already added earlier in avatar_action::use_item.
    // As we couldn't make sure back then what action was going to be used, we remove the cost now.
    item_location il = item_location( *this, &container );
    mv -= il.obtain_cost( *this );
    mv += item_retrieve_cost( *internal_item, container, penalties, base_cost );

    if( internal_item->stacks_with( weapon, true ) ) {
        weapon.combine( *internal_item );
    } else {
        weapon = std::move( *internal_item );
    }
    container.remove_item( *internal_item );
    container.on_contents_changed();

    inv->update_invlet( weapon );
    inv->update_cache_with_item( weapon );
    last_item = weapon.typeId();


    moves -= mv;

    weapon.on_wield( *this, mv );

    get_event_bus().send<event_type::character_wields_item>( getID(), weapon.typeId() );

    return true;
}

void player::store( item &container, item &put, bool penalties, int base_cost,
                    item_pocket::pocket_type pk_type )
{
    moves -= item_store_cost( put, container, penalties, base_cost );
    container.put_in( i_rem( &put ), pk_type );
    calc_encumbrance();
}

nc_color encumb_color( int level )
{
    if( level < 0 ) {
        return c_green;
    }
    if( level < 10 ) {
        return c_light_gray;
    }
    if( level < 40 ) {
        return c_yellow;
    }
    if( level < 70 ) {
        return c_light_red;
    }
    return c_red;
}

int player::climbing_cost( const tripoint &from, const tripoint &to ) const
{
    map &here = get_map();
    if( !here.valid_move( from, to, false, true ) ) {
        return 0;
    }

    const int diff = here.climb_difficulty( from );

    if( diff > 5 ) {
        return 0;
    }

    return 50 + diff * 100;
    // TODO: All sorts of mutations, equipment weight etc.
}

void player::environmental_revert_effect()
{
    addictions.clear();
    morale->clear();

    set_all_parts_hp_to_max();
    set_hunger( 0 );
    set_thirst( 0 );
    set_fatigue( 0 );
    set_healthy( 0 );
    set_healthy_mod( 0 );
    set_stim( 0 );
    set_pain( 0 );
    set_painkiller( 0 );
    set_rad( 0 );

    recalc_sight_limits();
    calc_encumbrance();
}

//message related stuff
void player::add_msg_if_player( const std::string &msg ) const
{
    Messages::add_msg( msg );
}

void player::add_msg_player_or_npc( const std::string &player_msg,
                                    const std::string &/*npc_msg*/ ) const
{
    Messages::add_msg( player_msg );
}

void player::add_msg_if_player( const game_message_params &params, const std::string &msg ) const
{
    Messages::add_msg( params, msg );
}

void player::add_msg_player_or_npc( const game_message_params &params,
                                    const std::string &player_msg,
                                    const std::string &/*npc_msg*/ ) const
{
    Messages::add_msg( params, player_msg );
}

void player::add_msg_player_or_say( const std::string &player_msg,
                                    const std::string &/*npc_speech*/ ) const
{
    Messages::add_msg( player_msg );
}

void player::add_msg_player_or_say( const game_message_params &params,
                                    const std::string &player_msg,
                                    const std::string &/*npc_speech*/ ) const
{
    Messages::add_msg( params, player_msg );
}

bool player::query_yn( const std::string &mes ) const
{
    return ::query_yn( mes );
}<|MERGE_RESOLUTION|>--- conflicted
+++ resolved
@@ -1886,77 +1886,6 @@
     }
 }
 
-<<<<<<< HEAD
-=======
-int player::item_reload_cost( const item &it, const item &ammo, int qty ) const
-{
-    if( ammo.is_ammo() || ammo.is_frozen_liquid() || ammo.made_of_from_type( phase_id::LIQUID ) ) {
-        qty = std::max( std::min( ammo.charges, qty ), 1 );
-    } else if( ammo.is_ammo_container() ) {
-        int min_clamp = 0;
-        // find the first ammo in the container to get its charges
-        ammo.visit_items( [&min_clamp]( const item * it ) {
-            if( it->is_ammo() ) {
-                min_clamp = it->charges;
-                return VisitResponse::ABORT;
-            }
-            return VisitResponse::NEXT;
-        } );
-
-        qty = clamp( qty, min_clamp, 1 );
-    } else if( ammo.is_magazine() ) {
-        qty = 1;
-    } else {
-        debugmsg( "cannot determine reload cost as %s is neither ammo or magazine", ammo.tname() );
-        return 0;
-    }
-
-    // If necessary create duplicate with appropriate number of charges
-    item obj = ammo;
-    obj = obj.split( qty );
-    if( obj.is_null() ) {
-        obj = ammo;
-    }
-    // No base cost for handling ammo - that's already included in obtain cost
-    // We have the ammo in our hands right now
-    int mv = item_handling_cost( obj, true, 0 );
-
-    if( ammo.has_flag( flag_MAG_BULKY ) ) {
-        mv *= 1.5; // bulky magazines take longer to insert
-    }
-
-    if( !it.is_gun() && !it.is_magazine() ) {
-        return mv + 100; // reload a tool or sealable container
-    }
-
-    /** @EFFECT_GUN decreases the time taken to reload a magazine */
-    /** @EFFECT_PISTOL decreases time taken to reload a pistol */
-    /** @EFFECT_SMG decreases time taken to reload an SMG */
-    /** @EFFECT_RIFLE decreases time taken to reload a rifle */
-    /** @EFFECT_SHOTGUN decreases time taken to reload a shotgun */
-    /** @EFFECT_LAUNCHER decreases time taken to reload a launcher */
-
-    int cost = 0;
-    if( it.is_gun() ) {
-        cost = it.get_reload_time();
-    } else if( it.type->magazine ) {
-        cost = it.type->magazine->reload_time * qty;
-    } else {
-        cost = it.contents.obtain_cost( ammo );
-    }
-
-    skill_id sk = it.is_gun() ? it.type->gun->skill_used : skill_gun;
-    mv += cost / ( 1.0f + std::min( get_skill_level( sk ) * 0.1f, 1.0f ) );
-
-    if( it.has_flag( flag_STR_RELOAD ) ) {
-        /** @EFFECT_STR reduces reload time of some weapons */
-        mv -= get_str() * 20;
-    }
-
-    return std::max( mv, 25 );
-}
-
->>>>>>> 19c79219
 cata::optional<std::list<item>::iterator>
 player::wear( int pos, bool interactive )
 {
@@ -2103,208 +2032,6 @@
     return takeoff( i_at( pos ) );
 }
 
-<<<<<<< HEAD
-=======
-bool player::add_or_drop_with_msg( item &it, const bool /*unloading*/, const item *avoid )
-{
-    if( it.made_of( phase_id::LIQUID ) ) {
-        liquid_handler::consume_liquid( it, 1, avoid );
-        return it.charges <= 0;
-    }
-    if( !this->can_pickVolume( it ) ) {
-        put_into_vehicle_or_drop( *this, item_drop_reason::too_large, { it } );
-    } else if( !this->can_pickWeight( it, !get_option<bool>( "DANGEROUS_PICKUPS" ) ) ) {
-        put_into_vehicle_or_drop( *this, item_drop_reason::too_heavy, { it } );
-    } else {
-        const bool allow_wield = !weapon.has_item( it ) && weapon.magazine_current() != &it;
-        const int prev_charges = it.charges;
-        auto &ni = this->i_add( it, true, avoid, /*allow_drop=*/false, /*allow_wield=*/allow_wield );
-        if( ni.is_null() ) {
-            // failed to add
-            put_into_vehicle_or_drop( *this, item_drop_reason::tumbling, { it } );
-        } else if( &ni == &it ) {
-            // merged into the original stack, restore original charges
-            it.charges = prev_charges;
-            put_into_vehicle_or_drop( *this, item_drop_reason::tumbling, { it } );
-        } else {
-            // successfully added
-            add_msg( _( "You put the %s in your inventory." ), ni.tname() );
-            add_msg( m_info, "%c - %s", ni.invlet == 0 ? ' ' : ni.invlet, ni.tname() );
-        }
-    }
-    return true;
-}
-
-bool player::unload( item_location &loc, bool bypass_activity )
-{
-    item &it = *loc;
-    // Unload a container consuming moves per item successfully removed
-    if( it.is_container() ) {
-        if( it.contents.empty() ) {
-            add_msg( m_info, _( "The %s is already empty!" ), it.tname() );
-            return false;
-        }
-        if( !it.can_unload_liquid() ) {
-            add_msg( m_info, _( "The liquid can't be unloaded in its current state!" ) );
-            return false;
-        }
-
-        bool changed = false;
-        for( item *contained : it.contents.all_items_top() ) {
-            int old_charges = contained->charges;
-            const bool consumed = this->add_or_drop_with_msg( *contained, true, &it );
-            if( consumed || contained->charges != old_charges ) {
-                changed = true;
-                item_pocket *const parent_pocket = it.contained_where( *contained );
-                if( parent_pocket ) {
-                    parent_pocket->unseal();
-                }
-            }
-            if( consumed ) {
-                this->mod_moves( -this->item_handling_cost( *contained ) );
-                it.remove_item( *contained );
-            }
-        }
-
-        if( changed ) {
-            it.on_contents_changed();
-            invalidate_weight_carried_cache();
-        }
-        return true;
-    }
-
-    // If item can be unloaded more than once (currently only guns) prompt user to choose
-    std::vector<std::string> msgs( 1, it.tname() );
-    std::vector<item *> opts( 1, &it );
-
-    for( item *e : it.gunmods() ) {
-        if( ( e->is_gun() && !e->has_flag( flag_NO_UNLOAD ) &&
-              ( e->magazine_current() || e->ammo_remaining() > 0 || e->casings_count() > 0 ) ) ||
-            ( e->has_flag( flag_BRASS_CATCHER ) && !e->is_container_empty() ) ) {
-            msgs.emplace_back( e->tname() );
-            opts.emplace_back( e );
-        }
-    }
-
-    item *target = nullptr;
-    item_location targloc;
-    if( opts.size() > 1 ) {
-        const int ret = uilist( _( "Unload what?" ), msgs );
-        if( ret >= 0 ) {
-            target = opts[ret];
-            targloc = item_location( loc, opts[ret] );
-        }
-    } else {
-        target = &it;
-        targloc = loc;
-    }
-
-    if( target == nullptr ) {
-        return false;
-    }
-
-    // Next check for any reasons why the item cannot be unloaded
-    if( !target->has_flag( flag_BRASS_CATCHER ) ) {
-        if( target->ammo_types().empty() && target->magazine_compatible().empty() ) {
-            add_msg( m_info, _( "You can't unload a %s!" ), target->tname() );
-            return false;
-        }
-
-        if( target->has_flag( flag_NO_UNLOAD ) ) {
-            if( target->has_flag( flag_RECHARGE ) || target->has_flag( flag_USE_UPS ) ) {
-                add_msg( m_info, _( "You can't unload a rechargeable %s!" ), target->tname() );
-            } else {
-                add_msg( m_info, _( "You can't unload a %s!" ), target->tname() );
-            }
-            return false;
-        }
-
-        if( !target->magazine_current() && target->ammo_remaining() <= 0 && target->casings_count() <= 0 ) {
-            if( target->is_tool() ) {
-                add_msg( m_info, _( "Your %s isn't charged." ), target->tname() );
-            } else {
-                add_msg( m_info, _( "Your %s isn't loaded." ), target->tname() );
-            }
-            return false;
-        }
-    }
-
-    target->casings_handle( [&]( item & e ) {
-        return this->i_add_or_drop( e );
-    } );
-
-    if( target->is_magazine() ) {
-        if( bypass_activity ) {
-            unload_mag_activity_actor::unload( *this, targloc );
-        } else {
-            int mv = 0;
-            for( const item *content : target->contents.all_items_top() ) {
-                // We use the same cost for both reloading and unloading
-                mv += this->item_reload_cost( it, *content, content->charges );
-            }
-            if( it.is_ammo_belt() ) {
-                // Disassembling ammo belts is easier than assembling them
-                mv /= 2;
-            }
-            assign_activity( player_activity( unload_mag_activity_actor( mv, targloc ) ) );
-        }
-        return true;
-
-    } else if( target->magazine_current() ) {
-        if( !this->add_or_drop_with_msg( *target->magazine_current(), true ) ) {
-            return false;
-        }
-        // Eject magazine consuming half as much time as required to insert it
-        this->moves -= this->item_reload_cost( *target, *target->magazine_current(), -1 ) / 2;
-
-        target->remove_items_with( [&target]( const item & e ) {
-            return target->magazine_current() == &e;
-        } );
-
-    } else if( target->ammo_remaining() ) {
-        int qty = target->ammo_remaining();
-
-        // Construct a new ammo item and try to drop it
-        item ammo( target->ammo_current(), calendar::turn, qty );
-        if( target->is_filthy() ) {
-            ammo.set_flag( flag_FILTHY );
-        }
-
-        if( ammo.made_of_from_type( phase_id::LIQUID ) ) {
-            if( !this->add_or_drop_with_msg( ammo ) ) {
-                qty -= ammo.charges; // only handled part (or none) of the liquid
-            }
-            if( qty <= 0 ) {
-                return false; // no liquid was moved
-            }
-
-        } else if( !this->add_or_drop_with_msg( ammo, qty > 1 ) ) {
-            return false;
-        }
-
-        // If successful remove appropriate qty of ammo consuming half as much time as required to load it
-        this->moves -= this->item_reload_cost( *target, ammo, qty ) / 2;
-
-        target->ammo_set( target->ammo_current(), target->ammo_remaining() - qty );
-    } else if( target->has_flag( flag_BRASS_CATCHER ) ) {
-        target->spill_contents( get_player_character() );
-    }
-
-    // Turn off any active tools
-    if( target->is_tool() && target->active && target->ammo_remaining() == 0 ) {
-        target->type->invoke( *this, *target, this->pos() );
-    }
-
-    add_msg( _( "You unload your %s." ), target->tname() );
-
-    if( it.has_flag( flag_MAG_DESTROY ) && it.ammo_remaining() == 0 ) {
-        loc.remove_item();
-    }
-
-    return true;
-}
-
->>>>>>> 19c79219
 void player::use_wielded()
 {
     use( -1 );
