#include "player.h"

#include <cctype>
#include <algorithm>
#include <cmath>
#include <cstdlib>
#include <iterator>
#include <map>
#include <string>
#include <sstream>
#include <limits>
#include <bitset>
#include <exception>
#include <tuple>

#include "action.h"
#include "activity_handlers.h"
#include "addiction.h"
#include "ammo.h"
#include "avatar.h"
#include "avatar_action.h"
#include "bionics.h"
#include "cata_utility.h"
#include "catacharset.h"
#include "coordinate_conversions.h"
#include "craft_command.h"
#include "creature_tracker.h"
#include "cursesdef.h"
#include "debug.h"
#include "effect.h"
#include "event_bus.h"
#include "fault.h"
#include "filesystem.h"
#include "fungal_effects.h"
#include "game.h"
#include "gun_mode.h"
#include "handle_liquid.h"
#include "input.h"
#include "inventory.h"
#include "item.h"
#include "item_location.h"
#include "itype.h"
#include "iuse_actor.h"
#include "magic.h"
#include "map.h"
#include "map_iterator.h"
#include "mapdata.h"
#include "martialarts.h"
#include "material.h"
#include "memorial_logger.h"
#include "messages.h"
#include "monster.h"
#include "morale.h"
#include "morale_types.h"
#include "mtype.h"
#include "mutation.h"
#include "name.h"
#include "npc.h"
#include "options.h"
#include "output.h"
#include "overlay_ordering.h"
#include "overmapbuffer.h"
#include "pickup.h"
#include "profession.h"
#include "ranged.h"
#include "recipe_dictionary.h"
#include "requirements.h"
#include "skill.h"
#include "sounds.h"
#include "string_formatter.h"
#include "submap.h"
#include "text_snippets.h"
#include "translations.h"
#include "trap.h"
#include "ui.h"
#include "uistate.h"
#include "veh_type.h"
#include "vehicle.h"
#include "vitamin.h"
#include "vpart_position.h"
#include "vpart_range.h"
#include "weather.h"
#include "weather_gen.h"
#include "field.h"
#include "fire.h"
#include "int_id.h"
#include "iuse.h"
#include "lightmap.h"
#include "line.h"
#include "math_defines.h"
#include "omdata.h"
#include "overmap_types.h"
#include "recipe.h"
#include "rng.h"
#include "units.h"
#include "visitable.h"
#include "string_id.h"
#include "colony.h"
#include "enums.h"
#include "flat_set.h"
#include "stomach.h"
#include "teleport.h"

const double MAX_RECOIL = 3000;

const mtype_id mon_player_blob( "mon_player_blob" );
const mtype_id mon_shadow_snake( "mon_shadow_snake" );

const skill_id skill_dodge( "dodge" );
const skill_id skill_gun( "gun" );
const skill_id skill_mechanics( "mechanics" );
const skill_id skill_swimming( "swimming" );
const skill_id skill_throw( "throw" );
const skill_id skill_unarmed( "unarmed" );

const efftype_id effect_adrenaline( "adrenaline" );
const efftype_id effect_alarm_clock( "alarm_clock" );
const efftype_id effect_asthma( "asthma" );
const efftype_id effect_attention( "attention" );
const efftype_id effect_bandaged( "bandaged" );
const efftype_id effect_bite( "bite" );
const efftype_id effect_blind( "blind" );
const efftype_id effect_blisters( "blisters" );
const efftype_id effect_bloodworms( "bloodworms" );
const efftype_id effect_boomered( "boomered" );
const efftype_id effect_brainworms( "brainworms" );
const efftype_id effect_cig( "cig" );
const efftype_id effect_cold( "cold" );
const efftype_id effect_common_cold( "common_cold" );
const efftype_id effect_contacts( "contacts" );
const efftype_id effect_controlled( "controlled" );
const efftype_id effect_corroding( "corroding" );
const efftype_id effect_cough_suppress( "cough_suppress" );
const efftype_id effect_darkness( "darkness" );
const efftype_id effect_datura( "datura" );
const efftype_id effect_deaf( "deaf" );
const efftype_id effect_depressants( "depressants" );
const efftype_id effect_dermatik( "dermatik" );
const efftype_id effect_disabled( "disabled" );
const efftype_id effect_disinfected( "disinfected" );
const efftype_id effect_downed( "downed" );
const efftype_id effect_drunk( "drunk" );
const efftype_id effect_earphones( "earphones" );
const efftype_id effect_evil( "evil" );
const efftype_id effect_flu( "flu" );
const efftype_id effect_foodpoison( "foodpoison" );
const efftype_id effect_formication( "formication" );
const efftype_id effect_frostbite( "frostbite" );
const efftype_id effect_frostbite_recovery( "frostbite_recovery" );
const efftype_id effect_fungus( "fungus" );
const efftype_id effect_glowing( "glowing" );
const efftype_id effect_glowy_led( "glowy_led" );
const efftype_id effect_got_checked( "got_checked" );
const efftype_id effect_grabbed( "grabbed" );
const efftype_id effect_grabbing( "grabbing" );
const efftype_id effect_hallu( "hallu" );
const efftype_id effect_happy( "happy" );
const efftype_id effect_hot( "hot" );
const efftype_id effect_infected( "infected" );
const efftype_id effect_iodine( "iodine" );
const efftype_id effect_irradiated( "irradiated" );
const efftype_id effect_jetinjector( "jetinjector" );
const efftype_id effect_lack_sleep( "lack_sleep" );
const efftype_id effect_sleep_deprived( "sleep_deprived" );
const efftype_id effect_lying_down( "lying_down" );
const efftype_id effect_mending( "mending" );
const efftype_id effect_meth( "meth" );
const efftype_id effect_narcosis( "narcosis" );
const efftype_id effect_nausea( "nausea" );
const efftype_id effect_no_sight( "no_sight" );
const efftype_id effect_onfire( "onfire" );
const efftype_id effect_paincysts( "paincysts" );
const efftype_id effect_pkill( "pkill" );
const efftype_id effect_pkill1( "pkill1" );
const efftype_id effect_pkill2( "pkill2" );
const efftype_id effect_pkill3( "pkill3" );
const efftype_id effect_recover( "recover" );
const efftype_id effect_riding( "riding" );
const efftype_id effect_ridden( "ridden" );
const efftype_id effect_sad( "sad" );
const efftype_id effect_shakes( "shakes" );
const efftype_id effect_sleep( "sleep" );
const efftype_id effect_slept_through_alarm( "slept_through_alarm" );
const efftype_id effect_spores( "spores" );
const efftype_id effect_stim( "stim" );
const efftype_id effect_stim_overdose( "stim_overdose" );
const efftype_id effect_stunned( "stunned" );
const efftype_id effect_tapeworm( "tapeworm" );
const efftype_id effect_took_prozac( "took_prozac" );
const efftype_id effect_took_thorazine( "took_thorazine" );
const efftype_id effect_took_xanax( "took_xanax" );
const efftype_id effect_valium( "valium" );
const efftype_id effect_visuals( "visuals" );
const efftype_id effect_weed_high( "weed_high" );
const efftype_id effect_winded( "winded" );
const efftype_id effect_bleed( "bleed" );
const efftype_id effect_magnesium_supplements( "magnesium" );
const efftype_id effect_harnessed( "harnessed" );
const efftype_id effect_pet( "pet" );
const efftype_id effect_tied( "tied" );

const matype_id style_none( "style_none" );
const matype_id style_kicks( "style_kicks" );

const species_id ROBOT( "ROBOT" );

static const bionic_id bio_ads( "bio_ads" );
static const bionic_id bio_advreactor( "bio_advreactor" );
static const bionic_id bio_armor_arms( "bio_armor_arms" );
static const bionic_id bio_armor_eyes( "bio_armor_eyes" );
static const bionic_id bio_armor_head( "bio_armor_head" );
static const bionic_id bio_armor_legs( "bio_armor_legs" );
static const bionic_id bio_armor_torso( "bio_armor_torso" );
static const bionic_id bio_blaster( "bio_blaster" );
static const bionic_id bio_carbon( "bio_carbon" );
static const bionic_id bio_climate( "bio_climate" );
static const bionic_id bio_cloak( "bio_cloak" );
static const bionic_id bio_cqb( "bio_cqb" );
static const bionic_id bio_dis_acid( "bio_dis_acid" );
static const bionic_id bio_dis_shock( "bio_dis_shock" );
static const bionic_id bio_drain( "bio_drain" );
static const bionic_id bio_earplugs( "bio_earplugs" );
static const bionic_id bio_ears( "bio_ears" );
static const bionic_id bio_eye_optic( "bio_eye_optic" );
static const bionic_id bio_faraday( "bio_faraday" );
static const bionic_id bio_flashlight( "bio_flashlight" );
static const bionic_id bio_tattoo_led( "bio_tattoo_led" );
static const bionic_id bio_glowy( "bio_glowy" );
static const bionic_id bio_geiger( "bio_geiger" );
static const bionic_id bio_gills( "bio_gills" );
static const bionic_id bio_ground_sonar( "bio_ground_sonar" );
static const bionic_id bio_heatsink( "bio_heatsink" );
static const bionic_id bio_itchy( "bio_itchy" );
static const bionic_id bio_jointservo( "bio_jointservo" );
static const bionic_id bio_laser( "bio_laser" );
static const bionic_id bio_leaky( "bio_leaky" );
static const bionic_id bio_lighter( "bio_lighter" );
static const bionic_id bio_membrane( "bio_membrane" );
static const bionic_id bio_memory( "bio_memory" );
static const bionic_id bio_metabolics( "bio_metabolics" );
static const bionic_id bio_noise( "bio_noise" );
static const bionic_id bio_plut_filter( "bio_plut_filter" );
static const bionic_id bio_power_weakness( "bio_power_weakness" );
static const bionic_id bio_reactor( "bio_reactor" );
static const bionic_id bio_recycler( "bio_recycler" );
static const bionic_id bio_shakes( "bio_shakes" );
static const bionic_id bio_sleepy( "bio_sleepy" );
static const bionic_id bn_bio_solar( "bn_bio_solar" );
static const bionic_id bio_soporific( "bio_soporific" );
static const bionic_id bio_spasm( "bio_spasm" );
static const bionic_id bio_speed( "bio_speed" );
static const bionic_id bio_syringe( "bio_syringe" );
static const bionic_id bio_tools( "bio_tools" );
static const bionic_id bio_trip( "bio_trip" );
static const bionic_id bio_uncanny_dodge( "bio_uncanny_dodge" );
static const bionic_id bio_ups( "bio_ups" );
static const bionic_id bio_watch( "bio_watch" );
static const bionic_id bio_synaptic_regen( "bio_synaptic_regen" );

// Aftershock stuff!
static const bionic_id afs_bio_linguistic_coprocessor( "afs_bio_linguistic_coprocessor" );

static const trait_id trait_ACIDBLOOD( "ACIDBLOOD" );
static const trait_id trait_ACIDPROOF( "ACIDPROOF" );
static const trait_id trait_ADDICTIVE( "ADDICTIVE" );
static const trait_id trait_ADRENALINE( "ADRENALINE" );
static const trait_id trait_ALBINO( "ALBINO" );
static const trait_id trait_AMPHIBIAN( "AMPHIBIAN" );
static const trait_id trait_ANTENNAE( "ANTENNAE" );
static const trait_id trait_ANTLERS( "ANTLERS" );
static const trait_id trait_ASTHMA( "ASTHMA" );
static const trait_id trait_BADBACK( "BADBACK" );
static const trait_id trait_BARK( "BARK" );
static const trait_id trait_CANNIBAL( "CANNIBAL" );
static const trait_id trait_CENOBITE( "CENOBITE" );
static const trait_id trait_CEPH_EYES( "CEPH_EYES" );
static const trait_id trait_CF_HAIR( "CF_HAIR" );
static const trait_id trait_CHAOTIC( "CHAOTIC" );
static const trait_id trait_CHAOTIC_BAD( "CHAOTIC_BAD" );
static const trait_id trait_CHEMIMBALANCE( "CHEMIMBALANCE" );
static const trait_id trait_CHITIN_FUR( "CHITIN_FUR" );
static const trait_id trait_CHITIN_FUR2( "CHITIN_FUR2" );
static const trait_id trait_CHITIN_FUR3( "CHITIN_FUR3" );
static const trait_id trait_CHLOROMORPH( "CHLOROMORPH" );
static const trait_id trait_CLUMSY( "CLUMSY" );
static const trait_id trait_COLDBLOOD4( "COLDBLOOD4" );
static const trait_id trait_DEAF( "DEAF" );
static const trait_id trait_DEFT( "DEFT" );
static const trait_id trait_DEBUG_BIONIC_POWER( "DEBUG_BIONIC_POWER" );
static const trait_id trait_DEBUG_CLOAK( "DEBUG_CLOAK" );
static const trait_id trait_DEBUG_HS( "DEBUG_HS" );
static const trait_id trait_DEBUG_LS( "DEBUG_LS" );
static const trait_id trait_DEBUG_NODMG( "DEBUG_NODMG" );
static const trait_id trait_DEBUG_NOTEMP( "DEBUG_NOTEMP" );
static const trait_id trait_DISIMMUNE( "DISIMMUNE" );
static const trait_id trait_DISRESISTANT( "DISRESISTANT" );
static const trait_id trait_DOWN( "DOWN" );
static const trait_id trait_EASYSLEEPER( "EASYSLEEPER" );
static const trait_id trait_EASYSLEEPER2( "EASYSLEEPER2" );
static const trait_id trait_ELECTRORECEPTORS( "ELECTRORECEPTORS" );
static const trait_id trait_EATHEALTH( "EATHEALTH" );
static const trait_id trait_FASTHEALER( "FASTHEALER" );
static const trait_id trait_FASTHEALER2( "FASTHEALER2" );
static const trait_id trait_FASTLEARNER( "FASTLEARNER" );
static const trait_id trait_FASTREADER( "FASTREADER" );
static const trait_id trait_FAT( "FAT" );
static const trait_id trait_FELINE_FUR( "FELINE_FUR" );
static const trait_id trait_FLOWERS( "FLOWERS" );
static const trait_id trait_FRESHWATEROSMOSIS( "FRESHWATEROSMOSIS" );
static const trait_id trait_FUR( "FUR" );
static const trait_id trait_GILLS( "GILLS" );
static const trait_id trait_GILLS_CEPH( "GILLS_CEPH" );
static const trait_id trait_HATES_BOOKS( "HATES_BOOKS" );
static const trait_id trait_HEAVYSLEEPER( "HEAVYSLEEPER" );
static const trait_id trait_HEAVYSLEEPER2( "HEAVYSLEEPER2" );
static const trait_id trait_HOARDER( "HOARDER" );
static const trait_id trait_HOLLOW_BONES( "HOLLOW_BONES" );
static const trait_id trait_HOOVES( "HOOVES" );
static const trait_id trait_HORNS_POINTED( "HORNS_POINTED" );
static const trait_id trait_HUGE( "HUGE" );
static const trait_id trait_HUGE_OK( "HUGE_OK" );
static const trait_id trait_INFIMMUNE( "INFIMMUNE" );
static const trait_id trait_INSOMNIA( "INSOMNIA" );
static const trait_id trait_INT_SLIME( "INT_SLIME" );
static const trait_id trait_JITTERY( "JITTERY" );
static const trait_id trait_LARGE( "LARGE" );
static const trait_id trait_LARGE_OK( "LARGE_OK" );
static const trait_id trait_LEAVES( "LEAVES" );
static const trait_id trait_LEAVES2( "LEAVES2" );
static const trait_id trait_LEAVES3( "LEAVES3" );
static const trait_id trait_LEG_TENTACLES( "LEG_TENTACLES" );
static const trait_id trait_LEG_TENT_BRACE( "LEG_TENT_BRACE" );
static const trait_id trait_LIGHTFUR( "LIGHTFUR" );
static const trait_id trait_LIGHTSTEP( "LIGHTSTEP" );
static const trait_id trait_LIGHT_BONES( "LIGHT_BONES" );
static const trait_id trait_LOVES_BOOKS( "LOVES_BOOKS" );
static const trait_id trait_LUPINE_FUR( "LUPINE_FUR" );
static const trait_id trait_MEMBRANE( "MEMBRANE" );
static const trait_id trait_MOODSWINGS( "MOODSWINGS" );
static const trait_id trait_MOREPAIN( "MORE_PAIN" );
static const trait_id trait_MOREPAIN2( "MORE_PAIN2" );
static const trait_id trait_MOREPAIN3( "MORE_PAIN3" );
static const trait_id trait_MYOPIC( "MYOPIC" );
static const trait_id trait_M_BLOSSOMS( "M_BLOSSOMS" );
static const trait_id trait_M_DEPENDENT( "M_DEPENDENT" );
static const trait_id trait_M_IMMUNE( "M_IMMUNE" );
static const trait_id trait_M_SKIN2( "M_SKIN2" );
static const trait_id trait_M_SKIN3( "M_SKIN3" );
static const trait_id trait_M_SPORES( "M_SPORES" );
static const trait_id trait_NARCOLEPTIC( "NARCOLEPTIC" );
static const trait_id trait_NAUSEA( "NAUSEA" );
static const trait_id trait_NOMAD( "NOMAD" );
static const trait_id trait_NOMAD2( "NOMAD2" );
static const trait_id trait_NOMAD3( "NOMAD3" );
static const trait_id trait_NONADDICTIVE( "NONADDICTIVE" );
static const trait_id trait_NOPAIN( "NOPAIN" );
static const trait_id trait_NO_THIRST( "NO_THIRST" );
static const trait_id trait_PACIFIST( "PACIFIST" );
static const trait_id trait_PADDED_FEET( "PADDED_FEET" );
static const trait_id trait_PAINREC1( "PAINREC1" );
static const trait_id trait_PAINREC2( "PAINREC2" );
static const trait_id trait_PAINREC3( "PAINREC3" );
static const trait_id trait_PAINRESIST( "PAINRESIST" );
static const trait_id trait_PAINRESIST_TROGLO( "PAINRESIST_TROGLO" );
static const trait_id trait_PARAIMMUNE( "PARAIMMUNE" );
static const trait_id trait_PARKOUR( "PARKOUR" );
static const trait_id trait_PAWS( "PAWS" );
static const trait_id trait_PAWS_LARGE( "PAWS_LARGE" );
static const trait_id trait_PER_SLIME( "PER_SLIME" );
static const trait_id trait_PER_SLIME_OK( "PER_SLIME_OK" );
static const trait_id trait_PRED2( "PRED2" );
static const trait_id trait_PRED3( "PRED3" );
static const trait_id trait_PRED4( "PRED4" );
static const trait_id trait_PROF_DICEMASTER( "PROF_DICEMASTER" );
static const trait_id trait_PROF_FOODP( "PROF_FOODP" );
static const trait_id trait_PROF_SKATER( "PROF_SKATER" );
static const trait_id trait_PSYCHOPATH( "PSYCHOPATH" );
static const trait_id trait_PYROMANIA( "PYROMANIA" );
static const trait_id trait_KILLER( "KILLER" );
static const trait_id trait_QUILLS( "QUILLS" );
static const trait_id trait_RADIOACTIVE1( "RADIOACTIVE1" );
static const trait_id trait_RADIOACTIVE2( "RADIOACTIVE2" );
static const trait_id trait_RADIOACTIVE3( "RADIOACTIVE3" );
static const trait_id trait_RADIOGENIC( "RADIOGENIC" );
static const trait_id trait_REGEN( "REGEN" );
static const trait_id trait_REGEN_LIZ( "REGEN_LIZ" );
static const trait_id trait_ROOTS2( "ROOTS2" );
static const trait_id trait_ROOTS3( "ROOTS3" );
static const trait_id trait_SAPIOVORE( "SAPIOVORE" );
static const trait_id trait_SAVANT( "SAVANT" );
static const trait_id trait_SCHIZOPHRENIC( "SCHIZOPHRENIC" );
static const trait_id trait_SEESLEEP( "SEESLEEP" );
static const trait_id trait_SELFAWARE( "SELFAWARE" );
static const trait_id trait_SHARKTEETH( "SHARKTEETH" );
static const trait_id trait_SHELL2( "SHELL2" );
static const trait_id trait_SHOUT1( "SHOUT1" );
static const trait_id trait_SHOUT2( "SHOUT2" );
static const trait_id trait_SHOUT3( "SHOUT3" );
static const trait_id trait_SLEEK_SCALES( "SLEEK_SCALES" );
static const trait_id trait_SLIMESPAWNER( "SLIMESPAWNER" );
static const trait_id trait_SLIMY( "SLIMY" );
static const trait_id trait_SLOWHEALER( "SLOWHEALER" );
static const trait_id trait_SLOWLEARNER( "SLOWLEARNER" );
static const trait_id trait_SLOWREADER( "SLOWREADER" );
static const trait_id trait_SMELLY( "SMELLY" );
static const trait_id trait_SMELLY2( "SMELLY2" );
static const trait_id trait_SORES( "SORES" );
static const trait_id trait_SPINES( "SPINES" );
static const trait_id trait_SPIRITUAL( "SPIRITUAL" );
static const trait_id trait_SQUEAMISH( "SQUEAMISH" );
static const trait_id trait_STRONGSTOMACH( "STRONGSTOMACH" );
static const trait_id trait_SUNBURN( "SUNBURN" );
static const trait_id trait_SUNLIGHT_DEPENDENT( "SUNLIGHT_DEPENDENT" );
static const trait_id trait_TAIL_FIN( "TAIL_FIN" );
static const trait_id trait_THORNS( "THORNS" );
static const trait_id trait_THRESH_SPIDER( "THRESH_SPIDER" );
static const trait_id trait_TOUGH_FEET( "TOUGH_FEET" );
static const trait_id trait_TRANSPIRATION( "TRANSPIRATION" );
static const trait_id trait_TROGLO( "TROGLO" );
static const trait_id trait_TROGLO2( "TROGLO2" );
static const trait_id trait_TROGLO3( "TROGLO3" );
static const trait_id trait_UNSTABLE( "UNSTABLE" );
static const trait_id trait_URSINE_EYE( "URSINE_EYE" );
static const trait_id trait_URSINE_FUR( "URSINE_FUR" );
static const trait_id trait_VISCOUS( "VISCOUS" );
static const trait_id trait_VOMITOUS( "VOMITOUS" );
static const trait_id trait_WATERSLEEP( "WATERSLEEP" );
static const trait_id trait_WEAKSCENT( "WEAKSCENT" );
static const trait_id trait_WEAKSTOMACH( "WEAKSTOMACH" );
static const trait_id trait_WEBBED( "WEBBED" );
static const trait_id trait_WEB_SPINNER( "WEB_SPINNER" );
static const trait_id trait_WEB_WALKER( "WEB_WALKER" );
static const trait_id trait_WEB_WEAVER( "WEB_WEAVER" );
static const trait_id trait_WOOLALLERGY( "WOOLALLERGY" );

stat_mod player::get_pain_penalty() const
{
    stat_mod ret;
    int pain = get_perceived_pain();
    if( pain <= 0 ) {
        return ret;
    }

    int stat_penalty = std::floor( std::pow( pain, 0.8f ) / 10.0f );

    bool ceno = has_trait( trait_CENOBITE );
    if( !ceno ) {
        ret.strength = stat_penalty;
        ret.dexterity = stat_penalty;
    }

    if( !has_trait( trait_INT_SLIME ) ) {
        ret.intelligence = 1 + stat_penalty;
    } else {
        ret.intelligence = 1 + pain / 5;
    }

    ret.perception = stat_penalty * 2 / 3;

    ret.speed = std::pow( pain, 0.7f );
    if( ceno ) {
        ret.speed /= 2;
    }

    ret.speed = std::min( ret.speed, 50 );
    return ret;
}

player::player() :
    next_climate_control_check( calendar::before_time_starts )
    , cached_time( calendar::before_time_starts )
{
    str_cur = 8;
    str_max = 8;
    dex_cur = 8;
    dex_max = 8;
    int_cur = 8;
    int_max = 8;
    per_cur = 8;
    per_max = 8;
    dodges_left = 1;
    blocks_left = 1;
    power_level = 0;
    max_power_level = 0;
    stamina = 10000; //Temporary value for stamina. It will be reset later from external json option.
    stim = 0;
    pkill = 0;
    radiation = 0;
    tank_plut = 0;
    reactor_plut = 0;
    slow_rad = 0;
    cash = 0;
    scent = 500;
    male = true;
    prof = profession::has_initialized() ? profession::generic() :
           nullptr; //workaround for a potential structural limitation, see player::create

    start_location = start_location_id( "shelter" );
    moves = 100;
    movecounter = 0;
    oxygen = 0;
    last_climate_control_ret = false;
    in_vehicle = false;
    controlling_vehicle = false;
    grab_point = tripoint_zero;
    hauling = false;
    move_mode = PMM_WALK;
    style_selected = style_none;
    keep_hands_free = false;
    focus_pool = 100;
    last_item = itype_id( "null" );
    sight_max = 9999;
    last_batch = 0;
    lastconsumed = itype_id( "null" );
    next_expected_position = cata::nullopt;
    death_drops = true;

    empty_traits();

    temp_cur.fill( BODYTEMP_NORM );
    frostbite_timer.fill( 0 );
    temp_conv.fill( BODYTEMP_NORM );
    body_wetness.fill( 0 );
    nv_cached = false;
    volume = 0;

    set_value( "THIEF_MODE", "THIEF_ASK" );

    for( const auto &v : vitamin::all() ) {
        vitamin_levels[ v.first ] = 0;
    }

    drench_capacity[bp_eyes] = 1;
    drench_capacity[bp_mouth] = 1;
    drench_capacity[bp_head] = 7;
    drench_capacity[bp_leg_l] = 11;
    drench_capacity[bp_leg_r] = 11;
    drench_capacity[bp_foot_l] = 3;
    drench_capacity[bp_foot_r] = 3;
    drench_capacity[bp_arm_l] = 10;
    drench_capacity[bp_arm_r] = 10;
    drench_capacity[bp_hand_l] = 3;
    drench_capacity[bp_hand_r] = 3;
    drench_capacity[bp_torso] = 40;

    recalc_sight_limits();
    reset_encumbrance();

    ma_styles = {{
            style_none, style_kicks
        }
    };
}

player::~player() = default;
player::player( player && ) = default;
player &player::operator=( player && ) = default;

void player::normalize()
{
    Character::normalize();

    style_selected = style_none;

    recalc_hp();

    temp_conv.fill( BODYTEMP_NORM );
    stamina = get_stamina_max();
}

void player::process_turn()
{
    // Has to happen before reset_stats
    clear_miss_reasons();

    Character::process_turn();

    // If we're actively handling something we can't just drop it on the ground
    // in the middle of handling it
    if( activity.targets.empty() ) {
        drop_invalid_inventory();
    }

    // Didn't just pick something up
    last_item = itype_id( "null" );

    if( has_active_bionic( bio_metabolics ) && power_level < max_power_level &&
        0.8f < get_kcal_percent() && calendar::once_every( 3_turns ) ) {
        // Efficiency is approximately 25%, power output is ~60W
        mod_stored_kcal( -1 );
        charge_power( 1 );
    }
    if( has_trait( trait_DEBUG_BIONIC_POWER ) ) {
        charge_power( max_power_level );
    }

    visit_items( [this]( item * e ) {
        e->process_artifact( this, pos() );
        return VisitResponse::NEXT;
    } );

    suffer();

    // Set our scent towards the norm
    int norm_scent = 500;
    if( has_trait( trait_WEAKSCENT ) ) {
        norm_scent = 300;
    }
    if( has_trait( trait_SMELLY ) ) {
        norm_scent = 800;
    }
    if( has_trait( trait_SMELLY2 ) ) {
        norm_scent = 1200;
    }
    // Not so much that you don't have a scent
    // but that you smell like a plant, rather than
    // a human. When was the last time you saw a critter
    // attack a bluebell or an apple tree?
    if( ( has_trait( trait_FLOWERS ) ) && ( !( has_trait( trait_CHLOROMORPH ) ) ) ) {
        norm_scent -= 200;
    }
    // You *are* a plant.  Unless someone hunts triffids by scent,
    // you don't smell like prey.
    if( has_trait( trait_CHLOROMORPH ) ) {
        norm_scent = 0;
    }

    // Scent increases fast at first, and slows down as it approaches normal levels.
    // Estimate it will take about norm_scent * 2 turns to go from 0 - norm_scent / 2
    // Without smelly trait this is about 1.5 hrs. Slows down significantly after that.
    if( scent < rng( 0, norm_scent ) ) {
        scent++;
    }

    // Unusually high scent decreases steadily until it reaches normal levels.
    if( scent > norm_scent ) {
        scent--;
    }

    // We can dodge again! Assuming we can actually move...
    if( !in_sleep_state() ) {
        blocks_left = get_num_blocks();
        dodges_left = get_num_dodges();
    } else {
        blocks_left = 0;
        dodges_left = 0;
    }

    // auto-learning. This is here because skill-increases happens all over the place:
    // SkillLevel::readBook (has no connection to the skill or the player),
    // player::read, player::practice, ...
    // Check for spontaneous discovery of martial art styles
    for( auto &style : autolearn_martialart_types() ) {
        const matype_id &ma( style );

        if( !has_martialart( ma ) && can_autolearn( ma ) ) {
            add_martialart( ma );
            add_msg_if_player( m_info, _( "You have learned a new style: %s!" ), ma.obj().name );
        }
    }

    // Update time spent conscious in this overmap tile for the Nomad traits.
    if( ( has_trait( trait_NOMAD ) || has_trait( trait_NOMAD2 ) || has_trait( trait_NOMAD3 ) ) &&
        !has_effect( effect_sleep ) && !has_effect( effect_narcosis ) ) {
        const tripoint ompos = global_omt_location();
        const point pos = ompos.xy();
        if( overmap_time.find( pos ) == overmap_time.end() ) {
            overmap_time[pos] = 1_turns;
        } else {
            overmap_time[pos] += 1_turns;
        }
    }
    // Decay time spent in other overmap tiles.
    if( calendar::once_every( 1_hours ) ) {
        const tripoint ompos = global_omt_location();
        const time_point now = calendar::turn;
        time_duration decay_time = 0_days;
        if( has_trait( trait_NOMAD ) ) {
            decay_time = 7_days;
        } else if( has_trait( trait_NOMAD2 ) ) {
            decay_time = 14_days;
        } else if( has_trait( trait_NOMAD3 ) ) {
            decay_time = 28_days;
        }
        auto it = overmap_time.begin();
        while( it != overmap_time.end() ) {
            if( it->first.x == ompos.x && it->first.y == ompos.y ) {
                it++;
                continue;
            }
            // Find the amount of time passed since the player touched any of the overmap tile's submaps.
            const tripoint tpt = tripoint( it->first, 0 );
            const time_point last_touched = overmap_buffer.scent_at( tpt ).creation_time;
            const time_duration since_visit = now - last_touched;
            // If the player has spent little time in this overmap tile, let it decay after just an hour instead of the usual extended decay time.
            const time_duration modified_decay_time = it->second > 5_minutes ? decay_time : 1_hours;
            if( since_visit > modified_decay_time ) {
                // Reduce the tracked time spent in this overmap tile.
                const time_duration decay_amount = std::min( since_visit - modified_decay_time, 1_hours );
                const time_duration updated_value = it->second - decay_amount;
                if( updated_value <= 0_turns ) {
                    // We can stop tracking this tile if there's no longer any time recorded there.
                    it = overmap_time.erase( it );
                    continue;
                } else {
                    it->second = updated_value;
                }
            }
            it++;
        }
    }
}

void player::action_taken()
{
    nv_cached = false;
}

void player::update_morale()
{
    morale->decay( 1_minutes );
    apply_persistent_morale();
}

void player::apply_persistent_morale()
{
    // Hoarders get a morale penalty if they're not carrying a full inventory.
    if( has_trait( trait_HOARDER ) ) {
        int pen = ( volume_capacity() - volume_carried() ) / 125_ml;
        if( pen > 70 ) {
            pen = 70;
        }
        if( pen <= 0 ) {
            pen = 0;
        }
        if( has_effect( effect_took_xanax ) ) {
            pen = pen / 7;
        } else if( has_effect( effect_took_prozac ) ) {
            pen = pen / 2;
        }
        if( pen > 0 ) {
            add_morale( MORALE_PERM_HOARDER, -pen, -pen, 1_minutes, 1_minutes, true );
        }
    }
    // Nomads get a morale penalty if they stay near the same overmap tiles too long.
    if( has_trait( trait_NOMAD ) || has_trait( trait_NOMAD2 ) || has_trait( trait_NOMAD3 ) ) {
        const tripoint ompos = global_omt_location();
        float total_time = 0;
        // Check how long we've stayed in any overmap tile within 5 of us.
        const int max_dist = 5;
        for( int dx = -max_dist; dx <= max_dist; dx++ ) {
            for( int dy = -max_dist; dy <= max_dist; dy++ ) {
                const float dist = rl_dist( point_zero, point( dx, dy ) );
                if( dist > max_dist ) {
                    continue;
                }
                const point pos = ompos.xy() + point( dx, dy );
                if( overmap_time.find( pos ) == overmap_time.end() ) {
                    continue;
                }
                // Count time in own tile fully, tiles one away as 4/5, tiles two away as 3/5, etc.
                total_time += to_moves<float>( overmap_time[pos] ) * ( max_dist - dist ) / max_dist;
            }
        }
        // Characters with higher tiers of Nomad suffer worse morale penalties, faster.
        int max_unhappiness;
        float min_time, max_time;
        if( has_trait( trait_NOMAD ) ) {
            max_unhappiness = 20;
            min_time = to_moves<float>( 12_hours );
            max_time = to_moves<float>( 1_days );
        } else if( has_trait( trait_NOMAD2 ) ) {
            max_unhappiness = 40;
            min_time = to_moves<float>( 4_hours );
            max_time = to_moves<float>( 8_hours );
        } else { // traid_NOMAD3
            max_unhappiness = 60;
            min_time = to_moves<float>( 1_hours );
            max_time = to_moves<float>( 2_hours );
        }
        // The penalty starts at 1 at min_time and scales up to max_unhappiness at max_time.
        const float t = ( total_time - min_time ) / ( max_time - min_time );
        const int pen = ceil( lerp_clamped( 0, max_unhappiness, t ) );
        if( pen > 0 ) {
            add_morale( MORALE_PERM_NOMAD, -pen, -pen, 1_minutes, 1_minutes, true );
        }
    }

    if( has_trait( trait_PROF_FOODP ) ) {
        // Loosing your face is distressing
        if( !( is_wearing( itype_id( "foodperson_mask" ) ) ||
               is_wearing( itype_id( "foodperson_mask_on" ) ) ) ) {
            add_morale( MORALE_PERM_NOFACE, -20, -20, 1_minutes, 1_minutes, true );
        } else if( is_wearing( itype_id( "foodperson_mask" ) ) ||
                   is_wearing( itype_id( "foodperson_mask_on" ) ) ) {
            rem_morale( MORALE_PERM_NOFACE );
        }

        if( is_wearing( itype_id( "foodperson_mask_on" ) ) ) {
            add_morale( MORALE_PERM_FPMODE_ON, 10, 10, 1_minutes, 1_minutes, true );
        } else {
            rem_morale( MORALE_PERM_FPMODE_ON );
        }
    }

}

/* Here lies the intended effects of body temperature

Assumption 1 : a naked person is comfortable at 19C/66.2F (31C/87.8F at rest).
Assumption 2 : a "lightly clothed" person is comfortable at 13C/55.4F (25C/77F at rest).
Assumption 3 : the player is always running, thus generating more heat.
Assumption 4 : frostbite cannot happen above 0C temperature.*
* In the current model, a naked person can get frostbite at 1C. This isn't true, but it's a compromise with using nice whole numbers.

Here is a list of warmth values and the corresponding temperatures in which the player is comfortable, and in which the player is very cold.

Warmth  Temperature (Comfortable)    Temperature (Very cold)    Notes
  0       19C /  66.2F               -11C /  12.2F               * Naked
 10       13C /  55.4F               -17C /   1.4F               * Lightly clothed
 20        7C /  44.6F               -23C /  -9.4F
 30        1C /  33.8F               -29C / -20.2F
 40       -5C /  23.0F               -35C / -31.0F
 50      -11C /  12.2F               -41C / -41.8F
 60      -17C /   1.4F               -47C / -52.6F
 70      -23C /  -9.4F               -53C / -63.4F
 80      -29C / -20.2F               -59C / -74.2F
 90      -35C / -31.0F               -65C / -85.0F
100      -41C / -41.8F               -71C / -95.8F

WIND POWER
Except for the last entry, pressures are sort of made up...

Breeze : 5mph (1015 hPa)
Strong Breeze : 20 mph (1000 hPa)
Moderate Gale : 30 mph (990 hPa)
Storm : 50 mph (970 hPa)
Hurricane : 100 mph (920 hPa)
HURRICANE : 185 mph (880 hPa) [Ref: Hurricane Wilma]
*/

void player::update_bodytemp()
{
    if( has_trait( trait_DEBUG_NOTEMP ) ) {
        temp_cur.fill( BODYTEMP_NORM );
        temp_conv.fill( BODYTEMP_NORM );
        return;
    }
    /* Cache calls to g->get_temperature( player position ), used in several places in function */
    const auto player_local_temp = g->weather.get_temperature( pos() );
    // NOTE : visit weather.h for some details on the numbers used
    // Converts temperature to Celsius/10
    int Ctemperature = static_cast<int>( 100 * temp_to_celsius( player_local_temp ) );
    const w_point weather = *g->weather.weather_precise;
    int vehwindspeed = 0;
    if( const optional_vpart_position vp = g->m.veh_at( pos() ) ) {
        vehwindspeed = abs( vp->vehicle().velocity / 100 ); // vehicle velocity in mph
    }
    const oter_id &cur_om_ter = overmap_buffer.ter( global_omt_location() );
    bool sheltered = g->is_sheltered( pos() );
    double total_windpower = get_local_windpower( g->weather.windspeed + vehwindspeed, cur_om_ter,
                             pos(),
                             g->weather.winddirection, sheltered );
    // Let's cache this not to check it num_bp times
    const bool has_bark = has_trait( trait_BARK );
    const bool has_sleep = has_effect( effect_sleep );
    const bool has_sleep_state = has_sleep || in_sleep_state();
    const bool has_heatsink = has_bionic( bio_heatsink ) || is_wearing( "rm13_armor_on" ) ||
                              has_trait( trait_M_SKIN2 ) || has_trait( trait_M_SKIN3 );
    const bool has_common_cold = has_effect( effect_common_cold );
    const bool has_climate_control = in_climate_control();
    const bool use_floor_warmth = can_use_floor_warmth();
    const furn_id furn_at_pos = g->m.furn( pos() );
    // Temperature norms
    // Ambient normal temperature is lower while asleep
    const int ambient_norm = has_sleep ? 3100 : 1900;

    /**
     * Calculations that affect all body parts equally go here, not in the loop
     */
    // Hunger / Starvation
    // -1000 when about to starve to death
    // -1333 when starving with light eater
    // -2000 if you managed to get 0 metabolism rate somehow
    const float met_rate = metabolic_rate();
    const int hunger_warmth = static_cast<int>( 2000 * std::min( met_rate, 1.0f ) - 2000 );
    // Give SOME bonus to those living furnaces with extreme metabolism
    const int metabolism_warmth = static_cast<int>( std::max( 0.0f, met_rate - 1.0f ) * 1000 );
    // Fatigue
    // ~-900 when exhausted
    const int fatigue_warmth = has_sleep ? 0 : static_cast<int>( std::min( 0.0f,
                               -1.5f * get_fatigue() ) );

    // Sunlight
    const int sunlight_warmth = g->is_in_sunlight( pos() ) ? ( g->weather.weather == WEATHER_SUNNY ?
                                1000 :
                                500 ) : 0;
    const int best_fire = get_heat_radiation( pos(), true );

    const int lying_warmth = use_floor_warmth ? floor_warmth( pos() ) : 0;
    const int water_temperature =
        100 * temp_to_celsius( g->weather.get_cur_weather_gen().get_water_temperature() );

    // Correction of body temperature due to traits and mutations
    // Lower heat is applied always
    const int mutation_heat_low = bodytemp_modifier_traits( false );
    const int mutation_heat_high = bodytemp_modifier_traits( true );
    // Difference between high and low is the "safe" heat - one we only apply if it's beneficial
    const int mutation_heat_bonus = mutation_heat_high - mutation_heat_low;

    const int h_radiation = get_heat_radiation( pos(), false );
    // Current temperature and converging temperature calculations
    for( const body_part bp : all_body_parts ) {
        // Skip eyes
        if( bp == bp_eyes ) {
            continue;
        }

        // This adjusts the temperature scale to match the bodytemp scale,
        // it needs to be reset every iteration
        int adjusted_temp = ( Ctemperature - ambient_norm );
        int bp_windpower = total_windpower;
        // Represents the fact that the body generates heat when it is cold.
        // TODO: : should this increase hunger?
        double scaled_temperature = logarithmic_range( BODYTEMP_VERY_COLD, BODYTEMP_VERY_HOT,
                                    temp_cur[bp] );
        // Produces a smooth curve between 30.0 and 60.0.
        double homeostasis_adjustement = 30.0 * ( 1.0 + scaled_temperature );
        int clothing_warmth_adjustement = static_cast<int>( homeostasis_adjustement * warmth( bp ) );
        int clothing_warmth_adjusted_bonus = static_cast<int>( homeostasis_adjustement * bonus_item_warmth(
                bp ) );
        // WINDCHILL

        bp_windpower = static_cast<int>( static_cast<float>( bp_windpower ) * ( 1 - get_wind_resistance(
                                             bp ) / 100.0 ) );
        // Calculate windchill
        int windchill = get_local_windchill( player_local_temp,
                                             get_local_humidity( weather.humidity, g->weather.weather,
                                                     sheltered ),
                                             bp_windpower );
        // If you're standing in water, air temperature is replaced by water temperature. No wind.
        const ter_id ter_at_pos = g->m.ter( pos() );
        // Convert to 0.01C
        if( ( ter_at_pos == t_water_dp || ter_at_pos == t_water_pool || ter_at_pos == t_swater_dp ||
              ter_at_pos == t_water_moving_dp ) ||
            ( ( ter_at_pos == t_water_sh || ter_at_pos == t_swater_sh || ter_at_pos == t_sewage ||
                ter_at_pos == t_water_moving_sh ) &&
              ( bp == bp_foot_l || bp == bp_foot_r || bp == bp_leg_l || bp == bp_leg_r ) ) ) {
            adjusted_temp += water_temperature - Ctemperature; // Swap out air temp for water temp.
            windchill = 0;
        }

        // Convergent temperature is affected by ambient temperature,
        // clothing warmth, and body wetness.
        temp_conv[bp] = BODYTEMP_NORM + adjusted_temp + windchill * 100 + clothing_warmth_adjustement;
        // HUNGER / STARVATION
        temp_conv[bp] += hunger_warmth;
        // FATIGUE
        temp_conv[bp] += fatigue_warmth;
        // Mutations
        temp_conv[bp] += mutation_heat_low;
        // DIRECT HEAT SOURCES (generates body heat, helps fight frostbite)
        // Bark : lowers blister count to -5; harder to get blisters
        int blister_count = ( has_bark ? -5 : 0 ); // If the counter is high, your skin starts to burn

        if( frostbite_timer[bp] > 0 ) {
            frostbite_timer[bp] -= std::max( 5, h_radiation );
        }
        // 111F (44C) is a temperature in which proteins break down: https://en.wikipedia.org/wiki/Burn
        blister_count += h_radiation - 111 > 0 ? std::max( static_cast<int>( sqrt( h_radiation - 111 ) ),
                         0 ) : 0;

        const bool pyromania = has_trait( trait_PYROMANIA );
        // BLISTERS : Skin gets blisters from intense heat exposure.
        // Fire protection protects from blisters.
        // Heatsinks give near-immunity.
        if( blister_count - get_armor_fire( bp ) - ( has_heatsink ? 20 : 0 ) > 0 ) {
            add_effect( effect_blisters, 1_turns, bp );
            if( pyromania ) {
                add_morale( MORALE_PYROMANIA_NEARFIRE, 10, 10, 1_hours,
                            30_minutes ); // Proximity that's close enough to harm us gives us a bit of a thrill
                rem_morale( MORALE_PYROMANIA_NOFIRE );
            }
        } else if( pyromania && best_fire >= 1 ) { // Only give us fire bonus if there's actually fire
            add_morale( MORALE_PYROMANIA_NEARFIRE, 5, 5, 30_minutes,
                        15_minutes ); // Gain a much smaller mood boost even if it doesn't hurt us
            rem_morale( MORALE_PYROMANIA_NOFIRE );
        }

        temp_conv[bp] += sunlight_warmth;
        // DISEASES
        if( bp == bp_head && has_effect( effect_flu ) ) {
            temp_conv[bp] += 1500;
        }
        if( has_common_cold ) {
            temp_conv[bp] -= 750;
        }
        // Loss of blood results in loss of body heat, 1% bodyheat lost per 2% hp lost
        temp_conv[bp] -= blood_loss( bp ) * temp_conv[bp] / 200;

        // EQUALIZATION
        switch( bp ) {
            case bp_torso:
                temp_equalizer( bp_torso, bp_arm_l );
                temp_equalizer( bp_torso, bp_arm_r );
                temp_equalizer( bp_torso, bp_leg_l );
                temp_equalizer( bp_torso, bp_leg_r );
                temp_equalizer( bp_torso, bp_head );
                break;
            case bp_head:
                temp_equalizer( bp_head, bp_torso );
                temp_equalizer( bp_head, bp_mouth );
                break;
            case bp_arm_l:
                temp_equalizer( bp_arm_l, bp_torso );
                temp_equalizer( bp_arm_l, bp_hand_l );
                break;
            case bp_arm_r:
                temp_equalizer( bp_arm_r, bp_torso );
                temp_equalizer( bp_arm_r, bp_hand_r );
                break;
            case bp_leg_l:
                temp_equalizer( bp_leg_l, bp_torso );
                temp_equalizer( bp_leg_l, bp_foot_l );
                break;
            case bp_leg_r:
                temp_equalizer( bp_leg_r, bp_torso );
                temp_equalizer( bp_leg_r, bp_foot_r );
                break;
            case bp_mouth:
                temp_equalizer( bp_mouth, bp_head );
                break;
            case bp_hand_l:
                temp_equalizer( bp_hand_l, bp_arm_l );
                break;
            case bp_hand_r:
                temp_equalizer( bp_hand_r, bp_arm_r );
                break;
            case bp_foot_l:
                temp_equalizer( bp_foot_l, bp_leg_l );
                break;
            case bp_foot_r:
                temp_equalizer( bp_foot_r, bp_leg_r );
                break;
            default:
                debugmsg( "Wacky body part temperature equalization!" );
                break;
        }

        // Climate Control eases the effects of high and low ambient temps
        if( has_climate_control ) {
            temp_conv[bp] = temp_corrected_by_climate_control( temp_conv[bp] );
        }

        // FINAL CALCULATION : Increments current body temperature towards convergent.
        int bonus_fire_warmth = 0;
        if( !has_sleep_state && best_fire > 0 ) {
            // Warming up over a fire
            // Extremities are easier to extend over a fire
            switch( bp ) {
                case bp_head:
                case bp_torso:
                case bp_mouth:
                case bp_leg_l:
                case bp_leg_r:
                    bonus_fire_warmth = best_fire * best_fire * 150; // Not much
                    break;
                case bp_arm_l:
                case bp_arm_r:
                    bonus_fire_warmth = best_fire * 600; // A fair bit
                    break;
                case bp_foot_l:
                case bp_foot_r:
                    if( furn_at_pos != f_null ) {
                        // Can sit on something to lift feet up to the fire
                        bonus_fire_warmth = best_fire * furn_at_pos.obj().bonus_fire_warmth_feet;
                    } else {
                        // Has to stand
                        bonus_fire_warmth = best_fire * 300;
                    }
                    break;
                case bp_hand_l:
                case bp_hand_r:
                    bonus_fire_warmth = best_fire * 1500; // A lot
                default:
                    break;
            }
        }

        const int comfortable_warmth = bonus_fire_warmth + lying_warmth;
        const int bonus_warmth = comfortable_warmth + metabolism_warmth + mutation_heat_bonus;
        if( bonus_warmth > 0 ) {
            // Approximate temp_conv needed to reach comfortable temperature in this very turn
            // Basically inverted formula for temp_cur below
            int desired = 501 * BODYTEMP_NORM - 499 * temp_cur[bp];
            if( std::abs( BODYTEMP_NORM - desired ) < 1000 ) {
                desired = BODYTEMP_NORM; // Ensure that it converges
            } else if( desired > BODYTEMP_HOT ) {
                desired = BODYTEMP_HOT; // Cap excess at sane temperature
            }

            if( desired < temp_conv[bp] ) {
                // Too hot, can't help here
            } else if( desired < temp_conv[bp] + bonus_warmth ) {
                // Use some heat, but not all of it
                temp_conv[bp] = desired;
            } else {
                // Use all the heat
                temp_conv[bp] += bonus_warmth;
            }

            // Morale bonus for comfiness - only if actually comfy (not too warm/cold)
            // Spread the morale bonus in time.
            if( comfortable_warmth > 0 &&
                // @todo make this simpler and use time_duration/time_point
                to_turn<int>( calendar::turn ) % to_turns<int>( 1_minutes ) == to_turns<int>
                ( 1_minutes * bp ) / to_turns<int>( 1_minutes * num_bp ) &&
                get_effect_int( effect_cold, num_bp ) == 0 &&
                get_effect_int( effect_hot, num_bp ) == 0 &&
                temp_cur[bp] > BODYTEMP_COLD && temp_cur[bp] <= BODYTEMP_NORM ) {
                add_morale( MORALE_COMFY, 1, 10, 2_minutes, 1_minutes, true );
            }
        }

        int temp_before = temp_cur[bp];
        int temp_difference = temp_before - temp_conv[bp]; // Negative if the player is warming up.
        // exp(-0.001) : half life of 60 minutes, exp(-0.002) : half life of 30 minutes,
        // exp(-0.003) : half life of 20 minutes, exp(-0.004) : half life of 15 minutes
        int rounding_error = 0;
        // If temp_diff is small, the player cannot warm up due to rounding errors. This fixes that.
        if( temp_difference < 0 && temp_difference > -600 ) {
            rounding_error = 1;
        }
        if( temp_cur[bp] != temp_conv[bp] ) {
            temp_cur[bp] = static_cast<int>( temp_difference * exp( -0.002 ) + temp_conv[bp] + rounding_error );
        }
        // This statement checks if we should be wearing our bonus warmth.
        // If, after all the warmth calculations, we should be, then we have to recalculate the temperature.
        if( clothing_warmth_adjusted_bonus != 0 &&
            ( ( temp_conv[bp] + clothing_warmth_adjusted_bonus ) < BODYTEMP_HOT ||
              temp_cur[bp] < BODYTEMP_COLD ) ) {
            temp_conv[bp] += clothing_warmth_adjusted_bonus;
            rounding_error = 0;
            if( temp_difference < 0 && temp_difference > -600 ) {
                rounding_error = 1;
            }
            if( temp_before != temp_conv[bp] ) {
                temp_difference = temp_before - temp_conv[bp];
                temp_cur[bp] = static_cast<int>( temp_difference * exp( -0.002 ) + temp_conv[bp] + rounding_error );
            }
        }
        int temp_after = temp_cur[bp];
        // PENALTIES
        if( temp_cur[bp] < BODYTEMP_FREEZING ) {
            add_effect( effect_cold, 1_turns, bp, true, 3 );
        } else if( temp_cur[bp] < BODYTEMP_VERY_COLD ) {
            add_effect( effect_cold, 1_turns, bp, true, 2 );
        } else if( temp_cur[bp] < BODYTEMP_COLD ) {
            add_effect( effect_cold, 1_turns, bp, true, 1 );
        } else if( temp_cur[bp] > BODYTEMP_SCORCHING ) {
            add_effect( effect_hot, 1_turns, bp, true, 3 );
        } else if( temp_cur[bp] > BODYTEMP_VERY_HOT ) {
            add_effect( effect_hot, 1_turns, bp, true, 2 );
        } else if( temp_cur[bp] > BODYTEMP_HOT ) {
            add_effect( effect_hot, 1_turns, bp, true, 1 );
        } else {
            if( temp_cur[bp] >= BODYTEMP_COLD ) {
                remove_effect( effect_cold, bp );
            }
            if( temp_cur[bp] <= BODYTEMP_HOT ) {
                remove_effect( effect_hot, bp );
            }
        }
        // FROSTBITE - only occurs to hands, feet, face
        /**

        Source : http://www.atc.army.mil/weather/windchill.pdf

        Temperature and wind chill are main factors, mitigated by clothing warmth. Each 10 warmth protects against 2C of cold.

        1200 turns in low risk, + 3 tics
        450 turns in moderate risk, + 8 tics
        50 turns in high risk, +72 tics

        Let's say frostnip @ 1800 tics, frostbite @ 3600 tics

        >> Chunked into 8 parts (http://imgur.com/xlTPmJF)
        -- 2 hour risk --
        Between 30F and 10F
        Between 10F and -5F, less than 20mph, -4x + 3y - 20 > 0, x : F, y : mph
        -- 45 minute risk --
        Between 10F and -5F, less than 20mph, -4x + 3y - 20 < 0, x : F, y : mph
        Between 10F and -5F, greater than 20mph
        Less than -5F, less than 10 mph
        Less than -5F, more than 10 mph, -4x + 3y - 170 > 0, x : F, y : mph
        -- 5 minute risk --
        Less than -5F, more than 10 mph, -4x + 3y - 170 < 0, x : F, y : mph
        Less than -35F, more than 10 mp
        **/

        if( bp == bp_mouth || bp == bp_foot_r || bp == bp_foot_l || bp == bp_hand_r || bp == bp_hand_l ) {
            // Handle the frostbite timer
            // Need temps in F, windPower already in mph
            int wetness_percentage = 100 * body_wetness[bp] / drench_capacity[bp]; // 0 - 100
            // Warmth gives a slight buff to temperature resistance
            // Wetness gives a heavy nerf to temperature resistance
            double adjusted_warmth = warmth( bp ) - wetness_percentage;
            int Ftemperature = static_cast<int>( player_local_temp + 0.2 * adjusted_warmth );
            // Windchill reduced by your armor
            int FBwindPower = static_cast<int>(
                                  total_windpower * ( 1 - get_wind_resistance( bp ) / 100.0 ) );

            int intense = get_effect_int( effect_frostbite, bp );

            // This has been broken down into 8 zones
            // Low risk zones (stops at frostnip)
            if( temp_cur[bp] < BODYTEMP_COLD &&
                ( ( Ftemperature < 30 && Ftemperature >= 10 ) ||
                  ( Ftemperature < 10 && Ftemperature >= -5 &&
                    FBwindPower < 20 && -4 * Ftemperature + 3 * FBwindPower - 20 >= 0 ) ) ) {
                if( frostbite_timer[bp] < 2000 ) {
                    frostbite_timer[bp] += 3;
                }
                if( one_in( 100 ) && !has_effect( effect_frostbite, bp ) ) {
                    add_msg( m_warning, _( "Your %s will be frostnipped in the next few hours." ),
                             body_part_name( bp ) );
                }
                // Medium risk zones
            } else if( temp_cur[bp] < BODYTEMP_COLD &&
                       ( ( Ftemperature < 10 && Ftemperature >= -5 && FBwindPower < 20 &&
                           -4 * Ftemperature + 3 * FBwindPower - 20 < 0 ) ||
                         ( Ftemperature < 10 && Ftemperature >= -5 && FBwindPower >= 20 ) ||
                         ( Ftemperature < -5 && FBwindPower < 10 ) ||
                         ( Ftemperature < -5 && FBwindPower >= 10 &&
                           -4 * Ftemperature + 3 * FBwindPower - 170 >= 0 ) ) ) {
                frostbite_timer[bp] += 8;
                if( one_in( 100 ) && intense < 2 ) {
                    add_msg( m_warning, _( "Your %s will be frostbitten within the hour!" ),
                             body_part_name( bp ) );
                }
                // High risk zones
            } else if( temp_cur[bp] < BODYTEMP_COLD &&
                       ( ( Ftemperature < -5 && FBwindPower >= 10 &&
                           -4 * Ftemperature + 3 * FBwindPower - 170 < 0 ) ||
                         ( Ftemperature < -35 && FBwindPower >= 10 ) ) ) {
                frostbite_timer[bp] += 72;
                if( one_in( 100 ) && intense < 2 ) {
                    add_msg( m_warning, _( "Your %s will be frostbitten any minute now!" ),
                             body_part_name( bp ) );
                }
                // Risk free, so reduce frostbite timer
            } else {
                frostbite_timer[bp] -= 3;
            }

            // Handle the bestowing of frostbite
            if( frostbite_timer[bp] < 0 ) {
                frostbite_timer[bp] = 0;
            } else if( frostbite_timer[bp] > 4200 ) {
                // This ensures that the player will recover in at most 3 hours.
                frostbite_timer[bp] = 4200;
            }
            // Frostbite, no recovery possible
            if( frostbite_timer[bp] >= 3600 ) {
                add_effect( effect_frostbite, 1_turns, bp, true, 2 );
                remove_effect( effect_frostbite_recovery, bp );
                // Else frostnip, add recovery if we were frostbitten
            } else if( frostbite_timer[bp] >= 1800 ) {
                if( intense == 2 ) {
                    add_effect( effect_frostbite_recovery, 1_turns, bp, true );
                }
                add_effect( effect_frostbite, 1_turns, bp, true, 1 );
                // Else fully recovered
            } else if( frostbite_timer[bp] == 0 ) {
                remove_effect( effect_frostbite, bp );
                remove_effect( effect_frostbite_recovery, bp );
            }
        }
        // Warn the player if condition worsens
        if( temp_before > BODYTEMP_FREEZING && temp_after < BODYTEMP_FREEZING ) {
            //~ %s is bodypart
            add_msg( m_warning, _( "You feel your %s beginning to go numb from the cold!" ),
                     body_part_name( bp ) );
        } else if( temp_before > BODYTEMP_VERY_COLD && temp_after < BODYTEMP_VERY_COLD ) {
            //~ %s is bodypart
            add_msg( m_warning, _( "You feel your %s getting very cold." ),
                     body_part_name( bp ) );
        } else if( temp_before > BODYTEMP_COLD && temp_after < BODYTEMP_COLD ) {
            //~ %s is bodypart
            add_msg( m_warning, _( "You feel your %s getting chilly." ),
                     body_part_name( bp ) );
        } else if( temp_before < BODYTEMP_SCORCHING && temp_after > BODYTEMP_SCORCHING ) {
            //~ %s is bodypart
            add_msg( m_bad, _( "You feel your %s getting red hot from the heat!" ),
                     body_part_name( bp ) );
        } else if( temp_before < BODYTEMP_VERY_HOT && temp_after > BODYTEMP_VERY_HOT ) {
            //~ %s is bodypart
            add_msg( m_warning, _( "You feel your %s getting very hot." ),
                     body_part_name( bp ) );
        } else if( temp_before < BODYTEMP_HOT && temp_after > BODYTEMP_HOT ) {
            //~ %s is bodypart
            add_msg( m_warning, _( "You feel your %s getting warm." ),
                     body_part_name( bp ) );
        }

        // Warn the player that wind is going to be a problem.
        // But only if it can be a problem, no need to spam player with "wind chills your scorching body"
        if( temp_conv[bp] <= BODYTEMP_COLD && windchill < -10 && one_in( 200 ) ) {
            add_msg( m_bad, _( "The wind is making your %s feel quite cold." ),
                     body_part_name( bp ) );
        } else if( temp_conv[bp] <= BODYTEMP_COLD && windchill < -20 && one_in( 100 ) ) {
            add_msg( m_bad,
                     _( "The wind is very strong, you should find some more wind-resistant clothing for your %s." ),
                     body_part_name( bp ) );
        } else if( temp_conv[bp] <= BODYTEMP_COLD && windchill < -30 && one_in( 50 ) ) {
            add_msg( m_bad, _( "Your clothing is not providing enough protection from the wind for your %s!" ),
                     body_part_name( bp ) );
        }
    }
}

bool player::can_use_floor_warmth() const
{
    // TODO: Reading? Waiting?
    return in_sleep_state();
}

int player::floor_bedding_warmth( const tripoint &pos )
{
    const trap &trap_at_pos = g->m.tr_at( pos );
    const ter_id ter_at_pos = g->m.ter( pos );
    const furn_id furn_at_pos = g->m.furn( pos );
    int floor_bedding_warmth = 0;

    const optional_vpart_position vp = g->m.veh_at( pos );
    const bool veh_bed = static_cast<bool>( vp.part_with_feature( "BED", true ) );
    const bool veh_seat = static_cast<bool>( vp.part_with_feature( "SEAT", true ) );

    // Search the floor for bedding
    if( furn_at_pos != f_null ) {
        floor_bedding_warmth += furn_at_pos.obj().floor_bedding_warmth;
    } else if( !trap_at_pos.is_null() ) {
        floor_bedding_warmth += trap_at_pos.floor_bedding_warmth;
    } else if( veh_bed && veh_seat ) {
        // BED+SEAT is intentionally worse than just BED
        floor_bedding_warmth += 250;
    } else if( veh_bed ) {
        floor_bedding_warmth += 300;
    } else if( veh_seat ) {
        floor_bedding_warmth += 200;
    } else if( ter_at_pos == t_improvised_shelter ) {
        floor_bedding_warmth -= 500;
    } else {
        floor_bedding_warmth -= 2000;
    }

    return floor_bedding_warmth;
}

int player::floor_item_warmth( const tripoint &pos )
{
    if( !g->m.has_items( pos ) ) {
        return 0;
    }

    int item_warmth = 0;
    // Search the floor for items
    const auto floor_item = g->m.i_at( pos );
    for( const auto &elem : floor_item ) {
        if( !elem.is_armor() ) {
            continue;
        }
        // Items that are big enough and covers the torso are used to keep warm.
        // Smaller items don't do as good a job
        if( elem.volume() > 250_ml &&
            ( elem.covers( bp_torso ) || elem.covers( bp_leg_l ) ||
              elem.covers( bp_leg_r ) ) ) {
            item_warmth += 60 * elem.get_warmth() * elem.volume() / 2500_ml;
        }
    }

    return item_warmth;
}

int player::floor_warmth( const tripoint &pos ) const
{
    const int item_warmth = floor_item_warmth( pos );
    int bedding_warmth = floor_bedding_warmth( pos );

    // If the PC has fur, etc, that will apply too
    int floor_mut_warmth = bodytemp_modifier_traits_floor();
    // DOWN does not provide floor insulation, though.
    // Better-than-light fur or being in one's shell does.
    if( ( !( has_trait( trait_DOWN ) ) ) && ( floor_mut_warmth >= 200 ) ) {
        bedding_warmth = std::max( 0, bedding_warmth );
    }
    return ( item_warmth + bedding_warmth + floor_mut_warmth );
}

int player::bodytemp_modifier_traits( bool overheated ) const
{
    int mod = 0;
    for( auto &iter : my_mutations ) {
        mod += overheated ? iter.first->bodytemp_min :
               iter.first->bodytemp_max;
    }
    return mod;
}

int player::bodytemp_modifier_traits_floor() const
{
    int mod = 0;
    for( auto &iter : my_mutations ) {
        mod += iter.first->bodytemp_sleep;
    }
    return mod;
}

int player::temp_corrected_by_climate_control( int temperature ) const
{
    const int variation = int( BODYTEMP_NORM * 0.5 );
    if( temperature < BODYTEMP_SCORCHING + variation &&
        temperature > BODYTEMP_FREEZING - variation ) {
        if( temperature > BODYTEMP_SCORCHING ) {
            temperature = BODYTEMP_VERY_HOT;
        } else if( temperature > BODYTEMP_VERY_HOT ) {
            temperature = BODYTEMP_HOT;
        } else if( temperature > BODYTEMP_HOT ) {
            temperature = BODYTEMP_NORM;
        } else if( temperature < BODYTEMP_FREEZING ) {
            temperature = BODYTEMP_VERY_COLD;
        } else if( temperature < BODYTEMP_VERY_COLD ) {
            temperature = BODYTEMP_COLD;
        } else if( temperature < BODYTEMP_COLD ) {
            temperature = BODYTEMP_NORM;
        }
    }
    return temperature;
}

int player::blood_loss( body_part bp ) const
{
    int hp_cur_sum = 1;
    int hp_max_sum = 1;

    if( bp == bp_leg_l || bp == bp_leg_r ) {
        hp_cur_sum = hp_cur[hp_leg_l] + hp_cur[hp_leg_r];
        hp_max_sum = hp_max[hp_leg_l] + hp_max[hp_leg_r];
    } else if( bp == bp_arm_l || bp == bp_arm_r ) {
        hp_cur_sum = hp_cur[hp_arm_l] + hp_cur[hp_arm_r];
        hp_max_sum = hp_max[hp_arm_l] + hp_max[hp_arm_r];
    } else if( bp == bp_torso ) {
        hp_cur_sum = hp_cur[hp_torso];
        hp_max_sum = hp_max[hp_torso];
    } else if( bp == bp_head ) {
        hp_cur_sum = hp_cur[hp_head];
        hp_max_sum = hp_max[hp_head];
    }

    hp_cur_sum = std::min( hp_max_sum, std::max( 0, hp_cur_sum ) );
    return 100 - ( 100 * hp_cur_sum ) / hp_max_sum;
}

void player::temp_equalizer( body_part bp1, body_part bp2 )
{
    // Body heat is moved around.
    // Shift in one direction only, will be shifted in the other direction separately.
    int diff = static_cast<int>( ( temp_cur[bp2] - temp_cur[bp1] ) *
                                 0.0001 ); // If bp1 is warmer, it will lose heat
    temp_cur[bp1] += diff;
}

int player::kcal_speed_penalty()
{
    static const std::vector<std::pair<float, float>> starv_thresholds = { {
            std::make_pair( 0.0f, -90.0f ),
            std::make_pair( character_weight_category::emaciated, -50.f ),
            std::make_pair( character_weight_category::underweight, -25.0f ),
            std::make_pair( character_weight_category::normal, 0.0f )
        }
    };
    if( get_kcal_percent() > 0.95f ) {
        // @TODO: get speed penalties for being too fat, too
        return 0;
    } else {
        return round( multi_lerp( starv_thresholds, get_bmi() ) );
    }
}

int player::thirst_speed_penalty( int thirst )
{
    // We die at 1200 thirst
    // Start by dropping speed really fast, but then level it off a bit
    static const std::vector<std::pair<float, float>> thirst_thresholds = {{
            std::make_pair( 40.0f, 0.0f ),
            std::make_pair( 300.0f, -25.0f ),
            std::make_pair( 600.0f, -50.0f ),
            std::make_pair( 1200.0f, -75.0f )
        }
    };
    return static_cast<int>( multi_lerp( thirst_thresholds, thirst ) );
}

void player::recalc_speed_bonus()
{
    // Minus some for weight...
    int carry_penalty = 0;
    if( weight_carried() > weight_capacity() && !has_trait( trait_id( "DEBUG_STORAGE" ) ) ) {
        carry_penalty = 25 * ( weight_carried() - weight_capacity() ) / ( weight_capacity() );
    }
    mod_speed_bonus( -carry_penalty );

    mod_speed_bonus( -get_pain_penalty().speed );

    if( get_thirst() > 40 ) {
        mod_speed_bonus( thirst_speed_penalty( get_thirst() ) );
    }
    // fat or underweight, you get slower. cumulative with hunger
    mod_speed_bonus( kcal_speed_penalty() );

    for( const auto &maps : *effects ) {
        for( auto i : maps.second ) {
            bool reduced = resists_effect( i.second );
            mod_speed_bonus( i.second.get_mod( "SPEED", reduced ) );
        }
    }

    // add martial arts speed bonus
    mod_speed_bonus( mabuff_speed_bonus() );

    // Not sure why Sunlight Dependent is here, but OK
    // Ectothermic/COLDBLOOD4 is intended to buff folks in the Summer
    // Threshold-crossing has its charms ;-)
    if( g != nullptr ) {
        if( has_trait( trait_SUNLIGHT_DEPENDENT ) && !g->is_in_sunlight( pos() ) ) {
            mod_speed_bonus( -( g->light_level( posz() ) >= 12 ? 5 : 10 ) );
        }
        const float temperature_speed_modifier = mutation_value( "temperature_speed_modifier" );
        if( temperature_speed_modifier != 0 ) {
            const auto player_local_temp = g->weather.get_temperature( pos() );
            if( has_trait( trait_COLDBLOOD4 ) || player_local_temp < 65 ) {
                mod_speed_bonus( ( player_local_temp - 65 ) * temperature_speed_modifier );
            }
        }
    }

    if( has_artifact_with( AEP_SPEED_UP ) ) {
        mod_speed_bonus( 20 );
    }
    if( has_artifact_with( AEP_SPEED_DOWN ) ) {
        mod_speed_bonus( -20 );
    }

    float speed_modifier = Character::mutation_value( "speed_modifier" );
    set_speed_bonus( static_cast<int>( get_speed() * speed_modifier ) - get_speed_base() );

    if( has_bionic( bio_speed ) ) { // multiply by 1.1
        set_speed_bonus( static_cast<int>( get_speed() * 1.1 ) - get_speed_base() );
    }

    // Speed cannot be less than 25% of base speed, so minimal speed bonus is -75% base speed.
    const int min_speed_bonus = static_cast<int>( -0.75 * get_speed_base() );
    if( get_speed_bonus() < min_speed_bonus ) {
        set_speed_bonus( min_speed_bonus );
    }
}

int player::run_cost( int base_cost, bool diag ) const
{
    float movecost = static_cast<float>( base_cost );
    if( diag ) {
        movecost *= 0.7071f; // because everything here assumes 100 is base
    }
    const bool flatground = movecost < 105;
    // The "FLAT" tag includes soft surfaces, so not a good fit.
    const bool on_road = flatground && g->m.has_flag( "ROAD", pos() );
    const bool on_fungus = g->m.has_flag_ter_or_furn( "FUNGUS", pos() );

    if( !is_mounted() ) {
        if( movecost > 100 ) {
            movecost *= Character::mutation_value( "movecost_obstacle_modifier" );
            if( movecost < 100 ) {
                movecost = 100;
            }
        }
        if( has_trait( trait_M_IMMUNE ) && on_fungus ) {
            if( movecost > 75 ) {
                movecost =
                    75; // Mycal characters are faster on their home territory, even through things like shrubs
            }
        }
        if( hp_cur[hp_leg_l] == 0 ) {
            movecost += 50;
        } else if( hp_cur[hp_leg_l] < hp_max[hp_leg_l] * .40 ) {
            movecost += 25;
        }

        if( hp_cur[hp_leg_r] == 0 ) {
            movecost += 50;
        } else if( hp_cur[hp_leg_r] < hp_max[hp_leg_r] * .40 ) {
            movecost += 25;
        }
        movecost *= Character::mutation_value( "movecost_modifier" );
        if( flatground ) {
            movecost *= Character::mutation_value( "movecost_flatground_modifier" );
        }
        if( has_trait( trait_PADDED_FEET ) && !footwear_factor() ) {
            movecost *= .9f;
        }
        if( has_active_bionic( bio_jointservo ) ) {
            if( move_mode == PMM_RUN ) {
                movecost *= 0.85f;
            } else {
                movecost *= 0.95f;
            }
        } else if( has_bionic( bio_jointservo ) ) {
            movecost *= 1.1f;
        }

        if( worn_with_flag( "SLOWS_MOVEMENT" ) ) {
            movecost *= 1.1f;
        }
        if( worn_with_flag( "FIN" ) ) {
            movecost *= 1.5f;
        }
        if( worn_with_flag( "ROLLER_INLINE" ) ) {
            if( on_road ) {
                movecost *= 0.5f;
            } else {
                movecost *= 1.5f;
            }
        }
        // Quad skates might be more stable than inlines,
        // but that also translates into a slower speed when on good surfaces.
        if( worn_with_flag( "ROLLER_QUAD" ) ) {
            if( on_road ) {
                movecost *= 0.7f;
            } else {
                movecost *= 1.3f;
            }
        }
        // Skates with only one wheel (roller shoes) are fairly less stable
        // and fairly slower as well
        if( worn_with_flag( "ROLLER_ONE" ) ) {
            if( on_road ) {
                movecost *= 0.85f;
            } else {
                movecost *= 1.1f;
            }
        }

        movecost +=
            ( ( encumb( bp_foot_l ) + encumb( bp_foot_r ) ) * 2.5 +
              ( encumb( bp_leg_l ) + encumb( bp_leg_r ) ) * 1.5 ) / 10;

        // ROOTS3 does slow you down as your roots are probing around for nutrients,
        // whether you want them to or not.  ROOTS1 is just too squiggly without shoes
        // to give you some stability.  Plants are a bit of a slow-mover.  Deal.
        const bool mutfeet = has_trait( trait_LEG_TENTACLES ) || has_trait( trait_PADDED_FEET ) ||
                             has_trait( trait_HOOVES ) || has_trait( trait_TOUGH_FEET ) || has_trait( trait_ROOTS2 );
        if( !is_wearing_shoes( side::LEFT ) && !mutfeet ) {
            movecost += 8;
        }
        if( !is_wearing_shoes( side::RIGHT ) && !mutfeet ) {
            movecost += 8;
        }

        if( has_trait( trait_ROOTS3 ) && g->m.has_flag( "DIGGABLE", pos() ) ) {
            movecost += 10 * footwear_factor();
        }
        // Both walk and run speed drop to half their maximums as stamina approaches 0.
        // Convert stamina to a float first to allow for decimal place carrying
        float stamina_modifier = ( static_cast<float>( stamina ) / get_stamina_max() + 1 ) / 2;
        if( move_mode == PMM_RUN && stamina > 0 ) {
            // Rationale: Average running speed is 2x walking speed. (NOT sprinting)
            stamina_modifier *= 2.0;
        }
        if( move_mode == PMM_CROUCH ) {
            stamina_modifier *= 0.5;
        }
        movecost /= stamina_modifier;

    }

    if( diag ) {
        movecost *= M_SQRT2;
    }

    return static_cast<int>( movecost );
}

int player::swim_speed() const
{
    int ret;
    if( is_mounted() ) {
        monster *mon = mounted_creature.get();
        // no difference in swim speed by monster type yet.
        // TODO : difference in swim speed by monster type.
        // No monsters are currently mountable and can swim, though mods may allow this.
        if( mon->has_flag( MF_SWIMS ) ) {
            ret = 25;
            ret += get_weight() / 120_gram - 50 * mon->get_size();
            return ret;
        }
    }
    const auto usable = exclusive_flag_coverage( "ALLOWS_NATURAL_ATTACKS" );
    float hand_bonus_mult = ( usable.test( bp_hand_l ) ? 0.5f : 0.0f ) +
                            ( usable.test( bp_hand_r ) ? 0.5f : 0.0f );

    if( !has_trait( trait_AMPHIBIAN ) ) {
        ret = 440 + weight_carried() / 60_gram - 50 * get_skill_level( skill_swimming );
        /** AMPHIBIAN increases base swim speed */
    } else {
        ret = 200 + weight_carried() / 120_gram - 50 * get_skill_level( skill_swimming );
    }
    /** @EFFECT_STR increases swim speed bonus from PAWS */
    if( has_trait( trait_PAWS ) ) {
        ret -= hand_bonus_mult * ( 20 + str_cur * 3 );
    }
    /** @EFFECT_STR increases swim speed bonus from PAWS_LARGE */
    if( has_trait( trait_PAWS_LARGE ) ) {
        ret -= hand_bonus_mult * ( 20 + str_cur * 4 );
    }
    /** @EFFECT_STR increases swim speed bonus from swim_fins */
    if( worn_with_flag( "FIN", bp_foot_l ) || worn_with_flag( "FIN", bp_foot_r ) ) {
        if( worn_with_flag( "FIN", bp_foot_l ) && worn_with_flag( "FIN", bp_foot_r ) ) {
            ret -= ( 15 * str_cur );
        } else {
            ret -= ( 15 * str_cur ) / 2;
        }
    }
    /** @EFFECT_STR increases swim speed bonus from WEBBED */
    if( has_trait( trait_WEBBED ) ) {
        ret -= hand_bonus_mult * ( 60 + str_cur * 5 );
    }
    /** @EFFECT_STR increases swim speed bonus from TAIL_FIN */
    if( has_trait( trait_TAIL_FIN ) ) {
        ret -= 100 + str_cur * 10;
    }
    if( has_trait( trait_SLEEK_SCALES ) ) {
        ret -= 100;
    }
    if( has_trait( trait_LEG_TENTACLES ) ) {
        ret -= 60;
    }
    if( has_trait( trait_FAT ) ) {
        ret -= 30;
    }
    /** @EFFECT_SWIMMING increases swim speed */
    ret += ( 50 - get_skill_level( skill_swimming ) * 2 ) * ( ( encumb( bp_leg_l ) + encumb(
                bp_leg_r ) ) / 10 );
    ret += ( 80 - get_skill_level( skill_swimming ) * 3 ) * ( encumb( bp_torso ) / 10 );
    if( get_skill_level( skill_swimming ) < 10 ) {
        for( auto &i : worn ) {
            ret += i.volume() / 125_ml * ( 10 - get_skill_level( skill_swimming ) );
        }
    }
    /** @EFFECT_STR increases swim speed */

    /** @EFFECT_DEX increases swim speed */
    ret -= str_cur * 6 + dex_cur * 4;
    if( worn_with_flag( "FLOTATION" ) ) {
        ret = std::min( ret, 400 );
        ret = std::max( ret, 200 );
    }
    // If (ret > 500), we can not swim; so do not apply the underwater bonus.
    if( underwater && ret < 500 ) {
        ret -= 50;
    }
    if( ret < 30 ) {
        ret = 30;
    }
    return ret;
}

bool player::digging() const
{
    return false;
}

bool player::is_on_ground() const
{
    return hp_cur[hp_leg_l] == 0 || hp_cur[hp_leg_r] == 0 || has_effect( effect_downed );
}

bool player::is_elec_immune() const
{
    return is_immune_damage( DT_ELECTRIC );
}

bool player::is_immune_effect( const efftype_id &eff ) const
{
    if( eff == effect_downed ) {
        return is_throw_immune() || ( has_trait( trait_LEG_TENT_BRACE ) && footwear_factor() == 0 );
    } else if( eff == effect_onfire ) {
        return is_immune_damage( DT_HEAT );
    } else if( eff == effect_deaf ) {
        return worn_with_flag( "DEAF" ) || worn_with_flag( "PARTIAL_DEAF" ) || has_bionic( bio_ears ) ||
               is_wearing( "rm13_armor_on" );
    } else if( eff == effect_corroding ) {
        return is_immune_damage( DT_ACID ) || has_trait( trait_SLIMY ) || has_trait( trait_VISCOUS );
    } else if( eff == effect_nausea ) {
        return has_trait( trait_STRONGSTOMACH );
    }

    return false;
}

float player::stability_roll() const
{
    /** @EFFECT_STR improves player stability roll */

    /** @EFFECT_PER slightly improves player stability roll */

    /** @EFFECT_DEX slightly improves player stability roll */

    /** @EFFECT_MELEE improves player stability roll */
    return get_melee() + get_str() + ( get_per() / 3.0f ) + ( get_dex() / 4.0f );
}

bool player::is_immune_damage( const damage_type dt ) const
{
    switch( dt ) {
        case DT_NULL:
            return true;
        case DT_TRUE:
            return false;
        case DT_BIOLOGICAL:
            return has_effect_with_flag( "EFFECT_BIO_IMMUNE" ) ||
                   worn_with_flag( "BIO_IMMUNE" );
        case DT_BASH:
            return has_effect_with_flag( "EFFECT_BASH_IMMUNE" ) ||
                   worn_with_flag( "BASH_IMMUNE" );
        case DT_CUT:
            return has_effect_with_flag( "EFFECT_CUT_IMMUNE" ) ||
                   worn_with_flag( "CUT_IMMUNE" );
        case DT_ACID:
            return has_trait( trait_ACIDPROOF ) ||
                   has_effect_with_flag( "EFFECT_ACID_IMMUNE" ) ||
                   worn_with_flag( "ACID_IMMUNE" );
        case DT_STAB:
            return has_effect_with_flag( "EFFECT_STAB_IMMUNE" ) ||
                   worn_with_flag( "STAB_IMMUNE" );
        case DT_HEAT:
            return has_trait( trait_M_SKIN2 ) ||
                   has_trait( trait_M_SKIN3 ) ||
                   has_effect_with_flag( "EFFECT_HEAT_IMMUNE" ) ||
                   worn_with_flag( "HEAT_IMMUNE" );
        case DT_COLD:
            return has_effect_with_flag( "EFFECT_COLD_IMMUNE" ) ||
                   worn_with_flag( "COLD_IMMUNE" );
        case DT_ELECTRIC:
            return has_active_bionic( bio_faraday ) ||
                   worn_with_flag( "ELECTRIC_IMMUNE" ) ||
                   has_artifact_with( AEP_RESIST_ELECTRICITY ) ||
                   has_effect_with_flag( "EFFECT_ELECTRIC_IMMUNE" );
        default:
            return true;
    }
}

double player::recoil_vehicle() const
{
    // TODO: vary penalty dependent upon vehicle part on which player is boarded

    if( in_vehicle ) {
        if( const optional_vpart_position vp = g->m.veh_at( pos() ) ) {
            return static_cast<double>( abs( vp->vehicle().velocity ) ) * 3 / 100;
        }
    }
    return 0;
}

double player::recoil_total() const
{
    return recoil + recoil_vehicle();
}

bool player::is_underwater() const
{
    return underwater;
}

bool player::is_hallucination() const
{
    return false;
}

void player::set_underwater( bool u )
{
    if( underwater != u ) {
        underwater = u;
        recalc_sight_limits();
    }
}

nc_color player::basic_symbol_color() const
{
    if( has_effect( effect_onfire ) ) {
        return c_red;
    }
    if( has_effect( effect_stunned ) ) {
        return c_light_blue;
    }
    if( has_effect( effect_boomered ) ) {
        return c_pink;
    }
    if( has_active_mutation( trait_id( "SHELL2" ) ) ) {
        return c_magenta;
    }
    if( underwater ) {
        return c_blue;
    }
    if( has_active_bionic( bio_cloak ) || has_artifact_with( AEP_INVISIBLE ) ||
        has_active_optcloak() || has_trait( trait_DEBUG_CLOAK ) ) {
        return c_dark_gray;
    }
    return c_white;
}

void player::mod_stat( const std::string &stat, float modifier )
{
    if( stat == "thirst" ) {
        mod_thirst( modifier );
    } else if( stat == "fatigue" ) {
        mod_fatigue( modifier );
    } else if( stat == "oxygen" ) {
        oxygen += modifier;
    } else if( stat == "stamina" ) {
        if( stamina + modifier < 0 ) {
            add_effect( effect_winded, 10_turns );
        }
        stamina += modifier;
        stamina = std::min( stamina, get_stamina_max() );
        stamina = std::max( 0, stamina );
    } else {
        // Fall through to the creature method.
        Character::mod_stat( stat, modifier );
    }
}

time_duration player::estimate_effect_dur( const skill_id &relevant_skill,
        const efftype_id &target_effect, const time_duration &error_magnitude,
        int threshold, const Creature &target ) const
{
    const time_duration zero_duration = 0_turns;

    int skill_lvl = get_skill_level( relevant_skill );

    time_duration estimate = std::max( zero_duration, target.get_effect_dur( target_effect ) +
                                       rng( -1, 1 ) * error_magnitude *
                                       rng( 0, std::max( 0, threshold - skill_lvl ) ) );
    return estimate;
}

bool player::has_conflicting_trait( const trait_id &flag ) const
{
    return ( has_opposite_trait( flag ) || has_lower_trait( flag ) || has_higher_trait( flag ) ||
             has_same_type_trait( flag ) );
}

bool player::has_opposite_trait( const trait_id &flag ) const
{
    for( auto &i : flag->cancels ) {
        if( has_trait( i ) ) {
            return true;
        }
    }
    return false;
}

bool player::has_lower_trait( const trait_id &flag ) const
{
    for( auto &i : flag->prereqs ) {
        if( has_trait( i ) || has_lower_trait( i ) ) {
            return true;
        }
    }
    return false;
}

bool player::has_higher_trait( const trait_id &flag ) const
{
    for( auto &i : flag->replacements ) {
        if( has_trait( i ) || has_higher_trait( i ) ) {
            return true;
        }
    }
    return false;
}

bool player::has_same_type_trait( const trait_id &flag ) const
{
    for( auto &i : get_mutations_in_types( flag->types ) ) {
        if( has_trait( i ) && flag != i ) {
            return true;
        }
    }
    return false;
}

bool player::crossed_threshold() const
{
    for( auto &mut : my_mutations ) {
        if( mut.first->threshold ) {
            return true;
        }
    }
    return false;
}

bool player::purifiable( const trait_id &flag ) const
{
    return flag->purifiable;
}

/// Returns a randomly selected dream
std::string player::get_category_dream( const std::string &cat,
                                        int strength ) const
{
    std::vector<dream> valid_dreams;
    //Pull the list of dreams
    for( auto &i : dreams ) {
        //Pick only the ones matching our desired category and strength
        if( ( i.category == cat ) && ( i.strength == strength ) ) {
            // Put the valid ones into our list
            valid_dreams.push_back( i );
        }
    }
    if( valid_dreams.empty() ) {
        return "";
    }
    const dream &selected_dream = random_entry( valid_dreams );
    return random_entry( selected_dream.messages() );
}

bool player::in_climate_control()
{
    bool regulated_area = false;
    // Check
    if( has_active_bionic( bio_climate ) ) {
        return true;
    }
    if( has_trait( trait_M_SKIN3 ) && g->m.has_flag_ter_or_furn( "FUNGUS", pos() ) &&
        in_sleep_state() ) {
        return true;
    }
    for( auto &w : worn ) {
        if( w.active && w.is_power_armor() ) {
            return true;
        }
        if( worn_with_flag( "CLIMATE_CONTROL" ) ) {
            return true;
        }
    }
    if( calendar::turn >= next_climate_control_check ) {
        // save CPU and simulate acclimation.
        next_climate_control_check = calendar::turn + 20_turns;
        if( const optional_vpart_position vp = g->m.veh_at( pos() ) ) {
            regulated_area = (
                                 vp->is_inside() &&  // Already checks for opened doors
                                 vp->vehicle().total_power_w( true ) > 0 // Out of gas? No AC for you!
                             );  // TODO: (?) Force player to scrounge together an AC unit
        }
        // TODO: AC check for when building power is implemented
        last_climate_control_ret = regulated_area;
        if( !regulated_area ) {
            // Takes longer to cool down / warm up with AC, than it does to step outside and feel cruddy.
            next_climate_control_check += 40_turns;
        }
    } else {
        return last_climate_control_ret;
    }
    return regulated_area;
}

std::list<item *> player::get_radio_items()
{
    std::list<item *> rc_items;
    const invslice &stacks = inv.slice();
    for( auto &stack : stacks ) {
        item &stack_iter = stack->front();
        if( stack_iter.has_flag( "RADIO_ACTIVATION" ) ) {
            rc_items.push_back( &stack_iter );
        }
    }

    for( auto &elem : worn ) {
        if( elem.has_flag( "RADIO_ACTIVATION" ) ) {
            rc_items.push_back( &elem );
        }
    }

    if( is_armed() ) {
        if( weapon.has_flag( "RADIO_ACTIVATION" ) ) {
            rc_items.push_back( &weapon );
        }
    }
    return rc_items;
}

std::list<item *> player::get_artifact_items()
{
    std::list<item *> art_items;
    const invslice &stacks = inv.slice();
    for( auto &stack : stacks ) {
        item &stack_iter = stack->front();
        if( stack_iter.is_artifact() ) {
            art_items.push_back( &stack_iter );
        }
    }
    for( auto &elem : worn ) {
        if( elem.is_artifact() ) {
            art_items.push_back( &elem );
        }
    }
    if( is_armed() ) {
        if( weapon.is_artifact() ) {
            art_items.push_back( &weapon );
        }
    }
    return art_items;
}

bool player::has_active_optcloak() const
{
    for( auto &w : worn ) {
        if( w.active && w.has_flag( "ACTIVE_CLOAKING" ) ) {
            return true;
        }
    }
    return false;
}

void player::charge_power( int amount )
{
    power_level = clamp( power_level + amount, 0, max_power_level );
}

/*
 * Calculate player brightness based on the brightest active item, as
 * per itype tag LIGHT_* and optional CHARGEDIM ( fade starting at 20% charge )
 * item.light.* is -unimplemented- for the moment, as it is a custom override for
 * applying light sources/arcs with specific angle and direction.
 */
float player::active_light() const
{
    float lumination = 0;

    int maxlum = 0;
    has_item_with( [&maxlum]( const item & it ) {
        const int lumit = it.getlight_emit();
        if( maxlum < lumit ) {
            maxlum = lumit;
        }
        return false; // continue search, otherwise has_item_with would cancel the search
    } );

    lumination = static_cast<float>( maxlum );

    if( lumination < 60 && has_active_bionic( bio_flashlight ) ) {
        lumination = 60;
    } else if( lumination < 25 && has_artifact_with( AEP_GLOW ) ) {
        lumination = 25;
    } else if( lumination < 5 && ( has_effect( effect_glowing ) ||
                                   ( has_active_bionic( bio_tattoo_led ) ||
                                     has_effect( effect_glowy_led ) ) ) ) {
        lumination = 5;
    }
    return lumination;
}

tripoint player::global_square_location() const
{
    return g->m.getabs( position );
}

tripoint player::global_sm_location() const
{
    return ms_to_sm_copy( global_square_location() );
}

tripoint player::global_omt_location() const
{
    return ms_to_omt_copy( global_square_location() );
}

const tripoint &player::pos() const
{
    return position;
}

int player::sight_range( int light_level ) const
{
    /* Via Beer-Lambert we have:
     * light_level * (1 / exp( LIGHT_TRANSPARENCY_OPEN_AIR * distance) ) <= LIGHT_AMBIENT_LOW
     * Solving for distance:
     * 1 / exp( LIGHT_TRANSPARENCY_OPEN_AIR * distance ) <= LIGHT_AMBIENT_LOW / light_level
     * 1 <= exp( LIGHT_TRANSPARENCY_OPEN_AIR * distance ) * LIGHT_AMBIENT_LOW / light_level
     * light_level <= exp( LIGHT_TRANSPARENCY_OPEN_AIR * distance ) * LIGHT_AMBIENT_LOW
     * log(light_level) <= LIGHT_TRANSPARENCY_OPEN_AIR * distance + log(LIGHT_AMBIENT_LOW)
     * log(light_level) - log(LIGHT_AMBIENT_LOW) <= LIGHT_TRANSPARENCY_OPEN_AIR * distance
     * log(LIGHT_AMBIENT_LOW / light_level) <= LIGHT_TRANSPARENCY_OPEN_AIR * distance
     * log(LIGHT_AMBIENT_LOW / light_level) * (1 / LIGHT_TRANSPARENCY_OPEN_AIR) <= distance
     */
    int range = static_cast<int>( -log( get_vision_threshold( static_cast<int>( g->m.ambient_light_at(
                                            pos() ) ) ) /
                                        static_cast<float>( light_level ) ) *
                                  ( 1.0 / LIGHT_TRANSPARENCY_OPEN_AIR ) );
    // int range = log(light_level * LIGHT_AMBIENT_LOW) / LIGHT_TRANSPARENCY_OPEN_AIR;

    // Clamp to [1, sight_max].
    return std::max( 1, std::min( range, sight_max ) );
}

int player::unimpaired_range() const
{
    return std::min( sight_max, 60 );
}

bool player::overmap_los( const tripoint &omt, int sight_points )
{
    const tripoint ompos = global_omt_location();
    if( omt.x < ompos.x - sight_points || omt.x > ompos.x + sight_points ||
        omt.y < ompos.y - sight_points || omt.y > ompos.y + sight_points ) {
        // Outside maximum sight range
        return false;
    }

    const std::vector<tripoint> line = line_to( ompos, omt, 0, 0 );
    for( size_t i = 0; i < line.size() && sight_points >= 0; i++ ) {
        const tripoint &pt = line[i];
        const oter_id &ter = overmap_buffer.ter( pt );
        sight_points -= static_cast<int>( ter->get_see_cost() );
        if( sight_points < 0 ) {
            return false;
        }
    }
    return true;
}

int player::overmap_sight_range( int light_level ) const
{
    int sight = sight_range( light_level );
    if( sight < SEEX ) {
        return 0;
    }
    if( sight <= SEEX * 4 ) {
        return ( sight / ( SEEX / 2 ) );
    }

    sight = 6;
    // The higher your perception, the farther you can see.
    sight += static_cast<int>( get_per() / 2 );
    // The higher up you are, the farther you can see.
    sight += std::max( 0, posz() ) * 2;
    // Mutations like Scout and Topographagnosia affect how far you can see.
    sight += Character::mutation_value( "overmap_sight" );

    float multiplier = Character::mutation_value( "overmap_multiplier" );
    // Binoculars double your sight range.
    const bool has_optic = ( has_item_with_flag( "ZOOM" ) || has_bionic( bio_eye_optic ) ||
                             ( is_mounted() &&
                               mounted_creature->has_flag( MF_MECH_RECON_VISION ) ) );
    if( has_optic ) {
        multiplier += 1;
    }

    sight = round( sight * multiplier );
    return std::max( sight, 3 );
}

#define MAX_CLAIRVOYANCE 40
int player::clairvoyance() const
{
    if( vision_mode_cache[VISION_CLAIRVOYANCE_SUPER] ) {
        return MAX_CLAIRVOYANCE;
    }

    if( vision_mode_cache[VISION_CLAIRVOYANCE_PLUS] ) {
        return 8;
    }

    if( vision_mode_cache[VISION_CLAIRVOYANCE] ) {
        return 3;
    }

    return 0;
}

bool player::sight_impaired() const
{
    return ( ( ( has_effect( effect_boomered ) || has_effect( effect_no_sight ) ||
                 has_effect( effect_darkness ) ) &&
               ( !( has_trait( trait_PER_SLIME_OK ) ) ) ) ||
             ( underwater && !has_bionic( bio_membrane ) && !has_trait( trait_MEMBRANE ) &&
               !worn_with_flag( "SWIM_GOGGLES" ) && !has_trait( trait_PER_SLIME_OK ) &&
               !has_trait( trait_CEPH_EYES ) && !has_trait( trait_SEESLEEP ) ) ||
             ( ( has_trait( trait_MYOPIC ) || has_trait( trait_URSINE_EYE ) ) &&
               !worn_with_flag( "FIX_NEARSIGHT" ) &&
               !has_effect( effect_contacts ) &&
               !has_bionic( bio_eye_optic ) ) ||
             has_trait( trait_PER_SLIME ) );
}

bool player::has_two_arms() const
{
    // If you've got a blaster arm, low hp arm, or you're inside a shell then you don't have two
    // arms to use.
    return !( ( has_bionic( bio_blaster ) || hp_cur[hp_arm_l] < hp_max[hp_arm_l] * 0.125 ||
                hp_cur[hp_arm_r] < hp_max[hp_arm_r] * 0.125 ) || has_active_mutation( trait_id( "SHELL2" ) ) );
}

bool player::avoid_trap( const tripoint &pos, const trap &tr ) const
{
    /** @EFFECT_DEX increases chance to avoid traps */

    /** @EFFECT_DODGE increases chance to avoid traps */
    int myroll = dice( 3, dex_cur + get_skill_level( skill_dodge ) * 1.5 );
    int traproll;
    if( tr.can_see( pos, *this ) ) {
        traproll = dice( 3, tr.get_avoidance() );
    } else {
        traproll = dice( 6, tr.get_avoidance() );
    }

    if( has_trait( trait_LIGHTSTEP ) ) {
        myroll += dice( 2, 6 );
    }

    if( has_trait( trait_CLUMSY ) ) {
        myroll -= dice( 2, 6 );
    }

    return myroll >= traproll;
}

bool player::has_alarm_clock() const
{
    return ( has_item_with_flag( "ALARMCLOCK", true ) ||
             ( g->m.veh_at( pos() ) &&
               !empty( g->m.veh_at( pos() )->vehicle().get_avail_parts( "ALARMCLOCK" ) ) ) ||
             has_bionic( bio_watch ) );
}

bool player::has_watch() const
{
    return ( has_item_with_flag( "WATCH", true ) ||
             ( g->m.veh_at( pos() ) &&
               !empty( g->m.veh_at( pos() )->vehicle().get_avail_parts( "WATCH" ) ) ) ||
             has_bionic( bio_watch ) );
}

void player::pause()
{
    moves = 0;
    recoil = MAX_RECOIL;

    // Train swimming if underwater
    if( !in_vehicle ) {
        if( underwater ) {
            practice( skill_swimming, 1 );
            drench( 100, { {
                    bp_leg_l, bp_leg_r, bp_torso, bp_arm_l,
                    bp_arm_r, bp_head, bp_eyes, bp_mouth,
                    bp_foot_l, bp_foot_r, bp_hand_l, bp_hand_r
                }
            }, true );
        } else if( g->m.has_flag( TFLAG_DEEP_WATER, pos() ) ) {
            practice( skill_swimming, 1 );
            // Same as above, except no head/eyes/mouth
            drench( 100, { {
                    bp_leg_l, bp_leg_r, bp_torso, bp_arm_l,
                    bp_arm_r, bp_foot_l, bp_foot_r, bp_hand_l,
                    bp_hand_r
                }
            }, true );
        } else if( g->m.has_flag( "SWIMMABLE", pos() ) ) {
            drench( 40, { { bp_foot_l, bp_foot_r, bp_leg_l, bp_leg_r } }, false );
        }
    }

    // Try to put out clothing/hair fire
    if( has_effect( effect_onfire ) ) {
        time_duration total_removed = 0_turns;
        time_duration total_left = 0_turns;
        bool on_ground = has_effect( effect_downed );
        for( const body_part bp : all_body_parts ) {
            effect &eff = get_effect( effect_onfire, bp );
            if( eff.is_null() ) {
                continue;
            }

            // TODO: Tools and skills
            total_left += eff.get_duration();
            // Being on the ground will smother the fire much faster because you can roll
            const time_duration dur_removed = on_ground ? eff.get_duration() / 2 + 2_turns : 1_turns;
            eff.mod_duration( -dur_removed );
            total_removed += dur_removed;
        }

        // Don't drop on the ground when the ground is on fire
        if( total_left > 1_minutes && !is_dangerous_fields( g->m.field_at( pos() ) ) ) {
            add_effect( effect_downed, 2_turns, num_bp, false, 0, true );
            add_msg_player_or_npc( m_warning,
                                   _( "You roll on the ground, trying to smother the fire!" ),
                                   _( "<npcname> rolls on the ground!" ) );
        } else if( total_removed > 0_turns ) {
            add_msg_player_or_npc( m_warning,
                                   _( "You attempt to put out the fire on you!" ),
                                   _( "<npcname> attempts to put out the fire on them!" ) );
        }
    }

    // on-pause effects for martial arts
    ma_onpause_effects();

    if( is_npc() ) {
        // The stuff below doesn't apply to NPCs
        // search_surroundings should eventually do, though
        return;
    }

    if( in_vehicle && one_in( 8 ) ) {
        VehicleList vehs = g->m.get_vehicles();
        vehicle *veh = nullptr;
        for( auto &v : vehs ) {
            veh = v.v;
            if( veh && veh->is_moving() && veh->player_in_control( *this ) ) {
                double exp_temp = 1 + veh->total_mass() / 400.0_kilogram +
                                  std::abs( veh->velocity / 3200.0 );
                int experience = static_cast<int>( exp_temp );
                if( exp_temp - experience > 0 && x_in_y( exp_temp - experience, 1.0 ) ) {
                    experience++;
                }
                practice( skill_id( "driving" ), experience );
                break;
            }
        }
    }

    search_surroundings();
}

void player::set_movement_mode( const player_movemode new_mode )
{
    switch( new_mode ) {
        case PMM_WALK: {
            if( is_mounted() ) {
                if( mounted_creature->has_flag( MF_RIDEABLE_MECH ) ) {
                    add_msg( _( "You set your mech's leg power to a loping fast walk." ) );
                } else {
                    add_msg( _( "You nudge your steed into a steady trot." ) );
                }
            } else {
                add_msg( _( "You start walking." ) );
            }
            break;
        }
        case PMM_RUN: {
            if( stamina > 0 && !has_effect( effect_winded ) ) {
                if( is_hauling() ) {
                    stop_hauling();
                }
                if( is_mounted() ) {
                    if( mounted_creature->has_flag( MF_RIDEABLE_MECH ) ) {
                        add_msg( _( "You set the power of your mech's leg servos to maximum." ) );
                    } else {
                        add_msg( _( "You spur your steed into a gallop." ) );
                    }
                } else {
                    add_msg( _( "You start running." ) );
                }
            } else {
                if( is_mounted() ) {
                    // mounts dont currently have stamina, but may do in future.
                    add_msg( m_bad, _( "Your steed is too tired to go faster." ) );
                } else {
                    add_msg( m_bad, _( "You're too tired to run." ) );
                }
            }
            break;
        }
        case PMM_CROUCH: {
            if( is_mounted() ) {
                if( mounted_creature->has_flag( MF_RIDEABLE_MECH ) ) {
                    add_msg( _( "You reduce the power of your mech's leg servos to minimum." ) );
                } else {
                    add_msg( _( "You slow your steed to a walk." ) );
                }
            } else {
                add_msg( _( "You start crouching." ) );
            }
            break;
        }
        default: {
            return;
        }
    }
    move_mode = new_mode;
}

bool player::movement_mode_is( const player_movemode mode ) const
{
    return move_mode == mode;
}

void player::toggle_run_mode()
{
    if( move_mode == PMM_RUN ) {
        set_movement_mode( PMM_WALK );
    } else {
        set_movement_mode( PMM_RUN );
    }
}

void player::toggle_crouch_mode()
{
    if( move_mode == PMM_CROUCH ) {
        set_movement_mode( PMM_WALK );
    } else {
        set_movement_mode( PMM_CROUCH );
    }
}

void player::reset_move_mode()
{
    if( move_mode != PMM_WALK ) {
        set_movement_mode( PMM_WALK );
    }
}

void player::cycle_move_mode()
{
    unsigned char as_uchar = static_cast<unsigned char>( move_mode );
    as_uchar = ( as_uchar + 1 + PMM_COUNT ) % PMM_COUNT;
    set_movement_mode( static_cast<player_movemode>( as_uchar ) );
}

void player::search_surroundings()
{
    if( controlling_vehicle ) {
        return;
    }
    // Search for traps in a larger area than before because this is the only
    // way we can "find" traps that aren't marked as visible.
    // Detection formula takes care of likelihood of seeing within this range.
    for( const tripoint &tp : g->m.points_in_radius( pos(), 5 ) ) {
        const trap &tr = g->m.tr_at( tp );
        if( tr.is_null() || tp == pos() ) {
            continue;
        }
        if( has_active_bionic( bio_ground_sonar ) && !knows_trap( tp ) &&
            ( tr.loadid == tr_beartrap_buried ||
              tr.loadid == tr_landmine_buried || tr.loadid == tr_sinkhole ) ) {
            const std::string direction = direction_name( direction_from( pos(), tp ) );
            add_msg_if_player( m_warning, _( "Your ground sonar detected a %1$s to the %2$s!" ),
                               tr.name(), direction );
            add_known_trap( tp, tr );
        }
        if( !sees( tp ) ) {
            continue;
        }
        if( tr.is_always_invisible() || tr.can_see( tp, *this ) ) {
            // Already seen, or can never be seen
            continue;
        }
        // Chance to detect traps we haven't yet seen.
        if( tr.detect_trap( tp, *this ) ) {
            if( tr.get_visibility() > 0 ) {
                // Only bug player about traps that aren't trivial to spot.
                const std::string direction = direction_name(
                                                  direction_from( pos(), tp ) );
                add_msg_if_player( _( "You've spotted a %1$s to the %2$s!" ),
                                   tr.name(), direction );
            }
            add_known_trap( tp, tr );
        }
    }
}

int player::read_speed( bool return_stat_effect ) const
{
    // Stat window shows stat effects on based on current stat
    const int intel = get_int();
    /** @EFFECT_INT increases reading speed */
    int ret = to_moves<int>( 1_minutes ) - to_moves<int>( 3_seconds ) * ( intel - 8 );

    if( has_bionic( afs_bio_linguistic_coprocessor ) ) { // Aftershock
        ret *= .85;
    }

    if( has_trait( trait_FASTREADER ) ) {
        ret *= .8;
    }

    if( has_trait( trait_PROF_DICEMASTER ) ) {
        ret *= .9;
    }

    if( has_trait( trait_SLOWREADER ) ) {
        ret *= 1.3;
    }

    if( ret < to_moves<int>( 1_seconds ) ) {
        ret = to_moves<int>( 1_seconds );
    }
    // return_stat_effect actually matters here
    return return_stat_effect ? ret : ret / 10;
}

int player::rust_rate( bool return_stat_effect ) const
{
    if( get_option<std::string>( "SKILL_RUST" ) == "off" ) {
        return 0;
    }

    // Stat window shows stat effects on based on current stat
    int intel = get_int();
    /** @EFFECT_INT reduces skill rust */
    int ret = ( ( get_option<std::string>( "SKILL_RUST" ) == "vanilla" ||
                  get_option<std::string>( "SKILL_RUST" ) == "capped" ) ? 500 : 500 - 35 * ( intel - 8 ) );

    ret *= mutation_value( "skill_rust_multiplier" );

    if( ret < 0 ) {
        ret = 0;
    }

    // return_stat_effect actually matters here
    return ( return_stat_effect ? ret : ret / 10 );
}

int player::talk_skill() const
{
    /** @EFFECT_INT slightly increases talking skill */

    /** @EFFECT_PER slightly increases talking skill */

    /** @EFFECT_SPEECH increases talking skill */
    int ret = get_int() + get_per() + get_skill_level( skill_id( "speech" ) ) * 3;
    return ret;
}

int player::intimidation() const
{
    /** @EFFECT_STR increases intimidation factor */
    int ret = get_str() * 2;
    if( weapon.is_gun() ) {
        ret += 10;
    }
    if( weapon.damage_melee( DT_BASH ) >= 12 ||
        weapon.damage_melee( DT_CUT ) >= 12 ||
        weapon.damage_melee( DT_STAB ) >= 12 ) {
        ret += 5;
    }

    if( stim > 20 ) {
        ret += 2;
    }
    if( has_effect( effect_drunk ) ) {
        ret -= 4;
    }

    return ret;
}

bool player::is_dead_state() const
{
    return hp_cur[hp_head] <= 0 || hp_cur[hp_torso] <= 0;
}

void player::on_dodge( Creature *source, float difficulty )
{
    static const matec_id tec_none( "tec_none" );

    // Each avoided hit consumes an available dodge
    // When no more available we are likely to fail player::dodge_roll
    dodges_left--;

    // dodging throws of our aim unless we are either skilled at dodging or using a small weapon
    if( is_armed() && weapon.is_gun() ) {
        recoil += std::max( weapon.volume() / 250_ml - get_skill_level( skill_dodge ), 0 ) * rng( 0, 100 );
        recoil = std::min( MAX_RECOIL, recoil );
    }

    // Even if we are not to train still call practice to prevent skill rust
    difficulty = std::max( difficulty, 0.0f );
    practice( skill_dodge, difficulty * 2, difficulty );

    ma_ondodge_effects();

    // For adjacent attackers check for techniques usable upon successful dodge
    if( source && square_dist( pos(), source->pos() ) == 1 ) {
        matec_id tec = pick_technique( *source, used_weapon(), false, true, false );
        if( tec != tec_none ) {
            melee_attack( *source, false, tec );
        }
    }
}

void player::on_hit( Creature *source, body_part bp_hit,
                     float /*difficulty*/, dealt_projectile_attack const *const proj )
{
    check_dead_state();
    if( source == nullptr || proj != nullptr ) {
        return;
    }

    bool u_see = g->u.sees( *this );
    if( has_active_bionic( bionic_id( "bio_ods" ) ) && power_level > 5 ) {
        if( is_player() ) {
            add_msg( m_good, _( "Your offensive defense system shocks %s in mid-attack!" ),
                     source->disp_name() );
        } else if( u_see ) {
            add_msg( _( "%1$s's offensive defense system shocks %2$s in mid-attack!" ),
                     disp_name(),
                     source->disp_name() );
        }
        int shock = rng( 1, 4 );
        charge_power( -shock );
        damage_instance ods_shock_damage;
        ods_shock_damage.add_damage( DT_ELECTRIC, shock * 5 );
        // Should hit body part used for attack
        source->deal_damage( this, bp_torso, ods_shock_damage );
    }
    if( !wearing_something_on( bp_hit ) &&
        ( has_trait( trait_SPINES ) || has_trait( trait_QUILLS ) ) ) {
        int spine = rng( 1, has_trait( trait_QUILLS ) ? 20 : 8 );
        if( !is_player() ) {
            if( u_see ) {
                add_msg( _( "%1$s's %2$s puncture %3$s in mid-attack!" ), name,
                         ( has_trait( trait_QUILLS ) ? _( "quills" ) : _( "spines" ) ),
                         source->disp_name() );
            }
        } else {
            add_msg( m_good, _( "Your %1$s puncture %2$s in mid-attack!" ),
                     ( has_trait( trait_QUILLS ) ? _( "quills" ) : _( "spines" ) ),
                     source->disp_name() );
        }
        damage_instance spine_damage;
        spine_damage.add_damage( DT_STAB, spine );
        source->deal_damage( this, bp_torso, spine_damage );
    }
    if( ( !( wearing_something_on( bp_hit ) ) ) && ( has_trait( trait_THORNS ) ) &&
        ( !( source->has_weapon() ) ) ) {
        if( !is_player() ) {
            if( u_see ) {
                add_msg( _( "%1$s's %2$s scrape %3$s in mid-attack!" ), name,
                         _( "thorns" ), source->disp_name() );
            }
        } else {
            add_msg( m_good, _( "Your thorns scrape %s in mid-attack!" ), source->disp_name() );
        }
        int thorn = rng( 1, 4 );
        damage_instance thorn_damage;
        thorn_damage.add_damage( DT_CUT, thorn );
        // In general, critters don't have separate limbs
        // so safer to target the torso
        source->deal_damage( this, bp_torso, thorn_damage );
    }
    if( ( !( wearing_something_on( bp_hit ) ) ) && ( has_trait( trait_CF_HAIR ) ) ) {
        if( !is_player() ) {
            if( u_see ) {
                add_msg( _( "%1$s gets a load of %2$s's %3$s stuck in!" ), source->disp_name(),
                         name, ( _( "hair" ) ) );
            }
        } else {
            add_msg( m_good, _( "Your hairs detach into %s!" ), source->disp_name() );
        }
        source->add_effect( effect_stunned, 2_turns );
        if( one_in( 3 ) ) { // In the eyes!
            source->add_effect( effect_blind, 2_turns );
        }
    }
    if( worn_with_flag( "REQUIRES_BALANCE" ) && !has_effect( effect_downed ) ) {
        int rolls = 4;
        if( worn_with_flag( "ROLLER_ONE" ) ) {
            rolls += 2;
        }
        if( has_trait( trait_PROF_SKATER ) ) {
            rolls--;
        }
        if( has_trait( trait_DEFT ) ) {
            rolls--;
        }
        if( has_trait( trait_CLUMSY ) ) {
            rolls++;
        }

        if( stability_roll() < dice( rolls, 10 ) ) {
            if( !is_player() ) {
                if( u_see ) {
                    add_msg( _( "%1$s loses their balance while being hit!" ), name );
                }
            } else {
                add_msg( m_bad, _( "You lose your balance while being hit!" ) );
            }
            add_effect( effect_downed, 2_turns );
        }
    }
}

int player::get_lift_assist() const
{
    int result = 0;
    const std::vector<npc *> helpers = g->u.get_crafting_helpers();
    for( const npc *np : helpers ) {
        result += np->get_str();
    }
    return result;
}

int player::get_num_crafting_helpers( int max ) const
{
    std::vector<npc *> helpers = g->u.get_crafting_helpers();
    return std::min( max, static_cast<int>( helpers.size() ) );
}

void player::on_hurt( Creature *source, bool disturb /*= true*/ )
{
    if( has_trait( trait_ADRENALINE ) && !has_effect( effect_adrenaline ) &&
        ( hp_cur[hp_head] < 25 || hp_cur[hp_torso] < 15 ) ) {
        add_effect( effect_adrenaline, 20_minutes );
    }

    if( disturb ) {
        if( has_effect( effect_sleep ) && !has_effect( effect_narcosis ) ) {
            wake_up();
        }
        if( !is_npc() && !has_effect( effect_narcosis ) ) {
            if( source != nullptr ) {
                g->cancel_activity_or_ignore_query( distraction_type::attacked,
                                                    string_format( _( "You were attacked by %s!" ),
                                                            source->disp_name() ) );
            } else {
                g->cancel_activity_or_ignore_query( distraction_type::attacked, _( "You were hurt!" ) );
            }
        }
    }

    if( is_dead_state() ) {
        set_killer( source );
    }
}

bool player::immune_to( body_part bp, damage_unit dam ) const
{
    if( has_trait( trait_DEBUG_NODMG ) || is_immune_damage( dam.type ) ) {
        return true;
    }

    passive_absorb_hit( bp, dam );

    for( const item &cloth : worn ) {
        if( cloth.get_coverage() == 100 && cloth.covers( bp ) ) {
            cloth.mitigate_damage( dam );
        }
    }

    return dam.amount <= 0;
}

dealt_damage_instance player::deal_damage( Creature *source, body_part bp,
        const damage_instance &d )
{
    if( has_trait( trait_DEBUG_NODMG ) ) {
        return dealt_damage_instance();
    }

    //damage applied here
    dealt_damage_instance dealt_dams = Creature::deal_damage( source, bp, d );
    //block reduction should be by applied this point
    int dam = dealt_dams.total_damage();

    // TODO: Pre or post blit hit tile onto "this"'s location here
    if( dam > 0 && g->u.sees( pos() ) ) {
        g->draw_hit_player( *this, dam );

        if( is_player() && source ) {
            //monster hits player melee
            SCT.add( point( posx(), posy() ),
                     direction_from( point_zero, point( posx() - source->posx(), posy() - source->posy() ) ),
                     get_hp_bar( dam, get_hp_max( player::bp_to_hp( bp ) ) ).first, m_bad,
                     body_part_name( bp ), m_neutral );
        }
    }

    // handle snake artifacts
    if( has_artifact_with( AEP_SNAKES ) && dam >= 6 ) {
        int snakes = dam / 6;
        std::vector<tripoint> valid;
        for( const tripoint &dest : g->m.points_in_radius( pos(), 1 ) ) {
            if( g->is_empty( dest ) ) {
                valid.push_back( dest );
            }
        }
        if( snakes > static_cast<int>( valid.size() ) ) {
            snakes = static_cast<int>( valid.size() );
        }
        if( snakes == 1 ) {
            add_msg( m_warning, _( "A snake sprouts from your body!" ) );
        } else if( snakes >= 2 ) {
            add_msg( m_warning, _( "Some snakes sprout from your body!" ) );
        }
        for( int i = 0; i < snakes && !valid.empty(); i++ ) {
            const tripoint target = random_entry_removed( valid );
            if( monster *const snake = g->summon_mon( mon_shadow_snake, target ) ) {
                snake->friendly = -1;
            }
        }
    }

    // And slimespawners too
    if( ( has_trait( trait_SLIMESPAWNER ) ) && ( dam >= 10 ) && one_in( 20 - dam ) ) {
        std::vector<tripoint> valid;
        for( const tripoint &dest : g->m.points_in_radius( pos(), 1 ) ) {
            if( g->is_empty( dest ) ) {
                valid.push_back( dest );
            }
        }
        add_msg( m_warning, _( "Slime is torn from you, and moves on its own!" ) );
        int numslime = 1;
        for( int i = 0; i < numslime && !valid.empty(); i++ ) {
            const tripoint target = random_entry_removed( valid );
            if( monster *const slime = g->summon_mon( mon_player_blob, target ) ) {
                slime->friendly = -1;
            }
        }
    }

    //Acid blood effects.
    bool u_see = g->u.sees( *this );
    int cut_dam = dealt_dams.type_damage( DT_CUT );
    if( source && has_trait( trait_ACIDBLOOD ) && !one_in( 3 ) &&
        ( dam >= 4 || cut_dam > 0 ) && ( rl_dist( g->u.pos(), source->pos() ) <= 1 ) ) {
        if( is_player() ) {
            add_msg( m_good, _( "Your acidic blood splashes %s in mid-attack!" ),
                     source->disp_name() );
        } else if( u_see ) {
            add_msg( _( "%1$s's acidic blood splashes on %2$s in mid-attack!" ),
                     disp_name(), source->disp_name() );
        }
        damage_instance acidblood_damage;
        acidblood_damage.add_damage( DT_ACID, rng( 4, 16 ) );
        if( !one_in( 4 ) ) {
            source->deal_damage( this, bp_arm_l, acidblood_damage );
            source->deal_damage( this, bp_arm_r, acidblood_damage );
        } else {
            source->deal_damage( this, bp_torso, acidblood_damage );
            source->deal_damage( this, bp_head, acidblood_damage );
        }
    }

    int recoil_mul = 100;
    switch( bp ) {
        case bp_eyes:
            if( dam > 5 || cut_dam > 0 ) {
                const time_duration minblind = std::max( 1_turns, 1_turns * ( dam + cut_dam ) / 10 );
                const time_duration maxblind = std::min( 5_turns, 1_turns * ( dam + cut_dam ) / 4 );
                add_effect( effect_blind, rng( minblind, maxblind ) );
            }
            break;
        case bp_torso:
            break;
        case bp_hand_l: // Fall through to arms
        case bp_arm_l:
        // Hit to arms/hands are really bad to our aim
        case bp_hand_r: // Fall through to arms
        case bp_arm_r:
            recoil_mul = 200;
            break;
        case bp_foot_l: // Fall through to legs
        case bp_leg_l:
            break;
        case bp_foot_r: // Fall through to legs
        case bp_leg_r:
            break;
        case bp_mouth: // Fall through to head damage
        case bp_head:
            // TODO: Some daze maybe? Move drain?
            break;
        default:
            debugmsg( "Wacky body part hit!" );
    }

    // TODO: Scale with damage in a way that makes sense for power armors, plate armor and naked skin.
    recoil += recoil_mul * weapon.volume() / 250_ml;
    recoil = std::min( MAX_RECOIL, recoil );
    //looks like this should be based off of dealt damages, not d as d has no damage reduction applied.
    // Skip all this if the damage isn't from a creature. e.g. an explosion.
    if( source != nullptr ) {
        if( source->has_flag( MF_GRABS ) && !source->is_hallucination() &&
            !source->has_effect( effect_grabbing ) ) {
            /** @EFFECT_DEX increases chance to avoid being grabbed, if DEX>STR */

            /** @EFFECT_STR increases chance to avoid being grabbed, if STR>DEX */
            if( has_grab_break_tec() && get_grab_resist() > 0 &&
                ( get_dex() > get_str() ? rng( 0, get_dex() ) : rng( 0, get_str() ) ) >
                rng( 0, 10 ) ) {
                if( has_effect( effect_grabbed ) ) {
                    add_msg_if_player( m_warning, _( "You are being grabbed by %s, but you bat it away!" ),
                                       source->disp_name() );
                } else {
                    add_msg_player_or_npc( m_info, _( "You are being grabbed by %s, but you break its grab!" ),
                                           _( "<npcname> are being grabbed by %s, but they break its grab!" ),
                                           source->disp_name() );
                }
            } else {
                int prev_effect = get_effect_int( effect_grabbed );
                add_effect( effect_grabbed, 2_turns, bp_torso, false, prev_effect + 2 );
                source->add_effect( effect_grabbing, 2_turns );
                add_msg_player_or_npc( m_bad, _( "You are grabbed by %s!" ), _( "<npcname> is grabbed by %s!" ),
                                       source->disp_name() );
            }
        }
    }

    if( get_option<bool>( "FILTHY_WOUNDS" ) ) {
        int sum_cover = 0;
        for( const item &i : worn ) {
            if( i.covers( bp ) && i.is_filthy() ) {
                sum_cover += i.get_coverage();
            }
        }

        // Chance of infection is damage (with cut and stab x4) * sum of coverage on affected body part, in percent.
        // i.e. if the body part has a sum of 100 coverage from filthy clothing,
        // each point of damage has a 1% change of causing infection.
        if( sum_cover > 0 ) {
            const int cut_type_dam = dealt_dams.type_damage( DT_CUT ) + dealt_dams.type_damage( DT_STAB );
            const int combined_dam = dealt_dams.type_damage( DT_BASH ) + ( cut_type_dam * 4 );
            const int infection_chance = ( combined_dam * sum_cover ) / 100;
            if( x_in_y( infection_chance, 100 ) ) {
                if( has_effect( effect_bite, bp ) ) {
                    add_effect( effect_bite, 40_minutes, bp, true );
                } else if( has_effect( effect_infected, bp ) ) {
                    add_effect( effect_infected, 25_minutes, bp, true );
                } else {
                    add_effect( effect_bite, 1_turns, bp, true );
                }
                add_msg_if_player( _( "Filth from your clothing has implanted deep in the wound." ) );
            }
        }
    }

    on_hurt( source );
    return dealt_dams;
}

void player::mod_pain( int npain )
{
    if( npain > 0 ) {
        if( has_trait( trait_NOPAIN ) || has_effect( effect_narcosis ) ) {
            return;
        }
        // always increase pain gained by one from these bad mutations
        if( has_trait( trait_MOREPAIN ) ) {
            npain += std::max( 1, roll_remainder( npain * 0.25 ) );
        } else if( has_trait( trait_MOREPAIN2 ) ) {
            npain += std::max( 1, roll_remainder( npain * 0.5 ) );
        } else if( has_trait( trait_MOREPAIN3 ) ) {
            npain += std::max( 1, roll_remainder( npain * 1.0 ) );
        }

        if( npain > 1 ) {
            // if it's 1 it'll just become 0, which is bad
            if( has_trait( trait_PAINRESIST_TROGLO ) ) {
                npain = roll_remainder( npain * 0.5 );
            } else if( has_trait( trait_PAINRESIST ) ) {
                npain = roll_remainder( npain * 0.67 );
            }
        }
    }
    Creature::mod_pain( npain );
}

void player::set_pain( int npain )
{
    const int prev_pain = get_perceived_pain();
    Creature::set_pain( npain );
    const int cur_pain = get_perceived_pain();

    if( cur_pain != prev_pain ) {
        react_to_felt_pain( cur_pain - prev_pain );
        on_stat_change( "perceived_pain", cur_pain );
    }
}

int player::get_perceived_pain() const
{
    if( get_effect_int( effect_adrenaline ) > 1 ) {
        return 0;
    }

    return std::max( get_pain() - get_painkiller(), 0 );
}

void player::mod_painkiller( int npkill )
{
    set_painkiller( pkill + npkill );
}

void player::set_painkiller( int npkill )
{
    npkill = std::max( npkill, 0 );
    if( pkill != npkill ) {
        const int prev_pain = get_perceived_pain();
        pkill = npkill;
        on_stat_change( "pkill", pkill );
        const int cur_pain = get_perceived_pain();

        if( cur_pain != prev_pain ) {
            react_to_felt_pain( cur_pain - prev_pain );
            on_stat_change( "perceived_pain", cur_pain );
        }
    }
}

int player::get_painkiller() const
{
    return pkill;
}

void player::react_to_felt_pain( int intensity )
{
    if( intensity <= 0 ) {
        return;
    }
    if( is_player() && intensity >= 2 ) {
        g->cancel_activity_or_ignore_query( distraction_type::pain,  _( "Ouch, something hurts!" ) );
    }
    // Only a large pain burst will actually wake people while sleeping.
    if( has_effect( effect_sleep ) && !has_effect( effect_narcosis ) ) {
        int pain_thresh = rng( 3, 5 );

        if( has_trait( trait_HEAVYSLEEPER ) ) {
            pain_thresh += 2;
        } else if( has_trait( trait_HEAVYSLEEPER2 ) ) {
            pain_thresh += 5;
        }

        if( intensity >= pain_thresh ) {
            wake_up();
        }
    }
}

int player::reduce_healing_effect( const efftype_id &eff_id, int remove_med, body_part hurt )
{
    effect &e = get_effect( eff_id, hurt );
    int intensity = e.get_intensity();
    if( remove_med < intensity ) {
        if( eff_id == effect_bandaged ) {
            add_msg_if_player( m_bad, _( "Bandages on your %s were damaged!" ), body_part_name( hurt ) );
        } else  if( eff_id == effect_disinfected ) {
            add_msg_if_player( m_bad, _( "You got some filth on your disinfected %s!" ),
                               body_part_name( hurt ) );
        }
    } else {
        if( eff_id == effect_bandaged ) {
            add_msg_if_player( m_bad, _( "Bandages on your %s were destroyed!" ), body_part_name( hurt ) );
        } else  if( eff_id == effect_disinfected ) {
            add_msg_if_player( m_bad, _( "Your %s is no longer disinfected!" ), body_part_name( hurt ) );
        }
    }
    e.mod_duration( -6_hours * remove_med );
    return intensity;
}

/*
    Where damage to player is actually applied to hit body parts
    Might be where to put bleed stuff rather than in player::deal_damage()
 */
void player::apply_damage( Creature *source, body_part hurt, int dam, const bool bypass_med )
{
    if( is_dead_state() || has_trait( trait_DEBUG_NODMG ) ) {
        // don't do any more damage if we're already dead
        // Or if we're debugging and don't want to die
        return;
    }

    hp_part hurtpart = bp_to_hp( hurt );
    if( hurtpart == num_hp_parts ) {
        debugmsg( "Wacky body part hurt!" );
        hurtpart = hp_torso;
    }

    mod_pain( dam / 2 );

    const int dam_to_bodypart = std::min( dam, hp_cur[hurtpart] );

    hp_cur[hurtpart] -= dam_to_bodypart;
    g->events().send<event_type::character_takes_damage>( getID(), dam_to_bodypart );

    if( hp_cur[hurtpart] <= 0 && ( source == nullptr || !source->is_hallucination() ) ) {
        if( has_effect( effect_mending, hurt ) ) {
            effect &e = get_effect( effect_mending, hurt );
            float remove_mend = dam / 20.0f;
            e.mod_duration( -e.get_max_duration() * remove_mend );
        }
    }

    if( dam > get_painkiller() ) {
        on_hurt( source );
    }

    if( !bypass_med ) {
        // remove healing effects if damaged
        int remove_med = roll_remainder( dam / 5.0f );
        if( remove_med > 0 && has_effect( effect_bandaged, hurt ) ) {
            remove_med -= reduce_healing_effect( effect_bandaged, remove_med, hurt );
        }
        if( remove_med > 0 && has_effect( effect_disinfected, hurt ) ) {
            // NOLINTNEXTLINE(clang-analyzer-deadcode.DeadStores)
            remove_med -= reduce_healing_effect( effect_disinfected, remove_med, hurt );
        }
    }
}

void player::heal( body_part healed, int dam )
{
    hp_part healpart;
    switch( healed ) {
        case bp_eyes: // Fall through to head damage
        case bp_mouth: // Fall through to head damage
        case bp_head:
            healpart = hp_head;
            break;
        case bp_torso:
            healpart = hp_torso;
            break;
        case bp_hand_l:
            // Shouldn't happen, but fall through to arms
            debugmsg( "Heal against hands!" );
        /* fallthrough */
        case bp_arm_l:
            healpart = hp_arm_l;
            break;
        case bp_hand_r:
            // Shouldn't happen, but fall through to arms
            debugmsg( "Heal against hands!" );
        /* fallthrough */
        case bp_arm_r:
            healpart = hp_arm_r;
            break;
        case bp_foot_l:
            // Shouldn't happen, but fall through to legs
            debugmsg( "Heal against feet!" );
        /* fallthrough */
        case bp_leg_l:
            healpart = hp_leg_l;
            break;
        case bp_foot_r:
            // Shouldn't happen, but fall through to legs
            debugmsg( "Heal against feet!" );
        /* fallthrough */
        case bp_leg_r:
            healpart = hp_leg_r;
            break;
        default:
            debugmsg( "Wacky body part healed!" );
            healpart = hp_torso;
    }
    heal( healpart, dam );
}

void player::heal( hp_part healed, int dam )
{
    if( hp_cur[healed] > 0 ) {
        int effective_heal = std::min( dam, hp_max[healed] - hp_cur[healed] );
        hp_cur[healed] += effective_heal;
        g->events().send<event_type::character_heals_damage>( getID(), effective_heal );
    }
}

void player::healall( int dam )
{
    for( int healed_part = 0; healed_part < num_hp_parts; healed_part++ ) {
        heal( static_cast<hp_part>( healed_part ), dam );
        healed_bp( healed_part, dam );
    }
}

void player::hurtall( int dam, Creature *source, bool disturb /*= true*/ )
{
    if( is_dead_state() || has_trait( trait_DEBUG_NODMG ) || dam <= 0 ) {
        return;
    }

    for( int i = 0; i < num_hp_parts; i++ ) {
        const hp_part bp = static_cast<hp_part>( i );
        // Don't use apply_damage here or it will annoy the player with 6 queries
        const int dam_to_bodypart = std::min( dam, hp_cur[bp] );
        hp_cur[bp] -= dam_to_bodypart;
        g->events().send<event_type::character_takes_damage>( getID(), dam_to_bodypart );
    }

    // Low pain: damage is spread all over the body, so not as painful as 6 hits in one part
    mod_pain( dam );
    on_hurt( source, disturb );
}

int player::hitall( int dam, int vary, Creature *source )
{
    int damage_taken = 0;
    for( int i = 0; i < num_hp_parts; i++ ) {
        const body_part bp = hp_to_bp( static_cast<hp_part>( i ) );
        int ddam = vary ? dam * rng( 100 - vary, 100 ) / 100 : dam;
        int cut = 0;
        auto damage = damage_instance::physical( ddam, cut, 0 );
        damage_taken += deal_damage( source, bp, damage ).total_damage();
    }
    return damage_taken;
}

float player::fall_damage_mod() const
{
    if( has_effect_with_flag( "EFFECT_FEATHER_FALL" ) ) {
        return 0.0f;
    }
    float ret = 1.0f;

    // Ability to land properly is 2x as important as dexterity itself
    /** @EFFECT_DEX decreases damage from falling */

    /** @EFFECT_DODGE decreases damage from falling */
    float dex_dodge = dex_cur / 2.0 + get_skill_level( skill_dodge );
    // Penalize for wearing heavy stuff
    const float average_leg_encumb = ( encumb( bp_leg_l ) + encumb( bp_leg_r ) ) / 2.0;
    dex_dodge -= ( average_leg_encumb + encumb( bp_torso ) ) / 10;
    // But prevent it from increasing damage
    dex_dodge = std::max( 0.0f, dex_dodge );
    // 100% damage at 0, 75% at 10, 50% at 20 and so on
    ret *= ( 100.0f - ( dex_dodge * 4.0f ) ) / 100.0f;

    if( has_trait( trait_PARKOUR ) ) {
        ret *= 2.0f / 3.0f;
    }

    // TODO: Bonus for Judo, mutations. Penalty for heavy weight (including mutations)
    return std::max( 0.0f, ret );
}

// force is maximum damage to hp before scaling
int player::impact( const int force, const tripoint &p )
{
    // Falls over ~30m are fatal more often than not
    // But that would be quite a lot considering 21 z-levels in game
    // so let's assume 1 z-level is comparable to 30 force

    if( force <= 0 ) {
        return force;
    }

    // Damage modifier (post armor)
    float mod = 1.0f;
    int effective_force = force;
    int cut = 0;
    // Percentage armor penetration - armor won't help much here
    // TODO: Make cushioned items like bike helmets help more
    float armor_eff = 1.0f;
    // Shock Absorber CBM heavily reduces damage
    const bool shock_absorbers = has_active_bionic( bionic_id( "bio_shock_absorber" ) );

    // Being slammed against things rather than landing means we can't
    // control the impact as well
    const bool slam = p != pos();
    std::string target_name = "a swarm of bugs";
    Creature *critter = g->critter_at( p );
    if( critter != this && critter != nullptr ) {
        target_name = critter->disp_name();
        // Slamming into creatures and NPCs
        // TODO: Handle spikes/horns and hard materials
        armor_eff = 0.5f; // 2x as much as with the ground
        // TODO: Modify based on something?
        mod = 1.0f;
        effective_force = force;
    } else if( const optional_vpart_position vp = g->m.veh_at( p ) ) {
        // Slamming into vehicles
        // TODO: Integrate it with vehicle collision function somehow
        target_name = vp->vehicle().disp_name();
        if( vp.part_with_feature( "SHARP", true ) ) {
            // Now we're actually getting impaled
            cut = force; // Lots of fun
        }

        mod = slam ? 1.0f : fall_damage_mod();
        armor_eff = 0.25f; // Not much
        if( !slam && vp->part_with_feature( "ROOF", true ) ) {
            // Roof offers better landing than frame or pavement
            effective_force /= 2; // TODO: Make this not happen with heavy duty/plated roof
        }
    } else {
        // Slamming into terrain/furniture
        target_name = g->m.disp_name( p );
        int hard_ground = g->m.has_flag( TFLAG_DIGGABLE, p ) ? 0 : 3;
        armor_eff = 0.25f; // Not much
        // Get cut by stuff
        // This isn't impalement on metal wreckage, more like flying through a closed window
        cut = g->m.has_flag( TFLAG_SHARP, p ) ? 5 : 0;
        effective_force = force + hard_ground;
        mod = slam ? 1.0f : fall_damage_mod();
        if( g->m.has_furn( p ) ) {
            // TODO: Make furniture matter
        } else if( g->m.has_flag( TFLAG_SWIMMABLE, p ) ) {
            // TODO: Some formula of swimming
            effective_force /= 4;
        }
    }

    // Rescale for huge force
    // At >30 force, proper landing is impossible and armor helps way less
    if( effective_force > 30 ) {
        // Armor simply helps way less
        armor_eff *= 30.0f / effective_force;
        if( mod < 1.0f ) {
            // Everything past 30 damage gets a worse modifier
            const float scaled_mod = std::pow( mod, 30.0f / effective_force );
            const float scaled_damage = ( 30.0f * mod ) + scaled_mod * ( effective_force - 30.0f );
            mod = scaled_damage / effective_force;
        }
    }

    if( !slam && mod < 1.0f && mod * force < 5 ) {
        // Perfect landing, no damage (regardless of armor)
        add_msg_if_player( m_warning, _( "You land on %s." ), target_name );
        return 0;
    }

    // Shock absorbers kick in only when they need to, so if our other protections fail, fall back on them
    if( shock_absorbers ) {
        effective_force -= 15; // Provide a flat reduction to force
        if( mod > 0.25f ) {
            mod = 0.25f; // And provide a 75% reduction against that force if we don't have it already
        }
        if( effective_force < 0 ) {
            effective_force = 0;
        }
    }

    int total_dealt = 0;
    if( mod * effective_force >= 5 ) {
        for( int i = 0; i < num_hp_parts; i++ ) {
            const body_part bp = hp_to_bp( static_cast<hp_part>( i ) );
            const int bash = effective_force * rng( 60, 100 ) / 100;
            damage_instance di;
            di.add_damage( DT_BASH, bash, 0, armor_eff, mod );
            // No good way to land on sharp stuff, so here modifier == 1.0f
            di.add_damage( DT_CUT, cut, 0, armor_eff, 1.0f );
            total_dealt += deal_damage( nullptr, bp, di ).total_damage();
        }
    }

    if( total_dealt > 0 && is_player() ) {
        // "You slam against the dirt" is fine
        add_msg( m_bad, _( "You are slammed against %1$s for %2$d damage." ),
                 target_name, total_dealt );
    } else if( is_player() && shock_absorbers ) {
        add_msg( m_bad, _( "You are slammed against %s!" ),
                 target_name, total_dealt );
        add_msg( m_good, _( "...but your shock absorbers negate the damage!" ) );
    } else if( slam ) {
        // Only print this line if it is a slam and not a landing
        // Non-players should only get this one: player doesn't know how much damage was dealt
        // and landing messages for each slammed creature would be too much
        add_msg_player_or_npc( m_bad,
                               _( "You are slammed against %s." ),
                               _( "<npcname> is slammed against %s." ),
                               target_name );
    } else {
        // No landing message for NPCs
        add_msg_if_player( m_warning, _( "You land on %s." ), target_name );
    }

    if( x_in_y( mod, 1.0f ) ) {
        add_effect( effect_downed, rng( 1_turns, 1_turns + mod * 3_turns ) );
    }

    return total_dealt;
}

void player::knock_back_to( const tripoint &to )
{
    if( to == pos() ) {
        return;
    }

    // First, see if we hit a monster
    if( monster *const critter = g->critter_at<monster>( to ) ) {
        deal_damage( critter, bp_torso, damage_instance( DT_BASH, critter->type->size ) );
        add_effect( effect_stunned, 1_turns );
        /** @EFFECT_STR_MAX allows knocked back player to knock back, damage, stun some monsters */
        if( ( str_max - 6 ) / 4 > critter->type->size ) {
            critter->knock_back_from( pos() ); // Chain reaction!
            critter->apply_damage( this, bp_torso, ( str_max - 6 ) / 4 );
            critter->add_effect( effect_stunned, 1_turns );
        } else if( ( str_max - 6 ) / 4 == critter->type->size ) {
            critter->apply_damage( this, bp_torso, ( str_max - 6 ) / 4 );
            critter->add_effect( effect_stunned, 1_turns );
        }
        critter->check_dead_state();

        add_msg_player_or_npc( _( "You bounce off a %s!" ), _( "<npcname> bounces off a %s!" ),
                               critter->name() );
        return;
    }

    if( npc *const np = g->critter_at<npc>( to ) ) {
        deal_damage( np, bp_torso, damage_instance( DT_BASH, np->get_size() ) );
        add_effect( effect_stunned, 1_turns );
        np->deal_damage( this, bp_torso, damage_instance( DT_BASH, 3 ) );
        add_msg_player_or_npc( _( "You bounce off %s!" ), _( "<npcname> bounces off %s!" ),
                               np->name );
        np->check_dead_state();
        return;
    }

    // If we're still in the function at this point, we're actually moving a tile!
    if( g->m.has_flag( "LIQUID", to ) && g->m.has_flag( TFLAG_DEEP_WATER, to ) ) {
        if( !is_npc() ) {
            avatar_action::swim( g->m, g->u, to );
        }
        // TODO: NPCs can't swim!
    } else if( g->m.impassable( to ) ) { // Wait, it's a wall

        // It's some kind of wall.
        apply_damage( nullptr, bp_torso,
                      3 ); // TODO: who knocked us back? Maybe that creature should be the source of the damage?
        add_effect( effect_stunned, 2_turns );
        add_msg_player_or_npc( _( "You bounce off a %s!" ), _( "<npcname> bounces off a %s!" ),
                               g->m.obstacle_name( to ) );

    } else { // It's no wall
        setpos( to );
    }
}

int player::hp_percentage() const
{
    int total_cur = 0;
    int total_max = 0;
    // Head and torso HP are weighted 3x and 2x, respectively
    total_cur = hp_cur[hp_head] * 3 + hp_cur[hp_torso] * 2;
    total_max = hp_max[hp_head] * 3 + hp_max[hp_torso] * 2;
    for( int i = hp_arm_l; i < num_hp_parts; i++ ) {
        total_cur += hp_cur[i];
        total_max += hp_max[i];
    }

    return ( 100 * total_cur ) / total_max;
}

// Returns the number of multiples of tick_length we would "pass" on our way `from` to `to`
// For example, if `tick_length` is 1 hour, then going from 0:59 to 1:01 should return 1
inline int ticks_between( const time_point &from, const time_point &to,
                          const time_duration &tick_length )
{
    return ( to_turn<int>( to ) / to_turns<int>( tick_length ) ) - ( to_turn<int>
            ( from ) / to_turns<int>( tick_length ) );
}

void player::update_body()
{
    update_body( calendar::turn - 1_turns, calendar::turn );
}

void player::update_body( const time_point &from, const time_point &to )
{
    update_stamina( to_turns<int>( to - from ) );
    update_stomach( from, to );
    if( ticks_between( from, to, 3_minutes ) > 0 ) {
        magic.update_mana( *this, to_turns<float>( 3_minutes ) );
    }
    const int five_mins = ticks_between( from, to, 5_minutes );
    if( five_mins > 0 ) {
        check_needs_extremes();
        update_needs( five_mins );
        regen( five_mins );
        // Note: mend ticks once per 5 minutes, but wants rate in TURNS, not 5 minute intervals
        //@todo change @ref med to take time_duration
        mend( five_mins * to_turns<int>( 5_minutes ) );
    }
    if( ticks_between( from, to, 24_hours ) > 0 ) {
        enforce_minimum_healing();
    }

    const int thirty_mins = ticks_between( from, to, 30_minutes );
    if( thirty_mins > 0 ) {
        if( activity.is_null() ) {
            reset_activity_level();
        }
        // Radiation kills health even at low doses
        update_health( has_trait( trait_RADIOGENIC ) ? 0 : -radiation );
        get_sick();
    }

    for( const auto &v : vitamin::all() ) {
        const time_duration rate = vitamin_rate( v.first );
        if( rate > 0_turns ) {
            int qty = ticks_between( from, to, rate );
            if( qty > 0 ) {
                vitamin_mod( v.first, 0 - qty );
            }

        } else if( rate < 0_turns ) {
            // mutations can result in vitamins being generated (but never accumulated)
            int qty = ticks_between( from, to, -rate );
            if( qty > 0 ) {
                vitamin_mod( v.first, qty );
            }
        }
    }
}

void player::update_stomach( const time_point &from, const time_point &to )
{
    const needs_rates rates = calc_needs_rates();
    // No food/thirst/fatigue clock at all
    const bool debug_ls = has_trait( trait_DEBUG_LS );
    // No food/thirst, capped fatigue clock (only up to tired)
    const bool npc_no_food = is_npc() && get_option<bool>( "NO_NPC_FOOD" );
    const bool foodless = debug_ls || npc_no_food;
    const bool mouse = has_trait( trait_NO_THIRST );
    const bool mycus = has_trait( trait_M_DEPENDENT );
    const float kcal_per_time = get_bmr() / ( 12.0f * 24.0f );
    const int five_mins = ticks_between( from, to, 5_minutes );

    if( five_mins > 0 ) {
        stomach.absorb_water( *this, 250_ml * five_mins );
        guts.absorb_water( *this, 250_ml * five_mins );
    }
    if( ticks_between( from, to, 30_minutes ) > 0 ) {
        // the stomach does not currently have rates of absorption, but this is where it goes
        stomach.calculate_absorbed( stomach.get_absorb_rates( true, rates ) );
        guts.calculate_absorbed( guts.get_absorb_rates( false, rates ) );
        stomach.store_absorbed( *this );
        guts.store_absorbed( *this );
        guts.bowel_movement( guts.get_pass_rates( false ) );
        stomach.bowel_movement( stomach.get_pass_rates( true ), guts );
    }
    if( stomach.time_since_ate() > 10_minutes ) {
        if( stomach.contains() >= stomach.capacity() && get_hunger() > -61 ) {
            // you're engorged! your stomach is full to bursting!
            set_hunger( -61 );
        } else if( stomach.contains() >= stomach.capacity() / 2 && get_hunger() > -21 ) {
            // sated
            set_hunger( -21 );
        } else if( stomach.contains() >= stomach.capacity() / 8 && get_hunger() > -1 ) {
            // that's really all the food you need to feel full
            set_hunger( -1 );
        } else if( stomach.contains() == 0_ml ) {
            if( guts.get_calories() == 0 && guts.get_calories_absorbed() == 0 &&
                get_stored_kcal() < get_healthy_kcal() && get_hunger() < 300 ) {
                // there's no food except what you have stored in fat
                set_hunger( 300 );
            } else if( get_hunger() < 100 && ( ( guts.get_calories() == 0 &&
                                                 guts.get_calories_absorbed() == 0 &&
                                                 get_stored_kcal() >= get_healthy_kcal() ) || get_stored_kcal() < get_healthy_kcal() ) ) {
                set_hunger( 100 );
            } else if( get_hunger() < 0 ) {
                set_hunger( 0 );
            }
        }
        if( !foodless && rates.hunger > 0.0f ) {
            mod_hunger( roll_remainder( rates.hunger * five_mins ) );
            // instead of hunger keeping track of how you're living, burn calories instead
            mod_stored_kcal( -roll_remainder( five_mins * kcal_per_time ) );
        }
    } else
        // you fill up when you eat fast, but less so than if you eat slow
        // if you just ate but your stomach is still empty it will still
        // delay your filling up (drugs?)
    {
        if( stomach.contains() >= stomach.capacity() && get_hunger() > -61 ) {
            // you're engorged! your stomach is full to bursting!
            set_hunger( -61 );
        } else if( stomach.contains() >= stomach.capacity() * 3 / 4 && get_hunger() > -21 ) {
            // sated
            set_hunger( -21 );
        } else if( stomach.contains() >= stomach.capacity() / 2 && get_hunger() > -1 ) {
            // that's really all the food you need to feel full
            set_hunger( -1 );
        } else if( stomach.contains() > 0_ml && get_kcal_percent() > 0.95 ) {
            // usually eating something cools your hunger
            set_hunger( 0 );
        }
    }

    if( !foodless && rates.thirst > 0.0f ) {
        mod_thirst( roll_remainder( rates.thirst * five_mins ) );
    }
    // Mycus and Metabolic Rehydration makes thirst unnecessary
    // since water is not limited by intake but by absorption, we can just set thirst to zero
    if( mycus || mouse ) {
        set_thirst( 0 );
    }
}

void player::update_vitamins( const vitamin_id &vit )
{
    if( is_npc() ) {
        return; // NPCs cannot develop vitamin diseases
    }

    efftype_id def = vit.obj().deficiency();
    efftype_id exc = vit.obj().excess();

    int lvl = vit.obj().severity( vitamin_get( vit ) );
    if( lvl <= 0 ) {
        remove_effect( def );
    }
    if( lvl >= 0 ) {
        remove_effect( exc );
    }
    if( lvl > 0 ) {
        if( has_effect( def, num_bp ) ) {
            get_effect( def, num_bp ).set_intensity( lvl, true );
        } else {
            add_effect( def, 1_turns, num_bp, true, lvl );
        }
    }
    if( lvl < 0 ) {
        if( has_effect( exc, num_bp ) ) {
            get_effect( exc, num_bp ).set_intensity( lvl, true );
        } else {
            add_effect( exc, 1_turns, num_bp, true, lvl );
        }
    }
}

void player::get_sick()
{
    // NPCs are too dumb to handle infections now
    if( is_npc() || has_trait( trait_DISIMMUNE ) ) {
        // In a shocking twist, disease immunity prevents diseases.
        return;
    }

    if( has_effect( effect_flu ) || has_effect( effect_common_cold ) ) {
        // While it's certainly possible to get sick when you already are,
        // it wouldn't be very fun.
        return;
    }

    // Normal people get sick about 2-4 times/year.
    int base_diseases_per_year = 3;
    if( has_trait( trait_DISRESISTANT ) ) {
        // Disease resistant people only get sick once a year.
        base_diseases_per_year = 1;
    }

    // This check runs once every 30 minutes, so double to get hours, *24 to get days.
    const int checks_per_year = 2 * 24 * 365;

    // Health is in the range [-200,200].
    // Diseases are half as common for every 50 health you gain.
    float health_factor = std::pow( 2.0f, get_healthy() / 50.0f );

    int disease_rarity = static_cast<int>( checks_per_year * health_factor / base_diseases_per_year );
    add_msg( m_debug, "disease_rarity = %d", disease_rarity );
    if( one_in( disease_rarity ) ) {
        if( one_in( 6 ) ) {
            // The flu typically lasts 3-10 days.
            add_env_effect( effect_flu, bp_mouth, 3, rng( 3_days, 10_days ) );
        } else {
            // A cold typically lasts 1-14 days.
            add_env_effect( effect_common_cold, bp_mouth, 3, rng( 1_days, 14_days ) );
        }
    }
}

void player::check_needs_extremes()
{
    // Check if we've overdosed... in any deadly way.
    if( stim > 250 ) {
        add_msg_if_player( m_bad, _( "You have a sudden heart attack!" ) );
        g->events().send<event_type::dies_from_drug_overdose>( getID(), efftype_id() );
        hp_cur[hp_torso] = 0;
    } else if( stim < -200 || get_painkiller() > 240 ) {
        add_msg_if_player( m_bad, _( "Your breathing stops completely." ) );
        g->events().send<event_type::dies_from_drug_overdose>( getID(), efftype_id() );
        hp_cur[hp_torso] = 0;
    } else if( has_effect( effect_jetinjector ) && get_effect_dur( effect_jetinjector ) > 40_minutes ) {
        if( !( has_trait( trait_NOPAIN ) ) ) {
            add_msg_if_player( m_bad, _( "Your heart spasms painfully and stops." ) );
        } else {
            add_msg_if_player( _( "Your heart spasms and stops." ) );
        }
        g->events().send<event_type::dies_from_drug_overdose>( getID(), effect_jetinjector );
        hp_cur[hp_torso] = 0;
    } else if( get_effect_dur( effect_adrenaline ) > 50_minutes ) {
        add_msg_if_player( m_bad, _( "Your heart spasms and stops." ) );
        g->events().send<event_type::dies_from_drug_overdose>( getID(), effect_adrenaline );
        hp_cur[hp_torso] = 0;
    } else if( get_effect_int( effect_drunk ) > 4 ) {
        add_msg_if_player( m_bad, _( "Your breathing slows down to a stop." ) );
        g->events().send<event_type::dies_from_drug_overdose>( getID(), effect_drunk );
        hp_cur[hp_torso] = 0;
    }

    // check if we've starved
    if( is_player() ) {
        if( get_stored_kcal() <= 0 ) {
            add_msg_if_player( m_bad, _( "You have starved to death." ) );
            g->events().send<event_type::dies_of_starvation>( getID() );
            hp_cur[hp_torso] = 0;
        } else {
            if( calendar::once_every( 1_hours ) ) {
                std::string message;
                if( stomach.contains() <= stomach.capacity() / 4 ) {
                    if( get_kcal_percent() < 0.1f ) {
                        message = _( "Food..." );
                    } else if( get_kcal_percent() < 0.25f ) {
                        message = _( "Due to insufficient nutrition, your body is suffering from starvation." );
                    } else if( get_kcal_percent() < 0.5f ) {
                        message = _( "Despite having something in your stomach, you still feel like you haven't eaten in days..." );
                    } else if( get_kcal_percent() < 0.8f ) {
                        message = _( "Your stomach feels so empty..." );
                    }
                } else {
                    if( get_kcal_percent() < 0.1f ) {
                        message = _( "Food..." );
                    } else if( get_kcal_percent() < 0.25f ) {
                        message = _( "You are EMACIATED!" );
                    } else if( get_kcal_percent() < 0.5f ) {
                        message = _( "You feel weak due to malnutrition." );
                    } else if( get_kcal_percent() < 0.8f ) {
                        message = _( "You feel that your body needs more nutritious food." );
                    }
                }
                add_msg_if_player( m_warning, message );
            }
        }
    }

    // Check if we're dying of thirst
    if( is_player() && get_thirst() >= 600 && ( stomach.get_water() == 0_ml ||
            guts.get_water() == 0_ml ) ) {
        if( get_thirst() >= 1200 ) {
            add_msg_if_player( m_bad, _( "You have died of dehydration." ) );
            g->events().send<event_type::dies_of_thirst>( getID() );
            hp_cur[hp_torso] = 0;
        } else if( get_thirst() >= 1000 && calendar::once_every( 30_minutes ) ) {
            add_msg_if_player( m_warning, _( "Even your eyes feel dry..." ) );
        } else if( get_thirst() >= 800 && calendar::once_every( 30_minutes ) ) {
            add_msg_if_player( m_warning, _( "You are THIRSTY!" ) );
        } else if( calendar::once_every( 30_minutes ) ) {
            add_msg_if_player( m_warning, _( "Your mouth feels so dry..." ) );
        }
    }

    // Check if we're falling asleep, unless we're sleeping
    if( get_fatigue() >= EXHAUSTED + 25 && !in_sleep_state() ) {
        if( get_fatigue() >= MASSIVE_FATIGUE ) {
            add_msg_if_player( m_bad, _( "Survivor sleep now." ) );
            g->events().send<event_type::falls_asleep_from_exhaustion>( getID() );
            mod_fatigue( -10 );
            fall_asleep();
        } else if( get_fatigue() >= 800 && calendar::once_every( 30_minutes ) ) {
            add_msg_if_player( m_warning, _( "Anywhere would be a good place to sleep..." ) );
        } else if( calendar::once_every( 30_minutes ) ) {
            add_msg_if_player( m_warning, _( "You feel like you haven't slept in days." ) );
        }
    }

    // Even if we're not Exhausted, we really should be feeling lack/sleep earlier
    // Penalties start at Dead Tired and go from there
    if( get_fatigue() >= DEAD_TIRED && !in_sleep_state() ) {
        if( get_fatigue() >= 700 ) {
            if( calendar::once_every( 30_minutes ) ) {
                add_msg_if_player( m_warning, _( "You're too physically tired to stop yawning." ) );
                add_effect( effect_lack_sleep, 30_minutes + 1_turns );
            }
            /** @EFFECT_INT slightly decreases occurrence of short naps when dead tired */
            if( one_in( 50 + int_cur ) ) {
                // Rivet's idea: look out for microsleeps!
                fall_asleep( 30_seconds );
            }
        } else if( get_fatigue() >= EXHAUSTED ) {
            if( calendar::once_every( 30_minutes ) ) {
                add_msg_if_player( m_warning, _( "How much longer until bedtime?" ) );
                add_effect( effect_lack_sleep, 30_minutes + 1_turns );
            }
            /** @EFFECT_INT slightly decreases occurrence of short naps when exhausted */
            if( one_in( 100 + int_cur ) ) {
                fall_asleep( 30_seconds );
            }
        } else if( get_fatigue() >= DEAD_TIRED && calendar::once_every( 30_minutes ) ) {
            add_msg_if_player( m_warning, _( "*yawn* You should really get some sleep." ) );
            add_effect( effect_lack_sleep, 30_minutes + 1_turns );
        }
    }

    // Sleep deprivation kicks in if lack of sleep is avoided with stimulants or otherwise for long periods of time
    int sleep_deprivation = get_sleep_deprivation();
    float sleep_deprivation_pct = sleep_deprivation / static_cast<float>( SLEEP_DEPRIVATION_MASSIVE );

    if( sleep_deprivation >= SLEEP_DEPRIVATION_HARMLESS && !in_sleep_state() ) {
        if( calendar::once_every( 60_minutes ) ) {
            if( sleep_deprivation < SLEEP_DEPRIVATION_MINOR ) {
                add_msg_if_player( m_warning,
                                   _( "Your mind feels tired. It's been a while since you've slept well." ) );
                mod_fatigue( 1 );
            } else if( sleep_deprivation < SLEEP_DEPRIVATION_SERIOUS ) {
                add_msg_if_player( m_bad,
                                   _( "Your mind feels foggy from lack of good sleep, and your eyes keep trying to close against your will." ) );
                mod_fatigue( 5 );

                if( one_in( 10 ) ) {
                    mod_healthy_mod( -1, 0 );
                }
            } else if( sleep_deprivation < SLEEP_DEPRIVATION_MAJOR ) {
                add_msg_if_player( m_bad,
                                   _( "Your mind feels weary, and you dread every wakeful minute that passes. You crave sleep, and feel like you're about to collapse." ) );
                mod_fatigue( 10 );

                if( one_in( 5 ) ) {
                    mod_healthy_mod( -2, 0 );
                }
            } else if( sleep_deprivation < SLEEP_DEPRIVATION_MASSIVE ) {
                add_msg_if_player( m_bad,
                                   _( "You haven't slept decently for so long that your whole body is screaming for mercy. It's a miracle that you're still awake, but it just feels like a curse now." ) );
                mod_fatigue( 40 );

                mod_healthy_mod( -5, 0 );
            }
            // else you pass out for 20 hours, guaranteed

            // Microsleeps are slightly worse if you're sleep deprived, but not by much. (chance: 1 in (75 + int_cur) at lethal sleep deprivation)
            // Note: these can coexist with fatigue-related microsleeps
            /** @EFFECT_INT slightly decreases occurrence of short naps when sleep deprived */
            if( one_in( static_cast<int>( sleep_deprivation_pct * 75 ) + int_cur ) ) {
                fall_asleep( 30_seconds );
            }

            // Stimulants can be used to stay awake a while longer, but after a while you'll just collapse.
            bool can_pass_out = ( stim < 30 && sleep_deprivation >= SLEEP_DEPRIVATION_MINOR ) ||
                                sleep_deprivation >= SLEEP_DEPRIVATION_MAJOR;

            if( can_pass_out && calendar::once_every( 10_minutes ) ) {
                /** @EFFECT_PER slightly increases resilience against passing out from sleep deprivation */
                if( one_in( static_cast<int>( ( 1 - sleep_deprivation_pct ) * 100 ) + per_cur ) ||
                    sleep_deprivation >= SLEEP_DEPRIVATION_MASSIVE ) {
                    add_msg_player_or_npc( m_bad,
                                           _( "Your body collapses due to sleep deprivation, your neglected fatigue rushing back all at once, and you pass out on the spot." )
                                           , _( "<npcname> collapses to the ground from exhaustion." ) ) ;
                    if( get_fatigue() < EXHAUSTED ) {
                        set_fatigue( EXHAUSTED );
                    }

                    if( sleep_deprivation >= SLEEP_DEPRIVATION_MAJOR ) {
                        fall_asleep( 20_hours );
                    } else if( sleep_deprivation >= SLEEP_DEPRIVATION_SERIOUS ) {
                        fall_asleep( 16_hours );
                    } else {
                        fall_asleep( 12_hours );
                    }
                }
            }

        }
    }

}

needs_rates player::calc_needs_rates()
{
    effect &sleep = get_effect( effect_sleep );
    const bool has_recycler = has_bionic( bio_recycler );
    const bool asleep = !sleep.is_null();

    needs_rates rates;
    rates.hunger = metabolic_rate();

    // TODO: this is where calculating basal metabolic rate, in kcal per day would go
    rates.kcal = 2500.0;

    add_msg_if_player( m_debug, "Metabolic rate: %.2f", rates.hunger );

    rates.thirst = get_option< float >( "PLAYER_THIRST_RATE" );
    rates.thirst *= 1.0f +  mutation_value( "thirst_modifier" );
    if( worn_with_flag( "SLOWS_THIRST" ) ) {
        rates.thirst *= 0.7f;
    }

    rates.fatigue = get_option< float >( "PLAYER_FATIGUE_RATE" );
    rates.fatigue *= 1.0f + mutation_value( "fatigue_modifier" );

    // Note: intentionally not in metabolic rate
    if( has_recycler ) {
        // Recycler won't help much with mutant metabolism - it is intended for human one
        rates.hunger = std::min( rates.hunger, std::max( 0.5f, rates.hunger - 0.5f ) );
        rates.thirst = std::min( rates.thirst, std::max( 0.5f, rates.thirst - 0.5f ) );
    }

    if( asleep ) {
        rates.recovery = 1.0f + mutation_value( "fatigue_regen_modifier" );
        if( !is_hibernating() ) {
            // Hunger and thirst advance more slowly while we sleep. This is the standard rate.
            rates.hunger *= 0.5f;
            rates.thirst *= 0.5f;
            const int intense = sleep.is_null() ? 0 : sleep.get_intensity();
            // Accelerated recovery capped to 2x over 2 hours
            // After 16 hours of activity, equal to 7.25 hours of rest
            const int accelerated_recovery_chance = 24 - intense + 1;
            const float accelerated_recovery_rate = 1.0f / accelerated_recovery_chance;
            rates.recovery += accelerated_recovery_rate;
        } else {
            // Hunger and thirst advance *much* more slowly whilst we hibernate.
            rates.hunger *= ( 2.0f / 7.0f );
            rates.thirst *= ( 2.0f / 7.0f );
        }
        rates.recovery -= static_cast<float>( get_perceived_pain() ) / 60;

    } else {
        rates.recovery = 0;
    }

    if( has_activity( activity_id( "ACT_TREE_COMMUNION" ) ) ) {
        // Much of the body's needs are taken care of by the trees.
        // Hair Roots dont provide any bodily needs.
        if( has_trait( trait_ROOTS2 ) || has_trait( trait_ROOTS3 ) ) {
            rates.hunger *= 0.5f;
            rates.thirst *= 0.5f;
            rates.fatigue *= 0.5f;
        }
    }

    if( has_trait( trait_TRANSPIRATION ) ) {
        // Transpiration, the act of moving nutrients with evaporating water, can take a very heavy toll on your thirst when it's really hot.
        rates.thirst *= ( ( g->weather.get_temperature( pos() ) - 32.5f ) / 40.0f );
    }

    if( is_npc() ) {
        rates.hunger *= 0.25f;
        rates.thirst *= 0.25f;
    }

    return rates;
}

void player::update_needs( int rate_multiplier )
{
    // Hunger, thirst, & fatigue up every 5 minutes
    effect &sleep = get_effect( effect_sleep );
    // No food/thirst/fatigue clock at all
    const bool debug_ls = has_trait( trait_DEBUG_LS );
    // No food/thirst, capped fatigue clock (only up to tired)
    const bool npc_no_food = is_npc() && get_option<bool>( "NO_NPC_FOOD" );
    const bool asleep = !sleep.is_null();
    const bool lying = asleep || has_effect( effect_lying_down ) ||
                       activity.id() == "ACT_TRY_SLEEP";

    needs_rates rates = calc_needs_rates();

    const bool wasnt_fatigued = get_fatigue() <= DEAD_TIRED;
    // Don't increase fatigue if sleeping or trying to sleep or if we're at the cap.
    if( get_fatigue() < 1050 && !asleep && !debug_ls ) {
        if( rates.fatigue > 0.0f ) {
            int fatigue_roll = roll_remainder( rates.fatigue * rate_multiplier );
            mod_fatigue( fatigue_roll );

            if( get_option< bool >( "SLEEP_DEPRIVATION" ) ) {
                // Synaptic regen bionic stops SD while awake and boosts it while sleeping
                if( !has_active_bionic( bio_synaptic_regen ) ) {
                    // fatigue_roll should be around 1 - so the counter increases by 1 every minute on average,
                    // but characters who need less sleep will also get less sleep deprived, and vice-versa.

                    // Note: Since needs are updated in 5-minute increments, we have to multiply the roll again by
                    // 5. If rate_multiplier is > 1, fatigue_roll will be higher and this will work out.
                    mod_sleep_deprivation( fatigue_roll * 5 );
                }
            }

            if( npc_no_food && get_fatigue() > TIRED ) {
                set_fatigue( TIRED );
                set_sleep_deprivation( 0 );
            }
        }
    } else if( asleep ) {
        if( rates.recovery > 0.0f ) {
            int recovered = roll_remainder( rates.recovery * rate_multiplier );
            if( get_fatigue() - recovered < -20 ) {
                // Should be wake up, but that could prevent some retroactive regeneration
                sleep.set_duration( 1_turns );
                mod_fatigue( -25 );
            } else {
                mod_fatigue( -recovered );
                if( get_option< bool >( "SLEEP_DEPRIVATION" ) ) {
                    // Sleeping on the ground, no bionic = 1x rest_modifier
                    // Sleeping on a bed, no bionic      = 2x rest_modifier
                    // Sleeping on a comfy bed, no bionic= 3x rest_modifier

                    // Sleeping on the ground, bionic    = 3x rest_modifier
                    // Sleeping on a bed, bionic         = 6x rest_modifier
                    // Sleeping on a comfy bed, bionic   = 9x rest_modifier
                    float rest_modifier = ( has_active_bionic( bio_synaptic_regen ) ? 3 : 1 );
                    // Magnesium supplements also add a flat bonus to recovery speed
                    if( has_effect( effect_magnesium_supplements ) ) {
                        rest_modifier += 1;
                    }

                    comfort_level comfort = base_comfort_value( pos() );

                    if( comfort >= comfort_level::very_comfortable ) {
                        rest_modifier *= 3;
                    } else  if( comfort >= comfort_level::comfortable ) {
                        rest_modifier *= 2.5;
                    } else if( comfort >= comfort_level::slightly_comfortable ) {
                        rest_modifier *= 2;
                    }

                    // If we're just tired, we'll get a decent boost to our sleep quality.
                    // The opposite is true for very tired characters.
                    if( get_fatigue() < DEAD_TIRED ) {
                        rest_modifier += 2;
                    } else if( get_fatigue() >= EXHAUSTED ) {
                        rest_modifier = ( rest_modifier > 2 ) ? rest_modifier - 2 : 1;
                    }

                    // Recovered is multiplied by 2 as well, since we spend 1/3 of the day sleeping
                    mod_sleep_deprivation( -rest_modifier * ( recovered * 2 ) );
                }
            }
        }
    }
    if( is_player() && wasnt_fatigued && get_fatigue() > DEAD_TIRED && !lying ) {
        if( !activity ) {
            add_msg_if_player( m_warning, _( "You're feeling tired.  %s to lie down for sleep." ),
                               press_x( ACTION_SLEEP ) );
        } else {
            g->cancel_activity_query( _( "You're feeling tired." ) );
        }
    }

    if( stim < 0 ) {
        stim = std::min( stim + rate_multiplier, 0 );
    } else if( stim > 0 ) {
        stim = std::max( stim - rate_multiplier, 0 );
    }

    if( get_painkiller() > 0 ) {
        mod_painkiller( -std::min( get_painkiller(), rate_multiplier ) );
    }

    if( g->is_in_sunlight( pos() ) ) {
        if( has_bionic( bn_bio_solar ) ) {
            charge_power( rate_multiplier * 25 );
        }
    }

    // Huge folks take penalties for cramming themselves in vehicles
    if( in_vehicle && ( has_trait( trait_HUGE ) || has_trait( trait_HUGE_OK ) ) ) {
        vehicle *veh = veh_pointer_or_null( g->m.veh_at( pos() ) );
        // it's painful to work the controls, but passengers in open topped vehicles are fine
        if( veh && ( veh->enclosed_at( pos() ) || veh->player_in_control( *this ) ) ) {
            add_msg_if_player( m_bad,
                               _( "You're cramping up from stuffing yourself in this vehicle." ) );
            if( is_npc() ) {
                npc &as_npc = dynamic_cast<npc &>( *this );
                as_npc.complain_about( "cramped_vehicle", 1_hours, "<cramped_vehicle>", false );
            }
            mod_pain_noresist( 2 * rng( 2, 3 ) );
            focus_pool -= 1;
        }
    }
}

void player::regen( int rate_multiplier )
{
    int pain_ticks = rate_multiplier;
    while( get_pain() > 0 && pain_ticks-- > 0 ) {
        mod_pain( -roll_remainder( 0.2f + get_pain() / 50.0f ) );
    }

    float rest = rest_quality();
    float heal_rate = healing_rate( rest ) * to_turns<int>( 5_minutes );
    if( heal_rate > 0.0f ) {
        healall( roll_remainder( rate_multiplier * heal_rate ) );
    } else if( heal_rate < 0.0f ) {
        int rot_rate = roll_remainder( rate_multiplier * -heal_rate );
        // Has to be in loop because some effects depend on rounding
        while( rot_rate-- > 0 ) {
            hurtall( 1, nullptr, false );
        }
    }

    // include healing effects
    for( int i = 0; i < num_hp_parts; i++ ) {
        body_part bp = hp_to_bp( static_cast<hp_part>( i ) );
        float healing = healing_rate_medicine( rest, bp ) * to_turns<int>( 5_minutes );

        int healing_apply = roll_remainder( healing );
        healed_bp( i, healing_apply );
        heal( bp, healing_apply );
        if( damage_bandaged[i] > 0 ) {
            damage_bandaged[i] -= healing_apply;
            if( damage_bandaged[i] <= 0 ) {
                damage_bandaged[i] = 0;
                remove_effect( effect_bandaged, bp );
                add_msg_if_player( _( "Bandaged wounds on your %s was healed." ), body_part_name( bp ) );
            }
        }
        if( damage_disinfected[i] > 0 ) {
            damage_disinfected[i] -= healing_apply;
            if( damage_disinfected[i] <= 0 ) {
                damage_disinfected[i] = 0;
                remove_effect( effect_disinfected, bp );
                add_msg_if_player( _( "Disinfected wounds on your %s was healed." ), body_part_name( bp ) );
            }
        }

        // remove effects if the limb was healed by other way
        if( has_effect( effect_bandaged, bp ) && ( hp_cur[i] == hp_max[i] ) ) {
            damage_bandaged[i] = 0;
            remove_effect( effect_bandaged, bp );
            add_msg_if_player( _( "Bandaged wounds on your %s was healed." ), body_part_name( bp ) );
        }
        if( has_effect( effect_disinfected, bp ) && ( hp_cur[i] == hp_max[i] ) ) {
            damage_disinfected[i] = 0;
            remove_effect( effect_disinfected, bp );
            add_msg_if_player( _( "Disinfected wounds on your %s was healed." ), body_part_name( bp ) );
        }
    }

    if( radiation > 0 ) {
        radiation = std::max( 0, radiation - roll_remainder( rate_multiplier / 50.0f ) );
    }
}

void player::update_stamina( int turns )
{
    float stamina_recovery = 0.0f;
    // Recover some stamina every turn.
    // Mutated stamina works even when winded
    float stamina_multiplier = ( !has_effect( effect_winded ) ? 1.0f : 0.1f ) +
                               mutation_value( "stamina_regen_modifier" );
    // But mouth encumbrance interferes, even with mutated stamina.
    stamina_recovery += stamina_multiplier * std::max( 1.0f,
                        get_option<float>( "PLAYER_BASE_STAMINA_REGEN_RATE" ) - ( encumb( bp_mouth ) / 5.0f ) );
    // TODO: recovering stamina causes hunger/thirst/fatigue.
    // TODO: Tiredness slowing recovery

    // stim recovers stamina (or impairs recovery)
    if( stim > 0 ) {
        // TODO: Make stamina recovery with stims cost health
        stamina_recovery += std::min( 5.0f, stim / 15.0f );
    } else if( stim < 0 ) {
        // Affect it less near 0 and more near full
        // Negative stim kill at -200
        // At -100 stim it inflicts -20 malus to regen at 100%  stamina,
        // effectivly countering stamina gain of default 20,
        // at 50% stamina its -10 (50%), cuts by 25% at 25% stamina
        stamina_recovery += stim / 5.0f * stamina / get_stamina_max() ;
    }

    const int max_stam = get_stamina_max();
    if( power_level >= 3 && has_active_bionic( bio_gills ) ) {
        int bonus = std::min<int>( power_level / 3, max_stam - stamina - stamina_recovery * turns );
        // so the effective recovery is up to 5x default
        bonus = std::min( bonus, 4 * static_cast<int>
                          ( get_option<float>( "PLAYER_BASE_STAMINA_REGEN_RATE" ) ) );
        if( bonus > 0 ) {
            stamina_recovery += bonus;
            bonus /= 10;
            bonus = std::max( bonus, 1 );
            charge_power( -bonus );
        }
    }

    stamina += roll_remainder( stamina_recovery * turns );
    add_msg( m_debug, "Stamina recovery: %d", roll_remainder( stamina_recovery * turns ) );
    // Cap at max
    stamina = std::min( std::max( stamina, 0 ), max_stam );
}

bool player::is_hibernating() const
{
    // Hibernating only kicks in whilst Engorged; separate tracking for hunger/thirst here
    // as a safety catch.  One test subject managed to get two Colds during hibernation;
    // since those add fatigue and dry out the character, the subject went for the full 10 days plus
    // a little, and came out of it well into Parched.  Hibernating shouldn't endanger your
    // life like that--but since there's much less fluid reserve than food reserve,
    // simply using the same numbers won't work.
    return has_effect( effect_sleep ) && get_kcal_percent() > 0.8f &&
           get_thirst() <= 80 && has_active_mutation( trait_id( "HIBERNATE" ) );
}

void player::add_addiction( add_type type, int strength )
{
    if( type == ADD_NULL ) {
        return;
    }
    time_duration timer = 2_hours;
    if( has_trait( trait_ADDICTIVE ) ) {
        strength *= 2;
        timer = 1_hours;
    } else if( has_trait( trait_NONADDICTIVE ) ) {
        strength /= 2;
        timer = 6_hours;
    }
    //Update existing addiction
    for( auto &i : addictions ) {
        if( i.type != type ) {
            continue;
        }

        if( i.sated < 0_turns ) {
            i.sated = timer;
        } else if( i.sated < 10_minutes ) {
            i.sated += timer; // TODO: Make this variable?
        } else {
            i.sated += timer / 2;
        }
        if( i.intensity < MAX_ADDICTION_LEVEL && strength > i.intensity * rng( 2, 5 ) ) {
            i.intensity++;
        }

        add_msg( m_debug, "Updating addiction: %d intensity, %d sated",
                 i.intensity, to_turns<int>( i.sated ) );

        return;
    }

    // Add a new addiction
    const int roll = rng( 0, 100 );
    add_msg( m_debug, "Addiction: roll %d vs strength %d", roll, strength );
    if( roll < strength ) {
        const std::string &type_name = addiction_type_name( type );
        add_msg( m_debug, "%s got addicted to %s", disp_name(), type_name );
        addictions.emplace_back( type, 1 );
        g->events().send<event_type::gains_addiction>( getID(), type );
    }
}

bool player::has_addiction( add_type type ) const
{
    return std::any_of( addictions.begin(), addictions.end(),
    [type]( const addiction & ad ) {
        return ad.type == type && ad.intensity >= MIN_ADDICTION_LEVEL;
    } );
}

void player::rem_addiction( add_type type )
{
    auto iter = std::find_if( addictions.begin(), addictions.end(),
    [type]( const addiction & ad ) {
        return ad.type == type;
    } );

    if( iter != addictions.end() ) {
        addictions.erase( iter );
        g->events().send<event_type::loses_addiction>( getID(), type );
    }
}

int player::addiction_level( add_type type ) const
{
    auto iter = std::find_if( addictions.begin(), addictions.end(),
    [type]( const addiction & ad ) {
        return ad.type == type;
    } );
    return iter != addictions.end() ? iter->intensity : 0;
}

void player::siphon( vehicle &veh, const itype_id &desired_liquid )
{
    auto qty = veh.fuel_left( desired_liquid );
    if( qty <= 0 ) {
        add_msg( m_bad, _( "There is not enough %s left to siphon it." ),
                 item::nname( desired_liquid ) );
        return;
    }

    item liquid( desired_liquid, calendar::turn, qty );
    if( liquid.is_food() ) {
        liquid.set_item_specific_energy( veh.fuel_specific_energy( desired_liquid ) );
    }
    if( liquid_handler::handle_liquid( liquid, nullptr, 1, nullptr, &veh ) ) {
        veh.drain( desired_liquid, qty - liquid.charges );
    }
}

void player::cough( bool harmful, int loudness )
{
    if( harmful ) {
        const int stam = stamina;
        const int malus = get_stamina_max() * 0.05; // 5% max stamina
        mod_stat( "stamina", -malus );
        if( stam < malus && x_in_y( malus - stam, malus ) && one_in( 6 ) ) {
            apply_damage( nullptr, bp_torso, 1 );
        }
    }

    if( has_effect( effect_cough_suppress ) ) {
        return;
    }

    if( !is_npc() ) {
        add_msg( m_bad, _( "You cough heavily." ) );
    }
    sounds::sound( pos(), loudness, sounds::sound_t::speech, _( "a hacking cough." ), false, "misc",
                   "cough" );

    moves -= 80;

    if( has_effect( effect_sleep ) && !has_effect( effect_narcosis ) &&
        ( ( harmful && one_in( 3 ) ) || one_in( 10 ) ) ) {
        wake_up();
    }
}

void player::add_pain_msg( int val, body_part bp ) const
{
    if( has_trait( trait_NOPAIN ) ) {
        return;
    }
    if( bp == num_bp ) {
        if( val > 20 ) {
            add_msg_if_player( _( "Your body is wracked with excruciating pain!" ) );
        } else if( val > 10 ) {
            add_msg_if_player( _( "Your body is wracked with terrible pain!" ) );
        } else if( val > 5 ) {
            add_msg_if_player( _( "Your body is wracked with pain!" ) );
        } else if( val > 1 ) {
            add_msg_if_player( _( "Your body pains you!" ) );
        } else {
            add_msg_if_player( _( "Your body aches." ) );
        }
    } else {
        if( val > 20 ) {
            add_msg_if_player( _( "Your %s is wracked with excruciating pain!" ),
                               body_part_name_accusative( bp ) );
        } else if( val > 10 ) {
            add_msg_if_player( _( "Your %s is wracked with terrible pain!" ),
                               body_part_name_accusative( bp ) );
        } else if( val > 5 ) {
            add_msg_if_player( _( "Your %s is wracked with pain!" ),
                               body_part_name_accusative( bp ) );
        } else if( val > 1 ) {
            add_msg_if_player( _( "Your %s pains you!" ),
                               body_part_name_accusative( bp ) );
        } else {
            add_msg_if_player( _( "Your %s aches." ),
                               body_part_name_accusative( bp ) );
        }
    }
}

void player::print_health() const
{
    if( !is_player() ) {
        return;
    }
    int current_health = get_healthy();
    if( has_trait( trait_SELFAWARE ) ) {
        add_msg_if_player( _( "Your current health value is %d." ), current_health );
    }

    if( current_health > 0 &&
        ( has_effect( effect_common_cold ) || has_effect( effect_flu ) ) ) {
        return;
    }

    static const std::map<int, std::string> msg_categories = {
        { -100, "health_horrible" },
        { -50, "health_very_bad" },
        { -10, "health_bad" },
        { 10, "" },
        { 50, "health_good" },
        { 100, "health_very_good" },
        { INT_MAX, "health_great" }
    };

    auto iter = msg_categories.lower_bound( current_health );
    if( iter != msg_categories.end() && !iter->second.empty() ) {
        const std::string &msg = SNIPPET.random_from_category( iter->second );
        add_msg_if_player( current_health > 0 ? m_good : m_bad, msg );
    }
}

void player::process_one_effect( effect &it, bool is_new )
{
    bool reduced = resists_effect( it );
    double mod = 1;
    body_part bp = it.get_bp();
    int val = 0;

    // Still hardcoded stuff, do this first since some modify their other traits
    hardcoded_effects( it );

    const auto get_effect = [&it, is_new]( const std::string & arg, bool reduced ) {
        if( is_new ) {
            return it.get_amount( arg, reduced );
        }
        return it.get_mod( arg, reduced );
    };

    // Handle miss messages
    auto msgs = it.get_miss_msgs();
    if( !msgs.empty() ) {
        for( const auto &i : msgs ) {
            add_miss_reason( _( i.first ), static_cast<unsigned>( i.second ) );
        }
    }

    // Handle health mod
    val = get_effect( "H_MOD", reduced );
    if( val != 0 ) {
        mod = 1;
        if( is_new || it.activated( calendar::turn, "H_MOD", val, reduced, mod ) ) {
            int bounded = bound_mod_to_vals(
                              get_healthy_mod(), val, it.get_max_val( "H_MOD", reduced ),
                              it.get_min_val( "H_MOD", reduced ) );
            // This already applies bounds, so we pass them through.
            mod_healthy_mod( bounded, get_healthy_mod() + bounded );
        }
    }

    // Handle health
    val = get_effect( "HEALTH", reduced );
    if( val != 0 ) {
        mod = 1;
        if( is_new || it.activated( calendar::turn, "HEALTH", val, reduced, mod ) ) {
            mod_healthy( bound_mod_to_vals( get_healthy(), val,
                                            it.get_max_val( "HEALTH", reduced ), it.get_min_val( "HEALTH", reduced ) ) );
        }
    }

    // Handle stim
    val = get_effect( "STIM", reduced );
    if( val != 0 ) {
        mod = 1;
        if( is_new || it.activated( calendar::turn, "STIM", val, reduced, mod ) ) {
            stim += bound_mod_to_vals( stim, val, it.get_max_val( "STIM", reduced ),
                                       it.get_min_val( "STIM", reduced ) );
        }
    }

    // Handle hunger
    val = get_effect( "HUNGER", reduced );
    if( val != 0 ) {
        mod = 1;
        if( is_new || it.activated( calendar::turn, "HUNGER", val, reduced, mod ) ) {
            mod_hunger( bound_mod_to_vals( get_hunger(), val, it.get_max_val( "HUNGER", reduced ),
                                           it.get_min_val( "HUNGER", reduced ) ) );
        }
    }

    // Handle thirst
    val = get_effect( "THIRST", reduced );
    if( val != 0 ) {
        mod = 1;
        if( is_new || it.activated( calendar::turn, "THIRST", val, reduced, mod ) ) {
            mod_thirst( bound_mod_to_vals( get_thirst(), val, it.get_max_val( "THIRST", reduced ),
                                           it.get_min_val( "THIRST", reduced ) ) );
        }
    }

    // Handle fatigue
    val = get_effect( "FATIGUE", reduced );
    // Prevent ongoing fatigue effects while asleep.
    // These are meant to change how fast you get tired, not how long you sleep.
    if( val != 0 && !in_sleep_state() ) {
        mod = 1;
        if( is_new || it.activated( calendar::turn, "FATIGUE", val, reduced, mod ) ) {
            mod_fatigue( bound_mod_to_vals( get_fatigue(), val, it.get_max_val( "FATIGUE", reduced ),
                                            it.get_min_val( "FATIGUE", reduced ) ) );
        }
    }

    // Handle Radiation
    val = get_effect( "RAD", reduced );
    if( val != 0 ) {
        mod = 1;
        if( is_new || it.activated( calendar::turn, "RAD", val, reduced, mod ) ) {
            radiation += bound_mod_to_vals( radiation, val, it.get_max_val( "RAD", reduced ), 0 );
            // Radiation can't go negative
            if( radiation < 0 ) {
                radiation = 0;
            }
        }
    }

    // Handle Pain
    val = get_effect( "PAIN", reduced );
    if( val != 0 ) {
        mod = 1;
        if( it.get_sizing( "PAIN" ) ) {
            if( has_trait( trait_FAT ) ) {
                mod *= 1.5;
            }
            if( has_trait( trait_LARGE ) || has_trait( trait_LARGE_OK ) ) {
                mod *= 2;
            }
            if( has_trait( trait_HUGE ) || has_trait( trait_HUGE_OK ) ) {
                mod *= 3;
            }
        }
        if( is_new || it.activated( calendar::turn, "PAIN", val, reduced, mod ) ) {
            int pain_inc = bound_mod_to_vals( get_pain(), val, it.get_max_val( "PAIN", reduced ), 0 );
            mod_pain( pain_inc );
            if( pain_inc > 0 ) {
                add_pain_msg( val, bp );
            }
        }
    }

    // Handle Damage
    val = get_effect( "HURT", reduced );
    if( val != 0 ) {
        mod = 1;
        if( it.get_sizing( "HURT" ) ) {
            if( has_trait( trait_FAT ) ) {
                mod *= 1.5;
            }
            if( has_trait( trait_LARGE ) || has_trait( trait_LARGE_OK ) ) {
                mod *= 2;
            }
            if( has_trait( trait_HUGE ) || has_trait( trait_HUGE_OK ) ) {
                mod *= 3;
            }
        }
        if( is_new || it.activated( calendar::turn, "HURT", val, reduced, mod ) ) {
            if( bp == num_bp ) {
                if( val > 5 ) {
                    add_msg_if_player( _( "Your %s HURTS!" ), body_part_name_accusative( bp_torso ) );
                } else {
                    add_msg_if_player( _( "Your %s hurts!" ), body_part_name_accusative( bp_torso ) );
                }
                apply_damage( nullptr, bp_torso, val, true );
            } else {
                if( val > 5 ) {
                    add_msg_if_player( _( "Your %s HURTS!" ), body_part_name_accusative( bp ) );
                } else {
                    add_msg_if_player( _( "Your %s hurts!" ), body_part_name_accusative( bp ) );
                }
                apply_damage( nullptr, bp, val, true );
            }
        }
    }

    // Handle Sleep
    val = get_effect( "SLEEP", reduced );
    if( val != 0 ) {
        mod = 1;
        if( is_new || it.activated( calendar::turn, "SLEEP", val, reduced, mod ) ) {
            add_msg_if_player( _( "You pass out!" ) );
            fall_asleep( time_duration::from_turns( val ) );
        }
    }

    // Handle painkillers
    val = get_effect( "PKILL", reduced );
    if( val != 0 ) {
        mod = it.get_addict_mod( "PKILL", addiction_level( ADD_PKILLER ) );
        if( is_new || it.activated( calendar::turn, "PKILL", val, reduced, mod ) ) {
            mod_painkiller( bound_mod_to_vals( pkill, val, it.get_max_val( "PKILL", reduced ), 0 ) );
        }
    }

    // Handle coughing
    mod = 1;
    val = 0;
    if( it.activated( calendar::turn, "COUGH", val, reduced, mod ) ) {
        cough( it.get_harmful_cough() );
    }

    // Handle vomiting
    mod = vomit_mod();
    val = 0;
    if( it.activated( calendar::turn, "VOMIT", val, reduced, mod ) ) {
        vomit();
    }

    // Handle stamina
    val = get_effect( "STAMINA", reduced );
    if( val != 0 ) {
        mod = 1;
        if( is_new || it.activated( calendar::turn, "STAMINA", val, reduced, mod ) ) {
            mod_stat( "stamina", bound_mod_to_vals( stamina, val,
                                                    it.get_max_val( "STAMINA", reduced ),
                                                    it.get_min_val( "STAMINA", reduced ) ) );
        }
    }

    // Speed and stats are handled in recalc_speed_bonus and reset_stats respectively
}

void player::process_effects()
{
    //Special Removals
    if( has_effect( effect_darkness ) && g->is_in_sunlight( pos() ) ) {
        remove_effect( effect_darkness );
    }
    if( has_trait( trait_M_IMMUNE ) && has_effect( effect_fungus ) ) {
        vomit();
        remove_effect( effect_fungus );
        add_msg_if_player( m_bad,  _( "We have mistakenly colonized a local guide!  Purging now." ) );
    }
    if( has_trait( trait_PARAIMMUNE ) && ( has_effect( effect_dermatik ) ||
                                           has_effect( effect_tapeworm ) ||
                                           has_effect( effect_bloodworms ) || has_effect( effect_brainworms ) ||
                                           has_effect( effect_paincysts ) ) ) {
        remove_effect( effect_dermatik );
        remove_effect( effect_tapeworm );
        remove_effect( effect_bloodworms );
        remove_effect( effect_brainworms );
        remove_effect( effect_paincysts );
        add_msg_if_player( m_good, _( "Something writhes and inside of you as it dies." ) );
    }
    if( has_trait( trait_ACIDBLOOD ) && ( has_effect( effect_dermatik ) ||
                                          has_effect( effect_bloodworms ) ||
                                          has_effect( effect_brainworms ) ) ) {
        remove_effect( effect_dermatik );
        remove_effect( effect_bloodworms );
        remove_effect( effect_brainworms );
    }
    if( has_trait( trait_EATHEALTH ) && has_effect( effect_tapeworm ) ) {
        remove_effect( effect_tapeworm );
        add_msg_if_player( m_good, _( "Your bowels gurgle as something inside them dies." ) );
    }
    if( has_trait( trait_INFIMMUNE ) && ( has_effect( effect_bite ) || has_effect( effect_infected ) ||
                                          has_effect( effect_recover ) ) ) {
        remove_effect( effect_bite );
        remove_effect( effect_infected );
        remove_effect( effect_recover );
    }

    //Human only effects
    for( auto &elem : *effects ) {
        for( auto &_effect_it : elem.second ) {
            process_one_effect( _effect_it.second, false );
        }
    }

    Creature::process_effects();
}

double player::vomit_mod()
{
    double mod = 1;
    if( has_effect( effect_weed_high ) ) {
        mod *= .1;
    }
    if( has_trait( trait_STRONGSTOMACH ) ) {
        mod *= .5;
    }
    if( has_trait( trait_WEAKSTOMACH ) ) {
        mod *= 2;
    }
    if( has_trait( trait_NAUSEA ) ) {
        mod *= 3;
    }
    if( has_trait( trait_VOMITOUS ) ) {
        mod *= 3;
    }
    // If you're already nauseous, any food in your stomach greatly
    // increases chance of vomiting. Liquids don't provoke vomiting, though.
    if( stomach.contains() != 0_ml && has_effect( effect_nausea ) ) {
        mod *= 5 * get_effect_int( effect_nausea );
    }
    return mod;
}

void player::suffer()
{
    // TODO: Remove this section and encapsulate hp_cur
    for( int i = 0; i < num_hp_parts; i++ ) {
        body_part bp = hp_to_bp( static_cast<hp_part>( i ) );
        if( hp_cur[i] <= 0 ) {
            add_effect( effect_disabled, 1_turns, bp, true );
        }
    }

    for( size_t i = 0; i < my_bionics->size(); i++ ) {
        if( ( *my_bionics )[i].powered ) {
            process_bionic( i );
        }
    }

    for( auto &mut : my_mutations ) {
        auto &tdata = mut.second;
        if( !tdata.powered ) {
            continue;
        }
        const auto &mdata = mut.first.obj();
        if( tdata.powered && tdata.charge > 0 ) {
            // Already-on units just lose a bit of charge
            tdata.charge--;
        } else {
            // Not-on units, or those with zero charge, have to pay the power cost
            if( mdata.cooldown > 0 ) {
                tdata.powered = true;
                tdata.charge = mdata.cooldown - 1;
            }
            if( mdata.hunger ) {
                // does not directly modify hunger, but burns kcal
                mod_stored_nutr( mdata.cost );
                if( get_bmi() < character_weight_category::underweight ) {
                    add_msg_if_player( m_warning, _( "You're too malnourished to keep your %s going." ), mdata.name() );
                    tdata.powered = false;
                }
            }
            if( mdata.thirst ) {
                mod_thirst( mdata.cost );
                if( get_thirst() >= 260 ) { // Well into Dehydrated
                    add_msg_if_player( m_warning, _( "You're too dehydrated to keep your %s going." ), mdata.name() );
                    tdata.powered = false;
                }
            }
            if( mdata.fatigue ) {
                mod_fatigue( mdata.cost );
                if( get_fatigue() >= EXHAUSTED ) { // Exhausted
                    add_msg_if_player( m_warning, _( "You're too exhausted to keep your %s going." ), mdata.name() );
                    tdata.powered = false;
                }
            }

            if( !tdata.powered ) {
                apply_mods( mut.first, false );
            }
        }
    }

    if( underwater ) {
        if( !has_trait( trait_GILLS ) && !has_trait( trait_GILLS_CEPH ) ) {
            oxygen--;
        }
        if( oxygen < 12 && worn_with_flag( "REBREATHER" ) ) {
            oxygen += 12;
        }
        if( oxygen <= 5 ) {
            if( has_bionic( bio_gills ) && power_level >= 25 ) {
                oxygen += 5;
                charge_power( -25 );
            } else {
                add_msg_if_player( m_bad, _( "You're drowning!" ) );
                apply_damage( nullptr, bp_torso, rng( 1, 4 ) );
            }
        }
        if( has_trait( trait_FRESHWATEROSMOSIS ) && !g->m.has_flag_ter( "SALT_WATER", pos() ) &&
            get_thirst() > -60 ) {
            mod_thirst( -1 );
        }
    }

    if( has_trait( trait_SHARKTEETH ) && one_turn_in( 24_hours ) ) {
        add_msg_if_player( m_neutral, _( "You shed a tooth!" ) );
        g->m.spawn_item( pos(), "bone", 1 );
    }

    if( has_active_mutation( trait_id( "WINGS_INSECT" ) ) ) {
        //~Sound of buzzing Insect Wings
        sounds::sound( pos(), 10, sounds::sound_t::movement, _( "BZZZZZ" ), false, "misc", "insect_wings" );
    }

    bool wearing_shoes = is_wearing_shoes( side::LEFT ) || is_wearing_shoes( side::RIGHT );
    int root_vitamins = 0;
    int root_water = 0;
    if( has_trait( trait_ROOTS3 ) && g->m.has_flag( "PLOWABLE", pos() ) && !wearing_shoes ) {
        root_vitamins += 1;
        if( get_thirst() <= -2000 ) {
            root_water += 51;
        }
    }

    if( x_in_y( root_vitamins, 576 ) ) {
        vitamin_mod( vitamin_id( "iron" ), 1, true );
        vitamin_mod( vitamin_id( "calcium" ), 1, true );
        mod_healthy_mod( 5, 50 );
    }

    if( x_in_y( root_water, 2550 ) ) {
        // Plants draw some crazy amounts of water from the ground in real life,
        // so these numbers try to reflect that uncertain but large amount
        // this should take 12 hours to meet your daily needs with ROOTS2, and 8 with ROOTS3
        mod_thirst( -1 );
    }

    time_duration timer = -6_hours;
    if( has_trait( trait_ADDICTIVE ) ) {
        timer = -10_hours;
    } else if( has_trait( trait_NONADDICTIVE ) ) {
        timer = -3_hours;
    }
    for( auto &cur_addiction : addictions ) {
        if( cur_addiction.sated <= 0_turns &&
            cur_addiction.intensity >= MIN_ADDICTION_LEVEL ) {
            addict_effect( *this, cur_addiction );
        }
        cur_addiction.sated -= 1_turns;
        // Higher intensity addictions heal faster
        if( cur_addiction.sated - 10_minutes * cur_addiction.intensity < timer ) {
            if( cur_addiction.intensity <= 2 ) {
                rem_addiction( cur_addiction.type );
                break;
            } else {
                cur_addiction.intensity--;
                cur_addiction.sated = 0_turns;
            }
        }
    }

    if( !in_sleep_state() ) {
        if( !has_trait( trait_id( "DEBUG_STORAGE" ) ) && ( weight_carried() > 4 * weight_capacity() ) ) {
            if( has_effect( effect_downed ) ) {
                add_effect( effect_downed, 1_turns, num_bp, false, 0, true );
            } else {
                add_effect( effect_downed, 2_turns, num_bp, false, 0, true );
            }
        }
        if( has_trait( trait_CHEMIMBALANCE ) ) {
            if( one_turn_in( 6_hours ) && !has_trait( trait_NOPAIN ) ) {
                add_msg_if_player( m_bad, _( "You suddenly feel sharp pain for no reason." ) );
                mod_pain( 3 * rng( 1, 3 ) );
            }
            if( one_turn_in( 6_hours ) ) {
                int pkilladd = 5 * rng( -1, 2 );
                if( pkilladd > 0 ) {
                    add_msg_if_player( m_bad, _( "You suddenly feel numb." ) );
                } else if( ( pkilladd < 0 ) && ( !( has_trait( trait_NOPAIN ) ) ) ) {
                    add_msg_if_player( m_bad, _( "You suddenly ache." ) );
                }
                mod_painkiller( pkilladd );
            }
            if( one_turn_in( 6_hours ) ) {
                add_msg_if_player( m_bad, _( "You feel dizzy for a moment." ) );
                moves -= rng( 10, 30 );
            }
            if( one_turn_in( 6_hours ) ) {
                int hungadd = 5 * rng( -1, 3 );
                if( hungadd > 0 ) {
                    add_msg_if_player( m_bad, _( "You suddenly feel hungry." ) );
                } else {
                    add_msg_if_player( m_good, _( "You suddenly feel a little full." ) );
                }
                mod_hunger( hungadd );
            }
            if( one_turn_in( 6_hours ) ) {
                add_msg_if_player( m_bad, _( "You suddenly feel thirsty." ) );
                mod_thirst( 5 * rng( 1, 3 ) );
            }
            if( one_turn_in( 6_hours ) ) {
                add_msg_if_player( m_good, _( "You feel fatigued all of a sudden." ) );
                mod_fatigue( 10 * rng( 2, 4 ) );
            }
            if( one_turn_in( 8_hours ) ) {
                if( one_in( 3 ) ) {
                    add_morale( MORALE_FEELING_GOOD, 20, 100 );
                } else {
                    add_morale( MORALE_FEELING_BAD, -20, -100 );
                }
            }
            if( one_turn_in( 6_hours ) ) {
                if( one_in( 3 ) ) {
                    add_msg_if_player( m_bad, _( "You suddenly feel very cold." ) );
                    temp_cur.fill( BODYTEMP_VERY_COLD );
                } else {
                    add_msg_if_player( m_bad, _( "You suddenly feel cold." ) );
                    temp_cur.fill( BODYTEMP_COLD );
                }
            }
            if( one_turn_in( 6_hours ) ) {
                if( one_in( 3 ) ) {
                    add_msg_if_player( m_bad, _( "You suddenly feel very hot." ) );
                    temp_cur.fill( BODYTEMP_VERY_HOT );
                } else {
                    add_msg_if_player( m_bad, _( "You suddenly feel hot." ) );
                    temp_cur.fill( BODYTEMP_HOT );
                }
            }
        }
        if( ( has_trait( trait_SCHIZOPHRENIC ) || has_artifact_with( AEP_SCHIZO ) ) &&
    !has_effect( effect_took_thorazine ) )
{
    if( is_player() ) {
        bool done_effect = false;
        // Sound
        if( one_turn_in( 4_hours ) ) {
            sound_hallu();
        }

        // Follower turns hostile
        if( !done_effect && one_turn_in( 4_hours ) ) {
            std::vector<std::shared_ptr<npc>> followers = overmap_buffer.get_npcs_near_player( 12 );

            std::string who_gets_angry = name;
            if( !followers.empty() ) {
                who_gets_angry = random_entry_ref( followers )->name;
            }
            add_msg( m_bad, _( "%1$s gets angry!" ), who_gets_angry );
            done_effect = true;
        }

        // Monster dies
        if( !done_effect && one_turn_in( 6_hours ) ) {

            // TODO: move to monster group json
            static const mtype_id mon_zombie( "mon_zombie" );
            static const mtype_id mon_zombie_fat( "mon_zombie_fat" );
            static const mtype_id mon_zombie_fireman( "mon_zombie_fireman" );
            static const mtype_id mon_zombie_cop( "mon_zombie_cop" );
            static const mtype_id mon_zombie_soldier( "mon_zombie_soldier" );
            static const std::array<mtype_id, 5> monsters = { {
                    mon_zombie, mon_zombie_fat, mon_zombie_fireman, mon_zombie_cop, mon_zombie_soldier
                }
            };
            add_msg( _( "%s dies!" ), random_entry_ref( monsters )->nname() );
            done_effect = true;
        }

        // Limb Breaks
        if( !done_effect && one_turn_in( 4_hours ) ) {
            std::string snip = SNIPPET.random_from_category( "broken_limb" );
            add_msg( m_bad, snip );
            done_effect = true;
        }

        // NPC chat
        if( !done_effect && one_turn_in( 4_hours ) ) {
            std::string i_name = Name::generate( one_in( 2 ) );

            std::string i_talk = SNIPPET.random_from_category( "<lets_talk>" );
            parse_tags( i_talk, *this, *this );

            add_msg( _( "%1$s says: \"%2$s\"" ), i_name, i_talk );
            done_effect = true;
        }

        // Skill raise
        if( !done_effect && one_turn_in( 12_hours ) ) {
            skill_id raised_skill = Skill::random_skill();
            add_msg( m_good, _( "You increase %1$s to level %2$d." ), raised_skill.obj().name(),
                     get_skill_level( raised_skill ) + 1 );
            done_effect = true;
        }

<<<<<<< HEAD
        // Talk to self
        if( !done_effect && one_turn_in( 4_hours ) ) {
            std::string snip = SNIPPET.random_from_category( "schizo_self_talk" );
            add_msg( _( "%1$s says: \"%2$s\"" ), name, snip );
            done_effect = true;
        }

        // Talking weapon
        if( !done_effect && !weapon.is_null() ) {
            // If player has a weapon, picks a message from said weapon
            // Weapon tells player to kill a monster if any are nearby
            // Weapon is concerned for player if bleeding
            // Weapon is concerned for itself if damaged
            // Otherwise random chit-chat

            std::string i_name_w = weapon.has_var( "item_label" ) ?
                                   weapon.get_var( "item_label" ) :
                                   _( "Your " ) + weapon.type_name();

            std::vector<std::weak_ptr<monster>> mons = g->all_monsters().items;

            std::string i_talk_w;
            bool does_talk = false;
            if( !mons.empty() && one_turn_in( 12_minutes ) ) {
                std::vector<std::string> seen_mons;
                for( auto &n : mons ) {
                    if( sees( *n.lock() ) ) {
                        seen_mons.emplace_back( n.lock()->get_name() );
=======
                // Talking weapon
                if( !done_effect && !weapon.is_null() ) {
                    // If player has a weapon, picks a message from said weapon
                    // Weapon tells player to kill a monster if any are nearby
                    // Weapon is concerned for player if bleeding
                    // Weapon is concerned for itself if damaged
                    // Otherwise random chit-chat

                    std::string i_name_w = weapon.has_var( "item_label" ) ?
                                           weapon.get_var( "item_label" ) :
                                           _( "Your " ) + weapon.type_name();

                    std::vector<std::weak_ptr<monster>> mons = g->all_monsters().items;

                    std::string i_talk_w;
                    bool does_talk = false;
                    if( !mons.empty() && one_turn_in( 12_minutes ) ) {
                        std::vector<std::string> seen_mons;
                        for( auto &n : mons ) {
                            if( sees( *n.lock() ) ) {
                                seen_mons.emplace_back( n.lock()->get_name() );
                            }
                        }
                        if( !seen_mons.empty() ) {
                            std::string talk_w = SNIPPET.random_from_category( "schizo_weapon_talk_monster" );
                            i_talk_w = string_format( talk_w, random_entry_ref( seen_mons ) );
                            does_talk = true;
                        }
                    } 
                    if( !does_talk && has_effect( effect_bleed ) && one_turn_in( 5_minutes ) ) {
                        i_talk_w = SNIPPET.random_from_category( "schizo_weapon_talk_bleeding" );
                        does_talk = true;
                    } else if( weapon.damage() >= weapon.max_damage() / 3 && one_turn_in( 1_hours ) ) {
                        i_talk_w = SNIPPET.random_from_category( "schizo_weapon_talk_damaged" );
                        does_talk = true;
                    } else if( one_turn_in( 4_hours ) ) {
                        i_talk_w = SNIPPET.random_from_category( "schizo_weapon_talk_misc" );
                        does_talk = true;
                    }
                    if( does_talk ) {
                        add_msg( _( "%1$s says: \"%2$s\"" ), i_name_w, i_talk_w );
                        done_effect = true;
                    }
                }
                // Delusions
                if( !done_effect && one_turn_in( 8_hours ) ) {
                    if( rng( 1, 20 ) > 5 ) { // 75% chance
                        std::string snip = SNIPPET.random_from_category( "schizo_delusion_paranoid" );
                        add_msg( m_warning, snip );
                        add_morale( MORALE_FEELING_BAD, -20, -100 );
                    } else { // 25% chance
                        std::string snip = SNIPPET.random_from_category( "schizo_delusion_grandiose" );
                        add_msg( m_good, snip );
                        add_morale( MORALE_FEELING_GOOD, 20, 100 );
>>>>>>> ac458da8
                    }
                }
                if( !seen_mons.empty() ) {
                    std::string talk_w = SNIPPET.random_from_category( "schizo_weapon_talk_monster" );
                    i_talk_w = string_format( talk_w, random_entry_ref( seen_mons ) );
                    does_talk = true;
                }
            }
            if( !does_talk && has_effect( effect_bleed ) && one_turn_in( 5_minutes ) ) {
                i_talk_w = SNIPPET.random_from_category( "schizo_weapon_talk_bleeding" );
                does_talk = true;
            } else if( weapon.damage() >= weapon.max_damage() / 3 && one_turn_in( 1_hours ) ) {
                i_talk_w = SNIPPET.random_from_category( "schizo_weapon_talk_damaged" );
                does_talk = true;
            } else if( one_turn_in( 4_hours ) ) {
                i_talk_w = SNIPPET.random_from_category( "schizo_weapon_talk_misc" );
                does_talk = true;
            }
            if( does_talk ) {
                add_msg( _( "%1$s says: \"%2$s\"" ), i_name_w, i_talk_w );
                done_effect = true;
            }
        }
        // Delusions
        if( !done_effect && one_turn_in( 8_hours ) ) {
            if( rng( 1, 20 ) > 5 ) {  // 75% chance
                std::string snip = SNIPPET.random_from_category( "schizo_delusion_paranoid" );
                add_msg( m_warning, snip );
                add_morale( MORALE_FEELING_BAD, -20, -100 );
            } else { // 25% chance
                std::string snip = SNIPPET.random_from_category( "schizo_delusion_grandiose" );
                add_msg( m_good, snip );
                add_morale( MORALE_FEELING_GOOD, 20, 100 );
            }
            done_effect = true;
        }
        // Formication
        if( !done_effect && one_turn_in( 6_hours ) ) {
            std::string snip = SNIPPET.random_from_category( "schizo_formication" );
            body_part bp = random_body_part( true );
            add_effect( effect_formication, 45_minutes, bp );
            add_msg( m_bad, snip );
            done_effect = true;
        }
        // Numbness
        if( !done_effect && one_turn_in( 4_hours ) ) {
            add_msg( m_bad, _( "You suddenly feel so numb..." ) );
            mod_painkiller( 25 );
            done_effect = true;
        }
        // Hallucination
        if( !done_effect && one_turn_in( 6_hours ) ) {
            add_effect( effect_hallu, 6_hours );
            done_effect = true;
        }
        // Visuals
        if( !done_effect && one_turn_in( 2_hours ) ) {
            add_effect( effect_visuals, rng( 15_turns, 60_turns ) );
            done_effect = true;
        }
        // Shaking
        if( !done_effect && !has_effect( effect_valium ) && one_turn_in( 4_hours ) ) {
            add_msg( m_bad, _( "You start to shake uncontrollably." ) );
            add_effect( effect_shakes, rng( 2_minutes, 5_minutes ) );
            done_effect = true;
        }
        // Shout
        if( !done_effect && one_turn_in( 4_hours ) ) {
            std::string snip = SNIPPET.random_from_category( "schizo_self_shout" );
            shout( string_format( _( "yourself shout, %s" ), snip ) );
            done_effect = true;
        }
        // Drop weapon
        if( !done_effect && one_turn_in( 2_days ) ) {
            if( !weapon.is_null() ) {
                std::string i_name_w = weapon.has_var( "item_label" ) ?
                                       weapon.get_var( "item_label" ) :
                                       "your " + weapon.type_name();

                std::string snip = SNIPPET.random_from_category( "schizo_weapon_drop" );
                std::string str = string_format( snip, i_name_w );
                str[0] = toupper( str[0] );

                add_msg( m_bad, str );
                drop( get_item_position( &weapon ), pos() );
                // NOLINTNEXTLINE(clang-analyzer-deadcode.DeadStores)
                done_effect = true;
            }
        }
    }
}

        if( ( has_trait( trait_NARCOLEPTIC ) || has_artifact_with( AEP_SCHIZO ) ) ) {
            if( one_turn_in( 8_hours ) ) {
                add_msg( m_bad, _( "You're suddenly overcome with the urge to sleep and you pass out." ) );
                add_effect( effect_lying_down, 20_minutes );
            }
        }

        if( has_trait( trait_JITTERY ) && !has_effect( effect_shakes ) ) {
            if( stim > 50 && one_in( to_turns<int>( 30_minutes ) - ( stim * 6 ) ) ) {
                add_effect( effect_shakes, 30_minutes + 1_turns * stim );
            } else if( ( get_hunger() > 80 || get_kcal_percent() < 1.0f ) && get_hunger() > 0 &&
                       one_in( to_turns<int>( 50_minutes ) - ( get_hunger() * 6 ) ) ) {
                add_effect( effect_shakes, 40_minutes );
            }
        }

        if( has_trait( trait_MOODSWINGS ) && one_turn_in( 6_hours ) ) {
            if( rng( 1, 20 ) > 9 ) { // 55% chance
                add_morale( MORALE_MOODSWING, -100, -500 );
            } else {  // 45% chance
                add_morale( MORALE_MOODSWING, 100, 500 );
            }
        }

        if( has_trait( trait_VOMITOUS ) && one_turn_in( 7_hours ) ) {
            vomit();
        }

        if( has_trait( trait_SHOUT1 ) && one_turn_in( 6_hours ) ) {
            shout();
        }
        if( has_trait( trait_SHOUT2 ) && one_turn_in( 4_hours ) ) {
            shout();
        }
        if( has_trait( trait_SHOUT3 ) && one_turn_in( 3_hours ) ) {
            shout();
        }
        if( has_trait( trait_M_SPORES ) && one_turn_in( 4_hours ) ) {
            spores();
        }
        if( has_trait( trait_M_BLOSSOMS ) && one_turn_in( 3_hours ) ) {
            blossoms();
        }
    } // Done with while-awake-only effects

    if( has_trait( trait_ASTHMA ) && !has_effect( effect_adrenaline ) &&
        !has_effect( effect_datura ) &&
        one_in( ( to_turns<int>( 6_hours ) - stim * 300 ) *
                ( has_effect( effect_sleep ) ? 10 : 1 ) ) ) {
        bool auto_use = has_charges( "inhaler", 1 ) || has_charges( "oxygen_tank", 1 ) ||
                        has_charges( "smoxygen_tank", 1 );
        bool oxygenator = has_bionic( bio_gills ) && power_level >= 3;
        if( underwater ) {
            oxygen = oxygen / 2;
            auto_use = false;
        }

        add_msg_player_or_npc( m_bad, _( "You have an asthma attack!" ),
                               "<npcname> starts wheezing and coughing." );

        if( in_sleep_state() && !has_effect( effect_narcosis ) ) {
            inventory map_inv;
            map_inv.form_from_map( g->u.pos(), 2, &g->u );
            // check if an inhaler is somewhere near
            bool nearby_use = auto_use || oxygenator || map_inv.has_charges( "inhaler", 1 ) ||
                              map_inv.has_charges( "oxygen_tank", 1 ) ||
                              map_inv.has_charges( "smoxygen_tank", 1 );
            // check if character has an oxygenator first
            if( oxygenator ) {
                charge_power( -3 );
                add_msg_if_player( m_info, _( "You use your Oxygenator to clear it up, "
                                              "then go back to sleep." ) );
            } else if( auto_use ) {
                if( use_charges_if_avail( "inhaler", 1 ) ) {
                    add_msg_if_player( m_info, _( "You use your inhaler and go back to sleep." ) );
                } else if( use_charges_if_avail( "oxygen_tank", 1 ) ||
                           use_charges_if_avail( "smoxygen_tank", 1 ) ) {
                    add_msg_if_player( m_info, _( "You take a deep breath from your oxygen tank "
                                                  "and go back to sleep." ) );
                }
            } else if( nearby_use ) {
                // create new variable to resolve a reference issue
                int amount = 1;
                if( !g->m.use_charges( g->u.pos(), 2, "inhaler", amount ).empty() ) {
                    add_msg_if_player( m_info, _( "You use your inhaler and go back to sleep." ) );
                } else if( !g->m.use_charges( g->u.pos(), 2, "oxygen_tank", amount ).empty() ||
                           !g->m.use_charges( g->u.pos(), 2, "smoxygen_tank", amount ).empty() ) {
                    add_msg_if_player( m_info, _( "You take a deep breath from your oxygen tank "
                                                  "and go back to sleep." ) );
                }
            } else {
                add_effect( effect_asthma, rng( 5_minutes, 20_minutes ) );
                if( has_effect( effect_sleep ) ) {
                    wake_up();
                } else {
                    if( !is_npc() ) {
                        g->cancel_activity_or_ignore_query( distraction_type::asthma,
                                                            _( "You can't focus while choking!" ) );
                    }
                }
            }
        } else if( auto_use ) {
            int charges = 0;
            if( use_charges_if_avail( "inhaler", 1 ) ) {
                moves -= 40;
                charges = charges_of( "inhaler" );
                if( charges == 0 ) {
                    add_msg_if_player( m_bad, _( "You use your last inhaler charge." ) );
                } else {
                    add_msg_if_player( m_info, ngettext( "You use your inhaler, "
                                                         "only %d charge left.",
                                                         "You use your inhaler, "
                                                         "only %d charges left.", charges ),
                                       charges );
                }
            } else if( use_charges_if_avail( "oxygen_tank", 1 ) ||
                       use_charges_if_avail( "smoxygen_tank", 1 ) ) {
                moves -= 500; // synched with use action
                charges = charges_of( "oxygen_tank" ) + charges_of( "smoxygen_tank" );
                if( charges == 0 ) {
                    add_msg_if_player( m_bad, _( "You breathe in last bit of oxygen "
                                                 "from the tank." ) );
                } else {
                    add_msg_if_player( m_info, ngettext( "You take a deep breath from your oxygen "
                                                         "tank, only %d charge left.",
                                                         "You take a deep breath from your oxygen "
                                                         "tank, only %d charges left.", charges ),
                                       charges );
                }
            }
        } else {
            add_effect( effect_asthma, rng( 5_minutes, 20_minutes ) );
            if( !is_npc() ) {
                g->cancel_activity_or_ignore_query( distraction_type::asthma,
                                                    _( "You can't focus while choking!" ) );
            }
        }
    }

    double sleeve_factor = armwear_factor();
    const bool has_hat = wearing_something_on( bp_head );
    const bool leafy = has_trait( trait_LEAVES ) || has_trait( trait_LEAVES2 ) ||
                       has_trait( trait_LEAVES3 );
    const bool leafier = has_trait( trait_LEAVES2 ) || has_trait( trait_LEAVES3 );
    const bool leafiest = has_trait( trait_LEAVES3 );
    int sunlight_nutrition = 0;
    if( leafy && g->m.is_outside( pos() ) && ( g->light_level( pos().z ) >= 40 ) ) {
        const float weather_factor = ( g->weather.weather == WEATHER_CLEAR ||
                                       g->weather.weather == WEATHER_SUNNY ) ? 1.0 : 0.5;
        const int player_local_temp = g->weather.get_temperature( pos() );
        int flux = ( player_local_temp - 65 ) / 2;
        if( !has_hat ) {
            sunlight_nutrition += ( 100 + flux ) * weather_factor;
        }
        if( leafier ) {
            int rate = ( ( 100 * sleeve_factor ) + flux ) * 2;
            sunlight_nutrition += ( rate * ( leafiest ? 2 : 1 ) ) * weather_factor;
        }
    }

    if( x_in_y( sunlight_nutrition, 18000 ) ) {
        vitamin_mod( vitamin_id( "vitA" ), 1, true );
        vitamin_mod( vitamin_id( "vitC" ), 1, true );
    }

    if( x_in_y( sunlight_nutrition, 12000 ) ) {
        mod_hunger( -1 );
        // photosynthesis absorbs kcal directly
        mod_stored_nutr( -1 );
    }

    if( get_pain() > 0 ) {
        if( has_trait( trait_PAINREC1 ) && one_turn_in( 1_hours ) ) {
            mod_pain( -1 );
        }
        if( has_trait( trait_PAINREC2 ) && one_turn_in( 30_minutes ) ) {
            mod_pain( -1 );
        }
        if( has_trait( trait_PAINREC3 ) && one_turn_in( 15_minutes ) ) {
            mod_pain( -1 );
        }
    }

    if( ( has_trait( trait_ALBINO ) || has_effect( effect_datura ) ) &&
        g->is_in_sunlight( pos() ) && one_turn_in( 1_minutes ) ) {
        // Umbrellas can keep the sun off the skin and sunglasses - off the eyes.
        if( !weapon.has_flag( "RAIN_PROTECT" ) ) {
            add_msg_if_player( m_bad, _( "The sunlight is really irritating your skin." ) );
            if( has_effect( effect_sleep ) && !has_effect( effect_narcosis ) ) {
                wake_up();
            }
            if( one_turn_in( 1_minutes ) ) {
                mod_pain( 1 );
            } else {
                focus_pool --;
            }
        }
        if( !( ( ( worn_with_flag( "SUN_GLASSES" ) ) || worn_with_flag( "BLIND" ) ) &&
               ( wearing_something_on( bp_eyes ) ) )
            && !has_bionic( bionic_id( "bio_sunglasses" ) ) ) {
            add_msg_if_player( m_bad, _( "The sunlight is really irritating your eyes." ) );
            if( one_turn_in( 1_minutes ) ) {
                mod_pain( 1 );
            } else {
                focus_pool --;
            }
        }
    }

    if( has_trait( trait_SUNBURN ) && g->is_in_sunlight( pos() ) && one_in( 10 ) ) {
        if( !( weapon.has_flag( "RAIN_PROTECT" ) ) ) {
            add_msg_if_player( m_bad, _( "The sunlight burns your skin!" ) );
            if( has_effect( effect_sleep ) && !has_effect( effect_narcosis ) ) {
                wake_up();
            }
            mod_pain( 1 );
            hurtall( 1, nullptr );
        }
    }

    if( ( has_trait( trait_TROGLO ) || has_trait( trait_TROGLO2 ) ) &&
        g->is_in_sunlight( pos() ) && g->weather.weather == WEATHER_SUNNY ) {
        mod_str_bonus( -1 );
        mod_dex_bonus( -1 );
        add_miss_reason( _( "The sunlight distracts you." ), 1 );
        mod_int_bonus( -1 );
        mod_per_bonus( -1 );
    }
    if( has_trait( trait_TROGLO2 ) && g->is_in_sunlight( pos() ) ) {
        mod_str_bonus( -1 );
        mod_dex_bonus( -1 );
        add_miss_reason( _( "The sunlight distracts you." ), 1 );
        mod_int_bonus( -1 );
        mod_per_bonus( -1 );
    }
    if( has_trait( trait_TROGLO3 ) && g->is_in_sunlight( pos() ) ) {
        mod_str_bonus( -4 );
        mod_dex_bonus( -4 );
        add_miss_reason( _( "You can't stand the sunlight!" ), 4 );
        mod_int_bonus( -4 );
        mod_per_bonus( -4 );
    }

    if( has_trait( trait_SORES ) ) {
        for( const body_part bp : all_body_parts ) {
            if( bp == bp_head ) {
                continue;
            }
            int sores_pain = 5 + 0.4 * abs( encumb( bp ) );
            if( get_pain() < sores_pain ) {
                set_pain( sores_pain );
            }
        }
    }
    //Web Weavers...weave web
    if( has_active_mutation( trait_WEB_WEAVER ) && !in_vehicle ) {
        // this adds intensity to if its not already there.
        g->m.add_field( pos(), fd_web, 1 );

    }

    // Blind/Deaf for brief periods about once an hour,
    // and visuals about once every 30 min.
    if( has_trait( trait_PER_SLIME ) ) {
        if( one_turn_in( 1_hours ) && !has_effect( effect_deaf ) ) {
            add_msg_if_player( m_bad, _( "Suddenly, you can't hear anything!" ) );
            add_effect( effect_deaf, rng( 20_minutes, 60_minutes ) );
        }
        if( one_turn_in( 1_hours ) && !( has_effect( effect_blind ) ) ) {
            add_msg_if_player( m_bad, _( "Suddenly, your eyes stop working!" ) );
            add_effect( effect_blind, rng( 2_minutes, 6_minutes ) );
        }
        // Yes, you can be blind and hallucinate at the same time.
        // Your post-human biology is truly remarkable.
        if( one_turn_in( 30_minutes ) && !( has_effect( effect_visuals ) ) ) {
            add_msg_if_player( m_bad, _( "Your visual centers must be acting up..." ) );
            add_effect( effect_visuals, rng( 36_minutes, 72_minutes ) );
        }
    }

    if( has_trait( trait_WEB_SPINNER ) && !in_vehicle && one_in( 3 ) ) {
        // this adds intensity to if its not already there.
        g->m.add_field( pos(), fd_web, 1 );
    }

    if( has_trait( trait_UNSTABLE ) && !has_trait( trait_CHAOTIC_BAD ) && one_turn_in( 48_hours ) ) {
        mutate();
    }
    if( ( has_trait( trait_CHAOTIC ) || has_trait( trait_CHAOTIC_BAD ) ) && one_turn_in( 12_hours ) ) {
        mutate();
    }
    if( has_artifact_with( AEP_MUTAGENIC ) && one_turn_in( 48_hours ) ) {
        mutate();
    }
    if( has_artifact_with( AEP_FORCE_TELEPORT ) && one_turn_in( 1_hours ) ) {
        teleport::teleport( *this );
    }
    const bool needs_fire = !has_morale( MORALE_PYROMANIA_NEARFIRE ) &&
                            !has_morale( MORALE_PYROMANIA_STARTFIRE );
    if( has_trait( trait_PYROMANIA ) && needs_fire && !in_sleep_state() &&
        calendar::once_every( 2_hours ) ) {
        add_morale( MORALE_PYROMANIA_NOFIRE, -1, -30, 24_hours, 24_hours );
        if( calendar::once_every( 4_hours ) ) {
            std::string smokin_hot_fiyah = SNIPPET.random_from_category( "pyromania_withdrawal" );
            add_msg_if_player( m_bad, _( smokin_hot_fiyah ) );
        }
    }
    if( has_trait( trait_KILLER ) && !has_morale( MORALE_KILLER_HAS_KILLED ) &&
        calendar::once_every( 2_hours ) ) {
        add_morale( MORALE_KILLER_NEED_TO_KILL, -1, -30, 24_hours, 24_hours );
        if( calendar::once_every( 4_hours ) ) {
            std::string snip = SNIPPET.random_from_category( "killer_withdrawal" );
            add_msg_if_player( m_bad, _( snip ) );
        }
    }

    // checking for radioactive items in inventory
    const int item_radiation = leak_level( "RADIOACTIVE" );

    const int map_radiation = g->m.get_radiation( pos() );

    float rads = map_radiation / 100.0f + item_radiation / 10.0f;

    int rad_mut = 0;
    if( has_trait( trait_RADIOACTIVE3 ) ) {
        rad_mut = 3;
    } else if( has_trait( trait_RADIOACTIVE2 ) ) {
        rad_mut = 2;
    } else if( has_trait( trait_RADIOACTIVE1 ) ) {
        rad_mut = 1;
    }

    // Spread less radiation when sleeping (slower metabolism etc.)
    // Otherwise it can quickly get to the point where you simply can't sleep at all
    const bool rad_mut_proc = rad_mut > 0 &&
                              x_in_y( rad_mut, to_turns<int>( in_sleep_state() ? 3_hours : 30_minutes ) );

    bool has_helmet = false;
    const bool power_armored = is_wearing_power_armor( &has_helmet );
    const bool rad_resist = power_armored || worn_with_flag( "RAD_RESIST" );

    if( rad_mut > 0 ) {
        const bool kept_in = is_rad_immune() || ( rad_resist && !one_in( 4 ) );
        if( kept_in ) {
            // As if standing on a map tile with radiation level equal to rad_mut
            rads += rad_mut / 100.0f;
        }

        if( rad_mut_proc && !kept_in ) {
            // Irradiate a random nearby point
            // If you can't, irradiate the player instead
            tripoint rad_point = pos() + point( rng( -3, 3 ), rng( -3, 3 ) );
            // TODO: Radioactive vehicles?
            if( g->m.get_radiation( rad_point ) < rad_mut ) {
                g->m.adjust_radiation( rad_point, 1 );
            } else {
                rads += rad_mut;
            }
        }
    }

    // Used to control vomiting from radiation to make it not-annoying
    bool radiation_increasing = irradiate( rads );

    if( radiation_increasing && calendar::once_every( 3_minutes ) && has_bionic( bio_geiger ) ) {
        add_msg_if_player( m_warning,
                           _( "You feel an anomalous sensation coming from your radiation sensors." ) );
    }

    if( calendar::once_every( 15_minutes ) ) {
        if( radiation < 0 ) {
            radiation = 0;
        } else if( radiation > 2000 ) {
            radiation = 2000;
        }
        if( get_option<bool>( "RAD_MUTATION" ) && rng( 100, 10000 ) < radiation ) {
            mutate();
            radiation -= 50;
        } else if( radiation > 50 && rng( 1, 3000 ) < radiation && ( stomach.contains() > 0_ml ||
                   radiation_increasing || !in_sleep_state() ) ) {
            vomit();
            radiation -= 1;
        }
    }

    const bool radiogenic = has_trait( trait_RADIOGENIC );
    if( radiogenic && calendar::once_every( 30_minutes ) && radiation > 0 ) {
        // At 200 irradiation, twice as fast as REGEN
        if( x_in_y( radiation, 200 ) ) {
            healall( 1 );
            if( rad_mut == 0 ) {
                // Don't heal radiation if we're generating it naturally
                // That would counter the main downside of radioactivity
                radiation -= 5;
            }
        }
    }

    if( !radiogenic && radiation > 0 ) {
        // Even if you heal the radiation itself, the damage is done.
        const int hmod = get_healthy_mod();
        if( hmod > 200 - radiation ) {
            set_healthy_mod( std::max( -200, 200 - radiation ) );
        }
    }

    if( radiation > 200 && calendar::once_every( 10_minutes ) && x_in_y( radiation, 1000 ) ) {
        hurtall( 1, nullptr );
        radiation -= 5;
    }

    if( reactor_plut || tank_plut || slow_rad ) {
        // Microreactor CBM and supporting bionics
        if( has_bionic( bio_reactor ) || has_bionic( bio_advreactor ) ) {
            //first do the filtering of plutonium from storage to reactor
            if( tank_plut > 0 ) {
                int plut_trans;
                if( has_active_bionic( bio_plut_filter ) ) {
                    plut_trans = tank_plut * 0.025;
                } else {
                    plut_trans = tank_plut * 0.005;
                }
                if( plut_trans < 1 ) {
                    plut_trans = 1;
                }
                tank_plut -= plut_trans;
                reactor_plut += plut_trans;
            }
            //leaking radiation, reactor is unshielded, but still better than a simple tank
            slow_rad += ( ( tank_plut * 0.1 ) + ( reactor_plut * 0.01 ) );
            //begin power generation
            if( reactor_plut > 0 ) {
                int power_gen = 0;
                if( has_bionic( bio_advreactor ) ) {
                    if( ( reactor_plut * 0.05 ) > 2000 ) {
                        power_gen = 2000;
                    } else {
                        power_gen = reactor_plut * 0.05;
                        if( power_gen < 1 ) {
                            power_gen = 1;
                        }
                    }
                    slow_rad += ( power_gen * 3 );
                    while( slow_rad >= 50 ) {
                        if( power_gen >= 1 ) {
                            slow_rad -= 50;
                            power_gen -= 1;
                            reactor_plut -= 1;
                        } else {
                            break;
                        }
                    }
                } else if( has_bionic( bio_reactor ) ) {
                    if( ( reactor_plut * 0.025 ) > 500 ) {
                        power_gen = 500;
                    } else {
                        power_gen = reactor_plut * 0.025;
                        if( power_gen < 1 ) {
                            power_gen = 1;
                        }
                    }
                    slow_rad += ( power_gen * 3 );
                }
                reactor_plut -= power_gen;
                while( power_gen >= 250 ) {
                    apply_damage( nullptr, bp_torso, 1 );
                    mod_pain( 1 );
                    add_msg_if_player( m_bad, _( "Your chest burns as your power systems overload!" ) );
                    charge_power( 50 );
                    power_gen -= 60; // ten units of power lost due to short-circuiting into you
                }
                charge_power( power_gen );
            }
        } else {
            slow_rad += ( ( ( reactor_plut * 0.4 ) + ( tank_plut * 0.4 ) ) * 100 );
            //plutonium in body without any kind of container.  Not good at all.
            reactor_plut *= 0.6;
            tank_plut *= 0.6;
        }
        while( slow_rad >= 1000 ) {
            radiation += 1;
            slow_rad -= 1000;
        }
    }

    // Negative bionics effects
    if( has_bionic( bio_dis_shock ) && power_level > 9 && one_turn_in( 2_hours ) &&
        !has_effect( effect_narcosis ) ) {
        add_msg_if_player( m_bad, _( "You suffer a painful electrical discharge!" ) );
        mod_pain( 1 );
        moves -= 150;
        charge_power( -10 );

        if( weapon.typeId() == "e_handcuffs" && weapon.charges > 0 ) {
            weapon.charges -= rng( 1, 3 ) * 50;
            if( weapon.charges < 1 ) {
                weapon.charges = 1;
            }

            add_msg_if_player( m_good, _( "The %s seems to be affected by the discharge." ),
                               weapon.tname() );
        }
        sfx::play_variant_sound( "bionics", "elec_discharge", 100 );
    }
    if( has_bionic( bio_dis_acid ) && one_turn_in( 150_minutes ) ) {
        add_msg_if_player( m_bad, _( "You suffer a burning acidic discharge!" ) );
        hurtall( 1, nullptr );
        sfx::play_variant_sound( "bionics", "acid_discharge", 100 );
        sfx::do_player_death_hurt( g->u, false );
    }
    if( has_bionic( bio_drain ) && power_level > 24 && one_turn_in( 1_hours ) ) {
        add_msg_if_player( m_bad, _( "Your batteries discharge slightly." ) );
        charge_power( -25 );
        sfx::play_variant_sound( "bionics", "elec_crackle_low", 100 );
    }
    if( has_bionic( bio_noise ) && one_turn_in( 50_minutes ) &&
        !has_effect( effect_narcosis ) ) {
        // TODO: NPCs with said bionic
        if( !is_deaf() ) {
            add_msg( m_bad, _( "A bionic emits a crackle of noise!" ) );
            sfx::play_variant_sound( "bionics", "elec_blast", 100 );
        } else {
            add_msg( m_bad, _( "You feel your faulty bionic shuddering." ) );
            sfx::play_variant_sound( "bionics", "elec_blast_muffled", 100 );
        }
        sounds::sound( pos(), 60, sounds::sound_t::movement, _( "Crackle!" ) ); //sfx above
    }
    if( has_bionic( bio_power_weakness ) && max_power_level > 0 &&
        power_level >= max_power_level * .75 ) {
        mod_str_bonus( -3 );
    }
    if( has_bionic( bio_trip ) && one_turn_in( 50_minutes ) &&
        !has_effect( effect_visuals ) &&
        !has_effect( effect_narcosis ) && !in_sleep_state() ) {
        add_msg_if_player( m_bad, _( "Your vision pixelates!" ) );
        add_effect( effect_visuals, 10_minutes );
        sfx::play_variant_sound( "bionics", "pixelated", 100 );
    }
    if( has_bionic( bio_spasm ) && one_turn_in( 5_hours ) && !has_effect( effect_downed ) &&
        !has_effect( effect_narcosis ) ) {
        add_msg_if_player( m_bad,
                           _( "Your malfunctioning bionic causes you to spasm and fall to the floor!" ) );
        mod_pain( 1 );
        add_effect( effect_stunned, 1_turns );
        add_effect( effect_downed, 1_turns, num_bp, false, 0, true );
        sfx::play_variant_sound( "bionics", "elec_crackle_high", 100 );
    }
    if( has_bionic( bio_shakes ) && power_level > 24 && one_turn_in( 2_hours ) ) {
        add_msg_if_player( m_bad, _( "Your bionics short-circuit, causing you to tremble and shiver." ) );
        charge_power( -25 );
        add_effect( effect_shakes, 5_minutes );
        sfx::play_variant_sound( "bionics", "elec_crackle_med", 100 );
    }
    if( has_bionic( bio_leaky ) && one_turn_in( 6_minutes ) ) {
        mod_healthy_mod( -1, -200 );
    }
    if( has_bionic( bio_sleepy ) && one_turn_in( 50_minutes ) && !in_sleep_state() ) {
        mod_fatigue( 1 );
    }
    if( has_bionic( bio_itchy ) && one_turn_in( 50_minutes ) && !has_effect( effect_formication ) &&
        !has_effect( effect_narcosis ) ) {
        add_msg_if_player( m_bad, _( "Your malfunctioning bionic itches!" ) );
        body_part bp = random_body_part( true );
        add_effect( effect_formication, 10_minutes, bp );
    }
    if( has_bionic( bio_glowy ) && !has_effect( effect_glowy_led ) && one_turn_in( 50_minutes ) &&
        power_level > 1 ) {
        add_msg_if_player( m_bad, _( "Your malfunctioning bionic starts to glow!" ) );
        add_effect( effect_glowy_led, 5_minutes );
        charge_power( -1 );
    }

    // Artifact effects
    if( has_artifact_with( AEP_ATTENTION ) ) {
        add_effect( effect_attention, 3_turns );
    }

    // Stim +250 kills
    if( stim > 210 ) {
        if( one_turn_in( 2_minutes ) && !has_effect( effect_downed ) ) {
            add_msg_if_player( m_bad, _( "Your muscles spasm!" ) );
            if( !has_effect( effect_downed ) ) {
                add_msg_if_player( m_bad, _( "You fall to the ground!" ) );
                add_effect( effect_downed, rng( 6_turns, 20_turns ) );
            }
        }
    }
    if( stim > 170 ) {
        if( !has_effect( effect_winded ) && calendar::once_every( 10_minutes ) ) {
            add_msg( m_bad, _( "You feel short of breath." ) );
            add_effect( effect_winded, 10_minutes + 1_turns );
        }
    }
    if( stim > 110 ) {
        if( !has_effect( effect_shakes ) && calendar::once_every( 10_minutes ) ) {
            add_msg( _( "You shake uncontrollably." ) );
            add_effect( effect_shakes, 15_minutes + 1_turns );
        }
    }
    if( stim > 75 ) {
        if( !one_turn_in( 2_minutes ) && !has_effect( effect_nausea ) ) {
            add_msg( _( "You feel nauseous..." ) );
            add_effect( effect_nausea, 5_minutes );
        }
    }

    // Stim -200 or painkillers 240 kills
    if( stim < -160 || pkill > 200 ) {
        if( one_turn_in( 3_minutes ) && !in_sleep_state() ) {
            add_msg_if_player( m_bad, _( "You black out!" ) );
            const time_duration dur = rng( 30_minutes, 60_minutes );
            add_effect( effect_downed, dur );
            add_effect( effect_blind, dur );
            fall_asleep( dur );
        }
    }
    if( stim < -120 || pkill > 160 ) {
        if( !has_effect( effect_winded ) && calendar::once_every( 10_minutes ) ) {
            add_msg( m_bad, _( "Your breathing slows down." ) );
            add_effect( effect_winded, 10_minutes + 1_turns );
        }
    }
    if( stim < -85 || pkill > 145 ) {
        if( one_turn_in( 15_seconds ) ) {
            add_msg_if_player( m_bad, _( "You feel dizzy for a moment." ) );
            mod_moves( -rng( 10, 30 ) );
            if( one_in( 3 ) && !has_effect( effect_downed ) ) {
                add_msg_if_player( m_bad, _( "You stumble and fall over!" ) );
                add_effect( effect_downed, rng( 3_turns, 10_turns ) );
            }
        }
    }
    if( stim < -60 || pkill > 130 ) {
        if( calendar::once_every( 10_minutes ) ) {
            add_msg( m_warning, _( "You feel tired..." ) );
            mod_fatigue( rng( 1, 2 ) );
        }
    }

    int sleep_deprivation = !in_sleep_state() ? get_sleep_deprivation() : 0;
    // Stimulants can lessen the PERCEIVED effects of sleep deprivation, but
    // they do nothing to cure it. As such, abuse is even more dangerous now.
    if( stim > 0 ) {
        // 100% of blacking out = 20160sd ; Max. stim modifier = 12500sd @ 250stim
        // Note: Very high stim already has its own slew of bad effects,
        // so the "useful" part of this bonus is actually lower.
        sleep_deprivation -= stim * 50;
    }

    // Harmless warnings
    if( sleep_deprivation >= SLEEP_DEPRIVATION_HARMLESS ) {
        if( one_turn_in( 50_minutes ) ) {
            switch( dice( 1, 4 ) ) {
                default:
                case 1:
                    add_msg_player_or_npc( m_warning, _( "You tiredly rub your eyes." ),
                                           _( "<npcname> tiredly rubs their eyes." ) );
                    break;
                case 2:
                    add_msg_player_or_npc( m_warning, _( "You let out a small yawn." ),
                                           _( "<npcname> lets out a small yawn." ) );
                    break;
                case 3:
                    add_msg_player_or_npc( m_warning, _( "You stretch your back." ),
                                           _( "<npcname> streches their back." ) );
                    break;
                case 4:
                    add_msg_player_or_npc( m_warning, _( "You feel mentally tired." ),
                                           _( "<npcname> lets out a huge yawn." ) );
                    break;
            }
        }
    }
    // Minor discomfort
    if( sleep_deprivation >= SLEEP_DEPRIVATION_MINOR ) {
        if( one_turn_in( 75_minutes ) ) {
            add_msg_if_player( m_warning, _( "You feel lightheaded for a moment." ) );
            moves -= 10;
        }
        if( one_turn_in( 100_minutes ) ) {
            add_msg_if_player( m_warning, _( "Your muscles spasm uncomfortably." ) );
            mod_pain( 2 );
        }
        if( !has_effect( effect_visuals ) && one_turn_in( 150_minutes ) ) {
            add_msg_if_player( m_warning, _( "Your vision blurs a little." ) );
            add_effect( effect_visuals, rng( 1_minutes, 5_minutes ) );
        }
    }
    // Slight disability
    if( sleep_deprivation >= SLEEP_DEPRIVATION_SERIOUS ) {
        if( one_turn_in( 75_minutes ) ) {
            add_msg_if_player( m_bad, _( "Your mind lapses into unawareness briefly." ) );
            moves -= rng( 20, 80 );
        }
        if( one_turn_in( 125_minutes ) ) {
            add_msg_if_player( m_bad, _( "Your muscles ache in stressfully unpredictable ways." ) );
            mod_pain( rng( 2, 10 ) );
        }
        if( one_turn_in( 5_hours ) ) {
            add_msg_if_player( m_bad, _( "You have a distractingly painful headache." ) );
            mod_pain( rng( 10, 25 ) );
        }
    }
    // Major disability, high chance of passing out also relevant
    if( sleep_deprivation >= SLEEP_DEPRIVATION_MAJOR ) {
        if( !has_effect( effect_nausea ) && one_turn_in( 500_minutes ) ) {
            add_msg_if_player( m_bad, _( "You feel heartburn and an acid taste in your mouth." ) );
            mod_pain( 5 );
            add_effect( effect_nausea, rng( 5_minutes, 30_minutes ) );
        }
        if( one_turn_in( 5_hours ) ) {
            add_msg_if_player( m_bad,
                               _( "Your mind is so tired that you feel you can't trust your eyes anymore." ) );
            add_effect( effect_hallu, rng( 5_minutes, 60_minutes ) );
        }
        if( !has_effect( effect_shakes ) && one_turn_in( 425_minutes ) ) {
            add_msg_if_player( m_bad,
                               _( "Your muscles spasm uncontrollably, and you have trouble keeping your balance." ) );
            add_effect( effect_shakes, 15_minutes );
        } else if( has_effect( effect_shakes ) && one_turn_in( 75_seconds ) ) {
            moves -= 10;
            add_msg_player_or_npc( m_warning, _( "Your shaking legs make you stumble." ),
                                   _( "<npcname> stumbles." ) );
            if( !has_effect( effect_downed ) && one_in( 10 ) ) {
                add_msg_player_or_npc( m_bad, _( "You fall over!" ), _( "<npcname> falls over!" ) );
                add_effect( effect_downed, rng( 3_turns, 10_turns ) );
            }
        }
    }
}

bool player::irradiate( float rads, bool bypass )
{
    int rad_mut = 0;
    if( has_trait( trait_RADIOACTIVE3 ) ) {
        rad_mut = 3;
    } else if( has_trait( trait_RADIOACTIVE2 ) ) {
        rad_mut = 2;
    } else if( has_trait( trait_RADIOACTIVE1 ) ) {
        rad_mut = 1;
    }

    if( rads > 0 ) {
        bool has_helmet = false;
        const bool power_armored = is_wearing_power_armor( &has_helmet );
        const bool rad_resist = power_armored || worn_with_flag( "RAD_RESIST" );

        if( is_rad_immune() && !bypass ) {
            // Power armor and some high-tech gear protects completely from radiation
            rads = 0.0f;
        } else if( rad_resist && !bypass ) {
            rads /= 4.0f;
        }

        if( has_effect( effect_iodine ) ) {
            // Radioactive mutation makes iodine less efficient (but more useful)
            rads *= 0.3f + 0.1f * rad_mut;
        }

        int rads_max = roll_remainder( rads );
        radiation += rng( 0, rads_max );

        // Apply rads to any radiation badges.
        for( item *const it : inv_dump() ) {
            if( it->typeId() != "rad_badge" ) {
                continue;
            }

            // Actual irradiation levels of badges and the player aren't precisely matched.
            // This is intentional.
            const int before = it->irradiation;

            const int delta = rng( 0, rads_max );
            if( delta == 0 ) {
                continue;
            }

            it->irradiation += delta;

            // If in inventory (not worn), don't print anything.
            if( inv.has_item( *it ) ) {
                continue;
            }

            // If the color hasn't changed, don't print anything.
            const std::string &col_before = rad_badge_color( before );
            const std::string &col_after = rad_badge_color( it->irradiation );
            if( col_before == col_after ) {
                continue;
            }

            add_msg_if_player( m_warning, _( "Your radiation badge changes from %1$s to %2$s!" ),
                               col_before, col_after );
        }

        if( rads > 0.0f ) {
            return true;
        }
    }
    return false;
}

// At minimum level, return at_min, at maximum at_max
static float addiction_scaling( float at_min, float at_max, float add_lvl )
{
    // Not addicted
    if( add_lvl < MIN_ADDICTION_LEVEL ) {
        return 1.0f;
    }

    return lerp( at_min, at_max, ( add_lvl - MIN_ADDICTION_LEVEL ) / MAX_ADDICTION_LEVEL );
}

void player::mend( int rate_multiplier )
{
    // Wearing splints can slowly mend a broken limb back to 1 hp.
    bool any_broken = false;
    for( int i = 0; i < num_hp_parts; i++ ) {
        if( hp_cur[i] <= 0 ) {
            any_broken = true;
            break;
        }
    }

    if( !any_broken ) {
        return;
    }

    double healing_factor = 1.0;
    // Studies have shown that alcohol and tobacco use delay fracture healing time
    // Being under effect is 50% slowdown
    // Being addicted but not under effect scales from 25% slowdown to 75% slowdown
    // The improvement from being intoxicated over withdrawal is intended
    if( has_effect( effect_cig ) ) {
        healing_factor *= 0.5;
    } else {
        healing_factor *= addiction_scaling( 0.25f, 0.75f, addiction_level( ADD_CIG ) );
    }

    if( has_effect( effect_drunk ) ) {
        healing_factor *= 0.5;
    } else {
        healing_factor *= addiction_scaling( 0.25f, 0.75f, addiction_level( ADD_ALCOHOL ) );
    }

    if( radiation > 0 && !has_trait( trait_RADIOGENIC ) ) {
        healing_factor *= clamp( ( 1000.0f - radiation ) / 1000.0f, 0.0f, 1.0f );
    }

    // Bed rest speeds up mending
    if( has_effect( effect_sleep ) ) {
        healing_factor *= 4.0;
    } else if( get_fatigue() > DEAD_TIRED ) {
        // but being dead tired does not...
        healing_factor *= 0.75;
    } else {
        // If not dead tired, resting without sleep also helps
        healing_factor *= 1.0f + rest_quality();
    }

    // Being healthy helps.
    healing_factor *= 1.0f + get_healthy() / 200.0f;

    // Very hungry starts lowering the chance
    // square rooting the value makes the numbers drop off faster when below 1
    healing_factor *= sqrt( static_cast<float>( get_stored_kcal() ) / static_cast<float>
                            ( get_healthy_kcal() ) );
    // Similar for thirst - starts at very thirsty, drops to 0 ~halfway between two last statuses
    healing_factor *= 1.0f - clamp( ( get_thirst() - 80.0f ) / 300.0f, 0.0f, 1.0f );

    // Mutagenic healing factor!
    bool needs_splint = true;
    if( has_trait( trait_REGEN_LIZ ) ) {
        healing_factor *= 20.0;
        needs_splint = false;
    } else if( has_trait( trait_REGEN ) ) {
        healing_factor *= 16.0;
    } else if( has_trait( trait_FASTHEALER2 ) ) {
        healing_factor *= 4.0;
    } else if( has_trait( trait_FASTHEALER ) ) {
        healing_factor *= 2.0;
    } else if( has_trait( trait_SLOWHEALER ) ) {
        healing_factor *= 0.5;
    }

    add_msg( m_debug, "Limb mend healing factor: %.2f", healing_factor );
    if( healing_factor <= 0.0f ) {
        // The section below assumes positive healing rate
        return;
    }

    for( int i = 0; i < num_hp_parts; i++ ) {
        const bool broken = ( hp_cur[i] <= 0 );
        if( !broken ) {
            continue;
        }

        body_part part = hp_to_bp( static_cast<hp_part>( i ) );
        if( needs_splint && !worn_with_flag( "SPLINT", part ) ) {
            continue;
        }

        const time_duration dur_inc = 1_turns * roll_remainder( rate_multiplier * healing_factor );
        auto &eff = get_effect( effect_mending, part );
        if( eff.is_null() ) {
            add_effect( effect_mending, dur_inc, part, true );
            continue;
        }

        eff.set_duration( eff.get_duration() + dur_inc );

        if( eff.get_duration() >= eff.get_max_duration() ) {
            hp_cur[i] = 1;
            remove_effect( effect_mending, part );
            g->events().send<event_type::broken_bone_mends>( getID(), part );
            //~ %s is bodypart
            add_msg_if_player( m_good, _( "Your %s has started to mend!" ),
                               body_part_name( part ) );
        }
    }
}

void player::sound_hallu()
{
    // Random 'dangerous' sound from a random direction
    // 1/5 chance to be a loud sound
    std::vector<std::string> dir{ "north",
                                  "northeast",
                                  "northwest",
                                  "south",
                                  "southeast",
                                  "southwest",
                                  "east",
                                  "west" };

    std::vector<std::string> dirz{ "and above you ", "and below you " };

    std::vector<std::tuple<std::string, std::string, std::string>> desc{
        std::make_tuple( "whump!", "smash_fail", "t_door_c" ),
        std::make_tuple( "crash!", "smash_success", "t_door_c" ),
        std::make_tuple( "glass breaking!", "smash_success", "t_window_domestic" ) };

    std::vector<std::tuple<std::string, std::string, std::string>> desc_big{
        std::make_tuple( "huge explosion!", "explosion", "default" ),
        std::make_tuple( "bang!", "fire_gun", "glock_19" ),
        std::make_tuple( "blam!", "fire_gun", "mossberg_500" ),
        std::make_tuple( "crash!", "smash_success", "t_wall" ),
        std::make_tuple( "SMASH!", "smash_success", "t_wall" ) };

    std::string i_dir = dir[rng( 0, dir.size() - 1 )];

    if( one_in( 10 ) ) {
        i_dir += " " + dirz[rng( 0, dirz.size() - 1 )];
    }

    std::string i_desc;
    std::pair<std::string, std::string> i_sound;
    if( one_in( 5 ) ) {
        int r_int = rng( 0, desc_big.size() - 1 );
        i_desc = std::get<0>( desc_big[r_int] );
        i_sound = std::make_pair( std::get<1>( desc_big[r_int] ), std::get<2>( desc_big[r_int] ) );
    } else {
        int r_int = rng( 0, desc.size() - 1 );
        i_desc = std::get<0>( desc[r_int] );
        i_sound = std::make_pair( std::get<1>( desc[r_int] ), std::get<2>( desc[r_int] ) );
    }

    add_msg( m_warning, _( "From the %1$s you hear %2$s" ), i_dir, i_desc );
    sfx::play_variant_sound( i_sound.first, i_sound.second, rng( 20, 80 ) );
}

void player::drench( int saturation, const body_part_set &flags, bool ignore_waterproof )
{
    if( saturation < 1 ) {
        return;
    }

    // OK, water gets in your AEP suit or whatever.  It wasn't built to keep you dry.
    if( has_trait( trait_DEBUG_NOTEMP ) || has_active_mutation( trait_id( "SHELL2" ) ) ||
        ( !ignore_waterproof && is_waterproof( flags ) ) ) {
        return;
    }

    // Make the body wet
    for( const body_part bp : all_body_parts ) {
        // Different body parts have different size, they can only store so much water
        int bp_wetness_max = 0;
        if( flags.test( bp ) ) {
            bp_wetness_max = drench_capacity[bp];
        }

        if( bp_wetness_max == 0 ) {
            continue;
        }
        // Different sources will only make the bodypart wet to a limit
        int source_wet_max = saturation * bp_wetness_max * 2 / 100;
        int wetness_increment = ignore_waterproof ? 100 : 2;
        // Respect maximums
        const int wetness_max = std::min( source_wet_max, bp_wetness_max );
        if( body_wetness[bp] < wetness_max ) {
            body_wetness[bp] = std::min( wetness_max, body_wetness[bp] + wetness_increment );
        }
    }

    // Remove onfire effect
    if( saturation > 10 || x_in_y( saturation, 10 ) ) {
        remove_effect( effect_onfire );
    }
}

void player::apply_wetness_morale( int temperature )
{
    // First, a quick check if we have any wetness to calculate morale from
    // Faster than checking all worn items for friendliness
    if( !std::any_of( body_wetness.begin(), body_wetness.end(),
    []( const int w ) {
    return w != 0;
} ) ) {
        return;
    }

    // Normalize temperature to [-1.0,1.0]
    temperature = std::max( 0, std::min( 100, temperature ) );
    const double global_temperature_mod = -1.0 + ( 2.0 * temperature / 100.0 );

    int total_morale = 0;
    const auto wet_friendliness = exclusive_flag_coverage( "WATER_FRIENDLY" );
    for( const body_part bp : all_body_parts ) {
        // Sum of body wetness can go up to 103
        const int part_drench = body_wetness[bp];
        if( part_drench == 0 ) {
            continue;
        }

        const auto &part_arr = mut_drench[bp];
        const int part_ignored = part_arr[WT_IGNORED];
        const int part_neutral = part_arr[WT_NEUTRAL];
        const int part_good    = part_arr[WT_GOOD];

        if( part_ignored >= part_drench ) {
            continue;
        }

        int bp_morale = 0;
        const bool is_friendly = wet_friendliness.test( bp );
        const int effective_drench = part_drench - part_ignored;
        if( is_friendly ) {
            // Using entire bonus from mutations and then some "human" bonus
            bp_morale = std::min( part_good, effective_drench ) + effective_drench / 2;
        } else if( effective_drench < part_good ) {
            // Positive or 0
            // Won't go higher than part_good / 2
            // Wet slime/scale doesn't feel as good when covered by wet rags/fur/kevlar
            bp_morale = std::min( effective_drench, part_good - effective_drench );
        } else if( effective_drench > part_good + part_neutral ) {
            // This one will be negative
            bp_morale = part_good + part_neutral - effective_drench;
        }

        // Clamp to [COLD,HOT] and cast to double
        const double part_temperature =
            std::min( BODYTEMP_HOT, std::max( BODYTEMP_COLD, temp_cur[bp] ) );
        // 0.0 at COLD, 1.0 at HOT
        const double part_mod = ( part_temperature - BODYTEMP_COLD ) /
                                ( BODYTEMP_HOT - BODYTEMP_COLD );
        // Average of global and part temperature modifiers, each in range [-1.0, 1.0]
        double scaled_temperature = ( global_temperature_mod + part_mod ) / 2;

        if( bp_morale < 0 ) {
            // Damp, hot clothing on hot skin feels bad
            scaled_temperature = fabs( scaled_temperature );
        }

        // For an unmutated human swimming in deep water, this will add up to:
        // +51 when hot in 100% water friendly clothing
        // -103 when cold/hot in 100% unfriendly clothing
        total_morale += static_cast<int>( bp_morale * ( 1.0 + scaled_temperature ) / 2.0 );
    }

    if( total_morale == 0 ) {
        return;
    }

    int morale_effect = total_morale / 8;
    if( morale_effect == 0 ) {
        if( total_morale > 0 ) {
            morale_effect = 1;
        } else {
            morale_effect = -1;
        }
    }
    // 61_seconds because decay is applied in 1_minutes increments
    add_morale( MORALE_WET, morale_effect, total_morale, 61_seconds, 61_seconds, true );
}

void player::update_body_wetness( const w_point &weather )
{
    // Average number of turns to go from completely soaked to fully dry
    // assuming average temperature and humidity
    constexpr time_duration average_drying = 2_hours;

    // A modifier on drying time
    double delay = 1.0;
    // Weather slows down drying
    delay += ( ( weather.humidity - 66 ) - ( weather.temperature - 65 ) ) / 100;
    delay = std::max( 0.1, delay );
    // Fur/slime retains moisture
    if( has_trait( trait_LIGHTFUR ) || has_trait( trait_FUR ) || has_trait( trait_FELINE_FUR ) ||
        has_trait( trait_LUPINE_FUR ) || has_trait( trait_CHITIN_FUR ) || has_trait( trait_CHITIN_FUR2 ) ||
        has_trait( trait_CHITIN_FUR3 ) ) {
        delay = delay * 6 / 5;
    }
    if( has_trait( trait_URSINE_FUR ) || has_trait( trait_SLIMY ) ) {
        delay *= 1.5;
    }

    if( !x_in_y( 1, to_turns<int>( average_drying * delay / 100.0 ) ) ) {
        // No drying this turn
        return;
    }

    // Now per-body-part stuff
    // To make drying uniform, make just one roll and reuse it
    const int drying_roll = rng( 1, 80 );

    for( const body_part bp : all_body_parts ) {
        if( body_wetness[bp] == 0 ) {
            continue;
        }
        // This is to normalize drying times
        int drying_chance = drench_capacity[bp];
        // Body temperature affects duration of wetness
        // Note: Using temp_conv rather than temp_cur, to better approximate environment
        if( temp_conv[bp] >= BODYTEMP_SCORCHING ) {
            drying_chance *= 2;
        } else if( temp_conv[bp] >= BODYTEMP_VERY_HOT ) {
            drying_chance = drying_chance * 3 / 2;
        } else if( temp_conv[bp] >= BODYTEMP_HOT ) {
            drying_chance = drying_chance * 4 / 3;
        } else if( temp_conv[bp] > BODYTEMP_COLD ) {
            // Comfortable, doesn't need any changes
        } else {
            // Evaporation doesn't change that much at lower temp
            drying_chance = drying_chance * 3 / 4;
        }

        if( drying_chance < 1 ) {
            drying_chance = 1;
        }

        // TODO: Make evaporation reduce body heat
        if( drying_chance >= drying_roll ) {
            body_wetness[bp] -= 1;
            if( body_wetness[bp] < 0 ) {
                body_wetness[bp] = 0;
            }
        }
    }
    // TODO: Make clothing slow down drying
}

int player::get_morale_level() const
{
    return morale->get_level();
}

void player::add_morale( const morale_type &type, int bonus, int max_bonus,
                         const time_duration &duration, const time_duration &decay_start,
                         bool capped, const itype *item_type )
{
    morale->add( type, bonus, max_bonus, duration, decay_start, capped, item_type );
}

int player::has_morale( const morale_type &type ) const
{
    return morale->has( type );
}

void player::rem_morale( const morale_type &type, const itype *item_type )
{
    morale->remove( type, item_type );
}

void player::clear_morale()
{
    morale->clear();
}

bool player::has_morale_to_read() const
{
    return get_morale_level() >= -40;
}

void player::check_and_recover_morale()
{
    player_morale test_morale;

    for( const auto &wit : worn ) {
        test_morale.on_item_wear( wit );
    }

    for( const auto &mut : my_mutations ) {
        test_morale.on_mutation_gain( mut.first );
    }

    for( auto &elem : *effects ) {
        for( auto &_effect_it : elem.second ) {
            const effect &e = _effect_it.second;
            test_morale.on_effect_int_change( e.get_id(), e.get_intensity(), e.get_bp() );
        }
    }

    test_morale.on_stat_change( "hunger", get_hunger() );
    test_morale.on_stat_change( "thirst", get_thirst() );
    test_morale.on_stat_change( "fatigue", get_fatigue() );
    test_morale.on_stat_change( "pain", get_pain() );
    test_morale.on_stat_change( "pkill", get_painkiller() );
    test_morale.on_stat_change( "perceived_pain", get_perceived_pain() );

    apply_persistent_morale();

    if( !morale->consistent_with( test_morale ) ) {
        *morale = player_morale( test_morale ); // Recover consistency
        add_msg( m_debug, "%s morale was recovered.", disp_name( true ) );
    }
}

void player::on_worn_item_transform( const item &old_it, const item &new_it )
{
    morale->on_worn_item_transform( old_it, new_it );
}

void player::process_active_items()
{
    if( weapon.needs_processing() && weapon.process( this, pos(), false ) ) {
        weapon = item();
    }

    std::vector<item *> inv_active = inv.active_items();
    for( item *tmp_it : inv_active ) {
        if( tmp_it->process( this, pos(), false ) ) {
            inv.remove_item( tmp_it );
        }
    }

    // worn items
    remove_worn_items_with( [this]( item & itm ) {
        return itm.needs_processing() && itm.process( this, pos(), false );
    } );

    // Active item processing done, now we're recharging.
    item *cloak = nullptr;
    item *power_armor = nullptr;
    std::vector<item *> active_worn_items;
    bool weapon_active = weapon.has_flag( "USE_UPS" ) &&
                         weapon.charges < weapon.type->maximum_charges();
    // Manual iteration because we only care about *worn* active items.
    for( item &w : worn ) {
        if( w.has_flag( "USE_UPS" ) &&
            w.charges < w.type->maximum_charges() ) {
            active_worn_items.push_back( &w );
        }
        if( !w.active ) {
            continue;
        }
        if( cloak == nullptr && w.has_flag( "ACTIVE_CLOAKING" ) ) {
            cloak = &w;
        }
        // Only the main power armor item can be active, the other ones (hauling frame, helmet) aren't.
        if( power_armor == nullptr && w.is_power_armor() ) {
            power_armor = &w;
        }
    }
    std::vector<size_t> active_held_items;
    int ch_UPS = 0;
    for( size_t index = 0; index < inv.size(); index++ ) {
        item &it = inv.find_item( index );
        itype_id identifier = it.type->get_id();
        if( identifier == "UPS_off" ) {
            ch_UPS += it.ammo_remaining();
        } else if( identifier == "adv_UPS_off" ) {
            ch_UPS += it.ammo_remaining() / 0.6;
        }
        if( it.has_flag( "USE_UPS" ) && it.charges < it.type->maximum_charges() ) {
            active_held_items.push_back( index );
        }
    }
    // Necessary for UPS in Aftershock - check worn items for charge
    for( const item &it : worn ) {
        itype_id identifier = it.type->get_id();
        if( identifier == "UPS_off" ) {
            ch_UPS += it.ammo_remaining();
        } else if( identifier == "adv_UPS_off" ) {
            ch_UPS += it.ammo_remaining() / 0.6;
        }
    }
    if( has_active_bionic( bionic_id( "bio_ups" ) ) ) {
        ch_UPS += power_level;
    }
    int ch_UPS_used = 0;
    if( cloak != nullptr ) {
        if( ch_UPS >= 20 ) {
            use_charges( "UPS", 20 );
            ch_UPS -= 20;
            if( ch_UPS < 200 && one_in( 3 ) ) {
                add_msg_if_player( m_warning, _( "Your cloaking flickers for a moment!" ) );
            }
        } else if( ch_UPS > 0 ) {
            use_charges( "UPS", ch_UPS );
            return;
        } else {
            add_msg_if_player( m_bad,
                               _( "Your cloaking flickers and becomes opaque." ) );
            // Bypass the "you deactivate the ..." message
            cloak->active = false;
            return;
        }
    }

    // For powered armor, an armor-powering bionic should always be preferred over UPS usage.
    if( power_armor != nullptr ) {
        const int power_cost = 4;
        bool bio_powered = can_interface_armor() && power_level > 0;
        // Bionic power costs are handled elsewhere.
        if( !bio_powered ) {
            if( ch_UPS >= power_cost ) {
                use_charges( "UPS", power_cost );
                ch_UPS -= power_cost;
            } else {
                // Deactivate armor here, bypassing the usual deactivation message.
                add_msg_if_player( m_warning, _( "Your power armor disengages." ) );
                power_armor->active = false;
            }
        }
    }

    // Load all items that use the UPS to their minimal functional charge,
    // The tool is not really useful if its charges are below charges_to_use
    for( size_t index : active_held_items ) {
        if( ch_UPS_used >= ch_UPS ) {
            break;
        }
        item &it = inv.find_item( index );
        ch_UPS_used++;
        it.charges++;
    }
    if( weapon_active && ch_UPS_used < ch_UPS ) {
        ch_UPS_used++;
        weapon.charges++;
    }
    for( item *worn_item : active_worn_items ) {
        if( ch_UPS_used >= ch_UPS ) {
            break;
        }
        ch_UPS_used++;
        worn_item->charges++;
    }
    if( ch_UPS_used > 0 ) {
        use_charges( "UPS", ch_UPS_used );
    }
}

item player::reduce_charges( int position, int quantity )
{
    item &it = i_at( position );
    if( it.is_null() ) {
        debugmsg( "invalid item position %d for reduce_charges", position );
        return item();
    }
    if( it.charges <= quantity ) {
        return i_rem( position );
    }
    it.mod_charges( -quantity );
    item tmp( it );
    tmp.charges = quantity;
    return tmp;
}

item player::reduce_charges( item *it, int quantity )
{
    if( !has_item( *it ) ) {
        debugmsg( "invalid item (name %s) for reduce_charges", it->tname() );
        return item();
    }
    if( it->charges <= quantity ) {
        return i_rem( it );
    }
    it->mod_charges( -quantity );
    item result( *it );
    result.charges = quantity;
    return result;
}

int player::invlet_to_position( const int linvlet ) const
{
    // Invlets may come from curses, which may also return any kind of key codes, those being
    // of type int and they can become valid, but different characters when casted to char.
    // Example: KEY_NPAGE (returned when the player presses the page-down key) is 0x152,
    // casted to char would yield 0x52, which happens to be 'R', a valid invlet.
    if( linvlet > std::numeric_limits<char>::max() || linvlet < std::numeric_limits<char>::min() ) {
        return INT_MIN;
    }
    const char invlet = static_cast<char>( linvlet );
    if( is_npc() ) {
        DebugLog( D_WARNING,  D_GAME ) << "Why do you need to call player::invlet_to_position on npc " <<
                                       name;
    }
    if( weapon.invlet == invlet ) {
        return -1;
    }
    auto iter = worn.begin();
    for( size_t i = 0; i < worn.size(); i++, iter++ ) {
        if( iter->invlet == invlet ) {
            return worn_position_to_index( i );
        }
    }
    return inv.invlet_to_position( invlet );
}

bool player::can_interface_armor() const
{
    bool okay = std::any_of( my_bionics->begin(), my_bionics->end(),
    []( const bionic & b ) {
        return b.powered && b.info().armor_interface;
    } );
    return okay;
}

const martialart &player::get_combat_style() const
{
    return style_selected.obj();
}

std::vector<item *> player::inv_dump()
{
    std::vector<item *> ret;
    if( is_armed() && can_unwield( weapon ).success() ) {
        ret.push_back( &weapon );
    }
    for( auto &i : worn ) {
        ret.push_back( &i );
    }
    inv.dump( ret );
    return ret;
}

std::list<item> player::use_amount( itype_id it, int quantity,
                                    const std::function<bool( const item & )> &filter )
{
    std::list<item> ret;
    if( weapon.use_amount( it, quantity, ret ) ) {
        remove_weapon();
    }
    for( auto a = worn.begin(); a != worn.end() && quantity > 0; ) {
        if( a->use_amount( it, quantity, ret, filter ) ) {
            a->on_takeoff( *this );
            a = worn.erase( a );
        } else {
            ++a;
        }
    }
    if( quantity <= 0 ) {
        return ret;
    }
    std::list<item> tmp = inv.use_amount( it, quantity, filter );
    ret.splice( ret.end(), tmp );
    return ret;
}

bool player::use_charges_if_avail( const itype_id &it, int quantity )
{
    if( has_charges( it, quantity ) ) {
        use_charges( it, quantity );
        return true;
    }
    return false;
}

bool player::has_fire( const int quantity ) const
{
    // TODO: Replace this with a "tool produces fire" flag.

    if( g->m.has_nearby_fire( pos() ) ) {
        return true;
    } else if( has_item_with_flag( "FIRE" ) ) {
        return true;
    } else if( has_item_with_flag( "FIRESTARTER" ) ) {
        auto firestarters = all_items_with_flag( "FIRESTARTER" );
        for( auto &i : firestarters ) {
            if( has_charges( i->typeId(), quantity ) ) {
                return true;
            }
        }
    } else if( has_active_bionic( bio_tools ) && power_level > quantity * 5 ) {
        return true;
    } else if( has_bionic( bio_lighter ) && power_level > quantity * 5 ) {
        return true;
    } else if( has_bionic( bio_laser ) && power_level > quantity * 5 ) {
        return true;
    } else if( is_npc() ) {
        // A hack to make NPCs use their Molotovs
        return true;
    }
    return false;
}

void player::use_fire( const int quantity )
{
    //Okay, so checks for nearby fires first,
    //then held lit torch or candle, bionic tool/lighter/laser
    //tries to use 1 charge of lighters, matches, flame throwers
    //If there is enough power, will use power of one activation of the bio_lighter, bio_tools and bio_laser
    // (home made, military), hotplate, welder in that order.
    // bio_lighter, bio_laser, bio_tools, has_active_bionic("bio_tools"

    if( g->m.has_nearby_fire( pos() ) ) {
        return;
    } else if( has_item_with_flag( "FIRE" ) ) {
        return;
    } else if( has_item_with_flag( "FIRESTARTER" ) ) {
        auto firestarters = all_items_with_flag( "FIRESTARTER" );
        for( auto &i : firestarters ) {
            if( has_charges( i->typeId(), quantity ) ) {
                use_charges( i->typeId(), quantity );
                return;
            }
        }
    } else if( has_active_bionic( bio_tools ) && power_level > quantity * 5 ) {
        charge_power( -quantity * 5 );
        return;
    } else if( has_bionic( bio_lighter ) && power_level > quantity * 5 ) {
        charge_power( -quantity * 5 );
        return;
    } else if( has_bionic( bio_laser ) && power_level > quantity * 5 ) {
        charge_power( -quantity * 5 );
        return;
    }
}

std::list<item> player::use_charges( const itype_id &what, int qty,
                                     const std::function<bool( const item & )> &filter )
{
    std::list<item> res;

    if( qty <= 0 ) {
        return res;

    } else if( what == "toolset" ) {
        charge_power( -qty );
        return res;

    } else if( what == "fire" ) {
        use_fire( qty );
        return res;

    } else if( what == "UPS" ) {
        if( is_mounted() && mounted_creature.get()->has_flag( MF_RIDEABLE_MECH ) &&
            mounted_creature.get()->battery_item ) {
            auto mons = mounted_creature.get();
            int power_drain = std::min( mons->battery_item->ammo_remaining(), qty );
            mons->use_mech_power( -power_drain );
            qty -= std::min( qty, power_drain );
            return res;
        }
        if( power_level > 0 && has_active_bionic( bio_ups ) ) {
            int bio = std::min( power_level, qty );
            charge_power( -bio );
            qty -= std::min( qty, bio );
        }

        int adv = charges_of( "adv_UPS_off", static_cast<int>( ceil( qty * 0.6 ) ) );
        if( adv > 0 ) {
            std::list<item> found = use_charges( "adv_UPS_off", adv );
            res.splice( res.end(), found );
            qty -= std::min( qty, static_cast<int>( adv / 0.6 ) );
        }

        int ups = charges_of( "UPS_off", qty );
        if( ups > 0 ) {
            std::list<item> found = use_charges( "UPS_off", ups );
            res.splice( res.end(), found );
            qty -= std::min( qty, ups );
        }
        return res;
    }

    std::vector<item *> del;

    bool has_tool_with_UPS = false;
    visit_items( [this, &what, &qty, &res, &del, &has_tool_with_UPS, &filter]( item * e ) {
        if( e->use_charges( what, qty, res, pos(), filter ) ) {
            del.push_back( e );
        }
        if( filter( *e ) && e->typeId() == what && e->has_flag( "USE_UPS" ) ) {
            has_tool_with_UPS = true;
        }
        return qty > 0 ? VisitResponse::SKIP : VisitResponse::ABORT;
    } );

    for( auto e : del ) {
        remove_item( *e );
    }

    if( has_tool_with_UPS ) {
        use_charges( "UPS", qty );
    }

    return res;
}

bool player::covered_with_flag( const std::string &flag, const body_part_set &parts ) const
{
    if( parts.none() ) {
        return true;
    }

    body_part_set to_cover( parts );

    for( const auto &elem : worn ) {
        if( !elem.has_flag( flag ) ) {
            continue;
        }

        to_cover &= ~elem.get_covered_body_parts();

        if( to_cover.none() ) {
            return true;    // Allows early exit.
        }
    }

    return to_cover.none();
}

bool player::is_waterproof( const body_part_set &parts ) const
{
    return covered_with_flag( "WATERPROOF", parts );
}

int player::amount_worn( const itype_id &id ) const
{
    int amount = 0;
    for( auto &elem : worn ) {
        if( elem.typeId() == id ) {
            ++amount;
        }
    }
    return amount;
}

bool player::has_charges( const itype_id &it, int quantity,
                          const std::function<bool( const item & )> &filter ) const
{
    if( it == "fire" || it == "apparatus" ) {
        return has_fire( quantity );
    }
    if( it == "UPS" && is_mounted() &&
        mounted_creature.get()->has_flag( MF_RIDEABLE_MECH ) ) {
        auto mons = mounted_creature.get();
        return quantity <= mons->battery_item->ammo_remaining();
    }
    return charges_of( it, quantity, filter ) == quantity;
}

int  player::leak_level( const std::string &flag ) const
{
    int leak_level = 0;
    leak_level = inv.leak_level( flag );
    return leak_level;
}

bool player::has_mission_item( int mission_id ) const
{
    return mission_id != -1 && has_item_with( has_mission_item_filter{ mission_id } );
}

//Returns the amount of charges that were consumed by the player
int player::drink_from_hands( item &water )
{
    int charges_consumed = 0;
    if( query_yn( _( "Drink %s from your hands?" ),
                  colorize( water.type_name(), water.color_in_inventory() ) ) ) {
        // Create a dose of water no greater than the amount of water remaining.
        item water_temp( water );
        // If player is slaked water might not get consumed.
        consume_item( water_temp );
        charges_consumed = water.charges - water_temp.charges;
        if( charges_consumed > 0 ) {
            moves -= 350;
        }
    }

    return charges_consumed;
}

// TODO: Properly split medications and food instead of hacking around
bool player::consume_med( item &target )
{
    if( !target.is_medication() ) {
        return false;
    }

    const itype_id tool_type = target.get_comestible()->tool;
    const auto req_tool = item::find_type( tool_type );
    bool tool_override = false;
    if( tool_type == "syringe" && has_bionic( bio_syringe ) ) {
        tool_override = true;
    }
    if( req_tool->tool ) {
        if( !( has_amount( tool_type, 1 ) && has_charges( tool_type, req_tool->tool->charges_per_use ) ) &&
            !tool_override ) {
            add_msg_if_player( m_info, _( "You need a %s to consume that!" ), req_tool->nname( 1 ) );
            return false;
        }
        use_charges( tool_type, req_tool->tool->charges_per_use );
    }

    int amount_used = 1;
    if( target.type->has_use() ) {
        amount_used = target.type->invoke( *this, target, pos() );
        if( amount_used <= 0 ) {
            return false;
        }
    }

    // TODO: Get the target it was used on
    // Otherwise injecting someone will give us addictions etc.
    if( target.has_flag( "NO_INGEST" ) ) {
        const auto &comest = *target.get_comestible();
        // Assume that parenteral meds don't spoil, so don't apply rot
        modify_health( comest );
        modify_stimulation( comest );
        modify_addiction( comest );
        modify_morale( target );
    } else {
        // Take by mouth
        consume_effects( target );
    }

    mod_moves( -250 );
    target.charges -= amount_used;
    return target.charges <= 0;
}

static bool query_consume_ownership( item &target, player &p )
{
    if( target.has_owner() && target.get_owner() != p.get_faction() ) {
        bool choice = true;
        if( p.get_value( "THIEF_MODE" ) == "THIEF_ASK" ) {
            choice = Pickup::query_thief();
        }
        if( p.get_value( "THIEF_MODE" ) == "THIEF_HONEST" || !choice ) {
            return false;
        }
        std::vector<npc *> witnesses;
        for( npc &elem : g->all_npcs() ) {
            if( rl_dist( elem.pos(), p.pos() ) < MAX_VIEW_DISTANCE && elem.sees( p.pos() ) ) {
                witnesses.push_back( &elem );
            }
        }
        for( npc *elem : witnesses ) {
            elem->say( "<witnessed_thievery>", 7 );
        }
        if( !witnesses.empty() ) {
            if( g->u.add_faction_warning( target.get_owner()->id ) ) {
                for( npc *elem : witnesses ) {
                    elem->make_angry();
                }
            }
        }
    }
    return true;
}

bool player::consume_item( item &target )
{
    if( target.is_null() ) {
        add_msg_if_player( m_info, _( "You do not have that item." ) );
        return false;
    }
    if( is_underwater() && !has_trait( trait_WATERSLEEP ) ) {
        add_msg_if_player( m_info, _( "You can't do that while underwater." ) );
        return false;
    }

    item &comest = get_consumable_from( target );

    if( comest.is_null() || target.is_craft() ) {
        add_msg_if_player( m_info, _( "You can't eat your %s." ), target.tname() );
        if( is_npc() ) {
            debugmsg( "%s tried to eat a %s", name, target.tname() );
        }
        return false;
    }
    if( is_player() && !query_consume_ownership( target, *this ) ) {
        return false;
    }
    if( consume_med( comest ) ||
        eat( comest ) ||
        feed_battery_with( comest ) ||
        feed_reactor_with( comest ) ||
        feed_furnace_with( comest ) || fuel_bionic_with( comest ) ) {

        if( target.is_container() ) {
            target.on_contents_changed();
        }

        return comest.charges <= 0;
    }

    return false;
}

bool player::consume( int target_position )
{
    auto &target = i_at( target_position );
    if( consume_item( target ) ) {

        const bool was_in_container = !can_consume_as_is( target );

        if( was_in_container ) {
            i_rem( &target.contents.front() );
        } else {
            i_rem( &target );
        }

        //Restack and sort so that we don't lie about target's invlet
        if( target_position >= 0 ) {
            inv.restack( *this );
        }

        if( was_in_container && target_position == -1 ) {
            add_msg_if_player( _( "You are now wielding an empty %s." ), weapon.tname() );
        } else if( was_in_container && target_position < -1 ) {
            add_msg_if_player( _( "You are now wearing an empty %s." ), target.tname() );
        } else if( was_in_container && !is_npc() ) {
            bool drop_it = false;
            if( get_option<std::string>( "DROP_EMPTY" ) == "no" ) {
                drop_it = false;
            } else if( get_option<std::string>( "DROP_EMPTY" ) == "watertight" ) {
                drop_it = !target.is_watertight_container();
            } else if( get_option<std::string>( "DROP_EMPTY" ) == "all" ) {
                drop_it = true;
            }
            if( drop_it ) {
                add_msg( _( "You drop the empty %s." ), target.tname() );
                g->m.add_item_or_charges( pos(), inv.remove_item( &target ) );
            } else {
                int quantity = inv.const_stack( inv.position_by_item( &target ) ).size();
                char letter = target.invlet ? target.invlet : ' ';
                add_msg( m_info, _( "%c - %d empty %s" ), letter, quantity, target.tname( quantity ) );
            }
        }
    } else if( target_position >= 0 ) {
        if( Pickup::handle_spillable_contents( *this, target, g->m ) ) {
            i_rem( &target );
        }
        inv.restack( *this );
        inv.unsort();
    }

    return true;
}

void player::rooted_message() const
{
    bool wearing_shoes = is_wearing_shoes( side::LEFT ) || is_wearing_shoes( side::RIGHT );
    if( ( has_trait( trait_ROOTS2 ) || has_trait( trait_ROOTS3 ) ) &&
        g->m.has_flag( "PLOWABLE", pos() ) &&
        !wearing_shoes ) {
        add_msg( m_info, _( "You sink your roots into the soil." ) );
    }
}

// TODO: Move this into player::suffer()
void player::rooted()
// Should average a point every two minutes or so; ground isn't uniformly fertile
{
    double shoe_factor = footwear_factor();
    if( ( has_trait( trait_ROOTS2 ) || has_trait( trait_ROOTS3 ) ) &&
        g->m.has_flag( "PLOWABLE", pos() ) && shoe_factor != 1.0 ) {
        if( one_in( 96 ) ) {
            vitamin_mod( vitamin_id( "iron" ), 1, true );
            vitamin_mod( vitamin_id( "calcium" ), 1, true );
        }
        if( get_thirst() <= -2000 && x_in_y( 75, 425 ) ) {
            mod_thirst( -1 );
        }
        mod_healthy_mod( 5, 50 );
    }
}

bool player::add_faction_warning( const faction_id &id )
{
    const auto it = warning_record.find( id );
    if( it != warning_record.end() ) {
        it->second.first += 1;
        if( it->second.second - calendar::turn > 5_minutes ) {
            it->second.first -= 1;
        }
        it->second.second = calendar::turn;
        if( it->second.first > 3 ) {
            return true;
        }
    } else {
        warning_record[id] = std::make_pair( 1, calendar::turn );
    }
    faction *fac = g->faction_manager_ptr->get( id );
    if( fac != nullptr && is_player() && fac->id != faction_id( "no_faction" ) ) {
        fac->likes_u -= 1;
        fac->respects_u -= 1;
    }
    return false;
}

int player::current_warnings_fac( const faction_id &id )
{
    const auto it = warning_record.find( id );
    if( it != warning_record.end() ) {
        if( it->second.second - calendar::turn > 5_minutes ) {
            it->second.first = std::max( 0,
                                         it->second.first - 1 );
        }
        return it->second.first;
    }
    return 0;
}

bool player::beyond_final_warning( const faction_id &id )
{
    const auto it = warning_record.find( id );
    if( it != warning_record.end() ) {
        if( it->second.second - calendar::turn > 5_minutes ) {
            it->second.first = std::max( 0,
                                         it->second.first - 1 );
        }
        return it->second.first > 3;
    }
    return false;
}

item::reload_option player::select_ammo( const item &base,
        std::vector<item::reload_option> opts ) const
{
    if( opts.empty() ) {
        add_msg_if_player( m_info, _( "Never mind." ) );
        return item::reload_option();
    }

    uilist menu;
    menu.text = string_format( base.is_watertight_container() ? _( "Refill %s" ) :
                               base.has_flag( "RELOAD_AND_SHOOT" ) ? _( "Select ammo for %s" ) : _( "Reload %s" ),
                               base.tname() );
    menu.w_width = -1;
    menu.w_height = -1;

    // Construct item names
    std::vector<std::string> names;
    std::transform( opts.begin(), opts.end(),
    std::back_inserter( names ), [&]( const item::reload_option & e ) {
        if( e.ammo->is_magazine() && e.ammo->ammo_data() ) {
            if( e.ammo->ammo_current() == "battery" ) {
                // This battery ammo is not a real object that can be recovered but pseudo-object that represents charge
                //~ battery storage (charges)
                return string_format( pgettext( "magazine", "%1$s (%2$d)" ), e.ammo->type_name(),
                                      e.ammo->ammo_remaining() );
            } else {
                //~ magazine with ammo (count)
                return string_format( pgettext( "magazine", "%1$s with %2$s (%3$d)" ), e.ammo->type_name(),
                                      e.ammo->ammo_data()->nname( e.ammo->ammo_remaining() ), e.ammo->ammo_remaining() );
            }
        } else if( e.ammo->is_watertight_container() ||
                   ( e.ammo->is_ammo_container() && g->u.is_worn( *e.ammo ) ) ) {
            // worn ammo containers should be named by their contents with their location also updated below
            return e.ammo->contents.front().display_name();

        } else {
            return ( ammo_location && ammo_location == e.ammo ? "* " : "" ) + e.ammo->display_name();
        }
    } );

    // Get location descriptions
    std::vector<std::string> where;
    std::transform( opts.begin(), opts.end(),
    std::back_inserter( where ), []( const item::reload_option & e ) {
        bool is_ammo_container = e.ammo->is_ammo_container();
        if( is_ammo_container || e.ammo->is_container() ) {
            if( is_ammo_container && g->u.is_worn( *e.ammo ) ) {
                return e.ammo->type_name();
            }
            return string_format( _( "%s, %s" ), e.ammo->type_name(), e.ammo.describe( &g->u ) );
        }
        return e.ammo.describe( &g->u );
    } );

    // Pads elements to match longest member and return length
    auto pad = []( std::vector<std::string> &vec, int n, int t ) -> int {
        for( const auto &e : vec )
        {
            n = std::max( n, utf8_width( e, true ) + t );
        }
        for( auto &e : vec )
        {
            e += std::string( n - utf8_width( e, true ), ' ' );
        }
        return n;
    };

    // Pad the first column including 4 trailing spaces
    int w = pad( names, utf8_width( menu.text, true ), 6 );
    menu.text.insert( 0, 2, ' ' ); // add space for UI hotkeys
    menu.text += std::string( w + 2 - utf8_width( menu.text, true ), ' ' );

    // Pad the location similarly (excludes leading "| " and trailing " ")
    w = pad( where, utf8_width( _( "| Location " ) ) - 3, 6 );
    menu.text += _( "| Location " );
    menu.text += std::string( w + 3 - utf8_width( _( "| Location " ) ), ' ' );

    menu.text += _( "| Amount  " );
    menu.text += _( "| Moves   " );

    // We only show ammo statistics for guns and magazines
    if( base.is_gun() || base.is_magazine() ) {
        menu.text += _( "| Damage  | Pierce  " );
    }

    auto draw_row = [&]( int idx ) {
        const auto &sel = opts[ idx ];
        std::string row = string_format( "%s| %s |", names[ idx ], where[ idx ] );
        row += string_format( ( sel.ammo->is_ammo() ||
                                sel.ammo->is_ammo_container() ) ? " %-7d |" : "         |", sel.qty() );
        row += string_format( " %-7d ", sel.moves() );

        if( base.is_gun() || base.is_magazine() ) {
            const itype *ammo = sel.ammo->is_ammo_container() ? sel.ammo->contents.front().ammo_data() :
                                sel.ammo->ammo_data();
            if( ammo ) {
                if( ammo->ammo->prop_damage ) {
                    row += string_format( "| *%-6.2f | %-7d", static_cast<float>( *ammo->ammo->prop_damage ),
                                          ammo->ammo->legacy_pierce );
                } else {
                    const damage_instance &dam = ammo->ammo->damage;
                    row += string_format( "| %-7d | %-7d", static_cast<int>( dam.total_damage() ),
                                          static_cast<int>( dam.empty() ? 0.0f : ( *dam.begin() ).res_pen ) );
                }
            } else {
                row += "|         |         ";
            }
        }
        return row;
    };

    itype_id last = uistate.lastreload[ ammotype( base.ammo_default() ) ];
    // We keep the last key so that pressing the key twice (for example, r-r for reload)
    // will always pick the first option on the list.
    int last_key = inp_mngr.get_previously_pressed_key();
    bool last_key_bound = false;
    // This is the entry that has out default
    int default_to = 0;

    // If last_key is RETURN, don't use that to override hotkey
    if( last_key == '\n' ) {
        last_key_bound = true;
        default_to = -1;
    }

    for( auto i = 0; i < static_cast<int>( opts.size() ); ++i ) {
        const item &ammo = opts[ i ].ammo->is_ammo_container() ? opts[ i ].ammo->contents.front() :
                           *opts[ i ].ammo;

        char hotkey = -1;
        if( g->u.has_item( ammo ) ) {
            // if ammo in player possession and either it or any container has a valid invlet use this
            if( ammo.invlet ) {
                hotkey = ammo.invlet;
            } else {
                for( const auto obj : g->u.parents( ammo ) ) {
                    if( obj->invlet ) {
                        hotkey = obj->invlet;
                        break;
                    }
                }
            }
        }
        if( last == ammo.typeId() ) {
            if( !last_key_bound && hotkey == -1 ) {
                // If this is the first occurrence of the most recently used type of ammo and the hotkey
                // was not already set above then set it to the keypress that opened this prompt
                hotkey = last_key;
                last_key_bound = true;
            }
            if( !last_key_bound ) {
                // Pressing the last key defaults to the first entry of compatible type
                default_to = i;
                last_key_bound = true;
            }
        }
        if( hotkey == last_key ) {
            last_key_bound = true;
            // Prevent the default from being used: key is bound to something already
            default_to = -1;
        }

        menu.addentry( i, true, hotkey, draw_row( i ) );
    }

    struct reload_callback : public uilist_callback {
        public:
            std::vector<item::reload_option> &opts;
            const std::function<std::string( int )> draw_row;
            int last_key;
            const int default_to;
            const bool can_partial_reload;

            reload_callback( std::vector<item::reload_option> &_opts,
                             std::function<std::string( int )> _draw_row,
                             int _last_key, int _default_to, bool _can_partial_reload ) :
                opts( _opts ), draw_row( _draw_row ),
                last_key( _last_key ), default_to( _default_to ),
                can_partial_reload( _can_partial_reload )
            {}

            bool key( const input_context &, const input_event &event, int idx, uilist *menu ) override {
                auto cur_key = event.get_first_input();
                if( default_to != -1 && cur_key == last_key ) {
                    // Select the first entry on the list
                    menu->ret = default_to;
                    return true;
                }
                if( idx < 0 || idx >= static_cast<int>( opts.size() ) ) {
                    return false;
                }
                auto &sel = opts[ idx ];
                switch( cur_key ) {
                    case KEY_LEFT:
                        if( can_partial_reload ) {
                            sel.qty( sel.qty() - 1 );
                            menu->entries[ idx ].txt = draw_row( idx );
                        }
                        return true;

                    case KEY_RIGHT:
                        if( can_partial_reload ) {
                            sel.qty( sel.qty() + 1 );
                            menu->entries[ idx ].txt = draw_row( idx );
                        }
                        return true;
                }
                return false;
            }
    } cb( opts, draw_row, last_key, default_to, !base.has_flag( "RELOAD_ONE" ) );
    menu.callback = &cb;

    menu.query();
    if( menu.ret < 0 || static_cast<size_t>( menu.ret ) >= opts.size() ) {
        add_msg_if_player( m_info, _( "Never mind." ) );
        return item::reload_option();
    }

    const item_location &sel = opts[ menu.ret ].ammo;
    uistate.lastreload[ ammotype( base.ammo_default() ) ] = sel->is_ammo_container() ?
            sel->contents.front().typeId() :
            sel->typeId();
    return opts[ menu.ret ] ;
}

bool player::list_ammo( const item &base, std::vector<item::reload_option> &ammo_list,
                        bool empty ) const
{
    auto opts = base.gunmods();
    opts.push_back( &base );

    if( base.magazine_current() ) {
        opts.push_back( base.magazine_current() );
    }

    for( const auto mod : base.gunmods() ) {
        if( mod->magazine_current() ) {
            opts.push_back( mod->magazine_current() );
        }
    }

    bool ammo_match_found = false;
    for( const auto e : opts ) {
        for( item_location &ammo : find_ammo( *e, empty ) ) {
            // don't try to unload frozen liquids
            if( ammo->is_watertight_container() && ammo->contents_made_of( SOLID ) ) {
                continue;
            }
            auto id = ( ammo->is_ammo_container() || ammo->is_container() )
                      ? ammo->contents.front().typeId()
                      : ammo->typeId();
            if( e->can_reload_with( id ) ) {
                // Speedloaders require an empty target.
                if( !ammo->has_flag( "SPEEDLOADER" ) || e->ammo_remaining() < 1 ) {
                    ammo_match_found = true;
                }
            }
            if( can_reload( *e, id ) || e->has_flag( "RELOAD_AND_SHOOT" ) ) {
                ammo_list.emplace_back( this, e, &base, std::move( ammo ) );
            }
        }
    }
    return ammo_match_found;
}

item::reload_option player::select_ammo( const item &base, bool prompt, bool empty ) const
{
    std::vector<item::reload_option> ammo_list;
    bool ammo_match_found = list_ammo( base, ammo_list, empty );

    if( ammo_list.empty() ) {
        if( !base.is_magazine() && !base.magazine_integral() && !base.magazine_current() ) {
            add_msg_if_player( m_info, _( "You need a compatible magazine to reload the %s!" ),
                               base.tname() );

        } else if( ammo_match_found ) {
            add_msg_if_player( m_info, _( "Nothing to reload!" ) );
        } else {
            std::string name;
            if( base.ammo_data() ) {
                name = base.ammo_data()->nname( 1 );
            } else if( base.is_watertight_container() ) {
                name = base.is_container_empty() ? "liquid" : base.contents.front().tname();
            } else {
                name = enumerate_as_string( base.ammo_types().begin(),
                base.ammo_types().end(), []( const ammotype & at ) {
                    return at->name();
                }, enumeration_conjunction::none );
            }
            add_msg_if_player( m_info, _( "You don't have any %s to reload your %s!" ),
                               name, base.tname() );
        }
        return item::reload_option();
    }

    // sort in order of move cost (ascending), then remaining ammo (descending) with empty magazines always last
    std::stable_sort( ammo_list.begin(), ammo_list.end(), []( const item::reload_option & lhs,
    const item::reload_option & rhs ) {
        return lhs.ammo->ammo_remaining() > rhs.ammo->ammo_remaining();
    } );
    std::stable_sort( ammo_list.begin(), ammo_list.end(), []( const item::reload_option & lhs,
    const item::reload_option & rhs ) {
        return lhs.moves() < rhs.moves();
    } );
    std::stable_sort( ammo_list.begin(), ammo_list.end(), []( const item::reload_option & lhs,
    const item::reload_option & rhs ) {
        return ( lhs.ammo->ammo_remaining() != 0 ) > ( rhs.ammo->ammo_remaining() != 0 );
    } );

    if( is_npc() ) {
        return ammo_list[ 0 ] ;
    }

    if( !prompt && ammo_list.size() == 1 ) {
        // unconditionally suppress the prompt if there's only one option
        return ammo_list[ 0 ] ;
    }

    return select_ammo( base, std::move( ammo_list ) );
}

ret_val<bool> player::can_wear( const item &it ) const
{
    if( !it.is_armor() ) {
        return ret_val<bool>::make_failure( _( "Putting on a %s would be tricky." ), it.tname() );
    }

    if( it.is_power_armor() ) {
        for( auto &elem : worn ) {
            if( ( elem.get_covered_body_parts() & it.get_covered_body_parts() ).any() ) {
                return ret_val<bool>::make_failure( _( "Can't wear power armor over other gear!" ) );
            }
        }
        if( !it.covers( bp_torso ) ) {
            bool power_armor = false;
            if( !worn.empty() ) {
                for( auto &elem : worn ) {
                    if( elem.is_power_armor() ) {
                        power_armor = true;
                        break;
                    }
                }
            }
            if( !power_armor ) {
                return ret_val<bool>::make_failure(
                           _( "You can only wear power armor components with power armor!" ) );
            }
        }

        for( auto &i : worn ) {
            if( i.is_power_armor() && i.typeId() == it.typeId() ) {
                return ret_val<bool>::make_failure( _( "Can't wear more than one %s!" ), it.tname() );
            }
        }
    } else {
        // Only headgear can be worn with power armor, except other power armor components.
        // You can't wear headgear if power armor helmet is already sitting on your head.
        bool has_helmet = false;
        if( is_wearing_power_armor( &has_helmet ) &&
            ( has_helmet || !( it.covers( bp_head ) || it.covers( bp_mouth ) || it.covers( bp_eyes ) ) ) ) {
            return ret_val<bool>::make_failure( _( "Can't wear %s with power armor!" ), it.tname() );
        }
    }

    // Check if we don't have both hands available before wearing a briefcase, shield, etc. Also occurs if we're already wearing one.
    if( it.has_flag( "RESTRICT_HANDS" ) && ( !has_two_arms() || worn_with_flag( "RESTRICT_HANDS" ) ||
            weapon.is_two_handed( *this ) ) ) {
        return ret_val<bool>::make_failure( ( is_player() ? _( "You don't have a hand free to wear that." )
                                              : string_format( _( "%s doesn't have a hand free to wear that." ), name ) ) );
    }

    for( auto &i : worn ) {
        if( i.has_flag( "ONLY_ONE" ) && i.typeId() == it.typeId() ) {
            return ret_val<bool>::make_failure( _( "Can't wear more than one %s!" ), it.tname() );
        }
    }

    if( amount_worn( it.typeId() ) >= MAX_WORN_PER_TYPE ) {
        return ret_val<bool>::make_failure( _( "Can't wear %i or more %s at once." ),
                                            MAX_WORN_PER_TYPE + 1, it.tname( MAX_WORN_PER_TYPE + 1 ) );
    }

    if( ( ( it.covers( bp_foot_l ) && is_wearing_shoes( side::LEFT ) ) ||
          ( it.covers( bp_foot_r ) && is_wearing_shoes( side::RIGHT ) ) ) &&
        ( !it.has_flag( "OVERSIZE" ) || !it.has_flag( "OUTER" ) ) && !it.has_flag( "SKINTIGHT" ) &&
        !it.has_flag( "BELTED" ) && !it.has_flag( "PERSONAL" ) && !it.has_flag( "AURA" ) &&
        !it.has_flag( "SEMITANGIBLE" ) ) {
        // Checks to see if the player is wearing shoes
        return ret_val<bool>::make_failure( ( is_player() ? _( "You're already wearing footwear!" )
                                              : string_format( _( "%s is already wearing footwear!" ), name ) ) );
    }

    if( it.covers( bp_head ) &&
        !it.has_flag( "HELMET_COMPAT" ) && !it.has_flag( "SKINTIGHT" ) && !it.has_flag( "PERSONAL" ) &&
        !it.has_flag( "AURA" ) && !it.has_flag( "SEMITANGIBLE" ) && !it.has_flag( "OVERSIZE" ) &&
        is_wearing_helmet() ) {
        return ret_val<bool>::make_failure( wearing_something_on( bp_head ),
                                            ( is_player() ? _( "You can't wear that with other headgear!" )
                                              : string_format( _( "%s can't wear that with other headgear!" ), name ) ) );
    }

    if( it.covers( bp_head ) && !it.has_flag( "SEMITANGIBLE" ) &&
        ( it.has_flag( "SKINTIGHT" ) || it.has_flag( "HELMET_COMPAT" ) ) &&
        ( head_cloth_encumbrance() + it.get_encumber( *this ) > 40 ) ) {
        return ret_val<bool>::make_failure( ( is_player() ? _( "You can't wear that much on your head!" )
                                              : string_format( _( "%s can't wear that much on their head!" ), name ) ) );
    }

    if( has_trait( trait_WOOLALLERGY ) && ( it.made_of( material_id( "wool" ) ) ||
                                            it.item_tags.count( "wooled" ) ) ) {
        return ret_val<bool>::make_failure( _( "Can't wear that, it's made of wool!" ) );
    }

    if( it.is_filthy() && has_trait( trait_SQUEAMISH ) ) {
        return ret_val<bool>::make_failure( _( "Can't wear that, it's filthy!" ) );
    }

    if( !it.has_flag( "OVERSIZE" ) && !it.has_flag( "SEMITANGIBLE" ) ) {
        for( const trait_id &mut : get_mutations() ) {
            const auto &branch = mut.obj();
            if( branch.conflicts_with_item( it ) ) {
                return ret_val<bool>::make_failure( _( "Your %s mutation prevents you from wearing your %s." ),
                                                    branch.name(), it.type_name() );
            }
        }
        if( it.covers( bp_head ) && !it.has_flag( "SEMITANGIBLE" ) &&
            !it.made_of( material_id( "wool" ) ) && !it.made_of( material_id( "cotton" ) ) &&
            !it.made_of( material_id( "nomex" ) ) && !it.made_of( material_id( "leather" ) ) &&
            ( has_trait( trait_HORNS_POINTED ) || has_trait( trait_ANTENNAE ) ||
              has_trait( trait_ANTLERS ) ) ) {
            return ret_val<bool>::make_failure( _( "Cannot wear a helmet over %s." ),
                                                ( has_trait( trait_HORNS_POINTED ) ? _( "horns" ) :
                                                  ( has_trait( trait_ANTENNAE ) ? _( "antennae" ) : _( "antlers" ) ) ) );
        }
    }

    return ret_val<bool>::make_success();
}

ret_val<bool> player::can_wield( const item &it ) const
{
    if( it.made_of_from_type( LIQUID ) ) {
        return ret_val<bool>::make_failure( _( "Can't wield spilt liquids." ) );
    }

    if( it.is_two_handed( *this ) && ( !has_two_arms() || worn_with_flag( "RESTRICT_HANDS" ) ) ) {
        if( worn_with_flag( "RESTRICT_HANDS" ) ) {
            return ret_val<bool>::make_failure(
                       _( "Something you are wearing hinders the use of both hands." ) );
        } else if( it.has_flag( "ALWAYS_TWOHAND" ) ) {
            return ret_val<bool>::make_failure( _( "The %s can't be wielded with only one arm." ),
                                                it.tname() );
        } else {
            return ret_val<bool>::make_failure( _( "You are too weak to wield %s with only one arm." ),
                                                it.tname() );
        }
    }

    return ret_val<bool>::make_success();
}

ret_val<bool> player::can_unwield( const item &it ) const
{
    if( it.has_flag( "NO_UNWIELD" ) ) {
        return ret_val<bool>::make_failure( _( "You cannot unwield your %s." ), it.tname() );
    }

    return ret_val<bool>::make_success();
}

bool player::is_wielding( const item &target ) const
{
    return &weapon == &target;
}

bool player::wield( item &target )
{
    if( is_wielding( target ) ) {
        return true;
    }

    if( !can_wield( target ).success() ) {
        return false;
    }

    if( !unwield() ) {
        return false;
    }
    cached_info.erase( "weapon_value" );
    if( target.is_null() ) {
        return true;
    }

    // Query whether to draw an item from a holster when attempting to wield the holster
    if( target.get_use( "holster" ) && !target.contents.empty() ) {
        //~ %1$s: weapon name, %2$s: holster name
        if( query_yn( pgettext( "holster", "Draw %1$s from %2$s?" ), target.get_contained().tname(),
                      target.tname() ) ) {
            invoke_item( &target );
            return false;
        }
    }

    // Wielding from inventory is relatively slow and does not improve with increasing weapon skill.
    // Worn items (including guns with shoulder straps) are faster but still slower
    // than a skilled player with a holster.
    // There is an additional penalty when wielding items from the inventory whilst currently grabbed.

    bool worn = is_worn( target );
    int mv = item_handling_cost( target, true,
                                 worn ? INVENTORY_HANDLING_PENALTY / 2 : INVENTORY_HANDLING_PENALTY );

    if( worn ) {
        target.on_takeoff( *this );
    }

    add_msg( m_debug, "wielding took %d moves", mv );
    moves -= mv;

    if( has_item( target ) ) {
        weapon = i_rem( &target );
    } else {
        weapon = target;
    }

    last_item = weapon.typeId();
    recoil = MAX_RECOIL;

    weapon.on_wield( *this, mv );

    inv.update_invlet( weapon );
    inv.update_cache_with_item( weapon );

    return true;
}

bool player::unwield()
{
    if( weapon.is_null() ) {
        return true;
    }

    if( !can_unwield( weapon ).success() ) {
        return false;
    }

    const std::string query = string_format( _( "Stop wielding %s?" ), weapon.tname() );

    if( !dispose_item( item_location( *this, &weapon ), query ) ) {
        return false;
    }

    inv.unsort();

    return true;
}

// ids of martial art styles that are available with the bio_cqb bionic.
static const std::vector<matype_id> bio_cqb_styles {{
        matype_id{ "style_karate" }, matype_id{ "style_judo" }, matype_id{ "style_muay_thai" }, matype_id{ "style_biojutsu" }
    }};

bool player::pick_style() // Style selection menu
{
    enum style_selection {
        KEEP_HANDS_FREE = 0,
        STYLE_OFFSET
    };

    // If there are style already, cursor starts there
    // if no selected styles, cursor starts from no-style

    // Any other keys quit the menu
    const std::vector<matype_id> &selectable_styles = has_active_bionic( bio_cqb ) ? bio_cqb_styles :
            ma_styles;

    input_context ctxt( "MELEE_STYLE_PICKER" );
    ctxt.register_action( "SHOW_DESCRIPTION" );

    uilist kmenu;
    kmenu.text = string_format( _( "Select a style. (press %s for more info)" ),
                                ctxt.get_desc( "SHOW_DESCRIPTION" ) );
    ma_style_callback callback( static_cast<size_t>( STYLE_OFFSET ), selectable_styles );
    kmenu.callback = &callback;
    kmenu.input_category = "MELEE_STYLE_PICKER";
    kmenu.additional_actions.emplace_back( "SHOW_DESCRIPTION", "" );
    kmenu.desc_enabled = true;
    kmenu.addentry_desc( KEEP_HANDS_FREE, true, 'h',
                         keep_hands_free ? _( "Keep hands free (on)" ) : _( "Keep hands free (off)" ),
                         _( "When this is enabled, player won't wield things unless explicitly told to." ) );

    kmenu.selected = STYLE_OFFSET;

    for( size_t i = 0; i < selectable_styles.size(); i++ ) {
        auto &style = selectable_styles[i].obj();
        //Check if this style is currently selected
        const bool selected = selectable_styles[i] == style_selected;
        std::string entry_text = style.name.translated();
        if( selected ) {
            kmenu.selected = i + STYLE_OFFSET;
            entry_text = colorize( entry_text, c_pink );
        }
        kmenu.addentry_desc( i + STYLE_OFFSET, true, -1, entry_text, style.description.translated() );
    }

    kmenu.query();
    int selection = kmenu.ret;

    if( selection >= STYLE_OFFSET ) {
        style_selected = selectable_styles[selection - STYLE_OFFSET];
        martialart_use_message();
    } else if( selection == KEEP_HANDS_FREE ) {
        keep_hands_free = !keep_hands_free;
    } else {
        return false;
    }

    return true;
}

hint_rating player::rate_action_wear( const item &it ) const
{
    // TODO: flag already-worn items as HINT_IFFY

    if( !it.is_armor() ) {
        return HINT_CANT;
    }

    return can_wear( it ).success() ? HINT_GOOD : HINT_IFFY;
}

hint_rating player::rate_action_change_side( const item &it ) const
{
    if( !is_worn( it ) ) {
        return HINT_IFFY;
    }

    if( !it.is_sided() ) {
        return HINT_CANT;
    }

    return HINT_GOOD;
}

bool player::can_reload( const item &it, const itype_id &ammo ) const
{
    if( !it.is_reloadable_with( ammo ) ) {
        return false;
    }

    if( it.is_ammo_belt() ) {
        const auto &linkage = it.type->magazine->linkage;
        if( linkage && !has_charges( *linkage, 1 ) ) {
            return false;
        }
    }

    return true;
}

bool player::dispose_item( item_location &&obj, const std::string &prompt )
{
    uilist menu;
    menu.text = prompt.empty() ? string_format( _( "Dispose of %s" ), obj->tname() ) : prompt;

    using dispose_option = struct {
        std::string prompt;
        bool enabled;
        char invlet;
        int moves;
        std::function<bool()> action;
    };

    std::vector<dispose_option> opts;

    const bool bucket = obj->is_bucket_nonempty();

    opts.emplace_back( dispose_option {
        bucket ? _( "Spill contents and store in inventory" ) : _( "Store in inventory" ),
        volume_carried() + obj->volume() <= volume_capacity(), '1',
        item_handling_cost( *obj ),
        [this, bucket, &obj] {
            if( bucket && !obj->spill_contents( *this ) )
            {
                return false;
            }

            moves -= item_handling_cost( *obj );
            inv.add_item_keep_invlet( *obj );
            inv.unsort();
            obj.remove_item();
            return true;
        }
    } );

    opts.emplace_back( dispose_option {
        _( "Drop item" ), true, '2', 0, [this, &obj] {
            g->m.add_item_or_charges( pos(), *obj );
            obj.remove_item();
            return true;
        }
    } );

    opts.emplace_back( dispose_option {
        bucket ? _( "Spill contents and wear item" ) : _( "Wear item" ),
        can_wear( *obj ).success(), '3', item_wear_cost( *obj ),
        [this, bucket, &obj] {
            if( bucket && !obj->spill_contents( *this ) )
            {
                return false;
            }

            item it = *obj;
            obj.remove_item();
            return !!wear_item( it );
        }
    } );

    for( auto &e : worn ) {
        if( e.can_holster( *obj ) ) {
            auto ptr = dynamic_cast<const holster_actor *>( e.type->get_use( "holster" )->get_actor_ptr() );
            opts.emplace_back( dispose_option {
                string_format( _( "Store in %s" ), e.tname() ), true, e.invlet,
                item_store_cost( *obj, e, false, ptr->draw_cost ),
                [this, ptr, &e, &obj]{
                    return ptr->store( *this, e, *obj );
                }
            } );
        }
    }

    int w = utf8_width( menu.text, true ) + 4;
    for( const auto &e : opts ) {
        w = std::max( w, utf8_width( e.prompt, true ) + 4 );
    }
    for( auto &e : opts ) {
        e.prompt += std::string( w - utf8_width( e.prompt, true ), ' ' );
    }

    menu.text.insert( 0, 2, ' ' ); // add space for UI hotkeys
    menu.text += std::string( w + 2 - utf8_width( menu.text, true ), ' ' );
    menu.text += _( " | Moves  " );

    for( const auto &e : opts ) {
        menu.addentry( -1, e.enabled, e.invlet, string_format( e.enabled ? "%s | %-7d" : "%s |",
                       e.prompt, e.moves ) );
    }

    menu.query();
    if( menu.ret >= 0 ) {
        return opts[ menu.ret ].action();
    }
    return false;
}

void player::mend_item( item_location &&obj, bool interactive )
{
    if( g->u.has_trait( trait_DEBUG_HS ) ) {
        uilist menu;
        menu.text = _( "Toggle which fault?" );
        std::vector<std::pair<fault_id, bool>> opts;
        for( const auto &f : obj->faults_potential() ) {
            opts.emplace_back( f, !!obj->faults.count( f ) );
            menu.addentry( -1, true, -1, string_format(
                               opts.back().second ? pgettext( "fault", "Mend: %s" ) : pgettext( "fault", "Set: %s" ),
                               f.obj().name() ) );
        }
        if( opts.empty() ) {
            add_msg( m_info, _( "The %s doesn't have any faults to toggle." ), obj->tname() );
            return;
        }
        menu.query();
        if( menu.ret >= 0 ) {
            if( opts[ menu.ret ].second ) {
                obj->faults.erase( opts[ menu.ret ].first );
            } else {
                obj->faults.insert( opts[ menu.ret ].first );
            }
        }
        return;
    }

    std::vector<std::pair<const fault *, bool>> faults;
    std::transform( obj->faults.begin(), obj->faults.end(),
    std::back_inserter( faults ), []( const fault_id & e ) {
        return std::make_pair<const fault *, bool>( &e.obj(), false );
    } );

    if( faults.empty() ) {
        if( interactive ) {
            add_msg( m_info, _( "The %s doesn't have any faults to mend." ), obj->tname() );
        }
        return;
    }

    auto inv = crafting_inventory();

    for( auto &f : faults ) {
        f.second = f.first->requirements().can_make_with_inventory( inv, is_crafting_component );
    }

    int sel = 0;
    if( interactive ) {
        uilist menu;
        menu.text = _( "Mend which fault?" );
        menu.desc_enabled = true;
        menu.desc_lines = 0; // Let uilist handle description height

        int w = 80;

        for( auto &f : faults ) {
            auto reqs = f.first->requirements();
            auto tools = reqs.get_folded_tools_list( w, c_white, inv );
            auto comps = reqs.get_folded_components_list( w, c_white, inv, is_crafting_component );

            std::ostringstream descr;
            descr << _( "<color_white>Time required:</color>\n" );
            // TODO: better have a from_moves function
            descr << "> " << to_string_approx( time_duration::from_turns( f.first->time() / 100 ) ) << "\n";
            descr << _( "<color_white>Skills:</color>\n" );
            for( const auto &e : f.first->skills() ) {
                bool hasSkill = get_skill_level( e.first ) >= e.second;
                if( !hasSkill && f.second ) {
                    f.second = false;
                }
                //~ %1$s represents the internal color name which shouldn't be translated, %2$s is skill name, and %3$i is skill level
                descr << string_format( _( "> <color_%1$s>%2$s %3$i</color>\n" ), hasSkill ? "c_green" : "c_red",
                                        e.first.obj().name(), e.second );
            }

            std::copy( tools.begin(), tools.end(), std::ostream_iterator<std::string>( descr, "\n" ) );
            std::copy( comps.begin(), comps.end(), std::ostream_iterator<std::string>( descr, "\n" ) );

            menu.addentry_desc( -1, true, -1, f.first->name(), descr.str() );
        }
        menu.query();
        if( menu.ret < 0 ) {
            add_msg( _( "Never mind." ) );
            return;
        }
        sel = menu.ret;
    }

    if( sel >= 0 ) {
        if( !faults[ sel ].second ) {
            if( interactive ) {
                add_msg( m_info, _( "You are currently unable to mend the %s." ), obj->tname() );
            }
            return;
        }

        assign_activity( activity_id( "ACT_MEND_ITEM" ), faults[ sel ].first->time() );
        activity.name = faults[ sel ].first->id().str();
        activity.targets.push_back( std::move( obj ) );
    }
}

int player::item_reload_cost( const item &it, const item &ammo, int qty ) const
{
    if( ammo.is_ammo() || ammo.is_frozen_liquid() ) {
        qty = std::max( std::min( ammo.charges, qty ), 1 );
    } else if( ammo.is_ammo_container() || ammo.is_container() ) {
        qty = std::max( std::min( ammo.contents.front().charges, qty ), 1 );
    } else if( ammo.is_magazine() ) {
        qty = 1;
    } else {
        debugmsg( "cannot determine reload cost as %s is neither ammo or magazine", ammo.tname() );
        return 0;
    }

    // If necessary create duplicate with appropriate number of charges
    item obj = ammo;
    obj = obj.split( qty );
    if( obj.is_null() ) {
        obj = ammo;
    }
    // No base cost for handling ammo - that's already included in obtain cost
    // We have the ammo in our hands right now
    int mv = item_handling_cost( obj, true, 0 );

    if( ammo.has_flag( "MAG_BULKY" ) ) {
        mv *= 1.5; // bulky magazines take longer to insert
    }

    if( !it.is_gun() && !it.is_magazine() ) {
        return mv + 100; // reload a tool or sealable container
    }

    /** @EFFECT_GUN decreases the time taken to reload a magazine */
    /** @EFFECT_PISTOL decreases time taken to reload a pistol */
    /** @EFFECT_SMG decreases time taken to reload an SMG */
    /** @EFFECT_RIFLE decreases time taken to reload a rifle */
    /** @EFFECT_SHOTGUN decreases time taken to reload a shotgun */
    /** @EFFECT_LAUNCHER decreases time taken to reload a launcher */

    int cost = ( it.is_gun() ? it.get_reload_time() : it.type->magazine->reload_time ) * qty;

    skill_id sk = it.is_gun() ? it.type->gun->skill_used : skill_gun;
    mv += cost / ( 1.0f + std::min( get_skill_level( sk ) * 0.1f, 1.0f ) );

    if( it.has_flag( "STR_RELOAD" ) ) {
        /** @EFFECT_STR reduces reload time of some weapons */
        mv -= get_str() * 20;
    }

    return std::max( mv, 25 );
}

int player::item_wear_cost( const item &it ) const
{
    double mv = item_handling_cost( it );

    switch( it.get_layer() ) {
        case PERSONAL_LAYER:
            break;

        case UNDERWEAR_LAYER:
            mv *= 1.5;
            break;

        case REGULAR_LAYER:
            break;

        case WAIST_LAYER:
        case OUTER_LAYER:
            mv /= 1.5;
            break;

        case BELTED_LAYER:
            mv /= 2.0;
            break;

        case AURA_LAYER:
            break;

        default:
            break;
    }

    mv *= std::max( it.get_encumber( *this ) / 10.0, 1.0 );

    return mv;
}

cata::optional<std::list<item>::iterator>
player::wear( int pos, bool interactive )
{
    return wear( i_at( pos ), interactive );
}

cata::optional<std::list<item>::iterator>
player::wear( item &to_wear, bool interactive )
{
    if( is_worn( to_wear ) ) {
        if( interactive ) {
            add_msg_player_or_npc( m_info,
                                   _( "You are already wearing that." ),
                                   _( "<npcname> is already wearing that." )
                                 );
        }
        return cata::nullopt;
    }
    if( to_wear.is_null() ) {
        if( interactive ) {
            add_msg_player_or_npc( m_info,
                                   _( "You don't have that item." ),
                                   _( "<npcname> doesn't have that item." ) );
        }
        return cata::nullopt;
    }

    bool was_weapon;
    item to_wear_copy( to_wear );
    if( &to_wear == &weapon ) {
        weapon = item();
        was_weapon = true;
    } else {
        inv.remove_item( &to_wear );
        inv.restack( *this );
        was_weapon = false;
    }

    auto result = wear_item( to_wear_copy, interactive );
    if( !result ) {
        if( was_weapon ) {
            weapon = to_wear_copy;
        } else {
            inv.add_item( to_wear_copy, true );
        }
        return cata::nullopt;
    }

    return result;
}

cata::optional<std::list<item>::iterator>
player::wear_item( const item &to_wear, bool interactive )
{
    const auto ret = can_wear( to_wear );
    if( !ret.success() ) {
        if( interactive ) {
            add_msg_if_player( m_info, "%s", ret.c_str() );
        }
        return cata::nullopt;
    }

    const bool was_deaf = is_deaf();
    const bool supertinymouse = g->u.has_trait( trait_id( "SMALL2" ) ) ||
                                g->u.has_trait( trait_id( "SMALL_OK" ) );
    last_item = to_wear.typeId();

    std::list<item>::iterator position = position_to_wear_new_item( to_wear );
    std::list<item>::iterator new_item_it = worn.insert( position, to_wear );

    if( interactive ) {
        add_msg_player_or_npc(
            _( "You put on your %s." ),
            _( "<npcname> puts on their %s." ),
            to_wear.tname() );
        moves -= item_wear_cost( to_wear );

        for( const body_part bp : all_body_parts ) {
            if( to_wear.covers( bp ) && encumb( bp ) >= 40 ) {
                add_msg_if_player( m_warning,
                                   bp == bp_eyes ?
                                   _( "Your %s are very encumbered! %s" ) : _( "Your %s is very encumbered! %s" ),
                                   body_part_name( bp ), encumb_text( bp ) );
            }
        }
        if( !was_deaf && is_deaf() ) {
            add_msg_if_player( m_info, _( "You're deafened!" ) );
        }
        if( supertinymouse && !to_wear.has_flag( "UNDERSIZE" ) ) {
            add_msg_if_player( m_warning,
                               _( "This %s is too big to wear comfortably! Maybe it could be refitted..." ),
                               to_wear.tname() );
        } else if( to_wear.has_flag( "UNDERSIZE" ) ) {
            add_msg_if_player( m_warning,
                               _( "This %s is too small to wear comfortably! Maybe it could be refitted..." ),
                               to_wear.tname() );
        }
    } else {
        add_msg_if_npc( _( "<npcname> puts on their %s." ), to_wear.tname() );
    }

    new_item_it->on_wear( *this );

    inv.update_invlet( *new_item_it );
    inv.update_cache_with_item( *new_item_it );

    recalc_sight_limits();
    reset_encumbrance();

    return new_item_it;
}

bool player::change_side( item &it, bool interactive )
{
    if( !it.swap_side() ) {
        if( interactive ) {
            add_msg_player_or_npc( m_info,
                                   _( "You cannot swap the side on which your %s is worn." ),
                                   _( "<npcname> cannot swap the side on which their %s is worn." ),
                                   it.tname() );
        }
        return false;
    }

    if( interactive ) {
        add_msg_player_or_npc( m_info, _( "You swap the side on which your %s is worn." ),
                               _( "<npcname> swaps the side on which their %s is worn." ),
                               it.tname() );
    }

    mod_moves( -250 );
    reset_encumbrance();

    return true;
}

bool player::change_side( int pos, bool interactive )
{
    item &it( i_at( pos ) );

    if( !is_worn( it ) ) {
        if( interactive ) {
            add_msg_player_or_npc( m_info,
                                   _( "You are not wearing that item." ),
                                   _( "<npcname> isn't wearing that item." ) );
        }
        return false;
    }

    return change_side( it, interactive );
}

hint_rating player::rate_action_takeoff( const item &it ) const
{
    if( !it.is_armor() ) {
        return HINT_CANT;
    }

    if( is_worn( it ) ) {
        return HINT_GOOD;
    }

    return HINT_IFFY;
}

std::list<const item *> player::get_dependent_worn_items( const item &it ) const
{
    std::list<const item *> dependent;
    // Adds dependent worn items recursively
    const std::function<void( const item &it )> add_dependent = [ & ]( const item & it ) {
        for( const auto &wit : worn ) {
            if( &wit == &it || !wit.is_worn_only_with( it ) ) {
                continue;
            }
            const auto iter = std::find_if( dependent.begin(), dependent.end(),
            [ &wit ]( const item * dit ) {
                return &wit == dit;
            } );
            if( iter == dependent.end() ) { // Not in the list yet
                add_dependent( wit );
                dependent.push_back( &wit );
            }
        }
    };

    if( is_worn( it ) ) {
        add_dependent( it );
    }

    return dependent;
}

ret_val<bool> player::can_takeoff( const item &it, const std::list<item> *res ) const
{
    auto iter = std::find_if( worn.begin(), worn.end(), [ &it ]( const item & wit ) {
        return &it == &wit;
    } );

    if( iter == worn.end() ) {
        return ret_val<bool>::make_failure( !is_npc() ? _( "You are not wearing that item." ) :
                                            _( "<npcname> is not wearing that item." ) );
    }

    if( res == nullptr && !get_dependent_worn_items( it ).empty() ) {
        return ret_val<bool>::make_failure( !is_npc() ?
                                            _( "You can't take off power armor while wearing other power armor components." ) :
                                            _( "<npcname> can't take off power armor while wearing other power armor components." ) );
    }
    if( it.has_flag( "NO_TAKEOFF" ) ) {
        return ret_val<bool>::make_failure( !is_npc() ?
                                            _( "You can't take that item off." ) :
                                            _( "<npcname> can't take that item off." ) );
    }
    return ret_val<bool>::make_success();
}

bool player::takeoff( const item &it, std::list<item> *res )
{
    const auto ret = can_takeoff( it, res );
    if( !ret.success() ) {
        add_msg( m_info, "%s", ret.c_str() );
        return false;
    }

    auto iter = std::find_if( worn.begin(), worn.end(), [ &it ]( const item & wit ) {
        return &it == &wit;
    } );

    if( res == nullptr ) {
        if( volume_carried() + it.volume() > volume_capacity_reduced_by( it.get_storage() ) ) {
            if( is_npc() || query_yn( _( "No room in inventory for your %s.  Drop it?" ),
                                      colorize( it.tname(), it.color_in_inventory() ) ) ) {
                drop( get_item_position( &it ), pos() );
                return true; // the drop activity ends up taking off the item anyway so shouldn't try to do it again here
            } else {
                return false;
            }
        }
        iter->on_takeoff( *this );
        inv.add_item_keep_invlet( it );
    } else {
        iter->on_takeoff( *this );
        res->push_back( it );
    }

    add_msg_player_or_npc( _( "You take off your %s." ),
                           _( "<npcname> takes off their %s." ),
                           it.tname() );

    mod_moves( -250 );    // TODO: Make this variable
    worn.erase( iter );

    recalc_sight_limits();
    reset_encumbrance();

    return true;
}

bool player::takeoff( int pos )
{
    return takeoff( i_at( pos ) );
}

void player::drop( int pos, const tripoint &where )
{
    const item &it = i_at( pos );
    const int count = it.count();

    drop( { std::make_pair( pos, count ) }, where );
}

void player::drop( const std::list<std::pair<int, int>> &what, const tripoint &target, bool stash )
{
    const activity_id type( stash ? "ACT_STASH" : "ACT_DROP" );

    if( what.empty() ) {
        return;
    }

    if( rl_dist( pos(), target ) > 1 || !( stash || g->m.can_put_items( target ) ) ) {
        add_msg_player_or_npc( m_info, _( "You can't place items here!" ),
                               _( "<npcname> can't place items here!" ) );
        return;
    }

    assign_activity( type );
    activity.placement = target - pos();

    for( auto item_pair : what ) {
        if( can_unwield( i_at( item_pair.first ) ).success() ) {
            activity.values.push_back( item_pair.first );
            activity.values.push_back( item_pair.second );
        }
    }
    // TODO: Remove the hack. Its here because npcs don't process activities
    if( is_npc() ) {
        activity.do_turn( *this );
    }
}

bool player::add_or_drop_with_msg( item &it, const bool unloading )
{
    if( it.made_of( LIQUID ) ) {
        liquid_handler::consume_liquid( it, 1 );
        return it.charges <= 0;
    }
    it.charges = this->i_add_to_container( it, unloading );
    if( it.is_ammo() && it.charges == 0 ) {
        return true;
    } else if( !this->can_pickVolume( it ) ) {
        put_into_vehicle_or_drop( *this, item_drop_reason::too_large, { it } );
    } else if( !this->can_pickWeight( it, !get_option<bool>( "DANGEROUS_PICKUPS" ) ) ) {
        put_into_vehicle_or_drop( *this, item_drop_reason::too_heavy, { it } );
    } else {
        auto &ni = this->i_add( it );
        add_msg( _( "You put the %s in your inventory." ), ni.tname() );
        add_msg( m_info, "%c - %s", ni.invlet == 0 ? ' ' : ni.invlet, ni.tname() );
    }
    return true;
}

bool player::unload( item &it )
{
    // Unload a container consuming moves per item successfully removed
    if( it.is_container() || it.is_bandolier() ) {
        if( it.contents.empty() ) {
            add_msg( m_info, _( "The %s is already empty!" ), it.tname() );
            return false;
        }
        if( !it.can_unload_liquid() ) {
            add_msg( m_info, _( "The liquid can't be unloaded in its current state!" ) );
            return false;
        }

        bool changed = false;
        it.contents.erase( std::remove_if( it.contents.begin(), it.contents.end(), [this,
        &changed]( item & e ) {
            int old_charges = e.charges;
            const bool consumed = this->add_or_drop_with_msg( e, true );
            changed = changed || consumed || e.charges != old_charges;
            if( consumed ) {
                this->mod_moves( -this->item_handling_cost( e ) );
            }
            return consumed;
        } ), it.contents.end() );
        if( changed ) {
            it.on_contents_changed();
        }
        return true;
    }

    // If item can be unloaded more than once (currently only guns) prompt user to choose
    std::vector<std::string> msgs( 1, it.tname() );
    std::vector<item *> opts( 1, &it );

    for( auto e : it.gunmods() ) {
        if( e->is_gun() && !e->has_flag( "NO_UNLOAD" ) &&
            ( e->magazine_current() || e->ammo_remaining() > 0 || e->casings_count() > 0 ) ) {
            msgs.emplace_back( e->tname() );
            opts.emplace_back( e );
        }
    }

    item *target = nullptr;
    if( opts.size() > 1 ) {
        const int ret = uilist( _( "Unload what?" ), msgs );
        if( ret >= 0 ) {
            target = opts[ret];
        }
    } else {
        target = &it;
    }

    if( target == nullptr ) {
        return false;
    }

    // Next check for any reasons why the item cannot be unloaded
    if( target->ammo_types().empty() || target->ammo_capacity() <= 0 ) {
        add_msg( m_info, _( "You can't unload a %s!" ), target->tname() );
        return false;
    }

    if( target->has_flag( "NO_UNLOAD" ) ) {
        if( target->has_flag( "RECHARGE" ) || target->has_flag( "USE_UPS" ) ) {
            add_msg( m_info, _( "You can't unload a rechargeable %s!" ), target->tname() );
        } else {
            add_msg( m_info, _( "You can't unload a %s!" ), target->tname() );
        }
        return false;
    }

    if( !target->magazine_current() && target->ammo_remaining() <= 0 && target->casings_count() <= 0 ) {
        if( target->is_tool() ) {
            add_msg( m_info, _( "Your %s isn't charged." ), target->tname() );
        } else {
            add_msg( m_info, _( "Your %s isn't loaded." ), target->tname() );
        }
        return false;
    }

    target->casings_handle( [&]( item & e ) {
        return this->i_add_or_drop( e );
    } );

    if( target->is_magazine() ) {
        player_activity unload_mag_act( activity_id( "ACT_UNLOAD_MAG" ) );
        g->u.assign_activity( unload_mag_act );
        g->u.activity.targets.emplace_back( item_location( *this, target ) );

        // Calculate the time to remove the contained ammo (consuming half as much time as required to load the magazine)
        int mv = 0;
        for( auto &content : target->contents ) {
            mv += this->item_reload_cost( it, content, content.charges ) / 2;
        }
        g->u.activity.moves_left += mv;

        // I think this means if unload is not done on ammo-belt, it takes as long as it takes to reload a mag.
        if( !it.is_ammo_belt() ) {
            g->u.activity.moves_left += mv;
        }
        g->u.activity.auto_resume = true;

        return true;

    } else if( target->magazine_current() ) {
        if( !this->add_or_drop_with_msg( *target->magazine_current(), true ) ) {
            return false;
        }
        // Eject magazine consuming half as much time as required to insert it
        this->moves -= this->item_reload_cost( *target, *target->magazine_current(), -1 ) / 2;

        target->contents.remove_if( [&target]( const item & e ) {
            return target->magazine_current() == &e;
        } );

    } else if( target->ammo_remaining() ) {
        int qty = target->ammo_remaining();

        if( target->ammo_current() == "plut_cell" ) {
            qty = target->ammo_remaining() / PLUTONIUM_CHARGES;
            if( qty > 0 ) {
                add_msg( _( "You recover %i unused plutonium." ), qty );
            } else {
                add_msg( m_info, _( "You can't remove partially depleted plutonium!" ) );
                return false;
            }
        }

        // Construct a new ammo item and try to drop it
        item ammo( target->ammo_current(), calendar::turn, qty );

        if( ammo.made_of_from_type( LIQUID ) ) {
            if( !this->add_or_drop_with_msg( ammo ) ) {
                qty -= ammo.charges; // only handled part (or none) of the liquid
            }
            if( qty <= 0 ) {
                return false; // no liquid was moved
            }

        } else if( !this->add_or_drop_with_msg( ammo, qty > 1 ) ) {
            return false;
        }

        // If successful remove appropriate qty of ammo consuming half as much time as required to load it
        this->moves -= this->item_reload_cost( *target, ammo, qty ) / 2;

        if( target->ammo_current() == "plut_cell" ) {
            qty *= PLUTONIUM_CHARGES;
        }

        target->ammo_set( target->ammo_current(), target->ammo_remaining() - qty );
    }

    // Turn off any active tools
    if( target->is_tool() && target->active && target->ammo_remaining() == 0 ) {
        target->type->invoke( *this, *target, this->pos() );
    }

    add_msg( _( "You unload your %s." ), target->tname() );
    return true;
}

void player::use_wielded()
{
    use( -1 );
}

hint_rating player::rate_action_reload( const item &it ) const
{
    hint_rating res = HINT_CANT;

    // Guns may contain additional reloadable mods so check these first
    for( const auto mod : it.gunmods() ) {
        switch( rate_action_reload( *mod ) ) {
            case HINT_GOOD:
                return HINT_GOOD;

            case HINT_CANT:
                continue;

            case HINT_IFFY:
                res = HINT_IFFY;
        }
    }

    if( !it.is_reloadable() ) {
        return res;
    }

    return can_reload( it ) ? HINT_GOOD : HINT_IFFY;
}

hint_rating player::rate_action_unload( const item &it ) const
{
    if( ( it.is_container() || it.is_bandolier() ) && !it.contents.empty() &&
        it.can_unload_liquid() ) {
        return HINT_GOOD;
    }

    if( it.has_flag( "NO_UNLOAD" ) ) {
        return HINT_CANT;
    }

    if( it.magazine_current() ) {
        return HINT_GOOD;
    }

    for( auto e : it.gunmods() ) {
        if( e->is_gun() && !e->has_flag( "NO_UNLOAD" ) &&
            ( e->magazine_current() || e->ammo_remaining() > 0 || e->casings_count() > 0 ) ) {
            return HINT_GOOD;
        }
    }

    if( it.ammo_types().empty() ) {
        return HINT_CANT;
    }

    if( it.ammo_remaining() > 0 || it.casings_count() > 0 ) {
        return HINT_GOOD;
    }

    if( it.ammo_capacity() > 0 ) {
        return HINT_IFFY;
    }

    return HINT_CANT;
}

hint_rating player::rate_action_mend( const item &it ) const
{
    // TODO: check also if item damage could be repaired via a tool
    if( !it.faults.empty() ) {
        return HINT_GOOD;
    }
    return it.faults_potential().empty() ? HINT_CANT : HINT_IFFY;
}

hint_rating player::rate_action_disassemble( const item &it )
{
    if( can_disassemble( it, crafting_inventory() ).success() ) {
        return HINT_GOOD; // possible

    } else if( recipe_dictionary::get_uncraft( it.typeId() ) ) {
        return HINT_IFFY; // potentially possible but we currently lack requirements

    } else {
        return HINT_CANT; // never possible
    }
}

hint_rating player::rate_action_use( const item &it ) const
{
    if( it.is_tool() ) {
        return it.ammo_sufficient() ? HINT_GOOD : HINT_IFFY;

    } else if( it.is_gunmod() ) {
        /** @EFFECT_GUN >0 allows rating estimates for gun modifications */
        if( get_skill_level( skill_gun ) == 0 ) {
            return HINT_IFFY;
        } else {
            return HINT_GOOD;
        }
    } else if( it.is_food() || it.is_medication() || it.is_book() || it.is_armor() ) {
        return HINT_IFFY; //the rating is subjective, could be argued as HINT_CANT or HINT_GOOD as well
    } else if( it.type->has_use() ) {
        return HINT_GOOD;
    } else if( !it.is_container_empty() ) {
        return rate_action_use( it.get_contained() );
    }

    return HINT_CANT;
}

bool player::has_enough_charges( const item &it, bool show_msg ) const
{
    if( !it.is_tool() || !it.ammo_required() ) {
        return true;
    }
    if( it.has_flag( "USE_UPS" ) ) {
        if( has_charges( "UPS", it.ammo_required() ) || it.ammo_sufficient() ) {
            return true;
        }
        if( show_msg ) {
            add_msg_if_player( m_info,
                               ngettext( "Your %s needs %d charge from some UPS.",
                                         "Your %s needs %d charges from some UPS.",
                                         it.ammo_required() ),
                               it.tname(), it.ammo_required() );
        }
        return false;
    } else if( !it.ammo_sufficient() ) {
        if( show_msg ) {
            add_msg_if_player( m_info,
                               ngettext( "Your %s has %d charge but needs %d.",
                                         "Your %s has %d charges but needs %d.",
                                         it.ammo_remaining() ),
                               it.tname(), it.ammo_remaining(), it.ammo_required() );
        }
        return false;
    }
    return true;
}

bool player::consume_charges( item &used, int qty )
{
    if( qty < 0 ) {
        debugmsg( "Tried to consume negative charges" );
        return false;
    }

    if( qty == 0 ) {
        return false;
    }

    if( !used.is_tool() && !used.is_food() && !used.is_medication() ) {
        debugmsg( "Tried to consume charges for non-tool, non-food, non-med item" );
        return false;
    }

    // Consume comestibles destroying them if no charges remain
    if( used.is_food() || used.is_medication() ) {
        used.charges -= qty;
        if( used.charges <= 0 ) {
            i_rem( &used );
            return true;
        }
        return false;
    }

    // Tools which don't require ammo are instead destroyed
    if( used.is_tool() && !used.ammo_required() ) {
        i_rem( &used );
        return true;
    }

    // USE_UPS never occurs on base items but is instead added by the UPS tool mod
    if( used.has_flag( "USE_UPS" ) ) {
        // With the new UPS system, we'll want to use any charges built up in the tool before pulling from the UPS
        // The usage of the item was already approved, so drain item if possible, otherwise use UPS
        if( used.charges >= qty ) {
            used.ammo_consume( qty, pos() );
        } else {
            use_charges( "UPS", qty );
        }
    } else {
        used.ammo_consume( std::min( qty, used.ammo_remaining() ), pos() );
    }
    return false;
}

void player::use( int inventory_position )
{
    item &used = i_at( inventory_position );
    auto loc = item_location( *this, &used );

    use( loc );
}

void player::use( item_location loc )
{
    item &used = *loc.get_item();
    int inventory_position = loc.where() == item_location::type::character ?
                             this->get_item_position( &used ) : INT_MIN;

    if( used.is_null() ) {
        add_msg( m_info, _( "You do not have that item." ) );
        return;
    }

    last_item = used.typeId();

    if( used.is_tool() ) {
        if( !used.type->has_use() ) {
            add_msg_if_player( _( "You can't do anything interesting with your %s." ), used.tname() );
            return;
        }
        invoke_item( &used, loc.position() );

    } else if( used.type->can_use( "DOGFOOD" ) ||
               used.type->can_use( "CATFOOD" ) ||
               used.type->can_use( "BIRDFOOD" ) ||
               used.type->can_use( "CATTLEFODDER" ) ) {
        invoke_item( &used, loc.position() );

    } else if( !used.is_craft() && ( used.is_food() ||
                                     used.is_medication() ||
                                     used.get_contained().is_food() ||
                                     used.get_contained().is_medication() ) ) {
        consume( inventory_position );

    } else if( used.is_book() ) {
        // TODO: Remove this nasty cast once this and related functions are migrated to avatar
        if( avatar *u = dynamic_cast<avatar *>( this ) ) {
            u->read( inventory_position );
        }
    } else if( used.type->has_use() ) {
        invoke_item( &used, loc.position() );

    } else {
        add_msg( m_info, _( "You can't do anything interesting with your %s." ),
                 used.tname() );
    }
}

bool player::invoke_item( item *used )
{
    return invoke_item( used, pos() );
}

bool player::invoke_item( item *used, const tripoint &pt )
{
    const auto &use_methods = used->type->use_methods;

    if( use_methods.empty() ) {
        return false;
    } else if( use_methods.size() == 1 ) {
        return invoke_item( used, use_methods.begin()->first, pt );
    }

    uilist umenu;

    umenu.text = string_format( _( "What to do with your %s?" ), used->tname() );
    umenu.hilight_disabled = true;

    for( const auto &e : use_methods ) {
        const auto res = e.second.can_call( *this, *used, false, pt );
        umenu.addentry_desc( MENU_AUTOASSIGN, res.success(), MENU_AUTOASSIGN, e.second.get_name(),
                             res.str() );
    }

    umenu.desc_enabled = std::any_of( umenu.entries.begin(),
    umenu.entries.end(), []( const uilist_entry & elem ) {
        return !elem.desc.empty();
    } );

    umenu.query();

    int choice = umenu.ret;
    if( choice < 0 || choice >= static_cast<int>( use_methods.size() ) ) {
        return false;
    }

    const std::string &method = std::next( use_methods.begin(), choice )->first;

    return invoke_item( used, method, pt );
}

bool player::invoke_item( item *used, const std::string &method )
{
    return invoke_item( used, method, pos() );
}

bool player::invoke_item( item *used, const std::string &method, const tripoint &pt )
{
    if( !has_enough_charges( *used, true ) ) {
        return false;
    }

    item *actually_used = used->get_usable_item( method );
    if( actually_used == nullptr ) {
        debugmsg( "Tried to invoke a method %s on item %s, which doesn't have this method",
                  method.c_str(), used->tname() );
        return false;
    }

    int charges_used = actually_used->type->invoke( *this, *actually_used, pt, method );
    if( charges_used == 0 ) {
        return false;
    }
    // Prevent accessing the item as it may have been deleted by the invoked iuse function.

    if( used->is_tool() || used->is_medication() || used->get_contained().is_medication() ) {
        return consume_charges( *actually_used, charges_used );
    } else if( used->is_bionic() || used->is_deployable() || method == "place_trap" ) {
        i_rem( used );
        return true;
    }

    return false;
}

void player::reassign_item( item &it, int invlet )
{
    bool remove_old = true;
    if( invlet ) {
        item &prev = i_at( invlet_to_position( invlet ) );
        if( !prev.is_null() ) {
            remove_old = it.typeId() != prev.typeId();
            inv.reassign_item( prev, it.invlet, remove_old );
        }
    }

    if( !invlet || inv_chars.valid( invlet ) ) {
        const auto iter = inv.assigned_invlet.find( it.invlet );
        bool found = iter != inv.assigned_invlet.end();
        if( found ) {
            inv.assigned_invlet.erase( iter );
        }
        if( invlet && ( !found || it.invlet != invlet ) ) {
            inv.assigned_invlet[invlet] = it.typeId();
        }
        inv.reassign_item( it, invlet, remove_old );
    }
}

bool player::gunmod_remove( item &gun, item &mod )
{
    auto iter = std::find_if( gun.contents.begin(), gun.contents.end(), [&mod]( const item & e ) {
        return &mod == &e;
    } );
    if( iter == gun.contents.end() ) {
        debugmsg( "Cannot remove non-existent gunmod" );
        return false;
    }
    if( mod.ammo_remaining() && !g->unload( mod ) ) {
        return false;
    }

    gun.gun_set_mode( gun_mode_id( "DEFAULT" ) );
    moves -= mod.type->gunmod->install_time / 2;

    if( mod.typeId() == "brass_catcher" ) {
        gun.casings_handle( [&]( item & e ) {
            return i_add_or_drop( e );
        } );
    }

    const itype *modtype = mod.type;

    i_add_or_drop( mod );
    gun.contents.erase( iter );

    //If the removed gunmod added mod locations, check to see if any mods are in invalid locations
    if( !modtype->gunmod->add_mod.empty() ) {
        std::map<gunmod_location, int> mod_locations = gun.get_mod_locations();
        for( const auto &slot : mod_locations ) {
            int free_slots = gun.get_free_mod_locations( slot.first );

            for( auto the_mod : gun.gunmods() ) {
                if( the_mod->type->gunmod->location == slot.first && free_slots < 0 ) {
                    gunmod_remove( gun, *the_mod );
                    free_slots++;
                } else if( mod_locations.find( the_mod->type->gunmod->location ) ==
                           mod_locations.end() ) {
                    gunmod_remove( gun, *the_mod );
                }
            }
        }
    }

    //~ %1$s - gunmod, %2$s - gun.
    add_msg_if_player( _( "You remove your %1$s from your %2$s." ), modtype->nname( 1 ),
                       gun.tname() );

    return true;
}

std::pair<int, int> player::gunmod_installation_odds( const item &gun, const item &mod ) const
{
    // Mods with INSTALL_DIFFICULT have a chance to fail, potentially damaging the gun
    if( !mod.has_flag( "INSTALL_DIFFICULT" ) || has_trait( trait_DEBUG_HS ) ) {
        return std::make_pair( 100, 0 );
    }

    int roll = 100; // chance of success (%)
    int risk = 0;   // chance of failure (%)
    int chances = 1; // start with 1 in 6 (~17% chance)

    for( const auto &e : mod.type->min_skills ) {
        // gain an additional chance for every level above the minimum requirement
        skill_id sk = e.first == "weapon" ? gun.gun_skill() : skill_id( e.first );
        chances += std::max( get_skill_level( sk ) - e.second, 0 );
    }
    // cap success from skill alone to 1 in 5 (~83% chance)
    roll = std::min( static_cast<double>( chances ), 5.0 ) / 6.0 * 100;
    // focus is either a penalty or bonus of at most +/-10%
    roll += ( std::min( std::max( focus_pool, 140 ), 60 ) - 100 ) / 4;
    // dexterity and intelligence give +/-2% for each point above or below 12
    roll += ( get_dex() - 12 ) * 2;
    roll += ( get_int() - 12 ) * 2;
    // each level of damage to the base gun reduces success by 10%
    roll -= std::max( gun.damage_level( 4 ), 0 ) * 10;
    roll = std::min( std::max( roll, 0 ), 100 );

    // risk of causing damage on failure increases with less durable guns
    risk = ( 100 - roll ) * ( ( 10.0 - std::min( gun.type->gun->durability, 9 ) ) / 10.0 );

    return std::make_pair( roll, risk );
}

void player::gunmod_add( item &gun, item &mod )
{
    if( !gun.is_gunmod_compatible( mod ).success() ) {
        debugmsg( "Tried to add incompatible gunmod" );
        return;
    }

    if( !has_item( gun ) && !has_item( mod ) ) {
        debugmsg( "Tried gunmod installation but mod/gun not in player possession" );
        return;
    }

    // first check at least the minimum requirements are met
    if( !has_trait( trait_DEBUG_HS ) && !can_use( mod, gun ) ) {
        return;
    }

    // any (optional) tool charges that are used during installation
    auto odds = gunmod_installation_odds( gun, mod );
    int roll = odds.first;
    int risk = odds.second;

    std::string tool;
    int qty = 0;

    if( mod.is_irremovable() ) {
        if( !query_yn( _( "Permanently install your %1$s in your %2$s?" ),
                       colorize( mod.tname(), mod.color_in_inventory() ),
                       colorize( gun.tname(), gun.color_in_inventory() ) ) ) {
            add_msg_if_player( _( "Never mind." ) );
            return; // player canceled installation
        }
    }

    // if chance of success <100% prompt user to continue
    if( roll < 100 ) {
        uilist prompt;
        prompt.text = string_format( _( "Attach your %1$s to your %2$s?" ), mod.tname(),
                                     gun.tname() );

        std::vector<std::function<void()>> actions;

        prompt.addentry( -1, true, 'w',
                         string_format( _( "Try without tools (%i%%) risking damage (%i%%)" ), roll, risk ) );
        actions.emplace_back( [&] {} );

        prompt.addentry( -1, has_charges( "small_repairkit", 100 ), 'f',
                         string_format( _( "Use 100 charges of firearm repair kit (%i%%)" ), std::min( roll * 2, 100 ) ) );

        actions.emplace_back( [&] {
            tool = "small_repairkit";
            qty = 100;
            roll *= 2; // firearm repair kit improves success...
            risk /= 2; // ...and reduces the risk of damage upon failure
        } );

        prompt.addentry( -1, has_charges( "large_repairkit", 25 ), 'g',
                         string_format( _( "Use 25 charges of gunsmith repair kit (%i%%)" ), std::min( roll * 3, 100 ) ) );

        actions.emplace_back( [&] {
            tool = "large_repairkit";
            qty = 25;
            roll *= 3; // gunsmith repair kit improves success markedly...
            risk = 0;  // ...and entirely prevents damage upon failure
        } );

        prompt.query();
        if( prompt.ret < 0 ) {
            add_msg_if_player( _( "Never mind." ) );
            return; // player canceled installation
        }
        actions[ prompt.ret ]();
    }

    const int turns = !has_trait( trait_DEBUG_HS ) ? mod.type->gunmod->install_time : 0;
    const int moves = to_moves<int>( time_duration::from_turns( turns ) );

    assign_activity( activity_id( "ACT_GUNMOD_ADD" ), moves, -1, get_item_position( &gun ), tool );
    activity.values.push_back( get_item_position( &mod ) );
    activity.values.push_back( roll ); // chance of success (%)
    activity.values.push_back( risk ); // chance of damage (%)
    activity.values.push_back( qty ); // tool charges
}

void player::toolmod_add( item_location tool, item_location mod )
{
    if( !tool && !mod ) {
        debugmsg( "Tried toolmod installation but mod/tool not available" );
        return;
    }
    // first check at least the minimum requirements are met
    if( !has_trait( trait_DEBUG_HS ) && !can_use( *mod, *tool ) ) {
        return;
    }

    if( !query_yn( _( "Permanently install your %1$s in your %2$s?" ),
                   colorize( mod->tname(), mod->color_in_inventory() ),
                   colorize( tool->tname(), tool->color_in_inventory() ) ) ) {
        add_msg_if_player( _( "Never mind." ) );
        return; // player canceled installation
    }

    assign_activity( activity_id( "ACT_TOOLMOD_ADD" ), 1, -1 );
    activity.targets.emplace_back( std::move( tool ) );
    activity.targets.emplace_back( std::move( mod ) );
}

bool player::fun_to_read( const item &book ) const
{
    // If you don't have a problem with eating humans, To Serve Man becomes rewarding
    if( ( has_trait( trait_CANNIBAL ) || has_trait( trait_PSYCHOPATH ) ||
          has_trait( trait_SAPIOVORE ) ) &&
        book.typeId() == "cookbook_human" ) {
        return true;
    } else if( has_trait( trait_SPIRITUAL ) && book.has_flag( "INSPIRATIONAL" ) ) {
        return true;
    } else {
        return book_fun_for( book, *this ) > 0;
    }
}

int player::book_fun_for( const item &book, const player &p ) const
{
    int fun_bonus = book.type->book->fun;
    if( !book.is_book() ) {
        debugmsg( "called avatar::book_fun_for with non-book" );
        return 0;
    }

    if( has_trait( trait_LOVES_BOOKS ) ) {
        fun_bonus++;
    } else if( has_trait( trait_HATES_BOOKS ) ) {
        if( book.type->book->fun > 0 ) {
            fun_bonus = 0;
        } else {
            fun_bonus--;
        }
    }
    // If you don't have a problem with eating humans, To Serve Man becomes rewarding
    if( ( p.has_trait( trait_CANNIBAL ) || p.has_trait( trait_PSYCHOPATH ) ||
          p.has_trait( trait_SAPIOVORE ) ) &&
        book.typeId() == "cookbook_human" ) {
        fun_bonus = abs( fun_bonus );
    } else if( p.has_trait( trait_SPIRITUAL ) && book.has_flag( "INSPIRATIONAL" ) ) {
        fun_bonus = abs( fun_bonus * 3 );
    }
    return fun_bonus;
}

bool player::studied_all_recipes( const itype &book ) const
{
    if( !book.book ) {
        return true;
    }
    for( auto &elem : book.book->recipes ) {
        if( !knows_recipe( elem.recipe ) ) {
            return false;
        }
    }
    return true;
}

const recipe_subset &player::get_learned_recipes() const
{
    // Cache validity check
    if( *_skills != *valid_autolearn_skills ) {
        for( const auto &r : recipe_dict.all_autolearn() ) {
            if( meets_skill_requirements( r->autolearn_requirements ) ) {
                learned_recipes->include( r );
            }
        }
        *valid_autolearn_skills = *_skills; // Reassign the validity stamp
    }

    return *learned_recipes;
}

recipe_subset player::get_recipes_from_books( const inventory &crafting_inv ) const
{
    recipe_subset res;

    for( const auto &stack : crafting_inv.const_slice() ) {
        const item &candidate = stack->front();

        for( std::pair<const recipe *, int> recipe_entry :
             candidate.get_available_recipes( *this ) ) {
            res.include( recipe_entry.first, recipe_entry.second );
        }
    }

    return res;
}

std::set<itype_id> player::get_books_for_recipe( const inventory &crafting_inv,
        const recipe *r ) const
{
    std::set<itype_id> book_ids;
    const int skill_level = get_skill_level( r->skill_used );
    for( auto &book_lvl : r->booksets ) {
        itype_id book_id = book_lvl.first;
        int required_skill_level = book_lvl.second;
        // NPCs don't need to identify books
        if( !has_identified( book_id ) ) {
            continue;
        }

        if( skill_level >= required_skill_level && crafting_inv.amount_of( book_id ) > 0 ) {
            book_ids.insert( book_id );
        }
    }
    return book_ids;
}

recipe_subset player::get_available_recipes( const inventory &crafting_inv,
        const std::vector<npc *> *helpers ) const
{
    recipe_subset res( get_learned_recipes() );

    res.include( get_recipes_from_books( crafting_inv ) );

    if( helpers != nullptr ) {
        for( npc *np : *helpers ) {
            // Directly form the helper's inventory
            res.include( get_recipes_from_books( np->inv ) );
            // Being told what to do
            res.include_if( np->get_learned_recipes(), [ this ]( const recipe & r ) {
                return get_skill_level( r.skill_used ) >= static_cast<int>( r.difficulty *
                        0.8f ); // Skilled enough to understand
            } );
        }
    }

    return res;
}

void player::try_to_sleep( const time_duration &dur )
{
    const optional_vpart_position vp = g->m.veh_at( pos() );
    const trap &trap_at_pos = g->m.tr_at( pos() );
    const ter_id ter_at_pos = g->m.ter( pos() );
    const furn_id furn_at_pos = g->m.furn( pos() );
    bool plantsleep = false;
    bool fungaloid_cosplay = false;
    bool websleep = false;
    bool webforce = false;
    bool websleeping = false;
    bool in_shell = false;
    bool watersleep = false;
    if( has_trait( trait_CHLOROMORPH ) ) {
        plantsleep = true;
        if( ( ter_at_pos == t_dirt || ter_at_pos == t_pit ||
              ter_at_pos == t_dirtmound || ter_at_pos == t_pit_shallow ||
              ter_at_pos == t_grass ) && !vp &&
            furn_at_pos == f_null ) {
            add_msg_if_player( m_good, _( "You relax as your roots embrace the soil." ) );
        } else if( vp ) {
            add_msg_if_player( m_bad, _( "It's impossible to sleep in this wheeled pot!" ) );
        } else if( furn_at_pos != f_null ) {
            add_msg_if_player( m_bad,
                               _( "The humans' furniture blocks your roots. You can't get comfortable." ) );
        } else { // Floor problems
            add_msg_if_player( m_bad, _( "Your roots scrabble ineffectively at the unyielding surface." ) );
        }
    } else if( has_trait( trait_M_SKIN3 ) ) {
        fungaloid_cosplay = true;
        if( g->m.has_flag_ter_or_furn( "FUNGUS", pos() ) ) {
            add_msg_if_player( m_good,
                               _( "Our fibers meld with the ground beneath us.  The gills on our neck begin to seed the air with spores as our awareness fades." ) );
        }
    }
    if( has_trait( trait_WEB_WALKER ) ) {
        websleep = true;
    }
    // Not sure how one would get Arachnid w/o web-making, but Just In Case
    if( has_trait( trait_THRESH_SPIDER ) && ( has_trait( trait_WEB_SPINNER ) ||
            ( has_trait( trait_WEB_WEAVER ) ) ) ) {
        webforce = true;
    }
    if( websleep || webforce ) {
        int web = g->m.get_field_intensity( pos(), fd_web );
        if( !webforce ) {
            // At this point, it's kinda weird, but surprisingly comfy...
            if( web >= 3 ) {
                add_msg_if_player( m_good,
                                   _( "These thick webs support your weight, and are strangely comfortable..." ) );
                websleeping = true;
            } else if( web > 0 ) {
                add_msg_if_player( m_info,
                                   _( "You try to sleep, but the webs get in the way.  You brush them aside." ) );
                g->m.remove_field( pos(), fd_web );
            }
        } else {
            // Here, you're just not comfortable outside a nice thick web.
            if( web >= 3 ) {
                add_msg_if_player( m_good, _( "You relax into your web." ) );
                websleeping = true;
            } else {
                add_msg_if_player( m_bad,
                                   _( "You try to sleep, but you feel exposed and your spinnerets keep twitching." ) );
                add_msg_if_player( m_info, _( "Maybe a nice thick web would help you sleep." ) );
            }
        }
    }
    if( has_active_mutation( trait_SHELL2 ) ) {
        // Your shell's interior is a comfortable place to sleep.
        in_shell = true;
    }
    if( has_trait( trait_WATERSLEEP ) ) {
        if( underwater ) {
            add_msg_if_player( m_good,
                               _( "You lay beneath the waves' embrace, gazing up through the water's surface..." ) );
            watersleep = true;
        } else if( g->m.has_flag_ter( "SWIMMABLE", pos() ) ) {
            add_msg_if_player( m_good, _( "You settle into the water and begin to drowse..." ) );
            watersleep = true;
        }
    }
    if( !plantsleep && ( furn_at_pos.obj().comfort > static_cast<int>( comfort_level::neutral ) ||
                         ter_at_pos == t_improvised_shelter ||
                         trap_at_pos.comfort > static_cast<int>( comfort_level::neutral ) ||
                         in_shell || websleeping || watersleep ||
                         vp.part_with_feature( "SEAT", true ) ||
                         vp.part_with_feature( "BED", true ) ) ) {
        add_msg_if_player( m_good, _( "This is a comfortable place to sleep." ) );
    } else if( !plantsleep && !fungaloid_cosplay && !watersleep ) {
        if( !vp && ter_at_pos != t_floor ) {
            add_msg_if_player( ter_at_pos.obj().movecost <= 2 ?
                               _( "It's a little hard to get to sleep on this %s." ) :
                               _( "It's hard to get to sleep on this %s." ),
                               ter_at_pos.obj().name() );
        } else if( vp ) {
            if( vp->part_with_feature( VPFLAG_AISLE, true ) ) {
                add_msg_if_player(
                    //~ %1$s: vehicle name, %2$s: vehicle part name
                    _( "It's a little hard to get to sleep on this %2$s in %1$s." ),
                    vp->vehicle().disp_name(),
                    vp->part_with_feature( VPFLAG_AISLE, true )->part().name( false ) );
            } else {
                add_msg_if_player(
                    //~ %1$s: vehicle name
                    _( "It's hard to get to sleep in %1$s." ),
                    vp->vehicle().disp_name() );
            }
        }
    }
    add_msg_if_player( _( "You start trying to fall asleep." ) );
    if( has_active_bionic( bio_soporific ) ) {
        bio_soporific_powered_at_last_sleep_check = power_level > 0;
        if( power_level > 0 ) {
            // The actual bonus is applied in sleep_spot( p ).
            add_msg_if_player( m_good, _( "Your soporific inducer starts working its magic." ) );
        } else {
            add_msg_if_player( m_bad, _( "Your soporific inducer doesn't have enough power to operate." ) );
        }
    }
    assign_activity( activity_id( "ACT_TRY_SLEEP" ), to_moves<int>( dur ) );
}

comfort_level player::base_comfort_value( const tripoint &p ) const
{
    // Comfort of sleeping spots is "objective", while sleep_spot( p ) is "subjective"
    // As in the latter also checks for fatigue and other variables while this function
    // only looks at the base comfyness of something. It's still subjective, in a sense,
    // as arachnids who sleep in webs will find most places comfortable for instance.
    int comfort = 0;

    bool plantsleep = has_trait( trait_CHLOROMORPH );
    bool fungaloid_cosplay = has_trait( trait_M_SKIN3 );
    bool websleep = has_trait( trait_WEB_WALKER );
    bool webforce = has_trait( trait_THRESH_SPIDER ) && ( has_trait( trait_WEB_SPINNER ) ||
                    ( has_trait( trait_WEB_WEAVER ) ) );
    bool in_shell = has_active_mutation( trait_SHELL2 );
    bool watersleep = has_trait( trait_WATERSLEEP );

    const optional_vpart_position vp = g->m.veh_at( p );
    const maptile tile = g->m.maptile_at( p );
    const trap &trap_at_pos = tile.get_trap_t();
    const ter_id ter_at_pos = tile.get_ter();
    const furn_id furn_at_pos = tile.get_furn();

    int web = g->m.get_field_intensity( p, fd_web );

    // Some mutants have different comfort needs
    if( !plantsleep && !webforce ) {
        if( in_shell ) {
            comfort += 1 + static_cast<int>( comfort_level::slightly_comfortable );
            // Note: shelled individuals can still use sleeping aids!
        } else if( vp ) {
            if( vp.part_with_feature( "BED", true ) ) {
                comfort += 1 + static_cast<int>( comfort_level::slightly_comfortable );
            } else if( vp.part_with_feature( "SEAT", true ) ) {
                comfort += 0 + static_cast<int>( comfort_level::slightly_comfortable );
            } else {
                // Sleeping elsewhere is uncomfortable
                comfort -= g->m.move_cost( p );
            }
        }
        // Not in a vehicle, start checking furniture/terrain/traps at this point in decreasing order
        else if( furn_at_pos != f_null ) {
            comfort += 0 + furn_at_pos.obj().comfort;
        }
        // Web sleepers can use their webs if better furniture isn't available
        else if( websleep && web >= 3 ) {
            comfort += 1 + static_cast<int>( comfort_level::slightly_comfortable );
        } else if( ter_at_pos == t_improvised_shelter ) {
            comfort += 0 + static_cast<int>( comfort_level::slightly_comfortable );
        } else if( ter_at_pos == t_floor || ter_at_pos == t_floor_waxed ||
                   ter_at_pos == t_carpet_red || ter_at_pos == t_carpet_yellow ||
                   ter_at_pos == t_carpet_green || ter_at_pos == t_carpet_purple ) {
            comfort += 1 + static_cast<int>( comfort_level::neutral );
        } else if( !trap_at_pos.is_null() ) {
            comfort += 0 + trap_at_pos.comfort;
        } else {
            // Not a comfortable sleeping spot
            comfort -= g->m.move_cost( p );
        }

        auto items = g->m.i_at( p );
        for( auto &items_it : items ) {
            if( items_it.has_flag( "SLEEP_AID" ) ) {
                // Note: BED + SLEEP_AID = 9 pts, or 1 pt below very_comfortable
                comfort += 1 + static_cast<int>( comfort_level::slightly_comfortable );
                break; // prevents using more than 1 sleep aid
            }
        }

        if( fungaloid_cosplay && g->m.has_flag_ter_or_furn( "FUNGUS", pos() ) ) {
            comfort += static_cast<int>( comfort_level::very_comfortable );
        } else if( watersleep && g->m.has_flag_ter( "SWIMMABLE", pos() ) ) {
            comfort += static_cast<int>( comfort_level::very_comfortable );
        }
    } else if( plantsleep ) {
        if( vp || furn_at_pos != f_null ) {
            // Sleep ain't happening in a vehicle or on furniture
            comfort = static_cast<int>( comfort_level::uncomfortable );
        } else {
            // It's very easy for Chloromorphs to get to sleep on soil!
            if( ter_at_pos == t_dirt || ter_at_pos == t_pit || ter_at_pos == t_dirtmound ||
                ter_at_pos == t_pit_shallow ) {
                comfort += static_cast<int>( comfort_level::very_comfortable );
            }
            // Not as much if you have to dig through stuff first
            else if( ter_at_pos == t_grass ) {
                comfort += static_cast<int>( comfort_level::comfortable );
            }
            // Sleep ain't happening
            else {
                comfort = static_cast<int>( comfort_level::uncomfortable );
            }
        }
        // Has webforce
    } else {
        if( web >= 3 ) {
            // Thick Web and you're good to go
            comfort += static_cast<int>( comfort_level::very_comfortable );
        } else {
            comfort = static_cast<int>( comfort_level::uncomfortable );
        }
    }

    if( comfort > static_cast<int>( comfort_level::comfortable ) ) {
        return comfort_level::very_comfortable;
    } else if( comfort > static_cast<int>( comfort_level::slightly_comfortable ) ) {
        return comfort_level::comfortable;
    } else if( comfort > static_cast<int>( comfort_level::neutral ) ) {
        return comfort_level::slightly_comfortable;
    } else if( comfort == static_cast<int>( comfort_level::neutral ) ) {
        return comfort_level::neutral;
    } else {
        return comfort_level::uncomfortable;
    }
}

int player::sleep_spot( const tripoint &p ) const
{
    comfort_level base_level = base_comfort_value( p );
    int sleepy = static_cast<int>( base_level );
    bool watersleep = has_trait( trait_WATERSLEEP );

    if( has_addiction( ADD_SLEEP ) ) {
        sleepy -= 4;
    }
    if( has_trait( trait_INSOMNIA ) ) {
        // 12.5 points is the difference between "tired" and "dead tired"
        sleepy -= 12;
    }
    if( has_trait( trait_EASYSLEEPER ) ) {
        // Low fatigue (being rested) has a much stronger effect than high fatigue
        // so it's OK for the value to be that much higher
        sleepy += 24;
    }
    if( has_active_bionic( bio_soporific ) ) {
        sleepy += 30;
    }
    if( has_trait( trait_EASYSLEEPER2 ) ) {
        // Mousefolk can sleep just about anywhere.
        sleepy += 40;
    }
    if( watersleep && g->m.has_flag_ter( "SWIMMABLE", pos() ) ) {
        sleepy += 10; //comfy water!
    }

    if( get_fatigue() < TIRED + 1 ) {
        sleepy -= static_cast<int>( ( TIRED + 1 - get_fatigue() ) / 4 );
    } else {
        sleepy += static_cast<int>( ( get_fatigue() - TIRED + 1 ) / 16 );
    }

    if( stim > 0 || !has_trait( trait_INSOMNIA ) ) {
        sleepy -= 2 * stim;
    } else {
        // Make it harder for insomniac to get around the trait
        sleepy -= stim;
    }

    return sleepy;
}

bool player::can_sleep()
{
    if( has_effect( effect_meth ) ) {
        // Sleep ain't happening until that meth wears off completely.
        return false;
    }

    // Since there's a bit of randomness to falling asleep, we want to
    // prevent exploiting this if can_sleep() gets called over and over.
    // Only actually check if we can fall asleep no more frequently than
    // every 30 minutes.  We're assuming that if we return true, we'll
    // immediately be falling asleep after that.
    //
    // Also if player debug menu'd time backwards this breaks, just do the
    // check anyway, this will reset the timer if 'dur' is negative.
    const time_point now = calendar::turn;
    const time_duration dur = now - last_sleep_check;
    if( dur >= 0_turns && dur < 30_minutes ) {
        return false;
    }
    last_sleep_check = now;

    int sleepy = sleep_spot( pos() );
    sleepy += rng( -8, 8 );
    bool result = sleepy > 0;

    if( has_active_bionic( bio_soporific ) ) {
        if( bio_soporific_powered_at_last_sleep_check && power_level == 0 ) {
            add_msg_if_player( m_bad, _( "Your soporific inducer runs out of power!" ) );
        } else if( !bio_soporific_powered_at_last_sleep_check && power_level > 0 ) {
            add_msg_if_player( m_good, _( "Your soporific inducer starts back up." ) );
        }
        bio_soporific_powered_at_last_sleep_check = power_level > 0;
    }

    return result;
}

void player::fall_asleep()
{
    // Communicate to the player that he is using items on the floor
    std::string item_name = is_snuggling();
    if( item_name == "many" ) {
        if( one_in( 15 ) ) {
            add_msg_if_player( _( "You nestle your pile of clothes for warmth." ) );
        } else {
            add_msg_if_player( _( "You use your pile of clothes for warmth." ) );
        }
    } else if( item_name != "nothing" ) {
        if( one_in( 15 ) ) {
            add_msg_if_player( _( "You snuggle your %s to keep warm." ), item_name );
        } else {
            add_msg_if_player( _( "You use your %s to keep warm." ), item_name );
        }
    }
    if( has_active_mutation( trait_id( "HIBERNATE" ) ) &&
        get_kcal_percent() > 0.8f ) {
        if( is_avatar() ) {
            g->memorial().add( pgettext( "memorial_male", "Entered hibernation." ),
                               pgettext( "memorial_female", "Entered hibernation." ) );
        }
        // some days worth of round-the-clock Snooze.  Cata seasons default to 91 days.
        fall_asleep( 10_days );
        // If you're not fatigued enough for 10 days, you won't sleep the whole thing.
        // In practice, the fatigue from filling the tank from (no msg) to Time For Bed
        // will last about 8 days.
    }

    fall_asleep( 10_hours ); // default max sleep time.
}

void player::fall_asleep( const time_duration &duration )
{
    if( activity ) {
        if( activity.id() == "ACT_TRY_SLEEP" ) {
            activity.set_to_null();
        } else {
            cancel_activity();
        }
    }
    add_effect( effect_sleep, duration );
}

std::string player::is_snuggling() const
{
    auto begin = g->m.i_at( pos() ).begin();
    auto end = g->m.i_at( pos() ).end();

    if( in_vehicle ) {
        if( const cata::optional<vpart_reference> vp = g->m.veh_at( pos() ).part_with_feature( VPFLAG_CARGO,
                false ) ) {
            vehicle *const veh = &vp->vehicle();
            const int cargo = vp->part_index();
            if( !veh->get_items( cargo ).empty() ) {
                begin = veh->get_items( cargo ).begin();
                end = veh->get_items( cargo ).end();
            }
        }
    }
    const item *floor_armor = nullptr;
    int ticker = 0;

    // If there are no items on the floor, return nothing
    if( begin == end ) {
        return "nothing";
    }

    for( auto candidate = begin; candidate != end; ++candidate ) {
        if( !candidate->is_armor() ) {
            continue;
        } else if( candidate->volume() > 250_ml && candidate->get_warmth() > 0 &&
                   ( candidate->covers( bp_torso ) || candidate->covers( bp_leg_l ) ||
                     candidate->covers( bp_leg_r ) ) ) {
            floor_armor = &*candidate;
            ticker++;
        }
    }

    if( ticker == 0 ) {
        return "nothing";
    } else if( ticker == 1 ) {
        return floor_armor->type_name();
    } else if( ticker > 1 ) {
        return "many";
    }

    return "nothing";
}

// Returned values range from 1.0 (unimpeded vision) to 11.0 (totally blind).
//  1.0 is LIGHT_AMBIENT_LIT or brighter
//  4.0 is a dark clear night, barely bright enough for reading and crafting
//  6.0 is LIGHT_AMBIENT_DIM
//  7.3 is LIGHT_AMBIENT_MINIMAL, a dark cloudy night, unlit indoors
// 11.0 is zero light or blindness
float player::fine_detail_vision_mod( const tripoint &p ) const
{
    // PER_SLIME_OK implies you can get enough eyes around the bile
    // that you can generally see.  There still will be the haze, but
    // it's annoying rather than limiting.
    if( is_blind() ||
        ( ( has_effect( effect_boomered ) || has_effect( effect_darkness ) ) &&
          !has_trait( trait_PER_SLIME_OK ) ) ) {
        return 11.0;
    }
    // Scale linearly as light level approaches LIGHT_AMBIENT_LIT.
    // If we're actually a source of light, assume we can direct it where we need it.
    // Therefore give a hefty bonus relative to ambient light.
    float own_light = std::max( 1.0, LIGHT_AMBIENT_LIT - active_light() - 2 );

    // Same calculation as above, but with a result 3 lower.
    float ambient_light = std::max( 1.0,
                                    LIGHT_AMBIENT_LIT - g->m.ambient_light_at( p == tripoint_zero ? pos() : p ) + 1.0 );

    return std::min( own_light, ambient_light );
}

int player::get_wind_resistance( body_part bp ) const
{
    int coverage = 0;
    float totalExposed = 1.0;
    int totalCoverage = 0;
    int penalty = 100;

    for( auto &i : worn ) {
        if( i.covers( bp ) ) {
            if( i.made_of( material_id( "leather" ) ) || i.made_of( material_id( "plastic" ) ) ||
                i.made_of( material_id( "bone" ) ) ||
                i.made_of( material_id( "chitin" ) ) || i.made_of( material_id( "nomex" ) ) ) {
                penalty = 10; // 90% effective
            } else if( i.made_of( material_id( "cotton" ) ) ) {
                penalty = 30;
            } else if( i.made_of( material_id( "wool" ) ) ) {
                penalty = 40;
            } else {
                penalty = 1; // 99% effective
            }

            coverage = std::max( 0, i.get_coverage() - penalty );
            totalExposed *= ( 1.0 - coverage / 100.0 ); // Coverage is between 0 and 1?
        }
    }

    // Your shell provides complete wind protection if you're inside it
    if( has_active_mutation( trait_SHELL2 ) ) {
        totalCoverage = 100;
        return totalCoverage;
    }

    totalCoverage = 100 - totalExposed * 100;

    return totalCoverage;
}

int player::warmth( body_part bp ) const
{
    int ret = 0;
    int warmth = 0;

    for( auto &i : worn ) {
        if( i.covers( bp ) ) {
            warmth = i.get_warmth();
            // Wool items do not lose their warmth due to being wet.
            // Warmth is reduced by 0 - 66% based on wetness.
            if( !i.made_of( material_id( "wool" ) ) ) {
                warmth *= 1.0 - 0.66 * body_wetness[bp] / drench_capacity[bp];
            }
            ret += warmth;
        }
    }
    ret += get_effect_int( efftype_id( "heating_bionic" ), bp );
    return ret;
}

static int bestwarmth( const std::list< item > &its, const std::string &flag )
{
    int best = 0;
    for( auto &w : its ) {
        if( w.has_flag( flag ) && w.get_warmth() > best ) {
            best = w.get_warmth();
        }
    }
    return best;
}

int player::bonus_item_warmth( body_part bp ) const
{
    int ret = 0;

    // If the player is not wielding anything big, check if hands can be put in pockets
    if( ( bp == bp_hand_l || bp == bp_hand_r ) && weapon.volume() < 500_ml ) {
        ret += bestwarmth( worn, "POCKETS" );
    }

    // If the player's head is not encumbered, check if hood can be put up
    if( bp == bp_head && encumb( bp_head ) < 10 ) {
        ret += bestwarmth( worn, "HOOD" );
    }

    // If the player's mouth is not encumbered, check if collar can be put up
    if( bp == bp_mouth && encumb( bp_mouth ) < 10 ) {
        ret += bestwarmth( worn, "COLLAR" );
    }

    return ret;
}

int player::get_armor_bash( body_part bp ) const
{
    return get_armor_bash_base( bp ) + armor_bash_bonus;
}

int player::get_armor_cut( body_part bp ) const
{
    return get_armor_cut_base( bp ) + armor_cut_bonus;
}

int player::get_armor_type( damage_type dt, body_part bp ) const
{
    switch( dt ) {
        case DT_TRUE:
        case DT_BIOLOGICAL:
            return 0;
        case DT_BASH:
            return get_armor_bash( bp );
        case DT_CUT:
            return get_armor_cut( bp );
        case DT_STAB:
            return get_armor_cut( bp ) * 0.8f;
        case DT_ACID:
        case DT_HEAT:
        case DT_COLD:
        case DT_ELECTRIC: {
            int ret = 0;
            for( auto &i : worn ) {
                if( i.covers( bp ) ) {
                    ret += i.damage_resist( dt );
                }
            }

            ret += mutation_armor( bp, dt );
            return ret;
        }
        case DT_NULL:
        case NUM_DT:
            // Let it error below
            break;
    }

    debugmsg( "Invalid damage type: %d", dt );
    return 0;
}

int player::get_armor_bash_base( body_part bp ) const
{
    int ret = 0;
    for( auto &i : worn ) {
        if( i.covers( bp ) ) {
            ret += i.bash_resist();
        }
    }
    if( has_bionic( bio_carbon ) ) {
        ret += 2;
    }
    if( bp == bp_head && has_bionic( bio_armor_head ) ) {
        ret += 3;
    }
    if( ( bp == bp_arm_l || bp == bp_arm_r ) && has_bionic( bio_armor_arms ) ) {
        ret += 3;
    }
    if( bp == bp_torso && has_bionic( bio_armor_torso ) ) {
        ret += 3;
    }
    if( ( bp == bp_leg_l || bp == bp_leg_r ) && has_bionic( bio_armor_legs ) ) {
        ret += 3;
    }
    if( bp == bp_eyes && has_bionic( bio_armor_eyes ) ) {
        ret += 3;
    }

    ret += mutation_armor( bp, DT_BASH );
    return ret;
}

int player::get_armor_cut_base( body_part bp ) const
{
    int ret = 0;
    for( auto &i : worn ) {
        if( i.covers( bp ) ) {
            ret += i.cut_resist();
        }
    }
    if( has_bionic( bio_carbon ) ) {
        ret += 4;
    }
    if( bp == bp_head && has_bionic( bio_armor_head ) ) {
        ret += 3;
    } else if( ( bp == bp_arm_l || bp == bp_arm_r ) && has_bionic( bio_armor_arms ) ) {
        ret += 3;
    } else if( bp == bp_torso && has_bionic( bio_armor_torso ) ) {
        ret += 3;
    } else if( ( bp == bp_leg_l || bp == bp_leg_r ) && has_bionic( bio_armor_legs ) ) {
        ret += 3;
    } else if( bp == bp_eyes && has_bionic( bio_armor_eyes ) ) {
        ret += 3;
    }

    ret += mutation_armor( bp, DT_CUT );
    return ret;
}

int player::get_armor_acid( body_part bp ) const
{
    return get_armor_type( DT_ACID, bp );
}

int player::get_armor_fire( body_part bp ) const
{
    return get_armor_type( DT_HEAT, bp );
}

static void destroyed_armor_msg( Character &who, const std::string &pre_damage_name )
{
    if( who.is_avatar() ) {
        g->memorial().add(
            //~ %s is armor name
            pgettext( "memorial_male", "Worn %s was completely destroyed." ),
            pgettext( "memorial_female", "Worn %s was completely destroyed." ),
            pre_damage_name );
    }
    who.add_msg_player_or_npc( m_bad, _( "Your %s is completely destroyed!" ),
                               _( "<npcname>'s %s is completely destroyed!" ),
                               pre_damage_name );
}

bool player::armor_absorb( damage_unit &du, item &armor )
{
    if( rng( 1, 100 ) > armor.get_coverage() ) {
        return false;
    }

    // TODO: add some check for power armor
    armor.mitigate_damage( du );

    // We want armor's own resistance to this type, not the resistance it grants
    const int armors_own_resist = armor.damage_resist( du.type, true );
    if( armors_own_resist > 1000 ) {
        // This is some weird type that doesn't damage armors
        return false;
    }

    // Scale chance of article taking damage based on the number of parts it covers.
    // This represents large articles being able to take more punishment
    // before becoming ineffective or being destroyed.
    const int num_parts_covered = armor.get_covered_body_parts().count();
    if( !one_in( num_parts_covered ) ) {
        return false;
    }

    // Don't damage armor as much when bypassed by armor piercing
    // Most armor piercing damage comes from bypassing armor, not forcing through
    const int raw_dmg = du.amount;
    if( raw_dmg > armors_own_resist ) {
        // If damage is above armor value, the chance to avoid armor damage is
        // 50% + 50% * 1/dmg
        if( one_in( raw_dmg ) || one_in( 2 ) ) {
            return false;
        }
    } else {
        // Sturdy items and power armors never take chip damage.
        // Other armors have 0.5% of getting damaged from hits below their armor value.
        if( armor.has_flag( "STURDY" ) || armor.is_power_armor() || !one_in( 200 ) ) {
            return false;
        }
    }

    auto &material = armor.get_random_material();
    std::string damage_verb = ( du.type == DT_BASH ) ? material.bash_dmg_verb() :
                              material.cut_dmg_verb();

    const std::string pre_damage_name = armor.tname();
    const std::string pre_damage_adj = armor.get_base_material().dmg_adj( armor.damage_level( 4 ) );

    // add "further" if the damage adjective and verb are the same
    std::string format_string = ( pre_damage_adj == damage_verb ) ?
                                _( "Your %1$s is %2$s further!" ) : _( "Your %1$s is %2$s!" );
    add_msg_if_player( m_bad, format_string, pre_damage_name, damage_verb );
    //item is damaged
    if( is_player() ) {
        SCT.add( point( posx(), posy() ), NORTH, remove_color_tags( pre_damage_name ), m_neutral,
                 damage_verb,
                 m_info );
    }

    return armor.mod_damage( armor.has_flag( "FRAGILE" ) ?
                             rng( 2 * itype::damage_scale, 3 * itype::damage_scale ) : itype::damage_scale, du.type );
}

float player::bionic_armor_bonus( body_part bp, damage_type dt ) const
{
    float result = 0.0f;
    // We only check the passive bionics
    if( has_bionic( bio_carbon ) ) {
        if( dt == DT_BASH ) {
            result += 2;
        } else if( dt == DT_CUT || dt == DT_STAB ) {
            result += 4;
        }
    }
    // All the other bionic armors reduce bash/cut/stab by 3
    // Map body parts to a set of bionics that protect it
    // TODO: JSONize passive bionic armor instead of hardcoding it
    static const std::map< body_part, bionic_id > armor_bionics = {
        { bp_head, { bio_armor_head } },
        { bp_arm_l, { bio_armor_arms } },
        { bp_arm_r, { bio_armor_arms } },
        { bp_torso, { bio_armor_torso } },
        { bp_leg_l, { bio_armor_legs } },
        { bp_leg_r, { bio_armor_legs } },
        { bp_eyes, { bio_armor_eyes } }
    };
    auto iter = armor_bionics.find( bp );
    if( iter != armor_bionics.end() && has_bionic( iter->second ) &&
        ( dt == DT_BASH || dt == DT_CUT || dt == DT_STAB ) ) {
        result += 3;
    }
    return result;
}

void player::passive_absorb_hit( body_part bp, damage_unit &du ) const
{
    // >0 check because some mutations provide negative armor
    // Thin skin check goes before subdermal armor plates because SUBdermal
    if( du.amount > 0.0f ) {
        // Horrible hack warning!
        // Get rid of this as soon as CUT and STAB are split
        if( du.type == DT_STAB ) {
            damage_unit du_copy = du;
            du_copy.type = DT_CUT;
            du.amount -= mutation_armor( bp, du_copy );
        } else {
            du.amount -= mutation_armor( bp, du );
        }
    }
    du.amount -= bionic_armor_bonus( bp, du.type ); //Check for passive armor bionics
    du.amount -= mabuff_armor_bonus( du.type );
    du.amount = std::max( 0.0f, du.amount );
}

void player::absorb_hit( body_part bp, damage_instance &dam )
{
    std::list<item> worn_remains;
    bool armor_destroyed = false;

    for( auto &elem : dam.damage_units ) {
        if( elem.amount < 0 ) {
            // Prevents 0 damage hits (like from hallucinations) from ripping armor
            elem.amount = 0;
            continue;
        }

        // The bio_ads CBM absorbs damage before hitting armor
        if( has_active_bionic( bio_ads ) ) {
            if( elem.amount > 0 && power_level > 24 ) {
                if( elem.type == DT_BASH ) {
                    elem.amount -= rng( 1, 8 );
                } else if( elem.type == DT_CUT ) {
                    elem.amount -= rng( 1, 4 );
                } else if( elem.type == DT_STAB ) {
                    elem.amount -= rng( 1, 2 );
                }
                charge_power( -25 );
            }
            if( elem.amount < 0 ) {
                elem.amount = 0;
            }
        }

        // Only the outermost armor can be set on fire
        bool outermost = true;
        // The worn vector has the innermost item first, so
        // iterate reverse to damage the outermost (last in worn vector) first.
        for( auto iter = worn.rbegin(); iter != worn.rend(); ) {
            item &armor = *iter;

            if( !armor.covers( bp ) ) {
                ++iter;
                continue;
            }

            const std::string pre_damage_name = armor.tname();
            bool destroy = false;

            // Heat damage can set armor on fire
            // Even though it doesn't cause direct physical damage to it
            if( outermost && elem.type == DT_HEAT && elem.amount >= 1.0f ) {
                // TODO: Different fire intensity values based on damage
                fire_data frd{ 2 };
                destroy = armor.burn( frd );
                int fuel = roll_remainder( frd.fuel_produced );
                if( fuel > 0 ) {
                    add_effect( effect_onfire, time_duration::from_turns( fuel + 1 ), bp, false, 0, false, true );
                }
            }

            if( !destroy ) {
                destroy = armor_absorb( elem, armor );
            }

            if( destroy ) {
                if( g->u.sees( *this ) ) {
                    SCT.add( point( posx(), posy() ), NORTH, remove_color_tags( pre_damage_name ),
                             m_neutral, _( "destroyed" ), m_info );
                }
                destroyed_armor_msg( *this, pre_damage_name );
                armor_destroyed = true;
                armor.on_takeoff( *this );
                worn_remains.insert( worn_remains.end(), armor.contents.begin(), armor.contents.end() );
                // decltype is the type name of the iterator, note that reverse_iterator::base returns the
                // iterator to the next element, not the one the revers_iterator points to.
                // http://stackoverflow.com/questions/1830158/how-to-call-erase-with-a-reverse-iterator
                iter = decltype( iter )( worn.erase( --( iter.base() ) ) );
            } else {
                ++iter;
                outermost = false;
            }
        }

        passive_absorb_hit( bp, elem );

        if( elem.type == DT_BASH ) {
            if( has_trait( trait_LIGHT_BONES ) ) {
                elem.amount *= 1.4;
            }
            if( has_trait( trait_HOLLOW_BONES ) ) {
                elem.amount *= 1.8;
            }
        }

        elem.amount = std::max( elem.amount, 0.0f );
    }
    for( item &remain : worn_remains ) {
        g->m.add_item_or_charges( pos(), remain );
    }
    if( armor_destroyed ) {
        drop_invalid_inventory();
    }
}

int player::get_env_resist( body_part bp ) const
{
    int ret = 0;
    for( auto &i : worn ) {
        // Head protection works on eyes too (e.g. baseball cap)
        if( i.covers( bp ) || ( bp == bp_eyes && i.covers( bp_head ) ) ) {
            ret += i.get_env_resist();
        }
    }

    for( const bionic &bio : *my_bionics ) {
        const auto EP = bio.info().env_protec.find( bp );
        if( EP != bio.info().env_protec.end() ) {
            ret += EP->second;
        }
    }

    if( bp == bp_eyes && has_trait( trait_SEESLEEP ) ) {
        ret += 8;
    }
    return ret;
}

bool player::wearing_something_on( body_part bp ) const
{
    for( auto &i : worn ) {
        if( i.covers( bp ) ) {
            return true;
        }
    }
    return false;
}

bool player::natural_attack_restricted_on( body_part bp ) const
{
    for( auto &i : worn ) {
        if( i.covers( bp ) && !i.has_flag( "ALLOWS_NATURAL_ATTACKS" ) && !i.has_flag( "SEMITANGIBLE" ) &&
            !i.has_flag( "PERSONAL" ) && !i.has_flag( "AURA" ) ) {
            return true;
        }
    }
    return false;
}

bool player::is_wearing_shoes( const side &which_side ) const
{
    bool left = true;
    bool right = true;
    if( which_side == side::LEFT || which_side == side::BOTH ) {
        left = false;
        for( const item &worn_item : worn ) {
            if( worn_item.covers( bp_foot_l ) && !worn_item.has_flag( "BELTED" ) &&
                !worn_item.has_flag( "PERSONAL" ) && !worn_item.has_flag( "AURA" ) &&
                !worn_item.has_flag( "SEMITANGIBLE" ) && !worn_item.has_flag( "SKINTIGHT" ) ) {
                left = true;
                break;
            }
        }
    }
    if( which_side == side::RIGHT || which_side == side::BOTH ) {
        right = false;
        for( const item &worn_item : worn ) {
            if( worn_item.covers( bp_foot_r ) && !worn_item.has_flag( "BELTED" ) &&
                !worn_item.has_flag( "PERSONAL" ) && !worn_item.has_flag( "AURA" ) &&
                !worn_item.has_flag( "SEMITANGIBLE" ) && !worn_item.has_flag( "SKINTIGHT" ) ) {
                right = true;
                break;
            }
        }
    }
    return ( left && right );
}

bool player::is_wearing_helmet() const
{
    for( const item &i : worn ) {
        if( i.covers( bp_head ) && !i.has_flag( "HELMET_COMPAT" ) && !i.has_flag( "SKINTIGHT" ) &&
            !i.has_flag( "PERSONAL" ) && !i.has_flag( "AURA" ) && !i.has_flag( "SEMITANGIBLE" ) &&
            !i.has_flag( "OVERSIZE" ) ) {
            return true;
        }
    }
    return false;
}

int player::head_cloth_encumbrance() const
{
    int ret = 0;
    for( auto &i : worn ) {
        const item *worn_item = &i;
        if( i.covers( bp_head ) && !i.has_flag( "SEMITANGIBLE" ) &&
            ( worn_item->has_flag( "HELMET_COMPAT" ) || worn_item->has_flag( "SKINTIGHT" ) ) ) {
            ret += worn_item->get_encumber( *this );
        }
    }
    return ret;
}

double player::footwear_factor() const
{
    double ret = 0;
    if( wearing_something_on( bp_foot_l ) ) {
        ret += .5;
    }
    if( wearing_something_on( bp_foot_r ) ) {
        ret += .5;
    }
    return ret;
}

double player::armwear_factor() const
{
    double ret = 0;
    if( wearing_something_on( bp_arm_l ) ) {
        ret += .5;
    }
    if( wearing_something_on( bp_arm_r ) ) {
        ret += .5;
    }
    return ret;
}

int player::shoe_type_count( const itype_id &it ) const
{
    int ret = 0;
    if( is_wearing_on_bp( it, bp_foot_l ) ) {
        ret++;
    }
    if( is_wearing_on_bp( it, bp_foot_r ) ) {
        ret++;
    }
    return ret;
}

int player::adjust_for_focus( int amount ) const
{
    int effective_focus = focus_pool;
    if( has_trait( trait_FASTLEARNER ) ) {
        effective_focus += 15;
    }
    if( has_active_bionic( bio_memory ) ) {
        effective_focus += 10;
    }
    if( has_trait( trait_SLOWLEARNER ) ) {
        effective_focus -= 15;
    }
    double tmp = amount * ( effective_focus / 100.0 );
    return roll_remainder( tmp );
}

void player::practice( const skill_id &id, int amount, int cap )
{
    SkillLevel &level = get_skill_level_object( id );
    const Skill &skill = id.obj();
    std::string skill_name = skill.name();

    if( !level.can_train() ) {
        // If leveling is disabled, don't train, don't drain focus, don't print anything
        // Leaving as a skill method rather than global for possible future skill cap setting
        return;
    }

    const auto highest_skill = [&]() {
        std::pair<skill_id, int> result( skill_id::NULL_ID(), -1 );
        for( const auto &pair : *_skills ) {
            const SkillLevel &lobj = pair.second;
            if( lobj.level() > result.second ) {
                result = std::make_pair( pair.first, lobj.level() );
            }
        }
        return result.first;
    };

    const bool isSavant = has_trait( trait_SAVANT );
    const skill_id savantSkill = isSavant ? highest_skill() : skill_id::NULL_ID();

    amount = adjust_for_focus( amount );

    if( has_trait( trait_PACIFIST ) && skill.is_combat_skill() ) {
        if( !one_in( 3 ) ) {
            amount = 0;
        }
    }
    if( has_trait( trait_PRED2 ) && skill.is_combat_skill() ) {
        if( one_in( 3 ) ) {
            amount *= 2;
        }
    }
    if( has_trait( trait_PRED3 ) && skill.is_combat_skill() ) {
        amount *= 2;
    }

    if( has_trait( trait_PRED4 ) && skill.is_combat_skill() ) {
        amount *= 3;
    }

    if( isSavant && id != savantSkill ) {
        amount /= 2;
    }

    if( amount > 0 && get_skill_level( id ) > cap ) { //blunt grinding cap implementation for crafting
        amount = 0;
        if( is_player() && one_in( 5 ) ) { //remind the player intermittently that no skill gain takes place
            int curLevel = get_skill_level( id );
            add_msg( m_info, _( "This task is too simple to train your %s beyond %d." ),
                     skill_name, curLevel );
        }
    }

    if( amount > 0 && level.isTraining() ) {
        int oldLevel = get_skill_level( id );
        get_skill_level_object( id ).train( amount );
        int newLevel = get_skill_level( id );
        if( is_player() && newLevel > oldLevel ) {
            add_msg( m_good, _( "Your skill in %s has increased to %d!" ), skill_name, newLevel );
        }
        if( is_player() && newLevel > cap ) {
            //inform player immediately that the current recipe can't be used to train further
            add_msg( m_info, _( "You feel that %s tasks of this level are becoming trivial." ),
                     skill_name );
        }

        int chance_to_drop = focus_pool;
        focus_pool -= chance_to_drop / 100;
        // Apex Predators don't think about much other than killing.
        // They don't lose Focus when practicing combat skills.
        if( ( rng( 1, 100 ) <= ( chance_to_drop % 100 ) ) && ( !( has_trait( trait_PRED4 ) &&
                skill.is_combat_skill() ) ) ) {
            focus_pool--;
        }
    }

    get_skill_level_object( id ).practice();
}

int player::exceeds_recipe_requirements( const recipe &rec ) const
{
    return get_all_skills().exceeds_recipe_requirements( rec );
}

bool player::has_recipe_requirements( const recipe &rec ) const
{
    return get_all_skills().has_recipe_requirements( rec );
}

bool player::can_decomp_learn( const recipe &rec ) const
{
    return !rec.learn_by_disassembly.empty() &&
           meets_skill_requirements( rec.learn_by_disassembly );
}

bool player::knows_recipe( const recipe *rec ) const
{
    return get_learned_recipes().contains( rec );
}

int player::has_recipe( const recipe *r, const inventory &crafting_inv,
                        const std::vector<npc *> &helpers ) const
{
    if( !r->skill_used ) {
        return 0;
    }

    if( knows_recipe( r ) ) {
        return r->difficulty;
    }

    const auto available = get_available_recipes( crafting_inv, &helpers );
    return available.contains( r ) ? available.get_custom_difficulty( r ) : -1;
}

void player::learn_recipe( const recipe *const rec )
{
    if( rec->never_learn ) {
        return;
    }
    learned_recipes->include( rec );
}

void player::assign_activity( const activity_id &type, int moves, int index, int pos,
                              const std::string &name )
{
    assign_activity( player_activity( type, moves, index, pos, name ) );
}

void player::assign_activity( const player_activity &act, bool allow_resume )
{
    if( allow_resume && !backlog.empty() && backlog.front().can_resume_with( act, *this ) ) {
        add_msg_if_player( _( "You resume your task." ) );
        activity = backlog.front();
        backlog.pop_front();
    } else {
        if( activity ) {
            backlog.push_front( activity );
        }

        activity = act;
    }

    if( activity.rooted() ) {
        rooted_message();
    }
    if( is_npc() ) {
        npc *guy = dynamic_cast<npc *>( this );
        guy->set_attitude( NPCATT_ACTIVITY );
        guy->set_mission( NPC_MISSION_ACTIVITY );
        guy->current_activity_id = activity.id();
    }
}

bool player::has_activity( const activity_id &type ) const
{
    return activity.id() == type;
}

bool player::has_activity( const std::vector<activity_id> &types ) const
{
    return std::find( types.begin(), types.end(), activity.id() ) != types.end() ;
}

void player::cancel_activity()
{
    if( has_activity( activity_id( "ACT_MOVE_ITEMS" ) ) && is_hauling() ) {
        stop_hauling();
    }
    // Clear any backlog items that aren't auto-resume.
    for( auto backlog_item = backlog.begin(); backlog_item != backlog.end(); ) {
        if( backlog_item->auto_resume ) {
            backlog_item++;
        } else {
            backlog_item = backlog.erase( backlog_item );
        }
    }
    if( activity && activity.is_suspendable() ) {
        backlog.push_front( activity );
    }
    sfx::end_activity_sounds(); // kill activity sounds when canceled
    activity = player_activity();
}

void player::resume_backlog_activity()
{
    if( !backlog.empty() && backlog.front().auto_resume ) {
        activity = backlog.front();
        backlog.pop_front();
    }
}

bool player::has_gun_for_ammo( const ammotype &at ) const
{
    return has_item_with( [at]( const item & it ) {
        // item::ammo_type considers the active gunmod.
        return it.is_gun() && it.ammo_types().count( at );
    } );
}

bool player::has_magazine_for_ammo( const ammotype &at ) const
{
    return has_item_with( [&at]( const item & it ) {
        return !it.has_flag( "NO_RELOAD" ) &&
               ( ( it.is_magazine() && it.ammo_types().count( at ) ) ||
                 ( it.is_gun() && it.magazine_integral() && it.ammo_types().count( at ) ) ||
                 ( it.is_gun() && it.magazine_current() != nullptr &&
                   it.magazine_current()->ammo_types().count( at ) ) );
    } );
}

// mytest return weapon name to display in sidebar
std::string player::weapname( unsigned int truncate ) const
{
    if( weapon.is_gun() ) {
        std::string str = string_format( "(%s) %s", weapon.gun_current_mode().tname(), weapon.type_name() );

        // Is either the base item or at least one auxiliary gunmod loaded (includes empty magazines)
        bool base = weapon.ammo_capacity() > 0 && !weapon.has_flag( "RELOAD_AND_SHOOT" );

        const auto mods = weapon.gunmods();
        bool aux = std::any_of( mods.begin(), mods.end(), [&]( const item * e ) {
            return e->is_gun() && e->ammo_capacity() > 0 && !e->has_flag( "RELOAD_AND_SHOOT" );
        } );

        if( base || aux ) {
            str += " (";
            if( base ) {
                str += std::to_string( weapon.ammo_remaining() );
                if( weapon.magazine_integral() ) {
                    str += "/" + std::to_string( weapon.ammo_capacity() );
                }
            } else {
                str += "---";
            }
            str += ")";

            for( auto e : mods ) {
                if( e->is_gun() && e->ammo_capacity() > 0 && !e->has_flag( "RELOAD_AND_SHOOT" ) ) {
                    str += " (" + std::to_string( e->ammo_remaining() );
                    if( e->magazine_integral() ) {
                        str += "/" + std::to_string( e->ammo_capacity() );
                    }
                    str += ")";
                }
            }
        }
        return str;

    } else if( weapon.is_container() && weapon.contents.size() == 1 ) {
        return string_format( "%s (%d)", weapon.tname(),
                              weapon.contents.front().charges );

    } else if( !is_armed() ) {
        return _( "fists" );

    } else {
        return weapon.tname( 1, true, truncate );
    }
}

bool player::wield_contents( item &container, int pos, bool penalties, int base_cost )
{
    // if index not specified and container has multiple items then ask the player to choose one
    if( pos < 0 ) {
        std::vector<std::string> opts;
        std::transform( container.contents.begin(), container.contents.end(),
        std::back_inserter( opts ), []( const item & elem ) {
            return elem.display_name();
        } );
        if( opts.size() > 1 ) {
            pos = uilist( _( "Wield what?" ), opts );
            if( pos < 0 ) {
                return false;
            }
        } else {
            pos = 0;
        }
    }

    if( pos >= static_cast<int>( container.contents.size() ) ) {
        debugmsg( "Tried to wield non-existent item from container (player::wield_contents)" );
        return false;
    }

    auto target = std::next( container.contents.begin(), pos );
    const auto ret = can_wield( *target );
    if( !ret.success() ) {
        add_msg_if_player( m_info, "%s", ret.c_str() );
        return false;
    }

    int mv = 0;

    if( is_armed() ) {
        if( !unwield() ) {
            return false;
        }
        inv.unsort();
    }

    weapon = std::move( *target );
    container.contents.erase( target );
    container.on_contents_changed();

    inv.update_invlet( weapon );
    inv.update_cache_with_item( weapon );
    last_item = weapon.typeId();

    /**
     * @EFFECT_PISTOL decreases time taken to draw pistols from holsters
     * @EFFECT_SMG decreases time taken to draw smgs from holsters
     * @EFFECT_RIFLE decreases time taken to draw rifles from holsters
     * @EFFECT_SHOTGUN decreases time taken to draw shotguns from holsters
     * @EFFECT_LAUNCHER decreases time taken to draw launchers from holsters
     * @EFFECT_STABBING decreases time taken to draw stabbing weapons from sheathes
     * @EFFECT_CUTTING decreases time taken to draw cutting weapons from scabbards
     * @EFFECT_BASHING decreases time taken to draw bashing weapons from holsters
     */
    int lvl = get_skill_level( weapon.is_gun() ? weapon.gun_skill() : weapon.melee_skill() );
    mv += item_handling_cost( weapon, penalties, base_cost ) / ( ( lvl + 10.0f ) / 10.0f );

    moves -= mv;

    weapon.on_wield( *this, mv );

    return true;
}

void player::store( item &container, item &put, bool penalties, int base_cost )
{
    moves -= item_store_cost( put, container, penalties, base_cost );
    container.put_in( i_rem( &put ) );
    reset_encumbrance();
}

nc_color encumb_color( int level )
{
    if( level < 0 ) {
        return c_green;
    }
    if( level < 10 ) {
        return c_light_gray;
    }
    if( level < 40 ) {
        return c_yellow;
    }
    if( level < 70 ) {
        return c_light_red;
    }
    return c_red;
}

float player::get_melee() const
{
    return get_skill_level( skill_id( "melee" ) );
}

bool player::uncanny_dodge()
{
    bool is_u = this == &g->u;
    bool seen = g->u.sees( *this );
    if( this->power_level < 74 || !this->has_active_bionic( bio_uncanny_dodge ) ) {
        return false;
    }
    tripoint adjacent = adjacent_tile();
    charge_power( -75 );
    if( adjacent.x != posx() || adjacent.y != posy() ) {
        position.x = adjacent.x;
        position.y = adjacent.y;
        if( is_u ) {
            add_msg( _( "Time seems to slow down and you instinctively dodge!" ) );
        } else if( seen ) {
            add_msg( _( "%s dodges... so fast!" ), this->disp_name() );

        }
        return true;
    }
    if( is_u ) {
        add_msg( _( "You try to dodge but there's no room!" ) );
    } else if( seen ) {
        add_msg( _( "%s tries to dodge but there's no room!" ), this->disp_name() );
    }
    return false;
}

int player::climbing_cost( const tripoint &from, const tripoint &to ) const
{
    if( !g->m.valid_move( from, to, false, true ) ) {
        return 0;
    }

    const int diff = g->m.climb_difficulty( from );

    if( diff > 5 ) {
        return 0;
    }

    return 50 + diff * 100;
    // TODO: All sorts of mutations, equipment weight etc.
}

void player::environmental_revert_effect()
{
    addictions.clear();
    morale->clear();

    for( int part = 0; part < num_hp_parts; part++ ) {
        hp_cur[part] = hp_max[part];
    }
    set_hunger( 0 );
    set_thirst( 0 );
    set_fatigue( 0 );
    set_healthy( 0 );
    set_healthy_mod( 0 );
    stim = 0;
    set_pain( 0 );
    set_painkiller( 0 );
    radiation = 0;

    recalc_sight_limits();
    reset_encumbrance();
}

bool player::is_invisible() const
{
    static const bionic_id str_bio_cloak( "bio_cloak" ); // This function used in monster::plan_moves
    static const bionic_id str_bio_night( "bio_night" );
    return (
               has_effect_with_flag( "EFFECT_INVISIBLE" ) ||
               has_active_bionic( str_bio_cloak ) ||
               has_active_bionic( str_bio_night ) ||
               has_active_optcloak() ||
               has_trait( trait_DEBUG_CLOAK ) ||
               has_artifact_with( AEP_INVISIBLE )
           );
}

int player::visibility( bool, int ) const
{
    // 0-100 %
    if( is_invisible() ) {
        return 0;
    }
    // TODO:
    // if ( dark_clothing() && light check ...
    int stealth_modifier = std::floor( mutation_value( "stealth_modifier" ) );
    return clamp( 100 - stealth_modifier, 40, 160 );
}

void player::set_destination( const std::vector<tripoint> &route,
                              const player_activity &destination_activity )
{
    auto_move_route = route;
    this->destination_activity = destination_activity;
    destination_point.emplace( g->m.getabs( route.back() ) );
}

void player::clear_destination()
{
    auto_move_route.clear();
    destination_activity = player_activity();
    destination_point = cata::nullopt;
    next_expected_position = cata::nullopt;
}

bool player::has_distant_destination() const
{
    return has_destination() && !destination_activity.is_null() &&
           destination_activity.id() == "ACT_TRAVELLING" && !omt_path.empty();
}

bool player::has_destination() const
{
    return !auto_move_route.empty();
}

bool player::has_destination_activity() const
{
    return !destination_activity.is_null() && destination_point &&
           position == g->m.getlocal( *destination_point );
}

void player::start_destination_activity()
{
    if( !has_destination_activity() ) {
        debugmsg( "Tried to start invalid destination activity" );
        return;
    }

    assign_activity( destination_activity );
    clear_destination();
}

std::vector<tripoint> &player::get_auto_move_route()
{
    return auto_move_route;
}

action_id player::get_next_auto_move_direction()
{
    if( !has_destination() ) {
        return ACTION_NULL;
    }

    if( next_expected_position ) {
        if( pos() != *next_expected_position ) {
            // We're off course, possibly stumbling or stuck, cancel auto move
            return ACTION_NULL;
        }
    }

    next_expected_position.emplace( auto_move_route.front() );
    auto_move_route.erase( auto_move_route.begin() );

    tripoint dp = *next_expected_position - pos();

    // Make sure the direction is just one step and that
    // all diagonal moves have 0 z component
    if( abs( dp.x ) > 1 || abs( dp.y ) > 1 || abs( dp.z ) > 1 ||
        ( abs( dp.z ) != 0 && ( abs( dp.x ) != 0 || abs( dp.y ) != 0 ) ) ) {
        // Should never happen, but check just in case
        return ACTION_NULL;
    }
    return get_movement_direction_from_delta( dp );
}

bool player::defer_move( const tripoint &next )
{
    // next must be adjacent to current pos
    if( square_dist( next, pos() ) != 1 ) {
        return false;
    }
    // next must be adjacent to subsequent move in any preexisting automove route
    if( has_destination() && square_dist( auto_move_route.front(), next ) != 1 ) {
        return false;
    }
    auto_move_route.insert( auto_move_route.begin(), next );
    next_expected_position = pos();
    return true;
}

void player::shift_destination( const point &shift )
{
    if( next_expected_position ) {
        *next_expected_position += shift;
    }

    for( auto &elem : auto_move_route ) {
        elem += shift;
    }
}

void player::start_hauling()
{
    add_msg( _( "You start hauling items along the ground." ) );
    if( is_armed() ) {
        add_msg( m_warning, _( "Your hands are not free, which makes hauling slower." ) );
    }
    hauling = true;
}

void player::stop_hauling()
{
    add_msg( _( "You stop hauling items." ) );
    hauling = false;
    if( has_activity( activity_id( "ACT_MOVE_ITEMS" ) ) ) {
        cancel_activity();
    }
}

bool player::is_hauling() const
{
    return hauling;
}

bool player::has_weapon() const
{
    return !unarmed_attack();
}

m_size player::get_size() const
{
    if( has_trait( trait_id( "SMALL2" ) ) || has_trait( trait_id( "SMALL_OK" ) ) ||
        has_trait( trait_id( "SMALL" ) ) ) {
        return MS_SMALL;
    } else if( has_trait( trait_LARGE ) || has_trait( trait_LARGE_OK ) ) {
        return MS_LARGE;
    } else if( has_trait( trait_HUGE ) || has_trait( trait_HUGE_OK ) ) {
        return MS_HUGE;
    }
    return MS_MEDIUM;
}

int player::get_hp() const
{
    return get_hp( num_hp_parts );
}

int player::get_hp( hp_part bp ) const
{
    if( bp < num_hp_parts ) {
        return hp_cur[bp];
    }
    int hp_total = 0;
    for( int i = 0; i < num_hp_parts; ++i ) {
        hp_total += hp_cur[i];
    }
    return hp_total;
}

int player::get_hp_max() const
{
    return get_hp_max( num_hp_parts );
}

int player::get_hp_max( hp_part bp ) const
{
    if( bp < num_hp_parts ) {
        return hp_max[bp];
    }
    int hp_total = 0;
    for( int i = 0; i < num_hp_parts; ++i ) {
        hp_total += hp_max[i];
    }
    return hp_total;
}

int player::get_stamina_max() const
{
    int maxStamina = get_option< int >( "PLAYER_MAX_STAMINA" );
    maxStamina *= Character::mutation_value( "max_stamina_modifier" );
    return maxStamina;
}

void player::burn_move_stamina( int moves )
{
    int overburden_percentage = 0;
    units::mass current_weight = weight_carried();
    units::mass max_weight = weight_capacity();
    if( current_weight > max_weight ) {
        overburden_percentage = ( current_weight - max_weight ) * 100 / max_weight;
    }

    int burn_ratio = get_option<int>( "PLAYER_BASE_STAMINA_BURN_RATE" );
    if( g->u.has_active_bionic( bionic_id( "bio_torsionratchet" ) ) ) {
        burn_ratio = burn_ratio * 2 - 3;
    }
    for( const bionic_id &bid : get_bionic_fueled_with( item( "muscle" ) ) ) {
        if( has_active_bionic( bid ) ) {
            burn_ratio = burn_ratio * 2 - 3;
        }
    }
    burn_ratio += overburden_percentage;
    if( move_mode == PMM_RUN ) {
        burn_ratio = burn_ratio * 7;
    }
    mod_stat( "stamina", -( ( moves * burn_ratio ) / 100.0 ) );
    add_msg( m_debug, "Stamina burn: %d", -( ( moves * burn_ratio ) / 100 ) );
    // Chance to suffer pain if overburden and stamina runs out or has trait BADBACK
    // Starts at 1 in 25, goes down by 5 for every 50% more carried
    if( ( current_weight > max_weight ) && ( has_trait( trait_BADBACK ) || stamina == 0 ) &&
        one_in( 35 - 5 * current_weight / ( max_weight / 2 ) ) ) {
        add_msg_if_player( m_bad, _( "Your body strains under the weight!" ) );
        // 1 more pain for every 800 grams more (5 per extra STR needed)
        if( ( ( current_weight - max_weight ) / 800_gram > get_pain() && get_pain() < 100 ) ) {
            mod_pain( 1 );
        }
    }
}

void player::mount_creature( monster &z )
{
    tripoint pnt = z.pos();
    std::shared_ptr<monster> mons = g->shared_from( z );
    if( mons == nullptr ) {
        add_msg( m_debug, "mount_creature() : monster not found in critter_tracker" );
        return;
    }
    add_effect( effect_riding, 1_turns, num_bp, true );
    z.add_effect( effect_ridden, 1_turns, num_bp, true );
    if( z.has_effect( effect_tied ) ) {
        z.remove_effect( effect_tied );
        if( z.tied_item ) {
            i_add( *z.tied_item );
            z.tied_item = cata::nullopt;
        }
    }
    z.mounted_player_id = getID();
    if( z.has_effect( effect_harnessed ) ) {
        z.remove_effect( effect_harnessed );
        add_msg_if_player( m_info, _( "You remove the %s's harness." ), z.get_name() );
    }
    mounted_creature = mons;
    mons->mounted_player = this;
    if( is_hauling() ) {
        stop_hauling();
    }
    if( is_player() ) {
        if( g->u.get_grab_type() != OBJECT_NONE ) {
            add_msg( m_warning, _( "You let go of the grabbed object." ) );
            g->u.grab( OBJECT_NONE );
        }
        g->place_player( pnt );
    } else {
        npc &guy = dynamic_cast<npc &>( *this );
        guy.setpos( pnt );
    }
    z.facing = facing;
    add_msg_if_player( m_good, _( "You climb on the %s." ), z.get_name() );
    if( z.has_flag( MF_RIDEABLE_MECH ) ) {
        if( !z.type->mech_weapon.empty() ) {
            item mechwep = item( z.type->mech_weapon );
            wield( mechwep );
        }
        add_msg_if_player( m_good, _( "You hear your %s whir to life." ), z.get_name() );
    }
    // some rideable mechs have night-vision
    recalc_sight_limits();
    mod_moves( -100 );
}

void player::forced_dismount()
{
    remove_effect( effect_riding );
    bool mech = false;
    if( mounted_creature ) {
        auto mon = mounted_creature.get();
        if( mon->has_flag( MF_RIDEABLE_MECH ) && !mon->type->mech_weapon.empty() ) {
            mech = true;
            remove_item( weapon );
        }
        mon->mounted_player_id = character_id();
        mon->remove_effect( effect_ridden );
        mon->add_effect( effect_controlled, 5_turns );
        mounted_creature = nullptr;
        mon->mounted_player = nullptr;
    }
    std::vector<tripoint> valid;
    for( const tripoint &jk : g->m.points_in_radius( pos(), 1 ) ) {
        if( g->is_empty( jk ) ) {
            valid.push_back( jk );
        }
    }
    if( !valid.empty() ) {
        setpos( random_entry( valid ) );
        if( mech ) {
            add_msg_player_or_npc( m_bad, _( "You are ejected from your mech!" ),
                                   _( "<npcname> is ejected from their mech!" ) );
        } else {
            add_msg_player_or_npc( m_bad, _( "You fall off your mount!" ),
                                   _( "<npcname> falls off their mount!" ) );
        }
        const int dodge = get_dodge();
        const int damage = std::max( 0, rng( 1, 20 ) - rng( dodge, dodge * 2 ) );
        body_part hit = num_bp;
        switch( rng( 1, 10 ) ) {
            case  1:
                if( one_in( 2 ) ) {
                    hit = bp_foot_l;
                } else {
                    hit = bp_foot_r;
                }
                break;
            case  2:
            case  3:
            case  4:
                if( one_in( 2 ) ) {
                    hit = bp_leg_l;
                } else {
                    hit = bp_leg_r;
                }
                break;
            case  5:
            case  6:
            case  7:
                if( one_in( 2 ) ) {
                    hit = bp_arm_l;
                } else {
                    hit = bp_arm_r;
                }
                break;
            case  8:
            case  9:
                hit = bp_torso;
                break;
            case 10:
                hit = bp_head;
                break;
        }
        if( damage > 0 ) {
            add_msg_if_player( m_bad, _( "You hurt yourself!" ) );
            deal_damage( nullptr, hit, damage_instance( DT_BASH, damage ) );
            if( is_avatar() ) {
                g->memorial().add(
                    pgettext( "memorial_male", "Fell off a mount." ),
                    pgettext( "memorial_female", "Fell off a mount." ) );
            }
            check_dead_state();
        }
        add_effect( effect_downed, 5_turns, num_bp, true );
    } else {
        add_msg( m_debug, "Forced_dismount could not find a square to deposit player" );
    }
    if( is_player() ) {
        if( g->u.get_grab_type() != OBJECT_NONE ) {
            add_msg( m_warning, _( "You let go of the grabbed object." ) );
            g->u.grab( OBJECT_NONE );
        }
        set_movement_mode( PMM_WALK );
        g->update_map( g->u );
    }
    moves -= 150;
}

void player::dismount()
{
    if( !is_mounted() ) {
        add_msg( m_debug, "dismount called when not riding" );
        return;
    }
    if( const cata::optional<tripoint> pnt = choose_adjacent( _( "Dismount where?" ) ) ) {
        if( !g->is_empty( *pnt ) ) {
            add_msg( m_warning, _( "You cannot dismount there!" ) );
            return;
        }
        remove_effect( effect_riding );
        monster *critter = mounted_creature.get();
        critter->mounted_player_id = character_id();
        if( critter->has_flag( MF_RIDEABLE_MECH ) && !critter->type->mech_weapon.empty() ) {
            remove_item( g->u.weapon );
        }
        if( g->u.get_grab_type() != OBJECT_NONE ) {
            add_msg( m_warning, _( "You let go of the grabbed object." ) );
            g->u.grab( OBJECT_NONE );
        }
        critter->remove_effect( effect_ridden );
        critter->add_effect( effect_controlled, 5_turns );
        mounted_creature = nullptr;
        critter->mounted_player = nullptr;
        setpos( *pnt );
        g->refresh_all();
        mod_moves( -100 );
        set_movement_mode( PMM_WALK );
    }
}

Creature::Attitude player::attitude_to( const Creature &other ) const
{
    const auto m = dynamic_cast<const monster *>( &other );
    if( m != nullptr ) {
        if( m->friendly != 0 ) {
            return A_FRIENDLY;
        }
        switch( m->attitude( const_cast<player *>( this ) ) ) {
            // player probably does not want to harm them, but doesn't care much at all.
            case MATT_FOLLOW:
            case MATT_FPASSIVE:
            case MATT_IGNORE:
            case MATT_FLEE:
                return A_NEUTRAL;
            // player does not want to harm those.
            case MATT_FRIEND:
            case MATT_ZLAVE: // Don't want to harm your zlave!
                return A_FRIENDLY;
            case MATT_ATTACK:
                return A_HOSTILE;
            case MATT_NULL:
            case NUM_MONSTER_ATTITUDES:
                break;
        }

        return A_NEUTRAL;
    }

    const auto p = dynamic_cast<const npc *>( &other );
    if( p != nullptr ) {
        if( p->is_enemy() ) {
            return A_HOSTILE;
        } else if( p->is_player_ally() ) {
            return A_FRIENDLY;
        } else {
            return A_NEUTRAL;
        }
    } else if( &other == this ) {
        return A_FRIENDLY;
    }

    return A_NEUTRAL;
}

bool player::sees( const tripoint &t, bool, int ) const
{
    static const bionic_id str_bio_night( "bio_night" );
    const int wanted_range = rl_dist( pos(), t );
    bool can_see = is_player() ? g->m.pl_sees( t, wanted_range ) :
                   Creature::sees( t );
    // Clairvoyance is now pretty cheap, so we can check it early
    if( wanted_range < MAX_CLAIRVOYANCE && wanted_range < clairvoyance() ) {
        return true;
    }
    // Only check if we need to override if we already came to the opposite conclusion.
    if( can_see && wanted_range < 15 && wanted_range > sight_range( 1 ) &&
        has_active_bionic( str_bio_night ) ) {
        can_see = false;
    }
    if( can_see && wanted_range > unimpaired_range() ) {
        can_see = false;
    }

    return can_see;
}

bool player::sees( const Creature &critter ) const
{
    // This handles only the player/npc specific stuff (monsters don't have traits or bionics).
    const int dist = rl_dist( pos(), critter.pos() );
    if( dist <= 3 && has_active_mutation( trait_ANTENNAE ) ) {
        return true;
    }
    if( critter.digging() && has_active_bionic( bio_ground_sonar ) ) {
        // Bypass the check below, the bionic sonar also bypasses the sees(point) check because
        // walls don't block sonar which is transmitted in the ground, not the air.
        // TODO: this might need checks whether the player is in the air, or otherwise not connected
        // to the ground. It also might need a range check.
        return true;
    }
    return Creature::sees( critter );
}

nc_color player::bodytemp_color( int bp ) const
{
    nc_color color = c_light_gray; // default
    if( bp == bp_eyes ) {
        color = c_light_gray;    // Eyes don't count towards warmth
    } else if( temp_conv[bp]  > BODYTEMP_SCORCHING ) {
        color = c_red;
    } else if( temp_conv[bp]  > BODYTEMP_VERY_HOT ) {
        color = c_light_red;
    } else if( temp_conv[bp]  > BODYTEMP_HOT ) {
        color = c_yellow;
    } else if( temp_conv[bp]  > BODYTEMP_COLD ) {
        color = c_green;
    } else if( temp_conv[bp]  > BODYTEMP_VERY_COLD ) {
        color = c_light_blue;
    } else if( temp_conv[bp]  > BODYTEMP_FREEZING ) {
        color = c_cyan;
    } else if( temp_conv[bp] <= BODYTEMP_FREEZING ) {
        color = c_blue;
    }
    return color;
}

//message related stuff
void player::add_msg_if_player( const std::string &msg ) const
{
    Messages::add_msg( msg );
}

void player::add_msg_player_or_npc( const std::string &player_msg,
                                    const std::string &/*npc_msg*/ ) const
{
    Messages::add_msg( player_msg );
}

void player::add_msg_if_player( const game_message_type type, const std::string &msg ) const
{
    Messages::add_msg( type, msg );
}

void player::add_msg_player_or_npc( const game_message_type type, const std::string &player_msg,
                                    const std::string &/*npc_msg*/ ) const
{
    Messages::add_msg( type, player_msg );
}

void player::add_msg_player_or_say( const std::string &player_msg,
                                    const std::string &/*npc_speech*/ ) const
{
    Messages::add_msg( player_msg );
}

void player::add_msg_player_or_say( const game_message_type type, const std::string &player_msg,
                                    const std::string &/*npc_speech*/ ) const
{
    Messages::add_msg( type, player_msg );
}

bool player::knows_trap( const tripoint &pos ) const
{
    const tripoint p = g->m.getabs( pos );
    return known_traps.count( p ) > 0;
}

void player::add_known_trap( const tripoint &pos, const trap &t )
{
    const tripoint p = g->m.getabs( pos );
    if( t.is_null() ) {
        known_traps.erase( p );
    } else {
        // TODO: known_traps should map to a trap_str_id
        known_traps[p] = t.id.str();
    }
}

bool player::is_deaf() const
{
    return get_effect_int( effect_deaf ) > 2 || worn_with_flag( "DEAF" ) || has_trait( trait_DEAF ) ||
           ( has_active_bionic( bio_earplugs ) && !has_active_bionic( bio_ears ) ) ||
           ( has_trait( trait_M_SKIN3 ) && g->m.has_flag_ter_or_furn( "FUNGUS", pos() ) && in_sleep_state() );
}

bool player::can_hear( const tripoint &source, const int volume ) const
{
    if( is_deaf() ) {
        return false;
    }

    // source is in-ear and at our square, we can hear it
    if( source == pos() && volume == 0 ) {
        return true;
    }
    const int dist = rl_dist( source, pos() );
    const float volume_multiplier = hearing_ability();
    return ( volume - weather::sound_attn( g->weather.weather ) ) * volume_multiplier >= dist;
}

float player::hearing_ability() const
{
    float volume_multiplier = 1.0;

    // Mutation/Bionic volume modifiers
    if( has_active_bionic( bio_ears ) && !has_active_bionic( bio_earplugs ) ) {
        volume_multiplier *= 3.5;
    }
    if( has_trait( trait_PER_SLIME ) ) {
        // Random hearing :-/
        // (when it's working at all, see player.cpp)
        // changed from 0.5 to fix Mac compiling error
        volume_multiplier *= ( rng( 1, 2 ) );
    }

    volume_multiplier *= Character::mutation_value( "hearing_modifier" );

    if( has_effect( effect_deaf ) ) {
        // Scale linearly up to 30 minutes
        volume_multiplier *= ( 30_minutes - get_effect_dur( effect_deaf ) ) / 30_minutes;
    }

    if( has_effect( effect_earphones ) ) {
        volume_multiplier *= .25;
    }

    return volume_multiplier;
}

std::string player::visible_mutations( const int visibility_cap ) const
{
    const std::string trait_str = enumerate_as_string( my_mutations.begin(), my_mutations.end(),
    [visibility_cap ]( const std::pair<trait_id, trait_data> &pr ) -> std::string {
        const auto &mut_branch = pr.first.obj();
        // Finally some use for visibility trait of mutations
        if( mut_branch.visibility > 0 && mut_branch.visibility >= visibility_cap )
        {
            return colorize( mut_branch.name(), mut_branch.get_display_color() );
        }

        return std::string();
    } );
    return trait_str;
}

std::vector<std::string> player::short_description_parts() const
{
    std::vector<std::string> result;

    if( is_armed() ) {
        result.push_back( _( "Wielding: " ) + weapon.tname() );
    }
    const std::string worn_str = enumerate_as_string( worn.begin(), worn.end(),
    []( const item & it ) {
        return it.tname();
    } );
    if( !worn_str.empty() ) {
        result.push_back( _( "Wearing: " ) + worn_str );
    }
    const int visibility_cap = 0; // no cap
    const auto trait_str = visible_mutations( visibility_cap );
    if( !trait_str.empty() ) {
        result.push_back( _( "Traits: " ) + trait_str );
    }
    return result;
}

std::string player::short_description() const
{
    return join( short_description_parts(), ";   " );
}

int player::print_info( const catacurses::window &w, int vStart, int, int column ) const
{
    mvwprintw( w, point( column, vStart++ ), _( "You (%s)" ), name );
    return vStart;
}

bool player::is_visible_in_range( const Creature &critter, const int range ) const
{
    return sees( critter ) && rl_dist( pos(), critter.pos() ) <= range;
}

std::vector<Creature *> player::get_visible_creatures( const int range ) const
{
    return g->get_creatures_if( [this, range]( const Creature & critter ) -> bool {
        return this != &critter && pos() != critter.pos() && // TODO: get rid of fake npcs (pos() check)
        rl_dist( pos(), critter.pos() ) <= range && sees( critter );
    } );
}

std::vector<Creature *> player::get_targetable_creatures( const int range ) const
{
    return g->get_creatures_if( [this, range]( const Creature & critter ) -> bool {
        return this != &critter && pos() != critter.pos() && // TODO: get rid of fake npcs (pos() check)
        rl_dist( pos(), critter.pos() ) <= range &&
        ( sees( critter ) || sees_with_infrared( critter ) );
    } );
}

std::vector<Creature *> player::get_hostile_creatures( int range ) const
{
    return g->get_creatures_if( [this, range]( const Creature & critter ) -> bool {
        float dist_to_creature;
        // Fixes circular distance range for ranged attacks
        if( !trigdist )
        {
            dist_to_creature = rl_dist( pos(), critter.pos() );
        } else
        {
            dist_to_creature = round( trig_dist( pos(), critter.pos() ) );
        }
        return this != &critter && pos() != critter.pos() && // TODO: get rid of fake npcs (pos() check)
        dist_to_creature <= range && critter.attitude_to( *this ) == A_HOSTILE
        && sees( critter );
    } );
}

void player::place_corpse()
{
    //If the character/NPC is on a distant mission, don't drop their their gear when they die since they still have a local pos
    if( !death_drops ) {
        return;
    }
    std::vector<item *> tmp = inv_dump();
    item body = item::make_corpse( mtype_id::NULL_ID(), calendar::turn, name );
    body.set_item_temperature( 310.15 );
    for( auto itm : tmp ) {
        g->m.add_item_or_charges( pos(), *itm );
    }
    for( auto &bio : *my_bionics ) {
        if( item::type_is_defined( bio.id.str() ) ) {
            item cbm( bio.id.str(), calendar::turn );
            cbm.set_flag( "FILTHY" );
            cbm.set_flag( "NO_STERILE" );
            cbm.set_flag( "NO_PACKED" );
            cbm.faults.emplace( fault_id( "fault_bionic_salvaged" ) );
            body.put_in( cbm );
        }
    }

    // Restore amount of installed pseudo-modules of Power Storage Units
    std::pair<int, int> storage_modules = amount_of_storage_bionics();
    for( int i = 0; i < storage_modules.first; ++i ) {
        body.emplace_back( "bio_power_storage" );
    }
    for( int i = 0; i < storage_modules.second; ++i ) {
        body.emplace_back( "bio_power_storage_mkII" );
    }
    g->m.add_item_or_charges( pos(), body );
}

void player::place_corpse( const tripoint &om_target )
{
    tinymap bay;
    bay.load( tripoint( om_target.x * 2, om_target.y * 2, om_target.z ), false );
    int finX = rng( 1, SEEX * 2 - 2 );
    int finY = rng( 1, SEEX * 2 - 2 );
    if( bay.furn( point( finX, finY ) ) != furn_str_id( "f_null" ) ) {
        for( int x = 0; x < SEEX * 2 - 1; x++ ) {
            for( int y = 0; y < SEEY * 2 - 1; y++ ) {
                if( bay.furn( point( x, y ) ) == furn_str_id( "f_null" ) ) {
                    finX = x;
                    finY = y;
                }
            }
        }
    }

    std::vector<item *> tmp = inv_dump();
    item body = item::make_corpse( mtype_id::NULL_ID(), calendar::turn, name );
    for( auto itm : tmp ) {
        bay.add_item_or_charges( point( finX, finY ), *itm );
    }
    for( auto &bio : *my_bionics ) {
        if( item::type_is_defined( bio.id.str() ) ) {
            body.put_in( item( bio.id.str(), calendar::turn ) );
        }
    }

    // Restore amount of installed pseudo-modules of Power Storage Units
    std::pair<int, int> storage_modules = amount_of_storage_bionics();
    for( int i = 0; i < storage_modules.first; ++i ) {
        body.emplace_back( "bio_power_storage" );
    }
    for( int i = 0; i < storage_modules.second; ++i ) {
        body.emplace_back( "bio_power_storage_mkII" );
    }
    bay.add_item_or_charges( point( finX, finY ), body );
}

bool player::sees_with_infrared( const Creature &critter ) const
{
    const monster *m = dynamic_cast< const monster * >( &critter );
    // electroreceptors grants vision of robots and electric monsters through walls
    if( m != nullptr && has_trait( trait_ELECTRORECEPTORS ) && ( m->type->in_species( ROBOT ) ||
            critter.has_flag( MF_ELECTRIC ) ) ) {
        return true;
    }

    if( !vision_mode_cache[IR_VISION] || !critter.is_warm() ) {
        return false;
    }

    if( is_player() || critter.is_player() ) {
        // Players should not use map::sees
        // Likewise, players should not be "looked at" with map::sees, not to break symmetry
        return g->m.pl_line_of_sight( critter.pos(),
                                      sight_range( current_daylight_level( calendar::turn ) ) );
    }

    return g->m.sees( pos(), critter.pos(), sight_range( current_daylight_level( calendar::turn ) ) );
}

std::vector<std::string> player::get_overlay_ids() const
{
    std::vector<std::string> rval;
    std::multimap<int, std::string> mutation_sorting;
    int order;
    std::string overlay_id;

    // first get effects
    for( const auto &eff_pr : *effects ) {
        rval.push_back( "effect_" + eff_pr.first.str() );
    }

    // then get mutations
    for( const auto &mut : my_mutations ) {
        overlay_id = ( mut.second.powered ? "active_" : "" ) + mut.first.str();
        order = get_overlay_order_of_mutation( overlay_id );
        mutation_sorting.insert( std::pair<int, std::string>( order, overlay_id ) );
    }

    // then get bionics
    for( const bionic &bio : *my_bionics ) {
        overlay_id = ( bio.powered ? "active_" : "" ) + bio.id.str();
        order = get_overlay_order_of_mutation( overlay_id );
        mutation_sorting.insert( std::pair<int, std::string>( order, overlay_id ) );
    }

    for( auto &mutorder : mutation_sorting ) {
        rval.push_back( "mutation_" + mutorder.second );
    }

    // next clothing
    // TODO: worry about correct order of clothing overlays
    for( const item &worn_item : worn ) {
        rval.push_back( "worn_" + worn_item.typeId() );
    }

    // last weapon
    // TODO: might there be clothing that covers the weapon?
    if( is_armed() ) {
        rval.push_back( "wielded_" + weapon.typeId() );
    }

    if( move_mode != PMM_WALK ) {
        rval.push_back( player_movemode_str[ move_mode ] );
    }
    return rval;
}

void player::spores()
{
    fungal_effects fe( *g, g->m );
    //~spore-release sound
    sounds::sound( pos(), 10, sounds::sound_t::combat, _( "Pouf!" ), false, "misc", "puff" );
    for( const tripoint &sporep : g->m.points_in_radius( pos(), 1 ) ) {
        if( sporep == pos() ) {
            continue;
        }
        fe.fungalize( sporep, this, 0.25 );
    }
}

void player::blossoms()
{
    // Player blossoms are shorter-ranged, but you can fire much more frequently if you like.
    sounds::sound( pos(), 10, sounds::sound_t::combat, _( "Pouf!" ), false, "misc", "puff" );
    for( const tripoint &tmp : g->m.points_in_radius( pos(), 2 ) ) {
        g->m.add_field( tmp, fd_fungal_haze, rng( 1, 2 ) );
    }
}

float player::power_rating() const
{
    int dmg = std::max( { weapon.damage_melee( DT_BASH ),
                          weapon.damage_melee( DT_CUT ),
                          weapon.damage_melee( DT_STAB )
                        } );

    int ret = 2;
    // Small guns can be easily hidden from view
    if( weapon.volume() <= 250_ml ) {
        ret = 2;
    } else if( weapon.is_gun() ) {
        ret = 4;
    } else if( dmg > 12 ) {
        ret = 3; // Melee weapon or weapon-y tool
    }
    if( has_trait( trait_HUGE ) || has_trait( trait_HUGE_OK ) ) {
        ret += 1;
    }
    if( is_wearing_power_armor( nullptr ) ) {
        ret = 5; // No mercy!
    }
    return ret;
}

float player::speed_rating() const
{
    float ret = get_speed() / 100.0f;
    ret *= 100.0f / run_cost( 100, false );
    // Adjustment for player being able to run, but not doing so at the moment
    if( move_mode != PMM_RUN ) {
        ret *= 1.0f + ( static_cast<float>( stamina ) / static_cast<float>( get_stamina_max() ) );
    }
    return ret;
}

std::vector<const item *> player::all_items_with_flag( const std::string &flag ) const
{
    return items_with( [&flag]( const item & it ) {
        return it.has_flag( flag );
    } );
}

item &player::item_with_best_of_quality( const quality_id &qid )
{
    int maxq = max_quality( qid );
    auto items_with_quality = items_with( [qid]( const item & it ) {
        return it.has_quality( qid );
    } );
    for( item *it : items_with_quality ) {
        if( it->get_quality( qid ) == maxq ) {
            return *it;
        }
    }
    return null_item_reference();
}

bool player::crush_frozen_liquid( item_location loc )
{

    player &u = g->u;

    if( u.has_quality( quality_id( "HAMMER" ) ) ) {
        item hammering_item = u.item_with_best_of_quality( quality_id( "HAMMER" ) );
        //~ %1$s: item to be crushed, %2$s: hammer name
        if( query_yn( _( "Do you want to crush up %1$s with your %2$s?\n"
                         "<color_red>Be wary of fragile items nearby!</color>" ),
                      loc.get_item()->display_name(), hammering_item.tname() ) ) {

            //Risk smashing tile with hammering tool, risk is lower with higher dex, damage lower with lower strength
            if( one_in( 1 + u.dex_cur / 4 ) ) {
                add_msg_if_player( colorize( _( "You swing your %s wildly!" ), c_red ),
                                   hammering_item.tname() );
                int smashskill = u.str_cur + hammering_item.damage_melee( DT_BASH );
                g->m.bash( loc.position(), smashskill );
            }
            add_msg_if_player( _( "You crush up and gather %s" ), loc.get_item()->display_name() );
            return true;
        }
    } else {
        popup( _( "You need a hammering tool to crush up frozen liquids!" ) );
    }
    return false;
}

bool player::has_item_with_flag( const std::string &flag, bool need_charges ) const
{
    return has_item_with( [&flag, &need_charges]( const item & it ) {
        if( it.is_tool() && need_charges ) {
            return it.has_flag( flag ) && it.type->tool->max_charges ? it.charges > 0 : it.has_flag( flag );
        }
        return it.has_flag( flag );
    } );
}

void player::on_mutation_gain( const trait_id &mid )
{
    morale->on_mutation_gain( mid );
    magic.on_mutation_gain( mid, *this );
}

void player::on_mutation_loss( const trait_id &mid )
{
    morale->on_mutation_loss( mid );
    magic.on_mutation_loss( mid );
}

void player::on_stat_change( const std::string &stat, int value )
{
    morale->on_stat_change( stat, value );
}

void player::on_item_wear( const item &it )
{
    morale->on_item_wear( it );
}

void player::on_item_takeoff( const item &it )
{
    morale->on_item_takeoff( it );
}

void player::on_worn_item_washed( const item &it )
{
    if( is_worn( it ) ) {
        morale->on_worn_item_washed( it );
    }
}

void player::on_effect_int_change( const efftype_id &eid, int intensity, body_part bp )
{
    // Adrenaline can reduce perceived pain (or increase it when you enter comedown).
    // See @ref get_perceived_pain()
    if( eid == effect_adrenaline ) {
        // Note that calling this does no harm if it wasn't changed.
        on_stat_change( "perceived_pain", get_perceived_pain() );
    }

    morale->on_effect_int_change( eid, intensity, bp );
}

const targeting_data &player::get_targeting_data()
{
    if( tdata == nullptr ) {
        debugmsg( "Tried to get targeting data before setting it" );
        tdata.reset( new targeting_data() );
        tdata->relevant = nullptr;
        g->u.cancel_activity();
    }

    return *tdata;
}

void player::set_targeting_data( const targeting_data &td )
{
    tdata.reset( new targeting_data( td ) );
}

bool player::query_yn( const std::string &mes ) const
{
    return ::query_yn( mes );
}

const pathfinding_settings &player::get_pathfinding_settings() const
{
    return *path_settings;
}

std::set<tripoint> player::get_path_avoid() const
{
    std::set<tripoint> ret;
    for( npc &guy : g->all_npcs() ) {
        if( sees( guy ) ) {
            ret.insert( guy.pos() );
        }
    }

    // TODO: Add known traps in a way that doesn't destroy performance

    return ret;
}

bool player::is_rad_immune() const
{
    bool has_helmet = false;
    return ( is_wearing_power_armor( &has_helmet ) && has_helmet ) || worn_with_flag( "RAD_PROOF" );
}

void player::do_skill_rust()
{
    const int rate = rust_rate();
    if( rate <= 0 ) {
        return;
    }
    for( auto &pair : *_skills ) {
        if( rate <= rng( 0, 1000 ) ) {
            continue;
        }

        const Skill &aSkill = *pair.first;
        SkillLevel &skill_level_obj = pair.second;

        if( aSkill.is_combat_skill() &&
            ( ( has_trait( trait_PRED2 ) && one_in( 4 ) ) ||
              ( has_trait( trait_PRED3 ) && one_in( 2 ) ) ||
              ( has_trait( trait_PRED4 ) && x_in_y( 2, 3 ) ) ) ) {
            // Their brain is optimized to remember this
            if( one_in( 15600 ) ) {
                // They've already passed the roll to avoid rust at
                // this point, but print a message about it now and
                // then.
                //
                // 13 combat skills, 600 turns/hr, 7800 tests/hr.
                // This means PRED2/PRED3/PRED4 think of hunting on
                // average every 8/4/3 hours, enough for immersion
                // without becoming an annoyance.
                //
                add_msg_if_player( _( "Your heart races as you recall your most recent hunt." ) );
                stim++;
            }
            continue;
        }

        const bool charged_bio_mem = power_level > 25 && has_active_bionic( bio_memory );
        const int oldSkillLevel = skill_level_obj.level();
        if( skill_level_obj.rust( charged_bio_mem ) ) {
            add_msg_if_player( m_warning,
                               _( "Your knowledge of %s begins to fade, but your memory banks retain it!" ), aSkill.name() );
            charge_power( -25 );
        }
        const int newSkill = skill_level_obj.level();
        if( newSkill < oldSkillLevel ) {
            add_msg_if_player( m_bad, _( "Your skill in %s has reduced to %d!" ), aSkill.name(), newSkill );
        }
    }
}

std::pair<std::string, nc_color> player::get_hunger_description() const
{
    const bool calorie_deficit = get_bmi() < character_weight_category::normal;
    const units::volume contains = stomach.contains();
    const units::volume cap = stomach.capacity();
    std::string hunger_string;
    nc_color hunger_color = c_white;
    // i ate just now!
    const bool just_ate = stomach.time_since_ate() < 15_minutes;
    // i ate a meal recently enough that i shouldn't need another meal
    const bool recently_ate = stomach.time_since_ate() < 3_hours;
    if( calorie_deficit ) {
        if( contains >= cap ) {
            hunger_string = _( "Engorged" );
            hunger_color = c_green;
        } else if( contains > cap * 3 / 4 ) {
            hunger_string = _( "Sated" );
            hunger_color = c_green;
        } else if( just_ate && contains > cap / 2 ) {
            hunger_string = _( "Full" );
            hunger_color = c_green;
        } else if( just_ate ) {
            hunger_string = _( "Hungry" );
            hunger_color = c_yellow;
        } else if( recently_ate ) {
            hunger_string = _( "Very Hungry" );
            hunger_color = c_yellow;
        } else if( get_bmi() < character_weight_category::emaciated ) {
            hunger_string = _( "Starving!" );
            hunger_color = c_red;
        } else if( get_bmi() < character_weight_category::underweight ) {
            hunger_string = _( "Near starving" );
            hunger_color = c_red;
        } else {
            hunger_string = _( "Famished" );
            hunger_color = c_light_red;
        }
    } else {
        if( contains >= cap * 5 / 6 ) {
            hunger_string = _( "Engorged" );
            hunger_color = c_green;
        } else if( contains > cap * 11 / 20 ) {
            hunger_string = _( "Sated" );
            hunger_color = c_green;
        } else if( recently_ate && contains >= cap * 3 / 8 ) {
            hunger_string = _( "Full" );
            hunger_color = c_green;
        } else if( ( stomach.time_since_ate() > 90_minutes && contains < cap / 8 && recently_ate ) ||
                   ( just_ate && contains > 0_ml && contains < cap * 3 / 8 ) ) {
            hunger_string = _( "Peckish" );
            hunger_color = c_dark_gray;
        } else if( !just_ate && ( recently_ate || contains > 0_ml ) ) {
            hunger_string.clear();
        } else {
            if( get_bmi() > character_weight_category::overweight ) {
                hunger_string = _( "Hungry" );
            } else {
                hunger_string = _( "Very Hungry" );
            }
            hunger_color = c_yellow;
        }
    }

    return std::make_pair( hunger_string, hunger_color );
}

std::pair<std::string, nc_color> player::get_pain_description() const
{
    auto pain = Creature::get_pain_description();
    nc_color pain_color = pain.second;
    std::string pain_string;
    // get pain color
    if( get_perceived_pain() >= 60 ) {
        pain_color = c_red;
    } else if( get_perceived_pain() >= 40 ) {
        pain_color = c_light_red;
    }
    // get pain string
    if( ( has_trait( trait_SELFAWARE ) || has_effect( effect_got_checked ) ) &&
        get_perceived_pain() > 0 ) {
        pain_string = string_format( "%s %d", _( "Pain " ), get_perceived_pain() );
    } else if( get_perceived_pain() > 0 ) {
        pain_string = pain.first;
    }
    return std::make_pair( pain_string, pain_color );
}

void player::enforce_minimum_healing()
{
    for( int i = 0; i < num_hp_parts; i++ ) {
        if( healed_total[i] <= 0 ) {
            heal( static_cast<hp_part>( i ), 1 );
        }
        healed_total[i] = 0;
    }
}<|MERGE_RESOLUTION|>--- conflicted
+++ resolved
@@ -4973,100 +4973,77 @@
             }
         }
         if( ( has_trait( trait_SCHIZOPHRENIC ) || has_artifact_with( AEP_SCHIZO ) ) &&
-    !has_effect( effect_took_thorazine ) )
-{
-    if( is_player() ) {
-        bool done_effect = false;
-        // Sound
-        if( one_turn_in( 4_hours ) ) {
-            sound_hallu();
-        }
-
-        // Follower turns hostile
-        if( !done_effect && one_turn_in( 4_hours ) ) {
-            std::vector<std::shared_ptr<npc>> followers = overmap_buffer.get_npcs_near_player( 12 );
-
-            std::string who_gets_angry = name;
-            if( !followers.empty() ) {
-                who_gets_angry = random_entry_ref( followers )->name;
-            }
-            add_msg( m_bad, _( "%1$s gets angry!" ), who_gets_angry );
-            done_effect = true;
-        }
-
-        // Monster dies
-        if( !done_effect && one_turn_in( 6_hours ) ) {
-
-            // TODO: move to monster group json
-            static const mtype_id mon_zombie( "mon_zombie" );
-            static const mtype_id mon_zombie_fat( "mon_zombie_fat" );
-            static const mtype_id mon_zombie_fireman( "mon_zombie_fireman" );
-            static const mtype_id mon_zombie_cop( "mon_zombie_cop" );
-            static const mtype_id mon_zombie_soldier( "mon_zombie_soldier" );
-            static const std::array<mtype_id, 5> monsters = { {
-                    mon_zombie, mon_zombie_fat, mon_zombie_fireman, mon_zombie_cop, mon_zombie_soldier
+            !has_effect( effect_took_thorazine ) )
+        {
+            if( is_player() ) {
+                bool done_effect = false;
+                // Sound
+                if( one_turn_in( 4_hours ) ) {
+                    sound_hallu();
                 }
-            };
-            add_msg( _( "%s dies!" ), random_entry_ref( monsters )->nname() );
-            done_effect = true;
-        }
-
-        // Limb Breaks
-        if( !done_effect && one_turn_in( 4_hours ) ) {
-            std::string snip = SNIPPET.random_from_category( "broken_limb" );
-            add_msg( m_bad, snip );
-            done_effect = true;
-        }
-
-        // NPC chat
-        if( !done_effect && one_turn_in( 4_hours ) ) {
-            std::string i_name = Name::generate( one_in( 2 ) );
-
-            std::string i_talk = SNIPPET.random_from_category( "<lets_talk>" );
-            parse_tags( i_talk, *this, *this );
-
-            add_msg( _( "%1$s says: \"%2$s\"" ), i_name, i_talk );
-            done_effect = true;
-        }
-
-        // Skill raise
-        if( !done_effect && one_turn_in( 12_hours ) ) {
-            skill_id raised_skill = Skill::random_skill();
-            add_msg( m_good, _( "You increase %1$s to level %2$d." ), raised_skill.obj().name(),
-                     get_skill_level( raised_skill ) + 1 );
-            done_effect = true;
-        }
-
-<<<<<<< HEAD
-        // Talk to self
-        if( !done_effect && one_turn_in( 4_hours ) ) {
-            std::string snip = SNIPPET.random_from_category( "schizo_self_talk" );
-            add_msg( _( "%1$s says: \"%2$s\"" ), name, snip );
-            done_effect = true;
-        }
-
-        // Talking weapon
-        if( !done_effect && !weapon.is_null() ) {
-            // If player has a weapon, picks a message from said weapon
-            // Weapon tells player to kill a monster if any are nearby
-            // Weapon is concerned for player if bleeding
-            // Weapon is concerned for itself if damaged
-            // Otherwise random chit-chat
-
-            std::string i_name_w = weapon.has_var( "item_label" ) ?
-                                   weapon.get_var( "item_label" ) :
-                                   _( "Your " ) + weapon.type_name();
-
-            std::vector<std::weak_ptr<monster>> mons = g->all_monsters().items;
-
-            std::string i_talk_w;
-            bool does_talk = false;
-            if( !mons.empty() && one_turn_in( 12_minutes ) ) {
-                std::vector<std::string> seen_mons;
-                for( auto &n : mons ) {
-                    if( sees( *n.lock() ) ) {
-                        seen_mons.emplace_back( n.lock()->get_name() );
-=======
+
+                // Follower turns hostile
+                if( !done_effect && one_turn_in( 4_hours ) ) {
+                    std::vector<std::shared_ptr<npc>> followers = overmap_buffer.get_npcs_near_player( 12 );
+
+                    std::string who_gets_angry = name;
+                    if( !followers.empty() ) {
+                        who_gets_angry = random_entry_ref( followers )->name;
+                    }
+                    add_msg( m_bad, _( "%1$s gets angry!" ), who_gets_angry );
+                    done_effect = true;
+                }
+
+                // Monster dies
+                if( !done_effect && one_turn_in( 6_hours ) ) {
+
+                    // TODO: move to monster group json
+                    static const mtype_id mon_zombie( "mon_zombie" );
+                    static const mtype_id mon_zombie_fat( "mon_zombie_fat" );
+                    static const mtype_id mon_zombie_fireman( "mon_zombie_fireman" );
+                    static const mtype_id mon_zombie_cop( "mon_zombie_cop" );
+                    static const mtype_id mon_zombie_soldier( "mon_zombie_soldier" );
+                    static const std::array<mtype_id, 5> monsters = { {
+                            mon_zombie, mon_zombie_fat, mon_zombie_fireman, mon_zombie_cop, mon_zombie_soldier
+                        }
+                    };
+                    add_msg( _( "%s dies!" ), random_entry_ref( monsters )->nname() );
+                    done_effect = true;
+                }
+
+                // Limb Breaks
+                if( !done_effect && one_turn_in( 4_hours ) ) {
+                    std::string snip = SNIPPET.random_from_category( "broken_limb" );
+                    add_msg( m_bad, snip );
+                    done_effect = true;
+                }
+
+                // NPC chat
+                if( !done_effect && one_turn_in( 4_hours ) ) {
+                    std::string i_name = Name::generate( one_in( 2 ) );
+
+                    std::string i_talk = SNIPPET.random_from_category( "<lets_talk>" );
+                    parse_tags( i_talk, *this, *this );
+
+                    add_msg( _( "%1$s says: \"%2$s\"" ), i_name, i_talk );
+                    done_effect = true;
+                }
+
+                // Skill raise
+                if( !done_effect && one_turn_in( 12_hours ) ) {
+                    skill_id raised_skill = Skill::random_skill();
+                    add_msg( m_good, _( "You increase %1$s to level %2$d." ), raised_skill.obj().name(),
+                             get_skill_level( raised_skill ) + 1 );
+                    done_effect = true;
+                }
+
+                // Talk to self
+                if( !done_effect && one_turn_in( 4_hours ) ) {
+                    std::string snip = SNIPPET.random_from_category( "schizo_self_talk" );
+                    add_msg( _( "%1$s says: \"%2$s\"" ), name, snip );
+                    done_effect = true;
+                }
+
                 // Talking weapon
                 if( !done_effect && !weapon.is_null() ) {
                     // If player has a weapon, picks a message from said weapon
@@ -5095,7 +5072,7 @@
                             i_talk_w = string_format( talk_w, random_entry_ref( seen_mons ) );
                             does_talk = true;
                         }
-                    } 
+                    }
                     if( !does_talk && has_effect( effect_bleed ) && one_turn_in( 5_minutes ) ) {
                         i_talk_w = SNIPPET.random_from_category( "schizo_weapon_talk_bleeding" );
                         does_talk = true;
@@ -5113,7 +5090,7 @@
                 }
                 // Delusions
                 if( !done_effect && one_turn_in( 8_hours ) ) {
-                    if( rng( 1, 20 ) > 5 ) { // 75% chance
+                    if( rng( 1, 20 ) > 5 ) {  // 75% chance
                         std::string snip = SNIPPET.random_from_category( "schizo_delusion_paranoid" );
                         add_msg( m_warning, snip );
                         add_morale( MORALE_FEELING_BAD, -20, -100 );
@@ -5121,98 +5098,64 @@
                         std::string snip = SNIPPET.random_from_category( "schizo_delusion_grandiose" );
                         add_msg( m_good, snip );
                         add_morale( MORALE_FEELING_GOOD, 20, 100 );
->>>>>>> ac458da8
+                    }
+                    done_effect = true;
+                }
+                // Formication
+                if( !done_effect && one_turn_in( 6_hours ) ) {
+                    std::string snip = SNIPPET.random_from_category( "schizo_formication" );
+                    body_part bp = random_body_part( true );
+                    add_effect( effect_formication, 45_minutes, bp );
+                    add_msg( m_bad, snip );
+                    done_effect = true;
+                }
+                // Numbness
+                if( !done_effect && one_turn_in( 4_hours ) ) {
+                    add_msg( m_bad, _( "You suddenly feel so numb..." ) );
+                    mod_painkiller( 25 );
+                    done_effect = true;
+                }
+                // Hallucination
+                if( !done_effect && one_turn_in( 6_hours ) ) {
+                    add_effect( effect_hallu, 6_hours );
+                    done_effect = true;
+                }
+                // Visuals
+                if( !done_effect && one_turn_in( 2_hours ) ) {
+                    add_effect( effect_visuals, rng( 15_turns, 60_turns ) );
+                    done_effect = true;
+                }
+                // Shaking
+                if( !done_effect && !has_effect( effect_valium ) && one_turn_in( 4_hours ) ) {
+                    add_msg( m_bad, _( "You start to shake uncontrollably." ) );
+                    add_effect( effect_shakes, rng( 2_minutes, 5_minutes ) );
+                    done_effect = true;
+                }
+                // Shout
+                if( !done_effect && one_turn_in( 4_hours ) ) {
+                    std::string snip = SNIPPET.random_from_category( "schizo_self_shout" );
+                    shout( string_format( _( "yourself shout, %s" ), snip ) );
+                    done_effect = true;
+                }
+                // Drop weapon
+                if( !done_effect && one_turn_in( 2_days ) ) {
+                    if( !weapon.is_null() ) {
+                        std::string i_name_w = weapon.has_var( "item_label" ) ?
+                                               weapon.get_var( "item_label" ) :
+                                               "your " + weapon.type_name();
+
+                        std::string snip = SNIPPET.random_from_category( "schizo_weapon_drop" );
+                        std::string str = string_format( snip, i_name_w );
+                        str[0] = toupper( str[0] );
+
+                        add_msg( m_bad, str );
+                        drop( get_item_position( &weapon ), pos() );
+                        // NOLINTNEXTLINE(clang-analyzer-deadcode.DeadStores)
+                        done_effect = true;
                     }
                 }
-                if( !seen_mons.empty() ) {
-                    std::string talk_w = SNIPPET.random_from_category( "schizo_weapon_talk_monster" );
-                    i_talk_w = string_format( talk_w, random_entry_ref( seen_mons ) );
-                    does_talk = true;
-                }
-            }
-            if( !does_talk && has_effect( effect_bleed ) && one_turn_in( 5_minutes ) ) {
-                i_talk_w = SNIPPET.random_from_category( "schizo_weapon_talk_bleeding" );
-                does_talk = true;
-            } else if( weapon.damage() >= weapon.max_damage() / 3 && one_turn_in( 1_hours ) ) {
-                i_talk_w = SNIPPET.random_from_category( "schizo_weapon_talk_damaged" );
-                does_talk = true;
-            } else if( one_turn_in( 4_hours ) ) {
-                i_talk_w = SNIPPET.random_from_category( "schizo_weapon_talk_misc" );
-                does_talk = true;
-            }
-            if( does_talk ) {
-                add_msg( _( "%1$s says: \"%2$s\"" ), i_name_w, i_talk_w );
-                done_effect = true;
-            }
-        }
-        // Delusions
-        if( !done_effect && one_turn_in( 8_hours ) ) {
-            if( rng( 1, 20 ) > 5 ) {  // 75% chance
-                std::string snip = SNIPPET.random_from_category( "schizo_delusion_paranoid" );
-                add_msg( m_warning, snip );
-                add_morale( MORALE_FEELING_BAD, -20, -100 );
-            } else { // 25% chance
-                std::string snip = SNIPPET.random_from_category( "schizo_delusion_grandiose" );
-                add_msg( m_good, snip );
-                add_morale( MORALE_FEELING_GOOD, 20, 100 );
-            }
-            done_effect = true;
-        }
-        // Formication
-        if( !done_effect && one_turn_in( 6_hours ) ) {
-            std::string snip = SNIPPET.random_from_category( "schizo_formication" );
-            body_part bp = random_body_part( true );
-            add_effect( effect_formication, 45_minutes, bp );
-            add_msg( m_bad, snip );
-            done_effect = true;
-        }
-        // Numbness
-        if( !done_effect && one_turn_in( 4_hours ) ) {
-            add_msg( m_bad, _( "You suddenly feel so numb..." ) );
-            mod_painkiller( 25 );
-            done_effect = true;
-        }
-        // Hallucination
-        if( !done_effect && one_turn_in( 6_hours ) ) {
-            add_effect( effect_hallu, 6_hours );
-            done_effect = true;
-        }
-        // Visuals
-        if( !done_effect && one_turn_in( 2_hours ) ) {
-            add_effect( effect_visuals, rng( 15_turns, 60_turns ) );
-            done_effect = true;
-        }
-        // Shaking
-        if( !done_effect && !has_effect( effect_valium ) && one_turn_in( 4_hours ) ) {
-            add_msg( m_bad, _( "You start to shake uncontrollably." ) );
-            add_effect( effect_shakes, rng( 2_minutes, 5_minutes ) );
-            done_effect = true;
-        }
-        // Shout
-        if( !done_effect && one_turn_in( 4_hours ) ) {
-            std::string snip = SNIPPET.random_from_category( "schizo_self_shout" );
-            shout( string_format( _( "yourself shout, %s" ), snip ) );
-            done_effect = true;
-        }
-        // Drop weapon
-        if( !done_effect && one_turn_in( 2_days ) ) {
-            if( !weapon.is_null() ) {
-                std::string i_name_w = weapon.has_var( "item_label" ) ?
-                                       weapon.get_var( "item_label" ) :
-                                       "your " + weapon.type_name();
-
-                std::string snip = SNIPPET.random_from_category( "schizo_weapon_drop" );
-                std::string str = string_format( snip, i_name_w );
-                str[0] = toupper( str[0] );
-
-                add_msg( m_bad, str );
-                drop( get_item_position( &weapon ), pos() );
-                // NOLINTNEXTLINE(clang-analyzer-deadcode.DeadStores)
-                done_effect = true;
-            }
-        }
-    }
-}
+            }
+        }
 
         if( ( has_trait( trait_NARCOLEPTIC ) || has_artifact_with( AEP_SCHIZO ) ) ) {
             if( one_turn_in( 8_hours ) ) {
