--- conflicted
+++ resolved
@@ -3461,10 +3461,6 @@
             }
             add_effect( effect_downed, 2_turns );
         }
-<<<<<<< HEAD
-
-=======
->>>>>>> c5fd74f2
     }
 }
 
