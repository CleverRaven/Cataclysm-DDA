--- conflicted
+++ resolved
@@ -106,13 +106,9 @@
 
 void weakpoint::apply_to( damage_instance &damage, bool is_crit ) const
 {
-<<<<<<< HEAD
-    for( int i = 0; i < static_cast<int>( damage_type::NUM ); ++i ) {
-        damage.damage_units[i].damage_multiplier *= is_crit ? crit_mult[i] : damage_mult[i];
-=======
     for( auto &elem : damage.damage_units ) {
-        elem.damage_multiplier *= damage_mult[static_cast<int>( elem.type )];
->>>>>>> 4ad692b9
+        int idx = static_cast<int>( elem.type );
+        elem.damage_multiplier *= is_crit ? crit_mult[idx] : damage_mult[idx];
     }
 }
 
