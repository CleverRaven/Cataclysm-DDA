#include "item_tname.h"

#include <set>
#include <string>
#include <vector>

#include "avatar.h"
#include "cata_utility.h"
#include "color.h"
#include "coordinates.h"
#include "debug.h"
#include "enums.h"
#include "fault.h"
#include "flag.h"
#include "flat_set.h"
#include "item.h"
#include "item_category.h"
#include "item_contents.h"
#include "item_pocket.h"
#include "itype.h"
#include "map.h"
#include "options.h"
#include "point.h"
#include "recipe.h"
#include "relic.h"
#include "string_formatter.h"
#include "translations.h"
#include "type_id.h"
#include "units.h"

static const flag_id flag_HINT_THE_LOCATION( "HINT_THE_LOCATION" );

static const itype_id itype_barrel_small( "barrel_small" );
static const itype_id itype_disassembly( "disassembly" );

static const skill_id skill_survival( "survival" );

using segment_bitset = tname::segment_bitset;

namespace
{

std::string noop( item const & /* it */, unsigned int /* quantity */,
                  segment_bitset const & /* segments */ )
{
    return {};
}

std::string faults( item const &it, unsigned int /* quantity */,
                    segment_bitset const &/* segments */ )
{
    std::string damtext;
    // add first prefix if item has a fault that defines a prefix (prioritize?)
    for( const fault_id &f : it.faults ) {
        const std::string prefix = f->item_prefix();
        if( !prefix.empty() ) {
            damtext = prefix + " ";
            break;
        }
    }

    return damtext;
}

std::string dirt_symbol( item const &it, unsigned int /* quantity */,
                         segment_bitset const &/* segments */ )
{
    return it.dirt_symbol();
}

std::string overheat_symbol( item const &it, unsigned int /* quantity */,
                             segment_bitset const &/* segments */ )
{
    return it.overheat_symbol();
}

std::string pre_asterisk( item const &it, unsigned int /* quantity */,
                          segment_bitset const &/* segments */ )
{
    if( it.is_favorite && get_option<std::string>( "ASTERISK_POSITION" ) == "prefix" ) {
        return _( "* " ); // Display asterisk for favorite items, before item's name
    }
    return {};
}

std::string durability( item const &it, unsigned int /* quantity */,
                        segment_bitset const &/* segments */ )
{
    const std::string item_health_option = get_option<std::string>( "ITEM_HEALTH" );
    const bool show_bars = item_health_option == "both" || item_health_option == "bars";
    if( !it.is_null() &&
        ( it.damage() != 0 || ( it.degradation() > 0 && it.degradation() >= it.max_damage() / 5 ) ||
          ( show_bars && it.is_armor() ) ) ) {
        return it.durability_indicator();
    }
    return {};
}

std::string wheel_diameter( item const &it, unsigned int /* quantity */,
                            segment_bitset const &/* segments */ )
{
    if( it.is_wheel() && it.type->wheel->diameter > 0 ) {
        return string_format( pgettext( "vehicle adjective", "%d\" " ), it.type->wheel->diameter );
    }
    return {};
}

std::string burn( item const &it, unsigned int /* quantity */,
                  segment_bitset const &/* segments */ )
{
    if( !it.made_of_from_type( phase_id::LIQUID ) ) {
        if( it.volume() >= 1_liter && it.burnt * 125_ml >= it.volume() ) {
            return pgettext( "burnt adjective", "badly burnt " );
        }
        if( it.burnt > 0 ) {
            return pgettext( "burnt adjective", "burnt " );
        }
    }
    return {};
}

std::string custom_item_prefix( item const &it, unsigned int /* quantity */,
                                segment_bitset const &/* segments */ )
{
    std::string prefix;
    for( const flag_id &f : it.get_prefix_flags() ) {
        prefix += f->item_prefix().translated();
    }
    return prefix;
}

std::string custom_item_suffix( item const &it, unsigned int /* quantity */,
                                segment_bitset const &/* segments */ )
{
    std::string suffix;
    for( const flag_id &f : it.get_suffix_flags() ) {
        suffix.insert( 0, f->item_suffix().translated() );
    }
    return suffix;
}

std::string label( item const &it, unsigned int quantity, segment_bitset const &segments )
{
    if( !it.is_craft() ) {
        return it.label( quantity, segments[tname::segments::VARIANT],
                         ( segments & tname::tname_conditional ) == tname::tname_conditional,
                         segments[tname::segments::CORPSE] );
    }
    return {};
}

std::string mods( item const &it, unsigned int /* quantity */,
                  segment_bitset const &/* segments */ )
{
    int amt = 0;
    if( it.is_armor() && it.has_clothing_mod() ) {
        amt++;
    }
    if( ( ( it.is_gun() || it.is_tool() || it.is_magazine() ) && !it.is_power_armor() ) ||
        it.get_contents().has_additional_pockets() ) {

        for( const item *mod : it.is_gun() ? it.gunmods() : it.toolmods() ) {
            if( !it.type->gun || !it.type->gun->built_in_mods.count( mod->typeId() ) ||
                !it.type->gun->default_mods.count( mod->typeId() ) ) {
                amt++;
            }
        }
        amt += it.get_contents().get_added_pockets().size();
    }
    if( amt > 0 ) {
        return string_format( "+%d", amt );
    }
    return {};
}

std::string craft( item const &it, unsigned int /* quantity */,
                   segment_bitset const &/* segments */ )
{
    if( it.is_craft() ) {
        std::string maintext;
        if( it.typeId() == itype_disassembly ) {
            maintext = string_format( _( "in progress disassembly of %s" ),
                                      it.get_making().result_name() );
        } else {
            maintext = string_format( _( "in progress %s" ), it.get_making().result_name() );
        }
        if( it.charges > 1 ) {
            maintext += string_format( " (%d)", it.charges );
        }
        const int percent_progress = it.item_counter / 100000;
        return string_format( "%s (%d%%)", maintext, percent_progress );
    }
    return {};
}

std::string wbl_mark( item const &it, unsigned int /* quantity */,
                      segment_bitset const &/* segments */ )
{
    std::vector<const item_pocket *> pkts = it.get_all_contained_pockets();
    bool wl = false;
    bool bl = false;
    bool player_wbl = false;
    for( item_pocket const *pkt : pkts ) {
        bool const wl_ = !pkt->settings.get_item_whitelist().empty() ||
                         !pkt->settings.get_category_whitelist().empty();
        bool const bl_ = !pkt->settings.get_item_blacklist().empty() ||
                         !pkt->settings.get_category_blacklist().empty();
        player_wbl |= ( wl_ || bl_ ) && pkt->settings.was_edited();
        wl |= wl_;
        bl |= bl_;
    }
    return
        wl || bl ? colorize( "⁺", player_wbl ? c_light_gray : c_dark_gray ) : std::string();
}

std::string contents( item const &it, unsigned int /* quantity */,
                      segment_bitset const &segments )
{
    item_contents const &contents = it.get_contents();
    if( item::aggregate_t aggi = it.aggregated_contents();
        segments[tname::segments::CONTENTS_FULL] && aggi ) {

        const item &contents_item = *aggi.header;
        const unsigned aggi_count = contents_item.count_by_charges() && contents_item.charges > 1
                                    ? contents_item.charges
                                    : aggi.count;
        const unsigned total_count = contents_item.count_by_charges() && contents_item.charges > 1
                                     ? contents_item.charges
                                     : contents.num_item_stacks();

        // without full contents for nested items to prevent excessively long names
        segment_bitset abrev( aggi.info.bits );
        abrev.set( tname::segments::CONTENTS_FULL, false );
        abrev.set( tname::segments::CONTENTS_ABREV, aggi_count == 1 );
        abrev.set( tname::segments::CATEGORY,
                   abrev[tname::segments::CATEGORY] && !abrev[tname::segments::TYPE] );
        std::string const contents_tname = contents_item.tname( aggi_count, abrev );
        std::string const ctnc = abrev[tname::segments::CATEGORY]
                                 ? contents_tname
                                 : colorize( contents_tname, contents_item.color_in_inventory() );

        // Don't append an item count for single items, or items that are ammo-exclusive
        // (eg: quivers), as they format their own counts.
        if( total_count > 1 && it.ammo_types().empty() ) {
            if( total_count == aggi_count ) {
                return string_format(
                           segments[tname::segments::CONTENTS_COUNT]
                           //~ [container item name] " > [count] [type]"
                           ? npgettext( "item name", " > %1$zd %2$s", " > %1$zd %2$s", total_count )
                           : " > %2$s",
                           total_count, ctnc );
            }
            return string_format(
                       segments[tname::segments::CONTENTS_COUNT]
                       //~ [container item name] " > [count] [type] / [total] items"
                       ? npgettext( "item name", " > %1$zd %2$s / %3$zd item", " > %1$zd %2$s / %3$zd items", total_count )
                       : " > %2$s",
                       aggi_count, ctnc, total_count );
        }
        return string_format( " > %1$s", ctnc );

    } else if( segments[tname::segments::CONTENTS_ABREV] && !contents.empty_container() &&
               contents.num_item_stacks() != 0 ) {
        std::string const suffix =
            segments[tname::segments::CONTENTS_COUNT]
            ? npgettext( "item name",
                         //~ [container item name] " > [count] item"
                         " > %1$zd item", " > %1$zd items", contents.num_item_stacks() )
            : _( " > items" );
        return string_format( suffix, contents.num_item_stacks() );
    }
    return {};
}

std::string food_traits( item const &it, unsigned int /* quantity */,
                         segment_bitset const &/* segments */ )
{
    if( it.is_food() ) {
        if( it.has_flag( flag_HIDDEN_POISON ) &&
            get_avatar().get_greater_skill_or_knowledge_level( skill_survival ) >= 3 ) {
            return _( " (poisonous)" );
        } else if( it.has_flag( flag_HIDDEN_HALLU ) &&
                   get_avatar().get_greater_skill_or_knowledge_level( skill_survival ) >= 5 ) {
            return _( " (hallucinogenic)" );
        }
    }
    return {};
}

std::string location_hint( item const &it, unsigned int /* quantity */,
                           segment_bitset const &/* segments */ )
{
<<<<<<< HEAD
    if( it.has_flag( flag_HINT_THE_LOCATION ) && it.has_var( "spawn_location_omt" ) ) {
        tripoint_abs_omt loc( it.get_var( "spawn_location_omt", tripoint::zero ) );
=======
    if( it.has_var( "spawn_location_omt" ) ) {
        tripoint_abs_omt loc( it.get_var( "spawn_location_omt", tripoint_abs_omt::zero ) );
>>>>>>> 44b38173
        tripoint_abs_omt player_loc( coords::project_to<coords::omt>( get_map().getglobal(
                                         get_avatar().pos_bub() ) ) );
        int dist = rl_dist( player_loc, loc );
        if( dist < 1 ) {
            return _( " (from here)" );
        } else if( dist < 6 ) {
            return _( " (from nearby)" );
        } else if( dist < 30 ) {
            return _( " (from this area)" );
        }
        return _( " (from far away)" );
    }
    return {};
}

std::string ethereal( item const &it, unsigned int /* quantity */,
                      segment_bitset const &/* segments */ )
{
    if( it.ethereal ) {
        return string_format( _( " (%s turns)" ), it.get_var( "ethereal" ) );
    }
    return {};
}

std::string food_status( item const &it, unsigned int /* quantity */,
                         segment_bitset const &/* segments */ )
{
    std::string tagtext;
    if( it.goes_bad() || it.is_food() ) {
        if( it.has_own_flag( flag_DIRTY ) ) {
            tagtext += _( " (dirty)" );
        } else if( it.rotten() ) {
            tagtext += _( " (rotten)" );
        } else if( it.has_flag( flag_MUSHY ) ) {
            tagtext += _( " (mushy)" );
        } else if( it.is_going_bad() ) {
            tagtext += _( " (old)" );
        } else if( it.is_fresh() ) {
            tagtext += _( " (fresh)" );
        }
    }
    return tagtext;
}

std::string food_irradiated( item const &it, unsigned int /* quantity */,
                             segment_bitset const &/* segments */ )
{
    if( it.goes_bad() ) {
        if( it.has_own_flag( flag_IRRADIATED ) ) {
            return _( " (irradiated)" );
        }
    }
    return {};
}

std::string temperature( item const &it, unsigned int /* quantity */,
                         segment_bitset const &/* segments */ )
{
    std::string ret;
    if( it.has_temperature() ) {
        if( it.has_flag( flag_HOT ) ) {
            ret = _( " (hot)" );
        }
        if( it.has_flag( flag_COLD ) ) {
            ret = _( " (cold)" );
        }
        if( it.has_flag( flag_FROZEN ) ) {
            ret += _( " (frozen)" );
        } else if( it.has_flag( flag_MELTS ) ) {
            ret += _( " (melted)" ); // he melted
        }
    }
    return ret;
}

std::string clothing_size( item const &it, unsigned int /* quantity */,
                           segment_bitset const &/* segments */ )
{
    const item::sizing sizing_level = it.get_sizing( get_avatar() );

    if( sizing_level == item::sizing::human_sized_small_char ) {
        return _( " (too big)" );
    } else if( sizing_level == item::sizing::big_sized_small_char ) {
        return _( " (huge!)" );
    } else if( sizing_level == item::sizing::human_sized_big_char ||
               sizing_level == item::sizing::small_sized_human_char ) {
        return _( " (too small)" );
    } else if( sizing_level == item::sizing::small_sized_big_char ) {
        return _( " (tiny!)" );
    } else if( !it.has_flag( flag_FIT ) && it.has_flag( flag_VARSIZE ) ) {
        return _( " (poor fit)" );
    }
    return {};
}

std::string filthy( item const &it, unsigned int /* quantity */,
                    segment_bitset const &/* segments */ )
{
    if( it.is_filthy() ) {
        return _( " (filthy)" );
    }
    return {};
}

std::string tags( item const &it, unsigned int /* quantity */,
                  segment_bitset const &/* segments */ )
{
    std::string ret;
    if( it.is_gun() && ( it.has_flag( flag_COLLAPSED_STOCK ) || it.has_flag( flag_FOLDED_STOCK ) ) ) {
        ret += _( " (folded)" );
    }
    if( it.has_flag( flag_RADIO_MOD ) ) {
        ret += _( " (radio:" );
        if( it.has_flag( flag_RADIOSIGNAL_1 ) ) {
            ret += pgettext( "The radio mod is associated with the [R]ed button.", "R)" );
        } else if( it.has_flag( flag_RADIOSIGNAL_2 ) ) {
            ret += pgettext( "The radio mod is associated with the [B]lue button.", "B)" );
        } else if( it.has_flag( flag_RADIOSIGNAL_3 ) ) {
            ret += pgettext( "The radio mod is associated with the [G]reen button.", "G)" );
        } else {
            debugmsg( "Why is the radio neither red, blue, nor green?" );
            ret += "?)";
        }
    }
    if( it.active && ( it.has_flag( flag_WATER_EXTINGUISH ) || it.has_flag( flag_LITCIG ) ) ) {
        ret += _( " (lit)" );
    }
    return ret;
}

std::string vars( item const &it, unsigned int /* quantity */,
                  segment_bitset const &/* segments */ )
{
    std::string ret;
    if( it.has_var( "NANOFAB_ITEM_ID" ) ) {
        if( it.has_flag( flag_NANOFAB_TEMPLATE_SINGLE_USE ) ) {
            //~ Single-use descriptor for nanofab templates. %s = name of resulting item. The leading space is intentional.
            ret += string_format( _( " (SINGLE USE %s)" ),
                                  item::nname( itype_id( it.get_var( "NANOFAB_ITEM_ID" ) ) ) );
        }
        ret += string_format( " (%s)", item::nname( itype_id( it.get_var( "NANOFAB_ITEM_ID" ) ) ) );
    }
    if( it.already_used_by_player( get_avatar() ) ) {
        ret += _( " (used)" );
    }
    if( it.has_flag( flag_IS_UPS ) && it.get_var( "cable" ) == "plugged_in" ) {
        ret += _( " (plugged in)" );
    }
    return ret;
}

std::string segment_broken( item const &it, unsigned int /* quantity */,
                            segment_bitset const &/* segments */ )
{
    if( it.is_broken() ) {
        return _( " (broken)" );
    }
    return {};
}

std::string cbm_status( item const &it, unsigned int /* quantity */,
                        segment_bitset const &/* segments */ )
{
    if( it.is_bionic() && !it.has_flag( flag_NO_PACKED ) ) {
        if( !it.has_flag( flag_NO_STERILE ) ) {
            return _( " (sterile)" );
        }
        return _( " (packed)" );
    }
    return {};
}

std::string ups( item const &it, unsigned int /* quantity */,
                 segment_bitset const &/* segments */ )
{
    if( it.is_tool() && it.has_flag( flag_USE_UPS ) ) {
        return _( " (UPS)" );
    }
    return {};
}

std::string wetness( item const &it, unsigned int /* quantity */,
                     segment_bitset const &/* segments */ )
{
    if( ( it.wetness > 0 ) || it.has_flag( flag_WET ) ) {
        return _( " (wet)" );
    }
    return {};
}

std::string active( item const &it, unsigned int /* quantity */,
                    segment_bitset const &/* segments */ )
{
    if( it.active && !it.has_temperature() && !string_ends_with( it.typeId().str(), "_on" ) ) {
        // Usually the items whose ids end in "_on" have the "active" or "on" string already contained
        // in their name, also food is active while it rots.
        return _( " (active)" );
    }
    return {};
}

std::string sealed( item const &it, unsigned int /* quantity */,
                    segment_bitset const &/* segments */ )
{
    if( it.all_pockets_sealed() ) {
        return _( " (sealed)" );
    } else if( it.any_pockets_sealed() ) {
        return _( " (part sealed)" );
    }
    return {};
}

std::string post_asterisk( item const &it, unsigned int /* quantity */,
                           segment_bitset const &/* segments */ )
{
    if( it.is_favorite && get_option<std::string>( "ASTERISK_POSITION" ) == "suffix" ) {
        return _( " *" );
    }
    return {};
}

std::string weapon_mods( item const &it, unsigned int /* quantity */,
                         segment_bitset const &/* segments */ )
{
    std::string modtext;
    if( it.gunmod_find( itype_barrel_small ) != nullptr ) {
        modtext += _( "sawn-off " );
    }
    if( it.is_gun() && it.has_flag( flag_REMOVED_STOCK ) ) {
        modtext += _( "pistol " );
    }
    if( it.has_flag( flag_DIAMOND ) ) {
        modtext += pgettext( "Adjective, as in diamond katana", "diamond " );
    }
    return modtext;
}

std::string relic_charges( item const &it, unsigned int /* quantity */,
                           segment_bitset const &/* segments */ )
{
    if( it.is_relic() && it.relic_data->max_charges() > 0 && it.relic_data->charges_per_use() > 0 ) {
        return string_format( " (%d/%d)", it.relic_data->charges(), it.relic_data->max_charges() );
    }
    return {};
}

std::string category( item const &it, unsigned int quantity,
                      segment_bitset const &segments )
{
    nc_color const &color = segments[tname::segments::FOOD_PERISHABLE] && it.is_food()
                            ? it.color_in_inventory( &get_avatar() )
                            : c_magenta;
    return colorize( it.get_category_of_contents().name_noun( quantity ), color );
}

// function type that prints an element of tname::segments
using decl_f_print_segment = std::string( item const &it, unsigned int quantity,
                             segment_bitset const &segments );
constexpr size_t num_segments = static_cast<size_t>( tname::segments::last_segment );

constexpr std::array<decl_f_print_segment *, num_segments> get_segs_array()
{
    std::array<decl_f_print_segment *, num_segments> arr{};
    arr[static_cast<size_t>( tname::segments::FAULTS ) ] = faults;
    arr[static_cast<size_t>( tname::segments::DIRT ) ] = dirt_symbol;
    arr[static_cast<size_t>( tname::segments::OVERHEAT ) ] = overheat_symbol;
    arr[static_cast<size_t>( tname::segments::FAVORITE_PRE ) ] = pre_asterisk;
    arr[static_cast<size_t>( tname::segments::DURABILITY ) ] = durability;
    arr[static_cast<size_t>( tname::segments::WHEEL_DIAMETER ) ] = wheel_diameter;
    arr[static_cast<size_t>( tname::segments::BURN ) ] = burn;
    arr[static_cast<size_t>( tname::segments::WEAPON_MODS ) ] = weapon_mods;
    arr[static_cast<size_t>( tname::segments::CUSTOM_ITEM_PREFIX )] = custom_item_prefix;
    arr[static_cast<size_t>( tname::segments::TYPE ) ] = label;
    arr[static_cast<size_t>( tname::segments::CATEGORY ) ] = category;
    arr[static_cast<size_t>( tname::segments::CUSTOM_ITEM_SUFFIX )] = custom_item_suffix;
    arr[static_cast<size_t>( tname::segments::MODS ) ] = mods;
    arr[static_cast<size_t>( tname::segments::CRAFT ) ] = craft;
    arr[static_cast<size_t>( tname::segments::WHITEBLACKLIST ) ] = wbl_mark;
    arr[static_cast<size_t>( tname::segments::CHARGES ) ] = noop;
    arr[static_cast<size_t>( tname::segments::FOOD_TRAITS ) ] = food_traits;
    arr[static_cast<size_t>( tname::segments::FOOD_STATUS ) ] = food_status;
    arr[static_cast<size_t>( tname::segments::FOOD_IRRADIATED ) ] = food_irradiated;
    arr[static_cast<size_t>( tname::segments::TEMPERATURE ) ] = temperature;
    arr[static_cast<size_t>( tname::segments::LOCATION_HINT ) ] = location_hint;
    arr[static_cast<size_t>( tname::segments::CLOTHING_SIZE ) ] = clothing_size;
    arr[static_cast<size_t>( tname::segments::ETHEREAL ) ] = ethereal;
    arr[static_cast<size_t>( tname::segments::FILTHY ) ] = filthy;
    arr[static_cast<size_t>( tname::segments::BROKEN ) ] = segment_broken;
    arr[static_cast<size_t>( tname::segments::CBM_STATUS ) ] = cbm_status;
    arr[static_cast<size_t>( tname::segments::UPS ) ] = ups;
    arr[static_cast<size_t>( tname::segments::TAGS ) ] = tags;
    arr[static_cast<size_t>( tname::segments::VARS ) ] = vars;
    arr[static_cast<size_t>( tname::segments::WETNESS ) ] = wetness;
    arr[static_cast<size_t>( tname::segments::ACTIVE ) ] = active;
    arr[static_cast<size_t>( tname::segments::SEALED ) ] = sealed;
    arr[static_cast<size_t>( tname::segments::FAVORITE_POST ) ] = post_asterisk;
    arr[static_cast<size_t>( tname::segments::RELIC ) ] = relic_charges;
    arr[static_cast<size_t>( tname::segments::LINK ) ] = noop;
    arr[static_cast<size_t>( tname::segments::TECHNIQUES ) ] = noop;
    arr[static_cast<size_t>( tname::segments::CONTENTS ) ] = contents;

    return arr;
}
constexpr bool all_segments_have_printers()
{
    for( decl_f_print_segment *printer : get_segs_array() ) {
        if( printer == nullptr ) {
            return false;
        }
    }
    return true;
}
} // namespace

static_assert( all_segments_have_printers(),
               "every element of tname::segments (up to tname::segments::last_segment) "
               "must map to a printer in segs_array" );


namespace io
{
template<>
std::string enum_to_string<tname::segments>( tname::segments seg )
{
    switch( seg ) {
        // *INDENT-OFF*
        case tname::segments::FAULTS: return "FAULTS";
        case tname::segments::DIRT: return "DIRT";
        case tname::segments::OVERHEAT: return "OVERHEAT";
        case tname::segments::FAVORITE_PRE: return "FAVORITE_PRE";
        case tname::segments::DURABILITY: return "DURABILITY";
        case tname::segments::WHEEL_DIAMETER: return "WHEEL_DIAMETER";
        case tname::segments::BURN: return "BURN";
        case tname::segments::WEAPON_MODS: return "WEAPON_MODS";
        case tname::segments::CUSTOM_ITEM_PREFIX: return "CUSTOM_ITEM_PREFIX";
        case tname::segments::TYPE: return "TYPE";
        case tname::segments::CATEGORY: return "CATEGORY";
        case tname::segments::CUSTOM_ITEM_SUFFIX: return "CUSTOM_ITEM_SUFFIX";
        case tname::segments::MODS: return "MODS";
        case tname::segments::CRAFT: return "CRAFT";
        case tname::segments::WHITEBLACKLIST: return "WHITEBLACKLIST";
        case tname::segments::CHARGES: return "CHARGES";
        case tname::segments::FOOD_TRAITS: return "FOOD_TRAITS";
        case tname::segments::FOOD_STATUS: return "FOOD_STATUS";
        case tname::segments::FOOD_IRRADIATED: return "FOOD_IRRADIATED";
        case tname::segments::TEMPERATURE: return "TEMPERATURE";
        case tname::segments::LOCATION_HINT: return "LOCATION_HINT";
        case tname::segments::CLOTHING_SIZE: return "CLOTHING_SIZE";
        case tname::segments::ETHEREAL: return "ETHEREAL";
        case tname::segments::FILTHY: return "FILTHY";
        case tname::segments::BROKEN: return "BROKEN";
        case tname::segments::CBM_STATUS: return "CBM_STATUS";
        case tname::segments::UPS: return "UPS";
        case tname::segments::TAGS: return "TAGS";
        case tname::segments::VARS: return "VARS";
        case tname::segments::WETNESS: return "WETNESS";
        case tname::segments::ACTIVE: return "ACTIVE";
        case tname::segments::SEALED: return "SEALED";
        case tname::segments::FAVORITE_POST: return "FAVORITE_POST";
        case tname::segments::RELIC: return "RELIC";
        case tname::segments::LINK: return "LINK";
        case tname::segments::TECHNIQUES: return "TECHNIQUES";
        case tname::segments::CONTENTS: return "CONTENTS";
        case tname::segments::last_segment: return "last_segment";
        case tname::segments::VARIANT: return "VARIANT";
        case tname::segments::COMPONENTS: return "COMPONENTS";
        case tname::segments::CORPSE: return "CORPSE";
        case tname::segments::CONTENTS_FULL: return "CONTENTS_FULL";
        case tname::segments::CONTENTS_ABREV: return "CONTENTS_ABBREV";
        case tname::segments::CONTENTS_COUNT: return "CONTENTS_COUNT";
        case tname::segments::FOOD_PERISHABLE: return "FOOD_PERISHABLE";
        case tname::segments::last: return "last";
        default:
        // *INDENT-ON*
            break;
    }
    return {};
}

} // namespace io

namespace
{

constexpr tname::segments fixed_pos_segments = tname::segments::CONTENTS;
static_assert( fixed_pos_segments <= tname::segments::last_segment );

using tname_array = std::array<int, static_cast<std::size_t>( fixed_pos_segments )>;
struct segment_order {
    constexpr explicit segment_order( tname_array const &arr_ ) : arr( &arr_ ) {};
    constexpr bool operator()( tname::segments lhs, tname::segments rhs ) const {
        return arr->at( static_cast<std::size_t>( lhs ) ) <
               arr->at( static_cast<std::size_t>( rhs ) );
    }

    tname_array const *arr;
};

std::optional<std::size_t> str_to_segment_idx( std::string const &str )
{
    if( std::optional<tname::segments> ret = io::string_to_enum_optional<tname::segments>( str );
        ret && ret < fixed_pos_segments ) {

        return static_cast<std::size_t>( *ret );
    }

    return {};
}

} // namespace
namespace tname
{
std::string print_segment( tname::segments segment, item const &it, unsigned int quantity,
                           segment_bitset const &segments )
{
    static std::array<decl_f_print_segment *, num_segments> const arr = get_segs_array();
    std::size_t const idx = static_cast<std::size_t>( segment );
    return ( *arr.at( idx ) )( it, quantity, segments );
}

tname_set const &get_tname_set()
{
    static tname_set tns;
    static int lang_ver = INVALID_LANGUAGE_VERSION;
    if( int const cur_lang_ver = detail::get_current_language_version(); lang_ver != cur_lang_ver ) {
        lang_ver = cur_lang_ver;
        tns.clear();
        for( std::size_t i = 0; i < static_cast<std::size_t>( fixed_pos_segments ); i++ ) {
            tns.emplace_back( static_cast<tname::segments>( i ) );
        }

        //~ You can use this string to change the order of item name segments. The default order is:
        //~ FAULTS DIRT OVERHEAT FAVORITE_PRE DURABILITY WHEEL_DIAMETER BURN WEAPON_MODS
        //~ CUSTOM_ITEM_PREFIX TYPE CATEGORY CUSTOM_ITEM_SUFFIX MODS CRAFT WHITEBLACKLIST CHARGES
        //~ FOOD_TRAITS FOOD_STATUS FOOD_IRRADIATED TEMPERATURE LOCATION_HINT CLOTHING_SIZE ETHEREAL
        //~ FILTHY BROKEN CBM_STATUS UPS TAGS VARS WETNESS ACTIVE SEALED FAVORITE_POST RELIC LINK
        //~ TECHNIQUES
        //~ --
        //~ refer to io::enum_to_string<tname::segments> for an updated list
        std::string order_i18n( _( "tname_segments_order" ) );
        if( order_i18n != "tname_segments_order" ) {
            std::stringstream ss( order_i18n );
            std::istream_iterator<std::string> begin( ss );
            std::istream_iterator<std::string> end;
            std::vector<std::string> tokens( begin, end );

            tname_array tna;
            tna.fill( 999 );
            int cur_order = 0;
            for( std::string const &s : tokens ) {
                if( std::optional<std::size_t> idx = str_to_segment_idx( s ); idx ) {
                    tna[*idx] = cur_order++;
                } else {
                    DebugLog( D_WARNING, D_MAIN ) << "Ignoring tname segment " << std::quoted( s ) << std::endl;
                }
            }

            std::stable_sort( tns.begin(), tns.end(), segment_order( tna ) );
        }
        for( std::size_t i = static_cast<std::size_t>( fixed_pos_segments );
             i < static_cast<std::size_t>( tname::segments::last_segment ); i++ ) {
            tns.emplace_back( static_cast<tname::segments>( i ) );
        }
    }

    return tns;
}
} // namespace tname<|MERGE_RESOLUTION|>--- conflicted
+++ resolved
@@ -290,13 +290,8 @@
 std::string location_hint( item const &it, unsigned int /* quantity */,
                            segment_bitset const &/* segments */ )
 {
-<<<<<<< HEAD
     if( it.has_flag( flag_HINT_THE_LOCATION ) && it.has_var( "spawn_location_omt" ) ) {
-        tripoint_abs_omt loc( it.get_var( "spawn_location_omt", tripoint::zero ) );
-=======
-    if( it.has_var( "spawn_location_omt" ) ) {
         tripoint_abs_omt loc( it.get_var( "spawn_location_omt", tripoint_abs_omt::zero ) );
->>>>>>> 44b38173
         tripoint_abs_omt player_loc( coords::project_to<coords::omt>( get_map().getglobal(
                                          get_avatar().pos_bub() ) ) );
         int dist = rl_dist( player_loc, loc );
