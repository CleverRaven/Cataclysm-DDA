--- conflicted
+++ resolved
@@ -803,8 +803,6 @@
     }
 }
 
-<<<<<<< HEAD
-=======
 void iexamine::cardreader_robofac( player &p, const tripoint &examp )
 {
     itype_id card_type = "id_science";
@@ -843,7 +841,6 @@
     }
 }
 
->>>>>>> 5bf987a4
 void iexamine::intercom( player &p, const tripoint &examp )
 {
     const std::vector<npc *> intercom_npcs = g->get_npcs_if( [examp]( const npc & guy ) {
@@ -3229,12 +3226,6 @@
 {
     item water = g->m.water_from( examp );
     ( void ) p; // TODO: use me
-    liquid_handler::handle_liquid( water, nullptr, 0, &examp );
-}
-
-void iexamine::clean_water_source( player &, const tripoint &examp )
-{
-    item water = item( "water_clean", 0, item::INFINITE_CHARGES );
     liquid_handler::handle_liquid( water, nullptr, 0, &examp );
 }
 
