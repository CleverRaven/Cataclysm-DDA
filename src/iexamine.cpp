--- conflicted
+++ resolved
@@ -1929,11 +1929,7 @@
         if( you.get_power_level() >= bio_lockpick->power_activate ) {
             you.mod_power_level( -bio_lockpick->power_activate );
             you.add_msg_if_player( m_info, _( "You activate your %s." ), bio_lockpick->name );
-<<<<<<< HEAD
-            you.assign_activity( lockpick_activity_actor::use_bionic( here.getglobal( examp ).raw() ) );
-=======
             you.assign_activity( lockpick_activity_actor::use_bionic( here.getglobal( examp ) ) );
->>>>>>> a9fa1047
             return;
         } else {
             you.add_msg_if_player( m_info, _( "You don't have enough power to activate your %s." ),
