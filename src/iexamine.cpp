#include "iexamine.h"
#include "game.h"
#include "harvest.h"
#include "map.h"
#include "fungal_effects.h"
#include "map_iterator.h"
#include "debug.h"
#include "mapdata.h"
#include "output.h"
#include "coordinate_conversions.h"
#include "rng.h"
#include "requirements.h"
#include "ammo.h"
#include "line.h"
#include "player.h"
#include "npc.h"
#include "string_formatter.h"
#include "translations.h"
#include "uistate.h"
#include "messages.h"
#include "compatibility.h"
#include "sounds.h"
#include "input.h"
#include "monster.h"
#include "vpart_position.h"
#include "event.h"
#include "catacharset.h"
#include "ui.h"
#include "units.h"
#include "trap.h"
#include "basecamp.h"
#include "mtype.h"
#include "calendar.h"
#include "weather.h"
#include "sounds.h"
#include "cata_utility.h"
#include "string_input_popup.h"
#include "bionics.h"
#include "inventory.h"
#include "craft_command.h"
#include "material.h"

#include <sstream>
#include <algorithm>
#include <cstdlib>

const mtype_id mon_dark_wyrm( "mon_dark_wyrm" );
const mtype_id mon_fungal_blossom( "mon_fungal_blossom" );
const mtype_id mon_spider_web_s( "mon_spider_web_s" );
const mtype_id mon_spider_widow_giant_s( "mon_spider_widow_giant_s" );
const mtype_id mon_spider_cellar_giant_s( "mon_spider_cellar_giant_s" );
const mtype_id mon_turret( "mon_turret" );
const mtype_id mon_turret_rifle( "mon_turret_rifle" );

const skill_id skill_computer( "computer" );
const skill_id skill_fabrication( "fabrication" );
const skill_id skill_electronics( "electronics" );
const skill_id skill_firstaid( "firstaid" );
const skill_id skill_mechanics( "mechanics" );
const skill_id skill_cooking( "cooking" );
const skill_id skill_survival( "survival" );

const efftype_id effect_pkill2( "pkill2" );
const efftype_id effect_teleglow( "teleglow" );
const efftype_id effect_sleep( "sleep" );

static const trait_id trait_AMORPHOUS( "AMORPHOUS" );
static const trait_id trait_ARACHNID_ARMS_OK( "ARACHNID_ARMS_OK" );
static const trait_id trait_BADKNEES( "BADKNEES" );
static const trait_id trait_BEAK_HUM( "BEAK_HUM" );
static const trait_id trait_ILLITERATE( "ILLITERATE" );
static const trait_id trait_INSECT_ARMS_OK( "INSECT_ARMS_OK" );
static const trait_id trait_M_DEFENDER( "M_DEFENDER" );
static const trait_id trait_M_DEPENDENT( "M_DEPENDENT" );
static const trait_id trait_M_FERTILE( "M_FERTILE" );
static const trait_id trait_M_SPORES( "M_SPORES" );
static const trait_id trait_NOPAIN( "NOPAIN" );
static const trait_id trait_PARKOUR( "PARKOUR" );
static const trait_id trait_PROBOSCIS( "PROBOSCIS" );
static const trait_id trait_THRESH_MARLOSS( "THRESH_MARLOSS" );
static const trait_id trait_THRESH_MYCUS( "THRESH_MYCUS" );
static const trait_id trait_BURROW( "BURROW" );

static void pick_plant( player &p, const tripoint &examp, const std::string &itemType, ter_id new_ter,
                        bool seeds = false );

/**
 * Nothing player can interact with here.
 */
void iexamine::none(player &p, const tripoint &examp)
{
    (void)p; //unused
    add_msg(_("That is a %s."), g->m.name(examp).c_str());
}

/**
 * Pick an appropriate item and apply diamond coating if possible.
 */
void iexamine::cvdmachine( player &p, const tripoint & ) {
    // Select an item to which it is possible to apply a diamond coating
    auto loc = g->inv_map_splice( []( const item &e ) {
        return ( e.is_melee( DT_CUT ) || e.is_melee( DT_STAB ) ) && e.made_of( material_id( "steel" ) ) &&
               !e.has_flag( "DIAMOND" ) && !e.has_flag( "NO_CVD" );
    }, _( "Apply diamond coating" ), 1, _( "You don't have a suitable item to coat with diamond" ) );

    if( !loc ) {
        return;
    }

    // Require materials proportional to selected item volume
    auto qty = loc->volume() / units::legacy_volume_factor;
    qty = std::max( 1, qty );
    auto reqs = *requirement_id( "cvd_diamond" ) * qty;

    if( !reqs.can_make_with_inventory( p.crafting_inventory() ) ) {
        popup( "%s", reqs.list_missing().c_str() );
        return;
    }

    // Consume materials
    for( const auto& e : reqs.get_components() ) {
        p.consume_items( e );
    }
    for( const auto& e : reqs.get_tools() ) {
        p.consume_tools( e );
    }
    p.invalidate_crafting_inventory();

    // Apply flag to item
    loc->item_tags.insert( "DIAMOND" );
    add_msg( m_good, "You apply a diamond coating to your %s", loc->type_name().c_str() );
    p.mod_moves( -1000 );
}

/**
 * Use "gas pump."  Will pump any liquids on tile.
 */
void iexamine::gaspump(player &p, const tripoint &examp)
{
    if (!query_yn(_("Use the %s?"), g->m.tername(examp).c_str())) {
        none(p, examp);
        return;
    }

    auto items = g->m.i_at( examp );
    for( auto item_it = items.begin(); item_it != items.end(); ++item_it ) {
        if( item_it->made_of(LIQUID) ) {
            ///\EFFECT_DEX decreases chance of spilling gas from a pump
            if( one_in(10 + p.get_dex()) ) {
                add_msg(m_bad, _("You accidentally spill the %s."), item_it->type_name().c_str());
                static const auto max_spill_volume = units::from_liter( 1 );
                const long max_spill_charges = std::max( 1l, item_it->charges_per_volume( max_spill_volume ) );
                ///\EFFECT_DEX decreases amount of gas spilled from a pump
                const int qty = rng( 1l, max_spill_charges * 8.0 / std::max( 1, p.get_dex() ) );

                item spill = item_it->split( qty );
                if( spill.is_null() ) {
                    g->m.add_item_or_charges( p.pos(), *item_it );
                    items.erase( item_it );
                } else {
                    g->m.add_item_or_charges( p.pos(), spill );
                }

            } else {
                g->handle_liquid_from_ground( item_it, examp, 1 );
            }
            return;
        }
    }
    add_msg(m_info, _("Out of order."));
}

namespace {
//--------------------------------------------------------------------------------------------------
//! Implements iexamine::atm(...)
//--------------------------------------------------------------------------------------------------
class atm_menu {
public:
    // menu choices
    enum options : int {
        cancel, purchase_card, deposit_money, withdraw_money, transfer_all_money
    };

    atm_menu()                           = delete;
    atm_menu(atm_menu const&)            = delete;
    atm_menu(atm_menu&&)                 = delete;
    atm_menu& operator=(atm_menu const&) = delete;
    atm_menu& operator=(atm_menu&&)      = delete;

    explicit atm_menu(player &p) : u(p) {
        reset(false);
    }

    void start() {
        for (bool result = false; !result; ) {
            switch( choose_option() ) {
            case purchase_card:      result = do_purchase_card();      break;
            case deposit_money:      result = do_deposit_money();      break;
            case withdraw_money:     result = do_withdraw_money();     break;
            case transfer_all_money: result = do_transfer_all_money(); break;
            default:
                return;
            }
            if( !u.activity.is_null() ) {
                break;
            }
            g->draw();
        }
    }
private:
    void add_choice(int const i, char const *const title) { amenu.addentry(i, true, -1, title); }
    void add_info(int const i, char const *const title) { amenu.addentry(i, false, -1, title); }

    options choose_option()
    {
        if( u.activity.id() == activity_id( "ACT_ATM" ) ) {
            return static_cast<options>( u.activity.index );
        }
        amenu.query();
        uistate.iexamine_atm_selected = amenu.ret;
        return static_cast<options>( amenu.ret );
    }

    //! Reset and repopulate the menu; with a fair bit of work this could be more efficient.
    void reset(bool const clear = true) {
        const int card_count   = u.amount_of("cash_card");
        const int charge_count = card_count ? u.charges_of("cash_card") : 0;

        if (clear) {
            amenu.reset();
        }

        amenu.selected = uistate.iexamine_atm_selected;
        amenu.return_invalid = true;
        amenu.text = string_format(_("Welcome to the C.C.B.o.t.T. ATM. What would you like to do?\n"
                                     "Your current balance is: %s"),
                                     format_money( u.cash ) );

        if (u.cash >= 100) {
            add_choice(purchase_card, _("Purchase cash card?"));
        } else {
            add_info(purchase_card, _("You need $1.00 in your account to purchase a card."));
        }

        if (card_count && u.cash > 0) {
            add_choice(withdraw_money, _("Withdraw Money") );
        } else if (u.cash > 0) {
            add_info(withdraw_money, _("You need a cash card before you can withdraw money!"));
        } else {
            add_info(withdraw_money,
                _("You need money in your account before you can withdraw money!"));
        }

        if (charge_count) {
            add_choice(deposit_money, _("Deposit Money"));
        } else {
            add_info(deposit_money,
                _("You need a charged cash card before you can deposit money!"));
        }

        if (card_count >= 2 && charge_count) {
            add_choice(transfer_all_money, _("Transfer All Money"));
        }

        amenu.addentry(cancel, true, 'q', _("Cancel"));
    }

    //! print a bank statement for @p print = true;
    void finish_interaction(bool const print = true) {
        if (print) {
            add_msg(m_info, _("Your account now holds %s."), format_money(u.cash));
        }

        u.moves -= 100;
    }

    //! Prompt for an integral value clamped to [0, max].
    static long prompt_for_amount(char const *const msg, long const max) {
        const std::string formatted = string_format(msg, max);
        const long amount = string_input_popup()
                            .title( formatted )
                            .width( 20 )
                            .text( to_string( max ) )
                            .only_digits( true )
                            .query_long();

        return (amount > max) ? max : (amount <= 0) ? 0 : amount;
    };

    //!Get a new cash card. $1.00 fine.
    bool do_purchase_card() {
        const char *prompt = _("This will automatically deduct $1.00 from your bank account. Continue?");

        if (!query_yn(prompt)) {
            return false;
        }

        item card("cash_card", calendar::turn);
        card.charges = 0;
        u.i_add(card);
        u.cash -= 100;
        u.moves -= 100;
        finish_interaction();

        return true;
    }

    //!Deposit money from cash card into bank account.
    bool do_deposit_money() {
        long money = u.charges_of( "cash_card" );

        if (!money) {
            popup(_("You can only deposit money from charged cash cards!"));
            return false;
        }

        const int amount = prompt_for_amount(ngettext(
            "Deposit how much? Max: %d cent. (0 to cancel) ",
            "Deposit how much? Max: %d cents. (0 to cancel) ", money), money);

        if (!amount) {
            return false;
        }

        add_msg( m_info, "amount: %d", amount );
        u.use_charges( "cash_card", amount );
        u.cash += amount;
        u.moves -= 100;
        finish_interaction();

        return true;
    }

    //!Move money from bank account onto cash card.
    bool do_withdraw_money() {
        int pos = u.inv.position_by_type( "cash_card" );
        item *dst = &u.i_at( pos );

        const int amount = prompt_for_amount(ngettext(
            "Withdraw how much? Max: %d cent. (0 to cancel) ",
            "Withdraw how much? Max: %d cents. (0 to cancel) ", u.cash), u.cash);

        if (!amount) {
            return false;
        }

        dst->charges += amount;
        u.cash -= amount;
        u.moves -= 100;
        finish_interaction();

        return true;
    }

    //!Move the money from all the cash cards in inventory to a single card.
    bool do_transfer_all_money() {
        item *dst;
        if( u.activity.id() == activity_id( "ACT_ATM" ) ) {
            u.activity.set_to_null(); // stop for now, if required, it will be created again.
            dst = &u.i_at( u.activity.position );
            if( dst->is_null() || dst->typeId() != "cash_card" ) {
                return false;
            }
        } else {
            const int pos = u.inv.position_by_type( "cash_card" );

            if( pos == INT_MIN ) {
                return false;
            }
            dst = &u.i_at( pos );
        }

        for (auto &i : u.inv_dump()) {
            if( i == dst || i->charges <= 0 || i->typeId() != "cash_card" ) {
                continue;
            }
            if( u.moves < 0 ) {
                // Money from `*i` could be transferred, but we're out of moves, schedule it for
                // the next turn. Putting this here makes sure there will be something to be
                // done next turn.
                u.assign_activity( activity_id( "ACT_ATM" ), 0, transfer_all_money, u.get_item_position( dst ) );
                break;
            }

            dst->charges += i->charges;
            i->charges =  0;
            u.moves    -= 10;
        }

        return true;
    }

    player &u;
    uimenu amenu;
};
} //namespace

/**
 * launches the atm menu class which then handles all the atm interactions.
 */
void iexamine::atm(player &p, const tripoint& )
{
    atm_menu {p}.start();
}

/**
 * Generates vending machine UI and allows players to purchase contained items with a cash card.
 */
void iexamine::vending( player &p, const tripoint &examp )
{
    constexpr int moves_cost = 250;
    long money = p.charges_of( "cash_card" );
    auto vend_items = g->m.i_at( examp );

    if( vend_items.empty() ) {
        add_msg( m_info, _( "The vending machine is empty!" ) );
        return;
    } else if( !money ) {
        popup( _( "You need a charged cash card to purchase things!" ) );
        return;
    }

    int const padding_x  = std::max( 0, TERMX - FULL_SCREEN_WIDTH ) / 4;
    int const padding_y  = std::max( 0, TERMY - FULL_SCREEN_HEIGHT ) / 6;
    int const window_h   = FULL_SCREEN_HEIGHT + std::max( 0, TERMY - FULL_SCREEN_HEIGHT ) * 2 / 3;
    int const window_w   = FULL_SCREEN_WIDTH + std::max( 0, TERMX - FULL_SCREEN_WIDTH ) / 2;
    int const w_items_w  = window_w / 2;
    int const w_info_w   = window_w - w_items_w;
    int const list_lines = window_h - 4; // minus for header and footer

    constexpr int first_item_offset = 3; // header size

    catacurses::window const w = catacurses::newwin( window_h, w_items_w, padding_y, padding_x );
    catacurses::window const w_item_info = catacurses::newwin( window_h, w_info_w,  padding_y,
                                           padding_x + w_items_w );

    bool used_machine = false;
    input_context ctxt( "VENDING_MACHINE" );
    ctxt.register_updown();
    ctxt.register_action( "CONFIRM" );
    ctxt.register_action( "QUIT" );
    ctxt.register_action( "HELP_KEYBINDINGS" );

    // Collate identical items.
    // First, build a map {item::tname} => {item_it, item_it, item_it...}
    using iterator_t = decltype( std::begin( vend_items ) ); // map_stack::iterator doesn't exist.

    std::map<std::string, std::vector<iterator_t>> item_map;
    for( auto it = std::begin( vend_items ); it != std::end( vend_items ); ++it ) {
        // |# {name}|
        // 123      4
        item_map[utf8_truncate( it->tname(), static_cast<size_t>( w_items_w - 4 ) )].push_back( it );
    }

    // Next, put pointers to the pairs in the map in a vector to allow indexing.
    std::vector<std::map<std::string, std::vector<iterator_t>>::value_type *> item_list;
    item_list.reserve( item_map.size() );
    for( auto &pair : item_map ) {
        item_list.emplace_back( &pair );
    }

    int const lines_above = list_lines / 2;                  // lines above the selector
    int const lines_below = list_lines / 2 + list_lines % 2; // lines below the selector

    int cur_pos = 0;
    for( ;; ) {
        int const num_items = item_list.size();
        int const page_size = std::min( num_items, list_lines );

        werase( w );
        wborder( w, LINE_XOXO, LINE_XOXO, LINE_OXOX, LINE_OXOX,
                 LINE_OXXO, LINE_OOXX, LINE_XXOO, LINE_XOOX );
        mvwhline( w, first_item_offset - 1, 1, LINE_OXOX, w_items_w - 2 );
        mvwaddch( w, first_item_offset - 1, 0, LINE_XXXO ); // |-
        mvwaddch( w, first_item_offset - 1, w_items_w - 1, LINE_XOXX ); // -|

        trim_and_print( w, 1, 2, w_items_w - 3, c_light_gray,
                        _( "Money left: %s" ), format_money( money ) );

        // Keep the item selector centered in the page.
        int page_beg = 0;
        int page_end = page_size;
        if( cur_pos < num_items - cur_pos ) {
            page_beg = std::max( 0, cur_pos - lines_above );
            page_end = std::min( num_items, page_beg + list_lines );
        } else {
            page_end = std::min( num_items, cur_pos + lines_below );
            page_beg = std::max( 0, page_end - list_lines );
        }

        for( int line = 0; line < page_size; ++line ) {
            const int i = page_beg + line;
            auto const color = (i == cur_pos) ? h_light_gray : c_light_gray;
            auto const &elem = item_list[i];
            const int count = elem->second.size();
            const char c = (count < 10) ? ('0' + count) : '*';
            trim_and_print(w, first_item_offset + line, 1, w_items_w-3, color, "%c %s", c, elem->first.c_str());
        }

        draw_scrollbar(w, cur_pos, list_lines, num_items, first_item_offset);
        wrefresh(w);

        // Item info
        auto &cur_items = item_list[static_cast<size_t>(cur_pos)]->second;
        auto &cur_item  = cur_items.back();

        werase(w_item_info);
        // | {line}|
        // 12      3
        fold_and_print(w_item_info, 1, 2, w_info_w - 3, c_light_gray, cur_item->info(true));
        wborder(w_item_info, LINE_XOXO, LINE_XOXO, LINE_OXOX, LINE_OXOX,
                LINE_OXXO, LINE_OOXX, LINE_XXOO, LINE_XOOX );

        //+<{name}>+
        //12      34
        const std::string name = utf8_truncate(cur_item->display_name(), static_cast<size_t>(w_info_w - 4));
        mvwprintw(w_item_info, 0, 1, "<%s>", name.c_str());
        wrefresh(w_item_info);

        const std::string &action = ctxt.handle_input();
        if (action == "DOWN") {
            cur_pos = (cur_pos + 1) % num_items;
        } else if (action == "UP") {
            cur_pos = (cur_pos + num_items - 1) % num_items;
        } else if (action == "CONFIRM") {
            const int iprice = cur_item->price( false );

            if ( iprice > money ) {
                popup(_("That item is too expensive!"));
                continue;
            }

            if( !used_machine ) {
                used_machine = true;
                p.moves -= moves_cost;
            }

            money -= iprice;
            p.use_charges( "cash_card", iprice );
            p.i_add_or_drop( *cur_item );

            vend_items.erase( cur_item );
            cur_items.pop_back();
            if( !cur_items.empty() ) {
                continue;
            }

            item_list.erase( std::begin( item_list ) + cur_pos );
            if( item_list.empty() ) {
                add_msg( _( "With a beep, the empty vending machine shuts down" ) );
                return;
            } else if( cur_pos == num_items - 1 ) {
                cur_pos--;
            }
        } else if( action == "QUIT" ) {
            break;
        }
    }
}

/**
 * If there's water, allow its usage but add chance of poison.
 */
void iexamine::toilet(player &p, const tripoint &examp)
{
    auto items = g->m.i_at(examp);
    auto water = items.begin();
    for( ; water != items.end(); ++water ) {
        if( water->typeId() == "water") {
            break;
        }
    }

    if( water == items.end() ) {
        add_msg(m_info, _("This toilet is empty."));
    } else {
        // Use a different poison value each time water is drawn from the toilet.
        water->poison = one_in(3) ? 0 : rng(1, 3);

        (void) p; // @todo: use me
        g->handle_liquid_from_ground( water, examp );
    }
}

/**
 * If underground, move 2 levels up else move 2 levels down. Stable movement between levels 0 and -2.
 */
void iexamine::elevator(player &p, const tripoint &examp)
{
    (void)p; //unused
    if (!query_yn(_("Use the %s?"), g->m.tername(examp).c_str())) {
        return;
    }
    int movez = (examp.z < 0 ? 2 : -2);
    g->vertical_move( movez, false );
}

/**
 * Open gate.
 */
void iexamine::controls_gate(player &p, const tripoint &examp)
{
    if (!query_yn(_("Use the %s?"), g->m.tername( examp ).c_str())) {
        none( p, examp );
        return;
    }
    g->open_gate( examp );
}

/**
 * Use id/hack reader. Using an id despawns turrets.
 */
void iexamine::cardreader( player &p, const tripoint &examp )
{
    bool open = false;
    itype_id card_type = ( g->m.ter(examp) == t_card_science ? "id_science" :
                          "id_military" );
    if( p.has_amount( card_type, 1 ) && query_yn( _( "Swipe your ID card?" ) ) ) {
        p.mod_moves( -100 );
        for( const tripoint &tmp : g->m.points_in_radius( examp, 3 ) ) {
            if( g->m.ter( tmp ) == t_door_metal_locked ) {
                g->m.ter_set( tmp, t_floor );
                open = true;
            }
        }
        for( monster &critter : g->all_monsters() ) {
            // Check 1) same overmap coords, 2) turret, 3) hostile
            if( ms_to_omt_copy(g->m.getabs(critter.pos())) == ms_to_omt_copy(g->m.getabs(examp)) &&
                ( critter.type->id == mon_turret ||
                critter.type->id == mon_turret_rifle ) &&
                critter.attitude_to( p ) == Creature::Attitude::A_HOSTILE ) {
                g->remove_zombie( critter );
            }
        }
        if( open ) {
            add_msg( _( "You insert your ID card." ) );
            add_msg( m_good, _( "The nearby doors slide into the floor." ) );
            p.use_amount( card_type, 1 );
        } else {
            add_msg( _( "The nearby doors are already opened." ) );
        }
    } else {
        switch( hack_attempt( p ) ) {
            case HACK_FAIL:
                g->m.ter_set( examp, t_card_reader_broken );
                break;
            case HACK_NOTHING:
                add_msg( _( "Nothing happens." ) );
                break;
            case HACK_SUCCESS:
                {
                    add_msg( _( "You activate the panel!" ) );
                    add_msg( m_good, _( "The nearby doors slide into the floor." ) );
                    g->m.ter_set( examp, t_card_reader_broken );
                    for( const tripoint &tmp : g->m.points_in_radius( examp, 3 ) ) {
                        if( g->m.ter( tmp ) == t_door_metal_locked ) {
                            g->m.ter_set( tmp, t_floor );
                        }
                    }
                }
                break;
            case HACK_UNABLE:
                add_msg(
                    m_info,
                    p.get_skill_level( skill_computer ) > 0 ?
                        _( "Looks like you need a %s, or a tool to hack it with." ) :
                        _( "Looks like you need a %s." ),
                    item::nname( card_type ).c_str()
                );
                break;
        }
    }
}

/**
 * Prompt removal of rubble. Select best shovel and invoke "CLEAR_RUBBLE" on tile.
 */
void iexamine::rubble(player &p, const tripoint &examp)
{
    int moves;
    if( p.has_quality( quality_id( "DIG" ), 3 ) || p.has_trait( trait_BURROW ) ) {
        moves = 1250;
    } else if( p.has_quality( quality_id( "DIG" ), 2 ) ) {
        moves = 2500;
    } else {
        add_msg( m_info, _("If only you had a shovel...") );
        return;
    }
    if( ( g->m.veh_at( examp ) || !g->m.tr_at( examp ).is_null() ||
          g->critter_at( examp ) != nullptr ) &&
          !query_yn(_("Clear up that %s?"), g->m.furnname( examp ).c_str() ) ) {
        return;
    }
    p.assign_activity( activity_id( "ACT_CLEAR_RUBBLE" ), moves, -1, 0 );
    p.activity.placement = examp;
    return;
}

/**
 * Try to pry crate open with crowbar.
 */
void iexamine::crate(player &p, const tripoint &examp)
{
    // Check for a crowbar in the inventory
    bool has_prying_tool = p.crafting_inventory().has_quality( quality_id( "PRY" ), 1 );
    if( !has_prying_tool ) {
        add_msg( m_info, _("If only you had a crowbar...") );
        return;
    }

    // Ask if there's something possibly more interesting than this crate here
    // Shouldn't happen (what kind of creature lives in a crate?), but better safe than getting complaints
    std::string xname = g->m.furnname(examp);
    if( ( g->m.veh_at( examp ) ||
          !g->m.tr_at( examp ).is_null() ||
          g->critter_at( examp ) != nullptr ) &&
          !query_yn(_("Pry that %s?"), xname.c_str() ) ) {
        none( p, examp );
        return;
    }

    // HACK ALERT: player::items_with returns const item* vector and so can't be used
    // so we'll be making a fake crowbar here
    // Not a problem for now, but if crowbar iuse-s ever get different, this will need a fix
    item fakecrow( "crowbar", 0 );

    iuse dummy;
    dummy.crowbar( &p, &fakecrow, false, examp );
}

/**
 * Prompt climbing over fence. Calculates move cost, applies it to player and, moves them.
 */
void iexamine::chainfence( player &p, const tripoint &examp )
{
    // Skip prompt if easy to climb.
    if( !g->m.has_flag( "CLIMB_SIMPLE", examp ) ) {
        if( !query_yn( _( "Climb %s?" ), g->m.tername( examp ).c_str() ) ) {
            none( p, examp );
            return;
        }
    }
    if ( g->m.has_flag( "CLIMB_SIMPLE", examp ) && p.has_trait( trait_PARKOUR ) ) {
        add_msg( _( "You vault over the obstacle with ease." ) );
        p.moves -= 100; // Not tall enough to warrant spider-climbing, so only relevant trait.
    } else if ( g->m.has_flag( "CLIMB_SIMPLE", examp ) ) {
        add_msg( _( "You vault over the obstacle." ) );
        p.moves -= 300; // Most common move cost for barricades pre-change.
    } else if( p.has_trait( trait_ARACHNID_ARMS_OK ) && !p.wearing_something_on( bp_torso ) ) {
        add_msg( _( "Climbing this obstacle is trivial for one such as you." ) );
        p.moves -= 75; // Yes, faster than walking.  6-8 limbs are impressive.
    } else if( p.has_trait( trait_INSECT_ARMS_OK ) && !p.wearing_something_on( bp_torso ) ) {
        add_msg( _( "You quickly scale the fence." ) );
        p.moves -= 90;
    } else if( p.has_trait( trait_PARKOUR ) ) {
        add_msg( _( "This obstacle is no match for your freerunning abilities." ) );
        p.moves -= 100;
    } else {
        p.moves -= 400;
        ///\EFFECT_DEX decreases chances of slipping while climbing
        int climb = p.dex_cur;
        if (p.has_trait( trait_BADKNEES )) {
            climb = climb / 2;
        }
        if( one_in( climb ) ) {
            add_msg( m_bad, _( "You slip while climbing and fall down again." ) );
            if( climb <= 1 ) {
                add_msg( m_bad, _( "Climbing this obstacle is impossible in your current state." ) );
            }
            return;
        }
        p.moves += climb * 10;
        sfx::play_variant_sound( "plmove", "clear_obstacle", sfx::get_heard_volume(g->u.pos()) );
    }
    if( p.in_vehicle ) {
        g->m.unboard_vehicle( p.pos() );
    }
    p.setpos( examp );
    if( examp.x < SEEX * int( MAPSIZE / 2 ) || examp.y < SEEY * int( MAPSIZE / 2 ) ||
        examp.x >= SEEX * ( 1 + int( MAPSIZE / 2 ) ) || examp.y >= SEEY * ( 1 + int( MAPSIZE / 2 ) ) ) {
        if( p.is_player() ) {
            g->update_map( p );
        }
    }
}

/**
 * If player has amorphous trait, slip through the bars.
 */
void iexamine::bars(player &p, const tripoint &examp)
{
    if(!(p.has_trait(trait_AMORPHOUS))) {
        none( p, examp );
        return;
    }
    if ( ((p.encumb(bp_torso)) >= 10) && ((p.encumb(bp_head)) >= 10) &&
         (p.encumb(bp_foot_l) >= 10 ||
          p.encumb(bp_foot_r) >= 10) ) { // Most likely places for rigid gear that would catch on the bars.
        add_msg(m_info, _("Your amorphous body could slip though the %s, but your cumbersome gear can't."),
                g->m.tername(examp).c_str());
        return;
    }
    if (!query_yn(_("Slip through the %s?"), g->m.tername(examp).c_str())) {
        none( p, examp );
        return;
    }
    p.moves -= 200;
    add_msg(_("You slide right between the bars."));
    p.setpos( examp );
}

void iexamine::deployed_furniture( player &p, const tripoint &pos )
{
    if ( !query_yn( _( "Take down the %s?" ), g->m.furn( pos ).obj().name().c_str() ) ) {
        return;
    }
    p.add_msg_if_player( m_info, _( "You take down the %s." ),
                         g->m.furn( pos ).obj().name().c_str() );
    const auto furn_item = g->m.furn( pos ).obj().deployed_item;
    g->m.add_item_or_charges( pos, item( furn_item, calendar::turn ) );
    g->m.furn_set( pos, f_null );
}

/**
 * Determine structure's type and prompts its removal.
 */
void iexamine::portable_structure(player &p, const tripoint &examp)
{
    const auto &fr = g->m.furn( examp ).obj();
    std::string name;
    std::string dropped;
    if( fr.id == "f_groundsheet" ) {
        name = "tent";
        dropped = "tent_kit";
    } else if( fr.id == "f_center_groundsheet" ) {
        name = "tent";
        dropped = "large_tent_kit";
    } else if( fr.id == "f_skin_groundsheet" ) {
        name = "shelter";
        dropped = "shelter_kit";
    } else if( fr.id == "f_ladder" ) {
        name = "ladder";
        dropped = "stepladder";
    } else {
        name = "bug";
        dropped = "null";
    }

    auto check_tent_intact = [&]() -> bool {
        int radius = dropped == "large_tent_kit" ? 2 : 1;
        furn_id floor =
            dropped == "tent_kit" ? f_groundsheet : f_large_groundsheet;
        furn_id wall =
            dropped == "tent_kit" ? f_canvas_wall : f_large_canvas_wall;
        furn_id door =
            dropped == "tent_kit" ? f_canvas_door : f_large_canvas_door;
        furn_id door_opened =
            dropped == "tent_kit" ? f_canvas_door_o : f_large_canvas_door_o;
        furn_id center_floor =
            dropped == "large_tent_kit" ? f_center_groundsheet : floor;
        // Traversing all the tiles this tent occupies
        for( const tripoint &dest : g->m.points_in_radius( examp, radius ) ) {
            const furn_id &furn_here = g->m.furn( dest );
            if( square_dist( dest, examp ) < radius ) {
                // So we are inside the tent
                if( furn_here != floor && furn_here != center_floor ) {
                    return false;
                }
            } else if( furn_here != wall && furn_here != door && furn_here != door_opened ) {
                // We are on the border of the tent
                return false;
            }
        }
        return true;
    };

    if( name == "tent" && !check_tent_intact() ) {
        if( dropped == "tent_kit" ) {
            dropped = "broketent";
        } else {
            dropped = "largebroketent";
        }
    }

    if( !query_yn( _( "Take down the %s?" ), _( name.c_str() ) ) ) {
        none( p, examp );
        return;
    }

    p.moves -= 200;
    int radius = std::max( 1, fr.bash.collapse_radius );
    for( const tripoint &pt : g->m.points_in_radius( examp, radius ) ) {
        g->m.furn_set( pt, f_null );
    }

    g->m.add_item_or_charges( examp, item( dropped, calendar::turn ) );
}

/**
 * If there is a 2x4 around, prompt placing it across pit.
 */
void iexamine::pit( player &p, const tripoint &examp )
{
    const inventory &crafting_inv = p.crafting_inventory();
    if( !crafting_inv.has_amount( "2x4", 1 ) ) {
        none( p, examp );
        return;
    }
    std::vector<item_comp> planks;
    planks.push_back( item_comp( "2x4", 1 ) );

    if( query_yn( _( "Place a plank over the pit?" ) ) ) {
        p.consume_items( planks );
        if( g->m.ter( examp ) == t_pit ) {
            g->m.ter_set( examp, t_pit_covered );
        } else if( g->m.ter( examp ) == t_pit_spiked ) {
            g->m.ter_set( examp, t_pit_spiked_covered );
        } else if( g->m.ter( examp ) == t_pit_glass ) {
            g->m.ter_set( examp, t_pit_glass_covered );
        }
        add_msg( _( "You place a plank of wood over the pit." ) );
        p.mod_moves( -100 );
    }
}

/**
 * Prompt removing the 2x4 placed across the pit
 */
void iexamine::pit_covered(player &p, const tripoint &examp)
{
    if(!query_yn(_("Remove cover?"))) {
        none( p, examp );
        return;
    }

    item plank("2x4", calendar::turn);
    add_msg(_("You remove the plank."));
    g->m.add_item_or_charges(p.pos(), plank);

    if( g->m.ter(examp) == t_pit_covered ) {
        g->m.ter_set(examp, t_pit);
    } else if( g->m.ter(examp) == t_pit_spiked_covered ) {
        g->m.ter_set(examp, t_pit_spiked);
    } else if( g->m.ter(examp) == t_pit_glass_covered ) {
        g->m.ter_set(examp, t_pit_glass);
    }
    p.mod_moves( -100 );
}

/**
 * Loop prompt to bet $10.
 */
void iexamine::slot_machine( player &p, const tripoint& )
{
    if (p.cash < 10) {
        add_msg(m_info, _("You need $10 to play."));
    } else if (query_yn(_("Insert $10?"))) {
        do {
            if (one_in(5)) {
                popup(_("Three cherries... you get your money back!"));
            } else if (one_in(20)) {
                popup(_("Three bells... you win $50!"));
                p.cash += 40; // Minus the $10 we wagered
            } else if (one_in(50)) {
                popup(_("Three stars... you win $200!"));
                p.cash += 190;
            } else if (one_in(1000)) {
                popup(_("JACKPOT!  You win $3000!"));
                p.cash += 2990;
            } else {
                popup(_("No win."));
                p.cash -= 10;
            }
        } while (p.cash >= 10 && query_yn(_("Play again?")));
    }
}

/**
 * Attempt to crack safe through audio-feedback manual lock manipulation.
 *
 * Try to unlock the safe by moving the dial and listening for the mechanism to "click into place."
 * Time per attempt affected by perception and mechanics. 30 minutes per attempt minimum.
 * Small chance of just guessing the combo without listening device.
 */
void iexamine::safe(player &p, const tripoint &examp)
{
    if ( !( p.has_amount("stethoscope", 1) || p.has_bionic( bionic_id( "bio_ears" ) ) ) ) {
        p.moves -= 100;
        // one_in(30^3) chance of guessing
        if (one_in(27000)) {
            p.add_msg_if_player(m_good, _("You mess with the dial for a little bit... and it opens!"));
            g->m.furn_set(examp, f_safe_o);
            return;
        } else {
            p.add_msg_if_player(m_info, _("You mess with the dial for a little bit."));
            return;
        }
    }

    if (query_yn(_("Attempt to crack the safe?"))) {
        if (p.is_deaf()) {
            add_msg(m_info, _("You can't crack a safe while deaf!"));
            return;
        }
         // 150 minutes +/- 20 minutes per mechanics point away from 3 +/- 10 minutes per
        // perception point away from 8; capped at 30 minutes minimum. *100 to convert to moves
        ///\EFFECT_PER speeds up safe cracking

        ///\EFFECT_MECHANICS speeds up safe cracking
        const time_duration time = std::max( 150_minutes - 20_minutes * ( p.get_skill_level( skill_mechanics ) - 3 ) - 10_minutes * ( p.get_per() - 8 ), 30_minutes );

         p.assign_activity( activity_id( "ACT_CRACKING" ), to_moves<int>( time ) );
         p.activity.placement = examp;
    }
}

/**
 * Attempt to pick the gunsafe's lock and open it.
 */
void iexamine::gunsafe_ml(player &p, const tripoint &examp)
{
    if( !( p.has_amount("crude_picklock", 1) || p.has_amount("hairpin", 1) || p.has_amount("fc_hairpin", 1) ||
           p.has_amount("picklocks", 1) || p.has_bionic( bionic_id( "bio_lockpick" ) ) ) ) {
        add_msg(m_info, _("You need a lockpick to open this gun safe."));
        return;
    } else if( !query_yn(_("Pick the gun safe?")) ) {
        return;
    }

    int pick_quality = 1;
    if( p.has_amount("picklocks", 1) || p.has_bionic( bionic_id( "bio_lockpick" ) ) ) {
        pick_quality = 5;
    } else if (p.has_amount("fc_hairpin",1)) {
        pick_quality = 1;
    } else {
        pick_quality = 3;
    }

    p.practice( skill_mechanics, 1);
    ///\EFFECT_DEX speeds up lock picking gun safe

    ///\EFFECT_MECHANICS speeds up lock picking gun safe
    p.moves -= (1000 - (pick_quality * 100)) - (p.dex_cur + p.get_skill_level( skill_mechanics )) * 5;
    ///\EFFECT_DEX increases chance of lock picking gun safe

    ///\EFFECT_MECHANICS increases chance of lock picking gun safe
    int pick_roll = (dice(2, p.get_skill_level( skill_mechanics )) + dice(2, p.dex_cur)) * pick_quality;
    int door_roll = dice(4, 30);
    if (pick_roll >= door_roll) {
        p.practice( skill_mechanics, 1);
        add_msg(_("You successfully unlock the gun safe."));
        g->m.furn_set(examp, furn_str_id( "f_safe_o" ) );
    } else if (door_roll > (3 * pick_roll)) {
        add_msg(_("Your clumsy attempt jams the lock!"));
        g->m.furn_set(examp, furn_str_id( "f_gunsafe_mj" ) );
    } else {
        add_msg(_("The gun safe stumps your efforts to pick it."));
    }
}

/**
 * Attempt to "hack" the gunsafe's electronic lock and open it.
 */
void iexamine::gunsafe_el(player &p, const tripoint &examp)
{
    switch( hack_attempt( p ) ) {
        case HACK_FAIL:
            p.add_memorial_log(pgettext("memorial_male", "Set off an alarm."),
                                pgettext("memorial_female", "Set off an alarm."));
            sounds::sound(p.pos(), 60, _("an alarm sound!"));
            if( examp.z > 0 && !g->events.queued( EVENT_WANTED ) ) {
                g->events.add( EVENT_WANTED, calendar::turn + 30_minutes, 0, p.global_sm_location() );
            }
            break;
        case HACK_NOTHING:
            add_msg(_("Nothing happens."));
            break;
        case HACK_SUCCESS:
            add_msg(_("You successfully hack the gun safe."));
            g->m.furn_set(examp, furn_str_id( "f_safe_o" ) );
            break;
        case HACK_UNABLE:
            add_msg(
                m_info,
                p.get_skill_level( skill_computer ) > 0 ?
                    _("You can't hack this gun safe without a hacking tool.") :
                    _("This electronic safe looks too complicated to open.")
            );
            break;
    }
}

/**
 * Checks that player is outside and has crowbar then calls iuse.crowbar.
 */
void iexamine::locked_object( player &p, const tripoint &examp) {
    // Print ordinary examine message if inside (where you can open doors/windows anyway)
    if (!g->m.is_outside(p.pos())) {
        none(p, examp);
        return;
    }

    bool has_prying_tool = p.crafting_inventory().has_quality( quality_id( "PRY" ), 1 );
    if ( !has_prying_tool ) {
        add_msg(m_info, _("If only you had a crowbar..."));
        return;
    }

    // See crate prying for why a dummy item is used
    item fakecrow( "crowbar", 0 );

    iuse dummy;
    dummy.crowbar( &p, &fakecrow, false, examp );
}

void iexamine::bulletin_board(player &, const tripoint &examp)
{
    basecamp *camp = g->m.camp_at( examp );
    if (camp && camp->board_x() == examp.x && camp->board_y() == examp.y) {
        std::vector<std::string> options;
        options.push_back(_("Cancel"));
        // Causes a warning due to being unused, but don't want to delete
        // since it's clearly what's intended for future functionality.
        //int choice = menu_vec(true, camp->board_name().c_str(), options) - 1;
    } else {
        bool create_camp = g->m.allow_camp( examp );
        std::vector<std::string> options;
        if (create_camp) {
            options.push_back(_("Create camp"));
        }
        options.push_back(_("Cancel"));
        // @todo: Other Bulletin Boards
        int choice = menu_vec(true, _("Bulletin Board"), options) - 1;
        if (choice >= 0 && size_t(choice) < options.size()) {
            if (options[choice] == _("Create camp")) {
                // @todo: Allow text entry for name
                g->m.add_camp( examp, _("Home") );
            }
        }
    }
}

/**
 * Display popup with reference to "The Enigma of Amigara Fault."
 */
void iexamine::fault( player &, const tripoint & )
{
    popup(_("\
This wall is perfectly vertical.  Odd, twisted holes are set in it, leading\n\
as far back into the solid rock as you can see.  The holes are humanoid in\n\
shape, but with long, twisted, distended limbs."));
}

/**
 * Spawn 1d4 wyrms and sink pedestal into ground.
 */
void iexamine::pedestal_wyrm(player &p, const tripoint &examp)
{
    if (!g->m.i_at(examp).empty()) {
        none( p, examp );
        return;
    }
    // Send in a few wyrms to start things off.
    g->u.add_memorial_log(pgettext("memorial_male", "Awoke a group of dark wyrms!"),
                         pgettext("memorial_female", "Awoke a group of dark wyrms!"));
    int num_wyrms = rng(1, 4);
    for (int i = 0; i < num_wyrms; i++) {
        int tries = 0;
        tripoint monp = examp;
        do {
            monp.x = rng(0, SEEX * MAPSIZE);
            monp.y = rng(0, SEEY * MAPSIZE);
            tries++;
        } while (tries < 10 && !g->is_empty( monp ) &&
                    rl_dist( p.pos(), monp ) <= 2);
        if (tries < 10) {
            g->m.ter_set( monp, t_rock_floor);
            g->summon_mon(mon_dark_wyrm, monp);
        }
    }
    add_msg(_("The pedestal sinks into the ground, with an ominous grinding noise..."));
    sounds::sound(examp, 80, (""));
    g->m.ter_set(examp, t_rock_floor);
    g->events.add( EVENT_SPAWN_WYRMS, calendar::turn + rng( 5_turns, 10_turns ) );
}

/**
 * Put petrified eye on pedestal causing it to sink into ground and open temple.
 */
void iexamine::pedestal_temple(player &p, const tripoint &examp)
{

    if (g->m.i_at(examp).size() == 1 &&
        g->m.i_at(examp)[0].typeId() == "petrified_eye") {
        add_msg(_("The pedestal sinks into the ground..."));
        g->m.ter_set(examp, t_dirt);
        g->m.i_clear(examp);
        g->events.add( EVENT_TEMPLE_OPEN, calendar::turn + 4_turns );
    } else if (p.has_amount("petrified_eye", 1) &&
               query_yn(_("Place your petrified eye on the pedestal?"))) {
        p.use_amount("petrified_eye", 1);
        add_msg(_("The pedestal sinks into the ground..."));
        g->m.ter_set(examp, t_dirt);
        g->events.add( EVENT_TEMPLE_OPEN, calendar::turn + 4_turns );
    } else
        add_msg(_("This pedestal is engraved in eye-shaped diagrams, and has a \
large semi-spherical indentation at the top."));
}

/**
 * Unlock/open door or attempt to peek through peephole.
 */
void iexamine::door_peephole(player &p, const tripoint &examp) {
    if (g->m.is_outside(p.pos())) {
        // if door is a locked type attempt to open
        if (g->m.has_flag("OPENCLOSE_INSIDE", examp)) {
            locked_object(p, examp);
        } else {
            p.add_msg_if_player( _("You cannot look through the peephole from the outside."));
        }

        return;
    }

    // Peek through the peephole, or open the door.
    int choice = menu( true, _("Do what with the door?"),
                       _("Peek through peephole."), _("Open door."),
                       _("Cancel"), NULL );
    if( choice == 1 ) {
        // Peek
        g->peek( examp );
        p.add_msg_if_player( _("You peek through the peephole.") );
    } else if( choice == 2 ) {
        g->m.open_door( examp, true, false);
        p.add_msg_if_player( _("You open the door.") );
    } else {
        p.add_msg_if_player( _("Never mind."));
    }
}

void iexamine::fswitch(player &p, const tripoint &examp)
{
    if(!query_yn(_("Flip the %s?"), g->m.tername(examp).c_str())) {
        none( p, examp );
        return;
    }
    ter_id terid = g->m.ter(examp);
    p.moves -= 100;
    tripoint tmp;
    tmp.z = examp.z;
    for (tmp.y = examp.y; tmp.y <= examp.y + 5; tmp.y++ ) {
        for (tmp.x = 0; tmp.x < SEEX * MAPSIZE; tmp.x++) {
            if ( terid == t_switch_rg ) {
                if (g->m.ter(tmp) == t_rock_red) {
                    g->m.ter_set(tmp, t_floor_red);
                } else if (g->m.ter(tmp) == t_floor_red) {
                    g->m.ter_set(tmp, t_rock_red);
                } else if (g->m.ter(tmp) == t_rock_green) {
                    g->m.ter_set(tmp, t_floor_green);
                } else if (g->m.ter(tmp) == t_floor_green) {
                    g->m.ter_set(tmp, t_rock_green);
                }
            } else if ( terid == t_switch_gb ) {
                if (g->m.ter(tmp) == t_rock_blue) {
                    g->m.ter_set(tmp, t_floor_blue);
                } else if (g->m.ter(tmp) == t_floor_blue) {
                    g->m.ter_set(tmp, t_rock_blue);
                } else if (g->m.ter(tmp) == t_rock_green) {
                    g->m.ter_set(tmp, t_floor_green);
                } else if (g->m.ter(tmp) == t_floor_green) {
                    g->m.ter_set(tmp, t_rock_green);
                }
            } else if ( terid == t_switch_rb ) {
                if (g->m.ter(tmp) == t_rock_blue) {
                    g->m.ter_set(tmp, t_floor_blue);
                } else if (g->m.ter(tmp) == t_floor_blue) {
                    g->m.ter_set(tmp, t_rock_blue);
                } else if (g->m.ter(tmp) == t_rock_red) {
                    g->m.ter_set(tmp, t_floor_red);
                } else if (g->m.ter(tmp) == t_floor_red) {
                    g->m.ter_set(tmp, t_rock_red);
                }
            } else if ( terid == t_switch_even ) {
                if ((tmp.y - examp.y) % 2 == 1) {
                    if (g->m.ter(tmp) == t_rock_red) {
                        g->m.ter_set(tmp, t_floor_red);
                    } else if (g->m.ter(tmp) == t_floor_red) {
                        g->m.ter_set(tmp, t_rock_red);
                    } else if (g->m.ter(tmp) == t_rock_green) {
                        g->m.ter_set(tmp, t_floor_green);
                    } else if (g->m.ter(tmp) == t_floor_green) {
                        g->m.ter_set(tmp, t_rock_green);
                    } else if (g->m.ter(tmp) == t_rock_blue) {
                        g->m.ter_set(tmp, t_floor_blue);
                    } else if (g->m.ter(tmp) == t_floor_blue) {
                        g->m.ter_set(tmp, t_rock_blue);
                    }
                }
            }
        }
    }
    add_msg(m_warning, _("You hear the rumble of rock shifting."));
    g->events.add( EVENT_TEMPLE_SPAWN, calendar::turn + 3_turns );
}

/**
 * If it's winter: show msg and return true. Otherwise return false
 */
bool dead_plant( bool flower, player &p, const tripoint &examp )
{
    if( season_of_year( calendar::turn ) == WINTER ) {
        if( flower ) {
            add_msg( m_info, _("This flower is dead. You can't get it.") );
        } else {
            add_msg( m_info, _("This plant is dead. You can't get it.") );
        }

        iexamine::none( p, examp );
        return true;
    }

    return false;
}

/**
 * Helper method to see if player has traits, hunger and mouthwear for drinking nectar.
 */
bool can_drink_nectar( const player &p )
{
    return (p.has_active_mutation( trait_id( "PROBOSCIS" ) )  || p.has_active_mutation( trait_id( "BEAK_HUM" ) ) ) &&
        ((p.get_hunger()) > 0) && (!(p.wearing_something_on(bp_mouth)));
}

/**
 * Consume Nectar. -15 hunger.
 */
bool drink_nectar( player &p )
{
    if( can_drink_nectar( p ) ) {
        p.moves -= 50; // Takes 30 seconds
        add_msg(_("You drink some nectar."));
        p.mod_hunger(-15);
        return true;
    }

    return false;
}

/**
 * Prompt pick (or drink nectar if able) poppy bud. Not safe for player.
 *
 * Drinking causes: -25 hunger, +20 fatigue, pkill2-70 effect and, 1 in 20 pkiller-1 addiction.
 * Picking w/ env_resist < 5 causes 1 in 3  sleep for 12 min and 4 dmg to each leg
 */
void iexamine::flower_poppy(player &p, const tripoint &examp)
{
    if( dead_plant( true, p, examp ) ) {
        return;
    }
    // @todo: Get rid of this section and move it to eating
    // Two y/n prompts is just too much
    if( can_drink_nectar( p ) ) {
        if (!query_yn(_("You feel woozy as you explore the %s. Drink?"), g->m.furnname(examp).c_str())) {
            return;
        }
        p.moves -= 150; // You take your time...
        add_msg(_("You slowly suck up the nectar."));
        p.mod_hunger(-25);
        p.mod_fatigue(20);
        p.add_effect( effect_pkill2, 7_minutes );
        // Please drink poppy nectar responsibly.
        if (one_in(20)) {
            p.add_addiction(ADD_PKILLER, 1);
        }
    }
    if(!query_yn(_("Pick %s?"), g->m.furnname(examp).c_str())) {
        none( p, examp );
        return;
    }

    int resist = p.get_env_resist(bp_mouth);

    if (resist < 10) {
        // Can't smell the flowers with a gas mask on!
        add_msg(m_warning, _("This flower has a heady aroma."));
    }

    auto recentWeather = sum_conditions( calendar::turn-10_minutes, calendar::turn, p.pos() );

    // If it has been raining recently, then this event is twice less likely.
    if( ( ( recentWeather.rain_amount > 1 ) ? one_in( 6 ) : one_in( 3 ) ) && resist < 5 ) {
        // Should user player::infect, but can't!
        // player::infect needs to be restructured to return a bool indicating success.
        add_msg(m_bad, _("You fall asleep..."));
        p.fall_asleep( 2_hours );
        add_msg(m_bad, _("Your legs are covered in the poppy's roots!"));
        p.apply_damage(nullptr, bp_leg_l, 4);
        p.apply_damage(nullptr, bp_leg_r, 4);
        p.moves -= 50;
    }

    g->m.furn_set(examp, f_null);
    g->m.spawn_item( p.pos(), "poppy_bud", 1, 0, calendar::turn );
}

/**
 * It's a flower, drink nectar if your able to.
 */
void iexamine::flower_bluebell(player &p, const tripoint &examp)
{
    if( dead_plant( true, p, examp ) ) {
        return;
    }

    drink_nectar( p );

    // There was a bud and flower spawn here
    // But those were useless, don't re-add until they get useful
    none( p, examp );
    return;
}

/**
 * It's a flower, drink nectar if your able to.
 */
void iexamine::flower_tulip(player &p, const tripoint &examp)
{
    if( dead_plant( true, p, examp ) ) {
        return;
    }

    drink_nectar( p );

    // Add flower spawn once flowers are useful.
    none( p, examp );
    return;
}

/**
 * It's a flower, drink nectar if your able to.
 */
void iexamine::flower_spurge(player &p, const tripoint &examp)
{
    if( dead_plant( true, p, examp ) ) {
        return;
    }

    drink_nectar( p );

    // Add flower spawn once flowers are useful.
    none( p, examp );
    return;
}

/**
 * Dig up its roots or drink its nectar if you can.
 */
void iexamine::flower_dahlia(player &p, const tripoint &examp)
{
    if( dead_plant( true, p, examp ) ) {
        return;
    }

    if( drink_nectar( p ) ) {
        return;
    }

    if( !p.has_quality( quality_id( "DIG" ) ) ) {
        none( p, examp );
        add_msg( m_info, _( "If only you had a shovel to dig up those roots..." ) );
        return;
    }

    if( !query_yn( _("Pick %s?"), g->m.furnname(examp).c_str() ) ) {
        none( p, examp );
        return;
    }

    g->m.furn_set(examp, f_null);
    g->m.spawn_item( p.pos(), "dahlia_root", 1, 0, calendar::turn );
    // There was a bud and flower spawn here
    // But those were useless, don't re-add until they get useful
}

static bool harvest_common( player &p, const tripoint &examp, bool furn, bool nectar )
{
    const auto hid = g->m.get_harvest( examp );
    if( hid.is_null() || hid->empty() ) {
        p.add_msg_if_player( m_info, _( "Nothing can be harvested from this plant in current season" ) );
        iexamine::none( p, examp );
        return false;
    }

    const auto &harvest = hid.obj();

    // If nothing can be harvested, neither can nectar
    // Incredibly low priority @todo: Allow separating nectar seasons
    if( nectar && drink_nectar( p ) ) {
        return false;
    }

    if( p.is_player() && !query_yn(_("Pick %s?"), furn ? g->m.furnname( examp ).c_str() : g->m.tername( examp ).c_str() ) ) {
        iexamine::none( p, examp );
        return false;
    }

    int lev = p.get_skill_level( skill_survival );
    bool got_anything = false;
    for( const auto &entry : harvest ) {
        float min_num = entry.base_num.first + lev * entry.scale_num.first;
        float max_num = entry.base_num.second + lev * entry.scale_num.second;
        int roll = std::min<int>( entry.max, round( rng_float( min_num, max_num ) ) );
        for( int i = 0; i < roll; i++ ) {
            const item &it = g->m.add_item_or_charges( p.pos(), item( entry.drop ) );
            p.add_msg_if_player( _( "You harvest: %s" ), it.tname().c_str() );
            got_anything = true;
        }
    }

    if( !got_anything ) {
        p.add_msg_if_player( m_bad, _( "You couldn't harvest anything." ) );
    }

    return true;
}

void iexamine::harvest_furn_nectar( player &p, const tripoint &examp )
{
    if( harvest_common( p, examp, true, true ) ) {
        g->m.furn_set( examp, f_null );
    }
}

void iexamine::harvest_furn( player &p, const tripoint &examp )
{
    if( harvest_common( p, examp, true, false ) ) {
        g->m.furn_set( examp, f_null );
    }
}

void iexamine::harvest_ter_nectar( player &p, const tripoint &examp )
{
    if( harvest_common( p, examp, false, true ) ) {
        g->m.ter_set( examp, g->m.get_ter_transforms_into( examp ) );
    }
}

void iexamine::harvest_ter( player &p, const tripoint &examp )
{
    if( harvest_common( p, examp, false, false ) ) {
        g->m.ter_set( examp, g->m.get_ter_transforms_into( examp ) );
    }
}

/**
 * Only harvest a plant once per season.  Display message and call iexamine::none.
 */
void iexamine::harvested_plant( player &p, const tripoint &examp )
{
    p.add_msg_if_player( m_info, _( "Nothing can be harvested from this plant in current season" ) );
    iexamine::none( p, examp );
}

void iexamine::flower_marloss(player &p, const tripoint &examp)
{
    if( season_of_year( calendar::turn ) == WINTER ) {
        add_msg(m_info, _("This flower is still alive, despite the harsh conditions..."));
    }
    if( can_drink_nectar( p ) ) {
        if (!query_yn(_("You feel out of place as you explore the %s. Drink?"), g->m.furnname(examp).c_str())) {
            return;
        }
        p.moves -= 50; // Takes 30 seconds
        add_msg(m_bad, _("This flower tastes very wrong..."));
        // If you can drink flowers, you're post-thresh and the Mycus does not want you.
        p.add_effect( effect_teleglow, 10_minutes );
    }
    if(!query_yn(_("Pick %s?"), g->m.furnname(examp).c_str())) {
        none( p, examp );
        return;
    }
    g->m.furn_set(examp, f_null);
    g->m.spawn_item( p.pos(), "marloss_seed", 1, 3, calendar::turn );
}

/**
 * Spawn spiders from a spider egg sack in radius 1 around the egg sack.
 * Transforms the egg sack furniture into a ruptured egg sack (f_egg_sacke).
 * Also spawns eggs.
 * @param p The player
 * @param examp Location of egg sack
 * @param montype The monster type of the created spiders.
 */
void iexamine::egg_sack_generic( player &p, const tripoint &examp,
                                 const mtype_id& montype )
{
    const std::string old_furn_name = g->m.furnname( examp );
    if( !query_yn( _( "Harvest the %s?" ), old_furn_name.c_str() ) ) {
        none( p, examp );
        return;
    }
    g->m.spawn_item( p.pos(), "spider_egg", rng( 1, 4 ), 0, calendar::turn );
    g->m.furn_set( examp, f_egg_sacke );
    if( one_in( 2 ) ) {
        int monster_count = 0;
        const std::vector<tripoint> pts = closest_tripoints_first( 1, examp );
        for( const auto &pt : pts ) {
            if( g->is_empty( pt ) && one_in( 3 ) ) {
                g->summon_mon( montype, pt );
                monster_count++;
            }
        }
        if( monster_count == 1 ) {
            add_msg( m_warning, _( "A spiderling bursts from the %s!" ), old_furn_name.c_str() );
        } else if( monster_count >= 1 ) {
            add_msg( m_warning, _( "Spiderlings burst from the %s!" ), old_furn_name.c_str() );
        }
    }
}

void iexamine::egg_sackbw( player &p, const tripoint &examp )
{
    egg_sack_generic( p, examp, mon_spider_widow_giant_s );
}

void iexamine::egg_sackcs( player &p, const tripoint &examp )
{
    egg_sack_generic( p, examp, mon_spider_cellar_giant_s );
}

void iexamine::egg_sackws( player &p, const tripoint &examp )
{
    egg_sack_generic( p, examp, mon_spider_web_s );
}

/**
 * Remove furniture. Add spore effect.
 */
void iexamine::fungus(player &p, const tripoint &examp)
{
    add_msg(_("The %s crumbles into spores!"), g->m.furnname(examp).c_str());
    fungal_effects( *g, g->m ).create_spores( examp, &p );
    g->m.furn_set(examp, f_null);
    p.moves -= 50;
}

/**
 *  Make lists of unique seed types and names for the menu(no multiple hemp seeds etc)
 */
std::vector<seed_tuple> iexamine::get_seed_entries( const std::vector<item *> &seed_inv )
{
    std::map<itype_id, int> seed_map;
    for( auto &seed : seed_inv ) {
        seed_map[seed->typeId()] += ( seed->charges > 0 ? seed->charges : 1 );
    }

    std::vector<seed_tuple> seed_entries;
    for( const auto &pr : seed_map ) {
        seed_entries.emplace_back(
            pr.first, item::nname( pr.first, pr.second ), pr.second );
    }

    // Sort by name
    std::sort( seed_entries.begin(), seed_entries.end(),
    []( const seed_tuple & l, const seed_tuple & r ) {
        return std::get<1>( l ).compare( std::get<1>( r ) ) < 0;
    } );

    return seed_entries;
}

/**
 *  Choose seed for planting
 */
int iexamine::query_seed( const std::vector<seed_tuple> &seed_entries )
{
    uilist smenu;

    smenu.text = _( "Use which seed?" );
    int count = 0;
    for( const auto &entry : seed_entries ) {
        auto seed_name = std::get<1>( entry );
        int seed_count = std::get<2>( entry );

        std::string format = seed_count > 0 ? "%s (%d)" : "%s";

        smenu.addentry( count++, true, MENU_AUTOASSIGN, format.c_str(),
                        seed_name.c_str(), seed_count );
    }

    smenu.query();

    if( smenu.ret >= 0 ) {
        return smenu.ret;
    } else {
        return seed_entries.size();
    }
}

/**
 *  Actual planting of selected seed
 */
void iexamine::plant_seed( player &p, const tripoint &examp, const itype_id &seed_id )
{
    std::list<item> used_seed;
    if( item::count_by_charges( seed_id ) ) {
        used_seed = p.use_charges( seed_id, 1 );
    } else {
        used_seed = p.use_amount( seed_id, 1 );
    }
    used_seed.front().set_age( 0 );
    g->m.add_item_or_charges( examp, used_seed.front() );
    g->m.set( examp, t_dirt, f_plant_seed );
    p.moves -= 500;
    add_msg( _( "Planted %s." ), item::nname( seed_id ).c_str() );
}

/**
 * If it's warm enough, pick one of the player's seeds and plant it.
 */
void iexamine::dirtmound(player &p, const tripoint &examp)
{

    if( !warm_enough_to_plant() ) {
        add_msg(m_info, _("It is too cold to plant anything now."));
        return;
    }
    /* ambient_light_at() not working?
    if (g->m.ambient_light_at(examp) < LIGHT_AMBIENT_LOW) {
        add_msg(m_info, _("It is too dark to plant anything now."));
        return;
    }*/
    std::vector<item *> seed_inv = p.items_with( []( const item &itm ) {
        return itm.is_seed();
    } );
    if( seed_inv.empty() ) {
        add_msg(m_info, _("You have no seeds to plant."));
        return;
    }
    if( !g->m.i_at(examp).empty() ) {
        add_msg(_("Something's lying there..."));
        return;
    }

    auto seed_entries = get_seed_entries( seed_inv );

    int seed_index = query_seed( seed_entries );

    // Did we cancel?
    if( seed_index < 0 || seed_index >= (int)seed_entries.size() ) {
        add_msg(_("You saved your seeds for later."));
        return;
    }
    const auto &seed_id = std::get<0>( seed_entries[seed_index] );

    plant_seed( p, examp, seed_id );
}

/**
 * Items that appear when a generic plant is harvested. Seed @ref islot_seed.
 * @param type The seed type, must have a @ref itype::seed slot.
 * @param plant_count Number of fruits to generate. For charge-based items, this
 *     specifies multiples of the default charge.
 * @param seed_count Number of seeds to generate.
 * @param byproducts If true, byproducts (like straw, withered plants, see
 * @ref islot_seed::byproducts) are included.
 */
std::list<item> iexamine::get_harvest_items( const itype &type, const int plant_count,
                                             const int seed_count, const bool byproducts )
{
    std::list<item> result;
    if( !type.seed ) {
        return result;
    }
    const islot_seed &seed_data = *type.seed;
    // This is a temporary measure, itype should instead provide appropriate accessors
    // to expose data about the seed item to allow harvesting to function.
    const itype_id &seed_type = type.get_id();

    const auto add = [&]( const itype_id &id, const int count ) {
        item new_item( id, calendar::turn );
        if( new_item.count_by_charges() && count > 0 ) {
            new_item.charges *= count;
            new_item.charges /= seed_data.fruit_div;
            if(new_item.charges <= 0) {
                new_item.charges = 1;
            }
            result.push_back( new_item );
        } else if( count > 0 ) {
            result.insert( result.begin(), count, new_item );
        }
    };

    if( seed_data.spawn_seeds ) {
        add( seed_type, seed_count );
    }

    add( seed_data.fruit_id, plant_count );

    if( byproducts ) {
        for( auto &b : seed_data.byproducts ) {
            add( b, 1 );
        }
    }

    return result;
}

void iexamine::aggie_plant(player &p, const tripoint &examp)
{
    if( g->m.i_at( examp ).empty() ) {
        g->m.i_clear( examp );
        g->m.furn_set( examp, f_null );
        debugmsg( "Missing seed in plant furniture!" );
        return;
    }
    const item &seed = g->m.i_at( examp ).front();
    if( !seed.is_seed() ) {
        debugmsg( "The seed item %s is not a seed!", seed.tname().c_str() );
        return;
    }

    const std::string pname = seed.get_plant_name();

    if (g->m.furn(examp) == f_plant_harvest && query_yn(_("Harvest the %s?"), pname.c_str() )) {
        const std::string &seedType = seed.typeId();
        if (seedType == "fungal_seeds") {
            fungus(p, examp);
            g->m.i_clear(examp);
        } else if (seedType == "marloss_seed") {
            fungus(p, examp);
            g->m.i_clear(examp);
            if(p.has_trait(trait_M_DEPENDENT) && ((p.get_hunger() + p.get_starvation() > 500) || p.get_thirst() > 300 )) {
                g->m.ter_set(examp, t_marloss);
                add_msg(m_info, _("We have altered this unit's configuration to extract and provide local nutriment.  The Mycus provides."));
            } else if( (p.has_trait(trait_M_DEFENDER)) || ( (p.has_trait(trait_M_SPORES) || p.has_trait(trait_M_FERTILE)) &&
                one_in(2)) ) {
                g->summon_mon( mon_fungal_blossom, examp );
                add_msg(m_info, _("The seed blooms forth!  We have brought true beauty to this world."));
            } else if ( (p.has_trait(trait_THRESH_MYCUS)) || one_in(4)) {
                g->m.furn_set(examp, f_flower_marloss);
                add_msg(m_info, _("The seed blossoms rather rapidly..."));
            } else {
                g->m.furn_set(examp, f_flower_fungal);
                add_msg(m_info, _("The seed blossoms into a flower-looking fungus."));
            }
        } else { // Generic seed, use the seed item data
            const itype &type = *seed.type;
            g->m.i_clear(examp);
            g->m.furn_set(examp, f_null);

            int skillLevel = p.get_skill_level( skill_survival );
            ///\EFFECT_SURVIVAL increases number of plants harvested from a seed
            int plantCount = rng(skillLevel / 2, skillLevel);
            if (plantCount >= 12) {
                plantCount = 12;
            } else if( plantCount <= 0 ) {
                plantCount = 1;
            }
            const int seedCount = std::max( 1l, rng( plantCount / 4, plantCount / 2 ) );
            for( auto &i : get_harvest_items( type, plantCount, seedCount, true ) ) {
                g->m.add_item_or_charges( examp, i );
            }
            p.moves -= 500;
        }
    } else if (g->m.furn(examp) != f_plant_harvest) {
        if (g->m.i_at(examp).size() > 1) {
            add_msg(m_info, _("This %s has already been fertilized."), pname.c_str() );
            return;
        }
        std::vector<const item *> f_inv = p.all_items_with_flag( "FERTILIZER" );
        if( f_inv.empty() ) {
        add_msg(m_info, _("You have no fertilizer for the %s."), pname.c_str());
        return;
        }
        if (query_yn(_("Fertilize the %s"), pname.c_str() )) {
        std::vector<itype_id> f_types;
        std::vector<std::string> f_names;
            for( auto &f : f_inv ) {
                if( std::find( f_types.begin(), f_types.end(), f->typeId() ) == f_types.end() ) {
                    f_types.push_back( f->typeId() );
                    f_names.push_back( f->tname() );
                }
            }
            // Choose fertilizer from list
            int f_index = 0;
            if (f_types.size() > 1) {
                f_names.push_back(_("Cancel"));
                f_index = menu_vec(false, _("Use which fertilizer?"), f_names) - 1;
                if (f_index == (int)f_names.size() - 1) {
                    f_index = -1;
                }
            } else {
                    f_index = 0;
            }
            if (f_index < 0) {
                return;
            }
            std::list<item> planted = p.use_charges( f_types[f_index], 1 );
            if (planted.empty()) { // nothing was removed from inv => weapon is the SEED
                if (p.weapon.charges > 1) {
                    p.weapon.charges--;
                } else {
                    p.remove_weapon();
                }
            }
            // Reduce the amount of time it takes until the next stage of the plant by
            // 20% of a seasons length. (default 2.8 days).
            const time_duration fertilizerEpoch = calendar::season_length() * 0.2;

            item &seed = g->m.i_at( examp ).front();
            //@todo: item should probably clamp the value on its own
            seed.set_birthday( std::max( calendar::time_of_cataclysm, seed.birthday() - fertilizerEpoch ) );
            // The plant furniture has the NOITEM token which prevents adding items on that square,
            // spawned items are moved to an adjacent field instead, but the fertilizer token
            // must be on the square of the plant, therefore this hack:
            const auto old_furn = g->m.furn( examp );
            g->m.furn_set( examp, f_null );
            g->m.spawn_item( examp, "fertilizer", 1, 1, calendar::turn );
            g->m.furn_set( examp, old_furn );
        }
    }
}

// Highly modified fermenting vat functions
void iexamine::kiln_empty(player &p, const tripoint &examp)
{
    furn_id cur_kiln_type = g->m.furn( examp );
    furn_id next_kiln_type = f_null;
    if( cur_kiln_type == f_kiln_empty ) {
        next_kiln_type = f_kiln_full;
    } else if( cur_kiln_type == f_kiln_metal_empty ) {
        next_kiln_type = f_kiln_metal_full;
    } else {
        debugmsg( "Examined furniture has action kiln_empty, but is of type %s", g->m.furn( examp ).id().c_str() );
        return;
    }

    static const std::set<material_id> kilnable{ material_id( "wood" ), material_id( "bone" ) };
    bool fuel_present = false;
    auto items = g->m.i_at( examp );
    for( auto i : items ) {
        if( i.typeId() == "charcoal" ) {
            add_msg( _("This kiln already contains charcoal.") );
            add_msg( _("Remove it before firing the kiln again.") );
            return;
        } else if( i.made_of_any( kilnable ) ) {
            fuel_present = true;
        } else {
            add_msg( m_bad, _("This kiln contains %s, which can't be made into charcoal!"), i.tname( 1, false ).c_str() );
            return;
        }
    }

    if( !fuel_present ) {
        add_msg( _("This kiln is empty. Fill it with wood or bone and try again.") );
        return;
    }

    ///\EFFECT_FABRICATION decreases loss when firing a kiln
    const int skill = p.get_skill_level( skill_fabrication );
    int loss = 60 - 2 * skill; // We can afford to be inefficient - logs and skeletons are cheap, charcoal isn't

    // Burn stuff that should get charred, leave out the rest
    units::volume total_volume = 0;
    for( auto i : items ) {
        total_volume += i.volume();
    }

    auto char_type = item::find_type( "unfinished_charcoal" );
    int char_charges = ( 100 - loss ) * total_volume / 100 / char_type->volume;
    if( char_charges < 1 ) {
        add_msg( _("The batch in this kiln is too small to yield any charcoal.") );
        return;
    }

    if( !p.has_charges( "fire" , 1 ) ) {
        add_msg( _("This kiln is ready to be fired, but you have no fire source.") );
        return;
    } else if( !query_yn( _("Fire the kiln?") ) ) {
        return;
    }

    p.use_charges( "fire", 1 );
    g->m.i_clear( examp );
    g->m.furn_set( examp, next_kiln_type );
    item result( "unfinished_charcoal", calendar::turn );
    result.charges = char_charges;
    g->m.add_item( examp, result );
    add_msg( _("You fire the charcoal kiln.") );
}

void iexamine::kiln_full(player &, const tripoint &examp)
{
    furn_id cur_kiln_type = g->m.furn( examp );
    furn_id next_kiln_type = f_null;
    if ( cur_kiln_type == f_kiln_full ) {
        next_kiln_type = f_kiln_empty;
    } else if( cur_kiln_type == f_kiln_metal_full ) {
        next_kiln_type = f_kiln_metal_empty;
    } else {
        debugmsg( "Examined furniture has action kiln_full, but is of type %s", g->m.furn( examp ).id().c_str() );
        return;
    }

    auto items = g->m.i_at( examp );
    if( items.empty() ) {
        add_msg( _("This kiln is empty...") );
        g->m.furn_set(examp, next_kiln_type);
        return;
    }
    auto char_type = item::find_type( "charcoal" );
    add_msg( _("There's a charcoal kiln there.") );
    const time_duration firing_time = 6_hours; // 5 days in real life
    const time_duration time_left = firing_time - items[0].age();
    if( time_left > 0 ) {
        int hours = to_hours<int>( time_left );
        int minutes = to_minutes<int>( time_left ) + 1;
        if( minutes > 60 ) {
            add_msg( ngettext( "It will finish burning in about %d hour.",
                               "It will finish burning in about %d hours.",
                               hours ), hours );
        } else if( minutes > 30 ) {
            add_msg( _( "It will finish burning in less than an hour." ) );
        } else {
            add_msg( _("It should take about %d minutes to finish burning."), minutes );
        }
        return;
    }

    units::volume total_volume = 0;
    // Burn stuff that should get charred, leave out the rest
    for( auto item_it = items.begin(); item_it != items.end(); ) {
        if( item_it->typeId() == "unfinished_charcoal" || item_it->typeId() == "charcoal" ) {
            total_volume += item_it->volume();
            item_it = items.erase( item_it );
        } else {
            item_it++;
        }
    }

    item result( "charcoal", calendar::turn );
    result.charges = total_volume / char_type->volume;
    g->m.add_item( examp, result );
    g->m.furn_set( examp, next_kiln_type);
}

void iexamine::fvat_empty(player &p, const tripoint &examp)
{
    itype_id brew_type;
    bool to_deposit = false;
    bool vat_full = false;
    bool brew_present = false;
    int charges_on_ground = 0;
    auto items = g->m.i_at(examp);
    for( auto item_it = items.begin(); item_it != items.end(); ) {
        if( !item_it->is_brewable() || brew_present ) {
            // This isn't a brew or there was already another kind of brew inside,
            // so this has to be moved.
            items.push_back( *item_it );
            // This will add items to a space near the vat, because it's flagged as NOITEM.
            item_it = items.erase( item_it );
        } else {
            item_it++;
            brew_present = true;
        }
    }
    if( !brew_present ) {
        // @todo: Allow using brews from crafting inventory
        const auto b_inv = p.items_with( []( const item &it ) {
            return it.is_brewable();
        } );
        if( b_inv.empty() ) {
            add_msg(m_info, _("You have no brew to ferment."));
            return;
        }
        // Make lists of unique typeids and names for the menu
        // Code shamelessly stolen from the crop planting function!
        std::vector<itype_id> b_types;
        std::vector<std::string> b_names;
        for( auto &b : b_inv ) {
            if( std::find( b_types.begin(), b_types.end(), b->typeId() ) == b_types.end() ) {
                b_types.push_back( b->typeId() );
                b_names.push_back( b->tname() );
            }
        }
        // Choose brew from list
        int b_index = 0;
        if (b_types.size() > 1) {
            b_names.push_back(_("Cancel"));
            b_index = menu_vec(false, _("Use which brew?"), b_names) - 1;
            if (b_index == (int)b_names.size() - 1) {
                b_index = -1;
            }
        } else { //Only one brew type was in inventory, so it's automatically used
            if (!query_yn(_("Set %s in the vat?"), b_names[0].c_str())) {
                b_index = -1;
            }
        }
        if (b_index < 0) {
            return;
        }
        to_deposit = true;
        brew_type = b_types[b_index];
    } else {
        item &brew = g->m.i_at(examp).front();
        brew_type = brew.typeId();
        charges_on_ground = brew.charges;
        if (p.charges_of(brew_type) > 0)
            if (query_yn(_("Add %s to the vat?"), brew.tname().c_str())) {
                to_deposit = true;
            }
    }
    if (to_deposit) {
        static const auto vat_volume = units::from_liter( 50 );
        item brew(brew_type, 0);
        int charges_held = p.charges_of(brew_type);
        brew.charges = charges_on_ground;
        for (int i = 0; i < charges_held && !vat_full; i++) {
            p.use_charges(brew_type, 1);
            brew.charges++;
            if( brew.volume() >= vat_volume ) {
                vat_full = true;
            }
        }
        add_msg(_("Set %s in the vat."), brew.tname().c_str());
        g->m.i_clear(examp);
        //This is needed to bypass NOITEM
        g->m.add_item( examp, brew );
        p.moves -= 250;
    }
    if (vat_full || query_yn(_("Start fermenting cycle?"))) {
        g->m.i_at( examp ).front().set_age( 0 );
        g->m.furn_set(examp, f_fvat_full);
        if (vat_full) {
            add_msg(_("The vat is full, so you close the lid and start the fermenting cycle."));
        } else {
            add_msg(_("You close the lid and start the fermenting cycle."));
        }
    }
}

void iexamine::fvat_full( player &p, const tripoint &examp )
{
    auto items_here = g->m.i_at( examp );
    if( items_here.empty() ) {
        debugmsg( "fvat_full was empty!" );
        g->m.furn_set( examp, f_fvat_empty );
        return;
    }

    for( size_t i = 0; i < items_here.size(); i++ ) {
        auto &it = items_here[i];
        if( !it.made_of( LIQUID ) ) {
            add_msg( _("You remove %s from the vat."), it.tname().c_str() );
            g->m.add_item_or_charges( p.pos(), it );
            g->m.i_rem( examp, i );
            i--;
        }
    }

    if( items_here.empty() ) {
        g->m.furn_set( examp, f_fvat_empty );
        return;
    }

    item &brew_i = items_here.front();
    // Does the vat contain unfermented brew, or already fermented booze?
    // @todo: Allow "recursive brewing" to continue without player having to check on it
    if( brew_i.is_brewable() ) {
        add_msg( _("There's a vat full of %s set to ferment there."), brew_i.tname().c_str() );

        //@todo: change brew_time to return time_duration
        const time_duration brew_time = brew_i.brewing_time();
        const time_duration progress = brew_i.age();
        if( progress < brew_time ) {
            int hours = to_hours<int>( brew_time - progress );
            if( hours < 1 ) {
                add_msg( _( "It will finish brewing in less than an hour." ) );
            } else {
                add_msg( ngettext( "It will finish brewing in about %d hour.",
                                   "It will finish brewing in about %d hours.",
                                   hours ), hours );
            }
            return;
        }

        if( query_yn(_("Finish brewing?") ) ) {
            const auto results = brew_i.brewing_results();

            g->m.i_clear( examp );
            for( const auto &result : results ) {
                // @todo: Different age based on settings
                item booze( result, brew_i.birthday(), brew_i.charges );
                g->m.add_item( examp, booze );
                if( booze.made_of( LIQUID ) ) {
                    add_msg( _("The %s is now ready for bottling."), booze.tname().c_str() );
                }
            }

            p.moves -= 500;
            p.practice( skill_cooking, std::min( to_minutes<int>( brew_time ) / 10, 100 ) );
        }

        return;
    }

    const std::string booze_name = g->m.i_at( examp ).front().tname();
    if( g->handle_liquid_from_ground( g->m.i_at( examp ).begin(), examp ) ) {
        g->m.furn_set( examp, f_fvat_empty );
        add_msg(_("You squeeze the last drops of %s from the vat."), booze_name.c_str());
    }
}

//probably should move this functionality into the furniture JSON entries if we want to have more than a few "kegs"
static units::volume get_keg_capacity( const tripoint &pos ) {
    const furn_t &furn = g->m.furn( pos ).obj();
    if( furn.id == "f_standing_tank" )  { return units::from_liter( 300 ); }
    else if( furn.id == "f_wood_keg" )  { return units::from_liter( 125 ); }
    //add additional cases above
    else                                { return 0; }
}

/**
 * Check whether there is a keg on the map that can be filled via @ref pour_into_keg.
 */
bool iexamine::has_keg( const tripoint &pos )
{
    return get_keg_capacity( pos ) > 0;
}

void iexamine::keg(player &p, const tripoint &examp)
{
    units::volume keg_cap = get_keg_capacity( examp );
    bool liquid_present = false;
    for (int i = 0; i < (int)g->m.i_at(examp).size(); i++) {
        if (!g->m.i_at(examp)[i].made_of( LIQUID ) || liquid_present) {
            g->m.add_item_or_charges(examp, g->m.i_at(examp)[i]);
            g->m.i_rem( examp, i );
            i--;
        } else {
            liquid_present = true;
        }
    }
    if( !liquid_present ) {
        // Get list of all drinks
        auto drinks_inv = p.items_with( []( const item &it ) {
            return it.made_of( LIQUID );
        } );
        if ( drinks_inv.empty() ) {
            add_msg(m_info, _("You don't have any drinks to fill the %s with."), g->m.name(examp).c_str());
            return;
        }
        // Make lists of unique drinks... about third time we do this, maybe we ought to make a function next time
        std::vector<itype_id> drink_types;
        std::vector<std::string> drink_names;
        std::vector<double> drink_rot;
        for( auto &drink : drinks_inv ) {
            auto found_drink = std::find( drink_types.begin(), drink_types.end(), drink->typeId() );
            if( found_drink == drink_types.end() ) {
                drink_types.push_back( drink->typeId() );
                drink_names.push_back( drink->tname()) ;
                drink_rot.push_back( drink->get_relative_rot() );
            } else {
                auto rot_iter = std::next( drink_rot.begin(), std::distance( drink_types.begin(), found_drink ) );
                // Yep, worst rot wins.
                *rot_iter = std::max( *rot_iter, drink->get_relative_rot() );
            }
        }
        // Choose drink to store in keg from list
        int drink_index = 0;
        if( drink_types.size() > 1 ) {
            drink_names.push_back( _( "Cancel" ) );
            drink_index = menu_vec( false, _( "Store which drink?" ), drink_names ) - 1;
            if( drink_index == (int)drink_names.size() - 1 ) {
                drink_index = -1;
            }
        } else { //Only one drink type was in inventory, so it's automatically used
            if( !query_yn( _( "Fill the %1$s with %2$s?" ),
                           g->m.name( examp ).c_str(), drink_names[0].c_str() ) ) {
                drink_index = -1;
            }
        }
        if( drink_index < 0 ) {
            return;
        }
        //Store liquid chosen in the keg
        itype_id drink_type = drink_types[ drink_index ];
        int charges_held = p.charges_of( drink_type );
        item drink( drink_type, 0 );
        drink.set_relative_rot( drink_rot[ drink_index ] );
        drink.charges = 0;
        bool keg_full = false;
        for( int i = 0; i < charges_held && !keg_full; i++ ) {
            g->u.use_charges( drink.typeId(), 1 );
            drink.charges++;
            keg_full = drink.volume() >= keg_cap;
        }
        if( keg_full ) {
            add_msg( _( "You completely fill the %1$s with %2$s." ),
                    g->m.name( examp ).c_str(), drink.tname().c_str() );
        } else {
            add_msg( _( "You fill the %1$s with %2$s." ), g->m.name( examp ).c_str(),
                    drink.tname().c_str() );
        }
        p.moves -= 250;
        g->m.i_clear( examp );
        g->m.add_item( examp, drink );
        return;
    } else {
        auto drink = g->m.i_at(examp).begin();
        enum options {
            FILL_CONTAINER,
            HAVE_A_DRINK,
            REFILL,
            EXAMINE,
            CANCEL,
        };
        uimenu selectmenu;
        selectmenu.addentry( FILL_CONTAINER, true, MENU_AUTOASSIGN, _("Fill a container with %s"),
                            drink->tname().c_str() );
        selectmenu.addentry( HAVE_A_DRINK, drink->is_food(), MENU_AUTOASSIGN, _("Have a drink") );
        selectmenu.addentry( REFILL, true, MENU_AUTOASSIGN, _("Refill") );
        selectmenu.addentry( EXAMINE, true, MENU_AUTOASSIGN, _("Examine") );
        selectmenu.addentry( CANCEL, true, MENU_AUTOASSIGN, _("Cancel") );

        selectmenu.return_invalid = true;
        selectmenu.text = _("Select an action");
        selectmenu.selected = 0;
        selectmenu.query();

        const auto drink_name = drink->tname();

        switch( static_cast<options>( selectmenu.ret ) ) {
        case FILL_CONTAINER:
            if( g->handle_liquid_from_ground( drink, examp ) ) {
                add_msg(_("You squeeze the last drops of %1$s from the %2$s."), drink_name.c_str(),
                        g->m.name(examp).c_str());
            }
            return;

        case HAVE_A_DRINK:
            if( !p.eat( *drink ) ) {
                return; // They didn't actually drink
            }

            if (drink->charges == 0) {
                add_msg(_("You squeeze the last drops of %1$s from the %2$s."), drink->tname().c_str(),
                        g->m.name(examp).c_str());
                g->m.i_clear( examp );
            }
            p.moves -= 250;
            return;

        case REFILL: {
            int charges_held = p.charges_of(drink->typeId());
            if( drink->volume() >= keg_cap ) {
                add_msg(_("The %s is completely full."), g->m.name(examp).c_str());
                return;
            }
            if (charges_held < 1) {
                add_msg(m_info, _("You don't have any %1$s to fill the %2$s with."),
                        drink->tname().c_str(), g->m.name(examp).c_str());
                return;
            }
            item tmp( drink->typeId(), calendar::turn, charges_held );
            pour_into_keg( examp, tmp );
            p.use_charges( drink->typeId(), charges_held - tmp.charges );
            add_msg(_("You fill the %1$s with %2$s."), g->m.name(examp).c_str(),
                    drink->tname().c_str());
            p.moves -= 250;
            return;
        }

        case EXAMINE: {
            add_msg(m_info, _("That is a %s."), g->m.name(examp).c_str());
            add_msg(m_info, _("It contains %s (%d), %0.f%% full."),
                    drink->tname().c_str(), drink->charges, drink->volume() * 100.0 / keg_cap );
            return;
        }

        case CANCEL:
            return;
        }
    }
}

/**
 * Pour liquid into a keg (furniture) on the map. The transferred charges (if any)
 * will be removed from the liquid item.
 * @return Whether any charges have been transferred at all.
 */
bool iexamine::pour_into_keg( const tripoint &pos, item &liquid )
{
    const units::volume keg_cap = get_keg_capacity( pos );
    if( keg_cap <= 0 ) {
        return false;
    }
    const auto keg_name = g->m.name( pos );

    map_stack stack = g->m.i_at( pos );
    if( stack.empty() ) {
        g->m.add_item( pos, liquid );
        g->m.i_at( pos ).front().charges = 0; // Will be set later
    } else if( stack.front().typeId() != liquid.typeId() ) {
        add_msg( _( "The %s already contains some %s, you can't add a different liquid to it." ),
                 keg_name.c_str(), stack.front().tname().c_str() );
        return false;
    }

    item &drink = stack.front();
    if( drink.volume() >= keg_cap ) {
        add_msg( _( "The %s is full." ), keg_name.c_str() );
        return false;
    }

    add_msg( _( "You pour %1$s into the %2$s." ), liquid.tname().c_str(), keg_name.c_str() );
    while( liquid.charges > 0 && drink.volume() < keg_cap ) {
        drink.charges++;
        liquid.charges--;
    }
    return true;
}

void pick_plant(player &p, const tripoint &examp,
                const std::string &itemType, ter_id new_ter, bool seeds)
{
    if( p.is_player() && !query_yn( _( "Harvest the %s?" ), g->m.tername( examp ).c_str() ) ) {
        iexamine::none( p, examp );
        return;
    }

    const int survival = p.get_skill_level( skill_survival );
    p.practice( skill_survival, 6 );

    int plantBase = rng(2, 5);
    ///\EFFECT_SURVIVAL increases number of plants harvested
    int plantCount = rng(plantBase, plantBase + survival / 2);
    plantCount = std::min( plantCount, 12 );

    g->m.spawn_item( p.pos(), itemType, plantCount, 0, calendar::turn );

    if (seeds) {
        g->m.spawn_item( p.pos(), "seed_" + itemType, 1,
                         rng( plantCount / 4, plantCount / 2 ), calendar::turn );
    }

    g->m.ter_set(examp, new_ter);
}

void iexamine::tree_hickory(player &p, const tripoint &examp)
{
    if( harvest_common( p, examp, false, false ) ) {
        g->m.ter_set( examp, g->m.get_ter_transforms_into( examp ) );
    }
    if( !p.has_quality( quality_id( "DIG" ) ) ) {
        p.add_msg_if_player(m_info, _("You have no tool to dig with..."));
        return;
    }
    if( p.is_player () && !query_yn( _( "Dig up %s? This kills the tree!" ), g->m.tername( examp ).c_str() ) ) {
        return;
    }

    ///\EFFECT_SURVIVAL increases hickory root number per tree
    g->m.spawn_item(p.pos(), "hickory_root", rng( 1, 3 + p.get_skill_level( skill_survival ) ), 0, calendar::turn );
    g->m.ter_set(examp, t_tree_hickory_dead);
    ///\EFFECT_SURVIVAL speeds up hickory root digging
    p.moves -= 2000 / ( p.get_skill_level( skill_survival ) + 1 ) + 100;
}

item_location maple_tree_sap_container() {
    const item maple_sap = item( "maple_sap", 0 );
    return g->inv_map_splice( [&]( const item &it ) {
        return it.get_remaining_capacity_for_liquid( maple_sap, true ) > 0;
    }, _( "Which container?" ), PICKUP_RANGE );
}

void iexamine::tree_maple(player &p, const tripoint &examp)
{
    if( !p.has_quality( quality_id( "DRILL" ) ) ) {
        add_msg( m_info, _( "You need a tool to drill the crust to tap this maple tree." ) );
        return;
    }

    if( !p.has_quality( quality_id( "HAMMER" ) ) ) {
        add_msg( m_info, _( "You need a tool to hammer the spile into the crust to tap this maple tree." ) );
        return;
    }

    const inventory &crafting_inv = p.crafting_inventory();

    if( !crafting_inv.has_amount( "tree_spile", 1 ) ) {
        add_msg( m_info, _( "You need a %s to tap this maple tree." ), item::nname( "tree_spile" ).c_str() );
        return;
    }

    std::vector<item_comp> comps;
    comps.push_back( item_comp( "tree_spile", 1 ) );
    p.consume_items( comps );

    p.mod_moves( -200 );
    g->m.ter_set( examp, t_tree_maple_tapped );

    auto cont_loc = maple_tree_sap_container();

    item *container = cont_loc.get_item();
    if( container ) {
        g->m.add_item_or_charges( examp, *container, false );

        cont_loc.remove_item();
    } else {
        add_msg( m_info, _( "No container added. The sap will just spill on the ground." ) );
    }
}

void iexamine::tree_maple_tapped(player &p, const tripoint &examp)
{
    bool has_sap = false;
    bool has_container = false;
    long charges = 0;

    const std::string maple_sap_name = item::nname( "maple_sap" );

    auto items = g->m.i_at( examp );
    for( auto &it : items ) {
        if( it.is_bucket() || it.is_watertight_container() ) {
            has_container = true;

            if( !it.is_container_empty() && it.contents.front().typeId() == "maple_sap" ) {
                has_sap = true;
                charges = it.contents.front().charges;
            }
        }
    }

    enum options {
        REMOVE_TAP,
        ADD_CONTAINER,
        HARVEST_SAP,
        REMOVE_CONTAINER,
        CANCEL,
    };
    uimenu selectmenu;
    selectmenu.addentry( REMOVE_TAP, true, MENU_AUTOASSIGN, _("Remove tap") );
    selectmenu.addentry( ADD_CONTAINER, !has_container, MENU_AUTOASSIGN, _("Add a container to receive the %s"), maple_sap_name.c_str() );
    selectmenu.addentry( HARVEST_SAP, has_sap, MENU_AUTOASSIGN, _("Harvest current %s (%d)"), maple_sap_name.c_str(), charges );
    selectmenu.addentry( REMOVE_CONTAINER, has_container, MENU_AUTOASSIGN, _("Remove container") );
    selectmenu.addentry( CANCEL, true, MENU_AUTOASSIGN, _("Cancel") );

    selectmenu.return_invalid = true;
    selectmenu.text = _("Select an action");
    selectmenu.selected = 0;
    selectmenu.query();

    switch( static_cast<options>( selectmenu.ret ) ) {
        case REMOVE_TAP: {
            if( !p.has_quality( quality_id( "HAMMER" ) ) ) {
                add_msg( m_info, _( "You need a hammering tool to remove the spile from the crust." ) );
                return;
            }

            item tree_spile( "tree_spile" );
            add_msg( _( "You remove the %s." ), tree_spile.tname( 1 ).c_str() );
            g->m.add_item_or_charges( p.pos(), tree_spile );

            for( auto &it : items ) {
                g->m.add_item_or_charges( p.pos(), it );
            }
            g->m.i_clear( examp );

            p.mod_moves( -200 );
            g->m.ter_set( examp, t_tree_maple );

            return;
        }

        case ADD_CONTAINER: {
            auto cont_loc = maple_tree_sap_container();

            item *container = cont_loc.get_item();
            if( container ) {
                g->m.add_item_or_charges( examp, *container, false );

                cont_loc.remove_item();
            } else {
                add_msg( m_info, _( "No container added. The sap will just spill on the ground." ) );
            }

            return;
        }

        case HARVEST_SAP:
            for( auto &it : items ) {
                if( ( it.is_bucket() || it.is_watertight_container() ) && !it.is_container_empty() ) {
                    auto &liquid = it.contents.front();
                    if( liquid.typeId() == "maple_sap" ) {
                        g->handle_liquid_from_container( it, PICKUP_RANGE );
                    }
                }
            }

            return;

        case REMOVE_CONTAINER: {
            g->u.assign_activity( activity_id( "ACT_PICKUP" ) );
            g->u.activity.placement = examp - p.pos();
            g->u.activity.values.push_back( false );
            g->u.activity.values.push_back( 0 );
            g->u.activity.values.push_back( 0 );
            return;
        }

        case CANCEL:
            return;
    }
}

void iexamine::shrub_marloss(player &p, const tripoint &examp)
{
    if (p.has_trait(trait_THRESH_MYCUS)) {
        pick_plant(p, examp, "mycus_fruit", t_shrub_fungal);
    } else if (p.has_trait(trait_THRESH_MARLOSS)) {
        g->m.spawn_item( p.pos(), "mycus_fruit", 1, 0, calendar::turn );
        g->m.ter_set(examp, t_fungus);
        add_msg( m_info, _("The shrub offers up a fruit, then crumbles into a fungal bed."));
    } else {
        pick_plant(p, examp, "marloss_berry", t_shrub_fungal);
    }
}

void iexamine::tree_marloss(player &p, const tripoint &examp)
{
    if (p.has_trait(trait_THRESH_MYCUS)) {
        pick_plant(p, examp, "mycus_fruit", t_tree_fungal);
        if (p.has_trait(trait_M_DEPENDENT) && one_in(3)) {
            // Folks have a better shot at keeping fed.
            add_msg(m_info, _("We have located a particularly vital nutrient deposit underneath this location."));
            add_msg(m_good, _("Additional nourishment is available."));
            g->m.ter_set(examp, t_marloss_tree);
        }
    } else if (p.has_trait(trait_THRESH_MARLOSS)) {
        g->m.spawn_item( p.pos(), "mycus_fruit", 1, 0, calendar::turn );
        g->m.ter_set(examp, t_tree_fungal);
        add_msg(m_info, _("The tree offers up a fruit, then shrivels into a fungal tree."));
    } else {
        pick_plant(p, examp, "marloss_berry", t_tree_fungal);
    }
}

void iexamine::shrub_wildveggies( player &p, const tripoint &examp )
{
    // Ask if there's something possibly more interesting than this shrub here
    if( ( !g->m.i_at( examp ).empty() ||
          g->m.veh_at( examp ) ||
          !g->m.tr_at( examp ).is_null() ||
          g->critter_at( examp ) != nullptr ) &&
          !query_yn(_("Forage through %s?"), g->m.tername( examp ).c_str() ) ) {
        none( p, examp );
        return;
    }

    add_msg( _("You forage through the %s."), g->m.tername( examp ).c_str() );
    ///\EFFECT_SURVIVAL speeds up foraging
    int move_cost = 100000 / ( 2 * p.get_skill_level( skill_survival ) + 5 );
    ///\EFFECT_PER randomly speeds up foraging
    move_cost /= rng( std::max( 4, p.per_cur ), 4 + p.per_cur * 2 );
    p.assign_activity( activity_id( "ACT_FORAGE" ), move_cost, 0 );
    p.activity.placement = examp;
    return;
}

void iexamine::recycle_compactor( player &, const tripoint &examp )
{
    // choose what metal to recycle
    auto metals = materials::get_compactable();
    uimenu choose_metal;
    choose_metal.text = _( "Recycle what metal?" );
    for( auto &m : metals ) {
        choose_metal.addentry( m.name() );
    }
    choose_metal.entries.push_back( uimenu_entry( -1, true, 'c', _( "Cancel" ) ) );
    choose_metal.selected = choose_metal.entries.size();
    choose_metal.query();
    int m_idx = choose_metal.ret;
    if( m_idx < 0 || m_idx >= static_cast<int>( metals.size() ) ) {
        add_msg( _( "Never mind." ) );
        return;
    }
    material_type m = metals.at( m_idx );

    // check inputs and tally total mass
    auto inputs = g->m.i_at( examp );
    units::mass sum_weight = 0;
    auto ca = m.compact_accepts();
    std::set<material_id> accepts( ca.begin(), ca.end() );
    accepts.insert( m.id );
    for( auto it = inputs.begin(); it != inputs.end(); ++it ) {
        if( !it->only_made_of( accepts ) ) {
            //~ %1$s: an item in the compactor , %2$s: desired compactor output material
            add_msg( _( "You realize this isn't going to work because %1$s is not made purely of %2$s." ),
                     it->tname().c_str(), m.name().c_str() );
            return;
        }
        if( it->is_container() && !it->is_container_empty() ) {
            //~ %1$s: an item in the compactor
            add_msg( _( "You realize this isn't going to work because %1$s has not been emptied of its contents." ),
                     it->tname().c_str() );
            return;
        }
        sum_weight += it->weight();
    }
    if( sum_weight <= 0 ) {
        //~ %1$s: desired compactor output material
        add_msg( _( "There is no %1$s in the compactor.  Drop some metal items onto it and try again." ),
                 m.name().c_str() );
        return;
    }

    // See below for recover_factor (rng(6,9)/10), this
    // is the normal value of that recover factor.
    static const double norm_recover_factor = 8.0 / 10.0;
    const units::mass norm_recover_weight = sum_weight * norm_recover_factor;

    // choose output
    uimenu choose_output;
    //~ %1$.3f: total mass of material in compactor, %2$s: weight units , %3$s: compactor output material
    choose_output.text = string_format( _( "Compact %1$.3f %2$s of %3$s into:" ),
                                        convert_weight( sum_weight ), weight_units(), m.name().c_str() );
    for( auto &ci : m.compacts_into() ) {
        auto it = item( ci, 0, item::solitary_tag{} );
        const int amount = norm_recover_weight / it.weight();
        //~ %1$d: number of, %2$s: output item
        choose_output.addentry( string_format( _( "about %1$d %2$s" ), amount,
                                               it.tname( amount ).c_str() ) );
    }
    choose_output.entries.push_back( uimenu_entry( -1, true, 'c', _( "Cancel" ) ) );
    choose_output.selected = choose_output.entries.size();
    choose_output.query();
    int o_idx = choose_output.ret;
    if( o_idx < 0 || o_idx >= static_cast<int>( m.compacts_into().size() ) ) {
        add_msg( _( "Never mind." ) );
        return;
    }

    // remove items
    for( auto it = inputs.begin(); it != inputs.end(); ) {
        it = inputs.erase( it );
    }

    // produce outputs
    double recover_factor = rng( 6, 9 ) / 10.0;
    sum_weight = sum_weight * recover_factor;
    sounds::sound( examp, 80, _( "Ka-klunk!" ) );
    bool out_desired = false;
    bool out_any = false;
    for( auto it = m.compacts_into().begin() + o_idx; it != m.compacts_into().end(); ++it ) {
        const units::mass ow = item( *it, 0, item::solitary_tag{} ).weight();
        int count = sum_weight / ow;
        sum_weight -= count * ow;
        if( count > 0 ) {
            g->m.spawn_item( examp, *it, count, 1, calendar::turn );
            if( !out_any ) {
                out_any = true;
                if( it == m.compacts_into().begin() + o_idx ) {
                    out_desired = true;
                }
            }
        }
    }

    // feedback to user
    if( !out_any ) {
        add_msg( _( "The compactor chews up all the items in its hopper." ) );
        //~ %1$s: compactor output material
        add_msg( _( "The compactor beeps: \"No %1$s to process!\"" ), m.name().c_str() );
        return;
    }
    if( !out_desired ) {
        //~ %1$s: compactor output material
        add_msg( _( "The compactor beeps: \"Insufficient %1$s!\"" ), m.name().c_str() );
        add_msg( _( "It spits out an assortment of smaller pieces instead." ) );
    }
}

void iexamine::trap(player &p, const tripoint &examp)
{
    const auto &tr = g->m.tr_at(examp);
    if( !p.is_player() || tr.is_null() ) {
        return;
    }
    const int possible = tr.get_difficulty();
    bool seen = tr.can_see( examp, p );
    if( seen && possible >= 99 ) {
        add_msg(m_info, _("That %s looks too dangerous to mess with. Best leave it alone."),
            tr.name().c_str());
        return;
    }
    // Some traps are not actual traps. Those should get a different query.
    if( seen && possible == 0 && tr.get_avoidance() == 0 ) { // Separated so saying no doesn't trigger the other query.
        if( query_yn(_("There is a %s there. Take down?"), tr.name().c_str()) ) {
            g->m.disarm_trap(examp);
        }
    } else if( seen && query_yn( _("There is a %s there.  Disarm?"), tr.name().c_str() ) ) {
        g->m.disarm_trap(examp);
    }
}

void iexamine::water_source(player &p, const tripoint &examp)
{
    item water = g->m.water_from( examp );
    (void) p; // @todo: use me
    g->handle_liquid( water, nullptr, 0, &examp );
}

const itype * furn_t::crafting_pseudo_item_type() const
{
    if (crafting_pseudo_item.empty()) {
        return NULL;
    }
    return item::find_type( crafting_pseudo_item );
}

const itype *furn_t::crafting_ammo_item_type() const
{
    const itype *pseudo = crafting_pseudo_item_type();
    if( pseudo->tool && !pseudo->tool->ammo_id.is_null() ) {
        return item::find_type( pseudo->tool->ammo_id->default_ammotype() );
    }
    return nullptr;
}

static long count_charges_in_list(const itype *type, const map_stack &items)
{
    for( const auto &candidate : items ) {
        if( candidate.type == type ) {
            return candidate.charges;
        }
    }
    return 0;
}

void iexamine::reload_furniture(player &p, const tripoint &examp)
{
    const furn_t &f = g->m.furn(examp).obj();
    const itype *type = f.crafting_pseudo_item_type();
    const itype *ammo = f.crafting_ammo_item_type();
    if (type == NULL || ammo == NULL) {
        add_msg(m_info, _("This %s can not be reloaded!"), f.name().c_str());
        return;
    }
    const int amount_in_furn = count_charges_in_list( ammo, g->m.i_at( examp ) );
    if( amount_in_furn > 0 ) {
        //~ %1$s - furniture, %2$d - number, %3$s items.
        add_msg(_("The %1$s contains %2$d %3$s."), f.name().c_str(), amount_in_furn, ammo->nname(amount_in_furn).c_str());
    }
    const int max_amount_in_furn = f.max_volume / ammo->volume;
    const int max_reload_amount = max_amount_in_furn - amount_in_furn;
    if( max_reload_amount <= 0 ) {
        return;
    }
    const int amount_in_inv = p.charges_of( ammo->get_id() );
    if( amount_in_inv == 0 ) {
        //~ Reloading or restocking a piece of furniture, for example a forge.
        add_msg(m_info, _("You need some %1$s to reload this %2$s."), ammo->nname(2).c_str(), f.name().c_str());
        return;
    }
    const long max_amount = std::min( amount_in_inv, max_reload_amount );
    //~ Loading fuel or other items into a piece of furniture.
    const std::string popupmsg = string_format(_("Put how many of the %1$s into the %2$s?"),
                                 ammo->nname(max_amount).c_str(), f.name().c_str());
    long amount = string_input_popup()
                  .title( popupmsg )
                  .width( 20 )
                  .text( to_string( max_amount ) )
                  .only_digits( true )
                  .query_long();
    if( amount <= 0 || amount > max_amount ) {
        return;
    }
    p.use_charges( ammo->get_id(), amount );
    auto items = g->m.i_at(examp);
    for( auto & itm : items ) {
        if( itm.type == ammo ) {
            itm.charges += amount;
            amount = 0;
            break;
        }
    }
    if (amount != 0) {
        item it( ammo, calendar::turn, amount );
        g->m.add_item( examp, it );
    }
    add_msg(_("You reload the %s."), g->m.furnname(examp).c_str());
    p.moves -= 100;
}

void iexamine::curtains(player &p, const tripoint &examp)
{
    if (g->m.is_outside(p.pos())) {
        locked_object(p, examp);
        return;
    }

    // Peek through the curtains, or tear them down.
    int choice = menu( true, _("Do what with the curtains?"),
                       _("Peek through the curtains."), _("Tear down the curtains."),
                       _("Cancel"), NULL );
    if( choice == 1 ) {
        // Peek
        g->peek(examp );
        p.add_msg_if_player( _("You carefully peek through the curtains.") );
    } else if( choice == 2 ) {
        // Mr. Gorbachev, tear down those curtains!
        g->m.ter_set( examp, t_window_no_curtains );
        g->m.spawn_item( p.pos(), "nail", 1, 4, calendar::turn );
        g->m.spawn_item( p.pos(), "sheet", 2, 0, calendar::turn );
        g->m.spawn_item( p.pos(), "stick", 1, 0, calendar::turn );
        g->m.spawn_item( p.pos(), "string_36", 1, 0, calendar::turn );
        p.moves -= 200;
        p.add_msg_if_player( _("You tear the curtains and curtain rod off the windowframe.") );
    } else {
        p.add_msg_if_player( _("Never mind."));
    }
}

void iexamine::sign(player &p, const tripoint &examp)
{
    std::string existing_signage = g->m.get_signage( examp );
    bool previous_signage_exists = !existing_signage.empty();

    // Display existing message, or lack thereof.
    if( p.has_trait( trait_ILLITERATE ) ) {
        popup( _( "You're illiterate, and can't read the message on the sign." ) );
    } else if( previous_signage_exists ) {
        popup( existing_signage.c_str() );
    } else {
        p.add_msg_if_player( m_neutral, _( "Nothing legible on the sign." ) );
    }

    // Allow chance to modify message.
    // Chose spray can because it seems appropriate.
    int required_writing_charges = 1;
    if (p.has_charges("spray_can", required_writing_charges)) {
        // Different messages if the sign already has writing associated with it.
        std::string query_message = previous_signage_exists ?
                                    _("Overwrite the existing message on the sign with spray paint?") :
                                    _("Add a message to the sign with spray paint?");
        std::string spray_painted_message = previous_signage_exists ?
                                            _("You overwrite the previous message on the sign with your graffiti") :
                                            _("You graffiti a message onto the sign.");
        std::string ignore_message = _("You leave the sign alone.");
        if (query_yn(query_message.c_str())) {
            std::string signage = string_input_popup()
                                  .title( _( "Spray what?" ) )
                                  .identifier( "signage" )
                                  .query_string();
            if (signage.empty()) {
                p.add_msg_if_player(m_neutral, ignore_message.c_str());
            } else {
                g->m.set_signage( examp, signage);
                p.add_msg_if_player(m_info, spray_painted_message.c_str());
                p.moves -= 2 * signage.length();
                p.use_charges("spray_can", required_writing_charges);
            }
        } else {
            p.add_msg_if_player(m_neutral, ignore_message.c_str());
        }
    }
}

static int getNearPumpCount(const tripoint &p)
{
    int result = 0;
    for( const tripoint &tmp : g->m.points_in_radius( p, 12 ) ) {
        const auto t = g->m.ter( tmp );
        if( t == ter_str_id( "t_gas_pump" ) || t == ter_str_id( "t_gas_pump_a" ) ) {
            result++;
        }
    }
    return result;
}

static tripoint getNearFilledGasTank(const tripoint &center, long &gas_units)
{
    tripoint tank_loc = tripoint_min;
    int distance = INT_MAX;
    gas_units = 0;

    for( const tripoint &tmp : g->m.points_in_radius( center, 24 ) ) {
        if( g->m.ter( tmp ) != ter_str_id( "t_gas_tank" ) ) {
            continue;
        }

        const int new_distance = rl_dist( center, tmp );

        if( new_distance >= distance ) {
            continue;
        }
        if( tank_loc == tripoint_min ) {
            // Return a potentially empty tank, but only if we don't find a closer full one.
            tank_loc = tmp;
        }
        for( auto &k : g->m.i_at(tmp)) {
            if(k.made_of(LIQUID)) {
                distance = new_distance;
                tank_loc = tmp;
                gas_units = k.charges;
                break;
            }
        }
    }
    return tank_loc;
}

static int getGasDiscountCardQuality( const item &it )
{
    std::set<std::string> tags = it.type->item_tags;

    for( auto tag : tags ) {

        if( tag.size() > 15 && tag.substr(0, 15) == "DISCOUNT_VALUE_" ) {
            return atoi(tag.substr(15).c_str());
        }
    }

    return 0;
}

static int findBestGasDiscount(player &p)
{
    int discount = 0;

    for (size_t i = 0; i < p.inv.size(); i++) {
        item &it = p.inv.find_item(i);

        if (it.has_flag("GAS_DISCOUNT")) {

            int q = getGasDiscountCardQuality(it);
            if (q > discount) {
                discount = q;
            }
        }
    }

    return discount;
}

static std::string str_to_illiterate_str(std::string s)
{
    if (!g->u.has_trait( trait_ILLITERATE )) {
        return s;
    } else {
        for (auto &i : s) {
            i = i + rng(0, 5) - rng(0, 5);
            if( i < ' ' ) {
                // some control character, most likely not handled correctly be the print functions
                i = ' ';
            } else if( i == '%' ) {
                // avoid characters that trigger formatting in the various print functions
                i++;
            }
        }
        return s;
    }
}

static std::string getGasDiscountName( int discount )
{
    if( discount == 3 ) {
        return str_to_illiterate_str( _( "Platinum member" ) );
    } else if( discount == 2 ) {
        return str_to_illiterate_str( _( "Gold member" ) );
    } else if( discount == 1 ) {
        return str_to_illiterate_str( _( "Silver member" ) );
    } else {
        return str_to_illiterate_str( _( "Beloved customer" ) );
    }
}

static long getGasPricePerLiter( int discount )
{
    // Those prices are in cents
    static const long prices[4] = { 1400, 1320, 1200, 1000 };
    if( discount < 0 || discount > 3 ) {
        return prices[0];
    } else {
        return prices[discount];
    }
}

static tripoint getGasPumpByNumber( const tripoint &p, int number )
{
    int k = 0;
    for( const tripoint &tmp : g->m.points_in_radius( p, 12 ) ) {
        const auto t = g->m.ter( tmp );
        if( ( t == ter_str_id( "t_gas_pump" ) || t == ter_str_id( "t_gas_pump_a" ) ) && number == k++ ) {
            return tmp;
        }
    }
    return tripoint_min;
}

static bool toPumpFuel( const tripoint &src, const tripoint &dst, long units )
{
    if( src == tripoint_min ) {
        return false;
    }

    auto items = g->m.i_at( src );
    for( auto item_it = items.begin(); item_it != items.end(); ++item_it ) {
        if( item_it->made_of( LIQUID ) ) {
            if( item_it->charges < units ) {
                return false;
            }

            item_it->charges -= units;

            item liq_d( item_it->type, calendar::turn, units );

            const auto backup_pump = g->m.ter( dst );
            g->m.ter_set( dst, ter_str_id::NULL_ID() );
            g->m.add_item_or_charges( dst, liq_d );
            g->m.ter_set( dst, backup_pump );

            if( item_it->charges < 1 ) {
                items.erase( item_it );
            }

            return true;
        }
    }

    return false;
}

static long fromPumpFuel( const tripoint &dst, const tripoint &src )
{
    if( src == tripoint_min ) {
        return -1;
    }

    auto items = g->m.i_at( src );
    for( auto item_it = items.begin(); item_it != items.end(); ++item_it ) {
        if( item_it->made_of( LIQUID ) ) {
            // how much do we have in the pump?
            item liq_d( item_it->type, calendar::turn, item_it->charges );

            // add the charges to the destination
            const auto backup_tank = g->m.ter( dst );
            g->m.ter_set( dst, ter_str_id::NULL_ID() );
            g->m.add_item_or_charges( dst, liq_d );
            g->m.ter_set( dst, backup_tank );

            // remove the liquid from the pump
            long amount = item_it->charges;
            items.erase( item_it );
            return amount;
        }
    }
    return -1;
}

static void turnOnSelectedPump( const tripoint &p, int number )
{
    int k = 0;
    for( const tripoint &tmp : g->m.points_in_radius( p, 12 ) ) {
        const auto t = g->m.ter( tmp );
        if( t == ter_str_id( "t_gas_pump" ) || t == ter_str_id( "t_gas_pump_a" ) ) {
            if( number == k++ ) {
                g->m.ter_set( tmp, ter_str_id( "t_gas_pump_a" ) );
            } else {
                g->m.ter_set( tmp, ter_str_id( "t_gas_pump" ) );
            }
        }
    }
}

void iexamine::pay_gas( player &p, const tripoint &examp )
{

    int choice = -1;
    const int buy_gas = 1;
    const int choose_pump = 2;
    const int hack = 3;
    const int refund = 4;
    const int cancel = 5;

    if( p.has_trait( trait_ILLITERATE ) ) {
        popup( _( "You're illiterate, and can't read the screen." ) );
    }

    int pumpCount = getNearPumpCount( examp );
    if( pumpCount == 0 ) {
        popup( str_to_illiterate_str( _( "Failure! No gas pumps found!" ) ).c_str() );
        return;
    }

    long tankGasUnits;
    tripoint pTank = getNearFilledGasTank( examp, tankGasUnits );
    if( pTank == tripoint_min ) {
        popup( str_to_illiterate_str( _( "Failure! No gas tank found!" ) ).c_str() );
        return;
    }

    if( tankGasUnits == 0 ) {
        popup( str_to_illiterate_str(
                   _( "This station is out of fuel.  We apologize for the inconvenience." ) ).c_str() );
        return;
    }

    if( uistate.ags_pay_gas_selected_pump + 1 > pumpCount ) {
        uistate.ags_pay_gas_selected_pump = 0;
    }

    int discount = findBestGasDiscount( p );
    std::string discountName = getGasDiscountName( discount );

    long pricePerUnit = getGasPricePerLiter( discount );

    bool can_hack = ( !p.has_trait( trait_ILLITERATE ) && ( ( p.has_charges( "electrohack", 25 ) ) ||
                      ( p.has_bionic( bionic_id( "bio_fingerhack" ) ) && p.power_level > 24 ) ) );

    uimenu amenu;
    amenu.selected = 1;
    amenu.text = str_to_illiterate_str( _( "Welcome to AutoGas!" ) );
    amenu.addentry( 0, false, -1, str_to_illiterate_str( _( "What would you like to do?" ) ) );

    amenu.addentry( buy_gas, true, 'b', str_to_illiterate_str( _( "Buy gas." ) ) );
    amenu.addentry( refund, true, 'r', str_to_illiterate_str( _( "Refund cash." ) ) );

    std::string gaspumpselected = str_to_illiterate_str( _( "Current gas pump: " ) ) +
                                  to_string( uistate.ags_pay_gas_selected_pump + 1 );
    amenu.addentry( 0, false, -1, gaspumpselected );
    amenu.addentry( choose_pump, true, 'p', str_to_illiterate_str( _( "Choose a gas pump." ) ) );

    amenu.addentry( 0, false, -1, str_to_illiterate_str( _( "Your discount: " ) ) + discountName );
    amenu.addentry( 0, false, -1, str_to_illiterate_str( _( "Your price per gasoline unit: " ) ) +
                    format_money( pricePerUnit ) );

    if( can_hack ) {
        amenu.addentry( hack, true, 'h', _( "Hack console." ) );
    }

    amenu.addentry( cancel, true, 'q', str_to_illiterate_str( _( "Cancel" ) ) );

    amenu.query();
    choice = amenu.ret;

    if( choose_pump == choice ) {
        uimenu amenu;
        amenu.selected = uistate.ags_pay_gas_selected_pump + 1;
        amenu.text = str_to_illiterate_str( _( "Please choose gas pump:" ) );

        amenu.addentry( 0, true, static_cast<long>( 'q' ), str_to_illiterate_str( _( "Cancel" ) ) );

        for( int i = 0; i < pumpCount; i++ ) {
            amenu.addentry( i + 1, true, -1,
                            str_to_illiterate_str( _( "Pump " ) ) + to_string( i + 1 ) );
        }
        amenu.query();
        choice = amenu.ret;

        if( choice == 0 ) {
            return;
        }

        uistate.ags_pay_gas_selected_pump = choice - 1;

        turnOnSelectedPump( examp, uistate.ags_pay_gas_selected_pump );

        return;

    }

    if( buy_gas == choice ) {
        long money = p.charges_of( "cash_card" );

        if( money < pricePerUnit ) {
            popup( str_to_illiterate_str(
                       _( "Not enough money, please refill your cash card." ) ).c_str() ); //or ride on a solar car, ha ha ha
            return;
        }

        long maximum_liters = std::min( money / pricePerUnit, tankGasUnits / 1000 );

        std::string popupmsg = string_format(
                                   _( "How many liters of gasoline to buy? Max: %d L. (0 to cancel) " ), maximum_liters );
        long liters = string_input_popup()
                      .title( popupmsg )
                      .width( 20 )
                      .text( to_string( maximum_liters ) )
                      .only_digits( true )
                      .query_long();
        if( liters <= 0 ) {
            return;
        }
        if( liters > maximum_liters ) {
            liters = maximum_liters;
        }

        tripoint pGasPump = getGasPumpByNumber( examp,  uistate.ags_pay_gas_selected_pump );
        if( !toPumpFuel( pTank, pGasPump, liters * 1000 ) ) {
            return;
        }

        sounds::sound( p.pos(), 6, _( "Glug Glug Glug" ) );

        long cost = liters * pricePerUnit;
        money -= cost;
        p.use_charges( "cash_card", cost );

        add_msg( m_info, _( "Your cash cards now hold %s." ), format_money( money ) );
        p.moves -= 100;
        return;
    }

    if( hack == choice ) {
        switch( hack_attempt( p ) ) {
            case HACK_UNABLE:
                break;
            case HACK_FAIL:
                p.add_memorial_log( pgettext( "memorial_male", "Set off an alarm." ),
                                    pgettext( "memorial_female", "Set off an alarm." ) );
                sounds::sound( p.pos(), 60, _( "an alarm sound!" ) );
                if( examp.z > 0 && !g->events.queued( EVENT_WANTED ) ) {
                    g->events.add( EVENT_WANTED, calendar::turn + 30_minutes, 0, p.global_sm_location() );
                }
                break;
            case HACK_NOTHING:
                add_msg( _( "Nothing happens." ) );
                break;
            case HACK_SUCCESS:
                tripoint pGasPump = getGasPumpByNumber( examp, uistate.ags_pay_gas_selected_pump );
                if( toPumpFuel( pTank, pGasPump, tankGasUnits ) ) {
                    add_msg( _( "You hack the terminal and route all available fuel to your pump!" ) );
                    sounds::sound( p.pos(), 6, _( "Glug Glug Glug Glug Glug Glug Glug Glug Glug" ) );
                } else {
                    add_msg( _( "Nothing happens." ) );
                }
                break;
        }
    }

    if( refund == choice ) {
        item *cashcard;

        const int pos = p.inv.position_by_type( itype_id( "cash_card" ) );;

        if( pos == INT_MIN ) {
            add_msg( _( "Never mind." ) );
            return;
        }

        cashcard = &( p.i_at( pos ) );
        // Okay, we have a cash card. Now we need to know what's left in the pump.
        tripoint pGasPump = getGasPumpByNumber( examp, uistate.ags_pay_gas_selected_pump );
        long amount = fromPumpFuel( pTank, pGasPump );
        if( amount >= 0 ) {
            sounds::sound( p.pos(), 6, _( "Glug Glug Glug" ) );
            cashcard->charges += amount * pricePerUnit / 1000.0f;
            add_msg( m_info, _( "Your cash cards now hold %s." ), format_money( p.charges_of( "cash_card" ) ) );
            p.moves -= 100;
            return;
        } else {
            popup( _( "Unable to refund, no fuel in pump." ) );
            return;
        }
    }
}

void iexamine::climb_down( player &p, const tripoint &examp )
{
    if( !g->m.has_zlevels() ) {
        // No climbing down in 2D mode
        return;
    }

    if( !g->m.valid_move( p.pos(), examp, false, true ) ) {
        // Covered with something
        return;
    }

    tripoint where = examp;
    tripoint below = examp;
    below.z--;
    while( g->m.valid_move( where, below, false, true ) ) {
        where.z--;
        below.z--;
    }

    const int height = examp.z - where.z;
    if( height == 0 ) {
        p.add_msg_if_player( _("You can't climb down there") );
        return;
    }

    const int climb_cost = p.climbing_cost( where, examp );
    const auto fall_mod = p.fall_damage_mod();
    std::string query_str = ngettext("Looks like %d story. Jump down?",
                                     "Looks like %d stories. Jump down?",
                                     height);
    if( height > 1 && !query_yn(query_str.c_str(), height) ) {
        return;
    } else if( height == 1 ) {
        std::string query;
        if( climb_cost <= 0 && fall_mod > 0.8 ) {
            query = _("You probably won't be able to get up and jumping down may hurt. Jump?");
        } else if( climb_cost <= 0 ) {
            query = _("You probably won't be able to get back up. Climb down?");
        } else if( climb_cost < 200 ) {
            query = _("You should be able to climb back up easily if you climb down there. Climb down?");
        } else {
            query = _("You may have problems climbing back up. Climb down?");
        }

        if( !query_yn( query.c_str() ) ) {
            return;
        }
    }

    p.moves -= 100 + 100 * fall_mod;
    p.setpos( examp );
    if( climb_cost > 0 || rng_float( 0.8, 1.0 ) > fall_mod ) {
        // One tile of falling less (possibly zero)
        g->vertical_move( -1, true );
    }

    g->m.creature_on_trap( p );
}

player &player_on_couch( player &p, const tripoint autodoc_loc, player &null_patient,
                         bool &adjacent_couch )
{
    for( const auto &couch_loc : g->m.points_in_radius( autodoc_loc, 1, 0 ) ) {
        const furn_str_id couch( "f_autodoc_couch" );
        if( g->m.furn( couch_loc ) == couch ) {
            adjacent_couch = true;
            if( p.pos() == couch_loc ) {
                return p;
            }
            for( const npc *e : g->allies() ) {
                if( e->pos() == couch_loc ) {
                    return  *g->critter_by_id<player>( e->getID() );
                }
            }
        }
    }
    return null_patient;
}

player &best_installer( player &p, player &null_player, int difficulty )
{
    float player_skill = p.bionics_adjusted_skill( skill_firstaid,
                         skill_computer,
                         skill_electronics,
                         true );

    std::vector< std::pair<float, long>> ally_skills;
    ally_skills.reserve( g->allies().size() );
    for( size_t i = 0; i < g->allies().size() ; i ++ ) {
        std::pair<float, long> ally_skill;
        const npc *e = g->allies()[ i ];

        player &ally = *g->critter_by_id<player>( e->getID() );
        ally_skill.second = i;
        ally_skill.first = ally.bionics_adjusted_skill( skill_firstaid,
                           skill_computer,
                           skill_electronics,
                           true );
        ally_skills.push_back( ally_skill );
    }
    std::sort( ally_skills.begin(), ally_skills.end(), [&]( const std::pair<float, long> &lhs,
    const std::pair<float, long> &rhs ) {
        return rhs.first < lhs.first;
    } );
    int player_cos = bionic_manip_cos( player_skill, true, difficulty );
    for( size_t i = 0; i < g->allies().size() ; i ++ ) {
        if( ally_skills[ i ].first > player_skill ) {
            const npc *e = g->allies()[ ally_skills[ i ].second ];
            player &ally = *g->critter_by_id<player>( e->getID() );
            int ally_cos = bionic_manip_cos( ally_skills[ i ].first, true, difficulty );
            if( e->has_effect( effect_sleep ) ) {
                //~ %1$s is the name of the ally
                if( !g->u.query_yn( string_format(
                                        _( "<color_white>%1$s is asleep, but has a <color_green>%2$d<color_white> chance of success compared to your <color_red>%3$d<color_white> chance of success.  Continue with a higher risk of failure?</color>" ),
                                        ally.disp_name(), ally_cos, player_cos ) ) ) {
                    return null_player;
                } else {
                    continue;
                }
            }
            //~ %1$s is the name of the ally
            add_msg( _( "%1$s will perform the operation with a %2$d chance of success." ), ally.disp_name(),
                     ally_cos );
            return ally;
        } else {
            break;
        }
    }

    return p;
}

void iexamine::autodoc( player &p, const tripoint &examp )
{
    enum options {
        INSTALL_CBM,
        UNINSTALL_CBM,
        CANCEL,
    };

    bool adjacent_couch = false;
    static player null_player;
    player &patient = player_on_couch( p, examp, null_player, adjacent_couch );

    if( !adjacent_couch ) {
        popup( _( "No connected couches found.  Operation impossible.  Exiting." ) );
        return;
    }
    if( &patient == &null_player ) {
        popup( _( "No patient found located on the connected couches.  Operation impossible.  Exiting." ) );
        return;
    }

    bool needs_anesthesia = true;
    std::vector<item_comp> acomps;
    if( p.has_trait( trait_NOPAIN ) || p.has_bionic( bionic_id( "bio_painkiller" ) ) ) {
        needs_anesthesia = false;
    } else {
        std::vector<const item *> a_filter = p.crafting_inventory().items_with( []( const item & it ) {
            return it.has_flag( "ANESTHESIA" );
        } );
        for( const item *anesthesia_item : a_filter ) {
            acomps.push_back( item_comp( anesthesia_item->typeId(), 1 ) );
        }
        if( !acomps.size() ) {
            popup( _( "You need an anesthesia kit for autodoc to perform any operation." ) );
            return;
        }
    }

    uimenu amenu;
    amenu.selected = 0;
    amenu.text = _( "Autodoc Mk. XI.  Status: Online.  Please choose operation." );
    amenu.addentry( INSTALL_CBM, true, 'i', _( "Choose Compact Bionic Module to install." ) );
    amenu.addentry( UNINSTALL_CBM, true, 'u', _( "Choose installed bionic to uninstall." ) );
    amenu.addentry( CANCEL, true, 'q', _( "Do nothing." ) );

    amenu.query();

    switch( static_cast<options>( amenu.ret ) ) {
        case INSTALL_CBM: {
            const item_location bionic = g->inv_map_splice( []( const item & e ) {
                return e.is_bionic();
            }, _( "Choose CBM to install" ), PICKUP_RANGE, _( "You don't have any CBMs to install." ) );

            if( !bionic ) {
                return;
            }

            const item *it = bionic.get_item();
            const itype *itemtype = it->type;
            const bionic_id &bid = itemtype->bionic->id;

            if( patient.is_npc() && !bid->npc_usable ) {
                //~ %1$s is the bionic CBM display name, %2$s is the patient name
                popup( _( "%1$s cannot be installed on %2$s." ), it->display_name().c_str(), patient.name );
                return;
            }

            if( patient.has_bionic( bid ) ) {
                //~ %1$s is patient name
                popup_player_or_npc( patient, _( "You have already installed this bionic." ),
                                     _( "%1$s has already installed this bionic." ) );
                return;
            } else if( bid->upgraded_bionic && !patient.has_bionic( bid->upgraded_bionic ) ) {
                //~ %1$s is patient name
                popup_player_or_npc( patient, _( "You have no base version of this bionic to upgrade." ),
                                     _( "%1$s has no base version of this bionic to upgrade." ) );
                return;
            } else {
                const bool downgrade = std::any_of( bid->available_upgrades.begin(),
                                                    bid->available_upgrades.end(),
                                                    std::bind( &player::has_bionic, &patient,
                                                            std::placeholders::_1 ) );
                if( downgrade ) {
                    //~ %1$s is patient name
                    popup_player_or_npc( patient, _( "You have already installed a superior version of this bionic." ),
                                         _( "%1$s has installed a superior version of this bionic." ) );
                    return;
                }
            }
            player &installer = best_installer( p, null_player, itemtype->bionic->difficulty );
            if( &installer == &null_player ) {
                return;
            }

            //~ %1$s is installer name, %2$s is bionic CBM display name, %3$s is patient name
            add_msg( _( "%1$s prepares to install the %2$s on %3$s." ), installer.name,
                     it->display_name().c_str(), patient.name );

            const time_duration duration = itemtype->bionic->difficulty * 20_minutes;
            if( patient.install_bionics( ( *itemtype ), installer, true ) ) {
                patient.introduce_into_anesthesia( duration, installer, needs_anesthesia );
                std::vector<item_comp> comps;
                comps.push_back( item_comp( it->typeId(), 1 ) );
                p.consume_items( comps, 1 );
                if( needs_anesthesia ) {
                    p.consume_items( acomps, 1 );
                }
            }
            break;
        }

        case UNINSTALL_CBM: {
            bionic_collection installed_bionics = *patient.my_bionics;
            if( installed_bionics.empty() ) {
                //~ %1$s is patient name
                popup_player_or_npc( patient, _( "You don't have any bionics installed." ),
                                     _( "%1$s doesn't have any bionics installed." ) );
                return;
            }

            item bionic_to_uninstall;
            std::vector<itype_id> bionic_types;
            std::vector<std::string> bionic_names;

            for( auto &bio : installed_bionics ) {
                if( std::find( bionic_types.begin(), bionic_types.end(), bio.id.str() ) == bionic_types.end() ) {
                    if( bio.id != bionic_id( "bio_power_storage" ) ||
                        bio.id != bionic_id( "bio_power_storage_mkII" ) ) {
                        const auto &bio_data = bio.info();
                        bionic_names.push_back( bio_data.name );
                        bionic_types.push_back( bio.id.str() );
                        if( item::type_is_defined( bio.id.str() ) ) {
                            bionic_to_uninstall = item( bio.id.str(), 0 );
                        }
                    }
                }
            }

            int bionic_index = menu_vec( true, _( "Choose bionic to uninstall" ),
                                         bionic_names ) - 1;
            if( bionic_index < 0 ) {
                return;
            }

            const itype *itemtype = bionic_to_uninstall.type;
            // Malfunctioning bionics don't have associated items and get a difficulty of 12
            const int difficulty = itemtype->bionic ? itemtype->bionic->difficulty : 12;
            const time_duration duration = difficulty * 20_minutes;

            player &installer = best_installer( p, null_player, difficulty );
            if( &installer == &null_player ) {
                return;
            }

            if( patient.uninstall_bionic( bionic_id( bionic_types[bionic_index] ), installer, true ) ) {
                patient.introduce_into_anesthesia( duration, installer, needs_anesthesia );
                if( needs_anesthesia ) {
                    p.consume_items( acomps, 1 );
                }
            }
            break;
        }

        case CANCEL:
            return;
    }
}

namespace sm_rack {
    const int MIN_CHARCOAL = 100;
    const int CHARCOAL_PER_LITER = 100;
    const units::volume MAX_FOOD_VOLUME = units::from_liter( 20 );
}

static int get_charcoal_charges( units::volume food )
{
    const int charcoal = to_liter( food ) * sm_rack::CHARCOAL_PER_LITER;

    return  std::max( charcoal, sm_rack::MIN_CHARCOAL );
}

void smoker_activate(player &p, const tripoint &examp)
{
    furn_id cur_smoker_type = g->m.furn( examp );
    furn_id next_smoker_type = f_null;
    if( cur_smoker_type == f_smoking_rack ) {
        next_smoker_type = f_smoking_rack_active;
    } else {
        debugmsg( "Examined furniture has action smoker_activate, but is of type %s", g->m.furn( examp ).id().c_str() );
        return;
    }
    bool food_present = false;
    bool charcoal_present = false;
    auto items = g->m.i_at( examp );
    units::volume food_volume = 0;
    item *charcoal = nullptr;

    for( size_t i = 0; i < items.size(); i++ ) {
        auto &it = items[i];
        if( it.has_flag( "SMOKED" ) && !it.has_flag( "SMOKABLE" ) ) {
            add_msg( _( "This rack already contains smoked food." ) );
            add_msg( _( "Remove it before firing the smoking rack again." ) );
            return;
        }
        if( it.has_flag( "SMOKABLE" ) ) {
            food_present = true;
            food_volume += it.volume();
            continue;
        }
        if( it.typeId() == "charcoal" ) {
            charcoal_present = true;
            charcoal = &it;
        }
        if( it.typeId() != "charcoal" && !it.has_flag( "SMOKABLE" ) ) {
            add_msg( m_bad, _( "This rack contains %s, which can't be smoked!" ), it.tname( 1, false ).c_str() );
            add_msg( _( "You remove %s from the rack."), it.tname().c_str() );
            g->m.add_item_or_charges( p.pos(), it );
            g->m.i_rem( examp, i );
            i--;
            return;
        }
        if( it.has_flag( "SMOKED" ) && it.has_flag( "SMOKABLE" ) ) {
            add_msg( _( "This rack has some smoked food that might be dehydrated by smoking it again." ) );
        }
    }
    if( !food_present ) {
        add_msg( _( "This rack is empty.  Fill it with raw meat, fish or sausages and try again." ) );
        return;
    }
    if( !charcoal_present ) {
        add_msg( _( "There is no charcoal in the rack." ) );
        return;
    }
    if( food_volume > sm_rack::MAX_FOOD_VOLUME ) {
        add_msg( _( "This rack is overloaded with food, and it blocks the flow of smoke.  Remove some and try again." ) );
        add_msg( string_format( _( "You think that you can load about %s %s in it." ), format_volume( sm_rack::MAX_FOOD_VOLUME ), volume_units_long() ) );
        return;
    }

<<<<<<< HEAD
    long char_charges =  std::max( 25 * std::ceil( to_liter( food_volume ) ), ( double )100 );
=======
    int char_charges = get_charcoal_charges( food_volume );
>>>>>>> 78182669

    if( count_charges_in_list( charcoal->type, g->m.i_at( examp ) ) < char_charges ) {
        add_msg( _( "There is not enough charcoal in the rack to smoke this much food." ) );
        add_msg( _( "You need at least %1$s pieces of charcoal, and the smoking rack has %2$s inside." ),
                    char_charges, count_charges_in_list( charcoal->type, g->m.i_at( examp ) ) );
        return;
    }

    if( !p.has_charges( "fire" , 1 ) ) {
        add_msg( _( "This smoking rack is ready to be fired, but you have no fire source." ) );
        return;
    } else if( !query_yn( _( "Fire the smoking rack?" ) ) ) {
        return;
    }

    p.use_charges( "fire", 1 );
    g->m.furn_set( examp, next_smoker_type );
    if( charcoal->charges == char_charges ) {
        g->m.i_rem( examp, charcoal );
    } else {
        charcoal->charges -= char_charges;
    }
    item result( "fake_smoke_plume", calendar::turn );
    result.item_counter = 3600; // = 6 hours
    result.activate();
    g->m.add_item( examp, result );
    add_msg( _("You light a small fire under the rack and it starts to smoke.") );
}

void smoker_finalize(player &, const tripoint &examp)
{
    furn_id cur_smoker_type = g->m.furn( examp );
    furn_id next_smoker_type = f_null;
    if ( cur_smoker_type == f_smoking_rack_active ) {
        next_smoker_type = f_smoking_rack;
    } else {
        debugmsg( "Furniture executed action smoker_finalize, but is of type %s", g->m.furn( examp ).id().c_str() );
        return;
    }

    auto items = g->m.i_at( examp );
    if( items.empty() ) {
        g->m.furn_set(examp, next_smoker_type);
        return;
    }

    std::string product = "";
    for( size_t i = 0; i < items.size(); i++ ) {
        auto &item_it = items[i];
        //dry products before smoked products to avoid override
        if( item_it.typeId() == "meat_smoked" ) {
            product = "dry_meat";
        } else if( item_it.typeId() == "fish_smoked" ) {
            product = "dry_fish";
        } else if( item_it.typeId() == "raw_beans" ) {
            product = "dry_beans";
        } else if( item_it.typeId() == "sweet_fruit" || item_it.typeId() == "coconut" || item_it.typeId() == "can_coconut" ) {
            product = "dry_fruit";
        } else if( item_it.typeId() == "human_smoked" ) {
            product = "dry_hflesh";
        } else if( item_it.typeId() == "meat_tainted" ) {
            product = "dry_meat_tainted";
        } else if( item_it.typeId() == "mushroom" || item_it.typeId() == "mushroom_morel" ) {
            product = "dry_mushroom";
        } else if( item_it.typeId() == "mushroom_magic" ) {
            product = "dry_mushroom_magic";
        } else if( item_it.typeId() == "broccoli" ||
            item_it.typeId() == "tomato" ||
            item_it.typeId() == "pumpkin" ||
            item_it.typeId() == "zucchini" ||
            item_it.typeId() == "celery" ||
            item_it.typeId() == "potato_raw" ||
            item_it.typeId() == "onion" ||
            item_it.typeId() == "carrot" ||
            item_it.typeId() == "cabbage" ||
            item_it.typeId() == "lettuce" ||
            item_it.typeId() == "veggy" ||
            item_it.typeId() == "veggy_wild" ||
            item_it.typeId() == "dandelion_cooked" ) {
            product = "dry_veggy";
        } else if( item_it.typeId() == "veggy_tainted" ) {
            product = "dry_veggy_tainted";
        //smoked products after dried products to avoid override
        } else if( item_it.typeId() == "meat" ) {
            product = "meat_smoked";
        } else if( item_it.typeId() == "fish" ) {
            product = "fish_smoked";
        } else if( item_it.typeId() == "sausage_wasteland_raw" ) {
            product = "sausage_wasteland";
        } else if( item_it.typeId() == "sausage_raw" ) {
            product = "sausage";
        } else if( item_it.typeId() == "mannwurst_raw" ) {
            product = "mannwurst";
        } else if( item_it.typeId() == "human_flesh" ) {
            product = "human_smoked";
        } else {
            product = "";
        }
        if( product != "" ) {
            item result( product, calendar::turn );
            result.charges = item_it.charges;
            //g->m.add_item( examp, result );
            item_it = result;
        }
    }
    g->m.furn_set( examp, next_smoker_type );
}

void smoker_load_food( player &p, const tripoint &examp, units::volume remaining_capacity )
{
    std::vector<item_comp> comps;
    std::list<item> moved;

    if( g->m.furn( examp ) == furn_str_id( "f_smoking_rack_active" ) ) {
        p.add_msg_if_player( _( "You can't place more food while it's smoking." ) );
        return;
    }
    // filter SMOKABLE food
    inventory inv = p.crafting_inventory();
    inv.remove_items_with( []( const item & it ) {
        return it.rotten();
    } );
    std::vector<const item *> filtered = p.crafting_inventory().items_with( []( const item & it ) {
        return it.has_flag( "SMOKABLE" );
    } );

    uimenu smenu;
    smenu.text = _( "Load smoking rack with what kind of food?" );
    smenu.return_invalid = true;
    // count and ask for item to be placed ...
    int count = 0;
    std::list<std::string> names;
    std::vector<const item *> entries;
    for( const item *smokable_item : filtered ) {

        if( smokable_item->count_by_charges() ) {
            count = inv.charges_of( smokable_item->typeId() );
        } else {
            count = inv.amount_of( smokable_item->typeId() );
        }
        if( count != 0 ) {
            auto on_list = std::find( names.begin(), names.end(), item::nname( smokable_item->typeId(), 1 ) );
            if( on_list == names.end() ) {
                smenu.addentry( item::nname( smokable_item->typeId(), 1 ) );
                entries.push_back( smokable_item );
            }
            names.push_back( item::nname( smokable_item->typeId(), 1 ) );
            comps.push_back( item_comp( smokable_item->typeId(), count ) );
        }
        count = 0;
    }

    if( comps.size() == 0 ) {
        p.add_msg_if_player( _( "You don't have any food that can be smoked." ) );
        return;
    }

    smenu.addentry( -1, true, 'q', _( "Cancel" ) );
    smenu.query();

    if( static_cast<size_t>( smenu.ret ) >= entries.size() || smenu.ret == -1 ) {
        add_msg(m_info, _( "Never mind." ) );
        return;
    }
    count = 0;
    auto what = entries[smenu.ret];
    for( auto c : comps ) {
        if( c.type == what->typeId() ) {
            count = c.count;
        }
    }

    const int max_count_for_capacity =  remaining_capacity / what->base_volume();
    const int max_count = std::min( count, max_count_for_capacity );

    // ... then ask how many to put it
    const std::string popupmsg = string_format(_("Insert how many %s into the rack?"),
                                 item::nname( what->typeId(), count ).c_str() );
    long amount = string_input_popup()
                  .title( popupmsg )
                  .width( 20 )
                  .text( to_string( max_count ) )
                  .only_digits( true )
                  .query_long();

    if( amount == 0 ) {
        add_msg(m_info, _( "Never mind." ) );
        return;
    } else if( amount > count ) {
        add_msg(m_info, _( "You don't have that many." ) );
        return;
    } else if( amount > max_count_for_capacity ) {
        add_msg(m_info, _( "You can't place that many." ) );
        return;
    }

    // reload comps with chosen items and quantity
    comps.clear();
    comps.push_back( item_comp( what->typeId(), amount ) );

    // select from where to get the items from and place them
    inv.form_from_map( g->u.pos(), PICKUP_RANGE );
    inv.remove_items_with( []( const item & it ) {
        return it.rotten();
    } );
    comp_selection<item_comp> selected = p.select_item_component( comps, 1, inv, true );
    moved = p.consume_items( selected, 1 );

    // hack, because consume_items doesn't seem to care of what item is consumed despite filters
    // TODO: find a way to filter out rotten items from those actualy consumed
    bool rotted = false;
    for( item m : moved ) {
        if( m.rotten() ) {
            rotted = true;
        }
    }
    if( rotted ) {
        add_msg(m_info, _( "You have rotten food mixed with fresh.  Get rid of it first." ) );
        for( item m : moved ) {
           g->m.add_item( p.pos(), m );
           p.mod_moves( -p.item_handling_cost( m ) );
        }
        p.invalidate_crafting_inventory();
        return;
    }

    for( item m : moved ) {
        g->m.add_item( examp, m );
        p.mod_moves( -p.item_handling_cost( m ) );
        add_msg(m_info, string_format( _( "You carefully place %s %s in the rack." ), amount, m.nname( m.typeId(), amount ) ) );
    }
    p.invalidate_crafting_inventory();
}

void iexamine::on_smoke_out( const tripoint &examp )
{
    if( g->m.furn( examp ) == furn_str_id( "f_smoking_rack_active" ) ) {
        smoker_finalize( g->u, examp );
    }
}

void iexamine::smoker_options( player &p, const tripoint &examp )
{
    bool active = g->m.furn( examp ) == furn_str_id( "f_smoking_rack_active" );
    auto items_here = g->m.i_at( examp );

    if( items_here.empty() && active ) {
        debugmsg( "f_smoking_rack_active was empty!" );
        g->m.furn_set( examp, f_smoking_rack );
        return;
    }

    if( items_here.size() == 1 && items_here.begin()->typeId() == "fake_smoke_plume" ) {
        debugmsg( "f_smoking_rack_active was empty, and had fake_smoke_plume!" );
        g->m.furn_set( examp, f_smoking_rack );
        items_here.erase( items_here.begin() );
        return;
    }

    bool rem_f_opt = false;
    std::stringstream pop;
    time_duration time_left = 0;
    int hours_left = 0;
    int minutes_left = 0;
    units::volume f_volume = 0;
    bool f_check = false;
    
    for( size_t i = 0; i < items_here.size(); i++ ) {
        auto &it = items_here[i];
        if( it.is_food() ) {
            f_check = true;
            f_volume += it.volume();
        }
        if( active && it.typeId() == "fake_smoke_plume" ) {
            time_left = time_duration::from_turns( it.item_counter );
            hours_left = to_hours<int>( time_left );
            minutes_left = to_minutes<int>( time_left ) + 1;
        }
    }

    const bool empty = f_volume == 0;
    const bool full = f_volume >= sm_rack::MAX_FOOD_VOLUME;
    const auto remaining_capacity = sm_rack::MAX_FOOD_VOLUME - f_volume;
    const auto has_coal_in_inventory = p.charges_of( "charcoal" ) > 0;
    const auto coal_charges = count_charges_in_list( item::find_type( "charcoal" ), items_here );
    const auto need_charges = get_charcoal_charges( f_volume );
    const bool has_coal = coal_charges > 0;
    const bool has_enough_coal = coal_charges >= need_charges;

    uimenu smenu;
    smenu.text = _( "What to do with the smoking rack:" );
    smenu.return_invalid = true;
    smenu.desc_enabled = true;

    smenu.addentry( 0, true, 'i', _( "Inspect smoking rack" ) );

    if( !active ) {
        smenu.addentry_desc( 1, !empty && has_enough_coal, 'l', 
                             empty ?  _( "Light up and smoke food... insert some food for smoking first" ) :
                             !has_enough_coal ? string_format( _( "Light up and smoke food... need extra %d charges of charcoal" ), 
                                                               need_charges - coal_charges ) :
                             _( "Light up and smoke food" ),
                             _( "Light up the smoking rack and start smoking. Smoking will take about 6 hours." ) );

        smenu.addentry_desc( 2, !full, 'f',
                             full ? _( "Insert food for smoking... smoking rack is full" ) :
                             string_format( _( "Insert food for smoking... remaining capacity is %s %s" ),
                                            format_volume( remaining_capacity ), volume_units_abbr() ),
                             _( "Fill the smoking rack with raw meat, fish or sausages for smoking or fruit or vegetable or smoked meat for drying." ) );

        if( f_check ) {
            smenu.addentry( 4, f_check, 'e', _( "Remove food from smoking rack" ) );
        }

        smenu.addentry_desc( 3, has_coal_in_inventory, 'r', 
                             !has_coal_in_inventory ? _( "Reload with charcoal... you don't have any" ) :
                             _( "Reload with charcoal" ),
                             string_format( _( "You need %d charges of charcoal for %s %s of food. Minimal amount of charcoal is %d charges." ), 
                                            sm_rack::CHARCOAL_PER_LITER, format_volume( 1000_ml ), volume_units_long(), sm_rack::MIN_CHARCOAL ) );
    } else {
        smenu.addentry_desc( 7, true, 'x', 
                             _( "Quench burning charcoal" ),
                             _( "Quenching will stop smoking process, but also destroy all used charcoal." ) );
    }

    if( has_coal ) {
        smenu.addentry( 5, true, 'c', 
                        active ? string_format( _( "Rake out %d excess charges of charcoal from smoking rack" ), coal_charges ) : 
                        string_format( _( "Remove %d charges of charcoal from smoking rack" ), coal_charges ) );
    }

    smenu.addentry( 6, true, 'q', "%s", _( "Cancel" ) );

    smenu.query();

    switch( smenu.ret ) {
        case 0: //inspect smoking rack
        {
            if ( active ) {
                pop << "<color_green>" << _( "There's a smoking rack here.  It is lit and smoking." ) << "</color>" << "\n";
                if( time_left > 0 ) {
                    if( minutes_left > 60 ) {
                        pop << string_format( ngettext( "It will finish smoking in about %d hour.",
                                "It will finish smoking in about %d hours.",
                                hours_left ), hours_left ) << "\n \n ";
                    } else if( minutes_left > 30 ) {
                        pop << _( "It will finish smoking in less than an hour." );
                    } else {
                        pop << string_format( _("It should take about %d minutes to finish smoking."), minutes_left );
                    }
                }
            } else {
                pop << "<color_green>" << _( "There's a smoking rack here." ) << "</color>" << "\n";
            }          
            pop << "<color_green>" << _( "You inspect its contents and find: " ) << "</color>" << "\n \n ";
            if( items_here.empty() ) {
                pop << "... that it is empty.";
            } else {
                for( size_t i = 0; i < items_here.size(); i++ ) {
                    auto &it = items_here[i];
                    if( it.typeId() == "fake_smoke_plume" ) {
                        pop << "\n " << "<color_red>" << _( "You see some smoldering embers there." ) << "</color>" << "\n ";
                        continue;
                    }
                    pop << "-> " << it.nname( it.typeId(), it.charges ); 
                    pop << " (" << std::to_string( it.charges ) << ") \n ";
                }
            }
            popup( pop.str(), PF_NONE ); 
            break;
        }
        case 1: //activate
            if ( active ) {
                add_msg( _("It is already lit and smoking.") );
                break;
            } else {
                smoker_activate( p, examp );
                break;
            }
            break;
        case 2: // load food
            smoker_load_food( p, examp, remaining_capacity );
            break;
        case 3: // load charcoal
            reload_furniture( p, examp );
            break;
        case 4: // remove food
            rem_f_opt = true;
	    /* fallthrough */
        case 5: //remove charcoal
            {
                for( size_t i = 0; i < items_here.size(); i++ ) {
                    auto &it = items_here[i];
                    if( ( rem_f_opt && it.is_food() ) || ( !rem_f_opt && ( it.typeId() == "charcoal" ) ) ) {
                        // get handling cost before the item reference is invalidated
                        const int handling_cost = -p.item_handling_cost( it );

                        add_msg( _("You remove %s from the rack."), it.tname().c_str() );
                        g->m.add_item_or_charges( p.pos(), it );
                        g->m.i_rem( examp, i );
                        p.mod_moves( handling_cost );
                        i--;
                    }
                }
                if ( active && rem_f_opt ) {
                    g->m.furn_set( examp, f_smoking_rack );
                    add_msg( m_info, _( "You stop the smoking process." ) );
                }
            }
            break;
        case 6:
            add_msg( m_info, _( "Never mind." ) );
            break;
        case 7:
            g->m.furn_set( examp, f_smoking_rack );
            add_msg( m_info, _( "You stop the smoking process." ) );
            break;
    }
}

/**
 * Given then name of one of the above functions, returns the matching function
 * pointer. If no match is found, defaults to iexamine::none but prints out a
 * debug message as a warning.
 * @param function_name The name of the function to get.
 * @return A function pointer to the specified function.
 */
iexamine_function iexamine_function_from_string(std::string const &function_name)
{
    static const std::map<std::string, iexamine_function> function_map = {{
        { "none", &iexamine::none },
        { "deployed_furniture", &iexamine::deployed_furniture },
        { "cvdmachine", &iexamine::cvdmachine },
        { "gaspump", &iexamine::gaspump },
        { "atm", &iexamine::atm },
        { "vending", &iexamine::vending },
        { "toilet", &iexamine::toilet },
        { "elevator", &iexamine::elevator },
        { "controls_gate", &iexamine::controls_gate },
        { "cardreader", &iexamine::cardreader },
        { "rubble", &iexamine::rubble },
        { "crate", &iexamine::crate },
        { "chainfence", &iexamine::chainfence },
        { "bars", &iexamine::bars },
        { "portable_structure", &iexamine::portable_structure },
        { "pit", &iexamine::pit },
        { "pit_covered", &iexamine::pit_covered },
        { "slot_machine", &iexamine::slot_machine },
        { "safe", &iexamine::safe },
        { "bulletin_board", &iexamine::bulletin_board },
        { "fault", &iexamine::fault },
        { "pedestal_wyrm", &iexamine::pedestal_wyrm },
        { "pedestal_temple", &iexamine::pedestal_temple },
        { "door_peephole", &iexamine::door_peephole },
        { "fswitch", &iexamine::fswitch },
        { "flower_poppy", &iexamine::flower_poppy },
        { "fungus", &iexamine::fungus },
        { "flower_spurge", &iexamine::flower_spurge },
        { "flower_tulip", &iexamine::flower_tulip },
        { "flower_bluebell", &iexamine::flower_bluebell },
        { "flower_dahlia", &iexamine::flower_dahlia },
        { "flower_marloss", &iexamine::flower_marloss },
        { "egg_sackbw", &iexamine::egg_sackbw },
        { "egg_sackcs", &iexamine::egg_sackcs },
        { "egg_sackws", &iexamine::egg_sackws },
        { "dirtmound", &iexamine::dirtmound },
        { "aggie_plant", &iexamine::aggie_plant },
        { "fvat_empty", &iexamine::fvat_empty },
        { "fvat_full", &iexamine::fvat_full },
        { "keg", &iexamine::keg },
        { "harvest_furn_nectar", &iexamine::harvest_furn_nectar },
        { "harvest_furn", &iexamine::harvest_furn },
        { "harvest_ter_nectar", &iexamine::harvest_ter_nectar },
        { "harvest_ter", &iexamine::harvest_ter },
        { "harvested_plant", &iexamine::harvested_plant },
        { "shrub_marloss", &iexamine::shrub_marloss },
        { "tree_marloss", &iexamine::tree_marloss },
        { "tree_hickory", &iexamine::tree_hickory },
        { "tree_maple", &iexamine::tree_maple },
        { "tree_maple_tapped", &iexamine::tree_maple_tapped },
        { "shrub_wildveggies", &iexamine::shrub_wildveggies },
        { "recycle_compactor", &iexamine::recycle_compactor },
        { "trap", &iexamine::trap },
        { "water_source", &iexamine::water_source },
        { "reload_furniture", &iexamine::reload_furniture },
        { "curtains", &iexamine::curtains },
        { "sign", &iexamine::sign },
        { "pay_gas", &iexamine::pay_gas },
        { "gunsafe_ml", &iexamine::gunsafe_ml },
        { "gunsafe_el", &iexamine::gunsafe_el },
        { "locked_object", &iexamine::locked_object },
        { "kiln_empty", &iexamine::kiln_empty },
        { "kiln_full", &iexamine::kiln_full },
        { "climb_down", &iexamine::climb_down },
        { "autodoc", &iexamine::autodoc },
        { "smoker_options", &iexamine::smoker_options }
    }};

    auto iter = function_map.find( function_name );
    if( iter != function_map.end() ) {
        return iter->second;
    }

    //No match found
    debugmsg("Could not find an iexamine function matching '%s'!", function_name.c_str());
    return &iexamine::none;
}

hack_result iexamine::hack_attempt( player &p ) {
    if( p.has_trait( trait_ILLITERATE ) ) {
        return HACK_UNABLE;
    }
    bool using_electrohack = ( p.has_charges( "electrohack", 25 ) &&
                               query_yn( _( "Use electrohack?" ) ) );
    bool using_fingerhack = ( !using_electrohack && p.has_bionic( bionic_id( "bio_fingerhack" ) ) &&
                              p.power_level  > 24  && query_yn( _( "Use fingerhack?" ) ) );

    if( !( using_electrohack || using_fingerhack ) ) {
        return HACK_UNABLE;
    }

    p.moves -= 500;
    p.practice( skill_computer, 20 );
    ///\EFFECT_COMPUTER increases success chance of hacking card readers
    int player_computer_skill_level = p.get_skill_level( skill_computer );
    int success = rng( player_computer_skill_level / 4 - 2, player_computer_skill_level * 2 );
    success += rng( -3, 3 );
    if( using_fingerhack ) {
        p.charge_power( -25 );
        success++;
    }
    if( using_electrohack ) {
        p.use_charges( "electrohack", 25 );
        success++;
    }

    // odds go up with int>8, down with int<8
    // 4 int stat is worth 1 computer skill here
    ///\EFFECT_INT increases success chance of hacking card readers
    success += rng( 0, int( ( p.int_cur - 8 ) / 2 ) );

    if( success < 0 ) {
        add_msg( _( "You cause a short circuit!" ) );
        if( success <= -5 ) {
            if( using_electrohack ) {
                add_msg( m_bad, _( "Your electrohack is ruined!" ) );
                p.use_amount( "electrohack", 1 );
            } else {
                add_msg( m_bad, _( "Your power is drained!" ) );
                p.charge_power( -rng( 0, p.power_level ) );
            }
        }
        return HACK_FAIL;
    } else if( success < 6 ) {
        return HACK_NOTHING;
    } else {
        return HACK_SUCCESS;
    }
}<|MERGE_RESOLUTION|>--- conflicted
+++ resolved
@@ -3671,7 +3671,7 @@
 
 namespace sm_rack {
     const int MIN_CHARCOAL = 100;
-    const int CHARCOAL_PER_LITER = 100;
+    const int CHARCOAL_PER_LITER = 25;
     const units::volume MAX_FOOD_VOLUME = units::from_liter( 20 );
 }
 
@@ -3740,11 +3740,7 @@
         return;
     }
 
-<<<<<<< HEAD
-    long char_charges =  std::max( 25 * std::ceil( to_liter( food_volume ) ), ( double )100 );
-=======
     int char_charges = get_charcoal_charges( food_volume );
->>>>>>> 78182669
 
     if( count_charges_in_list( charcoal->type, g->m.i_at( examp ) ) < char_charges ) {
         add_msg( _( "There is not enough charcoal in the rack to smoke this much food." ) );
