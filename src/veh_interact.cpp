#include "veh_interact.h"

#include <algorithm>
#include <cassert>
#include <cmath>
#include <functional>
#include <iterator>
#include <list>
#include <numeric>
#include <string>

#include "action.h"
#include "activity_handlers.h"
#include "cata_utility.h"
#include "catacharset.h"
#include "crafting.h"
#include "debug.h"
#include "fault.h"
#include "game.h"
#include "itype.h"
#include "map.h"
#include "map_selector.h"
#include "messages.h"
#include "npc.h"
#include "output.h"
#include "overmapbuffer.h"
#include "player.h"
#include "skill.h"
#include "string_formatter.h"
#include "string_input_popup.h"
#include "translations.h"
#include "ui.h"
#include "veh_type.h"
#include "veh_utils.h"
#include "vehicle.h"
#include "vehicle_selector.h"
#include "vpart_position.h"
#include "vpart_range.h"
#include "vpart_reference.h"

static inline const std::string status_color( bool status )
{
    return status ? "<color_green>" : "<color_red>";
}
static inline const std::string health_color( bool status )
{
    return status ? "<color_light_green>" : "<color_light_red>";
}

// cap JACK requirements to support arbitrarily large vehicles
static double jack_quality( const vehicle &veh )
{
    const units::quantity<double, units::mass::unit_type> mass = std::min( veh.total_mass(),
            JACK_LIMIT );
    return ceil( mass / TOOL_LIFT_FACTOR );
}

/** Can part currently be reloaded with anything? */
static auto can_refill = []( const vehicle_part &pt )
{
    return pt.can_reload();
};

namespace
{
const quality_id LIFT( "LIFT" );
const quality_id JACK( "JACK" );
const quality_id SELF_JACK( "SELF_JACK" );
const skill_id skill_mechanics( "mechanics" );
static const itype_id fuel_type_battery( "battery" );
} // namespace

void act_vehicle_siphon( vehicle *veh );
void act_vehicle_unload_fuel( vehicle *veh );

player_activity veh_interact::serialize_activity()
{
    const auto *pt = sel_vehicle_part;
    const auto *vp = sel_vpart_info;

    if( sel_cmd == 'q' || sel_cmd == ' ' || !vp ) {
        return player_activity();
    }

    int time = 1000;
    switch( sel_cmd ) {
        case 'i':
            time = vp->install_time( g->u );
            break;
        case 'r':
            if( pt->is_broken() ) {
                time = vp->install_time( g->u );
            } else if( pt->base.max_damage() > 0 ) {
                time = vp->repair_time( g->u ) * pt->base.damage() / pt->base.max_damage();
            }
            break;
        case 'o':
            time = vp->removal_time( g->u );
            break;
        case 'c':
            time = vp->removal_time( g->u ) + vp->install_time( g->u );
            break;
    }
    if( g->u.has_trait( trait_id( "DEBUG_HS" ) ) ) {
        time = 1;
    }
    player_activity res( activity_id( "ACT_VEHICLE" ), time, static_cast<int>( sel_cmd ) );

    // if we're working on an existing part, use that part as the reference point
    // otherwise (e.g. installing a new frame), just use part 0
    point q = veh->coord_translate( pt ? pt->mount : veh->parts[0].mount );
    res.values.push_back( veh->global_pos3().x + q.x );    // values[0]
    res.values.push_back( veh->global_pos3().y + q.y );    // values[1]
    res.values.push_back( ddx );   // values[2]
    res.values.push_back( ddy );   // values[3]
    res.values.push_back( -ddx );   // values[4]
    res.values.push_back( -ddy );   // values[5]
    res.values.push_back( veh->index_of_part( pt ) ); // values[6]
    res.str_values.push_back( vp->get_id().str() );
    res.targets.emplace_back( std::move( target ) );

    return res;
}

player_activity veh_interact::run( vehicle &veh, int x, int y )
{
    veh_interact vehint( veh, x, y );
    vehint.do_main_loop();
    g->refresh_all();
    return vehint.serialize_activity();
}

vehicle_part &veh_interact::select_part( const vehicle &veh, const part_selector &sel,
        const std::string &title )
{
    static vehicle_part null_part;
    vehicle_part *res = &null_part;

    auto act = [&]( const vehicle_part & pt ) {
        res = const_cast<vehicle_part *>( &pt );
        return false; // avoid redraw
    };

    int opts = std::count_if( veh.parts.cbegin(), veh.parts.cend(), sel );

    if( opts == 1 ) {
        act( *std::find_if( veh.parts.cbegin(), veh.parts.cend(), sel ) );

    } else if( opts != 0 ) {
        veh_interact vehint( const_cast<vehicle &>( veh ) );
        vehint.set_title( title.empty() ? _( "Select part" ) : title );
        vehint.overview( sel, act );
        g->refresh_all();
    }

    return *res;
}

static const trait_id trait_DEBUG_HS( "DEBUG_HS" );

/**
 * Creates a blank veh_interact window.
 */
veh_interact::veh_interact( vehicle &veh, int x, int y )
    : ddx( x ), ddy( y ), veh( &veh ), main_context( "VEH_INTERACT" )
{
    // Only build the shapes map and the wheel list once
    for( const auto &e : vpart_info::all() ) {
        const vpart_info &vp = e.second;
        vpart_shapes[ vp.name() + vp.item ].push_back( &vp );
        if( vp.has_flag( "WHEEL" ) ) {
            wheel_types.push_back( &vp );
        }
    }

    main_context.register_directions();
    main_context.register_action( "QUIT" );
    main_context.register_action( "INSTALL" );
    main_context.register_action( "REPAIR" );
    main_context.register_action( "MEND" );
    main_context.register_action( "REFILL" );
    main_context.register_action( "REMOVE" );
    main_context.register_action( "RENAME" );
    main_context.register_action( "SIPHON" );
    main_context.register_action( "UNLOAD" );
    main_context.register_action( "TIRE_CHANGE" );
    main_context.register_action( "ASSIGN_CREW" );
    main_context.register_action( "RELABEL" );
    main_context.register_action( "PREV_TAB" );
    main_context.register_action( "NEXT_TAB" );
    main_context.register_action( "OVERVIEW_DOWN" );
    main_context.register_action( "OVERVIEW_UP" );
    main_context.register_action( "FUEL_LIST_DOWN" );
    main_context.register_action( "FUEL_LIST_UP" );
    main_context.register_action( "DESC_LIST_DOWN" );
    main_context.register_action( "DESC_LIST_UP" );
    main_context.register_action( "CONFIRM" );
    main_context.register_action( "HELP_KEYBINDINGS" );
    main_context.register_action( "FILTER" );

    count_durability();
    cache_tool_availability();
    allocate_windows();
}

veh_interact::~veh_interact() = default;

void veh_interact::allocate_windows()
{
    // grid window
    const int grid_w = TERMX - 2; // exterior borders take 2
    const int grid_h = TERMY - 2; // exterior borders take 2
    w_grid = catacurses::newwin( grid_h, grid_w, 1, 1 );

    int mode_h  = 1;
    int name_h  = 1;

    page_size = grid_h - ( mode_h + stats_h + name_h ) - 2;

    int pane_y = 1 + mode_h + 1;

    int pane_w = ( grid_w / 3 ) - 1;

    int disp_w = grid_w - ( pane_w * 2 ) - 2;
    int disp_h = page_size * 0.45;
    int parts_h = page_size - disp_h;
    int parts_y = pane_y + disp_h;

    int name_y = pane_y + page_size + 1;
    int stats_y = name_y + name_h;

    int list_x = 1 + disp_w + 1;
    int msg_x  = list_x + pane_w + 1;

    // make the windows
    w_mode  = catacurses::newwin( mode_h,    grid_w, 1,       1 );
    w_msg   = catacurses::newwin( page_size, pane_w, pane_y,  msg_x );
    w_disp  = catacurses::newwin( disp_h,    disp_w, pane_y,  1 );
    w_parts = catacurses::newwin( parts_h,   disp_w, parts_y, 1 );
    w_list  = catacurses::newwin( page_size, pane_w, pane_y,  list_x );
    w_stats = catacurses::newwin( stats_h,   grid_w, stats_y, 1 );
    w_name  = catacurses::newwin( name_h,    grid_w, name_y,  1 );

    display_grid();
    display_name();
    display_stats();
    display_veh();
    move_cursor( 0, 0 ); // display w_disp & w_parts
}

void veh_interact::set_title( const std::string &msg ) const
{
    werase( w_mode );
    nc_color col = c_light_gray;
    print_colored_text( w_mode, 0, 1, col, col, msg );
    wrefresh( w_mode );
}

bool veh_interact::format_reqs( std::ostringstream &msg, const requirement_data &reqs,
                                const std::map<skill_id, int> &skills, int moves ) const
{

    const auto inv = g->u.crafting_inventory();
    bool ok = reqs.can_make_with_inventory( inv );

    msg << _( "<color_white>Time required:</color>\n" );
    //@todo: better have a from_moves function
    msg << "> " << to_string_approx( time_duration::from_turns( moves / 100 ) ) << "\n";

    msg << _( "<color_white>Skills required:</color>\n" );
    for( const auto &e : skills ) {
        bool hasSkill = g->u.get_skill_level( e.first ) >= e.second;
        if( !hasSkill ) {
            ok = false;
        }
        //~ %1$s represents the internal color name which shouldn't be translated, %2$s is skill name, and %3$i is skill level
        msg << string_format( _( "> %1$s%2$s %3$i</color>\n" ), status_color( hasSkill ),
                              e.first.obj().name().c_str(), e.second );
    }
    if( skills.empty() ) {
        //~ %1$s represents the internal color name which shouldn't be translated, %2$s is the word "NONE"
        msg << string_format( "> %1$s%2$s</color>", status_color( true ), _( "NONE" ) ) << "\n";
    }

    auto comps = reqs.get_folded_components_list( getmaxx( w_msg ) - 2, c_white, inv );
    std::copy( comps.begin(), comps.end(), std::ostream_iterator<std::string>( msg, "\n" ) );

    auto tools = reqs.get_folded_tools_list( getmaxx( w_msg ) - 2, c_white, inv );
    std::copy( tools.begin(), tools.end(), std::ostream_iterator<std::string>( msg, "\n" ) );

    return ok;
}

void veh_interact::do_main_loop()
{
    bool finish = false;
    while( !finish ) {
        overview();
        display_mode();
        const std::string action = main_context.handle_input();
        werase( w_msg );
        wrefresh( w_msg );
        std::string msg;
        bool redraw = false;
        if( const cata::optional<tripoint> vec = main_context.get_direction( action ) ) {
            move_cursor( vec->x, vec->y );
        } else if( action == "QUIT" ) {
            finish = true;
        } else if( action == "INSTALL" ) {
            redraw = do_install( msg );
        } else if( action == "REPAIR" ) {
            redraw = do_repair( msg );
        } else if( action == "MEND" ) {
            redraw = do_mend( msg );
        } else if( action == "REFILL" ) {
            redraw = do_refill( msg );
        } else if( action == "REMOVE" ) {
            redraw = do_remove( msg );
        } else if( action == "RENAME" ) {
            redraw = do_rename( msg );
        } else if( action == "SIPHON" ) {
            redraw = do_siphon( msg );
            // Siphoning may have started a player activity. If so, we should close the
            // vehicle dialog and continue with the activity.
            finish = !g->u.activity.is_null();
            if( !finish ) {
                // it's possible we just invalidated our crafting inventory
                cache_tool_availability();
            }
        } else if( action == "UNLOAD" ) {
            redraw = do_unload( msg );
            finish = redraw;
        } else if( action == "TIRE_CHANGE" ) {
            redraw = do_tirechange( msg );
        } else if( action == "ASSIGN_CREW" ) {
            redraw = do_assign_crew( msg );
        } else if( action == "RELABEL" ) {
            redraw = do_relabel( msg );
        } else if( action == "FUEL_LIST_DOWN" ) {
            move_fuel_cursor( 1 );
        } else if( action == "FUEL_LIST_UP" ) {
            move_fuel_cursor( -1 );
        } else if( action == "OVERVIEW_DOWN" ) {
            move_overview_line( 1 );
        } else if( action == "OVERVIEW_UP" ) {
            move_overview_line( -1 );
        } else if( action == "DESC_LIST_DOWN" ) {
            move_cursor( 0, 0, 1 );
        } else if( action == "DESC_LIST_UP" ) {
            move_cursor( 0, 0, -1 );
        }
        if( sel_cmd != ' ' ) {
            finish = true;
        }

        if( !finish && redraw ) {
            display_grid();
            display_name();
            display_stats();
            display_veh();
        }

        if( !msg.empty() ) {
            werase( w_msg );
            fold_and_print( w_msg, 0, 1, getmaxx( w_msg ) - 2, c_light_red, msg );
            wrefresh( w_msg );
        } else {
            move_cursor( 0, 0 );
        }
    }
}

void veh_interact::cache_tool_availability()
{
    crafting_inv = g->u.crafting_inventory();

    has_wrench = crafting_inv.has_quality( quality_id( "WRENCH" ) );

    has_wheel = crafting_inv.has_components( "any", 1, []( const item & it ) {
        return !!item::find_type( it.typeId() )->wheel;
    } );

    cache_tool_availability_update_lifting( g->u.pos() );

    max_jack = std::max( { g->u.max_quality( JACK ),
                           map_selector( g->u.pos(), PICKUP_RANGE ).max_quality( JACK ),
                           vehicle_selector( g->u.pos(), 2, true, *veh ).max_quality( JACK )
                         } );

    const double qual = jack_quality( *veh );

    has_jack = g->u.has_quality( JACK, qual ) ||
               map_selector( g->u.pos(), PICKUP_RANGE ).has_quality( JACK, qual ) ||
               vehicle_selector( g->u.pos(), 2, true, *veh ).has_quality( JACK,  qual );
}

void veh_interact::cache_tool_availability_update_lifting( const tripoint &world_cursor_pos )
{
    max_lift = std::max( { g->u.max_quality( LIFT ),
                           map_selector( g->u.pos(), PICKUP_RANGE ).max_quality( LIFT ),
                           vehicle_selector( world_cursor_pos, 4, true, true ).max_quality( LIFT )
                         } );
}

/**
 * Checks if the player is able to perform some command, and returns a nonzero
 * error code if they are unable to perform it. The return from this function
 * should be passed into the various do_whatever functions further down.
 * @param mode The command the player is trying to perform (i.e. 'r' for repair).
 * @return CAN_DO if the player has everything they need,
 *         INVALID_TARGET if the command can't target that square,
 *         LACK_TOOLS if the player lacks tools,
 *         NOT_FREE if something else obstructs the action,
 *         LACK_SKILL if the player's skill isn't high enough,
 *         LOW_MORALE if the player's morale is too low while trying to perform
 *             an action requiring a minimum morale,
 *         UNKNOWN_TASK if the requested operation is unrecognized.
 */
task_reason veh_interact::cant_do( char mode )
{
    bool enough_morale = true;
    bool valid_target = false;
    bool has_tools = false;
    bool part_free = true;
    bool has_skill = true;

    switch( mode ) {
        case 'i': // install mode
            enough_morale = g->u.has_morale_to_craft();
            valid_target = !can_mount.empty() && 0 == veh->tags.count( "convertible" );
            //tool checks processed later
            has_tools = true;
            break;
        case 'r': // repair mode
            enough_morale = g->u.has_morale_to_craft();
            valid_target = !need_repair.empty() && cpart >= 0;
            has_tools = true; // checked later
            break;

        case 'm': { // mend mode
            enough_morale = g->u.has_morale_to_craft();
            const bool toggling = g->u.has_trait( trait_DEBUG_HS );
            valid_target = std::any_of( veh->parts.begin(),
            veh->parts.end(), [toggling]( const vehicle_part & pt ) {
                if( toggling ) {
                    return !pt.faults_potential().empty();
                } else {
                    return !pt.faults().empty();
                }
            } );
            has_tools = true; // checked later
        }
        break;

        case 'f':
            return std::any_of( veh->parts.begin(), veh->parts.end(), can_refill ) ? CAN_DO : INVALID_TARGET;

        case 'o': // remove mode
            enough_morale = g->u.has_morale_to_craft();
            valid_target = cpart >= 0 && 0 == veh->tags.count( "convertible" );
            part_free = parts_here.size() > 1 || ( cpart >= 0 && veh->can_unmount( cpart ) );
            //tool and skill checks processed later
            has_tools = true;
            has_skill = true;
            break;
        case 's': // siphon mode
            valid_target = false;
            for( const vpart_reference &vp : veh->get_any_parts( VPFLAG_FLUIDTANK ) ) {
                if( vp.part().base.contents_made_of( LIQUID ) ) {
                    valid_target = true;
                    break;
                }
            }
            has_tools = crafting_inv.has_tools( "hose", 1 );
            break;
        case 'd': // unload mode
            valid_target = false;
            has_tools = true;
            for( auto &e : veh->fuels_left() ) {
                if( e.first != fuel_type_battery && item::find_type( e.first )->phase == SOLID ) {
                    valid_target = true;
                    break;
                }
            }
            break;
        case 'c': // change tire
            valid_target = wheel != nullptr;
            ///\EFFECT_STR allows changing tires on heavier vehicles without a jack
            has_tools = has_wrench && has_wheel && ( g->u.can_lift( *veh ) || has_jack );
            break;

        case 'w': // assign crew
            if( g->allies().empty() ) {
                return INVALID_TARGET;
            }
            return std::any_of( veh->parts.begin(), veh->parts.end(), []( const vehicle_part & e ) {
                return e.is_seat();
            } ) ? CAN_DO : INVALID_TARGET;

        case 'a': // relabel
            valid_target = cpart >= 0;
            has_tools = true;
            break;
        default:
            return UNKNOWN_TASK;
    }

    if( abs( veh->velocity ) > 100 || g->u.controlling_vehicle ) {
        return MOVING_VEHICLE;
    }
    if( !enough_morale ) {
        return LOW_MORALE;
    }
    if( !valid_target ) {
        return INVALID_TARGET;
    }
    if( !has_tools ) {
        return LACK_TOOLS;
    }
    if( !part_free ) {
        return NOT_FREE;
    }
    if( !has_skill ) { // @todo: that is always false!
        return LACK_SKILL;
    }
    return CAN_DO;
}

bool veh_interact::is_drive_conflict()
{
    std::string conflict_type;
    bool has_conflict = veh->has_engine_conflict( sel_vpart_info, conflict_type );

    if( has_conflict ) {
        werase( w_msg );
        //~ %1$s is fuel_type
        fold_and_print( w_msg, 0, 1, getmaxx( w_msg ) - 2, c_light_red,
                        string_format( _( "Only one %1$s powered engine can be installed." ),
                                       conflict_type ) );
        wrefresh( w_msg );
    }
    return has_conflict;
}

bool veh_interact::can_self_jack()
{
    int lvl = jack_quality( *veh );

    for( const vpart_reference &vp : veh->get_avail_parts( "SELF_JACK" ) ) {
        if( vp.part().base.has_quality( SELF_JACK, lvl ) ) {
            return true;
        }
    }
    return false;
}

bool veh_interact::can_install_part()
{
    if( sel_vpart_info == nullptr ) {
        werase( w_msg );
        wrefresh( w_msg );
        return false;
    }

    if( is_drive_conflict() ) {
        return false;
    }

    if( sel_vpart_info->has_flag( "FUNNEL" ) ) {
        if( std::none_of( parts_here.begin(), parts_here.end(), [&]( const int e ) {
        return veh->parts[e].is_tank();
        } ) ) {
            werase( w_msg );
            fold_and_print( w_msg, 0, 1, getmaxx( w_msg ) - 2, c_light_red,
                            _( "Funnels need to be installed over a tank." ) );
            wrefresh( w_msg );
            return false;
        }
    }

    if( sel_vpart_info->has_flag( "TURRET" ) ) {
        if( std::any_of( parts_here.begin(), parts_here.end(), [&]( const int e ) {
        return veh->parts[e].is_turret();
        } ) ) {
            werase( w_msg );
            fold_and_print( w_msg, 0, 1, getmaxx( w_msg ) - 2, c_light_red,
                            _( "Can't install turret on another turret." ) );
            wrefresh( w_msg );
            return false;
        }
    }

    bool is_engine = sel_vpart_info->has_flag( "ENGINE" );
    //count current engines, some engines don't require higher skill
    int engines = 0;
    int dif_eng = 0;
    if( is_engine && sel_vpart_info->has_flag( "E_HIGHER_SKILL" ) ) {
        for( const vpart_reference &vp : veh->get_avail_parts( "ENGINE" ) ) {
            if( vp.has_feature( "E_HIGHER_SKILL" ) ) {
                engines++;
                dif_eng = dif_eng / 2 + 8;
            }
        }
    }

    int dif_steering = 0;
    if( sel_vpart_info->has_flag( "STEERABLE" ) ) {
        std::set<int> axles;
        for( auto &p : veh->steering ) {
            if( !veh->part_flag( p, "TRACKED" ) ) {
                // tracked parts don't contribute to axle complexity
                axles.insert( veh->parts[p].mount.x );
            }
        }

        if( ! axles.empty() && axles.count( -ddx ) == 0 ) {
            // Installing more than one steerable axle is hard
            // (but adding a wheel to an existing axle isn't)
            dif_steering = axles.size() + 5;
        }
    }

    const auto reqs = sel_vpart_info->install_requirements();

    std::ostringstream msg;
    bool ok = format_reqs( msg, reqs, sel_vpart_info->install_skills,
                           sel_vpart_info->install_time( g->u ) );

    msg << _( "<color_white>Additional requirements:</color>\n" );

    if( dif_eng > 0 ) {
        if( g->u.get_skill_level( skill_mechanics ) < dif_eng ) {
            ok = false;
        }
        //~ %1$s represents the internal color name which shouldn't be translated, %2$s is skill name, and %3$i is skill level
        msg << string_format( _( "> %1$s%2$s %3$i</color> for extra engines." ),
                              status_color( g->u.get_skill_level( skill_mechanics ) >= dif_eng ),
                              skill_mechanics.obj().name().c_str(), dif_eng ) << "\n";
    }

    if( dif_steering > 0 ) {
        if( g->u.get_skill_level( skill_mechanics ) < dif_steering ) {
            ok = false;
        }
        //~ %1$s represents the internal color name which shouldn't be translated, %2$s is skill name, and %3$i is skill level
        msg << string_format( _( "> %1$s%2$s %3$i</color> for extra steering axles." ),
                              status_color( g->u.get_skill_level( skill_mechanics ) >= dif_steering ),
                              skill_mechanics.obj().name().c_str(), dif_steering ) << "\n";
    }

    int lvl = 0;
    int str = 0;
    quality_id qual;
    bool use_aid = false;
    bool use_str = false;
    item base( sel_vpart_info->item );
    if( base.is_wheel() ) {
        qual = JACK;
        lvl = jack_quality( *veh );
        str = veh->lift_strength();
        use_aid = ( max_jack >= lvl ) || can_self_jack();
        use_str = g->u.can_lift( *veh );
    } else {
        qual = LIFT;
        lvl = std::ceil( units::quantity<double, units::mass::unit_type>( base.weight() ) /
                         TOOL_LIFT_FACTOR );
        str = base.lift_strength();
        use_aid = max_lift >= lvl;
        use_str = g->u.can_lift( base );
    }

    if( !( use_aid || use_str ) ) {
        ok = false;
    }

    nc_color aid_color = use_aid ? c_green : ( use_str ? c_dark_gray : c_red );
    nc_color str_color = use_str ? c_green : ( use_aid ? c_dark_gray : c_red );

    //~ %1$s is quality name, %2$d is quality level
    const auto helpers = g->u.get_crafting_helpers();
    std::string str_string;
    if( helpers.size() > 0 ){
        str_string = string_format( _( "strength ( assisted ) %d" ), str );
    } else {
        str_string = string_format( _( "strength %d" ), str );
    }
    std::string aid_string = string_format( _( "1 tool with %1$s %2$d" ),
                                            qual.obj().name.c_str(), lvl );
    msg << string_format( _( "> %1$s <color_white>OR</color> %2$s" ),
                          colorize( aid_string, aid_color ),
                          colorize( str_string, str_color ) ) << "\n";

    sel_vpart_info->format_description( msg, "<color_light_gray>", getmaxx( w_msg ) - 4 );

    werase( w_msg );
    fold_and_print( w_msg, 0, 1, getmaxx( w_msg ) - 2, c_light_gray, msg.str() );
    wrefresh( w_msg );
    return ok || g->u.has_trait( trait_DEBUG_HS );
}

/**
 * Moves list of fuels up or down.
 * @param delta -1 if moving up,
 *              1 if moving down
 */
void veh_interact::move_fuel_cursor( int delta )
{
    int max_fuel_indicators = static_cast<int>( veh->get_printable_fuel_types().size() );
    int height = 5;
    fuel_index += delta;

    if( fuel_index < 0 ) {
        fuel_index = 0;
    } else if( fuel_index > max_fuel_indicators - height ) {
        fuel_index = std::max( max_fuel_indicators - height, 0 );
    }

    display_stats();
}

bool veh_interact::do_install( std::string &msg )
{
    switch( cant_do( 'i' ) ) {
        case LOW_MORALE:
            msg = _( "Your morale is too low to construct..." );
            return false;

        case INVALID_TARGET:
            msg = _( "Cannot install any part here." );
            return false;

        case MOVING_VEHICLE:
            msg = _( "You can't install parts while driving." );
            return false;

        default:
            break;
    }

    set_title( _( "Choose new part to install here:" ) );

    std::array<std::string, 8> tab_list = { {
            pgettext( "Vehicle Parts|", "All" ),
            pgettext( "Vehicle Parts|", "Cargo" ),
            pgettext( "Vehicle Parts|", "Light" ),
            pgettext( "Vehicle Parts|", "Util" ),
            pgettext( "Vehicle Parts|", "Hull" ),
            pgettext( "Vehicle Parts|", "Internal" ),
            pgettext( "Vehicle Parts|", "Other" ),
            pgettext( "Vehicle Parts|", "Filter" )
        }
    };

    std::array<std::string, 8> tab_list_short = { {
            pgettext( "Vehicle Parts|", "A" ),
            pgettext( "Vehicle Parts|", "C" ),
            pgettext( "Vehicle Parts|", "L" ),
            pgettext( "Vehicle Parts|", "U" ),
            pgettext( "Vehicle Parts|", "H" ),
            pgettext( "Vehicle Parts|", "I" ),
            pgettext( "Vehicle Parts|", "O" ),
            pgettext( "Vehicle Parts|", "F" )
        }
    };

    std::array <std::function<bool( const vpart_info * )>, 8>
    tab_filters; // filter for each tab, last one
    tab_filters[0] = [&]( const vpart_info * ) {
        return true;
    }; // All
    tab_filters[1] = [&]( const vpart_info * p ) {
        auto &part = *p;
        return part.has_flag( VPFLAG_CARGO ) && // Cargo
               !part.has_flag( "TURRET" );
    };
    tab_filters[2] = [&]( const vpart_info * p ) {
        auto &part = *p;
        return part.has_flag( VPFLAG_LIGHT ) || // Light
               part.has_flag( VPFLAG_CONE_LIGHT ) ||
               part.has_flag( VPFLAG_WIDE_CONE_LIGHT ) ||
               part.has_flag( VPFLAG_CIRCLE_LIGHT ) ||
               part.has_flag( VPFLAG_DOME_LIGHT ) ||
               part.has_flag( VPFLAG_AISLE_LIGHT ) ||
               part.has_flag( VPFLAG_ATOMIC_LIGHT );
    };
    tab_filters[3] = [&]( const vpart_info * p ) {
        auto &part = *p;
        return part.has_flag( "TRACK" ) || //Util
               part.has_flag( VPFLAG_FRIDGE ) ||
               part.has_flag( VPFLAG_FREEZER ) ||
               part.has_flag( "KITCHEN" ) ||
               part.has_flag( "WELDRIG" ) ||
               part.has_flag( "CRAFTRIG" ) ||
               part.has_flag( "CHEMLAB" ) ||
               part.has_flag( "FORGE" ) ||
               part.has_flag( "HORN" ) ||
               part.has_flag( "BEEPER" ) ||
               part.has_flag( "WATCH" ) ||
               part.has_flag( "ALARMCLOCK" ) ||
               part.has_flag( VPFLAG_RECHARGE ) ||
               part.has_flag( "VISION" ) ||
               part.has_flag( "POWER_TRANSFER" ) ||
               part.has_flag( "FAUCET" ) ||
               part.has_flag( "STEREO" ) ||
               part.has_flag( "CHIMES" ) ||
               part.has_flag( "MUFFLER" ) ||
               part.has_flag( "REMOTE_CONTROLS" ) ||
               part.has_flag( "CURTAIN" ) ||
               part.has_flag( "SEATBELT" ) ||
               part.has_flag( "SECURITY" ) ||
               part.has_flag( "SEAT" ) ||
               part.has_flag( "BED" ) ||
               part.has_flag( "DOOR_MOTOR" ) ||
               part.has_flag( "WATER_PURIFIER" );
    };
    tab_filters[4] = [&]( const vpart_info * p ) {
        auto &part = *p;
        return( part.has_flag( VPFLAG_OBSTACLE ) || // Hull
                part.has_flag( "ROOF" ) ||
                part.has_flag( VPFLAG_ARMOR ) ) &&
              !part.has_flag( "WHEEL" ) &&
              !tab_filters[3]( p );
    };
    tab_filters[5] = [&]( const vpart_info * p ) {
        auto &part = *p;
        return part.has_flag( VPFLAG_ENGINE ) || // Internals
               part.has_flag( VPFLAG_ALTERNATOR ) ||
               part.has_flag( VPFLAG_CONTROLS ) ||
               part.location == "fuel_source" ||
               part.location == "on_battery_mount" ||
               ( part.location.empty() && part.has_flag( "FUEL_TANK" ) );
    };

    // Other: everything that's not in the other filters
    tab_filters[tab_filters.size() - 2] = [&]( const vpart_info * part ) {
        for( size_t i = 1; i < tab_filters.size() - 2; i++ ) {
            if( tab_filters[i]( part ) ) {
                return false;
            }
        }
        return true;
    };

    std::string filter; // The user specified filter
    tab_filters[7] = [&]( const vpart_info * p ) {
        return lcmatch( p->name(), filter );
    };

    // full list of mountable parts, to be filtered according to tab
    std::vector<const vpart_info *> tab_vparts = can_mount;

    int pos = 0;
    size_t tab = 0;
    while( true ) {
        display_list( pos, tab_vparts, 2 );

        // draw tab menu
        int tab_x = 0;
        for( size_t i = 0; i < tab_list.size(); i++ ) {
            std::string tab_name = ( tab == i ) ? tab_list[i] : tab_list_short[i]; // full name for selected tab
            tab_x += ( tab == i ); // add a space before selected tab
            draw_subtab( w_list, tab_x, tab_name, tab == i, false );
            tab_x += ( 1 + utf8_width( tab_name ) + ( tab ==
                       i ) ); // one space padding and add a space after selected tab
        }
        wrefresh( w_list );

        sel_vpart_info = tab_vparts.empty() ? nullptr : tab_vparts[pos]; // filtered list can be empty

        display_details( sel_vpart_info );

        bool can_install = can_install_part();

        const std::string action = main_context.handle_input();
        if( action == "FILTER" ) {
            string_input_popup()
            .title( _( "Search for part" ) )
            .width( 50 )
            .description( _( "Filter" ) )
            .max_length( 100 )
            .edit( filter );
            tab = 7; // Move to the user filter tab.
            display_grid();
            display_stats();
            display_veh(); // Fix the (currently) mangled windows
            move_cursor( 0, 0 ); // Wake up the vehicle display
        }
        if( action == "REPAIR" ) {
            filter.clear();
            tab = 0;
        }
        if( action == "INSTALL" || action == "CONFIRM" ) {
            if( can_install ) {
                const auto &shapes = vpart_shapes[ sel_vpart_info->name() + sel_vpart_info->item ];
                int selected_shape = -1;
                if( shapes.size() > 1 ) {  // more than one shape available, display selection
                    std::vector<uilist_entry> shape_ui_entries;
                    for( size_t i = 0; i < shapes.size(); i++ ) {
                        uilist_entry entry( i, true, 0, shapes[i]->name() );
                        entry.extratxt.left = 1;
                        entry.extratxt.sym = special_symbol( shapes[i]->sym );
                        entry.extratxt.color = shapes[i]->color;
                        shape_ui_entries.push_back( entry );
                    }
                    selected_shape = uilist( getbegx( w_list ), getmaxx( w_list ), getbegy( w_list ),
                                             _( "Choose shape:" ), shape_ui_entries );
                } else { // only one shape available, default to first one
                    selected_shape = 0;
                }
                if( selected_shape >= 0 && static_cast<size_t>( selected_shape ) < shapes.size() ) {
                    sel_vpart_info = shapes[selected_shape];
                    sel_cmd = 'i';
                    return true; // force redraw
                }
            }
        } else if( action == "QUIT" ) {
            sel_vpart_info = nullptr;
            werase( w_list );
            wrefresh( w_list );
            werase( w_msg );
            wrefresh( w_msg );
            break;
        } else if( action == "PREV_TAB" || action == "NEXT_TAB" || action == "FILTER" ||
                   action == "REPAIR" ) {
            tab_vparts.clear();
            pos = 0;

            if( action == "PREV_TAB" ) {
                tab = ( tab < 1 ) ? tab_list.size() - 1 : tab - 1;
            } else if( action == "NEXT_TAB" ) {
                tab = ( tab < tab_list.size() - 1 ) ? tab + 1 : 0;
            }

            copy_if( can_mount.begin(), can_mount.end(), back_inserter( tab_vparts ), tab_filters[tab] );
        } else {
            move_in_list( pos, action, tab_vparts.size(), 2 );
        }
    }

    //destroy w_details
    werase( w_details );
    w_details = catacurses::window();

    //restore windows that had been covered by w_details
    display_stats();
    display_name();

    return false;
}

bool veh_interact::move_in_list( int &pos, const std::string &action, const int size,
                                 const int header ) const
{
    int lines_per_page = page_size - header;
    if( action == "PREV_TAB" || action == "LEFT" ) {
        pos -= lines_per_page;
    } else if( action == "NEXT_TAB" || action == "RIGHT" ) {
        pos += lines_per_page;
    } else if( action == "UP" ) {
        pos--;
    } else if( action == "DOWN" ) {
        pos++;
    } else {
        // Anything else -> no movement
        return false;
    }
    if( pos < 0 ) {
        pos = size - 1;
    } else if( pos >= size ) {
        pos = 0;
    }
    return true;
}

bool veh_interact::do_repair( std::string &msg )
{
    switch( cant_do( 'r' ) ) {
        case LOW_MORALE:
            msg = _( "Your morale is too low to repair..." );
            return false;

        case INVALID_TARGET: {
            vehicle_part *most_repairable = get_most_repariable_part();
            if( most_repairable ) {
                move_cursor( most_repairable->mount.y + ddy, -( most_repairable->mount.x + ddx ) );
                return false;
            } else {
                msg = _( "There are no damaged parts on this vehicle." );
                return false;
            }
        }

        case MOVING_VEHICLE:
            msg = _( "You can't repair stuff while driving." );
            return false;

        default:
            break;
    }

    set_title( _( "Choose a part here to repair:" ) );

    int pos = 0;
    while( true ) {
        vehicle_part &pt = veh->parts[parts_here[need_repair[pos]]];
        const vpart_info &vp = pt.info();

        std::ostringstream msg;

        bool ok;
        if( pt.is_broken() ) {
            ok = format_reqs( msg, vp.install_requirements(), vp.install_skills, vp.install_time( g->u ) );
        } else {
            if( !vp.repair_requirements().is_empty() && pt.base.max_damage() > 0 ) {
                ok = format_reqs( msg, vp.repair_requirements() * pt.base.damage_level( 4 ), vp.repair_skills,
                                  vp.repair_time( g->u ) * pt.base.damage() / pt.base.max_damage() );
            } else {
                msg << "<color_light_red>" << _( "This part cannot be repaired" ) << "</color>";
                ok = false;
            }
        }

        werase( w_msg );
        fold_and_print( w_msg, 0, 1, getmaxx( w_msg ) - 2, c_light_gray, msg.str() );
        wrefresh( w_msg );

        werase( w_parts );
        veh->print_part_list( w_parts, 0, getmaxy( w_parts ) - 1, getmaxx( w_parts ), cpart,
                              need_repair[pos] );
        wrefresh( w_parts );

        const std::string action = main_context.handle_input();
        if( ( action == "REPAIR" || action == "CONFIRM" ) && ok ) {
            sel_vehicle_part = &pt;
            sel_vpart_info = &vp;
            const std::vector<npc *> helpers = g->u.get_crafting_helpers();
            for( const npc *np : helpers ) {
                add_msg( m_info, _( "%s helps with this task..." ), np->name.c_str() );
            }
            sel_cmd = 'r';
            break;

        } else if( action == "QUIT" ) {
            werase( w_parts );
            veh->print_part_list( w_parts, 0, getmaxy( w_parts ) - 1, getmaxx( w_parts ), cpart, -1 );
            wrefresh( w_parts );
            werase( w_msg );
            wrefresh( w_msg );
            break;

        } else {
            move_in_list( pos, action, need_repair.size() );
        }
    }

    return false;
}

bool veh_interact::do_mend( std::string &msg )
{
    switch( cant_do( 'm' ) ) {
        case LOW_MORALE:
            msg = _( "Your morale is too low to mend..." );
            return false;

        case INVALID_TARGET:
            msg = _( "No faulty parts require mending." );
            return false;

        case MOVING_VEHICLE:
            msg = _( "You can't mend stuff while driving." );
            return false;

        default:
            break;
    }

    set_title( _( "Choose a part here to mend:" ) );

    const bool toggling = g->u.has_trait( trait_DEBUG_HS );
    auto sel = [toggling]( const vehicle_part & pt ) {
        if( toggling ) {
            return !pt.faults_potential().empty();
        } else {
            return !pt.faults().empty();
        }
    };

    auto act = [&]( const vehicle_part & pt ) {
        g->u.mend_item( veh->part_base( veh->index_of_part( &pt ) ) );
        sel_cmd = 'q';
        return true; // force redraw
    };

    return overview( sel, act );
}

bool veh_interact::do_refill( std::string &msg )
{
    if( cant_do( 'f' ) ) {
        msg = _( "No parts can currently be refilled" );
        return false;
    }

    set_title( _( "Select part to refill:" ) );

    auto act = [&]( const vehicle_part & pt ) {
        auto validate = [&]( const item & obj ) {
            if( pt.is_tank() ) {
                if( obj.is_watertight_container() && !obj.contents.empty() ) {
                    return pt.can_reload( obj.contents.front() );
                }
            } else if( pt.is_fuel_store() ) {
                bool can_reload = pt.can_reload( obj );
                if( obj.typeId() == fuel_type_battery && can_reload ) {
                    msg = _( "You cannot recharge a vehicle battery with handheld batteries" );
                    return false;
                }
                return can_reload;
            }
            return false;
        };

        target = g->inv_map_splice( validate, string_format( _( "Refill %s" ), pt.name().c_str() ), 1 );
        if( target ) {
            sel_vehicle_part = &pt;
            sel_vpart_info = &pt.info();
            sel_cmd = 'f';
        }

        return true; // force redraw
    };

    return overview( can_refill, act );
}

bool veh_interact::overview( std::function<bool( const vehicle_part &pt )> enable,
                             std::function<bool( vehicle_part &pt )> action )
{
    struct part_option {
        part_option( const std::string &key, vehicle_part *part, char hotkey,
                     std::function<void( const vehicle_part &pt, const catacurses::window &w, int y )> details ) :
            key( key ), part( part ), hotkey( hotkey ), details( details ) {}

        part_option( const std::string &key, vehicle_part *part, char hotkey,
                     std::function<void( const vehicle_part &pt, const catacurses::window &w, int y )> details,
                     std::function<void( const vehicle_part &pt )> message ) :
            key( key ), part( part ), hotkey( hotkey ), details( details ), message( message ) {}

        std::string key;
        vehicle_part *part;

        /** Can @param action be run for this entry? */
        char hotkey;

        /** Writes any extra details for this entry */
        std::function<void( const vehicle_part &pt, const catacurses::window &w, int y )> details;

        /** Writes to message window when part is selected */
        std::function<void( const vehicle_part &pt )> message;
    };

    const auto next_hotkey = [&]( char &hotkey ) {
        hotkey += 1;
        if( hotkey == '{' ) {
            hotkey = 'A';
        }
        return hotkey;
    };

    std::vector<part_option> opts;

    std::map<std::string, std::function<void( const catacurses::window &, int )>> headers;

    int epower_w = veh->total_epower_w();
    headers["ENGINE"] = [this]( const catacurses::window & w, int y ) {
        trim_and_print( w, y, 1, getmaxx( w ) - 2, c_light_gray,
                        string_format( _( "Engines: %sSafe %4d kW</color> %sMax %4d kW</color>" ),
                                       health_color( true ), veh->total_power_w( true, true ) / 1000,
                                       health_color( false ), veh->total_power_w() / 1000 ) );
        right_print( w, y, 1, c_light_gray, _( "Fuel     Use" ) );
    };
    headers["TANK"] = []( const catacurses::window & w, int y ) {
        trim_and_print( w, y, 1, getmaxx( w ) - 2, c_light_gray, _( "Tanks" ) );
        right_print( w, y, 1, c_light_gray, _( "Contents     Qty" ) );
    };
    headers["BATTERY"] = [epower_w]( const catacurses::window & w, int y ) {
        std::string batt;
        if( abs( epower_w ) < 10000 ) {
            batt = string_format( _( "Batteries: %s%+4d W</color>" ),
                                  health_color( epower_w >= 0 ), epower_w );
        } else {
            batt = string_format( _( "Batteries: %s%+4.1f kW</color>" ),
                                  health_color( epower_w >= 0 ), epower_w / 1000.0 );
        }
        trim_and_print( w, y, 1, getmaxx( w ) - 2, c_light_gray, batt );
        right_print( w, y, 1, c_light_gray, _( "Capacity  Status" ) );
    };
    headers["REACTOR"] = [this, epower_w]( const catacurses::window & w, int y ) {
        int reactor_epower_w = veh->total_reactor_epower_w();
        if( reactor_epower_w > 0 && epower_w < 0 ) {
            reactor_epower_w += epower_w;
        }
        std::string reactor;
        if( reactor_epower_w == 0 ) {
            reactor = _( "Reactors" );
        } else if( reactor_epower_w < 10000 ) {
            reactor = string_format( _( "Reactors: Up to %s%+4d W</color>" ),
                                     health_color( reactor_epower_w ), reactor_epower_w );
        } else {
            reactor = string_format( _( "Reactors: Up to %s%+4.1f kW</color>" ),
                                     health_color( reactor_epower_w ), reactor_epower_w / 1000.0 );
        }
        trim_and_print( w, y, 1, getmaxx( w ) - 2, c_light_gray, reactor );
        right_print( w, y, 1, c_light_gray, _( "Contents     Qty" ) );
    };
    headers["TURRET"] = []( const catacurses::window & w, int y ) {
        trim_and_print( w, y, 1, getmaxx( w ) - 2, c_light_gray, _( "Turrets" ) );
        right_print( w, y, 1, c_light_gray, _( "Ammo     Qty" ) );
    };
    headers["SEAT"] = []( const catacurses::window & w, int y ) {
        trim_and_print( w, y, 1, getmaxx( w ) - 2, c_light_gray, _( "Seats" ) );
        right_print( w, y, 1, c_light_gray, _( "Who" ) );
    };

    char hotkey = 'a';

    for( auto &pt : veh->parts ) {
        if( pt.is_engine() && pt.is_available() ) {
            // if tank contains something then display the contents in milliliters
            auto details = []( const vehicle_part & pt, const catacurses::window & w, int y ) {
                right_print( w, y, 1, item::find_type( pt.ammo_current() )->color,
                             string_format( "%s     <color_light_gray>%3s</color>",
                                            pt.fuel_current() != "null" ? item::nname( pt.fuel_current() ).c_str() : "",
                                            pt.enabled ? _( "Yes" ) : _( "No" ) ) );
            };

            // display engine faults (if any)
            auto msg = [&]( const vehicle_part & pt ) {
                werase( w_msg );
                int y = 0;
                for( const auto &e : pt.faults() ) {
                    y += fold_and_print( w_msg, y, 1, getmaxx( w_msg ) - 2, c_red,
                                         _( "Faulty %1$s" ), e.obj().name().c_str() );
                    y += fold_and_print( w_msg, y, 3, getmaxx( w_msg ) - 4, c_light_gray, e.obj().description() );
                    y++;
                }
                wrefresh( w_msg );
            };
            opts.emplace_back( "ENGINE", &pt, action && enable &&
                               enable( pt ) ? next_hotkey( hotkey ) : '\0', details, msg );
        }
    }

    for( auto &pt : veh->parts ) {
        if( pt.is_tank() && pt.is_available() ) {
            auto details = []( const vehicle_part & pt, const catacurses::window & w, int y ) {
                if( pt.ammo_current() != "null" ) {
                    std::string specials;
                    const item &it = pt.base.contents.front();
                    // a space isn't actually needed in front of the tags here,
                    // but item::display_name tags use a space so this prevents
                    // needing *second* translation for the same thing with a
                    // space in front of it
                    if( it.item_tags.count( "FROZEN" ) ) {
                        specials += _( " (frozen)" );
                    } else if( it.rotten() ) {
                        specials += _( " (rotten)" );
                    }
                    const itype *pt_ammo_cur = item::find_type( pt.ammo_current() );
                    auto stack = units::legacy_volume_factor / pt_ammo_cur->stack_size;
                    right_print( w, y, 1, pt_ammo_cur->color,
                                 string_format( "%s %s %5.1fL", specials, pt_ammo_cur->nname( 1 ),
                                                round_up( to_liter( pt.ammo_remaining() * stack ), 1 ) ) );
                }
            };
            opts.emplace_back( "TANK", &pt, action && enable &&
                               enable( pt ) ? next_hotkey( hotkey ) : '\0', details );
        } else if( pt.is_fuel_store() && !( pt.is_battery() || pt.is_reactor() ) && !pt.is_broken() ) {
            auto details = []( const vehicle_part & pt, const catacurses::window & w, int y ) {
                if( pt.ammo_current() != "null" ) {
                    right_print( w, y, 1, item::find_type( pt.ammo_current() )->color,
                                 string_format( "%s  %6i", item::nname( pt.ammo_current() ),
                                                pt.ammo_remaining() ) );
                }
            };
            opts.emplace_back( "TANK", &pt, action && enable &&
                               enable( pt ) ? next_hotkey( hotkey ) : '\0', details );
        }
    }

    for( auto &pt : veh->parts ) {
        if( pt.is_battery() && pt.is_available() ) {
            // always display total battery capacity and percentage charge
            auto details = []( const vehicle_part & pt, const catacurses::window & w, int y ) {
                int pct = ( double( pt.ammo_remaining() ) / pt.ammo_capacity() ) * 100;
                right_print( w, y, 1, item::find_type( pt.ammo_current() )->color,
                             string_format( "%i    %3i%%", pt.ammo_capacity(), pct ) );
            };
            opts.emplace_back( "BATTERY", &pt, action && enable &&
                               enable( pt ) ? next_hotkey( hotkey ) : '\0', details );
        }
    }

    auto details_ammo = []( const vehicle_part & pt, const catacurses::window & w, int y ) {
        if( pt.ammo_remaining() ) {
            right_print( w, y, 1, item::find_type( pt.ammo_current() )->color,
                         string_format( "%s   %5i", item::nname( pt.ammo_current() ).c_str(), pt.ammo_remaining() ) );
        }
    };

    for( auto &pt : veh->parts ) {
        if( pt.is_reactor() && pt.is_available() ) {
            opts.emplace_back( "REACTOR", &pt, action && enable &&
                               enable( pt ) ? next_hotkey( hotkey ) : '\0', details_ammo );
        }
    }

    for( auto &pt : veh->parts ) {
        if( pt.is_turret() && pt.is_available() ) {
            opts.emplace_back( "TURRET", &pt, action && enable &&
                               enable( pt ) ? next_hotkey( hotkey ) : '\0', details_ammo );
        }
    }

    for( auto &pt : veh->parts ) {
        auto details = []( const vehicle_part & pt, const catacurses::window & w, int y ) {
            const npc *who = pt.crew();
            if( who ) {
                right_print( w, y, 1, pt.passenger_id == who->getID() ? c_green : c_light_gray, who->name );
            }
        };
        if( pt.is_seat() && pt.is_available() ) {
            opts.emplace_back( "SEAT", &pt, action && enable &&
                               enable( pt ) ? next_hotkey( hotkey ) : '\0', details );
        }
    }

    int pos = -1;
    if( enable && action ) {
        do {
            if( ++pos >= int( opts.size() ) ) {
                pos = -1;
                break; // nothing could be selected
            }
        } while( !opts[pos].hotkey );
    }

    bool redraw = false;
    while( true ) {
        werase( w_list );
        std::string last;
        int y = 0;
        if( overview_offset ) {
            trim_and_print( w_list, y, 1, getmaxx( w_list ) - 1,
                            c_yellow, _( "'{' to scroll up" ) );
            y++;
        }
        for( int idx = overview_offset; idx != int( opts.size() ); ++idx ) {
            const auto &pt = *opts[idx].part;

            // if this is a new section print a header row
            if( last != opts[idx].key ) {
                y += last.empty() ? 0 : 1;
                headers[opts[idx].key]( w_list, y );
                y += 2;
                last = opts[idx].key;
            }

            bool highlighted = false;
            // No action means no selecting, just highlight relevant ones
            if( pos < 0 && enable && !action ) {
                highlighted = enable( pt );
            } else if( pos == idx ) {
                highlighted = true;
            }

            // print part name
            nc_color col = opts[idx].hotkey ? c_white : c_dark_gray;
            trim_and_print( w_list, y, 1, getmaxx( w_list ) - 1,
                            highlighted ? hilite( col ) : col,
                            "<color_dark_gray>%c </color>%s",
                            opts[idx].hotkey ? opts[idx].hotkey : ' ', pt.name().c_str() );

            // print extra columns (if any)
            opts[idx].details( pt, w_list, y );
            y++;
            if( y < ( getmaxy( w_list ) - 1 ) ) {
                overview_limit = overview_offset;
            } else {
                overview_limit = idx;
                trim_and_print( w_list, y, 1, getmaxx( w_list ) - 1,
                                c_yellow, _( "'}' to scroll down" ) );
                break;
            }
        }

        wrefresh( w_list );

        if( !std::any_of( opts.begin(), opts.end(), []( const part_option & e ) {
        return e.hotkey;
    } ) ) {
            return false; // nothing is selectable
        }

        move_cursor( opts[pos].part->mount.y + ddy, -( opts[pos].part->mount.x + ddx ) );

        if( opts[pos].message ) {
            opts[pos].message( *opts[pos].part );
        }

        const std::string input = main_context.handle_input();
        if( input == "CONFIRM" && opts[pos].hotkey ) {
            redraw = action( *opts[pos].part );
            break;

        } else if( input == "QUIT" ) {
            break;

        } else if( input == "UP" ) {
            do {
                move_overview_line( -1 );
                if( --pos < 0 ) {
                    pos = opts.size() - 1;
                }
            } while( !opts[pos].hotkey );

        } else if( input == "DOWN" ) {
            do {
                move_overview_line( 1 );
                if( ++pos >= int( opts.size() ) ) {
                    pos = 0;
                }
            } while( !opts[pos].hotkey );

        } else {
            // did we try and activate a hotkey option?
            char hotkey = main_context.get_raw_input().get_first_input();
            if( hotkey ) {
                auto iter = std::find_if( opts.begin(), opts.end(), [&hotkey]( const part_option & e ) {
                    return e.hotkey == hotkey;
                } );
                if( iter != opts.end() ) {
                    action( *iter->part );
                    break;
                }
            }
        }
    }

    werase( w_list );
    wrefresh( w_list );
    return redraw;
}

void veh_interact::move_overview_line( int amount )
{
    overview_offset += amount;
    overview_offset = std::max( 0, overview_offset );
    overview_offset = std::min( overview_limit, overview_offset );
}

vehicle_part *veh_interact::get_most_damaged_part() const
{
    auto part_damage_comparison = []( const vehicle_part & a, const vehicle_part & b ) {
        return !b.removed && b.base.damage() > a.base.damage();
    };

    auto high_damage_iterator = std::max_element( veh->parts.begin(),
                                veh->parts.end(),
                                part_damage_comparison );
    if( high_damage_iterator == veh->parts.end() ||
        high_damage_iterator->removed ) {
        return nullptr;
    }

    return &( *high_damage_iterator );
}

vehicle_part *veh_interact::get_most_repariable_part() const
{
    auto &part = veh_utils::most_repairable_part( *veh, g->u );
    return part ? &part : nullptr;
}

bool veh_interact::can_remove_part( int idx )
{
    sel_vehicle_part = &veh->parts[idx];
    sel_vpart_info = &sel_vehicle_part->info();
    std::ostringstream msg;

    if( sel_vehicle_part->is_broken() ) {
        msg << string_format(
                _( "<color_white>Removing the broken %1$s may yield some fragments.</color>\n" ),
                sel_vehicle_part->name() );
    } else {
        item result_of_removal = sel_vehicle_part->properties_to_item();
        msg << string_format(
                _( "<color_white>Removing the %1$s will yield:</color>\n> %2$s\n" ),
                sel_vehicle_part->name(), result_of_removal.display_name() );
    }

    const auto reqs = sel_vpart_info->removal_requirements();
    bool ok = format_reqs( msg, reqs, sel_vpart_info->removal_skills,
                           sel_vpart_info->removal_time( g->u ) );

    msg << _( "<color_white>Additional requirements:</color>\n" );

    int lvl = 0;
    int str = 0;
    quality_id qual;
    bool use_aid = false;
    bool use_str = false;
    item base( sel_vpart_info->item );
    if( base.is_wheel() ) {
        qual = JACK;
        lvl = jack_quality( *veh );
        str = veh->lift_strength();
        use_aid = ( max_jack >= lvl ) || can_self_jack();
        use_str = g->u.can_lift( *veh );
    } else {
        qual = LIFT;
        lvl = ceil( units::quantity<double, units::mass::unit_type>( base.weight() ) / TOOL_LIFT_FACTOR );
        str = base.lift_strength();
        use_aid = max_lift >= lvl;
        use_str = g->u.can_lift( base );
    }

    if( !( use_aid || use_str ) ) {
        ok = false;
    }
<<<<<<< HEAD
    const auto helpers = g->u.get_crafting_helpers();
=======
    //~ %1$s represents the internal color name which shouldn't be translated, %2$s is the tool quality, %3$i is tool level, %4$s is the internal color name which shouldn't be translated and %5$i is the character's strength
    msg << string_format(
            _( "> %1$s1 tool with %2$s %3$i</color> <color_white>OR</color> %4$sstrength %5$i</color>" ),
            status_color( use_aid ), qual.obj().name.c_str(), lvl,
            status_color( use_str ), str ) << "\n";
>>>>>>> dcfa1dbb

    //~ %1$s represents the internal color name which shouldn't be translated, %2$s is the tool quality, %3$i is tool level, %4$s is the internal color name which shouldn't be translated and %5$i is the character's strength
    if( helpers.size() > 0 ){
        msg << string_format( _( "> %1$s1 tool with %2$s %3$i</color> <color_white>OR</color> %4$sstrength ( assisted ) %5$i</color>" ),
                              status_color( use_aid ), qual.obj().name.c_str(), lvl,
                              status_color( use_str ), str ) << "\n";
    } else {
        msg << string_format( _( "> %1$s1 tool with %2$s %3$i</color> <color_white>OR</color> %4$sstrength %5$i</color>" ),
                              status_color( use_aid ), qual.obj().name.c_str(), lvl,
                              status_color( use_str ), str ) << "\n";
    }
    std::string reason;
    if( !veh->can_unmount( idx, reason ) ) {
        //~ %1$s represents the internal color name which shouldn't be translated, %2$s is pre-translated reason
        msg << string_format( _( "> %1$s%2$s</color>" ), status_color( false ), reason ) << "\n";
        ok = false;
    }

    werase( w_msg );
    fold_and_print( w_msg, 0, 1, getmaxx( w_msg ) - 2, c_light_gray, msg.str() );
    wrefresh( w_msg );
    return ok || g->u.has_trait( trait_DEBUG_HS );
}

bool veh_interact::do_remove( std::string &msg )
{
    switch( cant_do( 'o' ) ) {
        case LOW_MORALE:
            msg = _( "Your morale is too low to construct..." );
            return false;

        case INVALID_TARGET:
            msg = _( "No parts here." );
            return false;

        case NOT_FREE:
            msg = _( "You cannot remove that part while something is attached to it." );
            return false;

        case MOVING_VEHICLE:
            msg = _( "Better not remove something while driving." );
            return false;

        default:
            break;
    }

    set_title( _( "Choose a part here to remove:" ) );

    int pos = 0;
    for( size_t i = 0; i < parts_here.size(); i++ ) {
        if( can_remove_part( parts_here[ i ] ) ) {
            pos = i;
            break;
        }
    }
    while( true ) {
        //redraw list of parts
        werase( w_parts );
        veh->print_part_list( w_parts, 0, getmaxy( w_parts ) - 1, getmaxx( w_parts ), cpart, pos );
        wrefresh( w_parts );
        int part = parts_here[ pos ];

        bool can_remove = can_remove_part( part );

        auto sel = [&]( const vehicle_part & pt ) {
            return &pt == &veh->parts[part];
        };
        overview( sel );

        //read input
        const std::string action = main_context.handle_input();
<<<<<<< HEAD
        if (can_remove && (action == "REMOVE" || action == "CONFIRM")) {
            const std::vector<npc *> helpers = g->u.get_crafting_helpers();
            for( const npc *np : helpers ) {
                add_msg( m_info, _( "%s helps with this task..." ), np->name.c_str() );
            }
=======
        if( can_remove && ( action == "REMOVE" || action == "CONFIRM" ) ) {
>>>>>>> dcfa1dbb
            sel_cmd = 'o';
            break;
        } else if( action == "QUIT" ) {
            werase( w_parts );
            veh->print_part_list( w_parts, 0, getmaxy( w_parts ) - 1, getmaxx( w_parts ), cpart, -1 );
            wrefresh( w_parts );
            werase( w_msg );
            wrefresh( w_msg );
            break;
        } else {
            move_in_list( pos, action, parts_here.size() );
        }
    }

    return false;
}

bool veh_interact::do_siphon( std::string &msg )
{
    switch( cant_do( 's' ) ) {
        case INVALID_TARGET:
            msg = _( "The vehicle has no liquid fuel left to siphon." );
            return false;

        case LACK_TOOLS:
            msg = _( "You need a <color_red>hose</color> to siphon liquid fuel." );
            return false;

        case MOVING_VEHICLE:
            msg = _( "You can't siphon from a moving vehicle." );
            return false;

        default:
            break;
    }

    set_title( _( "Select part to siphon: " ) );

    auto sel = [&]( const vehicle_part & pt ) {
        return( pt.is_tank() && pt.base.contents_made_of( LIQUID ) );
    };

    auto act = [&]( const vehicle_part & pt ) {
        const item &base = pt.get_base();
        const int idx = veh->find_part( base );
        item liquid( base.contents.back() );
        const int liq_charges = liquid.charges;
        if( g->handle_liquid( liquid, nullptr, 1, nullptr, veh, idx ) ) {
            veh->drain( idx, liq_charges - liquid.charges );
        }
        return true;
    };

    return overview( sel, act );
}

bool veh_interact::do_unload( std::string &msg )
{
    switch( cant_do( 'd' ) ) {
        case INVALID_TARGET:
            msg = _( "The vehicle has no solid fuel left to remove." );
            return false;

        case MOVING_VEHICLE:
            msg = _( "You can't unload from a moving vehicle." );
            return false;

        default:
            break;
    }

    act_vehicle_unload_fuel( veh );
    return true; // force redraw
}

bool veh_interact::do_tirechange( std::string &msg )
{
    const auto helpers = g->u.get_crafting_helpers();
    switch( cant_do( 'c' ) ) {
        case INVALID_TARGET:
            msg = _( "There is no wheel to change here." );
            return false;

        case LACK_TOOLS:
<<<<<<< HEAD
        //~ %1$s represents the internal color name which shouldn't be translated, %2$s is an internal color name, %3$s is an internal color name, %4$s is an internal color name, and %5$d is the required lift strength
            if( helpers.size() > 0 ){
                msg = string_format( _( "To change a wheel you need a %1$swrench</color>, a %2$swheel</color>, and either "
                                        "%3$slifting equipment</color> or %4$s%5$d</color> strength ( assisted )." ),
                                     status_color( has_wrench ), status_color( has_wheel ), status_color( has_jack ),
                                     status_color( g->u.can_lift( *veh ) ), veh->lift_strength() );
            } else {
                msg = string_format( _( "To change a wheel you need a %1$swrench</color>, a %2$swheel</color>, and either "
                                        "%3$slifting equipment</color> or %4$s%5$d</color> strength." ),
                                     status_color( has_wrench ), status_color( has_wheel ), status_color( has_jack ),
                                     status_color( g->u.can_lift( *veh ) ), veh->lift_strength() );
            }
=======
            //~ %1$s represents the internal color name which shouldn't be translated, %2$s is an internal color name, %3$s is an internal color name, %4$s is an internal color name, and %5$d is the required lift strength
            msg = string_format(
                      _( "To change a wheel you need a %1$swrench</color>, a %2$swheel</color>, and either "
                         "%3$slifting equipment</color> or %4$s%5$d</color> strength." ),
                      status_color( has_wrench ), status_color( has_wheel ), status_color( has_jack ),
                      status_color( g->u.can_lift( *veh ) ), veh->lift_strength() );
>>>>>>> dcfa1dbb
            return false;

        case MOVING_VEHICLE:
            msg = _( "Who is driving while you work?" );
            return false;

        default:
            break;
    }

    set_title( _( "Choose wheel to use as replacement:" ) );

    int pos = 0;
    while( true ) {
        sel_vpart_info = wheel_types[pos];
        bool is_wheel = sel_vpart_info->has_flag( "WHEEL" );
        display_list( pos, wheel_types );
        bool has_comps = crafting_inv.has_components( sel_vpart_info->item, 1 );
        werase( w_msg );
        wrefresh( w_msg );

        const std::string action = main_context.handle_input();
        if( ( action == "TIRE_CHANGE" || action == "CONFIRM" ) &&
            is_wheel && has_comps && has_wrench && ( g->u.can_lift( *veh ) || has_jack ) ) {
            for( const npc *np : helpers ) {
                add_msg( m_info, _( "%s helps with this task..." ), np->name.c_str() );
            }
            sel_cmd = 'c';
            break;

        } else if( action == "QUIT" ) {
            werase( w_list );
            wrefresh( w_list );
            werase( w_msg );
            break;

        } else {
            move_in_list( pos, action, wheel_types.size() );
        }
    }

    return false;
}

bool veh_interact::do_assign_crew( std::string &msg )
{
    if( cant_do( 'w' ) != CAN_DO ) {
        msg = _( "Need at least one seat and an ally to assign crew members." );
        return false;
    }

    set_title( _( "Assign crew positions:" ) );

    auto sel = []( const vehicle_part & pt ) {
        return pt.is_seat();
    };

    auto act = [&]( vehicle_part & pt ) {
        uilist menu;
        menu.text = _( "Select crew member" );

        if( pt.crew() ) {
            menu.addentry( 0, true, 'c', _( "Clear assignment" ) );
        }

        for( const npc *e : g->allies() ) {
            menu.addentry( e->getID(), true, -1, e->name );
        }

        menu.query();
        if( menu.ret == 0 ) {
            pt.unset_crew();
        } else if( menu.ret > 0 ) {
            const auto &who = *g->critter_by_id<npc>( menu.ret );
            veh->assign_seat( pt, who );
        }

        return true; // force redraw
    };

    return overview( sel, act );
}

bool veh_interact::do_rename( std::string & )
{
    std::string name = string_input_popup()
                       .title( _( "Enter new vehicle name:" ) )
                       .width( 20 )
                       .query_string();
    if( name.length() > 0 ) {
        veh->name = name;
        if( veh->tracking_on ) {
            overmap_buffer.remove_vehicle( veh );
            // Add the vehicle again, this time with the new name
            overmap_buffer.add_vehicle( veh );
        }
    }

    return true;
}

bool veh_interact::do_relabel( std::string &msg )
{
    if( cant_do( 'a' ) == INVALID_TARGET ) {
        msg = _( "There are no parts here to label." );
        return false;
    }

    const vpart_position vp( *veh, cpart );
    std::string text = string_input_popup()
                       .title( _( "New label:" ) )
                       .width( 20 )
                       .text( vp.get_label().value_or( "" ) )
                       .query_string();
    vp.set_label( text ); // empty input removes the label
    // refresh w_disp & w_part windows:
    move_cursor( 0, 0 );

    return false;
}

/**
 * Returns the first part on the vehicle at the given position.
 * @param dx The x-coordinate, relative to the viewport's 0-point (?)
 * @param dy The y-coordinate, relative to the viewport's 0-point (?)
 * @return The first vehicle part at the specified coordinates.
 */
int veh_interact::part_at( int dx, int dy )
{
    int vdx = -ddx - dy;
    int vdy = dx - ddy;
    return veh->part_displayed_at( point( vdx, vdy ) );
}

/**
 * Checks to see if you can potentially install this part at current position.
 * Affects coloring in display_list() and is also used to
 * sort can_mount so potentially installable parts come first.
 */
bool veh_interact::can_potentially_install( const vpart_info &vpart )
{
    return g->u.has_trait( trait_DEBUG_HS ) ||
           vpart.install_requirements().can_make_with_inventory( crafting_inv );
}

/**
 * Moves the cursor on the vehicle editing window.
 * @param dx How far to move the cursor on the x-axis.
 * @param dy How far to move the cursor on the y-axis.
 * @param dstart_at How far to change the start position for vehicle part descriptions
 */
void veh_interact::move_cursor( int dx, int dy, int dstart_at )
{
    const int hw = getmaxx( w_disp ) / 2;
    const int hh = getmaxy( w_disp ) / 2;

    ddx += dy;
    ddy -= dx;
    if( dx || dy ) {
        start_limit = 0;
    } else {
        start_at += dstart_at;
    }

    display_veh();
    // Update the current active component index to the new position.
    cpart = part_at( 0, 0 );
    int vdx = -ddx;
    int vdy = -ddy;
    point q = veh->coord_translate( point( vdx, vdy ) );
    tripoint vehp = veh->global_pos3() + q;
    const bool has_critter = g->critter_at( vehp );
    bool obstruct = g->m.impassable_ter_furn( vehp );
    const optional_vpart_position ovp = g->m.veh_at( vehp );
    if( ovp && &ovp->vehicle() != veh ) {
        obstruct = true;
    }
    nc_color col = cpart >= 0 ? veh->part_color( cpart ) : c_black;
    long sym = cpart >= 0 ? veh->part_sym( cpart ) : ' ';
    mvwputch( w_disp, hh, hw, obstruct ? red_background( col ) : hilite( col ),
              special_symbol( sym ) );
    wrefresh( w_disp );
    werase( w_parts );
    veh->print_part_list( w_parts, 0, getmaxy( w_parts ) - 1, getmaxx( w_parts ), cpart, -1 );
    wrefresh( w_parts );

    werase( w_msg );
    veh->print_vparts_descs( w_msg, getmaxy( w_msg ), getmaxx( w_msg ), cpart, start_at, start_limit );
    wrefresh( w_msg );

    can_mount.clear();
    if( !obstruct ) {
        int divider_index = 0;
        for( const auto &e : vpart_info::all() ) {
            const vpart_info &vp = e.second;
            if( has_critter && vp.has_flag( VPFLAG_OBSTACLE ) ) {
                continue;
            }
            if( veh->can_mount( point( vdx, vdy ), vp.get_id() ) ) {
                if( vp.get_id() != vpart_shapes[ vp.name() + vp.item ][ 0 ]->get_id() ) {
                    continue;    // only add first shape to install list
                }
                if( can_potentially_install( vp ) ) {
                    can_mount.insert( can_mount.begin() + divider_index++, &vp );
                } else {
                    can_mount.push_back( &vp );
                }
            }
        }
    }

    need_repair.clear();
    parts_here.clear();
    wheel = nullptr;
    if( cpart >= 0 ) {
        parts_here = veh->parts_at_relative( veh->parts[cpart].mount, true );
        for( size_t i = 0; i < parts_here.size(); i++ ) {
            auto &pt = veh->parts[parts_here[i]];

            if( pt.base.damage() > 0 && pt.info().is_repairable() ) {
                need_repair.push_back( i );
            }
            if( pt.info().has_flag( "WHEEL" ) ) {
                wheel = &pt;
            }
        }
    }

    /* Update the lifting quality to be the that is available for this newly selected tile */
    cache_tool_availability_update_lifting( vehp );
}

void veh_interact::display_grid()
{
    // border window
    catacurses::window w_border = catacurses::newwin( TERMY, TERMX, 0, 0 );
    draw_border( w_border );

    // match grid lines
    const int y_mode = getmaxy( w_mode ) + 1;
    mvwputch( w_border, y_mode, 0, BORDER_COLOR, LINE_XXXO );         // |-
    mvwputch( w_border, y_mode, TERMX - 1, BORDER_COLOR, LINE_XOXX ); // -|
    const int y_list = getbegy( w_list ) + getmaxy( w_list );
    mvwputch( w_border, y_list, 0, BORDER_COLOR, LINE_XXXO );         // |-
    mvwputch( w_border, y_list, TERMX - 1, BORDER_COLOR, LINE_XOXX ); // -|
    wrefresh( w_border );
    w_border = catacurses::window(); //@todo: move code using w_border into a separate scope

    const int grid_w = getmaxx( w_grid );

    // Two lines dividing the three middle sections.
    for( int i = 1 + getmaxy( w_mode ); i < ( 1 + getmaxy( w_mode ) + page_size ); ++i ) {
        mvwputch( w_grid, i, getmaxx( w_disp ), BORDER_COLOR, LINE_XOXO ); // |
        mvwputch( w_grid, i, getmaxx( w_disp ) + 1 + getmaxx( w_list ), BORDER_COLOR, LINE_XOXO ); // |
    }
    // Two lines dividing the vertical menu sections.
    for( int i = 0; i < grid_w; ++i ) {
        mvwputch( w_grid, getmaxy( w_mode ), i, BORDER_COLOR, LINE_OXOX ); // -
        mvwputch( w_grid, getmaxy( w_mode ) + 1 + page_size, i, BORDER_COLOR, LINE_OXOX ); // -
    }
    // Fix up the line intersections.
    mvwputch( w_grid, getmaxy( w_mode ), getmaxx( w_disp ), BORDER_COLOR, LINE_OXXX );
    mvwputch( w_grid, getmaxy( w_mode ) + 1 + page_size, getmaxx( w_disp ), BORDER_COLOR,
              LINE_XXOX ); // _|_
    mvwputch( w_grid, getmaxy( w_mode ), getmaxx( w_disp ) + 1 + getmaxx( w_list ), BORDER_COLOR,
              LINE_OXXX );
    mvwputch( w_grid, getmaxy( w_mode ) + 1 + page_size, getmaxx( w_disp ) + 1 + getmaxx( w_list ),
              BORDER_COLOR, LINE_XXOX ); // _|_

    wrefresh( w_grid );
}

/**
 * Draws the viewport with the vehicle.
 */
void veh_interact::display_veh()
{
    werase( w_disp );
    const int hw = getmaxx( w_disp ) / 2;
    const int hh = getmaxy( w_disp ) / 2;

    if( debug_mode ) {
        // show CoM, pivot in debug mode

        const point &pivot = veh->pivot_point();
        const point &com = veh->local_center_of_mass();

        mvwprintz( w_disp, 0, 0, c_green, "CoM   %d,%d", com.x, com.y );
        mvwprintz( w_disp, 1, 0, c_red,   "Pivot %d,%d", pivot.x, pivot.y );

        int com_sx = com.y + ddy + hw;
        int com_sy = -( com.x + ddx ) + hh;
        int pivot_sx = pivot.y + ddy + hw;
        int pivot_sy = -( pivot.x + ddx ) + hh;

        for( int x = 0; x < getmaxx( w_disp ); ++x ) {
            if( x <= com_sx ) {
                mvwputch( w_disp, com_sy, x, c_green, LINE_OXOX );
            }

            if( x >= pivot_sx ) {
                mvwputch( w_disp, pivot_sy, x, c_red, LINE_OXOX );
            }
        }

        for( int y = 0; y < getmaxy( w_disp ); ++y ) {
            if( y <= com_sy ) {
                mvwputch( w_disp, y, com_sx, c_green, LINE_XOXO );
            }

            if( y >= pivot_sy ) {
                mvwputch( w_disp, y, pivot_sx, c_red, LINE_XOXO );
            }
        }
    }

    //Iterate over structural parts so we only hit each square once
    std::vector<int> structural_parts = veh->all_parts_at_location( "structure" );
    for( auto &structural_part : structural_parts ) {
        const int p = structural_part;
        long sym = veh->part_sym( p );
        nc_color col = veh->part_color( p );

        int x =   veh->parts[p].mount.y + ddy;
        int y = -( veh->parts[p].mount.x + ddx );

        if( x == 0 && y == 0 ) {
            col = hilite( col );
            cpart = p;
        }
        mvwputch( w_disp, hh + y, hw + x, col, special_symbol( sym ) );
    }
    wrefresh( w_disp );
}

static std::string wheel_state_description( const vehicle &veh )
{
    bool is_boat = !veh.floating.empty();
    bool is_land = !veh.wheelcache.empty() || !is_boat;

    bool suf_land = veh.sufficient_wheel_config();
    bool bal_land = veh.balanced_wheel_config();

    bool suf_boat = veh.can_float();

    float steer = veh.steering_effectiveness();

    std::string wheel_status;
    if( !suf_land && is_boat ) {
        wheel_status = _( "<color_light_red>disabled</color>" );
    } else if( !suf_land ) {
        wheel_status = _( "<color_light_red>lack</color>" );
    } else if( !bal_land ) {
        wheel_status = _( "<color_light_red>unbalanced</color>" );
    } else if( steer < 0 ) {
        wheel_status = _( "<color_light_red>no steering</color>" );
    } else if( steer < 0.033 ) {
        wheel_status = _( "<color_light_red>broken steering</color>" );
    } else if( steer < 0.5 ) {
        wheel_status = _( "<color_light_red>poor steering</color>" );
    } else {
        wheel_status = _( "<color_light_green>enough</color>" );
    }

    std::string boat_status;
    if( !suf_boat ) {
        boat_status = _( "<color_light_red>leaks</color>" );
    } else {
        boat_status = _( "<color_blue>swims</color>" );
    }

    if( is_boat && is_land ) {
        return string_format( _( "Wheels/boat: %s/%s" ), wheel_status, boat_status );
    }

    if( is_boat ) {
        return string_format( _( "Boat: %s" ), boat_status );
    }

    return string_format( _( "Wheels: %s" ), wheel_status );
}

/**
 * Displays the vehicle's stats at the bottom of the window.
 */
void veh_interact::display_stats() const
{
    werase( w_stats );

    const int extraw = ( ( TERMX - FULL_SCREEN_WIDTH ) / 4 ) * 2; // see exec()
    const int slots = 24; // 3 * stats_h
    int x[slots], y[slots], w[slots];

    units::volume total_cargo = 0_ml;
    units::volume free_cargo = 0_ml;
    for( const vpart_reference &vp : veh->get_any_parts( "CARGO" ) ) {
        const size_t p = vp.part_index();
        total_cargo += veh->max_volume( p );
        free_cargo += veh->free_volume( p );
    }

    const int second_column = 33 + ( extraw / 4 );
    const int third_column = 65 + ( extraw / 2 );
    for( int i = 0; i < slots; i++ ) {
        if( i < stats_h ) { // First column
            x[i] = 1;
            y[i] = i;
            w[i] = second_column - 2;
        } else if( i < ( 2 * stats_h ) ) { // Second column
            x[i] = second_column;
            y[i] = i - stats_h;
            w[i] = third_column - second_column - 1;
        } else { // Third column
            x[i] = third_column;
            y[i] = i - 2 * stats_h;
            w[i] = extraw - third_column - 2;
        }
    }

    bool is_boat = !veh->floating.empty();
    bool is_ground = !veh->wheelcache.empty() || !is_boat;

    const auto vel_to_int = []( const double vel ) {
        return static_cast<int>( convert_velocity( vel, VU_VEHICLE ) );
    };

    int i = 0;
    if( is_ground ) {
        fold_and_print( w_stats, y[i], x[i], w[i], c_light_gray,
                        _( "Safe/Top Speed: <color_light_green>%3d</color>/<color_light_red>%3d</color> %s" ),
                        vel_to_int( veh->safe_ground_velocity( false ) ),
                        vel_to_int( veh->max_ground_velocity( false ) ),
                        velocity_units( VU_VEHICLE ) );
        i += 1;
        //TODO: extract accelerations units to its own function
        fold_and_print( w_stats, y[i], x[i], w[i], c_light_gray,
                        //~ /t means per turn
                        _( "Acceleration: <color_light_blue>%3d</color> %s/t" ),
                        vel_to_int( veh->ground_acceleration( false ) ),
                        velocity_units( VU_VEHICLE ) );
        i += 1;
    } else {
        i += 2;
    }
    if( is_boat ) {
        fold_and_print( w_stats, y[i], x[i], w[i], c_light_gray,
                        _( "Water Safe/Top Speed: <color_light_green>%3d</color>/<color_light_red>%3d</color> %s" ),
                        vel_to_int( veh->safe_water_velocity( false ) ),
                        vel_to_int( veh->max_water_velocity( false ) ),
                        velocity_units( VU_VEHICLE ) );
        i += 1;
        //TODO: extract accelerations units to its own function
        fold_and_print( w_stats, y[i], x[i], w[i], c_light_gray,
                        //~ /t means per turn
                        _( "Water Acceleration: <color_light_blue>%3d</color> %s/t" ),
                        vel_to_int( veh->water_acceleration( false ) ),
                        velocity_units( VU_VEHICLE ) );
        i += 1;
    } else {
        i += 2;
    }
    fold_and_print( w_stats, y[i], x[i], w[i], c_light_gray,
                    _( "Mass: <color_light_blue>%5.0f</color> %s" ),
                    convert_weight( veh->total_mass() ), weight_units() );
    i += 1;
    fold_and_print( w_stats, y[i], x[i], w[i], c_light_gray,
                    _( "Cargo Volume: <color_light_blue>%s</color> / <color_light_blue>%s</color> %s" ),
                    format_volume( total_cargo - free_cargo ),
                    format_volume( total_cargo ), volume_units_abbr() );
    i += 1;
    // Write the overall damage
    mvwprintz( w_stats, y[i], x[i], c_light_gray, _( "Status:" ) );
    x[i] += utf8_width( _( "Status:" ) ) + 1;
    fold_and_print( w_stats, y[i], x[i], w[i], total_durability_color, total_durability_text );
    i += 1;

    fold_and_print( w_stats, y[i], x[i], w[i], c_light_gray,
                    wheel_state_description( *veh ) );
    i += 1;

    //This lambda handles printing parts in the "Most damaged" and "Needs repair" cases
    //for the veh_interact ui
    const auto print_part = [&]( const std::string & str, int slot, vehicle_part * pt ) {
        mvwprintz( w_stats, y[slot], x[slot], c_light_gray, str );
        int iw = utf8_width( str ) + 1;
        return fold_and_print( w_stats, y[slot], x[slot] + iw, w[slot],
                               pt->is_broken() ? c_dark_gray : pt->base.damage_color(),
                               pt->name() );
    };

    vehicle_part *mostDamagedPart = get_most_damaged_part();
    vehicle_part *most_repairable = get_most_repariable_part();

    // Write the most damaged part
    if( mostDamagedPart ) {
        const std::string damaged_header = mostDamagedPart == most_repairable ?
                                           _( "Most damaged:" ) :
                                           _( "Most damaged (can't repair):" );
        i += print_part( damaged_header, i, mostDamagedPart );
    } else {
        i += 1;
    }

    // Write the part that needs repair the most.
    if( most_repairable && most_repairable != mostDamagedPart ) {
        const std::string needsRepair = _( "Needs repair:" );
        i += print_part( needsRepair, i, most_repairable );
    } else {
        i += 1;
    }

    fold_and_print( w_stats, y[i], x[i], w[i], c_light_gray,
                    _( "Air drag:       <color_light_blue>%5.2f</color>" ),
                    veh->coeff_air_drag() );
    i += 1;

    if( is_boat ) {
        fold_and_print( w_stats, y[i], x[i], w[i], c_light_gray,
                        _( "Water drag:     <color_light_blue>%5.2f</color>" ),
                        veh->coeff_water_drag() );
    }
    i += 1;

    if( is_ground ) {
        fold_and_print( w_stats, y[i], x[i], w[i], c_light_gray,
                        _( "Rolling drag:   <color_light_blue>%5.2f</color>" ),
                        veh->coeff_rolling_drag() );
    }
    i += 1;

    fold_and_print( w_stats, y[i], x[i], w[i], c_light_gray,
                    _( "Static drag:    <color_light_blue>%5d</color>" ),
                    veh->static_drag( false ) );
    i += 1;

    fold_and_print( w_stats, y[i], x[i], w[i], c_light_gray,
                    _( "Offroad:        <color_light_blue>%4d</color>%%" ),
                    static_cast<int>( veh->k_traction( veh->wheel_area() *
                                      veh->average_or_rating() ) * 100 ) );
    i += 1;

    if( is_boat ) {
        fold_and_print( w_stats, y[i], x[i], w[i], c_light_gray,
                        _( "Draft:          <color_light_blue>%4.2f</color>m" ),
                        veh->water_draft() );
        i += 1;
    }

    i = std::max( i, 2 * stats_h );

    // Print fuel percentage & type name only if it fits in the window, 10 is width of "E...F 100%"
    veh->print_fuel_indicators( w_stats, y[i], x[i], fuel_index, true,
                                ( x[ i ] + 10 < getmaxx( w_stats ) ),
                                ( x[ i ] + 10 < getmaxx( w_stats ) ) );

    wrefresh( w_stats );
}

void veh_interact::display_name()
{
    werase( w_name );
    mvwprintz( w_name, 0, 1, c_light_gray, _( "Name: " ) );
    mvwprintz( w_name, 0, 1 + utf8_width( _( "Name: " ) ), c_light_green, veh->name.c_str() );
    wrefresh( w_name );
}

/**
 * Prints the list of usable commands, and highlights the hotkeys used to activate them.
 */
void veh_interact::display_mode()
{
    werase( w_mode );

    size_t esc_pos = display_esc( w_mode );

    // broken indentation preserved to avoid breaking git history for large number of lines
    const std::array<std::string, 11> actions = { {
            { _( "<i>nstall" ) },
            { _( "<r>epair" ) },
            { _( "<m>end" ) },
            { _( "re<f>ill" ) },
            { _( "rem<o>ve" ) },
            { _( "<s>iphon" ) },
            { _( "unloa<d>" ) },
            { _( "<c>hange tire" ) },
            { _( "cre<w>" ) },
            { _( "r<e>name" ) },
            { _( "l<a>bel" ) },
        }
    };

    const std::array<bool, std::tuple_size<decltype( actions )>::value> enabled = { {
            !cant_do( 'i' ),
            !cant_do( 'r' ),
            !cant_do( 'm' ),
            !cant_do( 'f' ),
            !cant_do( 'o' ),
            !cant_do( 's' ),
            !cant_do( 'd' ),
            !cant_do( 'c' ),
            !cant_do( 'w' ),
            true,          // 'rename' is always available
            !cant_do( 'a' ),
        }
    };

    int pos[std::tuple_size<decltype( actions )>::value + 1];
    pos[0] = 1;
    for( size_t i = 0; i < actions.size(); i++ ) {
        pos[i + 1] = pos[i] + utf8_width( actions[i] ) - 2;
    }
    int spacing = int( ( esc_pos - 1 - pos[actions.size()] ) / actions.size() );
    int shift = int( ( esc_pos - pos[actions.size()] - spacing * ( actions.size() - 1 ) ) / 2 ) - 1;
    for( size_t i = 0; i < actions.size(); i++ ) {
        shortcut_print( w_mode, 0, pos[i] + spacing * i + shift,
                        enabled[i] ? c_light_gray : c_dark_gray, enabled[i] ? c_light_green : c_green,
                        actions[i] );
    }

    wrefresh( w_mode );
}

size_t veh_interact::display_esc( const catacurses::window &win )
{
    std::string backstr = _( "<ESC>-back" );
    size_t pos = getmaxx( win ) - utf8_width( backstr ) + 2; // right text align
    shortcut_print( win, 0, pos, c_light_gray, c_light_green, backstr );
    wrefresh( win );
    return pos;
}

/**
 * Draws the list of parts that can be mounted in the selected square. Used
 * when installing new parts or changing tires.
 * @param pos The current cursor position in the list.
 * @param list The list to display parts from.
 * @param header Number of lines occupied by the list header
 */
void veh_interact::display_list( size_t pos, const std::vector<const vpart_info *> &list,
                                 const int header )
{
    werase( w_list );
    int lines_per_page = page_size - header;
    size_t page = pos / lines_per_page;
    for( size_t i = page * lines_per_page; i < ( page + 1 ) * lines_per_page && i < list.size(); i++ ) {
        const vpart_info &info = *list[i];
        int y = i - page * lines_per_page + header;
        mvwputch( w_list, y, 1, info.color, special_symbol( info.sym ) );
        nc_color col = can_potentially_install( info ) ? c_white : c_dark_gray;
        trim_and_print( w_list, y, 3, getmaxx( w_list ) - 3, pos == i ? hilite( col ) : col,
                        info.name().c_str() );
    }
    wrefresh( w_list );
}

/**
 * Used when installing parts.
 * Opens up w_details containing info for part currently selected in w_list.
 */
void veh_interact::display_details( const vpart_info *part )
{

    if( !w_details ) { // create details window first if required

        // covers right part of w_name and w_stats in vertical/hybrid
        const int details_y = getbegy( w_name );
        const int details_x = getbegx( w_list );

        const int details_h = 7;
        const int details_w = getbegx( w_grid ) + getmaxx( w_grid ) - details_x;

        // clear rightmost blocks of w_stats to avoid overlap
        int stats_col_2 = 33;
        int stats_col_3 = 65 + ( ( TERMX - FULL_SCREEN_WIDTH ) / 4 );
        int clear_x = getmaxx( w_stats ) - details_w + 1 >= stats_col_3 ? stats_col_3 : stats_col_2;
        for( int i = 0; i < getmaxy( w_stats ); i++ ) {
            mvwhline( w_stats, i, clear_x, ' ', getmaxx( w_stats ) - clear_x );
        }

        wrefresh( w_stats );

        w_details = catacurses::newwin( details_h, details_w, details_y, details_x );
    } else {
        werase( w_details );
    }

    wborder( w_details, LINE_XOXO, LINE_XOXO, LINE_OXOX, LINE_OXOX, LINE_OXXO, LINE_OOXX, LINE_XXOO,
             LINE_XOOX );

    if( part == nullptr ) {
        wrefresh( w_details );
        return;
    }
    int details_w = getmaxx( w_details );
    int column_width = details_w / 2; // displays data in two columns
    int col_1 = 2;
    int col_2 = col_1 + column_width;
    int line = 0;
    bool small_mode = column_width < 20;

    // line 0: part name
    fold_and_print( w_details, line, col_1, details_w, c_light_green, part->name() );

    // line 1: (column 1) durability   (column 2) damage mod
    fold_and_print( w_details, line + 1, col_1, column_width, c_white,
                    "%s: <color_light_gray>%d</color>",
                    small_mode ? _( "Dur" ) : _( "Durability" ),
                    part->durability );
    fold_and_print( w_details, line + 1, col_2, column_width, c_white,
                    "%s: <color_light_gray>%d%%</color>",
                    small_mode ? _( "Dmg" ) : _( "Damage" ),
                    part->dmg_mod );

    // line 2: (column 1) weight   (column 2) folded volume (if applicable)
    fold_and_print( w_details, line + 2, col_1, column_width, c_white,
                    "%s: <color_light_gray>%.1f%s</color>",
                    small_mode ? _( "Wgt" ) : _( "Weight" ),
                    convert_weight( item::find_type( part->item )->weight ),
                    weight_units() );
    if( part->folded_volume != 0_ml ) {
        fold_and_print( w_details, line + 2, col_2, column_width, c_white,
                        "%s: <color_light_gray>%s %s</color>",
                        small_mode ? _( "FoldVol" ) : _( "Folded Volume" ),
                        format_volume( part->folded_volume ),
                        volume_units_abbr() );
    }

    // line 3: (column 1) size, bonus, wheel diameter (if applicable)    (column 2) epower, wheel width (if applicable)
    if( part->size > 0_ml && part->has_flag( VPFLAG_CARGO ) ) {
        fold_and_print( w_details, line + 3, col_1, column_width, c_white,
                        "%s: <color_light_gray>%s %s</color>",
                        small_mode ? _( "Cap" ) : _( "Capacity" ),
                        format_volume( part->size ), volume_units_abbr() );
    }

    if( part->bonus > 0 ) {
        std::string label;
        if( part->has_flag( VPFLAG_SEATBELT ) ) {
            label = small_mode ? _( "Str" ) : _( "Strength" );
        } else if( part->has_flag( "HORN" ) ) {
            label = _( "Noise" );
        } else if( part->has_flag( "MUFFLER" ) ) {
            label = small_mode ? _( "NoisRed" ) : _( "Noise Reduction" );
        } else if( part->has_flag( VPFLAG_EXTENDS_VISION ) ) {
            label = _( "Range" );
        } else if( part->has_flag( VPFLAG_LIGHT ) || part->has_flag( VPFLAG_CONE_LIGHT ) ||
                   part->has_flag( VPFLAG_WIDE_CONE_LIGHT ) ||
                   part->has_flag( VPFLAG_CIRCLE_LIGHT ) || part->has_flag( VPFLAG_DOME_LIGHT ) ||
                   part->has_flag( VPFLAG_AISLE_LIGHT ) || part->has_flag( VPFLAG_EVENTURN ) ||
                   part->has_flag( VPFLAG_ODDTURN ) || part->has_flag( VPFLAG_ATOMIC_LIGHT ) ) {
            label = _( "Light" );
        }

        if( !label.empty() ) {
            fold_and_print( w_details, line + 3, col_1, column_width, c_white,
                            "%s: <color_light_gray>%d</color>", label,
                            part->bonus );
        }
    }

    if( part->has_flag( VPFLAG_WHEEL ) ) {
        cata::optional<islot_wheel> whl = item::find_type( part->item )->wheel;
        fold_and_print( w_details, line + 3, col_1, column_width, c_white,
                        "%s: <color_light_gray>%d\"</color>",
                        small_mode ? _( "Dia" ) : _( "Wheel Diameter" ),
                        whl->diameter );
        fold_and_print( w_details, line + 3, col_2, column_width, c_white,
                        "%s: <color_light_gray>%d\"</color>",
                        small_mode ? _( "Wdt" ) : _( "Wheel Width" ),
                        whl->width );
    }

    if( part->epower != 0 ) {
        fold_and_print( w_details, line + 3, col_2, column_width, c_white,
                        "%s: <color_light_gray>%+4d</color>",
                        small_mode ? _( "Epwr" ) : _( "Electric Power" ),
                        part->epower );
    }

    // line 4 [horizontal]: fuel_type (if applicable)
    // line 4 [vertical/hybrid]: (column 1) fuel_type (if applicable)    (column 2) power (if applicable)
    // line 5 [horizontal]: power (if applicable)
    if( part->fuel_type != "null" ) {
        fold_and_print( w_details, line + 4, col_1, column_width,
                        c_white, _( "Charge: <color_light_gray>%s</color>" ),
                        item::nname( part->fuel_type ) );
    }
    int part_consumption = part->energy_consumption;
    if( part_consumption != 0 ) {
        fold_and_print( w_details, line + 4, col_2, column_width, c_white,
                        _( "Drain: <color_light_gray>%+8d</color>" ), -part_consumption );
    }

    // line 5 [vertical/hybrid] flags
    std::vector<std::string> flags = { { "OPAQUE", "OPENABLE", "BOARDABLE" } };
    std::vector<std::string> flag_labels = { { _( "opaque" ), _( "openable" ), _( "boardable" ) } };
    std::string label;
    for( size_t i = 0; i < flags.size(); i++ ) {
        if( part->has_flag( flags[i] ) ) {
            label += ( label.empty() ? "" : " " ) + flag_labels[i];
        }
    }
    // 6 [horizontal]: (column 1) flags    (column 2) battery capacity (if applicable)
    fold_and_print( w_details, line + 5, col_1, details_w, c_yellow, label );

    if( part->fuel_type == "battery" && !part->has_flag( VPFLAG_ENGINE ) &&
        !part->has_flag( VPFLAG_ALTERNATOR ) ) {
        cata::optional<islot_magazine> battery = item::find_type( part->item )->magazine;
        fold_and_print( w_details, line + 5, col_2, column_width, c_white,
                        "%s: <color_light_gray>%8d</color>",
                        small_mode ? _( "BatCap" ) : _( "Battery Capacity" ),
                        battery->capacity );
    } else {
        int part_power = part->power;
        if( part_power == 0 ) {
            part_power = item( part->item ).engine_displacement();
        }
        if( part_power != 0 ) {
            fold_and_print( w_details, line + 5, col_2, column_width, c_white,
                            _( "Power: <color_light_gray>%+8d</color>" ), part_power );
        }
    }

    wrefresh( w_details );
}

void veh_interact::count_durability()
{
    int qty = std::accumulate( veh->parts.begin(), veh->parts.end(), 0,
    []( int lhs, const vehicle_part & rhs ) {
        return lhs + std::max( rhs.base.damage(), 0 );
    } );

    int total = std::accumulate( veh->parts.begin(), veh->parts.end(), 0,
    []( int lhs, const vehicle_part & rhs ) {
        return lhs + rhs.base.max_damage();
    } );

    int pct = 100 * qty / total;

    if( pct < 5 ) {
        total_durability_text = _( "like new" );
        total_durability_color = c_light_green;

    } else if( pct < 33 ) {
        total_durability_text = _( "dented" );
        total_durability_color = c_yellow;

    } else if( pct < 66 ) {
        total_durability_text = _( "battered" );
        total_durability_color = c_magenta;

    } else if( pct < 100 ) {
        total_durability_text = _( "wrecked" );
        total_durability_color = c_red;

    } else {
        total_durability_text = _( "destroyed" );
        total_durability_color = c_dark_gray;
    }
}

/**
 * Given a vpart id, gives the choice of inventory and nearby items to consume
 * for install/repair/etc. Doesn't use consume_items in crafting.cpp, as it got
 * into weird cases and doesn't consider properties like HP. The
 * item will be removed by this function.
 * @param vpid The id of the vpart type to look for.
 * @return The item that was consumed.
 */
item consume_vpart_item( const vpart_id &vpid )
{
    std::vector<bool> candidates;
    const itype_id itid = vpid.obj().item;

    if( g->u.has_trait( trait_DEBUG_HS ) ) {
        return item( itid, calendar::turn );
    }

    inventory map_inv;
    map_inv.form_from_map( g->u.pos(), PICKUP_RANGE );

    if( g->u.has_amount( itid, 1 ) ) {
        candidates.push_back( true );
    }
    if( map_inv.has_components( itid, 1 ) ) {
        candidates.push_back( false );
    }

    // bug?
    if( candidates.empty() ) {
        debugmsg( "Part not found!" );
        return item();
    }

    int selection;
    // no choice?
    if( candidates.size() == 1 ) {
        selection = 0;
    } else {
        // popup menu!?
        uilist menu;
        menu.text = _( "Use which gizmo?" );
        menu.allow_cancel = false;
        for( const auto candidate : candidates ) {
            const vpart_info &info = vpid.obj();
            if( candidate ) {
                // In inventory.
                menu.entries.emplace_back( info.name() );
            } else {
                // Nearby.
                menu.entries.emplace_back( info.name() + _( " (nearby)" ) );
            }
        }
        menu.query();
        selection = menu.ret;
    }
    std::list<item> item_used;
    //remove item from inventory. or map.
    if( candidates[selection] ) {
        item_used = g->u.use_amount( itid, 1 );
    } else {
        long quantity = 1;
        item_used = g->m.use_amount( g->u.pos(), PICKUP_RANGE, itid, quantity );
    }
    remove_ammo( item_used, g->u );

    return item_used.front();
}

void act_vehicle_siphon( vehicle *veh )
{
    std::vector<itype_id> fuels;
    bool has_liquid = false;
    for( const vpart_reference &vp : veh->get_any_parts( VPFLAG_FLUIDTANK ) ) {
        if( vp.part().get_base().contents_made_of( LIQUID ) ) {
            has_liquid = true;
            break;
        }
    }
    if( !has_liquid ) {
        add_msg( m_info, _( "The vehicle has no liquid fuel left to siphon." ) );
        return;
    }

    std::string title = string_format( _( "Select tank to siphon:" ) );
    auto sel = []( const vehicle_part & pt ) {
        return pt.is_tank() && pt.get_base().contents_made_of( LIQUID );
    };
    vehicle_part &tank = veh_interact::select_part( *veh, sel, title );
    if( tank ) {
        const item &base = tank.get_base();
        const int idx = veh->find_part( base );
        item liquid( base.contents.back() );
        const int liq_charges = liquid.charges;
        if( g->handle_liquid( liquid, nullptr, 1, nullptr, veh, idx ) ) {
            veh->drain( idx, liq_charges - liquid.charges );
            veh->invalidate_mass();
        }
    }
}

void act_vehicle_unload_fuel( vehicle *veh )
{
    std::vector<itype_id> fuels;
    for( auto &e : veh->fuels_left() ) {
        const itype *type = item::find_type( e.first );

        if( e.first == fuel_type_battery || type->phase != SOLID ) {
            // This skips battery and plutonium cells
            continue;
        }
        fuels.push_back( e.first );
    }
    if( fuels.empty() ) {
        add_msg( m_info, _( "The vehicle has no solid fuel left to remove." ) );
        return;
    }
    itype_id fuel;
    if( fuels.size() > 1 ) {
        uilist smenu;
        smenu.text = _( "Remove what?" );
        for( auto &fuel : fuels ) {
            if( fuel == "plut_cell" && veh->fuel_left( fuel ) < PLUTONIUM_CHARGES ) {
                continue;
            }
            smenu.addentry( item::nname( fuel ) );
        }
        smenu.query();
        if( smenu.ret < 0 || static_cast<size_t>( smenu.ret ) >= fuels.size() ) {
            add_msg( m_info, _( "Never mind." ) );
            return;
        }
        fuel = fuels[smenu.ret];
    } else {
        fuel = fuels.front();
    }

    int qty = veh->fuel_left( fuel );
    if( fuel == "plut_cell" ) {
        if( qty / PLUTONIUM_CHARGES == 0 ) {
            add_msg( m_info, _( "The vehicle has no charged plutonium cells." ) );
            return;
        }
        item plutonium( fuel, calendar::turn, qty / PLUTONIUM_CHARGES );
        g->u.i_add( plutonium );
        veh->drain( fuel, qty - ( qty % PLUTONIUM_CHARGES ) );
    } else {
        item solid_fuel( fuel, calendar::turn, qty );
        g->u.i_add( solid_fuel );
        veh->drain( fuel, qty );
    }

}

/**
 * Called when the activity timer for installing parts, repairing, etc times
 * out and the action is complete.
 */
void veh_interact::complete_vehicle()
{
    if( g->u.activity.values.size() < 7 ) {
        debugmsg( "Invalid activity ACT_VEHICLE values:%d", g->u.activity.values.size() );
        return;
    }
    const optional_vpart_position vp = g->m.veh_at( tripoint( g->u.activity.values[0],
                                       g->u.activity.values[1], g->u.posz() ) );
    if( !vp ) {
        debugmsg( "Activity ACT_VEHICLE: vehicle not found" );
        return;
    }
    vehicle *const veh = &vp->vehicle();

    int dx = g->u.activity.values[4];
    int dy = g->u.activity.values[5];
    int vehicle_part = g->u.activity.values[6];
    const vpart_id part_id( g->u.activity.str_values[0] );

    const vpart_info &vpinfo = part_id.obj();

    // cmd = Install Repair reFill remOve Siphon Unload Changetire reName relAbel
    switch( static_cast<char>( g->u.activity.index ) ) {
        case 'i': {
            auto inv = g->u.crafting_inventory();

            const auto reqs = vpinfo.install_requirements();
            if( !reqs.can_make_with_inventory( inv ) ) {
                add_msg( m_info, _( "You don't meet the requirements to install the %s." ), vpinfo.name().c_str() );
                break;
            }

            // consume items extracting a match for the parts base item
            item base;
            for( const auto &e : reqs.get_components() ) {
                for( auto &obj : g->u.consume_items( e ) ) {
                    if( obj.typeId() == vpinfo.item ) {
                        base = obj;
                    }
                }
            }
            if( base.is_null() ) {
                if( !g->u.has_trait( trait_DEBUG_HS ) ) {
                    add_msg( m_info, _( "Could not find base part in requirements for %s." ), vpinfo.name().c_str() );
                    break;
                } else {
                    base = item( vpinfo.item );
                }
            }

            for( const auto &e : reqs.get_tools() ) {
                g->u.consume_tools( e );
            }

            g->u.invalidate_crafting_inventory();

            int partnum = !base.is_null() ? veh->install_part( point( dx, dy ), part_id,
                          std::move( base ) ) : -1;
            if( partnum < 0 ) {
                debugmsg( "complete_vehicle install part fails dx=%d dy=%d id=%s", dx, dy, part_id.c_str() );
                break;
            }

            // Need map-relative coordinates to compare to output of look_around.
            // Need to call coord_translate() directly since it's a new part.
            const point q = veh->coord_translate( point( dx, dy ) );

            if( vpinfo.has_flag( VPFLAG_CONE_LIGHT ) ||
                vpinfo.has_flag( VPFLAG_WIDE_CONE_LIGHT ) ||
                vpinfo.has_flag( VPFLAG_HALF_CIRCLE_LIGHT ) ) {
                // Stash offset and set it to the location of the part so look_around will start there.
                int px = g->u.view_offset.x;
                int py = g->u.view_offset.y;
                g->u.view_offset.x = veh->global_pos3().x + q.x - g->u.posx();
                g->u.view_offset.y = veh->global_pos3().y + q.y - g->u.posy();

                bool is_overheadlight = vpinfo.has_flag( VPFLAG_HALF_CIRCLE_LIGHT );
                popup( _( "Choose a facing direction for the new %s.  Press space to continue." ),
                       is_overheadlight ? "overhead light" : "headlight" );
                const cata::optional<tripoint> headlight_target = g->look_around();
                // Restore previous view offsets.
                g->u.view_offset.x = px;
                g->u.view_offset.y = py;

                int dir = 0;
                if( headlight_target ) {
                    int delta_x = headlight_target->x - ( veh->global_pos3().x + q.x );
                    int delta_y = headlight_target->y - ( veh->global_pos3().y + q.y );

                    const double PI = 3.14159265358979f;
                    dir = int( atan2( static_cast<float>( delta_y ), static_cast<float>( delta_x ) ) * 180.0 / PI );
                    dir -= veh->face.dir();
                    while( dir < 0 ) {
                        dir += 360;
                    }
                    while( dir > 360 ) {
                        dir -= 360;
                    }
                }

                veh->parts[partnum].direction = dir;
            }

            const tripoint vehp = veh->global_pos3() + tripoint( q.x, q.y, 0 );
            //@todo: allow boarding for non-players as well.
            player *const pl = g->critter_at<player>( vehp );
            if( vpinfo.has_flag( VPFLAG_BOARDABLE ) && pl ) {
                g->m.board_vehicle( vehp, pl );
            }

            add_msg( m_good, _( "You install a %1$s into the %2$s." ), veh->parts[ partnum ].name().c_str(),
                     veh->name.c_str() );

            for( const auto &sk : vpinfo.install_skills ) {
                g->u.practice( sk.first, veh_utils::calc_xp_gain( vpinfo, sk.first ) );
            }

            break;
        }

        case 'r': {
            veh_utils::repair_part( *veh, veh->parts[ vehicle_part ], g->u );
            break;
        }

        case 'f': {
            if( g->u.activity.targets.empty() || !g->u.activity.targets.front() ) {
                debugmsg( "Activity ACT_VEHICLE: missing refill source" );
                break;
            }

            auto &src = g->u.activity.targets.front();
            struct vehicle_part &pt = veh->parts[ vehicle_part ];
            std::list<item> &contents = src->contents;
            if( pt.is_tank() && src->is_watertight_container() && !contents.empty() ) {

                pt.base.fill_with( contents.front() );

                if( pt.ammo_remaining() != pt.ammo_capacity() ) {
                    //~ 1$s vehicle name, 2$s tank name
                    add_msg( m_good, _( "You refill the %1$s's %2$s." ),
                             veh->name.c_str(), pt.name().c_str() );
                } else {
                    //~ 1$s vehicle name, 2$s tank name
                    add_msg( m_good, _( "You completely refill the %1$s's %2$s." ),
                             veh->name.c_str(), pt.name().c_str() );
                }

                if( contents.front().charges == 0 ) {
                    contents.erase( contents.begin() );
                } else {
                    add_msg( m_good, _( "There's some left over!" ) );
                }

            } else if( pt.is_fuel_store() ) {
                auto qty = src->charges;
                pt.base.reload( g->u, std::move( src ), qty );

                //~ 1$s vehicle name, 2$s reactor name
                add_msg( m_good, _( "You refuel the %1$s's %2$s." ),
                         veh->name.c_str(), pt.name().c_str() );

            } else {
                debugmsg( "vehicle part is not reloadable" );
                break;
            }

            veh->invalidate_mass();
            break;
        }

        case 'o': {
            auto inv = g->u.crafting_inventory();

            const auto reqs = vpinfo.removal_requirements();
            if( !reqs.can_make_with_inventory( inv ) ) {
                add_msg( m_info, _( "You don't meet the requirements to remove the %s." ), vpinfo.name().c_str() );
                break;
            }

            for( const auto &e : reqs.get_components() ) {
                g->u.consume_items( e );
            }
            for( const auto &e : reqs.get_tools() ) {
                g->u.consume_tools( e );
            }

            g->u.invalidate_crafting_inventory();

            // This will be a list of all the items which arise from this removal.
            std::list<item> resulting_items;

            // First we get all the contents of the part
            vehicle_stack contents = veh->get_items( vehicle_part );
            resulting_items.insert( resulting_items.end(), contents.begin(), contents.end() );
            contents.clear();

            // Power cables must remove parts from the target vehicle, too.
            if( veh->part_flag( vehicle_part, "POWER_TRANSFER" ) ) {
                veh->remove_remote_part( vehicle_part );
            }

            bool broken = veh->parts[ vehicle_part ].is_broken();

            if( broken ) {
                add_msg( _( "You remove the broken %1$s from the %2$s." ),
                         veh->parts[ vehicle_part ].name().c_str(), veh->name.c_str() );
            } else {
                add_msg( _( "You remove the %1$s from the %2$s." ),
                         veh->parts[ vehicle_part ].name().c_str(), veh->name.c_str() );
            }

            if( !broken ) {
                resulting_items.push_back( veh->parts[vehicle_part].properties_to_item() );
                for( const auto &sk : vpinfo.install_skills ) {
                    // removal is half as educational as installation
                    g->u.practice( sk.first, veh_utils::calc_xp_gain( vpinfo, sk.first ) / 2 );
                }

            } else {
                auto pieces = veh->parts[vehicle_part].pieces_for_broken_part();
                resulting_items.insert( resulting_items.end(), pieces.begin(), pieces.end() );
            }

            if( veh->parts.size() < 2 ) {
                add_msg( _( "You completely dismantle the %s." ), veh->name.c_str() );
                g->u.activity.set_to_null();
                g->m.destroy_vehicle( veh );
            } else {
                veh->remove_part( vehicle_part );
                veh->part_removal_cleanup();
            }

            // Finally, put all the reults somewhere (we wanted to wait until this
            // point because we don't want to put them back into the vehicle part
            // that just got removed).
            put_into_vehicle_or_drop( g->u, item_drop_reason::deliberate, resulting_items );
            break;
        }

        case 'c':
            std::vector<int> parts = veh->parts_at_relative( point( dx, dy ), true );
            if( !parts.empty() ) {
                int replaced_wheel = veh->part_with_feature( parts[0], "WHEEL", false );
                if( replaced_wheel == -1 ) {
                    debugmsg( "no wheel to remove when changing wheels." );
                    return;
                }
                bool broken = veh->parts[ replaced_wheel ].is_broken();
                item removed_wheel = veh->parts[replaced_wheel].properties_to_item();
                veh->remove_part( replaced_wheel );
                veh->part_removal_cleanup();
                int partnum = veh->install_part( point( dx, dy ), part_id, consume_vpart_item( part_id ) );
                if( partnum < 0 ) {
                    debugmsg( "complete_vehicle tire change fails dx=%d dy=%d id=%s", dx, dy, part_id.c_str() );
                }
                // Place the removed wheel on the map last so consume_vpart_item() doesn't pick it.
                if( !broken ) {
                    g->m.add_item_or_charges( g->u.posx(), g->u.posy(), removed_wheel );
                }
                add_msg( _( "You replace one of the %1$s's tires with a %2$s." ),
                         veh->name.c_str(), veh->parts[ partnum ].name().c_str() );
            }
            break;
    }
    g->u.invalidate_crafting_inventory();
}<|MERGE_RESOLUTION|>--- conflicted
+++ resolved
@@ -1529,16 +1529,7 @@
     if( !( use_aid || use_str ) ) {
         ok = false;
     }
-<<<<<<< HEAD
     const auto helpers = g->u.get_crafting_helpers();
-=======
-    //~ %1$s represents the internal color name which shouldn't be translated, %2$s is the tool quality, %3$i is tool level, %4$s is the internal color name which shouldn't be translated and %5$i is the character's strength
-    msg << string_format(
-            _( "> %1$s1 tool with %2$s %3$i</color> <color_white>OR</color> %4$sstrength %5$i</color>" ),
-            status_color( use_aid ), qual.obj().name.c_str(), lvl,
-            status_color( use_str ), str ) << "\n";
->>>>>>> dcfa1dbb
-
     //~ %1$s represents the internal color name which shouldn't be translated, %2$s is the tool quality, %3$i is tool level, %4$s is the internal color name which shouldn't be translated and %5$i is the character's strength
     if( helpers.size() > 0 ){
         msg << string_format( _( "> %1$s1 tool with %2$s %3$i</color> <color_white>OR</color> %4$sstrength ( assisted ) %5$i</color>" ),
@@ -1610,15 +1601,11 @@
 
         //read input
         const std::string action = main_context.handle_input();
-<<<<<<< HEAD
         if (can_remove && (action == "REMOVE" || action == "CONFIRM")) {
             const std::vector<npc *> helpers = g->u.get_crafting_helpers();
             for( const npc *np : helpers ) {
                 add_msg( m_info, _( "%s helps with this task..." ), np->name.c_str() );
             }
-=======
-        if( can_remove && ( action == "REMOVE" || action == "CONFIRM" ) ) {
->>>>>>> dcfa1dbb
             sel_cmd = 'o';
             break;
         } else if( action == "QUIT" ) {
@@ -1703,7 +1690,6 @@
             return false;
 
         case LACK_TOOLS:
-<<<<<<< HEAD
         //~ %1$s represents the internal color name which shouldn't be translated, %2$s is an internal color name, %3$s is an internal color name, %4$s is an internal color name, and %5$d is the required lift strength
             if( helpers.size() > 0 ){
                 msg = string_format( _( "To change a wheel you need a %1$swrench</color>, a %2$swheel</color>, and either "
@@ -1716,14 +1702,6 @@
                                      status_color( has_wrench ), status_color( has_wheel ), status_color( has_jack ),
                                      status_color( g->u.can_lift( *veh ) ), veh->lift_strength() );
             }
-=======
-            //~ %1$s represents the internal color name which shouldn't be translated, %2$s is an internal color name, %3$s is an internal color name, %4$s is an internal color name, and %5$d is the required lift strength
-            msg = string_format(
-                      _( "To change a wheel you need a %1$swrench</color>, a %2$swheel</color>, and either "
-                         "%3$slifting equipment</color> or %4$s%5$d</color> strength." ),
-                      status_color( has_wrench ), status_color( has_wheel ), status_color( has_jack ),
-                      status_color( g->u.can_lift( *veh ) ), veh->lift_strength() );
->>>>>>> dcfa1dbb
             return false;
 
         case MOVING_VEHICLE:
