#include "veh_interact.h"

#include <algorithm>
#include <array>
#include <cmath>
#include <cstdlib>
#include <functional>
#include <iostream>
#include <iterator>
#include <list>
#include <memory>
#include <numeric>
#include <set>
#include <string>
#include <type_traits>
#include <unordered_set>
#include <utility>

#include "activity_handlers.h"
#include "activity_type.h"
#include "avatar.h"
#include "calendar.h"
#include "cata_utility.h"
#include "catacharset.h"
#include "character.h"
#include "character_id.h"
#include "colony.h"
#include "debug.h"
#include "enums.h"
#include "faction.h"
#include "fault.h"
#include "flag.h"
#include "flat_set.h"
#include "game.h"
#include "game_constants.h"
#include "handle_liquid.h"
#include "item.h"
#include "item_contents.h"
#include "item_group.h"
#include "itype.h"
#include "map.h"
#include "map_selector.h"
#include "memory_fast.h"
#include "messages.h"
#include "monster.h"
#include "npc.h"
#include "optional.h"
#include "output.h"
#include "overmapbuffer.h"
#include "pimpl.h"
#include "player.h"
#include "point.h"
#include "requirements.h"
#include "skill.h"
#include "string_formatter.h"
#include "string_id.h"
#include "string_input_popup.h"
#include "tileray.h"
#include "translations.h"
#include "ui.h"
#include "ui_manager.h"
#include "units.h"
#include "units_utility.h"
#include "value_ptr.h"
#include "veh_type.h"
#include "veh_utils.h"
#include "vehicle.h"
#include "vehicle_selector.h"
#include "vpart_position.h"
#include "vpart_range.h"

static const itype_id fuel_type_battery( "battery" );

static const itype_id itype_battery( "battery" );
static const itype_id itype_plut_cell( "plut_cell" );

static const skill_id skill_mechanics( "mechanics" );

static const proficiency_id proficiency_prof_aircraft_mechanic( "prof_aircraft_mechanic" );

static const quality_id qual_JACK( "JACK" );
static const quality_id qual_LIFT( "LIFT" );
static const quality_id qual_HOSE( "HOSE" );
static const quality_id qual_SELF_JACK( "SELF_JACK" );

static const trait_id trait_DEBUG_HS( "DEBUG_HS" );

static const activity_id ACT_VEHICLE( "ACT_VEHICLE" );

static inline std::string status_color( bool status )
{
    return status ? "<color_green>" : "<color_red>";
}
static inline std::string health_color( bool status )
{
    return status ? "<color_light_green>" : "<color_light_red>";
}

// Cap JACK requirements to support arbitrarily large vehicles.
static constexpr units::mass JACK_LIMIT = 8500_kilogram; // 8500kg ( 8.5 metric tonnes )

// cap JACK requirements to support arbitrarily large vehicles
static double jack_quality( const vehicle &veh )
{
    const units::quantity<double, units::mass::unit_type> mass = std::min( veh.total_mass(),
            JACK_LIMIT );
    return std::ceil( mass / lifting_quality_to_mass( 1 ) );
}

/** Can part currently be reloaded with anything? */
static auto can_refill = []( const vehicle_part &pt )
{
    return pt.can_reload();
};

static void act_vehicle_unload_fuel( vehicle *veh );

player_activity veh_interact::serialize_activity()
{
    const auto *pt = sel_vehicle_part;
    const auto *vp = sel_vpart_info;

    if( sel_cmd == 'q' || sel_cmd == ' ' || !vp ) {
        return player_activity();
    }

    avatar &player_character = get_avatar();
    int time = 1000;
    switch( sel_cmd ) {
        case 'i':
            time = vp->install_time( player_character );
            break;
        case 'r':
            if( pt != nullptr ) {
                if( pt->is_broken() ) {
                    time = vp->install_time( player_character );
                } else if( pt->base.max_damage() > 0 ) {
                    time = vp->repair_time( player_character ) * pt->base.damage() /
                           pt->base.max_damage();
                }
            }
            break;
        case 'o':
            time = vp->removal_time( player_character );
            break;
        default:
            break;
    }
    if( player_character.has_trait( trait_DEBUG_HS ) ) {
        time = 1;
    }
    player_activity res( ACT_VEHICLE, time, static_cast<int>( sel_cmd ) );

    // if we're working on an existing part, use that part as the reference point
    // otherwise (e.g. installing a new frame), just use part 0
    const point q = veh->coord_translate( pt ? pt->mount : veh->part( 0 ).mount );
    const vehicle_part *vpt = pt ? pt : &veh->part( 0 );
    map &here = get_map();
    for( const tripoint &p : veh->get_points( true ) ) {
        res.coord_set.insert( here.getabs( p ) );
    }
    res.values.push_back( here.getabs( veh->global_pos3() ).x + q.x );    // values[0]
    res.values.push_back( here.getabs( veh->global_pos3() ).y + q.y );    // values[1]
    res.values.push_back( dd.x );   // values[2]
    res.values.push_back( dd.y );   // values[3]
    res.values.push_back( -dd.x );   // values[4]
    res.values.push_back( -dd.y );   // values[5]
    res.values.push_back( veh->index_of_part( vpt ) ); // values[6]
    res.str_values.push_back( vp->get_id().str() );
    res.str_values.push_back( sel_vpart_variant );
    res.targets.emplace_back( std::move( target ) );

    return res;
}

player_activity veh_interact::run( vehicle &veh, const point &p )
{
    veh_interact vehint( veh, p );
    vehint.do_main_loop();
    return vehint.serialize_activity();
}

vehicle_part &veh_interact::select_part( const vehicle &veh, const part_selector &sel,
        const std::string &title )
{
    static vehicle_part null_part;
    vehicle_part *res = &null_part;

    auto act = [&]( const vehicle_part & pt ) {
        res = const_cast<vehicle_part *>( &pt );
    };
    std::function<bool( const vpart_reference & )> sel_wrapper = [sel]( const vpart_reference & vpr ) {
        return sel( vpr.part() );
    };

    const vehicle_part_range vpr = veh.get_all_parts();
    int opts = std::count_if( vpr.begin(), vpr.end(), sel_wrapper );

    if( opts == 1 ) {
        act( std::find_if( vpr.begin(), vpr.end(), sel_wrapper )->part() );

    } else if( opts != 0 ) {
        veh_interact vehint( const_cast<vehicle &>( veh ) );
        vehint.title = title.empty() ? _( "Select part" ) : title;
        vehint.overview( sel, act );
    }

    return *res;
}

/**
 * Creates a blank veh_interact window.
 */
veh_interact::veh_interact( vehicle &veh, const point &p )
    : dd( p ), veh( &veh ), main_context( "VEH_INTERACT", keyboard_mode::keycode )
{
    // Only build the shapes map and the wheel list once
    for( const auto &e : vpart_info::all() ) {
        const vpart_info &vp = e.second;
        vpart_shapes[ vp.name() + vp.base_item.str() ].push_back( &vp );
        if( vp.has_flag( "WHEEL" ) ) {
            wheel_types.push_back( &vp );
        }
    }

    main_context.register_directions();
    main_context.register_action( "QUIT" );
    main_context.register_action( "INSTALL" );
    main_context.register_action( "REPAIR" );
    main_context.register_action( "MEND" );
    main_context.register_action( "REFILL" );
    main_context.register_action( "REMOVE" );
    main_context.register_action( "RENAME" );
    main_context.register_action( "SIPHON" );
    main_context.register_action( "UNLOAD" );
    main_context.register_action( "ASSIGN_CREW" );
    main_context.register_action( "RELABEL" );
    main_context.register_action( "PREV_TAB" );
    main_context.register_action( "NEXT_TAB" );
    main_context.register_action( "OVERVIEW_DOWN" );
    main_context.register_action( "OVERVIEW_UP" );
    main_context.register_action( "FUEL_LIST_DOWN" );
    main_context.register_action( "FUEL_LIST_UP" );
    main_context.register_action( "DESC_LIST_DOWN" );
    main_context.register_action( "DESC_LIST_UP" );
    main_context.register_action( "PAGE_DOWN" );
    main_context.register_action( "PAGE_UP" );
    main_context.register_action( "CONFIRM" );
    main_context.register_action( "HELP_KEYBINDINGS" );
    main_context.register_action( "FILTER" );
    main_context.register_action( "ANY_INPUT" );

    count_durability();
    cache_tool_availability();
    // Initialize info of selected parts
    move_cursor( point_zero );
}

veh_interact::~veh_interact() = default;

void veh_interact::allocate_windows()
{
    // grid window
    const point grid( point_south_east );
    const int grid_w = TERMX - 2; // exterior borders take 2
    const int grid_h = TERMY - 2; // exterior borders take 2

    const int mode_h  = 1;
    const int name_h  = 1;

    page_size = grid_h - ( mode_h + stats_h + name_h ) - 2;

    const int pane_y = grid.y + mode_h + 1;

    const int pane_w = ( grid_w / 3 ) - 1;

    const int disp_w = grid_w - ( pane_w * 2 ) - 2;
    const int disp_h = page_size * 0.45;
    const int parts_h = page_size - disp_h;
    const int parts_y = pane_y + disp_h;

    const int name_y = pane_y + page_size + 1;
    const int stats_y = name_y + name_h;

    const int list_x = grid.x + disp_w + 1;
    const int msg_x  = list_x + pane_w + 1;

    // covers right part of w_name and w_stats in vertical/hybrid
    const int details_y = name_y;
    const int details_x = list_x;

    const int details_h = 7;
    const int details_w = grid.x + grid_w - details_x;

    // make the windows
    w_border = catacurses::newwin( TERMY, TERMX, point_zero );
    w_mode  = catacurses::newwin( mode_h,    grid_w, grid );
    w_msg   = catacurses::newwin( page_size, pane_w, point( msg_x, pane_y ) );
    w_disp  = catacurses::newwin( disp_h,    disp_w, point( grid.x, pane_y ) );
    w_parts = catacurses::newwin( parts_h,   disp_w, point( grid.x, parts_y ) );
    w_list  = catacurses::newwin( page_size, pane_w, point( list_x, pane_y ) );
    w_stats = catacurses::newwin( stats_h,   grid_w, point( grid.x, stats_y ) );
    w_name  = catacurses::newwin( name_h,    grid_w, point( grid.x, name_y ) );
    w_details = catacurses::newwin( details_h, details_w, point( details_x, details_y ) );
}

bool veh_interact::format_reqs( std::string &msg, const requirement_data &reqs,
                                const std::map<skill_id, int> &skills, int moves ) const
{
    Character &player_character = get_player_character();
    const inventory &inv = player_character.crafting_inventory();
    bool ok = reqs.can_make_with_inventory( inv, is_crafting_component );

    msg += _( "<color_white>Time required:</color>\n" );
    // TODO: better have a from_moves function
    msg += "> " + to_string_approx( time_duration::from_turns( moves / 100 ) ) + "\n";

    msg += _( "<color_white>Skills required:</color>\n" );
    for( const auto &e : skills ) {
        bool hasSkill = player_character.get_skill_level( e.first ) >= e.second;
        if( !hasSkill ) {
            ok = false;
        }
        //~ %1$s represents the internal color name which shouldn't be translated, %2$s is skill name, and %3$i is skill level
        msg += string_format( _( "> %1$s%2$s %3$i</color>\n" ), status_color( hasSkill ),
                              e.first.obj().name(), e.second );
    }
    if( skills.empty() ) {
        //~ %1$s represents the internal color name which shouldn't be translated, %2$s is the word "NONE"
        msg += string_format( "> %1$s%2$s</color>", status_color( true ), _( "NONE" ) ) + "\n";
    }

    auto comps = reqs.get_folded_components_list( getmaxx( w_msg ) - 2, c_white, inv,
                 is_crafting_component );
    for( const std::string &line : comps ) {
        msg += line + "\n";
    }
    auto tools = reqs.get_folded_tools_list( getmaxx( w_msg ) - 2, c_white, inv );
    for( const std::string &line : tools ) {
        msg += line + "\n";
    }

    return ok;
}

struct veh_interact::install_info_t {
    int pos = 0;
    size_t tab = 0;
    std::vector<const vpart_info *> tab_vparts;
    std::vector<vpart_category> tab_list;
};

struct veh_interact::remove_info_t {
    int pos = 0;
    size_t tab = 0;
};

shared_ptr_fast<ui_adaptor> veh_interact::create_or_get_ui_adaptor()
{
    shared_ptr_fast<ui_adaptor> current_ui = ui.lock();
    if( !current_ui ) {
        ui = current_ui = make_shared_fast<ui_adaptor>();
        current_ui->on_screen_resize( [this]( ui_adaptor & current_ui ) {
            allocate_windows();
            current_ui.position_from_window( catacurses::stdscr );
        } );
        current_ui->mark_resize();
        current_ui->on_redraw( [this]( const ui_adaptor & ) {
            display_grid();
            display_name();
            display_stats();
            display_veh();

            werase( w_parts );
            veh->print_part_list( w_parts, 0, getmaxy( w_parts ) - 1, getmaxx( w_parts ), cpart, highlight_part,
                                  true );
            wnoutrefresh( w_parts );

            werase( w_msg );
            if( !msg.has_value() ) {
                veh->print_vparts_descs( w_msg, getmaxy( w_msg ), getmaxx( w_msg ), cpart, start_at, start_limit );
            } else {
                const int height = catacurses::getmaxy( w_msg );

                // the following contraption is splitting buffer into separate lines for scrolling
                // since earlier code relies on msg already being folded
                std::vector<std::string> buffer;
                std::istringstream msg_stream( msg.value() );
                while( !msg_stream.eof() ) {
                    std::string line;
                    getline( msg_stream, line );
                    buffer.push_back( line );
                }

                const int pages = static_cast<int>( buffer.size() / ( height - 2 ) );
                w_msg_scroll_offset = clamp( w_msg_scroll_offset, 0, pages );
                for( int line = 0; line < height; ++line ) {
                    const int idx = w_msg_scroll_offset * ( height - 1 ) + line;
                    if( static_cast<size_t>( idx ) >= buffer.size() ) {
                        break;
                    }
                    fold_and_print( w_msg, point( 1, line ), getmaxx( w_msg ) - 2, c_unset, buffer[idx] );
                }
            }
            wnoutrefresh( w_msg );

            if( install_info ) {
                display_list( install_info->pos, install_info->tab_vparts, 2 );
                display_details( sel_vpart_info );
            } else if( remove_info ) {
                display_details( sel_vpart_info );
                display_overview();
            } else {
                display_overview();
            }
            display_mode();
        } );
    }
    return current_ui;
}

void veh_interact::do_main_loop()
{
    bool finish = false;
    Character &player_character = get_player_character();
    const bool owned_by_player = veh->handle_potential_theft( dynamic_cast<player &>
                                 ( player_character ), true );
    faction *owner_fac;
    if( veh->has_owner() ) {
        owner_fac = g->faction_manager_ptr->get( veh->get_owner() );
    } else {
        owner_fac = g->faction_manager_ptr->get( faction_id( "no_faction" ) );
    }

    shared_ptr_fast<ui_adaptor> current_ui = create_or_get_ui_adaptor();

    while( !finish ) {
        calc_overview();
        ui_manager::redraw();
        const int description_scroll_lines = catacurses::getmaxy( w_parts ) - 4;
        const std::string action = main_context.handle_input();
        msg.reset();
        if( const cata::optional<tripoint> vec = main_context.get_direction( action ) ) {
            move_cursor( vec->xy() );
        } else if( action == "QUIT" ) {
            finish = true;
        } else if( action == "INSTALL" ) {
            if( veh->handle_potential_theft( dynamic_cast<player &>( player_character ) ) ) {
                do_install();
            }
        } else if( action == "REPAIR" ) {
            if( veh->handle_potential_theft( dynamic_cast<player &>( player_character ) ) ) {
                do_repair();
            }
        } else if( action == "MEND" ) {
            if( veh->handle_potential_theft( dynamic_cast<player &>( player_character ) ) ) {
                do_mend();
            }
        } else if( action == "REFILL" ) {
            if( veh->handle_potential_theft( dynamic_cast<player &>( player_character ) ) ) {
                do_refill();
            }
        } else if( action == "REMOVE" ) {
            if( veh->handle_potential_theft( dynamic_cast<player &>( player_character ) ) ) {
                do_remove();
            }
        } else if( action == "RENAME" ) {
            if( owned_by_player ) {
                do_rename();
            } else {
                if( owner_fac ) {
                    popup( _( "You cannot rename this vehicle as it is owned by: %s." ), _( owner_fac->name ) );
                }
            }
        } else if( action == "SIPHON" ) {
            if( veh->handle_potential_theft( dynamic_cast<player &>( player_character ) ) ) {
                do_siphon();
                // Siphoning may have started a player activity. If so, we should close the
                // vehicle dialog and continue with the activity.
                finish = !player_character.activity.is_null();
                if( !finish ) {
                    // it's possible we just invalidated our crafting inventory
                    cache_tool_availability();
                }
            }
        } else if( action == "UNLOAD" ) {
            if( veh->handle_potential_theft( dynamic_cast<player &>( player_character ) ) ) {
                finish = do_unload();
            }
        } else if( action == "ASSIGN_CREW" ) {
            if( owned_by_player ) {
                do_assign_crew();
            } else {
                if( owner_fac ) {
                    popup( _( "You cannot assign crew on this vehicle as it is owned by: %s." ),
                           _( owner_fac->name ) );
                }
            }
        } else if( action == "RELABEL" ) {
            if( owned_by_player ) {
                do_relabel();
            } else {
                if( owner_fac ) {
                    popup( _( "You cannot relabel this vehicle as it is owned by: %s." ), _( owner_fac->name ) );
                }
            }
        } else if( action == "FUEL_LIST_DOWN" ) {
            move_fuel_cursor( 1 );
        } else if( action == "FUEL_LIST_UP" ) {
            move_fuel_cursor( -1 );
        } else if( action == "OVERVIEW_DOWN" ) {
            move_overview_line( 1 );
        } else if( action == "OVERVIEW_UP" ) {
            move_overview_line( -1 );
        } else if( action == "DESC_LIST_DOWN" ) {
            move_cursor( point_zero, 1 );
        } else if( action == "DESC_LIST_UP" ) {
            move_cursor( point_zero, -1 );
        } else if( action == "PAGE_DOWN" ) {
            move_cursor( point_zero, description_scroll_lines );
        } else if( action == "PAGE_UP" ) {
            move_cursor( point_zero, -description_scroll_lines );
        }
        if( sel_cmd != ' ' ) {
            finish = true;
        }
    }
}

void veh_interact::cache_tool_availability()
{
    Character &player_character = get_player_character();
    crafting_inv = player_character.crafting_inventory();

    cache_tool_availability_update_lifting( player_character.pos() );
    int mech_jack = 0;
    if( player_character.is_mounted() ) {
        mech_jack = player_character.mounted_creature->mech_str_addition() + 10;
    }
    int max_quality = std::max( { player_character.max_quality( qual_JACK ), mech_jack,
                                  map_selector( player_character.pos(), PICKUP_RANGE ).max_quality( qual_JACK ),
                                  vehicle_selector( player_character.pos(), 2, true, *veh ).max_quality( qual_JACK )
                                } );
    max_jack = lifting_quality_to_mass( max_quality );
}

void veh_interact::cache_tool_availability_update_lifting( const tripoint &world_cursor_pos )
{
    max_lift = get_player_character().best_nearby_lifting_assist( world_cursor_pos );
}

/**
 * Checks if the player is able to perform some command, and returns a nonzero
 * error code if they are unable to perform it. The return from this function
 * should be passed into the various do_whatever functions further down.
 * @param mode The command the player is trying to perform (i.e. 'r' for repair).
 * @return CAN_DO if the player has everything they need,
 *         INVALID_TARGET if the command can't target that square,
 *         LACK_TOOLS if the player lacks tools,
 *         NOT_FREE if something else obstructs the action,
 *         LACK_SKILL if the player's skill isn't high enough,
 *         LOW_MORALE if the player's morale is too low while trying to perform
 *             an action requiring a minimum morale,
 *         UNKNOWN_TASK if the requested operation is unrecognized.
 */
task_reason veh_interact::cant_do( char mode )
{
    bool enough_morale = true;
    bool valid_target = false;
    bool has_tools = false;
    bool part_free = true;
    bool has_skill = true;
    bool enough_light = true;
    const vehicle_part_range vpr = veh->get_all_parts();
    avatar &player_character = get_avatar();
    switch( mode ) {
        case 'i':
            // install mode
            enough_morale = player_character.has_morale_to_craft();
            valid_target = !can_mount.empty() && 0 == veh->tags.count( "convertible" );
            //tool checks processed later
            enough_light = player_character.fine_detail_vision_mod() <= 4;
            has_tools = true;
            break;

        case 'r':
            // repair mode
            enough_morale = player_character.has_morale_to_craft();
            valid_target = !need_repair.empty() && cpart >= 0;
            // checked later
            has_tools = true;
            enough_light = player_character.fine_detail_vision_mod() <= 4;
            break;

        case 'm': {
            // mend mode
            enough_morale = player_character.has_morale_to_craft();
            const bool toggling = player_character.has_trait( trait_DEBUG_HS );
            valid_target = std::any_of( vpr.begin(), vpr.end(), [toggling]( const vpart_reference & pt ) {
                if( toggling ) {
                    return pt.part().is_available() && !pt.part().faults_potential().empty();
                } else {
                    return pt.part().is_available() && !pt.part().faults().empty();
                }
            } );
            enough_light = player_character.fine_detail_vision_mod() <= 4;
            // checked later
            has_tools = true;
        }
        break;

        case 'f':
            valid_target = std::any_of( vpr.begin(), vpr.end(), []( const vpart_reference & pt ) {
                return can_refill( pt.part() );
            } );
            has_tools = true;
            break;

        case 'o':
            // remove mode
            enough_morale = player_character.has_morale_to_craft();
            valid_target = cpart >= 0 && 0 == veh->tags.count( "convertible" );
            part_free = parts_here.size() > 1 || ( cpart >= 0 && veh->can_unmount( cpart ) );
            //tool and skill checks processed later
            has_tools = true;
            has_skill = true;
            enough_light = player_character.fine_detail_vision_mod() <= 4;
            break;

        case 's':
            // siphon mode
            valid_target = false;
            for( const vpart_reference &vp : veh->get_any_parts( VPFLAG_FLUIDTANK ) ) {
                if( vp.part().base.has_item_with( []( const item & it ) {
                return it.made_of( phase_id::LIQUID );
                } ) ) {
                    valid_target = true;
                    break;
                }
            }
            has_tools = player_character.has_quality( qual_HOSE );
            break;

        case 'd':
            // unload mode
            valid_target = false;
            has_tools = true;
            for( auto &e : veh->fuels_left() ) {
                if( e.first != fuel_type_battery && item::find_type( e.first )->phase == phase_id::SOLID ) {
                    valid_target = true;
                    break;
                }
            }
            break;

        case 'w':
            // assign crew
            if( g->allies().empty() ) {
                return task_reason::INVALID_TARGET;
            }
            return std::any_of( vpr.begin(), vpr.end(), []( const vpart_reference & e ) {
                return e.part().is_seat();
            } ) ? task_reason::CAN_DO : task_reason::INVALID_TARGET;

        case 'a':
            // relabel
            valid_target = cpart >= 0;
            has_tools = true;
            break;
        default:
            return task_reason::UNKNOWN_TASK;
    }

    if( std::abs( veh->velocity ) > 100 || player_character.controlling_vehicle ) {
        return task_reason::MOVING_VEHICLE;
    }
    if( !valid_target ) {
        return task_reason::INVALID_TARGET;
    }
    if( !enough_morale ) {
        return task_reason::LOW_MORALE;
    }
    if( !enough_light ) {
        return task_reason::LOW_LIGHT;
    }
    if( !has_tools ) {
        return task_reason::LACK_TOOLS;
    }
    if( !part_free ) {
        return task_reason::NOT_FREE;
    }
    // TODO: that is always false!
    if( !has_skill ) {
        return task_reason::LACK_SKILL;
    }
    return task_reason::CAN_DO;
}

bool veh_interact::is_drive_conflict()
{
    std::string conflict_type;
    bool has_conflict = veh->has_engine_conflict( sel_vpart_info, conflict_type );

    if( has_conflict ) {
        //~ %1$s is fuel_type
        msg = string_format( _( "Only one %1$s powered engine can be installed." ),
                             conflict_type );
    }
    return has_conflict;
}

bool veh_interact::can_self_jack()
{
    int lvl = jack_quality( *veh );

    for( const vpart_reference &vp : veh->get_avail_parts( "SELF_JACK" ) ) {
        if( vp.part().base.has_quality( qual_SELF_JACK, lvl ) ) {
            return true;
        }
    }
    return false;
}

bool veh_interact::update_part_requirements()
{
    if( sel_vpart_info == nullptr ) {
        return false;
    }

    if( is_drive_conflict() ) {
        return false;
    }
    if( veh->has_part( "NO_MODIFY_VEHICLE" ) && !sel_vpart_info->has_flag( "SIMPLE_PART" ) ) {
        msg = _( "This vehicle cannot be modified in this way.\n" );
        return false;
    } else if( sel_vpart_info->has_flag( "NO_INSTALL_PLAYER" ) ) {
        msg = _( "This part cannot be installed.\n" );
        return false;
    }

    if( sel_vpart_info->has_flag( "FUNNEL" ) ) {
        if( std::none_of( parts_here.begin(), parts_here.end(), [&]( const int e ) {
        return veh->part( e ).is_tank();
        } ) ) {
            msg = _( "Funnels need to be installed over a tank." );
            return false;
        }
    }

    if( sel_vpart_info->has_flag( "TURRET" ) ) {
        if( std::any_of( parts_here.begin(), parts_here.end(), [&]( const int e ) {
        return veh->part( e ).is_turret();
        } ) ) {
            msg = _( "Can't install turret on another turret." );
            return false;
        }
    }

    bool is_engine = sel_vpart_info->has_flag( "ENGINE" );
    //count current engines, some engines don't require higher skill
    int engines = 0;
    int dif_eng = 0;
    if( is_engine && sel_vpart_info->has_flag( "E_HIGHER_SKILL" ) ) {
        for( const vpart_reference &vp : veh->get_avail_parts( "ENGINE" ) ) {
            if( vp.has_feature( "E_HIGHER_SKILL" ) ) {
                engines++;
                dif_eng = dif_eng / 2 + 8;
            }
        }
    }

    int dif_steering = 0;
    if( sel_vpart_info->has_flag( "STEERABLE" ) ) {
        std::set<int> axles;
        for( auto &p : veh->steering ) {
            if( !veh->part_flag( p, "TRACKED" ) ) {
                // tracked parts don't contribute to axle complexity
                axles.insert( veh->part( p ).mount.x );
            }
        }

        if( !axles.empty() && axles.count( -dd.x ) == 0 ) {
            // Installing more than one steerable axle is hard
            // (but adding a wheel to an existing axle isn't)
            dif_steering = axles.size() + 5;
        }
    }

    const requirement_data reqs = sel_vpart_info->install_requirements();

    avatar &player_character = get_avatar();
    std::string nmsg;
    bool ok = format_reqs( nmsg, reqs, sel_vpart_info->install_skills,
                           sel_vpart_info->install_time( player_character ) );

    nmsg += _( "<color_white>Additional requirements:</color>\n" );

    bool allow_more_eng = engines < 2 || player_character.has_trait( trait_DEBUG_HS );

    if( dif_eng > 0 ) {
        if( !allow_more_eng || player_character.get_skill_level( skill_mechanics ) < dif_eng ) {
            ok = false;
        }
        if( allow_more_eng ) {
            //~ %1$s represents the internal color name which shouldn't be translated, %2$s is skill name, and %3$i is skill level
            nmsg += string_format( _( "> %1$s%2$s %3$i</color> for extra engines." ),
                                   status_color( player_character.get_skill_level( skill_mechanics ) >= dif_eng ),
                                   skill_mechanics.obj().name(), dif_eng ) + "\n";
        } else {
            nmsg += _( "> <color_red>You cannot install any more engines on this vehicle.</color>" ) +
                    std::string( "\n" );
        }
    }

    if( dif_steering > 0 ) {
        if( player_character.get_skill_level( skill_mechanics ) < dif_steering ) {
            ok = false;
        }
        //~ %1$s represents the internal color name which shouldn't be translated, %2$s is skill name, and %3$i is skill level
        nmsg += string_format( _( "> %1$s%2$s %3$i</color> for extra steering axles." ),
                               status_color( player_character.get_skill_level( skill_mechanics ) >= dif_steering ),
                               skill_mechanics.obj().name(), dif_steering ) + "\n";
    }

    int lvl = 0;
    int str = 0;
    quality_id qual;
    bool use_aid = false;
    bool use_str = false;
    if( sel_vpart_info->has_flag( "NEEDS_JACKING" ) ) {
        qual = qual_JACK;
        lvl = jack_quality( *veh );
        str = veh->lift_strength();
        use_aid = ( max_jack >= lifting_quality_to_mass( lvl ) ) || can_self_jack();
        use_str = player_character.can_lift( *veh );
    } else {
        item base( sel_vpart_info->base_item );
        qual = qual_LIFT;
        lvl = std::ceil( units::quantity<double, units::mass::unit_type>( base.weight() ) /
                         lifting_quality_to_mass( 1 ) );
        str = base.lift_strength();
        use_aid = max_lift >= base.weight();
        use_str = player_character.can_lift( base );
    }

    if( !( use_aid || use_str ) ) {
        ok = false;
    }

    nc_color aid_color = use_aid ? c_green : ( use_str ? c_dark_gray : c_red );
    nc_color str_color = use_str ? c_green : ( use_aid ? c_dark_gray : c_red );

    const auto helpers = player_character.get_crafting_helpers();
    std::string str_string;
    if( !helpers.empty() ) {
        str_string = string_format( _( "strength ( assisted ) %d" ), str );
    } else {
        str_string = string_format( _( "strength %d" ), str );
    }
    //~ %1$s is quality name, %2$d is quality level
    std::string aid_string = string_format( _( "1 tool with %1$s %2$d" ),
                                            qual.obj().name, lvl );
    nmsg += string_format( _( "> %1$s <color_white>OR</color> %2$s" ),
                           colorize( aid_string, aid_color ),
                           colorize( str_string, str_color ) ) + "\n";

    sel_vpart_info->format_description( nmsg, c_light_gray, getmaxx( w_msg ) - 4 );

    msg = colorize( nmsg, c_light_gray );
    return ok || player_character.has_trait( trait_DEBUG_HS );
}

/**
 * Moves list of fuels up or down.
 * @param delta -1 if moving up,
 *              1 if moving down
 */
void veh_interact::move_fuel_cursor( int delta )
{
    int max_fuel_indicators = static_cast<int>( veh->get_printable_fuel_types().size() );
    int height = 5;
    fuel_index += delta;

    if( fuel_index < 0 ) {
        fuel_index = 0;
    } else if( fuel_index > max_fuel_indicators - height ) {
        fuel_index = std::max( max_fuel_indicators - height, 0 );
    }
}

static void sort_uilist_entries_by_line_drawing( std::vector<uilist_entry> &shape_ui_entries )
{
    // An ordering of the line drawing symbols that does not result in
    // connecting when placed adjacent to each other vertically.
    const static std::map<int, int> symbol_order = {
        { LINE_XOXO, 0 }, { LINE_OXOX, 1 },
        { LINE_XOOX, 2 }, { LINE_XXOO, 3 },
        { LINE_XXXX, 4 }, { LINE_OXXO, 5 },
        { LINE_OOXX, 6 }
    };

    std::sort( shape_ui_entries.begin(), shape_ui_entries.end(),
    []( const uilist_entry & a, const uilist_entry & b ) {
        auto a_iter = symbol_order.find( a.extratxt.sym );
        auto b_iter = symbol_order.find( b.extratxt.sym );
        if( a_iter != symbol_order.end() ) {
            if( b_iter != symbol_order.end() ) {
                return a_iter->second < b_iter->second;
            } else {
                return true;
            }
        } else if( b_iter != symbol_order.end() ) {
            return false;
        } else {
            return a.extratxt.sym < b.extratxt.sym;
        }
    } );
}

void veh_interact::do_install()
{
    task_reason reason = cant_do( 'i' );

    if( reason == task_reason::INVALID_TARGET ) {
        msg = _( "Cannot install any part here." );
        return;
    }

    restore_on_out_of_scope<cata::optional<std::string>> prev_title( title );
    title = _( "Choose new part to install here:" );

    restore_on_out_of_scope<std::unique_ptr<install_info_t>> prev_install_info( std::move(
                install_info ) );
    install_info = std::make_unique<install_info_t>();

    std::string filter; // The user specified filter
    std::vector<vpart_category> &tab_list = install_info->tab_list = {};
    std::vector <std::function<bool( const vpart_info * )>> tab_filters;

    for( const vpart_category &cat : vpart_category::all() ) {
        tab_list.push_back( cat );
        if( cat.get_id() == "_all" ) {
            tab_filters.push_back( []( const vpart_info * ) {
                return true;
            } );
        } else if( cat.get_id() == "_filter" ) {
            tab_filters.push_back( [&filter]( const vpart_info * p ) {
                return lcmatch( p->name(), filter );
            } );
        } else {
            tab_filters.push_back( [ &, cat = cat.get_id()]( const vpart_info * p ) {
                return p->has_category( cat );
            } );
        }
    }

    shared_ptr_fast<ui_adaptor> current_ui = create_or_get_ui_adaptor();

    int &pos = install_info->pos = 0;
    size_t &tab = install_info->tab = 0;
    avatar &player_character = get_avatar();

    std::vector<const vpart_info *> &tab_vparts = install_info->tab_vparts;
    auto refresh_parts_list = [&]( std::vector<const vpart_info *> parts ) {
        std::copy_if( parts.begin(), parts.end(), std::back_inserter( tab_vparts ), tab_filters[tab] );
    };
    refresh_parts_list( can_mount );

    while( true ) {
        // filtered list can be empty
        sel_vpart_info = tab_vparts.empty() ? nullptr : tab_vparts[pos];

        bool can_install = update_part_requirements();
        ui_manager::redraw();

        const std::string action = main_context.handle_input();
        msg.reset();
        if( action == "FILTER" ) {
            string_input_popup()
            .title( _( "Search for part" ) )
            .width( 50 )
            .description( _( "Filter" ) )
            .max_length( 100 )
            .edit( filter );
            tab = tab_filters.size() - 1; // Move to the user filter tab.
        }
        if( action == "REPAIR" ) {
            filter.clear();
            tab = 0;
        }
        if( action == "INSTALL" || action == "CONFIRM" ) {
            if( can_install ) {
                switch( reason ) {
                    case task_reason::LOW_MORALE:
                        msg = _( "Your morale is too low to construct…" );
                        return;
                    case task_reason::LOW_LIGHT:
                        msg = _( "It's too dark to see what you are doing…" );
                        return;
                    case task_reason::MOVING_VEHICLE:
                        msg = _( "You can't install parts while driving." );
                        return;
                    default:
                        break;
                }
                // Modifying a vehicle with rotors will make in not flightworthy
                // (until we've got a better model)
                // It can only be the player doing this - an npc won't work well with query_yn
                if( veh->would_install_prevent_flyable( *sel_vpart_info, player_character ) ) {
                    if( query_yn(
                            _( "Installing this part will mean that this vehicle is no longer "
                               "flightworthy.  Continue?" ) ) ) {
                        veh->set_flyable( false );
                    } else {
                        return;
                    }
                }
                if( veh->is_foldable() && !sel_vpart_info->has_flag( "FOLDABLE" ) &&
                    !query_yn( _( "Installing this part will make the vehicle unfoldable. "
                                  " Continue?" ) ) ) {
                    return;
                }
                const auto &shapes =
                    vpart_shapes[ sel_vpart_info->name() + sel_vpart_info->base_item.str() ];
                int selected_shape = -1;
                // more than one shape available, display selection
                size_t num_vpart_shapes = shapes.size();
                size_t num_shapes_total = num_vpart_shapes + sel_vpart_info->symbols.size();
                if( num_shapes_total > 0 ) {
                    std::vector<uilist_entry> shape_ui_entries;
                    for( size_t i = 0; i < shapes.size(); i++ ) {
                        uilist_entry entry( i, true, 0, shapes[i]->name() );
                        entry.extratxt.left = 1;
                        entry.extratxt.sym = special_symbol( shapes[i]->sym );
                        entry.extratxt.color = shapes[i]->color;
                        shape_ui_entries.push_back( entry );
                    }
                    size_t j = num_vpart_shapes;
                    for( const auto &vp_variant : sel_vpart_info->symbols ) {
                        std::string disp_name = sel_vpart_info->name();
                        for( const auto &vp_variant_pair : vpart_variants ) {
                            if( vp_variant_pair.first == vp_variant.first ) {
                                disp_name += " " + vp_variant_pair.second;
                                break;
                            }
                        }
                        uilist_entry entry( j, true, 0, disp_name );
                        entry.extratxt.left = 1;
                        entry.extratxt.sym = special_symbol( vp_variant.second );
                        entry.extratxt.color = sel_vpart_info->color;
                        shape_ui_entries.push_back( entry );
                        j += 1;
                    }
                    sort_uilist_entries_by_line_drawing( shape_ui_entries );
                    uilist smenu;
                    smenu.settext( _( "Choose shape:" ) );
                    smenu.entries = shape_ui_entries;
                    smenu.w_width_setup = [this]() {
                        return getmaxx( w_list );
                    };
                    smenu.w_x_setup = [this]( const int ) {
                        return getbegx( w_list );
                    };
                    smenu.w_y_setup = [this]( const int ) {
                        return getbegy( w_list );
                    };
                    smenu.query();
                    selected_shape = smenu.ret;
                } else { // only one shape available, default to first one
                    selected_shape = 0;
                }
                if( selected_shape >= 0 &&
                    static_cast<size_t>( selected_shape ) < num_shapes_total ) {
                    if( static_cast<size_t>( selected_shape ) < num_vpart_shapes ) {
                        sel_vpart_info = shapes[selected_shape];
                        sel_vpart_variant.clear();
                    } else {
                        size_t offset = static_cast<size_t>( selected_shape ) - num_vpart_shapes;
                        size_t j = 0;
                        for( const auto &vp_variant : sel_vpart_info->symbols ) {
                            if( j == offset ) {
                                sel_vpart_variant = vp_variant.first;
                                break;
                            } else {
                                j += 1;
                            }
                        }
                    }
                    sel_cmd = 'i';
                    return;
                }
            }
        } else if( action == "QUIT" ) {
            sel_vpart_info = nullptr;
            sel_vpart_variant.clear();
            break;
        } else if( action == "PREV_TAB" || action == "NEXT_TAB" || action == "FILTER" ||
                   action == "REPAIR" ) {
            tab_vparts.clear();
            pos = 0;

            if( action == "PREV_TAB" ) {
                tab = ( tab < 1 ) ? tab_list.size() - 1 : tab - 1;
            } else if( action == "NEXT_TAB" ) {
                tab = ( tab < tab_list.size() - 1 ) ? tab + 1 : 0;
            }

            refresh_parts_list( can_mount );
        } else if( action == "DESC_LIST_DOWN" ) {
            w_msg_scroll_offset++;
        } else if( action == "DESC_LIST_UP" ) {
            w_msg_scroll_offset--;
        } else {
            move_in_list( pos, action, tab_vparts.size(), 2 );
        }
    }
}

bool veh_interact::move_in_list( int &pos, const std::string &action, const int size,
                                 const int header ) const
{
    int lines_per_page = page_size - header;
    if( action == "PREV_TAB" || action == "LEFT" || action == "PAGE_UP" ) {
        pos -= lines_per_page;
    } else if( action == "NEXT_TAB" || action == "RIGHT" || action == "PAGE_DOWN" ) {
        pos += lines_per_page;
    } else if( action == "UP" ) {
        pos--;
    } else if( action == "DOWN" ) {
        pos++;
    } else {
        // Anything else -> no movement
        return false;
    }
    if( pos < 0 ) {
        pos = size - 1;
    } else if( pos >= size ) {
        pos = 0;
    }
    return true;
}

void veh_interact::do_repair()
{
    task_reason reason = cant_do( 'r' );

    if( reason == task_reason::INVALID_TARGET ) {
        vehicle_part *most_repairable = get_most_repairable_part();
        if( most_repairable && most_repairable->damage_percent() ) {
            move_cursor( ( most_repairable->mount + dd ).rotate( 3 ) );
            return;
        }
    }

    auto can_repair = [this, &reason]() {
        switch( reason ) {
            case task_reason::LOW_MORALE:
                msg = _( "Your morale is too low to repair…" );
                return false;
            case task_reason::LOW_LIGHT:
                msg = _( "It's too dark to see what you are doing…" );
                return false;
            case task_reason::MOVING_VEHICLE:
                msg = _( "You can't repair stuff while driving." );
                return false;
            case task_reason::INVALID_TARGET:
                msg = _( "There are no damaged parts on this vehicle." );
                return false;
            default:
                break;
        }
        return true;
    };

    if( !can_repair() ) {
        return;
    }

    restore_on_out_of_scope<cata::optional<std::string>> prev_title( title );
    title = _( "Choose a part here to repair:" );

    shared_ptr_fast<ui_adaptor> current_ui = create_or_get_ui_adaptor();

    int pos = 0;

    restore_on_out_of_scope<int> prev_hilight_part( highlight_part );

    avatar &player_character = get_avatar();
    while( true ) {
        vehicle_part &pt = veh->part( parts_here[need_repair[pos]] );
        const vpart_info &vp = pt.info();

        std::string nmsg;

        // this will always be set, but the gcc thinks that sometimes it won't be
        bool ok = true;
        if( pt.is_broken() ) {
            ok = format_reqs( nmsg, vp.install_requirements(), vp.install_skills,
                              vp.install_time( player_character ) );
        } else {
            if( vp.has_flag( "NO_REPAIR" ) || vp.repair_requirements().is_empty() ||
                pt.base.max_damage() <= 0 ) {
                nmsg += colorize( _( "This part cannot be repaired.\n" ), c_light_red );
                ok = false;
            } else if( veh->has_part( "NO_MODIFY_VEHICLE" ) && !vp.has_flag( "SIMPLE_PART" ) ) {
                nmsg += colorize( _( "This vehicle cannot be repaired.\n" ), c_light_red );
                ok = false;
            } else {
                ok = format_reqs( nmsg, vp.repair_requirements() * pt.base.damage_level(), vp.repair_skills,
                                  vp.repair_time( player_character ) * pt.base.damage() / pt.base.max_damage() );
            }
        }

        bool would_prevent_flying = veh->would_repair_prevent_flyable( pt, player_character );
        if( would_prevent_flying &&
            !player_character.has_proficiency( proficiency_prof_aircraft_mechanic ) ) {
            nmsg += _( "\n<color_yellow>You require the Airframe and Powerplant Mechanics proficiency to repair this part safely!</color>\n\n" );
        }

        const nc_color desc_color = pt.is_broken() ? c_dark_gray : c_light_gray;
        vp.format_description( nmsg, desc_color, getmaxx( w_msg ) - 4 );

        msg = colorize( nmsg, c_light_gray );

        highlight_part = need_repair[pos];

        ui_manager::redraw();

        const std::string action = main_context.handle_input();
        msg.reset();
        if( ( action == "REPAIR" || action == "CONFIRM" ) && ok ) {
            // Modifying a vehicle with rotors will make in not flightworthy (until we've got a better model)
            if( would_prevent_flying ) {
                // It can only be the player doing this - an npc won't work well with query_yn
                if( query_yn(
                        _( "Repairing this part will mean that this vehicle is no longer flightworthy.  Continue?" ) ) ) {
                    veh->set_flyable( false );
                } else {
                    nmsg += colorize( _( "You chose not to install this part to keep the vehicle flyable.\n" ),
                                      c_light_red );
                    ok = false;
                }
            }
            if( ok ) {
                reason = cant_do( 'r' );
                if( !can_repair() ) {
                    return;
                }
                sel_vehicle_part = &pt;
                sel_vpart_info = &vp;
                sel_vpart_variant = pt.variant;
                const std::vector<npc *> helpers = player_character.get_crafting_helpers();
                for( const npc *np : helpers ) {
                    add_msg( m_info, _( "%s helps with this task…" ), np->name );
                }
                sel_cmd = 'r';
                break;
            }
        } else if( action == "QUIT" ) {
            break;
        } else {
            move_in_list( pos, action, need_repair.size() );
        }
    }
}

void veh_interact::do_mend()
{
    switch( cant_do( 'm' ) ) {
        case task_reason::LOW_MORALE:
            msg = _( "Your morale is too low to mend…" );
            return;
        case task_reason::LOW_LIGHT:
            msg = _( "It's too dark to see what you are doing…" );
            return;
        case task_reason::INVALID_TARGET:
            msg = _( "No faulty parts require mending." );
            return;
        case task_reason::MOVING_VEHICLE:
            msg = _( "You can't mend stuff while driving." );
            return;
        default:
            break;
    }

    restore_on_out_of_scope<cata::optional<std::string>> prev_title( title );
    title = _( "Choose a part here to mend:" );

    avatar &player_character = get_avatar();
    const bool toggling = player_character.has_trait( trait_DEBUG_HS );
    auto sel = [toggling]( const vehicle_part & pt ) {
        if( toggling ) {
            return !pt.faults_potential().empty();
        } else {
            return !pt.faults().empty();
        }
    };

    auto act = [&]( const vehicle_part & pt ) {
        player_character.mend_item( veh->part_base( veh->index_of_part( &pt ) ) );
        sel_cmd = 'q';
    };

    overview( sel, act );
}

void veh_interact::do_refill()
{
    switch( cant_do( 'f' ) ) {
        case task_reason::MOVING_VEHICLE:
            msg = _( "You can't refill a moving vehicle." );
            return;

        case task_reason::INVALID_TARGET:
            msg = _( "No parts can currently be refilled." );
            return;

        default:
            break;
    }

    restore_on_out_of_scope<cata::optional<std::string>> prev_title( title );
    title = _( "Select part to refill:" );

    auto act = [&]( const vehicle_part & pt ) {
        auto validate = [&]( const item & obj ) {
            if( pt.is_tank() ) {
                if( obj.is_watertight_container() && obj.contents.num_item_stacks() == 1 ) {
                    // we are assuming only one pocket here, and it's a liquid so only one item
                    return pt.can_reload( obj.contents.only_item() );
                }
            } else if( pt.is_fuel_store() ) {
                bool can_reload = pt.can_reload( obj );
                if( obj.typeId() == fuel_type_battery && can_reload ) {
                    msg = _( "You cannot recharge a vehicle battery with handheld batteries" );
                    return false;
                }
                return can_reload;
            }
            return false;
        };

        target = g->inv_map_splice( validate, string_format( _( "Refill %s" ), pt.name() ), 1 );
        if( target ) {
            sel_vehicle_part = &pt;
            sel_vpart_info = &pt.info();
            sel_cmd = 'f';
        }
    };

    overview( can_refill, act );
}

void veh_interact::calc_overview()
{
    overview_opts.clear();
    overview_headers.clear();

    veh_interact::calc_vehicle_header( veh );

    //call for main vehicle ui
    overview_opts = get_vehicle_overview( veh, false );

    //group carried vehicle parts by their assigned carry_names stacks top element
    std::map<std::string, std::vector<vehicle_part>> carried_vehicles;

    for( const vpart_reference &vpr : veh->get_all_parts() ) {
        if( vpr.part().has_flag( vehicle_part::carried_flag ) ) {
            carried_vehicles[vpr.part().carry_names.top().substr( vehicle_part::name_offset )].push_back(
                vpr.part() );
        }
    }

    for( std::pair<std::string, std::vector<vehicle_part>> it : carried_vehicles ) {
        vehicle *tmp_car = new vehicle();

        for( vehicle_part &part : it.second ) {
            tmp_car->install_part( point_zero, part );
            if( tmp_car->name.empty() ) {
                tmp_car->name = part.carried_name();
            }
        }

<<<<<<< HEAD
        std::vector<part_option> tmp_overview = get_vehicle_overview( tmp_car, true );
        overview_opts.insert( overview_opts.end(), tmp_overview.begin(), tmp_overview.end() );
        tmp_car = new vehicle();
    }
}

void veh_interact::calc_vehicle_header( const vehicle *car )
{
    int epower_w = car->net_battery_charge_rate_w();

    overview_headers["0_CARRIED_NAME"] = []( const catacurses::window & w, int y ) {
        trim_and_print( w, point( 1, y ), getmaxx( w ) - 2, c_light_gray, _( "" ) );
    };
    overview_headers["1_ENGINE"] = [car]( const catacurses::window & w, int y ) {
=======
    int epower_w = veh->net_battery_charge_rate_w();
    overview_headers["1_ENGINE"] = [this]( const catacurses::window & w, int y ) {
>>>>>>> bc739fd3
        trim_and_print( w, point( 1, y ), getmaxx( w ) - 2, c_light_gray,
                        string_format( _( "Engines %sSafe %4d kW</color> %sMax %4d kW</color>" ),
                                       health_color( true ), car->total_power_w( true, true ) / 1000,
                                       health_color( false ), car->total_power_w() / 1000 ) );
        right_print( w, y, 1, c_light_gray, _( "Fuel     Use" ) );
    };
<<<<<<< HEAD
    overview_headers["1_CARRIED_ENGINE"] = []( const catacurses::window & w, int y ) {
        trim_and_print( w, point( 1, y ), getmaxx( w ) - 2, c_light_gray, _( "Engines " ) );
        right_print( w, y, 1, c_light_gray, _( "Fuel     Use" ) );
    };
=======
>>>>>>> bc739fd3
    overview_headers["2_TANK"] = []( const catacurses::window & w, int y ) {
        trim_and_print( w, point( 1, y ), getmaxx( w ) - 2, c_light_gray, _( "Tanks" ) );
        right_print( w, y, 1, c_light_gray, _( "Contents     Qty" ) );
    };
    overview_headers["3_BATTERY"] = [epower_w]( const catacurses::window & w, int y ) {
        std::string batt;
        if( std::abs( epower_w ) < 10000 ) {
            batt = string_format( _( "Batteries %s%+4d W</color>" ),
                                  health_color( epower_w >= 0 ), epower_w );
        } else {
            batt = string_format( _( "Batteries %s%+4.1f kW</color>" ),
                                  health_color( epower_w >= 0 ), epower_w / 1000.0 );
        }
        trim_and_print( w, point( 1, y ), getmaxx( w ) - 2, c_light_gray, batt );
        right_print( w, y, 1, c_light_gray, _( "Capacity  Status" ) );
    };
<<<<<<< HEAD
    overview_headers["4_REACTOR"] = [epower_w, car]( const catacurses::window & w, int y ) {
        int reactor_epower_w = car->max_reactor_epower_w();
=======
    overview_headers["4_REACTOR"] = [this, epower_w]( const catacurses::window & w, int y ) {
        int reactor_epower_w = veh->max_reactor_epower_w();
>>>>>>> bc739fd3
        if( reactor_epower_w > 0 && epower_w < 0 ) {
            reactor_epower_w += epower_w;
        }
        std::string reactor;
        if( reactor_epower_w == 0 ) {
            reactor = _( "Reactors" );
        } else if( reactor_epower_w < 10000 ) {
            reactor = string_format( _( "Reactors Up to %s%+4d W</color>" ),
                                     health_color( reactor_epower_w ), reactor_epower_w );
        } else {
            reactor = string_format( _( "Reactors Up to %s%+4.1f kW</color>" ),
                                     health_color( reactor_epower_w ), reactor_epower_w / 1000.0 );
        }
        trim_and_print( w, point( 1, y ), getmaxx( w ) - 2, c_light_gray, reactor );
        right_print( w, y, 1, c_light_gray, _( "Contents     Qty" ) );
    };
    overview_headers["5_TURRET"] = []( const catacurses::window & w, int y ) {
        trim_and_print( w, point( 1, y ), getmaxx( w ) - 2, c_light_gray, _( "Turrets" ) );
        right_print( w, y, 1, c_light_gray, _( "Ammo     Qty" ) );
    };
    overview_headers["6_SEAT"] = []( const catacurses::window & w, int y ) {
        trim_and_print( w, point( 1, y ), getmaxx( w ) - 2, c_light_gray, _( "Seats" ) );
        right_print( w, y, 1, c_light_gray, _( "Who" ) );
    };

}

std::vector<veh_interact::part_option> veh_interact::get_vehicle_overview( const vehicle *car,
        const bool is_carried )
{
    std::vector<veh_interact::part_option> tmp_overview_opts;
    const hotkey_queue &hotkeys = hotkey_queue::alphabets();

    const auto next_hotkey = [&]( const vehicle_part & pt, input_event & evt ) {
        if( overview_action && overview_enable && overview_enable( pt ) && !is_carried ) {
            const input_event prev = evt;
            evt = main_context.next_unassigned_hotkey( hotkeys, evt );
            return prev;
        } else {
            return input_event();
        }
    };

    input_event hotkey = main_context.first_unassigned_hotkey( hotkeys );
    bool add_seperator = is_carried;

<<<<<<< HEAD
    for( const vpart_reference &vpr : car->get_all_parts() ) {
        if( vpr.part().is_broken() ||
            is_carried != vpr.part().has_flag( vehicle_part::carried_flag ) ) {
            continue;
        }

        if( add_seperator && !car->name.empty() && ( vpr.part().is_engine() || vpr.part().is_tank() ||
                vpr.part().is_battery() || vpr.part().is_reactor() || vpr.part().is_turret() ||
                vpr.part().is_seat() ) ) {
            auto details = [car]( const vehicle_part & pt, const catacurses::window & w, int y ) {
                std::string text = " <color_green>" + car->name + "</color> ";

                int max_w = ( ( TERMX - 2 ) / 3 ) - 1;
                std::string sperator_line = std::string( std::max( int( max_w - 1 - car->name.size() - 2 ), 0 ),
                                            '=' );
                sperator_line.insert( ( sperator_line.length() / 2 ), text );
                right_print(
                    w, y, 1, c_light_gray,
                    _( sperator_line ) );
            };

            tmp_overview_opts.emplace_back( "0_CARRIED_NAME", &vpr.part(), next_hotkey( vpr.part(), hotkey ),
                                            details );

            add_seperator = false;
        }

=======
    for( const vpart_reference &vpr : veh->get_all_parts() ) {
        if( !vpr.part().is_available() ) {
            continue;
        }

>>>>>>> bc739fd3
        if( vpr.part().is_engine() ) {
            // if tank contains something then display the contents in milliliters
            auto details = []( const vehicle_part & pt, const catacurses::window & w, int y ) {
                right_print(
                    w, y, 1, item::find_type( pt.ammo_current() )->color,
                    string_format(
                        "%s     <color_light_gray>%s</color>",
                        !pt.fuel_current().is_null() ? item::nname( pt.fuel_current() ) : "",
                        //~ translation should not exceed 3 console cells
                        right_justify( pt.enabled ? _( "Yes" ) : _( "No" ), 3 ) ) );
            };

            // display engine faults (if any)
            auto msg_cb = [&]( const vehicle_part & pt ) {
                msg = std::string();
                for( const auto &e : pt.faults() ) {
                    msg = msg.value() + string_format( "%s\n  %s\n\n", colorize( e->name(), c_red ),
                                                       colorize( e->description(), c_light_gray ) );
                }
            };
<<<<<<< HEAD
            std::string key = "1_ENGINE";
            if( is_carried ) {
                key = "1_CARRIED_ENGINE";
            }
            tmp_overview_opts.emplace_back( key, &vpr.part(), next_hotkey( vpr.part(), hotkey ), details,
                                            msg_cb );
        }

        if( ( vpr.part().is_tank() || ( vpr.part().is_fuel_store() &&
                                        !( vpr.part().is_turret() || vpr.part().is_battery() || vpr.part().is_reactor() ) ) ) ) {
=======
            overview_opts.emplace_back( "1_ENGINE", &vpr.part(), next_hotkey( vpr.part(), hotkey ), details,
                                        msg_cb );
        }

        if( vpr.part().is_tank() || ( vpr.part().is_fuel_store() &&
                                      !( vpr.part().is_turret() || vpr.part().is_battery() || vpr.part().is_reactor() ) ) ) {
>>>>>>> bc739fd3
            auto tank_details = []( const vehicle_part & pt, const catacurses::window & w, int y ) {
                if( !pt.ammo_current().is_null() ) {
                    std::string specials;
                    // vehicle parts can only have one pocket, and we are showing a liquid,
                    // which can only be one.
                    const item &it = pt.base.contents.legacy_front();
                    // a space isn't actually needed in front of the tags here,
                    // but item::display_name tags use a space so this prevents
                    // needing *second* translation for the same thing with a
                    // space in front of it
                    if( it.has_own_flag( flag_FROZEN ) ) {
                        specials += _( " (frozen)" );
                    } else if( it.rotten() ) {
                        specials += _( " (rotten)" );
                    }
                    const itype *pt_ammo_cur = item::find_type( pt.ammo_current() );
                    int offset = 1;
                    std::string fmtstring = "%s %s  %5.1fL";
                    if( pt.is_leaking() ) {
                        fmtstring = "%s %s " + leak_marker + "%5.1fL" + leak_marker;
                        offset = 0;
                    }
                    right_print( w, y, offset, pt_ammo_cur->color,
                                 string_format( fmtstring, specials, pt_ammo_cur->nname( 1 ),
                                                round_up( units::to_liter( it.volume() ), 1 ) ) );
                } else {
                    if( pt.is_leaking() ) {
                        std::string outputstr = leak_marker + "      " + leak_marker;
                        right_print( w, y, 0, c_light_gray, outputstr );
                    }
                }
            };
            auto no_tank_details = []( const vehicle_part & pt, const catacurses::window & w, int y ) {
                if( !pt.ammo_current().is_null() ) {
                    const itype *pt_ammo_cur = item::find_type( pt.ammo_current() );
                    double vol_L = to_liter( pt.ammo_remaining() * units::legacy_volume_factor /
                                             pt_ammo_cur->stack_size );
                    int offset = 1;
                    std::string fmtstring = "%s  %5.1fL";
                    if( pt.is_leaking() ) {
                        fmtstring = "%s  " + leak_marker + "%5.1fL" + leak_marker;
                        offset = 0;
                    }
                    right_print( w, y, offset, pt_ammo_cur->color,
                                 string_format( fmtstring, item::nname( pt.ammo_current() ),
                                                round_up( vol_L, 1 ) ) );
                }
            };

            if( vpr.part().is_tank() ) {
<<<<<<< HEAD
                tmp_overview_opts.emplace_back( "2_TANK", &vpr.part(), next_hotkey( vpr.part(), hotkey ),
                                                tank_details );
            } else if( vpr.part().is_fuel_store() && !( vpr.part().is_turret() ||
                       vpr.part().is_battery() || vpr.part().is_reactor() ) ) {
                tmp_overview_opts.emplace_back( "2_TANK", &vpr.part(), next_hotkey( vpr.part(), hotkey ),
                                                no_tank_details );
=======
                overview_opts.emplace_back( "2_TANK", &vpr.part(), next_hotkey( vpr.part(), hotkey ),
                                            tank_details );
            } else if( vpr.part().is_fuel_store() && !( vpr.part().is_turret() ||
                       vpr.part().is_battery() || vpr.part().is_reactor() ) ) {
                overview_opts.emplace_back( "2_TANK", &vpr.part(), next_hotkey( vpr.part(), hotkey ),
                                            no_tank_details );
>>>>>>> bc739fd3
            }
        }

        if( vpr.part().is_battery() ) {
            // always display total battery capacity and percentage charge
            auto details = []( const vehicle_part & pt, const catacurses::window & w, int y ) {
                int pct = ( static_cast<double>( pt.ammo_remaining() ) / pt.ammo_capacity(
                                ammotype( "battery" ) ) ) * 100;
                int offset = 1;
                std::string fmtstring = "%i    %3i%%";
                if( pt.is_leaking() ) {
                    fmtstring = "%i   " + leak_marker + "%3i%%" + leak_marker;
                    offset = 0;
                }
                right_print( w, y, offset, item::find_type( pt.ammo_current() )->color,
                             string_format( fmtstring, pt.ammo_capacity( ammotype( "battery" ) ), pct ) );
            };
<<<<<<< HEAD
            tmp_overview_opts.emplace_back( "3_BATTERY", &vpr.part(), next_hotkey( vpr.part(), hotkey ),
                                            details );
        }

        if( ( vpr.part().is_reactor() || vpr.part().is_turret() ) ) {
=======
            overview_opts.emplace_back( "3_BATTERY", &vpr.part(), next_hotkey( vpr.part(), hotkey ), details );
        }

        if( vpr.part().is_reactor() || vpr.part().is_turret() ) {
>>>>>>> bc739fd3
            auto details_ammo = []( const vehicle_part & pt, const catacurses::window & w, int y ) {
                if( pt.ammo_remaining() ) {
                    int offset = 1;
                    std::string fmtstring = "%s   %5i";
                    if( pt.is_leaking() ) {
                        fmtstring = "%s  " + leak_marker + "%5i" + leak_marker;
                        offset = 0;
                    }
                    right_print( w, y, offset, item::find_type( pt.ammo_current() )->color,
                                 string_format( fmtstring, item::nname( pt.ammo_current() ), pt.ammo_remaining() ) );
                }
            };
            if( vpr.part().is_reactor() ) {
<<<<<<< HEAD
                tmp_overview_opts.emplace_back( "4_REACTOR", &vpr.part(), next_hotkey( vpr.part(), hotkey ),
                                                details_ammo );
            }
            if( vpr.part().is_turret() ) {
                tmp_overview_opts.emplace_back( "5_TURRET", &vpr.part(), next_hotkey( vpr.part(), hotkey ),
                                                details_ammo );
=======
                overview_opts.emplace_back( "4_REACTOR", &vpr.part(), next_hotkey( vpr.part(), hotkey ),
                                            details_ammo );
            }
            if( vpr.part().is_turret() ) {
                overview_opts.emplace_back( "5_TURRET", &vpr.part(), next_hotkey( vpr.part(), hotkey ),
                                            details_ammo );
>>>>>>> bc739fd3
            }
        }

        if( vpr.part().is_seat() ) {
            auto details = []( const vehicle_part & pt, const catacurses::window & w, int y ) {
                const npc *who = pt.crew();
                if( who ) {
                    right_print( w, y, 1, pt.passenger_id == who->getID() ? c_green : c_light_gray, who->name );
                }
            };
<<<<<<< HEAD
            tmp_overview_opts.emplace_back( "6_SEAT", &vpr.part(), next_hotkey( vpr.part(), hotkey ), details );
=======
            overview_opts.emplace_back( "6_SEAT", &vpr.part(), next_hotkey( vpr.part(), hotkey ), details );
>>>>>>> bc739fd3
        }
    }


    auto compare = []( veh_interact::part_option & s1,
    veh_interact::part_option & s2 ) {
        // NOLINTNEXTLINE cata-use-localized-sorting
        return  s1.key <  s2.key;
    };
<<<<<<< HEAD
    std::sort( tmp_overview_opts.begin(), tmp_overview_opts.end(), compare );
    return tmp_overview_opts;
=======
    std::sort( overview_opts.begin(), overview_opts.end(), compare );

>>>>>>> bc739fd3
}

void veh_interact::display_overview()
{
    werase( w_list );
    std::string last;
    int y = 0;
    if( overview_offset ) {
        trim_and_print( w_list, point( 1, y ), getmaxx( w_list ) - 1,
                        c_yellow, _( "'{' to scroll up" ) );
        y++;
    }
    for( int idx = overview_offset; idx != static_cast<int>( overview_opts.size() ); ++idx ) {
        const auto &pt = *overview_opts[idx].part;

        // if this is a new section print a header row
        if( last != overview_opts[idx].key ) {
            y += last.empty() ? 0 : 1;
            overview_headers[overview_opts[idx].key]( w_list, y );
            y += 2;
            last = overview_opts[idx].key;
        }

        bool highlighted = false;
        // No action means no selecting, just highlight relevant ones
        if( overview_pos < 0 && overview_enable && !overview_action ) {
            highlighted = overview_enable( pt );
        } else if( overview_pos == idx ) {
            highlighted = true;
        }

        // print part name
        const input_event &hotkey = overview_opts[idx].hotkey;
        nc_color col = hotkey != input_event() ? c_white : c_dark_gray;
        std::string part_name;
        if( overview_opts[idx].key != "0_CARRIED_NAME" ) {
            part_name = pt.name();
        }
        trim_and_print( w_list, point( 1, y ), getmaxx( w_list ) - 1,
                        highlighted ? hilite( col ) : col,
                        "<color_dark_gray>%s </color>%s",
                        right_justify( hotkey.short_description(), 2 ), part_name );

        // print extra columns (if any)
        overview_opts[idx].details( pt, w_list, y );
        y++;
        if( y < ( getmaxy( w_list ) - 1 ) ) {
            overview_limit = overview_offset;
        } else {
            overview_limit = idx;
            trim_and_print( w_list, point( 1, y ), getmaxx( w_list ) - 1,
                            c_yellow, _( "'}' to scroll down" ) );
            break;
        }
    }

    wnoutrefresh( w_list );
}

void veh_interact::overview( const overview_enable_t &enable,
                             const overview_action_t &action )
{
    restore_on_out_of_scope<overview_enable_t> prev_overview_enable( overview_enable );
    restore_on_out_of_scope<overview_action_t> prev_overview_action( overview_action );
    overview_enable = enable;
    overview_action = action;

    restore_on_out_of_scope<int> prev_overview_pos( overview_pos );

    shared_ptr_fast<ui_adaptor> current_ui = create_or_get_ui_adaptor();

    while( true ) {
        calc_overview();

        if( overview_pos < 0 || static_cast<size_t>( overview_pos ) >= overview_opts.size() ) {
            overview_pos = -1;
            do {
                if( ++overview_pos >= static_cast<int>( overview_opts.size() ) ) {
                    overview_pos = -1;
                    break; // nothing could be selected
                }
            } while( overview_opts[overview_pos].hotkey == input_event() );
        }

        const bool has_any_hotkey = std::any_of( overview_opts.begin(), overview_opts.end(),
        []( const part_option & e ) {
            return e.hotkey != input_event();
        } );
        if( !has_any_hotkey ) {
            return; // nothing is selectable
        }

        if( overview_pos >= 0 && static_cast<size_t>( overview_pos ) < overview_opts.size() ) {
            move_cursor( ( overview_opts[overview_pos].part->mount + dd ).rotate( 3 ) );
        }

        if( overview_pos >= 0 && static_cast<size_t>( overview_pos ) < overview_opts.size() &&
            overview_opts[overview_pos].message ) {
            overview_opts[overview_pos].message( *overview_opts[overview_pos].part );
        } else {
            msg.reset();
        }

        ui_manager::redraw();

        const std::string input = main_context.handle_input();
        msg.reset();
        if( input == "CONFIRM" && overview_opts[overview_pos].hotkey != input_event() && overview_action ) {
            overview_action( *overview_opts[overview_pos].part );
            break;

        } else if( input == "QUIT" ) {
            break;

        } else if( input == "UP" ) {
            do {
                move_overview_line( -1 );
                if( --overview_pos < 0 ) {
                    overview_pos = overview_opts.size() - 1;
                }
            } while( overview_opts[overview_pos].hotkey == input_event() );
        } else if( input == "DOWN" ) {
            do {
                move_overview_line( 1 );
                if( ++overview_pos >= static_cast<int>( overview_opts.size() ) ) {
                    overview_pos = 0;
                }
            } while( overview_opts[overview_pos].hotkey == input_event() );
        } else if( input == "ANY_INPUT" ) {
            // did we try and activate a hotkey option?
            const input_event hotkey = main_context.get_raw_input();
            if( hotkey != input_event() && overview_action ) {
                auto iter = std::find_if( overview_opts.begin(),
                overview_opts.end(), [&hotkey]( const part_option & e ) {
                    return e.hotkey == hotkey;
                } );
                if( iter != overview_opts.end() ) {
                    overview_action( *iter->part );
                    break;
                }
            }
        }
    }
}

void veh_interact::move_overview_line( int amount )
{
    overview_offset += amount;
    overview_offset = std::max( 0, overview_offset );
    overview_offset = std::min( overview_limit, overview_offset );
}

vehicle_part *veh_interact::get_most_damaged_part() const
{
    auto part_damage_comparison = []( const vpart_reference & a, const vpart_reference & b ) {
        return !b.part().removed && b.part().base.damage() > a.part().base.damage();
    };
    const vehicle_part_range vpr = veh->get_all_parts();
    auto high_damage_iterator = std::max_element( vpr.begin(),
                                vpr.end(),
                                part_damage_comparison );
    if( high_damage_iterator == vpr.end() ||
        high_damage_iterator->part().removed ) {
        return nullptr;
    }

    return &( *high_damage_iterator ).part();
}

vehicle_part *veh_interact::get_most_repairable_part() const
{
    auto &part = veh_utils::most_repairable_part( *veh, get_player_character() );
    return part ? &part : nullptr;
}

bool veh_interact::can_remove_part( int idx, const player &p )
{
    sel_vehicle_part = &veh->part( idx );
    sel_vpart_info = &sel_vehicle_part->info();
    std::string nmsg;
    bool smash_remove = sel_vpart_info->has_flag( "SMASH_REMOVE" );

    if( veh->has_part( "NO_MODIFY_VEHICLE" ) && !sel_vpart_info->has_flag( "SIMPLE_PART" ) &&
        !smash_remove ) {
        msg = _( "This vehicle cannot be modified in this way.\n" );
        return false;
    } else if( sel_vpart_info->has_flag( "NO_UNINSTALL" ) ) {
        msg = _( "This part cannot be uninstalled.\n" );
        return false;
    }

    if( sel_vehicle_part->is_broken() ) {
        nmsg += string_format(
                    _( "<color_white>Removing the broken %1$s may yield some fragments.</color>\n" ),
                    sel_vehicle_part->name() );
    } else if( smash_remove ) {
        std::set<std::string> removed_names;
        for( const item &it : sel_vehicle_part->pieces_for_broken_part() ) {
            removed_names.insert( it.tname() );
        }
        nmsg += string_format( _( "<color_white>Removing the %1$s may yield:</color>\n> %2$s\n" ),
                               sel_vehicle_part->name(), enumerate_as_string( removed_names ) );
    } else {
        item result_of_removal = sel_vehicle_part->properties_to_item();
        nmsg += string_format(
                    _( "<color_white>Removing the %1$s will yield:</color>\n> %2$s\n" ),
                    sel_vehicle_part->name(), result_of_removal.display_name() );
    }

    const requirement_data reqs = sel_vpart_info->removal_requirements();
    bool ok = format_reqs( nmsg, reqs, sel_vpart_info->removal_skills,
                           sel_vpart_info->removal_time( p ) );

    nmsg += _( "<color_white>Additional requirements:</color>\n" );

    int lvl = 0;
    int str = 0;
    quality_id qual;
    bool use_aid = false;
    bool use_str = false;
    avatar &player_character = get_avatar();
    if( sel_vpart_info->has_flag( "NEEDS_JACKING" ) ) {
        qual = qual_JACK;
        lvl = jack_quality( *veh );
        str = veh->lift_strength();
        use_aid = ( max_jack >= lifting_quality_to_mass( lvl ) ) || can_self_jack();
        use_str = player_character.can_lift( *veh );
    } else {
        item base( sel_vpart_info->base_item );
        qual = qual_LIFT;
        lvl = std::ceil( units::quantity<double, units::mass::unit_type>( base.weight() ) /
                         lifting_quality_to_mass( 1 ) );
        str = base.lift_strength();
        use_aid = max_lift >= base.weight();
        use_str = player_character.can_lift( base );
    }

    if( !( use_aid || use_str ) ) {
        ok = false;
    }
    nc_color aid_color = use_aid ? c_green : ( use_str ? c_dark_gray : c_red );
    nc_color str_color = use_str ? c_green : ( use_aid ? c_dark_gray : c_red );
    const auto helpers = player_character.get_crafting_helpers();
    //~ %1$s is quality name, %2$d is quality level
    std::string aid_string = string_format( _( "1 tool with %1$s %2$d" ),
                                            qual.obj().name, lvl );

    std::string str_string;
    if( !helpers.empty() ) {
        str_string = string_format( _( "strength ( assisted ) %d" ), str );
    } else {
        str_string = string_format( _( "strength %d" ), str );
    }

    nmsg += string_format( _( "> %1$s <color_white>OR</color> %2$s" ),
                           colorize( aid_string, aid_color ),
                           colorize( str_string, str_color ) ) + "\n";
    std::string reason;
    if( !veh->can_unmount( idx, reason ) ) {
        //~ %1$s represents the internal color name which shouldn't be translated, %2$s is pre-translated reason
        nmsg += string_format( _( "> %1$s%2$s</color>" ), status_color( false ), reason ) + "\n";
        ok = false;
    }
    const nc_color desc_color = sel_vehicle_part->is_broken() ? c_dark_gray : c_light_gray;
    sel_vehicle_part->info().format_description( nmsg, desc_color, getmaxx( w_msg ) - 4 );

    msg = colorize( nmsg, c_light_gray );
    return ok || player_character.has_trait( trait_DEBUG_HS );
}

void veh_interact::do_remove()
{
    task_reason reason = cant_do( 'o' );

    if( reason == task_reason::INVALID_TARGET ) {
        msg = _( "No parts here." );
        return;
    }

    restore_on_out_of_scope<cata::optional<std::string>> prev_title( title );
    title = _( "Choose a part here to remove:" );

    restore_on_out_of_scope<std::unique_ptr<remove_info_t>> prev_remove_info( std::move(
                remove_info ) );
    remove_info = std::make_unique<remove_info_t>();

    avatar &player_character = get_avatar();
    int pos = 0;
    for( size_t i = 0; i < parts_here.size(); i++ ) {
        if( can_remove_part( parts_here[ i ], player_character ) ) {
            pos = i;
            break;
        }
    }
    msg.reset();

    shared_ptr_fast<ui_adaptor> current_ui = create_or_get_ui_adaptor();

    restore_on_out_of_scope<overview_enable_t> prev_overview_enable( overview_enable );

    restore_on_out_of_scope<int> prev_hilight_part( highlight_part );

    while( true ) {
        int part = parts_here[ pos ];

        bool can_remove = can_remove_part( part, player_character );

        overview_enable = [this, part]( const vehicle_part & pt ) {
            return &pt == &veh->part( part );
        };

        highlight_part = pos;

        calc_overview();
        ui_manager::redraw();

        //read input
        const std::string action = main_context.handle_input();
        msg.reset();
        if( can_remove && ( action == "REMOVE" || action == "CONFIRM" ) ) {
            switch( reason ) {
                case task_reason::LOW_MORALE:
                    msg = _( "Your morale is too low to construct…" );
                    return;
                case task_reason::LOW_LIGHT:
                    msg = _( "It's too dark to see what you are doing…" );
                    return;
                case task_reason::NOT_FREE:
                    msg = _( "You cannot remove that part while something is attached to it." );
                    return;
                case task_reason::MOVING_VEHICLE:
                    msg = _( "Better not remove something while driving." );
                    return;
                default:
                    break;
            }

            // Modifying a vehicle with rotors will make in not flightworthy (until we've got a better model)
            // It can only be the player doing this - an npc won't work well with query_yn
            if( veh->would_removal_prevent_flyable( veh->part( part ), player_character ) ) {
                if( query_yn(
                        _( "Removing this part will mean that this vehicle is no longer flightworthy.  Continue?" ) ) ) {
                    veh->set_flyable( false );
                } else {
                    return;
                }
            }
            const std::vector<npc *> helpers = player_character.get_crafting_helpers();
            for( const npc *np : helpers ) {
                add_msg( m_info, _( "%s helps with this task…" ), np->name );
            }
            sel_cmd = 'o';
            break;
        } else if( action == "QUIT" ) {
            break;
        } else {
            move_in_list( pos, action, parts_here.size() );
        }
    }
}

void veh_interact::do_siphon()
{
    switch( cant_do( 's' ) ) {
        case task_reason::INVALID_TARGET:
            msg = _( "The vehicle has no liquid fuel left to siphon." );
            return;

        case task_reason::LACK_TOOLS:
            msg = _( "You need a <color_red>hose</color> to siphon liquid fuel." );
            return;

        case task_reason::MOVING_VEHICLE:
            msg = _( "You can't siphon from a moving vehicle." );
            return;

        default:
            break;
    }

    restore_on_out_of_scope<cata::optional<std::string>> prev_title( title );
    title = _( "Select part to siphon:" );

    auto sel = [&]( const vehicle_part & pt ) {
        return( pt.is_tank() && !pt.base.contents.empty() &&
                pt.base.contents.only_item().made_of( phase_id::LIQUID ) );
    };

    auto act = [&]( const vehicle_part & pt ) {
        const item &base = pt.get_base();
        const int idx = veh->find_part( base );
        item liquid( base.contents.legacy_front() );
        const int liq_charges = liquid.charges;
        if( liquid_handler::handle_liquid( liquid, nullptr, 1, nullptr, veh, idx ) ) {
            veh->drain( idx, liq_charges - liquid.charges );
        }
    };

    overview( sel, act );
}

bool veh_interact::do_unload()
{
    switch( cant_do( 'd' ) ) {
        case task_reason::INVALID_TARGET:
            msg = _( "The vehicle has no solid fuel left to remove." );
            return false;

        case task_reason::MOVING_VEHICLE:
            msg = _( "You can't unload from a moving vehicle." );
            return false;

        default:
            break;
    }

    act_vehicle_unload_fuel( veh );
    return true;
}

void veh_interact::do_assign_crew()
{
    if( cant_do( 'w' ) != task_reason::CAN_DO ) {
        msg = _( "Need at least one seat and an ally to assign crew members." );
        return;
    }

    restore_on_out_of_scope<cata::optional<std::string>> prev_title( title );
    title = _( "Assign crew positions:" );

    auto sel = []( const vehicle_part & pt ) {
        return pt.is_seat();
    };

    auto act = [&]( vehicle_part & pt ) {
        uilist menu;
        menu.text = _( "Select crew member" );

        if( pt.crew() ) {
            menu.addentry( 0, true, 'c', _( "Clear assignment" ) );
        }

        for( const npc *e : g->allies() ) {
            menu.addentry( e->getID().get_value(), true, -1, e->name );
        }

        menu.query();
        if( menu.ret == 0 ) {
            pt.unset_crew();
        } else if( menu.ret > 0 ) {
            const auto &who = *g->critter_by_id<npc>( character_id( menu.ret ) );
            veh->assign_seat( pt, who );
        }
    };

    overview( sel, act );
}

void veh_interact::do_rename()
{
    std::string name = string_input_popup()
                       .title( _( "Enter new vehicle name:" ) )
                       .width( 20 )
                       .query_string();
    if( !name.empty() ) {
        veh->name = name;
        if( veh->tracking_on ) {
            overmap_buffer.remove_vehicle( veh );
            // Add the vehicle again, this time with the new name
            overmap_buffer.add_vehicle( veh );
        }
    }
}

void veh_interact::do_relabel()
{
    if( cant_do( 'a' ) == task_reason::INVALID_TARGET ) {
        msg = _( "There are no parts here to label." );
        return;
    }

    const vpart_position vp( *veh, cpart );
    std::string text = string_input_popup()
                       .title( _( "New label:" ) )
                       .width( 20 )
                       .text( vp.get_label().value_or( "" ) )
                       .query_string();
    // empty input removes the label
    vp.set_label( text );
}

/**
 * Returns the first part on the vehicle at the given position.
 * @param d The coordinates, relative to the viewport's 0-point (?)
 * @return The first vehicle part at the specified coordinates.
 */
int veh_interact::part_at( const point &d )
{
    const point vd = -dd + d.rotate( 1 );
    return veh->part_displayed_at( vd );
}

/**
 * Checks to see if you can potentially install this part at current position.
 * Affects coloring in display_list() and is also used to
 * sort can_mount so potentially installable parts come first.
 */
bool veh_interact::can_potentially_install( const vpart_info &vpart )
{
    bool engine_reqs_met = true;
    bool can_make = vpart.install_requirements().can_make_with_inventory( crafting_inv,
                    is_crafting_component );
    bool hammerspace = get_player_character().has_trait( trait_DEBUG_HS );

    int engines = 0;
    if( vpart.has_flag( VPFLAG_ENGINE ) && vpart.has_flag( "E_HIGHER_SKILL" ) ) {
        for( const vpart_reference &vp : veh->get_avail_parts( "ENGINE" ) ) {
            if( vp.has_feature( "E_HIGHER_SKILL" ) ) {
                engines++;
            }
        }
        engine_reqs_met = engines < 2;
    }

    return hammerspace || ( can_make && engine_reqs_met );
}

/**
 * Moves the cursor on the vehicle editing window.
 * @param d How far to move the cursor.
 * @param dstart_at How far to change the start position for vehicle part descriptions
 */
void veh_interact::move_cursor( const point &d, int dstart_at )
{
    dd += d.rotate( 3 );
    if( d != point_zero ) {
        start_limit = 0;
    } else {
        start_at += dstart_at;
    }

    // Update the current active component index to the new position.
    cpart = part_at( point_zero );
    const point vd = -dd;
    const point q = veh->coord_translate( vd );
    const tripoint vehp = veh->global_pos3() + q;
    const bool has_critter = g->critter_at( vehp );
    map &here = get_map();
    bool obstruct = here.impassable_ter_furn( vehp );
    const optional_vpart_position ovp = here.veh_at( vehp );
    if( ovp && &ovp->vehicle() != veh ) {
        obstruct = true;
    }

    can_mount.clear();
    if( !obstruct ) {
        std::vector<const vpart_info *> req_missing;
        for( const auto &e : vpart_info::all() ) {
            const vpart_info &vp = e.second;
            if( has_critter && vp.has_flag( VPFLAG_OBSTACLE ) ) {
                continue;
            }
            if( veh->can_mount( vd, vp.get_id() ) ) {
                if( vp.get_id() != vpart_shapes[ vp.name() + vp.base_item.str() ][ 0 ]->get_id() ) {
                    // only add first shape to install list
                    continue;
                }
                if( can_potentially_install( vp ) ) {
                    can_mount.push_back( &vp );
                } else {
                    req_missing.push_back( &vp );
                }
            }
        }
        auto vpart_localized_sort = []( const vpart_info * a, const vpart_info * b ) {
            return localized_compare( a->name(), b->name() );
        };
        std::sort( can_mount.begin(), can_mount.end(), vpart_localized_sort );
        std::sort( req_missing.begin(), req_missing.end(), vpart_localized_sort );
        can_mount.insert( can_mount.end(), req_missing.cbegin(), req_missing.cend() );
    }

    need_repair.clear();
    parts_here.clear();
    wheel = nullptr;
    if( cpart >= 0 ) {
        parts_here = veh->parts_at_relative( veh->part( cpart ).mount, true );
        for( size_t i = 0; i < parts_here.size(); i++ ) {
            auto &pt = veh->part( parts_here[i] );

            if( pt.base.damage() > 0 && pt.info().is_repairable() ) {
                need_repair.push_back( i );
            }
            if( pt.info().has_flag( "WHEEL" ) ) {
                wheel = &pt;
            }
        }
    }

    /* Update the lifting quality to be the that is available for this newly selected tile */
    cache_tool_availability_update_lifting( vehp );
}

void veh_interact::display_grid()
{
    // border window
    draw_border( w_border );

    // match grid lines
    const int y_mode = getmaxy( w_mode ) + 1;
    // |-
    mvwputch( w_border, point( 0, y_mode ), BORDER_COLOR, LINE_XXXO );
    // -|
    mvwputch( w_border, point( TERMX - 1, y_mode ), BORDER_COLOR, LINE_XOXX );
    const int y_list = getbegy( w_list ) + getmaxy( w_list );
    // |-
    mvwputch( w_border, point( 0, y_list ), BORDER_COLOR, LINE_XXXO );
    // -|
    mvwputch( w_border, point( TERMX - 1, y_list ), BORDER_COLOR, LINE_XOXX );

    const int grid_w = getmaxx( w_border ) - 2;

    // Two lines dividing the three middle sections.
    for( int i = 1 + getmaxy( w_mode ); i < ( 1 + getmaxy( w_mode ) + page_size ); ++i ) {
        // |
        mvwputch( w_border, point( getmaxx( w_disp ) + 1, i + 1 ), BORDER_COLOR, LINE_XOXO );
        // |
        mvwputch( w_border, point( getmaxx( w_disp ) + 2 + getmaxx( w_list ), i + 1 ), BORDER_COLOR,
                  LINE_XOXO );
    }
    // Two lines dividing the vertical menu sections.
    for( int i = 0; i < grid_w; ++i ) {
        // -
        mvwputch( w_border, point( i + 1, getmaxy( w_mode ) + 1 ), BORDER_COLOR, LINE_OXOX );
        // -
        mvwputch( w_border, point( i + 1, getmaxy( w_mode ) + 2 + page_size ), BORDER_COLOR, LINE_OXOX );
    }
    // Fix up the line intersections.
    mvwputch( w_border, point( getmaxx( w_disp ) + 1, getmaxy( w_mode ) + 1 ), BORDER_COLOR,
              LINE_OXXX );
    // _|_
    mvwputch( w_border, point( getmaxx( w_disp ) + 1, getmaxy( w_mode ) + 2 + page_size ), BORDER_COLOR,
              LINE_XXOX );
    mvwputch( w_border, point( getmaxx( w_disp ) + 2 + getmaxx( w_list ), getmaxy( w_mode ) + 1 ),
              BORDER_COLOR, LINE_OXXX );
    // _|_
    mvwputch( w_border, point( getmaxx( w_disp ) + 2 + getmaxx( w_list ),
                               getmaxy( w_mode ) + 2 + page_size ),
              BORDER_COLOR, LINE_XXOX );

    wnoutrefresh( w_border );
}

/**
 * Draws the viewport with the vehicle.
 */
void veh_interact::display_veh()
{
    werase( w_disp );
    const point h_size = point( getmaxx( w_disp ), getmaxy( w_disp ) ) / 2;

    if( debug_mode ) {
        // show CoM, pivot in debug mode

        const point &pivot = veh->pivot_point();
        const point &com = veh->local_center_of_mass();

        mvwprintz( w_disp, point_zero, c_green, "CoM   %d,%d", com.x, com.y );
        // NOLINTNEXTLINE(cata-use-named-point-constants)
        mvwprintz( w_disp, point( 0, 1 ), c_red,   "Pivot %d,%d", pivot.x, pivot.y );

        const point com_s = ( com + dd ).rotate( 3 ) + h_size;
        const point pivot_s = ( pivot + dd ).rotate( 3 ) + h_size;

        for( int x = 0; x < getmaxx( w_disp ); ++x ) {
            if( x <= com_s.x ) {
                mvwputch( w_disp, point( x, com_s.y ), c_green, LINE_OXOX );
            }

            if( x >= pivot_s.x ) {
                mvwputch( w_disp, point( x, pivot_s.y ), c_red, LINE_OXOX );
            }
        }

        for( int y = 0; y < getmaxy( w_disp ); ++y ) {
            if( y <= com_s.y ) {
                mvwputch( w_disp, point( com_s.x, y ), c_green, LINE_XOXO );
            }

            if( y >= pivot_s.y ) {
                mvwputch( w_disp, point( pivot_s.x, y ), c_red, LINE_XOXO );
            }
        }
    }

    // Draw guidelines to make current selection point more visible.
    for( int y = 0; y < getmaxy( w_disp ); ++y ) {
        mvwputch( w_disp, point( h_size.x, y ), c_dark_gray, LINE_XOXO );
    }

    for( int x = 0; x < getmaxx( w_disp ); ++x ) {
        mvwputch( w_disp, point( x, h_size.y ), c_dark_gray, LINE_OXOX );
    }

    //Iterate over structural parts so we only hit each square once
    std::vector<int> structural_parts = veh->all_parts_at_location( "structure" );
    for( auto &structural_part : structural_parts ) {
        const int p = structural_part;
        int sym = veh->part_sym( p );
        nc_color col = veh->part_color( p );

        const point q = ( veh->part( p ).mount + dd ).rotate( 3 );

        if( q == point_zero ) {
            col = hilite( col );
            cpart = p;
        }
        mvwputch( w_disp, h_size + q, col, special_symbol( sym ) );
    }

    const int hw = getmaxx( w_disp ) / 2;
    const int hh = getmaxy( w_disp ) / 2;
    const point vd = -dd;
    const point q = veh->coord_translate( vd );
    const tripoint vehp = veh->global_pos3() + q;
    map &here = get_map();
    bool obstruct = here.impassable_ter_furn( vehp );
    const optional_vpart_position ovp = here.veh_at( vehp );
    if( ovp && &ovp->vehicle() != veh ) {
        obstruct = true;
    }
    nc_color col = cpart >= 0 ? veh->part_color( cpart ) : c_black;
    int sym = cpart >= 0 ? veh->part_sym( cpart ) : ' ';
    mvwputch( w_disp, point( hw, hh ), obstruct ? red_background( col ) : hilite( col ),
              special_symbol( sym ) );
    wnoutrefresh( w_disp );
}

static std::string wheel_state_description( const vehicle &veh )
{
    bool is_boat = !veh.floating.empty();
    bool is_land = !veh.wheelcache.empty() || !is_boat;

    bool suf_land = veh.sufficient_wheel_config();
    bool bal_land = veh.balanced_wheel_config();

    bool suf_boat = veh.can_float();

    float steer = veh.steering_effectiveness();

    std::string wheel_status;
    if( !suf_land && is_boat ) {
        wheel_status = _( "<color_light_red>disabled</color>" );
    } else if( !suf_land ) {
        wheel_status = _( "<color_light_red>lack</color>" );
    } else if( !bal_land ) {
        wheel_status = _( "<color_light_red>unbalanced</color>" );
    } else if( steer < 0 ) {
        wheel_status = _( "<color_light_red>no steering</color>" );
    } else if( steer < 0.033 ) {
        wheel_status = _( "<color_light_red>broken steering</color>" );
    } else if( steer < 0.5 ) {
        wheel_status = _( "<color_light_red>poor steering</color>" );
    } else {
        wheel_status = _( "<color_light_green>enough</color>" );
    }

    std::string boat_status;
    if( !suf_boat ) {
        boat_status = _( "<color_light_red>sinks</color>" );
    } else {
        boat_status = _( "<color_light_blue>floats</color>" );
    }

    if( is_boat && is_land ) {
        return string_format( _( "Wheels/boat: %s/%s" ), wheel_status, boat_status );
    }

    if( is_boat ) {
        return string_format( _( "Boat: %s" ), boat_status );
    }

    return string_format( _( "Wheels: %s" ), wheel_status );
}

/**
 * Displays the vehicle's stats at the bottom of the window.
 */
void veh_interact::display_stats() const
{
    werase( w_stats );

    // see exec()
    const int extraw = ( ( TERMX - FULL_SCREEN_WIDTH ) / 4 ) * 2;
    // 3 * stats_h
    const int slots = 24;
    int x[slots], y[slots], w[slots];

    units::volume total_cargo = 0_ml;
    units::volume free_cargo = 0_ml;
    for( const vpart_reference &vp : veh->get_any_parts( "CARGO" ) ) {
        const size_t p = vp.part_index();
        total_cargo += veh->max_volume( p );
        free_cargo += veh->free_volume( p );
    }

    const int second_column = 33 + ( extraw / 4 );
    const int third_column = 65 + ( extraw / 2 );
    for( int i = 0; i < slots; i++ ) {
        if( i < stats_h ) {
            // First column
            x[i] = 1;
            y[i] = i;
            w[i] = second_column - 2;
        } else if( i < ( 2 * stats_h ) ) {
            // Second column
            x[i] = second_column;
            y[i] = i - stats_h;
            w[i] = third_column - second_column - 1;
        } else {
            // Third column
            x[i] = third_column;
            y[i] = i - 2 * stats_h;
            w[i] = extraw - third_column - 2;
        }
    }

    bool is_boat = !veh->floating.empty();
    bool is_ground = !veh->wheelcache.empty() || !is_boat;
    bool is_aircraft = veh->is_rotorcraft() && veh->is_flying_in_air();

    const auto vel_to_int = []( const double vel ) {
        return static_cast<int>( convert_velocity( vel, VU_VEHICLE ) );
    };

    int i = 0;
    if( is_aircraft ) {
        fold_and_print( w_stats, point( x[i], y[i] ), w[i], c_light_gray,
                        _( "Air Safe/Top Speed: <color_light_green>%3d</color>/<color_light_red>%3d</color> %s" ),
                        vel_to_int( veh->safe_rotor_velocity( false ) ),
                        vel_to_int( veh->max_rotor_velocity( false ) ),
                        velocity_units( VU_VEHICLE ) );
        i += 1;
        fold_and_print( w_stats, point( x[i], y[i] ), w[i], c_light_gray,
                        _( "Air Acceleration: <color_light_blue>%3d</color> %s/s" ),
                        vel_to_int( veh->rotor_acceleration( false ) ),
                        velocity_units( VU_VEHICLE ) );
        i += 1;
    } else {
        if( is_ground ) {
            fold_and_print( w_stats, point( x[i], y[i] ), w[i], c_light_gray,
                            _( "Safe/Top Speed: <color_light_green>%3d</color>/<color_light_red>%3d</color> %s" ),
                            vel_to_int( veh->safe_ground_velocity( false ) ),
                            vel_to_int( veh->max_ground_velocity( false ) ),
                            velocity_units( VU_VEHICLE ) );
            i += 1;
            // TODO: extract accelerations units to its own function
            fold_and_print( w_stats, point( x[i], y[i] ), w[i], c_light_gray,
                            //~ /t means per turn
                            _( "Acceleration: <color_light_blue>%3d</color> %s/s" ),
                            vel_to_int( veh->ground_acceleration( false ) ),
                            velocity_units( VU_VEHICLE ) );
            i += 1;
        } else {
            i += 2;
        }
        if( is_boat ) {
            fold_and_print( w_stats, point( x[i], y[i] ), w[i], c_light_gray,
                            _( "Water Safe/Top Speed: <color_light_green>%3d</color>/<color_light_red>%3d</color> %s" ),
                            vel_to_int( veh->safe_water_velocity( false ) ),
                            vel_to_int( veh->max_water_velocity( false ) ),
                            velocity_units( VU_VEHICLE ) );
            i += 1;
            // TODO: extract accelerations units to its own function
            fold_and_print( w_stats, point( x[i], y[i] ), w[i], c_light_gray,
                            //~ /t means per turn
                            _( "Water Acceleration: <color_light_blue>%3d</color> %s/s" ),
                            vel_to_int( veh->water_acceleration( false ) ),
                            velocity_units( VU_VEHICLE ) );
            i += 1;
        } else {
            i += 2;
        }
    }
    fold_and_print( w_stats, point( x[i], y[i] ), w[i], c_light_gray,
                    _( "Mass: <color_light_blue>%5.0f</color> %s" ),
                    convert_weight( veh->total_mass() ), weight_units() );
    i += 1;
    fold_and_print( w_stats, point( x[i], y[i] ), w[i], c_light_gray,
                    _( "Cargo Volume: <color_light_blue>%s</color> / <color_light_blue>%s</color> %s" ),
                    format_volume( total_cargo - free_cargo ),
                    format_volume( total_cargo ), volume_units_abbr() );
    i += 1;
    // Write the overall damage
    mvwprintz( w_stats, point( x[i], y[i] ), c_light_gray, _( "Status:" ) );
    x[i] += utf8_width( _( "Status:" ) ) + 1;
    fold_and_print( w_stats, point( x[i], y[i] ), w[i], total_durability_color, total_durability_text );
    i += 1;

    fold_and_print( w_stats, point( x[i], y[i] ), w[i], c_light_gray,
                    wheel_state_description( *veh ) );
    i += 1;

    //This lambda handles printing parts in the "Most damaged" and "Needs repair" cases
    //for the veh_interact ui
    const auto print_part = [&]( const std::string & str, int slot, vehicle_part * pt ) {
        mvwprintz( w_stats, point( x[slot], y[slot] ), c_light_gray, str );
        int iw = utf8_width( str ) + 1;
        return fold_and_print( w_stats, point( x[slot] + iw, y[slot] ), w[slot], c_light_gray, pt->name() );
    };

    vehicle_part *mostDamagedPart = get_most_damaged_part();
    vehicle_part *most_repairable = get_most_repairable_part();

    // Write the most damaged part
    if( mostDamagedPart && mostDamagedPart->damage_percent() ) {
        const std::string damaged_header = mostDamagedPart == most_repairable ?
                                           _( "Most damaged:" ) :
                                           _( "Most damaged (can't repair):" );
        i += print_part( damaged_header, i, mostDamagedPart );
    } else {
        i += 1;
    }

    // Write the part that needs repair the most.
    if( most_repairable && most_repairable != mostDamagedPart ) {
        const std::string needsRepair = _( "Needs repair:" );
        i += print_part( needsRepair, i, most_repairable );
    } else {
        i += 1;
    }

    fold_and_print( w_stats, point( x[i], y[i] ), w[i], c_light_gray,
                    _( "Air drag:       <color_light_blue>%5.2f</color>" ),
                    veh->coeff_air_drag() );
    i += 1;

    if( is_boat ) {
        fold_and_print( w_stats, point( x[i], y[i] ), w[i], c_light_gray,
                        _( "Water drag:     <color_light_blue>%5.2f</color>" ),
                        veh->coeff_water_drag() );
    }
    i += 1;

    if( is_ground ) {
        fold_and_print( w_stats, point( x[i], y[i] ), w[i], c_light_gray,
                        _( "Rolling drag:   <color_light_blue>%5.2f</color>" ),
                        veh->coeff_rolling_drag() );
    }
    i += 1;

    fold_and_print( w_stats, point( x[i], y[i] ), w[i], c_light_gray,
                    _( "Static drag:    <color_light_blue>%5d</color>" ),
                    veh->static_drag( false ) );
    i += 1;

    fold_and_print( w_stats, point( x[i], y[i] ), w[i], c_light_gray,
                    _( "Offroad:        <color_light_blue>%4d</color>%%" ),
                    static_cast<int>( veh->k_traction( veh->wheel_area() *
                                      veh->average_or_rating() ) * 100 ) );
    i += 1;

    if( is_boat ) {

        const double water_clearance = veh->water_hull_height() - veh->water_draft();
        const char *draft_string = water_clearance > 0 ?
                                   _( "Draft/Clearance:<color_light_blue>%4.2f</color>m/<color_light_blue>%4.2f</color>m" ) :
                                   _( "Draft/Clearance:<color_light_blue>%4.2f</color>m/<color_light_red>%4.2f</color>m" ) ;

        fold_and_print( w_stats, point( x[i], y[i] ), w[i], c_light_gray,
                        draft_string,
                        veh->water_draft(), water_clearance );
        i += 1;
    }

    i = std::max( i, 2 * stats_h );

    // Print fuel percentage & type name only if it fits in the window, 10 is width of "E...F 100%"
    veh->print_fuel_indicators( w_stats, point( x[i], y[i] ), fuel_index, true,
                                ( x[ i ] + 10 < getmaxx( w_stats ) ),
                                ( x[ i ] + 10 < getmaxx( w_stats ) ) );

    if( install_info || remove_info ) {
        const int details_w = getmaxx( w_details );
        // clear rightmost blocks of w_stats to avoid overlap
        int stats_col_2 = 33;
        int stats_col_3 = 65 + ( ( TERMX - FULL_SCREEN_WIDTH ) / 4 );
        int clear_x = getmaxx( w_stats ) - details_w + 1 >= stats_col_3 ? stats_col_3 : stats_col_2;
        for( int i = 0; i < getmaxy( w_stats ); i++ ) {
            mvwhline( w_stats, point( clear_x, i ), ' ', getmaxx( w_stats ) - clear_x );
        }
    }

    wnoutrefresh( w_stats );
}

void veh_interact::display_name()
{
    werase( w_name );
    // NOLINTNEXTLINE(cata-use-named-point-constants)
    mvwprintz( w_name, point( 1, 0 ), c_light_gray, _( "Name: " ) );

    mvwprintz( w_name, point( 1 + utf8_width( _( "Name: " ) ), 0 ),
               !veh->is_owned_by( get_player_character(), true ) ? c_light_red : c_light_green,
               string_format( _( "%s (%s)" ), veh->name, veh->get_owner_name() ) );
    wnoutrefresh( w_name );
}

/**
 * Prints the list of usable commands, and highlights the hotkeys used to activate them.
 */
void veh_interact::display_mode()
{
    werase( w_mode );

    if( title.has_value() ) {
        nc_color title_col = c_light_gray;
        // NOLINTNEXTLINE(cata-use-named-point-constants)
        print_colored_text( w_mode, point( 1, 0 ), title_col, title_col, title.value() );
    } else {
        size_t esc_pos = display_esc( w_mode );

        // broken indentation preserved to avoid breaking git history for large number of lines
        const std::array<std::string, 10> actions = { {
                { _( "<i>nstall" ) },
                { _( "<r>epair" ) },
                { _( "<m>end" ) },
                { _( "re<f>ill" ) },
                { _( "rem<o>ve" ) },
                { _( "<s>iphon" ) },
                { _( "unloa<d>" ) },
                { _( "cre<w>" ) },
                { _( "r<e>name" ) },
                { _( "l<a>bel" ) },
            }
        };

        const std::array<bool, std::tuple_size<decltype( actions )>::value> enabled = { {
                cant_do( 'i' ) == task_reason::CAN_DO,
                cant_do( 'r' ) == task_reason::CAN_DO,
                cant_do( 'm' ) == task_reason::CAN_DO,
                cant_do( 'f' ) == task_reason::CAN_DO,
                cant_do( 'o' ) == task_reason::CAN_DO,
                cant_do( 's' ) == task_reason::CAN_DO,
                cant_do( 'd' ) == task_reason::CAN_DO,
                cant_do( 'w' ) == task_reason::CAN_DO,
                true,          // 'rename' is always available
                cant_do( 'a' ) == task_reason::CAN_DO,
            }
        };

        int pos[std::tuple_size<decltype( actions )>::value + 1];
        pos[0] = 1;
        for( size_t i = 0; i < actions.size(); i++ ) {
            pos[i + 1] = pos[i] + utf8_width( actions[i] ) - 2;
        }
        int spacing = static_cast<int>( ( esc_pos - 1 - pos[actions.size()] ) / actions.size() );
        int shift = static_cast<int>( ( esc_pos - pos[actions.size()] - spacing *
                                        ( actions.size() - 1 ) ) / 2 ) - 1;
        for( size_t i = 0; i < actions.size(); i++ ) {
            shortcut_print( w_mode, point( pos[i] + spacing * i + shift, 0 ),
                            enabled[i] ? c_light_gray : c_dark_gray, enabled[i] ? c_light_green : c_green,
                            actions[i] );
        }
    }
    wnoutrefresh( w_mode );
}

size_t veh_interact::display_esc( const catacurses::window &win )
{
    std::string backstr = _( "<ESC>-back" );
    // right text align
    size_t pos = getmaxx( win ) - utf8_width( backstr ) + 2;
    shortcut_print( win, point( pos, 0 ), c_light_gray, c_light_green, backstr );
    return pos;
}

/**
 * Draws the list of parts that can be mounted in the selected square. Used
 * when installing new parts.
 * @param pos The current cursor position in the list.
 * @param list The list to display parts from.
 * @param header Number of lines occupied by the list header
 */
void veh_interact::display_list( size_t pos, const std::vector<const vpart_info *> &list,
                                 const int header )
{
    werase( w_list );
    int lines_per_page = page_size - header;
    size_t page = pos / lines_per_page;
    for( size_t i = page * lines_per_page; i < ( page + 1 ) * lines_per_page && i < list.size(); i++ ) {
        const vpart_info &info = *list[i];
        int y = i - page * lines_per_page + header;
        mvwputch( w_list, point( 1, y ), info.color, special_symbol( info.sym ) );
        nc_color col = can_potentially_install( info ) ? c_white : c_dark_gray;
        trim_and_print( w_list, point( 3, y ), getmaxx( w_list ) - 3, pos == i ? hilite( col ) : col,
                        info.name() );
    }

    if( install_info ) {
        auto &tab_list = install_info->tab_list;
        auto &tab = install_info->tab;
        // draw tab menu
        int tab_x = 0;
        for( size_t i = 0; i < tab_list.size(); i++ ) {
            bool active = tab == i; // current tab is active
            std::string tab_name = active ? tab_list[i].name() : tab_list[i].short_name();
            tab_x += active; // add a space before selected tab
            draw_subtab( w_list, tab_x, tab_name, active, false );
            // one space padding and add a space after selected tab
            tab_x += 1 + utf8_width( tab_name ) + active;
        }
    }
    wnoutrefresh( w_list );
}

/**
 * Used when installing parts.
 * Opens up w_details containing info for part currently selected in w_list.
 */
void veh_interact::display_details( const vpart_info *part )
{
    const int details_w = getmaxx( w_details );

    werase( w_details );

    wborder( w_details, LINE_XOXO, LINE_XOXO, LINE_OXOX, LINE_OXOX, LINE_OXXO, LINE_OOXX, LINE_XXOO,
             LINE_XOOX );

    if( part == nullptr ) {
        wnoutrefresh( w_details );
        return;
    }
    // displays data in two columns
    int column_width = details_w / 2;
    int col_1 = 2;
    int col_2 = col_1 + column_width;
    int line = 0;
    bool small_mode = column_width < 20;

    // line 0: part name
    fold_and_print( w_details, point( col_1, line ), details_w, c_light_green, part->name() );

    // line 1: (column 1) durability   (column 2) damage mod
    fold_and_print( w_details, point( col_1, line + 1 ), column_width, c_white,
                    "%s: <color_light_gray>%d</color>",
                    small_mode ? _( "Dur" ) : _( "Durability" ),
                    part->durability );
    fold_and_print( w_details, point( col_2, line + 1 ), column_width, c_white,
                    "%s: <color_light_gray>%d%%</color>",
                    small_mode ? _( "Dmg" ) : _( "Damage" ),
                    part->dmg_mod );

    // line 2: (column 1) weight   (column 2) folded volume (if applicable)
    fold_and_print( w_details, point( col_1, line + 2 ), column_width, c_white,
                    "%s: <color_light_gray>%.1f%s</color>",
                    small_mode ? _( "Wgt" ) : _( "Weight" ),
                    convert_weight( item::find_type( part->base_item )->weight ),
                    weight_units() );
    if( part->folded_volume != 0_ml ) {
        fold_and_print( w_details, point( col_2, line + 2 ), column_width, c_white,
                        "%s: <color_light_gray>%s %s</color>",
                        small_mode ? _( "FoldVol" ) : _( "Folded Volume" ),
                        format_volume( part->folded_volume ),
                        volume_units_abbr() );
    }

    // line 3: (column 1) size, bonus, wheel diameter (if applicable)    (column 2) epower, wheel width (if applicable)
    if( part->size > 0_ml && part->has_flag( VPFLAG_CARGO ) ) {
        fold_and_print( w_details, point( col_1, line + 3 ), column_width, c_white,
                        "%s: <color_light_gray>%s %s</color>",
                        small_mode ? _( "Cap" ) : _( "Capacity" ),
                        format_volume( part->size ), volume_units_abbr() );
    }

    if( part->bonus > 0 ) {
        std::string label;
        if( part->has_flag( VPFLAG_SEATBELT ) ) {
            label = small_mode ? _( "Str" ) : _( "Strength" );
        } else if( part->has_flag( "HORN" ) ) {
            label = _( "Noise" );
        } else if( part->has_flag( "MUFFLER" ) ) {
            label = small_mode ? _( "NoisRed" ) : _( "Noise Reduction" );
        } else if( part->has_flag( VPFLAG_EXTENDS_VISION ) ) {
            label = _( "Range" );
        } else if( part->has_flag( VPFLAG_LIGHT ) || part->has_flag( VPFLAG_CONE_LIGHT ) ||
                   part->has_flag( VPFLAG_WIDE_CONE_LIGHT ) ||
                   part->has_flag( VPFLAG_CIRCLE_LIGHT ) || part->has_flag( VPFLAG_DOME_LIGHT ) ||
                   part->has_flag( VPFLAG_AISLE_LIGHT ) || part->has_flag( VPFLAG_EVENTURN ) ||
                   part->has_flag( VPFLAG_ODDTURN ) || part->has_flag( VPFLAG_ATOMIC_LIGHT ) ) {
            label = _( "Light" );
        }

        if( !label.empty() ) {
            fold_and_print( w_details, point( col_1, line + 3 ), column_width, c_white,
                            "%s: <color_light_gray>%d</color>", label,
                            part->bonus );
        }
    }

    if( part->has_flag( VPFLAG_WHEEL ) ) {
        // Note: there is no guarantee that whl is non-empty!
        const cata::value_ptr<islot_wheel> &whl = item::find_type( part->base_item )->wheel;
        fold_and_print( w_details, point( col_1, line + 3 ), column_width, c_white,
                        "%s: <color_light_gray>%d\"</color>",
                        small_mode ? _( "Dia" ) : _( "Wheel Diameter" ),
                        whl ? whl->diameter : 0 );
        fold_and_print( w_details, point( col_2, line + 3 ), column_width, c_white,
                        "%s: <color_light_gray>%d\"</color>",
                        small_mode ? _( "Wdt" ) : _( "Wheel Width" ),
                        whl ? whl->width : 0 );
    }

    if( part->epower != 0 ) {
        fold_and_print( w_details, point( col_2, line + 3 ), column_width, c_white,
                        "%s: <color_light_gray>%+4d</color>",
                        small_mode ? _( "Epwr" ) : _( "Electric Power" ),
                        part->epower );
    }

    // line 4 [horizontal]: fuel_type (if applicable)
    // line 4 [vertical/hybrid]: (column 1) fuel_type (if applicable)    (column 2) power (if applicable)
    // line 5 [horizontal]: power (if applicable)
    if( !part->fuel_type.is_null() ) {
        fold_and_print( w_details, point( col_1, line + 4 ), column_width,
                        c_white, _( "Charge: <color_light_gray>%s</color>" ),
                        item::nname( part->fuel_type ) );
    }
    int part_consumption = part->energy_consumption;
    if( part_consumption != 0 ) {
        fold_and_print( w_details, point( col_2, line + 4 ), column_width, c_white,
                        _( "Drain: <color_light_gray>%+8d</color>" ), -part_consumption );
    }

    // line 5 [vertical/hybrid] flags
    std::vector<std::string> flags = { { "OPAQUE", "OPENABLE", "BOARDABLE" } };
    std::vector<std::string> flag_labels = { { _( "opaque" ), _( "openable" ), _( "boardable" ) } };
    std::string label;
    for( size_t i = 0; i < flags.size(); i++ ) {
        if( part->has_flag( flags[i] ) ) {
            label += ( label.empty() ? "" : " " ) + flag_labels[i];
        }
    }
    // 6 [horizontal]: (column 1) flags    (column 2) battery capacity (if applicable)
    fold_and_print( w_details, point( col_1, line + 5 ), details_w, c_yellow, label );

    if( part->fuel_type == itype_battery && !part->has_flag( VPFLAG_ENGINE ) &&
        !part->has_flag( VPFLAG_ALTERNATOR ) ) {
        const cata::value_ptr<islot_magazine> &battery = item::find_type( part->base_item )->magazine;
        fold_and_print( w_details, point( col_2, line + 5 ), column_width, c_white,
                        "%s: <color_light_gray>%8d</color>",
                        small_mode ? _( "BatCap" ) : _( "Battery Capacity" ),
                        battery->capacity );
    } else {
        int part_power = part->power;
        if( part_power == 0 ) {
            part_power = item( part->base_item ).engine_displacement();
        }
        if( part_power != 0 ) {
            fold_and_print( w_details, point( col_2, line + 5 ), column_width, c_white,
                            _( "Power: <color_light_gray>%+8d</color>" ), part_power );
        }
    }

    wnoutrefresh( w_details );
}

void veh_interact::count_durability()
{
    const vehicle_part_range vpr = veh->get_all_parts();
    int qty = std::accumulate( vpr.begin(), vpr.end(), 0,
    []( int lhs, const vpart_reference & rhs ) {
        return lhs + std::max( rhs.part().base.damage(), 0 );
    } );

    int total = std::accumulate( vpr.begin(), vpr.end(), 0,
    []( int lhs, const vpart_reference & rhs ) {
        return lhs + rhs.part().base.max_damage();
    } );

    int pct = total ? 100 * qty / total : 0;

    if( pct < 5 ) {
        total_durability_text = _( "like new" );
        total_durability_color = c_light_green;

    } else if( pct < 33 ) {
        total_durability_text = _( "dented" );
        total_durability_color = c_yellow;

    } else if( pct < 66 ) {
        total_durability_text = _( "battered" );
        total_durability_color = c_magenta;

    } else if( pct < 100 ) {
        total_durability_text = _( "wrecked" );
        total_durability_color = c_red;

    } else {
        total_durability_text = _( "destroyed" );
        total_durability_color = c_dark_gray;
    }
}

void act_vehicle_siphon( vehicle *veh )
{
    std::vector<itype_id> fuels;
    bool has_liquid = false;
    for( const vpart_reference &vp : veh->get_any_parts( VPFLAG_FLUIDTANK ) ) {
        if( vp.part().get_base().contents.legacy_front().made_of( phase_id::LIQUID ) ) {
            has_liquid = true;
            break;
        }
    }
    if( !has_liquid ) {
        add_msg( m_info, _( "The vehicle has no liquid fuel left to siphon." ) );
        return;
    }

    std::string title = _( "Select tank to siphon:" );
    auto sel = []( const vehicle_part & pt ) {
        return pt.is_tank() && pt.get_base().contents.legacy_front().made_of( phase_id::LIQUID );
    };
    vehicle_part &tank = veh_interact::select_part( *veh, sel, title );
    if( tank ) {
        const item &base = tank.get_base();
        const int idx = veh->find_part( base );
        item liquid( base.contents.legacy_front() );
        const int liq_charges = liquid.charges;
        if( liquid_handler::handle_liquid( liquid, nullptr, 1, nullptr, veh, idx ) ) {
            veh->drain( idx, liq_charges - liquid.charges );
            veh->invalidate_mass();
        }
    }
}

void act_vehicle_unload_fuel( vehicle *veh )
{
    std::vector<itype_id> fuels;
    for( auto &e : veh->fuels_left() ) {
        const itype *type = item::find_type( e.first );

        if( e.first == fuel_type_battery || type->phase != phase_id::SOLID ) {
            // This skips battery and plutonium cells
            continue;
        }
        fuels.push_back( e.first );
    }
    if( fuels.empty() ) {
        add_msg( m_info, _( "The vehicle has no solid fuel left to remove." ) );
        return;
    }
    itype_id fuel;
    if( fuels.size() > 1 ) {
        uilist smenu;
        smenu.text = _( "Remove what?" );
        for( auto &fuel : fuels ) {
            if( fuel == itype_plut_cell && veh->fuel_left( fuel ) < PLUTONIUM_CHARGES ) {
                continue;
            }
            smenu.addentry( item::nname( fuel ) );
        }
        smenu.query();
        if( smenu.ret < 0 || static_cast<size_t>( smenu.ret ) >= fuels.size() ) {
            add_msg( m_info, _( "Never mind." ) );
            return;
        }
        fuel = fuels[smenu.ret];
    } else {
        fuel = fuels.front();
    }

    Character &player_character = get_player_character();
    int qty = veh->fuel_left( fuel );
    if( fuel == itype_plut_cell ) {
        if( qty / PLUTONIUM_CHARGES == 0 ) {
            add_msg( m_info, _( "The vehicle has no charged plutonium cells." ) );
            return;
        }
        item plutonium( fuel, calendar::turn, qty / PLUTONIUM_CHARGES );
        player_character.i_add( plutonium );
        veh->drain( fuel, qty - ( qty % PLUTONIUM_CHARGES ) );
    } else {
        item solid_fuel( fuel, calendar::turn, qty );
        player_character.i_add( solid_fuel );
        veh->drain( fuel, qty );
    }

}

/**
 * Called when the activity timer for installing parts, repairing, etc times
 * out and the action is complete.
 */
void veh_interact::complete_vehicle( player &p )
{
    if( p.activity.values.size() < 7 ) {
        debugmsg( "Invalid activity ACT_VEHICLE values:%d", p.activity.values.size() );
        return;
    }
    map &here = get_map();
    optional_vpart_position vp = here.veh_at( here.getlocal( tripoint( p.activity.values[0],
                                 p.activity.values[1], p.posz() ) ) );
    if( !vp ) {
        // so the vehicle could have lost some of its parts from other NPCS works
        // during this player/NPCs activity.
        // check the vehicle points that were stored at beginning of activity.
        if( !p.activity.coord_set.empty() ) {
            for( const tripoint &pt : p.activity.coord_set ) {
                vp = here.veh_at( here.getlocal( pt ) );
                if( vp ) {
                    break;
                }
            }
        }
        // check again, to see if it really is a case of vehicle gone missing.
        if( !vp ) {
            debugmsg( "Activity ACT_VEHICLE: vehicle not found" );
            return;
        }
    }
    vehicle *const veh = &vp->vehicle();

    point d( p.activity.values[4], p.activity.values[5] );
    int vehicle_part = p.activity.values[6];
    const vpart_id part_id( p.activity.str_values[0] );
    const std::string &variant_id =  p.activity.str_values[1];

    const vpart_info &vpinfo = part_id.obj();

    // cmd = Install Repair reFill remOve Siphon Unload reName relAbel
    switch( static_cast<char>( p.activity.index ) ) {
        case 'i': {
            const inventory &inv = p.crafting_inventory();

            const requirement_data reqs = vpinfo.install_requirements();
            if( !reqs.can_make_with_inventory( inv, is_crafting_component ) ) {
                add_msg( m_info, _( "You don't meet the requirements to install the %s." ),
                         vpinfo.name() );
                break;
            }

            // consume items extracting a match for the parts base item
            item base;
            for( const auto &e : reqs.get_components() ) {
                for( auto &obj : p.consume_items( e, 1, is_crafting_component ) ) {
                    if( obj.typeId() == vpinfo.base_item ) {
                        base = obj;
                    }
                }
            }
            if( base.is_null() ) {
                if( !p.has_trait( trait_DEBUG_HS ) ) {
                    add_msg( m_info, _( "Could not find base part in requirements for %s." ),
                             vpinfo.name() );
                    break;
                } else {
                    base = item( vpinfo.base_item );
                }
            }

            for( const auto &e : reqs.get_tools() ) {
                p.consume_tools( e );
            }

            p.invalidate_crafting_inventory();

            int partnum = !base.is_null() ? veh->install_part( d, part_id,
                          std::move( base ), variant_id ) : -1;
            if( partnum < 0 ) {
                debugmsg( "complete_vehicle install part fails dx=%d dy=%d id=%s",
                          d.x, d.y, part_id.c_str() );
                break;
            }

            // Need map-relative coordinates to compare to output of look_around.
            // Need to call coord_translate() directly since it's a new part.
            const point q = veh->coord_translate( d );

            if( vpinfo.has_flag( VPFLAG_CONE_LIGHT ) ||
                vpinfo.has_flag( VPFLAG_WIDE_CONE_LIGHT ) ||
                vpinfo.has_flag( VPFLAG_HALF_CIRCLE_LIGHT ) ) {
                // Stash offset and set it to the location of the part so look_around will
                // start there.
                const tripoint old_view_offset = p.view_offset;
                const tripoint offset = veh->global_pos3() + q;
                p.view_offset = offset - p.pos();

                point delta;
                do {
                    popup( _( "Press space, choose a facing direction for the new %s and "
                              "confirm with enter." ),
                           vpinfo.name() );
                    const cata::optional<tripoint> chosen = g->look_around();
                    if( !chosen ) {
                        continue;
                    }
                    delta = ( *chosen - offset ).xy();
                    // atan2 only gives reasonable values when delta is not all zero
                } while( delta == point_zero );

                // Restore previous view offsets.
                p.view_offset = old_view_offset;

                units::angle dir = normalize( atan2( delta ) - veh->face.dir() );

                veh->part( partnum ).direction = dir;
            }

            const tripoint vehp = veh->global_pos3() + tripoint( q, 0 );
            // TODO: allow boarding for non-players as well.
            player *const pl = g->critter_at<player>( vehp );
            if( vpinfo.has_flag( VPFLAG_BOARDABLE ) && pl ) {
                here.board_vehicle( vehp, pl );
            }

            p.add_msg_if_player( m_good, _( "You install a %1$s into the %2$s." ),
                                 veh->part( partnum ).name(), veh->name );

            for( const auto &sk : vpinfo.install_skills ) {
                p.practice( sk.first, veh_utils::calc_xp_gain( vpinfo, sk.first, p ) );
            }
            here.add_vehicle_to_cache( veh );
            break;
        }

        case 'r': {
            veh_utils::repair_part( *veh, veh->part( vehicle_part ), p, variant_id );
            break;
        }

        case 'f': {
            if( p.activity.targets.empty() || !p.activity.targets.front() ) {
                debugmsg( "Activity ACT_VEHICLE: missing refill source" );
                break;
            }

            item_location &src = p.activity.targets.front();
            struct vehicle_part &pt = veh->part( vehicle_part );
            if( pt.is_tank() && src->is_container() && !src->contents.empty() ) {
                item_location contained( src, &src->contents.only_item() );
                contained->charges -= pt.base.fill_with( *contained, contained->charges );

                contents_change_handler handler;
                handler.unseal_pocket_containing( contained );

                // if code goes here, we can assume "pt" has already refilled with "contained" something.
                int remaining_ammo_capacity = pt.ammo_capacity( contained->ammo_type() ) - pt.ammo_remaining();

                if( remaining_ammo_capacity ) {
                    //~ 1$s vehicle name, 2$s tank name
                    p.add_msg_if_player( m_good, _( "You refill the %1$s's %2$s." ),
                                         veh->name, pt.name() );
                } else {
                    //~ 1$s vehicle name, 2$s tank name
                    p.add_msg_if_player( m_good, _( "You completely refill the %1$s's %2$s." ),
                                         veh->name, pt.name() );
                }

                if( contained->charges == 0 ) {
                    contained.remove_item();
                } else {
                    p.add_msg_if_player( m_good, _( "There's some left over!" ) );
                }

                handler.handle_by( p );
            } else if( pt.is_fuel_store() ) {
                contents_change_handler handler;
                handler.unseal_pocket_containing( src );

                int qty = src->charges;
                pt.base.reload( p, std::move( src ), qty );

                //~ 1$s vehicle name, 2$s reactor name
                p.add_msg_if_player( m_good, _( "You refuel the %1$s's %2$s." ),
                                     veh->name, pt.name() );

                handler.handle_by( p );
            } else {
                debugmsg( "vehicle part is not reloadable" );
                break;
            }

            veh->invalidate_mass();
            break;
        }

        case 'o': {
            const inventory &inv = p.crafting_inventory();
            if( vehicle_part >= veh->part_count() ) {
                vehicle_part = veh->get_next_shifted_index( vehicle_part, p );
                if( vehicle_part == -1 ) {
                    p.add_msg_if_player( m_info,
                                         //~ 1$s is the vehicle part name
                                         _( "The %1$s has already been removed by someone else." ),
                                         vpinfo.name() );
                    return;
                }
            }
            const requirement_data reqs = vpinfo.removal_requirements();
            if( !reqs.can_make_with_inventory( inv, is_crafting_component ) ) {
                //~  1$s is the vehicle part name
                add_msg( m_info, _( "You don't meet the requirements to remove the %1$s." ),
                         vpinfo.name() );
                break;
            }
            for( const auto &e : reqs.get_components() ) {
                p.consume_items( e, 1, is_crafting_component );
            }
            for( const auto &e : reqs.get_tools() ) {
                p.consume_tools( e );
            }

            p.invalidate_crafting_inventory();

            // This will be a list of all the items which arise from this removal.
            std::list<item> resulting_items;

            // First we get all the contents of the part
            vehicle_stack contents = veh->get_items( vehicle_part );
            resulting_items.insert( resulting_items.end(), contents.begin(), contents.end() );
            contents.clear();

            // Power cables must remove parts from the target vehicle, too.
            if( veh->part_flag( vehicle_part, "POWER_TRANSFER" ) ) {
                veh->remove_remote_part( vehicle_part );
            }
            if( veh->is_towing() || veh->is_towed() ) {
                std::cout << "vehicle is towing/towed" << std::endl;
                vehicle *other_veh = veh->is_towing() ? veh->tow_data.get_towed() :
                                     veh->tow_data.get_towed_by();
                if( other_veh ) {
                    std::cout << "other veh exists" << std::endl;
                    other_veh->remove_part( other_veh->part_with_feature( other_veh->get_tow_part(),
                                            "TOW_CABLE", true ) );
                    other_veh->tow_data.clear_towing();
                }
                veh->tow_data.clear_towing();
            }
            bool broken = veh->part( vehicle_part ).is_broken();
            bool smash_remove = veh->part( vehicle_part ).info().has_flag( "SMASH_REMOVE" );

            if( broken ) {
                p.add_msg_if_player( _( "You remove the broken %1$s from the %2$s." ),
                                     veh->part( vehicle_part ).name(), veh->name );
            } else if( smash_remove ) {
                p.add_msg_if_player( _( "You smash the %1$s to bits, removing it from the %2$s." ),
                                     veh->part( vehicle_part ).name(), veh->name );
            } else {
                p.add_msg_if_player( _( "You remove the %1$s from the %2$s." ),
                                     veh->part( vehicle_part ).name(), veh->name );
            }

            if( broken ) {
                item_group::ItemList pieces = veh->part( vehicle_part ).pieces_for_broken_part();
                resulting_items.insert( resulting_items.end(), pieces.begin(), pieces.end() );
            } else {
                if( smash_remove ) {
                    item_group::ItemList pieces = veh->part( vehicle_part ).pieces_for_broken_part();
                    resulting_items.insert( resulting_items.end(), pieces.begin(), pieces.end() );
                } else {
                    resulting_items.push_back( veh->part( vehicle_part ).properties_to_item() );
                }
                for( const std::pair<const skill_id, int> &sk : vpinfo.install_skills ) {
                    // removal is half as educational as installation
                    p.practice( sk.first, veh_utils::calc_xp_gain( vpinfo, sk.first, p ) / 2 );
                }
            }

            if( veh->part_count() < 2 ) {
                p.add_msg_if_player( _( "You completely dismantle the %s." ), veh->name );
                p.activity.set_to_null();
                // destroy vehicle clears the cache
                here.destroy_vehicle( veh );
            } else {
                point mount = veh->part( vehicle_part ).mount;
                const tripoint &part_pos = veh->global_part_pos3( vehicle_part );
                veh->remove_part( vehicle_part );
                // part_removal_cleanup calls refresh, so parts_at_relative is valid
                veh->part_removal_cleanup();
                if( veh->parts_at_relative( mount, true ).empty() ) {
                    get_map().clear_vehicle_point_from_cache( veh, part_pos );
                }
            }
            // This will be part of an NPC "job" where they need to clean up the activity
            // items afterwards
            if( p.is_npc() ) {
                for( item &it : resulting_items ) {
                    it.set_var( "activity_var", p.name );
                }
            }
            // Finally, put all the results somewhere (we wanted to wait until this
            // point because we don't want to put them back into the vehicle part
            // that just got removed).
            put_into_vehicle_or_drop( p, item_drop_reason::deliberate, resulting_items );
            break;
        }
    }
    p.invalidate_crafting_inventory();
    p.invalidate_weight_carried_cache();
}<|MERGE_RESOLUTION|>--- conflicted
+++ resolved
@@ -1381,7 +1381,6 @@
             }
         }
 
-<<<<<<< HEAD
         std::vector<part_option> tmp_overview = get_vehicle_overview( tmp_car, true );
         overview_opts.insert( overview_opts.end(), tmp_overview.begin(), tmp_overview.end() );
         tmp_car = new vehicle();
@@ -1396,23 +1395,16 @@
         trim_and_print( w, point( 1, y ), getmaxx( w ) - 2, c_light_gray, _( "" ) );
     };
     overview_headers["1_ENGINE"] = [car]( const catacurses::window & w, int y ) {
-=======
-    int epower_w = veh->net_battery_charge_rate_w();
-    overview_headers["1_ENGINE"] = [this]( const catacurses::window & w, int y ) {
->>>>>>> bc739fd3
         trim_and_print( w, point( 1, y ), getmaxx( w ) - 2, c_light_gray,
                         string_format( _( "Engines %sSafe %4d kW</color> %sMax %4d kW</color>" ),
                                        health_color( true ), car->total_power_w( true, true ) / 1000,
                                        health_color( false ), car->total_power_w() / 1000 ) );
         right_print( w, y, 1, c_light_gray, _( "Fuel     Use" ) );
     };
-<<<<<<< HEAD
     overview_headers["1_CARRIED_ENGINE"] = []( const catacurses::window & w, int y ) {
         trim_and_print( w, point( 1, y ), getmaxx( w ) - 2, c_light_gray, _( "Engines " ) );
         right_print( w, y, 1, c_light_gray, _( "Fuel     Use" ) );
     };
-=======
->>>>>>> bc739fd3
     overview_headers["2_TANK"] = []( const catacurses::window & w, int y ) {
         trim_and_print( w, point( 1, y ), getmaxx( w ) - 2, c_light_gray, _( "Tanks" ) );
         right_print( w, y, 1, c_light_gray, _( "Contents     Qty" ) );
@@ -1429,13 +1421,8 @@
         trim_and_print( w, point( 1, y ), getmaxx( w ) - 2, c_light_gray, batt );
         right_print( w, y, 1, c_light_gray, _( "Capacity  Status" ) );
     };
-<<<<<<< HEAD
     overview_headers["4_REACTOR"] = [epower_w, car]( const catacurses::window & w, int y ) {
         int reactor_epower_w = car->max_reactor_epower_w();
-=======
-    overview_headers["4_REACTOR"] = [this, epower_w]( const catacurses::window & w, int y ) {
-        int reactor_epower_w = veh->max_reactor_epower_w();
->>>>>>> bc739fd3
         if( reactor_epower_w > 0 && epower_w < 0 ) {
             reactor_epower_w += epower_w;
         }
@@ -1482,7 +1469,6 @@
     input_event hotkey = main_context.first_unassigned_hotkey( hotkeys );
     bool add_seperator = is_carried;
 
-<<<<<<< HEAD
     for( const vpart_reference &vpr : car->get_all_parts() ) {
         if( vpr.part().is_broken() ||
             is_carried != vpr.part().has_flag( vehicle_part::carried_flag ) ) {
@@ -1509,14 +1495,6 @@
 
             add_seperator = false;
         }
-
-=======
-    for( const vpart_reference &vpr : veh->get_all_parts() ) {
-        if( !vpr.part().is_available() ) {
-            continue;
-        }
-
->>>>>>> bc739fd3
         if( vpr.part().is_engine() ) {
             // if tank contains something then display the contents in milliliters
             auto details = []( const vehicle_part & pt, const catacurses::window & w, int y ) {
@@ -1537,7 +1515,6 @@
                                                        colorize( e->description(), c_light_gray ) );
                 }
             };
-<<<<<<< HEAD
             std::string key = "1_ENGINE";
             if( is_carried ) {
                 key = "1_CARRIED_ENGINE";
@@ -1548,14 +1525,6 @@
 
         if( ( vpr.part().is_tank() || ( vpr.part().is_fuel_store() &&
                                         !( vpr.part().is_turret() || vpr.part().is_battery() || vpr.part().is_reactor() ) ) ) ) {
-=======
-            overview_opts.emplace_back( "1_ENGINE", &vpr.part(), next_hotkey( vpr.part(), hotkey ), details,
-                                        msg_cb );
-        }
-
-        if( vpr.part().is_tank() || ( vpr.part().is_fuel_store() &&
-                                      !( vpr.part().is_turret() || vpr.part().is_battery() || vpr.part().is_reactor() ) ) ) {
->>>>>>> bc739fd3
             auto tank_details = []( const vehicle_part & pt, const catacurses::window & w, int y ) {
                 if( !pt.ammo_current().is_null() ) {
                     std::string specials;
@@ -1606,21 +1575,12 @@
             };
 
             if( vpr.part().is_tank() ) {
-<<<<<<< HEAD
                 tmp_overview_opts.emplace_back( "2_TANK", &vpr.part(), next_hotkey( vpr.part(), hotkey ),
                                                 tank_details );
             } else if( vpr.part().is_fuel_store() && !( vpr.part().is_turret() ||
                        vpr.part().is_battery() || vpr.part().is_reactor() ) ) {
                 tmp_overview_opts.emplace_back( "2_TANK", &vpr.part(), next_hotkey( vpr.part(), hotkey ),
                                                 no_tank_details );
-=======
-                overview_opts.emplace_back( "2_TANK", &vpr.part(), next_hotkey( vpr.part(), hotkey ),
-                                            tank_details );
-            } else if( vpr.part().is_fuel_store() && !( vpr.part().is_turret() ||
-                       vpr.part().is_battery() || vpr.part().is_reactor() ) ) {
-                overview_opts.emplace_back( "2_TANK", &vpr.part(), next_hotkey( vpr.part(), hotkey ),
-                                            no_tank_details );
->>>>>>> bc739fd3
             }
         }
 
@@ -1638,18 +1598,11 @@
                 right_print( w, y, offset, item::find_type( pt.ammo_current() )->color,
                              string_format( fmtstring, pt.ammo_capacity( ammotype( "battery" ) ), pct ) );
             };
-<<<<<<< HEAD
             tmp_overview_opts.emplace_back( "3_BATTERY", &vpr.part(), next_hotkey( vpr.part(), hotkey ),
                                             details );
         }
 
         if( ( vpr.part().is_reactor() || vpr.part().is_turret() ) ) {
-=======
-            overview_opts.emplace_back( "3_BATTERY", &vpr.part(), next_hotkey( vpr.part(), hotkey ), details );
-        }
-
-        if( vpr.part().is_reactor() || vpr.part().is_turret() ) {
->>>>>>> bc739fd3
             auto details_ammo = []( const vehicle_part & pt, const catacurses::window & w, int y ) {
                 if( pt.ammo_remaining() ) {
                     int offset = 1;
@@ -1663,21 +1616,12 @@
                 }
             };
             if( vpr.part().is_reactor() ) {
-<<<<<<< HEAD
                 tmp_overview_opts.emplace_back( "4_REACTOR", &vpr.part(), next_hotkey( vpr.part(), hotkey ),
                                                 details_ammo );
             }
             if( vpr.part().is_turret() ) {
                 tmp_overview_opts.emplace_back( "5_TURRET", &vpr.part(), next_hotkey( vpr.part(), hotkey ),
                                                 details_ammo );
-=======
-                overview_opts.emplace_back( "4_REACTOR", &vpr.part(), next_hotkey( vpr.part(), hotkey ),
-                                            details_ammo );
-            }
-            if( vpr.part().is_turret() ) {
-                overview_opts.emplace_back( "5_TURRET", &vpr.part(), next_hotkey( vpr.part(), hotkey ),
-                                            details_ammo );
->>>>>>> bc739fd3
             }
         }
 
@@ -1688,11 +1632,7 @@
                     right_print( w, y, 1, pt.passenger_id == who->getID() ? c_green : c_light_gray, who->name );
                 }
             };
-<<<<<<< HEAD
             tmp_overview_opts.emplace_back( "6_SEAT", &vpr.part(), next_hotkey( vpr.part(), hotkey ), details );
-=======
-            overview_opts.emplace_back( "6_SEAT", &vpr.part(), next_hotkey( vpr.part(), hotkey ), details );
->>>>>>> bc739fd3
         }
     }
 
@@ -1702,13 +1642,8 @@
         // NOLINTNEXTLINE cata-use-localized-sorting
         return  s1.key <  s2.key;
     };
-<<<<<<< HEAD
     std::sort( tmp_overview_opts.begin(), tmp_overview_opts.end(), compare );
     return tmp_overview_opts;
-=======
-    std::sort( overview_opts.begin(), overview_opts.end(), compare );
-
->>>>>>> bc739fd3
 }
 
 void veh_interact::display_overview()
