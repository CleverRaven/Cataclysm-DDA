#include "veh_interact.h"

#include <cstdlib>
#include <algorithm>
#include <cmath>
#include <functional>
#include <iterator>
#include <list>
#include <numeric>
#include <string>
#include <array>
#include <memory>
#include <set>
#include <type_traits>
#include <utility>

#include "activity_handlers.h"
#include "avatar.h"
#include "cata_utility.h"
#include "catacharset.h"
#include "crafting.h"
#include "debug.h"
#include "fault.h"
#include "game.h"
#include "handle_liquid.h"
#include "itype.h"
#include "math_defines.h"
#include "map.h"
#include "map_selector.h"
#include "messages.h"
#include "npc.h"
#include "output.h"
#include "overmapbuffer.h"
#include "skill.h"
#include "string_formatter.h"
#include "string_input_popup.h"
#include "translations.h"
#include "ui.h"
#include "ui_manager.h"
#include "value_ptr.h"
#include "veh_type.h"
#include "veh_utils.h"
#include "vehicle.h"
#include "vehicle_selector.h"
#include "vpart_position.h"
#include "vpart_range.h"
#include "calendar.h"
#include "enums.h"
#include "game_constants.h"
#include "optional.h"
#include "requirements.h"
#include "tileray.h"
#include "units.h"
#include "item.h"
#include "string_id.h"
#include "colony.h"
#include "flat_set.h"
#include "mapdata.h"
#include "point.h"
#include "material.h"

static const itype_id fuel_type_battery( "battery" );

static const skill_id skill_mechanics( "mechanics" );

static const quality_id qual_JACK( "JACK" );
static const quality_id qual_LIFT( "LIFT" );
static const quality_id qual_SELF_JACK( "SELF_JACK" );

static const trait_id trait_DEBUG_HS( "DEBUG_HS" );

static const activity_id ACT_VEHICLE( "ACT_VEHICLE" );

class player;

static inline std::string status_color( bool status )
{
    return status ? "<color_green>" : "<color_red>";
}
static inline std::string health_color( bool status )
{
    return status ? "<color_light_green>" : "<color_light_red>";
}

// cap JACK requirements to support arbitrarily large vehicles
static double jack_quality( const vehicle &veh )
{
    const units::quantity<double, units::mass::unit_type> mass = std::min( veh.total_mass(),
            JACK_LIMIT );
    return ceil( mass / TOOL_LIFT_FACTOR );
}

/** Can part currently be reloaded with anything? */
static auto can_refill = []( const vehicle_part &pt )
{
    return pt.can_reload();
};

void act_vehicle_siphon( vehicle *veh );
void act_vehicle_unload_fuel( vehicle *veh );

player_activity veh_interact::serialize_activity()
{
    const auto *pt = sel_vehicle_part;
    const auto *vp = sel_vpart_info;

    if( sel_cmd == 'q' || sel_cmd == ' ' || !vp ) {
        return player_activity();
    }

    int time = 1000;
    switch( sel_cmd ) {
        case 'i':
            time = vp->install_time( g->u );
            break;
        case 'r':
            if( pt != nullptr ) {
                if( pt->is_broken() ) {
                    time = vp->install_time( g->u );
                } else if( pt->base.max_damage() > 0 ) {
                    time = vp->repair_time( g->u ) * pt->base.damage() / pt->base.max_damage();
                }
            }
            break;
        case 'o':
            time = vp->removal_time( g->u );
            break;
        default:
            break;
    }
    if( g->u.has_trait( trait_DEBUG_HS ) ) {
        time = 1;
    }
    player_activity res( ACT_VEHICLE, time, static_cast<int>( sel_cmd ) );

    // if we're working on an existing part, use that part as the reference point
    // otherwise (e.g. installing a new frame), just use part 0
    const point q = veh->coord_translate( pt ? pt->mount : veh->parts[0].mount );
    const vehicle_part *vpt = pt ? pt : &veh->parts[0];
    for( const tripoint &p : veh->get_points( true ) ) {
        res.coord_set.insert( g->m.getabs( p ) );
    }
    res.values.push_back( g->m.getabs( veh->global_pos3() ).x + q.x );    // values[0]
    res.values.push_back( g->m.getabs( veh->global_pos3() ).y + q.y );    // values[1]
    res.values.push_back( dd.x );   // values[2]
    res.values.push_back( dd.y );   // values[3]
    res.values.push_back( -dd.x );   // values[4]
    res.values.push_back( -dd.y );   // values[5]
    res.values.push_back( veh->index_of_part( vpt ) ); // values[6]
    res.str_values.push_back( vp->get_id().str() );
    res.targets.emplace_back( std::move( target ) );

    return res;
}

player_activity veh_interact::run( vehicle &veh, const point &p )
{
    veh_interact vehint( veh, p );
    vehint.do_main_loop();
    g->refresh_all();
    return vehint.serialize_activity();
}

vehicle_part &veh_interact::select_part( const vehicle &veh, const part_selector &sel,
        const std::string &title )
{
    static vehicle_part null_part;
    vehicle_part *res = &null_part;

    auto act = [&]( const vehicle_part & pt ) {
        res = const_cast<vehicle_part *>( &pt );
        return false; // avoid redraw
    };

    int opts = std::count_if( veh.parts.cbegin(), veh.parts.cend(), sel );

    if( opts == 1 ) {
        act( *std::find_if( veh.parts.cbegin(), veh.parts.cend(), sel ) );

    } else if( opts != 0 ) {
        veh_interact vehint( const_cast<vehicle &>( veh ) );
        vehint.set_title( title.empty() ? _( "Select part" ) : title );
        vehint.overview( sel, act );
        g->refresh_all();
    }

    return *res;
}

/**
 * Creates a blank veh_interact window.
 */
veh_interact::veh_interact( vehicle &veh, const point &p )
    : dd( p ), veh( &veh ), main_context( "VEH_INTERACT" )
{
    // Only build the shapes map and the wheel list once
    for( const auto &e : vpart_info::all() ) {
        const vpart_info &vp = e.second;
        vpart_shapes[ vp.name() + vp.item ].push_back( &vp );
        if( vp.has_flag( "WHEEL" ) ) {
            wheel_types.push_back( &vp );
        }
    }

    main_context.register_directions();
    main_context.register_action( "QUIT" );
    main_context.register_action( "INSTALL" );
    main_context.register_action( "REPAIR" );
    main_context.register_action( "MEND" );
    main_context.register_action( "REFILL" );
    main_context.register_action( "REMOVE" );
    main_context.register_action( "RENAME" );
    main_context.register_action( "SIPHON" );
    main_context.register_action( "UNLOAD" );
    main_context.register_action( "ASSIGN_CREW" );
    main_context.register_action( "RELABEL" );
    main_context.register_action( "PREV_TAB" );
    main_context.register_action( "NEXT_TAB" );
    main_context.register_action( "OVERVIEW_DOWN" );
    main_context.register_action( "OVERVIEW_UP" );
    main_context.register_action( "FUEL_LIST_DOWN" );
    main_context.register_action( "FUEL_LIST_UP" );
    main_context.register_action( "DESC_LIST_DOWN" );
    main_context.register_action( "DESC_LIST_UP" );
    main_context.register_action( "CONFIRM" );
    main_context.register_action( "HELP_KEYBINDINGS" );
    main_context.register_action( "FILTER" );

    count_durability();
    cache_tool_availability();
    allocate_windows();
}

veh_interact::~veh_interact() = default;

void veh_interact::allocate_windows()
{
    // grid window
    const int grid_w = TERMX - 2; // exterior borders take 2
    const int grid_h = TERMY - 2; // exterior borders take 2
    // NOLINTNEXTLINE(cata-use-named-point-constants)
    w_grid = catacurses::newwin( grid_h, grid_w, point( 1, 1 ) );

    int mode_h  = 1;
    int name_h  = 1;

    page_size = grid_h - ( mode_h + stats_h + name_h ) - 2;

    int pane_y = 1 + mode_h + 1;

    int pane_w = ( grid_w / 3 ) - 1;

    int disp_w = grid_w - ( pane_w * 2 ) - 2;
    int disp_h = page_size * 0.45;
    int parts_h = page_size - disp_h;
    int parts_y = pane_y + disp_h;

    int name_y = pane_y + page_size + 1;
    int stats_y = name_y + name_h;

    int list_x = 1 + disp_w + 1;
    int msg_x  = list_x + pane_w + 1;

    // make the windows
    // NOLINTNEXTLINE(cata-use-named-point-constants)
    w_mode  = catacurses::newwin( mode_h,    grid_w, point( 1, 1 ) );
    w_msg   = catacurses::newwin( page_size, pane_w, point( msg_x, pane_y ) );
    w_disp  = catacurses::newwin( disp_h,    disp_w, point( 1, pane_y ) );
    w_parts = catacurses::newwin( parts_h,   disp_w, point( 1, parts_y ) );
    w_list  = catacurses::newwin( page_size, pane_w, point( list_x, pane_y ) );
    w_stats = catacurses::newwin( stats_h,   grid_w, point( 1, stats_y ) );
    w_name  = catacurses::newwin( name_h,    grid_w, point( 1, name_y ) );

    display_grid();
    display_name();
    display_stats();
    display_veh();
    move_cursor( point_zero ); // display w_disp & w_parts
}

void veh_interact::set_title( const std::string &msg ) const
{
    werase( w_mode );
    nc_color col = c_light_gray;
    // NOLINTNEXTLINE(cata-use-named-point-constants)
    print_colored_text( w_mode, point( 1, 0 ), col, col, msg );
    wrefresh( w_mode );
}

bool veh_interact::format_reqs( std::string &msg, const requirement_data &reqs,
                                const std::map<skill_id, int> &skills, int moves ) const
{
    const inventory &inv = g->u.crafting_inventory();
    bool ok = reqs.can_make_with_inventory( inv, is_crafting_component );

    msg += _( "<color_white>Time required:</color>\n" );
    // TODO: better have a from_moves function
    msg += "> " + to_string_approx( time_duration::from_turns( moves / 100 ) ) + "\n";

    msg += _( "<color_white>Skills required:</color>\n" );
    for( const auto &e : skills ) {
        bool hasSkill = g->u.get_skill_level( e.first ) >= e.second;
        if( !hasSkill ) {
            ok = false;
        }
        //~ %1$s represents the internal color name which shouldn't be translated, %2$s is skill name, and %3$i is skill level
        msg += string_format( _( "> %1$s%2$s %3$i</color>\n" ), status_color( hasSkill ),
                              e.first.obj().name(), e.second );
    }
    if( skills.empty() ) {
        //~ %1$s represents the internal color name which shouldn't be translated, %2$s is the word "NONE"
        msg += string_format( "> %1$s%2$s</color>", status_color( true ), _( "NONE" ) ) + "\n";
    }

    auto comps = reqs.get_folded_components_list( getmaxx( w_msg ) - 2, c_white, inv,
                 is_crafting_component );
    for( const std::string &line : comps ) {
        msg += line + "\n";
    }
    auto tools = reqs.get_folded_tools_list( getmaxx( w_msg ) - 2, c_white, inv );
    for( const std::string &line : tools ) {
        msg += line + "\n";
    }

    return ok;
}

void veh_interact::do_main_loop()
{
    bool finish = false;
    const bool owned_by_player = veh->handle_potential_theft( dynamic_cast<player &>( g->u ), true );
    faction *owner_fac;
    if( veh->has_owner() ) {
        owner_fac = g->faction_manager_ptr->get( veh->get_owner() );
    } else {
        owner_fac = g->faction_manager_ptr->get( faction_id( "no_faction" ) );
    }

    // FIXME: temporarily disable redrawing of lower UIs before this UI is migrated to `ui_adaptor`
    ui_adaptor ui( ui_adaptor::disable_uis_below {} );

    while( !finish ) {
        overview();
        display_mode();
        const std::string action = main_context.handle_input();
        werase( w_msg );
        wrefresh( w_msg );
        std::string msg;
        bool redraw = false;
        if( const cata::optional<tripoint> vec = main_context.get_direction( action ) ) {
            move_cursor( vec->xy() );
        } else if( action == "QUIT" ) {
            finish = true;
        } else if( action == "HELP_KEYBINDINGS" ) {
            redraw = true;
        } else if( action == "INSTALL" ) {
            if( !veh->handle_potential_theft( dynamic_cast<player &>( g->u ) ) ) {
                redraw = true;
            } else {
                redraw = do_install( msg );
            }
        } else if( action == "REPAIR" ) {
            if( !veh->handle_potential_theft( dynamic_cast<player &>( g->u ) ) ) {
                redraw = true;
            } else {
                redraw = do_repair( msg );
            }
        } else if( action == "MEND" ) {
            if( !veh->handle_potential_theft( dynamic_cast<player &>( g->u ) ) ) {
                redraw = true;
            } else {
                redraw = do_mend( msg );
            }
        } else if( action == "REFILL" ) {
            if( !veh->handle_potential_theft( dynamic_cast<player &>( g->u ) ) ) {
                redraw = true;
            } else {
                redraw = do_refill( msg );
            }
        } else if( action == "REMOVE" ) {
            if( !veh->handle_potential_theft( dynamic_cast<player &>( g->u ) ) ) {
                redraw = true;
            } else {
                redraw = do_remove( msg );
            }
        } else if( action == "RENAME" ) {
            if( owned_by_player ) {
                redraw = do_rename( msg );
            } else {
                if( owner_fac ) {
                    popup( _( "You cannot rename this vehicle as it is owned by: %s." ), _( owner_fac->name ) );
                }
                redraw = true;
            }
        } else if( action == "SIPHON" ) {
            if( veh->handle_potential_theft( dynamic_cast<player &>( g->u ) ) ) {
                redraw = do_siphon( msg );
                // Siphoning may have started a player activity. If so, we should close the
                // vehicle dialog and continue with the activity.
                finish = !g->u.activity.is_null();
                if( !finish ) {
                    // it's possible we just invalidated our crafting inventory
                    cache_tool_availability();
                }
            } else {
                redraw = true;
            }
        } else if( action == "UNLOAD" ) {
            if( veh->handle_potential_theft( dynamic_cast<player &>( g->u ) ) ) {
                redraw = do_unload( msg );
                finish = redraw;
            } else {
                redraw = true;
            }
        } else if( action == "ASSIGN_CREW" ) {
            if( owned_by_player ) {
                redraw = do_assign_crew( msg );
            } else {
                if( owner_fac ) {
                    popup( _( "You cannot assign crew on this vehicle as it is owned by: %s." ),
                           _( owner_fac->name ) );
                }
                redraw = true;
            }
        } else if( action == "RELABEL" ) {
            if( owned_by_player ) {
                redraw = do_relabel( msg );
            } else {
                if( owner_fac ) {
                    popup( _( "You cannot relabel this vehicle as it is owned by: %s." ), _( owner_fac->name ) );
                }
                redraw = true;
            }
        } else if( action == "FUEL_LIST_DOWN" ) {
            move_fuel_cursor( 1 );
        } else if( action == "FUEL_LIST_UP" ) {
            move_fuel_cursor( -1 );
        } else if( action == "OVERVIEW_DOWN" ) {
            move_overview_line( 1 );
        } else if( action == "OVERVIEW_UP" ) {
            move_overview_line( -1 );
        } else if( action == "DESC_LIST_DOWN" ) {
            move_cursor( point_zero, 1 );
        } else if( action == "DESC_LIST_UP" ) {
            move_cursor( point_zero, -1 );
        }
        if( sel_cmd != ' ' ) {
            finish = true;
        }

        if( !finish && redraw ) {
            display_grid();
            display_name();
            display_stats();
            display_veh();
        }

        if( !msg.empty() ) {
            werase( w_msg );
            // NOLINTNEXTLINE(cata-use-named-point-constants)
            fold_and_print( w_msg, point( 1, 0 ), getmaxx( w_msg ) - 2, c_light_red, msg );
            wrefresh( w_msg );
        } else {
            move_cursor( point_zero );
        }
    }
}

void veh_interact::cache_tool_availability()
{
    crafting_inv = g->u.crafting_inventory();

    cache_tool_availability_update_lifting( g->u.pos() );
    int mech_jack = 0;
    if( g->u.is_mounted() ) {
        mech_jack = g->u.mounted_creature->mech_str_addition() + 10;
    }
    max_jack = std::max( { g->u.max_quality( qual_JACK ), mech_jack,
                           map_selector( g->u.pos(), PICKUP_RANGE ).max_quality( qual_JACK ),
                           vehicle_selector( g->u.pos(), 2, true, *veh ).max_quality( qual_JACK )
                         } );
}

void veh_interact::cache_tool_availability_update_lifting( const tripoint &world_cursor_pos )
{
    max_lift = g->u.best_nearby_lifting_assist( world_cursor_pos );
}

/**
 * Checks if the player is able to perform some command, and returns a nonzero
 * error code if they are unable to perform it. The return from this function
 * should be passed into the various do_whatever functions further down.
 * @param mode The command the player is trying to perform (i.e. 'r' for repair).
 * @return CAN_DO if the player has everything they need,
 *         INVALID_TARGET if the command can't target that square,
 *         LACK_TOOLS if the player lacks tools,
 *         NOT_FREE if something else obstructs the action,
 *         LACK_SKILL if the player's skill isn't high enough,
 *         LOW_MORALE if the player's morale is too low while trying to perform
 *             an action requiring a minimum morale,
 *         UNKNOWN_TASK if the requested operation is unrecognized.
 */
task_reason veh_interact::cant_do( char mode )
{
    bool enough_morale = true;
    bool valid_target = false;
    bool has_tools = false;
    bool part_free = true;
    bool has_skill = true;
    bool enough_light = true;

    switch( mode ) {
        case 'i':
            // install mode
            enough_morale = g->u.has_morale_to_craft();
            valid_target = !can_mount.empty() && 0 == veh->tags.count( "convertible" );
            //tool checks processed later
            enough_light = g->u.fine_detail_vision_mod() <= 4;
            has_tools = true;
            break;

        case 'r':
            // repair mode
            enough_morale = g->u.has_morale_to_craft();
            valid_target = !need_repair.empty() && cpart >= 0;
            // checked later
            has_tools = true;
            enough_light = g->u.fine_detail_vision_mod() <= 4;
            break;

        case 'm': {
            // mend mode
            enough_morale = g->u.has_morale_to_craft();
            const bool toggling = g->u.has_trait( trait_DEBUG_HS );
            valid_target = std::any_of( veh->parts.begin(),
            veh->parts.end(), [toggling]( const vehicle_part & pt ) {
                if( toggling ) {
                    return !pt.faults_potential().empty();
                } else {
                    return !pt.faults().empty();
                }
            } );
            enough_light = g->u.fine_detail_vision_mod() <= 4;
            // checked later
            has_tools = true;
        }
        break;

        case 'f':
            valid_target = std::any_of( veh->parts.begin(), veh->parts.end(), can_refill );
            has_tools = true;
            break;

        case 'o':
            // remove mode
            enough_morale = g->u.has_morale_to_craft();
            valid_target = cpart >= 0 && 0 == veh->tags.count( "convertible" );
            part_free = parts_here.size() > 1 || ( cpart >= 0 && veh->can_unmount( cpart ) );
            //tool and skill checks processed later
            has_tools = true;
            has_skill = true;
            enough_light = g->u.fine_detail_vision_mod() <= 4;
            break;

        case 's':
            // siphon mode
            valid_target = false;
            for( const vpart_reference &vp : veh->get_any_parts( VPFLAG_FLUIDTANK ) ) {
                if( vp.part().base.contents_made_of( LIQUID ) ) {
                    valid_target = true;
                    break;
                }
            }
            has_tools = crafting_inv.has_tools( "hose", 1 );
            break;

        case 'd':
            // unload mode
            valid_target = false;
            has_tools = true;
            for( auto &e : veh->fuels_left() ) {
                if( e.first != fuel_type_battery && item::find_type( e.first )->phase == SOLID ) {
                    valid_target = true;
                    break;
                }
            }
            break;

        case 'w':
            // assign crew
            if( g->allies().empty() ) {
                return INVALID_TARGET;
            }
            return std::any_of( veh->parts.begin(), veh->parts.end(), []( const vehicle_part & e ) {
                return e.is_seat();
            } ) ? CAN_DO : INVALID_TARGET;

        case 'a':
            // relabel
            valid_target = cpart >= 0;
            has_tools = true;
            break;
        default:
            return UNKNOWN_TASK;
    }

    if( abs( veh->velocity ) > 100 || g->u.controlling_vehicle ) {
        return MOVING_VEHICLE;
    }
    if( !valid_target ) {
        return INVALID_TARGET;
    }
    if( !enough_morale ) {
        return LOW_MORALE;
    }
    if( !enough_light ) {
        return LOW_LIGHT;
    }
    if( !has_tools ) {
        return LACK_TOOLS;
    }
    if( !part_free ) {
        return NOT_FREE;
    }
    // TODO: that is always false!
    if( !has_skill ) {
        return LACK_SKILL;
    }
    return CAN_DO;
}

bool veh_interact::is_drive_conflict()
{
    std::string conflict_type;
    bool has_conflict = veh->has_engine_conflict( sel_vpart_info, conflict_type );

    if( has_conflict ) {
        werase( w_msg );
        // NOLINTNEXTLINE(cata-use-named-point-constants)
        fold_and_print( w_msg, point( 1, 0 ), getmaxx( w_msg ) - 2, c_light_red,
                        //~ %1$s is fuel_type
                        string_format( _( "Only one %1$s powered engine can be installed." ),
                                       conflict_type ) );
        wrefresh( w_msg );
    }
    return has_conflict;
}

bool veh_interact::can_self_jack()
{
    int lvl = jack_quality( *veh );

    for( const vpart_reference &vp : veh->get_avail_parts( "SELF_JACK" ) ) {
        if( vp.part().base.has_quality( qual_SELF_JACK, lvl ) ) {
            return true;
        }
    }
    return false;
}

bool veh_interact::can_install_part()
{
    if( sel_vpart_info == nullptr ) {
        werase( w_msg );
        wrefresh( w_msg );
        return false;
    }

    if( is_drive_conflict() ) {
        return false;
    }
    if( sel_vpart_info->has_flag( "FUNNEL" ) ) {
        if( std::none_of( parts_here.begin(), parts_here.end(), [&]( const int e ) {
        return veh->parts[e].is_tank();
        } ) ) {
            werase( w_msg );
            // NOLINTNEXTLINE(cata-use-named-point-constants)
            fold_and_print( w_msg, point( 1, 0 ), getmaxx( w_msg ) - 2, c_light_red,
                            _( "Funnels need to be installed over a tank." ) );
            wrefresh( w_msg );
            return false;
        }
    }

    if( sel_vpart_info->has_flag( "TURRET" ) ) {
        if( std::any_of( parts_here.begin(), parts_here.end(), [&]( const int e ) {
        return veh->parts[e].is_turret();
        } ) ) {
            werase( w_msg );
            // NOLINTNEXTLINE(cata-use-named-point-constants)
            fold_and_print( w_msg, point( 1, 0 ), getmaxx( w_msg ) - 2, c_light_red,
                            _( "Can't install turret on another turret." ) );
            wrefresh( w_msg );
            return false;
        }
    }

    bool is_engine = sel_vpart_info->has_flag( "ENGINE" );
    //count current engines, some engines don't require higher skill
    int engines = 0;
    int dif_eng = 0;
    if( is_engine && sel_vpart_info->has_flag( "E_HIGHER_SKILL" ) ) {
        for( const vpart_reference &vp : veh->get_avail_parts( "ENGINE" ) ) {
            if( vp.has_feature( "E_HIGHER_SKILL" ) ) {
                engines++;
                dif_eng = dif_eng / 2 + 8;
            }
        }
    }

    int dif_steering = 0;
    if( sel_vpart_info->has_flag( "STEERABLE" ) ) {
        std::set<int> axles;
        for( auto &p : veh->steering ) {
            if( !veh->part_flag( p, "TRACKED" ) ) {
                // tracked parts don't contribute to axle complexity
                axles.insert( veh->parts[p].mount.x );
            }
        }

        if( !axles.empty() && axles.count( -dd.x ) == 0 ) {
            // Installing more than one steerable axle is hard
            // (but adding a wheel to an existing axle isn't)
            dif_steering = axles.size() + 5;
        }
    }

    const auto reqs = sel_vpart_info->install_requirements();

    std::string msg;
    bool ok = format_reqs( msg, reqs, sel_vpart_info->install_skills,
                           sel_vpart_info->install_time( g->u ) );

    msg += _( "<color_white>Additional requirements:</color>\n" );

    if( dif_eng > 0 ) {
        if( g->u.get_skill_level( skill_mechanics ) < dif_eng ) {
            ok = false;
        }
        //~ %1$s represents the internal color name which shouldn't be translated, %2$s is skill name, and %3$i is skill level
        msg += string_format( _( "> %1$s%2$s %3$i</color> for extra engines." ),
                              status_color( g->u.get_skill_level( skill_mechanics ) >= dif_eng ),
                              skill_mechanics.obj().name(), dif_eng ) + "\n";
    }

    if( dif_steering > 0 ) {
        if( g->u.get_skill_level( skill_mechanics ) < dif_steering ) {
            ok = false;
        }
        //~ %1$s represents the internal color name which shouldn't be translated, %2$s is skill name, and %3$i is skill level
        msg += string_format( _( "> %1$s%2$s %3$i</color> for extra steering axles." ),
                              status_color( g->u.get_skill_level( skill_mechanics ) >= dif_steering ),
                              skill_mechanics.obj().name(), dif_steering ) + "\n";
    }

    int lvl = 0;
    int str = 0;
    quality_id qual;
    bool use_aid = false;
    bool use_str = false;
    item base( sel_vpart_info->item );
    if( sel_vpart_info->has_flag( "NEEDS_JACKING" ) ) {
        qual = qual_JACK;
        lvl = jack_quality( *veh );
        str = veh->lift_strength();
        use_aid = ( max_jack >= lvl ) || can_self_jack();
        use_str = g->u.can_lift( *veh );
    } else {
        qual = qual_LIFT;
        lvl = std::ceil( units::quantity<double, units::mass::unit_type>( base.weight() ) /
                         TOOL_LIFT_FACTOR );
        str = base.lift_strength();
        use_aid = max_lift >= lvl;
        use_str = g->u.can_lift( base );
    }

    if( !( use_aid || use_str ) ) {
        ok = false;
    }

    nc_color aid_color = use_aid ? c_green : ( use_str ? c_dark_gray : c_red );
    nc_color str_color = use_str ? c_green : ( use_aid ? c_dark_gray : c_red );

    const auto helpers = g->u.get_crafting_helpers();
    std::string str_string;
    if( !helpers.empty() ) {
        str_string = string_format( _( "strength ( assisted ) %d" ), str );
    } else {
        str_string = string_format( _( "strength %d" ), str );
    }
    //~ %1$s is quality name, %2$d is quality level
    std::string aid_string = string_format( _( "1 tool with %1$s %2$d" ),
                                            qual.obj().name, lvl );
    msg += string_format( _( "> %1$s <color_white>OR</color> %2$s" ),
                          colorize( aid_string, aid_color ),
                          colorize( str_string, str_color ) ) + "\n";

    sel_vpart_info->format_description( msg, c_light_gray, getmaxx( w_msg ) - 4 );

    werase( w_msg );
    // NOLINTNEXTLINE(cata-use-named-point-constants)
    fold_and_print( w_msg, point( 1, 0 ), getmaxx( w_msg ) - 2, c_light_gray, msg );
    wrefresh( w_msg );
    return ok || g->u.has_trait( trait_DEBUG_HS );
}

/**
 * Moves list of fuels up or down.
 * @param delta -1 if moving up,
 *              1 if moving down
 */
void veh_interact::move_fuel_cursor( int delta )
{
    int max_fuel_indicators = static_cast<int>( veh->get_printable_fuel_types().size() );
    int height = 5;
    fuel_index += delta;

    if( fuel_index < 0 ) {
        fuel_index = 0;
    } else if( fuel_index > max_fuel_indicators - height ) {
        fuel_index = std::max( max_fuel_indicators - height, 0 );
    }

    display_stats();
}

static void sort_uilist_entries_by_line_drawing( std::vector<uilist_entry> &shape_ui_entries )
{
    // An ordering of the line drawing symbols that does not result in
    // connecting when placed adjacent to each other vertically.
    const static std::map<int, int> symbol_order = {
        { LINE_XOXO, 0 }, { LINE_OXOX, 1 },
        { LINE_XOOX, 2 }, { LINE_XXOO, 3 },
        { LINE_XXXX, 4 }, { LINE_OXXO, 5 },
        { LINE_OOXX, 6 }
    };

    std::sort( shape_ui_entries.begin(), shape_ui_entries.end(),
    []( const uilist_entry & a, const uilist_entry & b ) {
        auto a_iter = symbol_order.find( a.extratxt.sym );
        auto b_iter = symbol_order.find( b.extratxt.sym );
        if( a_iter != symbol_order.end() ) {
            if( b_iter != symbol_order.end() ) {
                return a_iter->second < b_iter->second;
            } else {
                return true;
            }
        } else if( b_iter != symbol_order.end() ) {
            return false;
        } else {
            return a.extratxt.sym < b.extratxt.sym;
        }
    } );
}

bool veh_interact::do_install( std::string &msg )
{
    task_reason reason = cant_do( 'i' );

    if( reason == INVALID_TARGET ) {
        msg = _( "Cannot install any part here." );
        return false;
    }

    set_title( _( "Choose new part to install here:" ) );

    std::array<std::string, 8> tab_list = { {
            pgettext( "Vehicle Parts|", "All" ),
            pgettext( "Vehicle Parts|", "Cargo" ),
            pgettext( "Vehicle Parts|", "Light" ),
            pgettext( "Vehicle Parts|", "Util" ),
            pgettext( "Vehicle Parts|", "Hull" ),
            pgettext( "Vehicle Parts|", "Internal" ),
            pgettext( "Vehicle Parts|", "Other" ),
            pgettext( "Vehicle Parts|", "Filter" )
        }
    };

    std::array<std::string, 8> tab_list_short = { {
            pgettext( "Vehicle Parts|", "A" ),
            pgettext( "Vehicle Parts|", "C" ),
            pgettext( "Vehicle Parts|", "L" ),
            pgettext( "Vehicle Parts|", "U" ),
            pgettext( "Vehicle Parts|", "H" ),
            pgettext( "Vehicle Parts|", "I" ),
            pgettext( "Vehicle Parts|", "O" ),
            pgettext( "Vehicle Parts|", "F" )
        }
    };

    std::array <std::function<bool( const vpart_info * )>, 8>
    tab_filters; // filter for each tab, last one
    tab_filters[0] = [&]( const vpart_info * ) {
        return true;
    }; // All
    tab_filters[1] = [&]( const vpart_info * p ) {
        auto &part = *p;
        return part.has_flag( VPFLAG_CARGO ) && // Cargo
               !part.has_flag( "TURRET" );
    };
    tab_filters[2] = [&]( const vpart_info * p ) {
        auto &part = *p;
        return part.has_flag( VPFLAG_LIGHT ) || // Light
               part.has_flag( VPFLAG_CONE_LIGHT ) ||
               part.has_flag( VPFLAG_WIDE_CONE_LIGHT ) ||
               part.has_flag( VPFLAG_CIRCLE_LIGHT ) ||
               part.has_flag( VPFLAG_DOME_LIGHT ) ||
               part.has_flag( VPFLAG_AISLE_LIGHT ) ||
               part.has_flag( VPFLAG_ATOMIC_LIGHT );
    };
    tab_filters[3] = [&]( const vpart_info * p ) {
        auto &part = *p;
        return part.has_flag( "TRACK" ) || //Util
               part.has_flag( VPFLAG_FRIDGE ) ||
               part.has_flag( VPFLAG_FREEZER ) ||
               part.has_flag( "KITCHEN" ) ||
               part.has_flag( "WELDRIG" ) ||
               part.has_flag( "CRAFTRIG" ) ||
               part.has_flag( "CHEMLAB" ) ||
               part.has_flag( "FORGE" ) ||
               part.has_flag( "HORN" ) ||
               part.has_flag( "BEEPER" ) ||
               part.has_flag( "AUTOPILOT" ) ||
               part.has_flag( "WATCH" ) ||
               part.has_flag( "ALARMCLOCK" ) ||
               part.has_flag( VPFLAG_RECHARGE ) ||
               part.has_flag( "VISION" ) ||
               part.has_flag( "POWER_TRANSFER" ) ||
               part.has_flag( "FAUCET" ) ||
               part.has_flag( "STEREO" ) ||
               part.has_flag( "CHIMES" ) ||
               part.has_flag( "MUFFLER" ) ||
               part.has_flag( "REMOTE_CONTROLS" ) ||
               part.has_flag( "CURTAIN" ) ||
               part.has_flag( "SEATBELT" ) ||
               part.has_flag( "SECURITY" ) ||
               part.has_flag( "SEAT" ) ||
               part.has_flag( "BED" ) ||
               part.has_flag( "SPACE_HEATER" ) ||
               part.has_flag( "COOLER" ) ||
               part.has_flag( "DOOR_MOTOR" ) ||
               part.has_flag( "WATER_PURIFIER" ) ||
               part.has_flag( "WORKBENCH" );
    };
    tab_filters[4] = [&]( const vpart_info * p ) {
        auto &part = *p;
        return( part.has_flag( VPFLAG_OBSTACLE ) || // Hull
                part.has_flag( "ROOF" ) ||
                part.has_flag( VPFLAG_ARMOR ) ) &&
              !part.has_flag( "WHEEL" ) &&
              !tab_filters[3]( p );
    };
    tab_filters[5] = [&]( const vpart_info * p ) {
        auto &part = *p;
        return part.has_flag( VPFLAG_ENGINE ) || // Internals
               part.has_flag( VPFLAG_ALTERNATOR ) ||
               part.has_flag( VPFLAG_CONTROLS ) ||
               part.location == "fuel_source" ||
               part.location == "on_battery_mount" ||
               ( part.location.empty() && part.has_flag( "FUEL_TANK" ) );
    };

    // Other: everything that's not in the other filters
    tab_filters[tab_filters.size() - 2] = [&]( const vpart_info * part ) {
        for( size_t i = 1; i < tab_filters.size() - 2; i++ ) {
            if( tab_filters[i]( part ) ) {
                return false;
            }
        }
        return true;
    };

    std::string filter; // The user specified filter
    tab_filters[7] = [&]( const vpart_info * p ) {
        return lcmatch( p->name(), filter );
    };

    // full list of mountable parts, to be filtered according to tab
    std::vector<const vpart_info *> tab_vparts = can_mount;

    // FIXME: temporarily disable redrawing of lower UIs before this UI is migrated to `ui_adaptor`
    ui_adaptor ui( ui_adaptor::disable_uis_below {} );

    int pos = 0;
    size_t tab = 0;
    while( true ) {
        display_list( pos, tab_vparts, 2 );

        // draw tab menu
        int tab_x = 0;
        for( size_t i = 0; i < tab_list.size(); i++ ) {
            std::string tab_name = ( tab == i ) ? tab_list[i] : tab_list_short[i]; // full name for selected tab
            tab_x += ( tab == i ); // add a space before selected tab
            draw_subtab( w_list, tab_x, tab_name, tab == i, false );
            tab_x += ( 1 + utf8_width( tab_name ) + ( tab ==
                       i ) ); // one space padding and add a space after selected tab
        }
        wrefresh( w_list );

        sel_vpart_info = tab_vparts.empty() ? nullptr : tab_vparts[pos]; // filtered list can be empty

        display_details( sel_vpart_info );

        bool can_install = can_install_part();

        const std::string action = main_context.handle_input();
        if( action == "FILTER" ) {
            string_input_popup()
            .title( _( "Search for part" ) )
            .width( 50 )
            .description( _( "Filter" ) )
            .max_length( 100 )
            .edit( filter );
            tab = 7; // Move to the user filter tab.
            display_grid();
            display_stats();
            display_veh(); // Fix the (currently) mangled windows
            move_cursor( point_zero ); // Wake up the vehicle display
        }
        if( action == "REPAIR" ) {
            filter.clear();
            tab = 0;
        }
        if( action == "INSTALL" || action == "CONFIRM" ) {
            if( can_install ) {
                switch( reason ) {
                    case LOW_MORALE:
                        msg = _( "Your morale is too low to construct…" );
                        return false;
                    case LOW_LIGHT:
                        msg = _( "It's too dark to see what you are doing…" );
                        return false;
                    case MOVING_VEHICLE:
                        msg = _( "You can't install parts while driving." );
                        return false;
                    default:
                        break;
                }
                if( veh->is_foldable() && !sel_vpart_info->has_flag( "FOLDABLE" ) &&
                    !query_yn( _( "Installing this part will make the vehicle unfoldable.  Continue?" ) ) ) {
                    return true;
                }
                const auto &shapes = vpart_shapes[ sel_vpart_info->name() + sel_vpart_info->item ];
                int selected_shape = -1;
                if( shapes.size() > 1 ) {  // more than one shape available, display selection
                    std::vector<uilist_entry> shape_ui_entries;
                    for( size_t i = 0; i < shapes.size(); i++ ) {
                        uilist_entry entry( i, true, 0, shapes[i]->name() );
                        entry.extratxt.left = 1;
                        entry.extratxt.sym = special_symbol( shapes[i]->sym );
                        entry.extratxt.color = shapes[i]->color;
                        shape_ui_entries.push_back( entry );
                    }
                    sort_uilist_entries_by_line_drawing( shape_ui_entries );
                    selected_shape = uilist(
                                         point( getbegx( w_list ), getbegy( w_list ) ), getmaxx( w_list ),
                                         _( "Choose shape:" ), shape_ui_entries );
                } else { // only one shape available, default to first one
                    selected_shape = 0;
                }
                if( selected_shape >= 0 && static_cast<size_t>( selected_shape ) < shapes.size() ) {
                    sel_vpart_info = shapes[selected_shape];
                    sel_cmd = 'i';
                    return true; // force redraw
                }
            }
        } else if( action == "QUIT" ) {
            sel_vpart_info = nullptr;
            werase( w_list );
            wrefresh( w_list );
            werase( w_msg );
            wrefresh( w_msg );
            break;
        } else if( action == "PREV_TAB" || action == "NEXT_TAB" || action == "FILTER" ||
                   action == "REPAIR" ) {
            tab_vparts.clear();
            pos = 0;

            if( action == "PREV_TAB" ) {
                tab = ( tab < 1 ) ? tab_list.size() - 1 : tab - 1;
            } else if( action == "NEXT_TAB" ) {
                tab = ( tab < tab_list.size() - 1 ) ? tab + 1 : 0;
            }

            copy_if( can_mount.begin(), can_mount.end(), back_inserter( tab_vparts ), tab_filters[tab] );
        } else {
            move_in_list( pos, action, tab_vparts.size(), 2 );
        }
    }

    //destroy w_details
    werase( w_details );
    w_details = catacurses::window();

    //restore windows that had been covered by w_details
    display_stats();
    display_name();

    return false;
}

bool veh_interact::move_in_list( int &pos, const std::string &action, const int size,
                                 const int header ) const
{
    int lines_per_page = page_size - header;
    if( action == "PREV_TAB" || action == "LEFT" ) {
        pos -= lines_per_page;
    } else if( action == "NEXT_TAB" || action == "RIGHT" ) {
        pos += lines_per_page;
    } else if( action == "UP" ) {
        pos--;
    } else if( action == "DOWN" ) {
        pos++;
    } else {
        // Anything else -> no movement
        return false;
    }
    if( pos < 0 ) {
        pos = size - 1;
    } else if( pos >= size ) {
        pos = 0;
    }
    return true;
}

bool veh_interact::do_repair( std::string &msg )
{
    task_reason reason = cant_do( 'r' );

    if( reason == INVALID_TARGET ) {
        vehicle_part *most_repairable = get_most_repariable_part();
        if( most_repairable ) {
            move_cursor( ( most_repairable->mount + dd ).rotate( 3 ) );
            return false;
        }
    }

    auto can_repair = [&msg, &reason]() {
        switch( reason ) {
            case LOW_MORALE:
                msg = _( "Your morale is too low to repair…" );
                return false;
            case LOW_LIGHT:
                msg = _( "It's too dark to see what you are doing…" );
                return false;
            case MOVING_VEHICLE:
                msg = _( "You can't repair stuff while driving." );
                return false;
            case INVALID_TARGET:
                msg = _( "There are no damaged parts on this vehicle." );
                return false;
            default:
                break;
        }
        return true;
    };

    if( !can_repair() ) {
        return false;
    }

    set_title( _( "Choose a part here to repair:" ) );

    // FIXME: temporarily disable redrawing of lower UIs before this UI is migrated to `ui_adaptor`
    ui_adaptor ui( ui_adaptor::disable_uis_below {} );

    int pos = 0;
    while( true ) {
        vehicle_part &pt = veh->parts[parts_here[need_repair[pos]]];
        const vpart_info &vp = pt.info();

        std::string nmsg;

        bool ok;
        if( pt.is_broken() ) {
            ok = format_reqs( nmsg, vp.install_requirements(), vp.install_skills, vp.install_time( g->u ) );
        } else {
            if( !vp.repair_requirements().is_empty() && pt.base.max_damage() > 0 ) {
                ok = format_reqs( nmsg, vp.repair_requirements() * pt.base.damage_level( 4 ), vp.repair_skills,
                                  vp.repair_time( g->u ) * pt.base.damage() / pt.base.max_damage() );
            } else {
                nmsg += colorize( _( "This part cannot be repaired" ), c_light_red );
                ok = false;
            }
        }

        const nc_color desc_color = pt.is_broken() ? c_dark_gray : c_light_gray;
        vp.format_description( nmsg, desc_color, getmaxx( w_msg ) - 4 );

        werase( w_msg );
        // NOLINTNEXTLINE(cata-use-named-point-constants)
        fold_and_print( w_msg, point( 1, 0 ), getmaxx( w_msg ) - 2, c_light_gray, nmsg );
        wrefresh( w_msg );

        werase( w_parts );
        veh->print_part_list( w_parts, 0, getmaxy( w_parts ) - 1, getmaxx( w_parts ), cpart,
                              need_repair[pos], true );
        wrefresh( w_parts );

        const std::string action = main_context.handle_input();
        if( ( action == "REPAIR" || action == "CONFIRM" ) && ok ) {
            reason = cant_do( 'r' );
            if( !can_repair() ) {
                return false;
            }
            sel_vehicle_part = &pt;
            sel_vpart_info = &vp;
            const std::vector<npc *> helpers = g->u.get_crafting_helpers();
            for( const npc *np : helpers ) {
                add_msg( m_info, _( "%s helps with this task…" ), np->name );
            }
            sel_cmd = 'r';
            break;

        } else if( action == "QUIT" ) {
            werase( w_parts );
            veh->print_part_list( w_parts, 0, getmaxy( w_parts ) - 1, getmaxx( w_parts ), cpart, -1, true );
            wrefresh( w_parts );
            werase( w_msg );
            wrefresh( w_msg );
            break;

        } else {
            move_in_list( pos, action, need_repair.size() );
        }
    }

    return false;
}

bool veh_interact::do_mend( std::string &msg )
{
    switch( cant_do( 'm' ) ) {
        case LOW_MORALE:
            msg = _( "Your morale is too low to mend…" );
            return false;
        case LOW_LIGHT:
            msg = _( "It's too dark to see what you are doing…" );
            return false;
        case INVALID_TARGET:
            msg = _( "No faulty parts require mending." );
            return false;
        case MOVING_VEHICLE:
            msg = _( "You can't mend stuff while driving." );
            return false;
        default:
            break;
    }

    set_title( _( "Choose a part here to mend:" ) );

    const bool toggling = g->u.has_trait( trait_DEBUG_HS );
    auto sel = [toggling]( const vehicle_part & pt ) {
        if( toggling ) {
            return !pt.faults_potential().empty();
        } else {
            return !pt.faults().empty();
        }
    };

    auto act = [&]( const vehicle_part & pt ) {
        g->u.mend_item( veh->part_base( veh->index_of_part( &pt ) ) );
        sel_cmd = 'q';
        return true; // force redraw
    };

    return overview( sel, act );
}

bool veh_interact::do_refill( std::string &msg )
{
    switch( cant_do( 'f' ) ) {
        case MOVING_VEHICLE:
            msg = _( "You can't refill a moving vehicle." );
            return false;

        case INVALID_TARGET:
            msg = _( "No parts can currently be refilled." );
            return false;

        default:
            break;
    }

    set_title( _( "Select part to refill:" ) );

    auto act = [&]( const vehicle_part & pt ) {
        auto validate = [&]( const item & obj ) {
            if( pt.is_tank() ) {
                if( obj.is_container() && !obj.contents.empty() ) {
                    return pt.can_reload( obj.contents.front() );
                }
            } else if( pt.is_fuel_store() ) {
                bool can_reload = pt.can_reload( obj );
                if( obj.typeId() == fuel_type_battery && can_reload ) {
                    msg = _( "You cannot recharge a vehicle battery with handheld batteries" );
                    return false;
                }
                return can_reload;
            }
            return false;
        };

        target = g->inv_map_splice( validate, string_format( _( "Refill %s" ), pt.name() ), 1 );
        if( target ) {
            sel_vehicle_part = &pt;
            sel_vpart_info = &pt.info();
            sel_cmd = 'f';
        }

        return true; // force redraw
    };

    return overview( can_refill, act );
}

bool veh_interact::overview( std::function<bool( const vehicle_part &pt )> enable,
                             std::function<bool( vehicle_part &pt )> action )
{
    struct part_option {
        part_option( const std::string &key, vehicle_part *part, char hotkey,
                     std::function<void( const vehicle_part &pt, const catacurses::window &w, int y )> details ) :
            key( key ), part( part ), hotkey( hotkey ), details( details ) {}

        part_option( const std::string &key, vehicle_part *part, char hotkey,
                     std::function<void( const vehicle_part &pt, const catacurses::window &w, int y )> details,
                     std::function<void( const vehicle_part &pt )> message ) :
            key( key ), part( part ), hotkey( hotkey ), details( details ), message( message ) {}

        std::string key;
        vehicle_part *part;

        /** Can @param action be run for this entry? */
        char hotkey;

        /** Writes any extra details for this entry */
        std::function<void( const vehicle_part &pt, const catacurses::window &w, int y )> details;

        /** Writes to message window when part is selected */
        std::function<void( const vehicle_part &pt )> message;
    };

    const auto next_hotkey = [&]( char &hotkey ) {
        hotkey += 1;
        if( hotkey == '{' ) {
            hotkey = 'A';
        }

        while( hotkey == 'c' || hotkey == 'g' || hotkey == 'j' || hotkey == 'k' || hotkey == 'l' ||
               hotkey == 'p' || hotkey == 'q' || hotkey == 't' || hotkey == 'v' || hotkey == 'x' ||
               hotkey == 'z' ) {
            hotkey += 1;
        }
        return hotkey;
    };

    std::vector<part_option> opts;

    std::map<std::string, std::function<void( const catacurses::window &, int )>> headers;

    int epower_w = veh->net_battery_charge_rate_w();
    headers["ENGINE"] = [this]( const catacurses::window & w, int y ) {
        trim_and_print( w, point( 1, y ), getmaxx( w ) - 2, c_light_gray,
                        string_format( _( "Engines: %sSafe %4d kW</color> %sMax %4d kW</color>" ),
                                       health_color( true ), veh->total_power_w( true, true ) / 1000,
                                       health_color( false ), veh->total_power_w() / 1000 ) );
        right_print( w, y, 1, c_light_gray, _( "Fuel     Use" ) );
    };
    headers["TANK"] = []( const catacurses::window & w, int y ) {
        trim_and_print( w, point( 1, y ), getmaxx( w ) - 2, c_light_gray, _( "Tanks" ) );
        right_print( w, y, 1, c_light_gray, _( "Contents     Qty" ) );
    };
    headers["BATTERY"] = [epower_w]( const catacurses::window & w, int y ) {
        std::string batt;
        if( abs( epower_w ) < 10000 ) {
            batt = string_format( _( "Batteries: %s%+4d W</color>" ),
                                  health_color( epower_w >= 0 ), epower_w );
        } else {
            batt = string_format( _( "Batteries: %s%+4.1f kW</color>" ),
                                  health_color( epower_w >= 0 ), epower_w / 1000.0 );
        }
        trim_and_print( w, point( 1, y ), getmaxx( w ) - 2, c_light_gray, batt );
        right_print( w, y, 1, c_light_gray, _( "Capacity  Status" ) );
    };
    headers["REACTOR"] = [this, epower_w]( const catacurses::window & w, int y ) {
        int reactor_epower_w = veh->max_reactor_epower_w();
        if( reactor_epower_w > 0 && epower_w < 0 ) {
            reactor_epower_w += epower_w;
        }
        std::string reactor;
        if( reactor_epower_w == 0 ) {
            reactor = _( "Reactors" );
        } else if( reactor_epower_w < 10000 ) {
            reactor = string_format( _( "Reactors: Up to %s%+4d W</color>" ),
                                     health_color( reactor_epower_w ), reactor_epower_w );
        } else {
            reactor = string_format( _( "Reactors: Up to %s%+4.1f kW</color>" ),
                                     health_color( reactor_epower_w ), reactor_epower_w / 1000.0 );
        }
        trim_and_print( w, point( 1, y ), getmaxx( w ) - 2, c_light_gray, reactor );
        right_print( w, y, 1, c_light_gray, _( "Contents     Qty" ) );
    };
    headers["TURRET"] = []( const catacurses::window & w, int y ) {
        trim_and_print( w, point( 1, y ), getmaxx( w ) - 2, c_light_gray, _( "Turrets" ) );
        right_print( w, y, 1, c_light_gray, _( "Ammo     Qty" ) );
    };
    headers["SEAT"] = []( const catacurses::window & w, int y ) {
        trim_and_print( w, point( 1, y ), getmaxx( w ) - 2, c_light_gray, _( "Seats" ) );
        right_print( w, y, 1, c_light_gray, _( "Who" ) );
    };

    char hotkey = 'a';

    for( auto &pt : veh->parts ) {
        if( pt.is_engine() && pt.is_available() ) {
            // if tank contains something then display the contents in milliliters
            auto details = []( const vehicle_part & pt, const catacurses::window & w, int y ) {
                right_print( w, y, 1, item::find_type( pt.ammo_current() )->color,
                             string_format( "%s     <color_light_gray>%s</color>",
                                            pt.fuel_current() != "null" ? item::nname( pt.fuel_current() ) : "",
                                            //~ translation should not exceed 3 console cells
                                            right_justify( pt.enabled ? _( "Yes" ) : _( "No" ), 3 ) ) );
            };

            // display engine faults (if any)
            auto msg = [&]( const vehicle_part & pt ) {
                werase( w_msg );
                int y = 0;
                for( const auto &e : pt.faults() ) {
                    y += fold_and_print( w_msg, point( 1, y ), getmaxx( w_msg ) - 2, c_red,
                                         "%s", e.obj().name() );
                    y += fold_and_print( w_msg, point( 3, y ), getmaxx( w_msg ) - 4, c_light_gray,
                                         "%s", e.obj().description() );
                    y++;
                }
                wrefresh( w_msg );
            };
            opts.emplace_back( "ENGINE", &pt, action && enable &&
                               enable( pt ) ? next_hotkey( hotkey ) : '\0', details, msg );
        }
    }

    for( auto &pt : veh->parts ) {
        if( pt.is_tank() && pt.is_available() ) {
            auto details = []( const vehicle_part & pt, const catacurses::window & w, int y ) {
                if( pt.ammo_current() != "null" ) {
                    std::string specials;
                    const item &it = pt.base.contents.front();
                    // a space isn't actually needed in front of the tags here,
                    // but item::display_name tags use a space so this prevents
                    // needing *second* translation for the same thing with a
                    // space in front of it
                    if( it.item_tags.count( "FROZEN" ) ) {
                        specials += _( " (frozen)" );
                    } else if( it.rotten() ) {
                        specials += _( " (rotten)" );
                    }
                    const itype *pt_ammo_cur = item::find_type( pt.ammo_current() );
                    auto stack = units::legacy_volume_factor / pt_ammo_cur->stack_size;
                    int offset = 1;
                    std::string fmtstring = "%s %s  %5.1fL";
                    if( pt.is_leaking() ) {
                        fmtstring = "%s %s " + leak_marker + "%5.1fL" + leak_marker;
                        offset = 0;
                    }
                    right_print( w, y, offset, pt_ammo_cur->color,
                                 string_format( fmtstring, specials, pt_ammo_cur->nname( 1 ),
                                                round_up( to_liter( pt.ammo_remaining() * stack ), 1 ) ) );
                } else {
                    if( pt.is_leaking() ) {
                        std::string outputstr = leak_marker + "      " + leak_marker;
                        right_print( w, y, 0, c_light_gray, outputstr );
                    }
                }
            };
            opts.emplace_back( "TANK", &pt, action && enable &&
                               enable( pt ) ? next_hotkey( hotkey ) : '\0', details );
        } else if( pt.is_fuel_store() && !( pt.is_battery() || pt.is_reactor() ) && !pt.is_broken() ) {
            auto details = []( const vehicle_part & pt, const catacurses::window & w, int y ) {
                if( pt.ammo_current() != "null" ) {
                    const itype *pt_ammo_cur = item::find_type( pt.ammo_current() );
                    auto stack = units::legacy_volume_factor / pt_ammo_cur->stack_size;
                    int offset = 1;
                    std::string fmtstring = "%s  %5.1fL";
                    if( pt.is_leaking() ) {
                        fmtstring = "%s  " + leak_marker + "%5.1fL" + leak_marker;
                        offset = 0;
                    }
                    right_print( w, y, offset, pt_ammo_cur->color,
                                 string_format( fmtstring, item::nname( pt.ammo_current() ),
                                                round_up( to_liter( pt.ammo_remaining() * stack ), 1 ) ) );
                }
            };
            opts.emplace_back( "TANK", &pt, action && enable &&
                               enable( pt ) ? next_hotkey( hotkey ) : '\0', details );
        }
    }

    for( auto &pt : veh->parts ) {
        if( pt.is_battery() && pt.is_available() ) {
            // always display total battery capacity and percentage charge
            auto details = []( const vehicle_part & pt, const catacurses::window & w, int y ) {
                int pct = ( static_cast<double>( pt.ammo_remaining() ) / pt.ammo_capacity() ) * 100;
                int offset = 1;
                std::string fmtstring = "%i    %3i%%";
                if( pt.is_leaking() ) {
                    fmtstring = "%i   " + leak_marker + "%3i%%" + leak_marker;
                    offset = 0;
                }
                right_print( w, y, offset, item::find_type( pt.ammo_current() )->color,
                             string_format( fmtstring, pt.ammo_capacity(), pct ) );
            };
            opts.emplace_back( "BATTERY", &pt, action && enable &&
                               enable( pt ) ? next_hotkey( hotkey ) : '\0', details );
        }
    }

    auto details_ammo = []( const vehicle_part & pt, const catacurses::window & w, int y ) {
        if( pt.ammo_remaining() ) {
            int offset = 1;
            std::string fmtstring = "%s   %5i";
            if( pt.is_leaking() ) {
                fmtstring = "%s  " + leak_marker + "%5i" + leak_marker;
                offset = 0;
            }
            right_print( w, y, offset, item::find_type( pt.ammo_current() )->color,
                         string_format( fmtstring, item::nname( pt.ammo_current() ), pt.ammo_remaining() ) );
        }
    };

    for( auto &pt : veh->parts ) {
        if( pt.is_reactor() && pt.is_available() ) {
            opts.emplace_back( "REACTOR", &pt, action && enable &&
                               enable( pt ) ? next_hotkey( hotkey ) : '\0', details_ammo );
        }
    }

    for( auto &pt : veh->parts ) {
        if( pt.is_turret() && pt.is_available() ) {
            opts.emplace_back( "TURRET", &pt, action && enable &&
                               enable( pt ) ? next_hotkey( hotkey ) : '\0', details_ammo );
        }
    }

    for( auto &pt : veh->parts ) {
        auto details = []( const vehicle_part & pt, const catacurses::window & w, int y ) {
            const npc *who = pt.crew();
            if( who ) {
                right_print( w, y, 1, pt.passenger_id == who->getID() ? c_green : c_light_gray, who->name );
            }
        };
        if( pt.is_seat() && pt.is_available() ) {
            opts.emplace_back( "SEAT", &pt, action && enable &&
                               enable( pt ) ? next_hotkey( hotkey ) : '\0', details );
        }
    }

    int pos = -1;
    if( enable && action ) {
        do {
            if( ++pos >= static_cast<int>( opts.size() ) ) {
                pos = -1;
                break; // nothing could be selected
            }
        } while( !opts[pos].hotkey );
    }

    // FIXME: temporarily disable redrawing of lower UIs before this UI is migrated to `ui_adaptor`
    ui_adaptor ui( ui_adaptor::disable_uis_below {} );

    bool redraw = false;
    while( true ) {
        werase( w_list );
        std::string last;
        int y = 0;
        if( overview_offset ) {
            trim_and_print( w_list, point( 1, y ), getmaxx( w_list ) - 1,
                            c_yellow, _( "'{' to scroll up" ) );
            y++;
        }
        for( int idx = overview_offset; idx != static_cast<int>( opts.size() ); ++idx ) {
            const auto &pt = *opts[idx].part;

            // if this is a new section print a header row
            if( last != opts[idx].key ) {
                y += last.empty() ? 0 : 1;
                headers[opts[idx].key]( w_list, y );
                y += 2;
                last = opts[idx].key;
            }

            bool highlighted = false;
            // No action means no selecting, just highlight relevant ones
            if( pos < 0 && enable && !action ) {
                highlighted = enable( pt );
            } else if( pos == idx ) {
                highlighted = true;
            }

            // print part name
            nc_color col = opts[idx].hotkey ? c_white : c_dark_gray;
            trim_and_print( w_list, point( 1, y ), getmaxx( w_list ) - 1,
                            highlighted ? hilite( col ) : col,
                            "<color_dark_gray>%c </color>%s",
                            opts[idx].hotkey ? opts[idx].hotkey : ' ', pt.name() );

            // print extra columns (if any)
            opts[idx].details( pt, w_list, y );
            y++;
            if( y < ( getmaxy( w_list ) - 1 ) ) {
                overview_limit = overview_offset;
            } else {
                overview_limit = idx;
                trim_and_print( w_list, point( 1, y ), getmaxx( w_list ) - 1,
                                c_yellow, _( "'}' to scroll down" ) );
                break;
            }
        }

        wrefresh( w_list );

        if( !std::any_of( opts.begin(), opts.end(), []( const part_option & e ) {
        return e.hotkey;
    } ) ) {
            return false; // nothing is selectable
        }

        move_cursor( ( opts[pos].part->mount + dd ).rotate( 3 ) );

        if( opts[pos].message ) {
            opts[pos].message( *opts[pos].part );
        }

        const std::string input = main_context.handle_input();
        if( input == "CONFIRM" && opts[pos].hotkey ) {
            redraw = action( *opts[pos].part );
            break;

        } else if( input == "QUIT" ) {
            break;

        } else if( input == "UP" ) {
            do {
                move_overview_line( -1 );
                if( --pos < 0 ) {
                    pos = opts.size() - 1;
                }
            } while( !opts[pos].hotkey );

        } else if( input == "DOWN" ) {
            do {
                move_overview_line( 1 );
                if( ++pos >= static_cast<int>( opts.size() ) ) {
                    pos = 0;
                }
            } while( !opts[pos].hotkey );

        } else {
            // did we try and activate a hotkey option?
            char hotkey = main_context.get_raw_input().get_first_input();
            if( hotkey ) {
                auto iter = std::find_if( opts.begin(), opts.end(), [&hotkey]( const part_option & e ) {
                    return e.hotkey == hotkey;
                } );
                if( iter != opts.end() ) {
                    action( *iter->part );
                    break;
                }
            }
        }
    }

    werase( w_list );
    wrefresh( w_list );
    return redraw;
}

void veh_interact::move_overview_line( int amount )
{
    overview_offset += amount;
    overview_offset = std::max( 0, overview_offset );
    overview_offset = std::min( overview_limit, overview_offset );
}

vehicle_part *veh_interact::get_most_damaged_part() const
{
    auto part_damage_comparison = []( const vehicle_part & a, const vehicle_part & b ) {
        return !b.removed && b.base.damage() > a.base.damage();
    };

    auto high_damage_iterator = std::max_element( veh->parts.begin(),
                                veh->parts.end(),
                                part_damage_comparison );
    if( high_damage_iterator == veh->parts.end() ||
        high_damage_iterator->removed ) {
        return nullptr;
    }

    return &( *high_damage_iterator );
}

vehicle_part *veh_interact::get_most_repariable_part() const
{
    auto &part = veh_utils::most_repairable_part( *veh, g->u );
    return part ? &part : nullptr;
}

bool veh_interact::can_remove_part( int idx, const player &p )
{
    sel_vehicle_part = &veh->parts[idx];
    sel_vpart_info = &sel_vehicle_part->info();
    std::string msg;

    if( sel_vehicle_part->is_broken() ) {
        msg += string_format(
                   _( "<color_white>Removing the broken %1$s may yield some fragments.</color>\n" ),
                   sel_vehicle_part->name() );
    } else {
        item result_of_removal = sel_vehicle_part->properties_to_item();
        msg += string_format(
                   _( "<color_white>Removing the %1$s will yield:</color>\n> %2$s\n" ),
                   sel_vehicle_part->name(), result_of_removal.display_name() );
    }

    const auto reqs = sel_vpart_info->removal_requirements();
    bool ok = format_reqs( msg, reqs, sel_vpart_info->removal_skills,
                           sel_vpart_info->removal_time( p ) );

    msg += _( "<color_white>Additional requirements:</color>\n" );

    int lvl = 0;
    int str = 0;
    quality_id qual;
    bool use_aid = false;
    bool use_str = false;
    item base( sel_vpart_info->item );
    if( sel_vpart_info->has_flag( "NEEDS_JACKING" ) ) {
        qual = qual_JACK;
        lvl = jack_quality( *veh );
        str = veh->lift_strength();
        use_aid = ( max_jack >= lvl ) || can_self_jack();
        use_str = g->u.can_lift( *veh );
    } else {
        qual = qual_LIFT;
        lvl = ceil( units::quantity<double, units::mass::unit_type>( base.weight() ) / TOOL_LIFT_FACTOR );
        str = base.lift_strength();
        use_aid = max_lift >= lvl;
        use_str = g->u.can_lift( base );
    }

    if( !( use_aid || use_str ) ) {
        ok = false;
    }
    const auto helpers = g->u.get_crafting_helpers();
    if( !helpers.empty() ) {
        msg += string_format(
                   //~ %1$s represents the internal color name which shouldn't be translated, %2$s is the tool quality, %3$i is tool level, %4$s is the internal color name which shouldn't be translated and %5$i is the character's strength
                   _( "> %1$s1 tool with %2$s %3$i</color> <color_white>OR</color> %4$sstrength ( assisted ) %5$i</color>" ),
                   status_color( use_aid ), qual.obj().name, lvl,
                   status_color( use_str ), str ) + "\n";
    } else {
        msg += string_format(
                   //~ %1$s represents the internal color name which shouldn't be translated, %2$s is the tool quality, %3$i is tool level, %4$s is the internal color name which shouldn't be translated and %5$i is the character's strength
                   _( "> %1$s1 tool with %2$s %3$i</color> <color_white>OR</color> %4$sstrength %5$i</color>" ),
                   status_color( use_aid ), qual.obj().name, lvl,
                   status_color( use_str ), str ) + "\n";
    }
    std::string reason;
    if( !veh->can_unmount( idx, reason ) ) {
        //~ %1$s represents the internal color name which shouldn't be translated, %2$s is pre-translated reason
        msg += string_format( _( "> %1$s%2$s</color>" ), status_color( false ), reason ) + "\n";
        ok = false;
    }
    const nc_color desc_color = sel_vehicle_part->is_broken() ? c_dark_gray : c_light_gray;
    sel_vehicle_part->info().format_description( msg, desc_color, getmaxx( w_msg ) - 4 );

    werase( w_msg );
    // NOLINTNEXTLINE(cata-use-named-point-constants)
    fold_and_print( w_msg, point( 1, 0 ), getmaxx( w_msg ) - 2, c_light_gray, msg );
    wrefresh( w_msg );
    return ok || g->u.has_trait( trait_DEBUG_HS );
}

bool veh_interact::do_remove( std::string &msg )
{
    task_reason reason = cant_do( 'o' );

    if( reason == INVALID_TARGET ) {
        msg = _( "No parts here." );
        return false;
    }

    set_title( _( "Choose a part here to remove:" ) );

    int pos = 0;
    for( size_t i = 0; i < parts_here.size(); i++ ) {
        if( can_remove_part( parts_here[ i ], g->u ) ) {
            pos = i;
            break;
        }
    }

    // FIXME: temporarily disable redrawing of lower UIs before this UI is migrated to `ui_adaptor`
    ui_adaptor ui( ui_adaptor::disable_uis_below {} );

    while( true ) {
        //redraw list of parts
        werase( w_parts );
        veh->print_part_list( w_parts, 0, getmaxy( w_parts ) - 1, getmaxx( w_parts ), cpart, pos, true );
        wrefresh( w_parts );
        int part = parts_here[ pos ];

        bool can_remove = can_remove_part( part, g->u );

        auto sel = [&]( const vehicle_part & pt ) {
            return &pt == &veh->parts[part];
        };
        overview( sel );

        //read input
        const std::string action = main_context.handle_input();
        if( can_remove && ( action == "REMOVE" || action == "CONFIRM" ) ) {
            switch( reason ) {
                case LOW_MORALE:
                    msg = _( "Your morale is too low to construct…" );
                    return false;
                case LOW_LIGHT:
                    msg = _( "It's too dark to see what you are doing…" );
                    return false;
                case NOT_FREE:
                    msg = _( "You cannot remove that part while something is attached to it." );
                    return false;
                case MOVING_VEHICLE:
                    msg = _( "Better not remove something while driving." );
                    return false;
                default:
                    break;
            }
            const std::vector<npc *> helpers = g->u.get_crafting_helpers();
            for( const npc *np : helpers ) {
                add_msg( m_info, _( "%s helps with this task…" ), np->name );
            }
            sel_cmd = 'o';
            break;
        } else if( action == "QUIT" ) {
            werase( w_parts );
            veh->print_part_list( w_parts, 0, getmaxy( w_parts ) - 1, getmaxx( w_parts ), cpart, -1, true );
            wrefresh( w_parts );
            werase( w_msg );
            wrefresh( w_msg );
            break;
        } else {
            move_in_list( pos, action, parts_here.size() );
        }
    }

    return false;
}

bool veh_interact::do_siphon( std::string &msg )
{
    switch( cant_do( 's' ) ) {
        case INVALID_TARGET:
            msg = _( "The vehicle has no liquid fuel left to siphon." );
            return false;

        case LACK_TOOLS:
            msg = _( "You need a <color_red>hose</color> to siphon liquid fuel." );
            return false;

        case MOVING_VEHICLE:
            msg = _( "You can't siphon from a moving vehicle." );
            return false;

        default:
            break;
    }

    set_title( _( "Select part to siphon:" ) );

    auto sel = [&]( const vehicle_part & pt ) {
        return( pt.is_tank() && pt.base.contents_made_of( LIQUID ) );
    };

    auto act = [&]( const vehicle_part & pt ) {
        const item &base = pt.get_base();
        const int idx = veh->find_part( base );
        item liquid( base.contents.back() );
        const int liq_charges = liquid.charges;
        if( liquid_handler::handle_liquid( liquid, nullptr, 1, nullptr, veh, idx ) ) {
            veh->drain( idx, liq_charges - liquid.charges );
        }
        return true;
    };

    return overview( sel, act );
}

bool veh_interact::do_unload( std::string &msg )
{
    switch( cant_do( 'd' ) ) {
        case INVALID_TARGET:
            msg = _( "The vehicle has no solid fuel left to remove." );
            return false;

        case MOVING_VEHICLE:
            msg = _( "You can't unload from a moving vehicle." );
            return false;

        default:
            break;
    }

    act_vehicle_unload_fuel( veh );
    // force redraw
    return true;
}

bool veh_interact::do_assign_crew( std::string &msg )
{
    if( cant_do( 'w' ) != CAN_DO ) {
        msg = _( "Need at least one seat and an ally to assign crew members." );
        return false;
    }

    set_title( _( "Assign crew positions:" ) );

    auto sel = []( const vehicle_part & pt ) {
        return pt.is_seat();
    };

    auto act = [&]( vehicle_part & pt ) {
        uilist menu;
        menu.text = _( "Select crew member" );

        if( pt.crew() ) {
            menu.addentry( 0, true, 'c', _( "Clear assignment" ) );
        }

        for( const npc *e : g->allies() ) {
            menu.addentry( e->getID().get_value(), true, -1, e->name );
        }

        menu.query();
        if( menu.ret == 0 ) {
            pt.unset_crew();
        } else if( menu.ret > 0 ) {
            const auto &who = *g->critter_by_id<npc>( character_id( menu.ret ) );
            veh->assign_seat( pt, who );
        }

        // force redraw
        return true;
    };

    return overview( sel, act );
}

bool veh_interact::do_rename( std::string & )
{
    std::string name = string_input_popup()
                       .title( _( "Enter new vehicle name:" ) )
                       .width( 20 )
                       .query_string();
    if( !name.empty() ) {
        veh->name = name;
        if( veh->tracking_on ) {
            overmap_buffer.remove_vehicle( veh );
            // Add the vehicle again, this time with the new name
            overmap_buffer.add_vehicle( veh );
        }
    }

    return true;
}

bool veh_interact::do_relabel( std::string &msg )
{
    if( cant_do( 'a' ) == INVALID_TARGET ) {
        msg = _( "There are no parts here to label." );
        return false;
    }

    const vpart_position vp( *veh, cpart );
    std::string text = string_input_popup()
                       .title( _( "New label:" ) )
                       .width( 20 )
                       .text( vp.get_label().value_or( "" ) )
                       .query_string();
    // empty input removes the label
    vp.set_label( text );
    // refresh w_disp & w_part windows:
    move_cursor( point_zero );

    return false;
}

/**
 * Returns the first part on the vehicle at the given position.
 * @param d The coordinates, relative to the viewport's 0-point (?)
 * @return The first vehicle part at the specified coordinates.
 */
int veh_interact::part_at( const point &d )
{
    const point vd = -dd + d.rotate( 1 );
    return veh->part_displayed_at( vd );
}

/**
 * Checks to see if you can potentially install this part at current position.
 * Affects coloring in display_list() and is also used to
 * sort can_mount so potentially installable parts come first.
 */
bool veh_interact::can_potentially_install( const vpart_info &vpart )
{
    return g->u.has_trait( trait_DEBUG_HS ) ||
           vpart.install_requirements().can_make_with_inventory( crafting_inv, is_crafting_component );
}

/**
 * Moves the cursor on the vehicle editing window.
 * @param d How far to move the cursor.
 * @param dstart_at How far to change the start position for vehicle part descriptions
 */
void veh_interact::move_cursor( const point &d, int dstart_at )
{
    const int hw = getmaxx( w_disp ) / 2;
    const int hh = getmaxy( w_disp ) / 2;

    dd += d.rotate( 3 );
    if( d != point_zero ) {
        start_limit = 0;
    } else {
        start_at += dstart_at;
    }

    display_veh();
    // Update the current active component index to the new position.
    cpart = part_at( point_zero );
    const point vd = -dd;
    const point q = veh->coord_translate( vd );
    const tripoint vehp = veh->global_pos3() + q;
    const bool has_critter = g->critter_at( vehp );
    bool obstruct = g->m.impassable_ter_furn( vehp );
    const optional_vpart_position ovp = g->m.veh_at( vehp );
    if( ovp && &ovp->vehicle() != veh ) {
        obstruct = true;
    }
    nc_color col = cpart >= 0 ? veh->part_color( cpart ) : c_black;
    int sym = cpart >= 0 ? veh->part_sym( cpart ) : ' ';
    mvwputch( w_disp, point( hw, hh ), obstruct ? red_background( col ) : hilite( col ),
              special_symbol( sym ) );
    wrefresh( w_disp );
    werase( w_parts );
    veh->print_part_list( w_parts, 0, getmaxy( w_parts ) - 1, getmaxx( w_parts ), cpart, -1, true );
    wrefresh( w_parts );

    werase( w_msg );
    veh->print_vparts_descs( w_msg, getmaxy( w_msg ), getmaxx( w_msg ), cpart, start_at, start_limit );
    wrefresh( w_msg );

    can_mount.clear();
    if( !obstruct ) {
        int divider_index = 0;
        for( const auto &e : vpart_info::all() ) {
            const vpart_info &vp = e.second;
            if( has_critter && vp.has_flag( VPFLAG_OBSTACLE ) ) {
                continue;
            }
            if( veh->can_mount( vd, vp.get_id() ) ) {
                if( vp.get_id() != vpart_shapes[ vp.name() + vp.item ][ 0 ]->get_id() ) {
                    // only add first shape to install list
                    continue;
                }
                if( can_potentially_install( vp ) ) {
                    can_mount.insert( can_mount.begin() + divider_index++, &vp );
                } else {
                    can_mount.push_back( &vp );
                }
            }
        }
    }

    need_repair.clear();
    parts_here.clear();
    wheel = nullptr;
    if( cpart >= 0 ) {
        parts_here = veh->parts_at_relative( veh->parts[cpart].mount, true );
        for( size_t i = 0; i < parts_here.size(); i++ ) {
            auto &pt = veh->parts[parts_here[i]];

            if( pt.base.damage() > 0 && pt.info().is_repairable() ) {
                need_repair.push_back( i );
            }
            if( pt.info().has_flag( "WHEEL" ) ) {
                wheel = &pt;
            }
        }
    }

    /* Update the lifting quality to be the that is available for this newly selected tile */
    cache_tool_availability_update_lifting( vehp );
}

void veh_interact::display_grid()
{
    // border window
    catacurses::window w_border = catacurses::newwin( TERMY, TERMX, point_zero );
    draw_border( w_border );

    // match grid lines
    const int y_mode = getmaxy( w_mode ) + 1;
    // |-
    mvwputch( w_border, point( 0, y_mode ), BORDER_COLOR, LINE_XXXO );
    // -|
    mvwputch( w_border, point( TERMX - 1, y_mode ), BORDER_COLOR, LINE_XOXX );
    const int y_list = getbegy( w_list ) + getmaxy( w_list );
    // |-
    mvwputch( w_border, point( 0, y_list ), BORDER_COLOR, LINE_XXXO );
    // -|
    mvwputch( w_border, point( TERMX - 1, y_list ), BORDER_COLOR, LINE_XOXX );
    wrefresh( w_border );
    // TODO: move code using w_border into a separate scope
    w_border = catacurses::window();

    const int grid_w = getmaxx( w_grid );

    // Two lines dividing the three middle sections.
    for( int i = 1 + getmaxy( w_mode ); i < ( 1 + getmaxy( w_mode ) + page_size ); ++i ) {
        // |
        mvwputch( w_grid, point( getmaxx( w_disp ), i ), BORDER_COLOR, LINE_XOXO );
        // |
        mvwputch( w_grid, point( getmaxx( w_disp ) + 1 + getmaxx( w_list ), i ), BORDER_COLOR, LINE_XOXO );
    }
    // Two lines dividing the vertical menu sections.
    for( int i = 0; i < grid_w; ++i ) {
        // -
        mvwputch( w_grid, point( i, getmaxy( w_mode ) ), BORDER_COLOR, LINE_OXOX );
        // -
        mvwputch( w_grid, point( i, getmaxy( w_mode ) + 1 + page_size ), BORDER_COLOR, LINE_OXOX );
    }
    // Fix up the line intersections.
    mvwputch( w_grid, point( getmaxx( w_disp ), getmaxy( w_mode ) ), BORDER_COLOR, LINE_OXXX );
    // _|_
    mvwputch( w_grid, point( getmaxx( w_disp ), getmaxy( w_mode ) + 1 + page_size ), BORDER_COLOR,
              LINE_XXOX );
    mvwputch( w_grid, point( getmaxx( w_disp ) + 1 + getmaxx( w_list ), getmaxy( w_mode ) ),
              BORDER_COLOR, LINE_OXXX );
    // _|_
    mvwputch( w_grid, point( getmaxx( w_disp ) + 1 + getmaxx( w_list ),
                             getmaxy( w_mode ) + 1 + page_size ),
              BORDER_COLOR, LINE_XXOX );

    wrefresh( w_grid );
}

/**
 * Draws the viewport with the vehicle.
 */
void veh_interact::display_veh()
{
    werase( w_disp );
    const point h_size = point( getmaxx( w_disp ), getmaxy( w_disp ) ) / 2;

    if( debug_mode ) {
        // show CoM, pivot in debug mode

        const point &pivot = veh->pivot_point();
        const point &com = veh->local_center_of_mass();

        mvwprintz( w_disp, point_zero, c_green, "CoM   %d,%d", com.x, com.y );
        // NOLINTNEXTLINE(cata-use-named-point-constants)
        mvwprintz( w_disp, point( 0, 1 ), c_red,   "Pivot %d,%d", pivot.x, pivot.y );

        const point com_s = ( com + dd ).rotate( 3 ) + h_size;
        const point pivot_s = ( pivot + dd ).rotate( 3 ) + h_size;

        for( int x = 0; x < getmaxx( w_disp ); ++x ) {
            if( x <= com_s.x ) {
                mvwputch( w_disp, point( x, com_s.y ), c_green, LINE_OXOX );
            }

            if( x >= pivot_s.x ) {
                mvwputch( w_disp, point( x, pivot_s.y ), c_red, LINE_OXOX );
            }
        }

        for( int y = 0; y < getmaxy( w_disp ); ++y ) {
            if( y <= com_s.y ) {
                mvwputch( w_disp, point( com_s.x, y ), c_green, LINE_XOXO );
            }

            if( y >= pivot_s.y ) {
                mvwputch( w_disp, point( pivot_s.x, y ), c_red, LINE_XOXO );
            }
        }
    }

    // Draw guidelines to make current selection point more visible.
    for( int y = 0; y < getmaxy( w_disp ); ++y ) {
        mvwputch( w_disp, point( h_size.x, y ), c_dark_gray, LINE_XOXO );
    }

    for( int x = 0; x < getmaxx( w_disp ); ++x ) {
        mvwputch( w_disp, point( x, h_size.y ), c_dark_gray, LINE_OXOX );
    }

    //Iterate over structural parts so we only hit each square once
    std::vector<int> structural_parts = veh->all_parts_at_location( "structure" );
    for( auto &structural_part : structural_parts ) {
        const int p = structural_part;
        int sym = veh->part_sym( p );
        nc_color col = veh->part_color( p );

        const point q = ( veh->parts[p].mount + dd ).rotate( 3 );

        if( q == point_zero ) {
            col = hilite( col );
            cpart = p;
        }
        mvwputch( w_disp, h_size + q, col, special_symbol( sym ) );
    }
    wrefresh( w_disp );
}

static std::string wheel_state_description( const vehicle &veh )
{
    bool is_boat = !veh.floating.empty();
    bool is_land = !veh.wheelcache.empty() || !is_boat;

    bool suf_land = veh.sufficient_wheel_config();
    bool bal_land = veh.balanced_wheel_config();

    bool suf_boat = veh.can_float();

    float steer = veh.steering_effectiveness();

    std::string wheel_status;
    if( !suf_land && is_boat ) {
        wheel_status = _( "<color_light_red>disabled</color>" );
    } else if( !suf_land ) {
        wheel_status = _( "<color_light_red>lack</color>" );
    } else if( !bal_land ) {
        wheel_status = _( "<color_light_red>unbalanced</color>" );
    } else if( steer < 0 ) {
        wheel_status = _( "<color_light_red>no steering</color>" );
    } else if( steer < 0.033 ) {
        wheel_status = _( "<color_light_red>broken steering</color>" );
    } else if( steer < 0.5 ) {
        wheel_status = _( "<color_light_red>poor steering</color>" );
    } else {
        wheel_status = _( "<color_light_green>enough</color>" );
    }

    std::string boat_status;
    if( !suf_boat ) {
        boat_status = _( "<color_light_red>sinks</color>" );
    } else {
        boat_status = _( "<color_light_blue>floats</color>" );
    }

    if( is_boat && is_land ) {
        return string_format( _( "Wheels/boat: %s/%s" ), wheel_status, boat_status );
    }

    if( is_boat ) {
        return string_format( _( "Boat: %s" ), boat_status );
    }

    return string_format( _( "Wheels: %s" ), wheel_status );
}

/**
 * Displays the vehicle's stats at the bottom of the window.
 */
void veh_interact::display_stats() const
{
    werase( w_stats );

    // see exec()
    const int extraw = ( ( TERMX - FULL_SCREEN_WIDTH ) / 4 ) * 2;
    // 3 * stats_h
    const int slots = 24;
    int x[slots], y[slots], w[slots];

    units::volume total_cargo = 0_ml;
    units::volume free_cargo = 0_ml;
    for( const vpart_reference &vp : veh->get_any_parts( "CARGO" ) ) {
        const size_t p = vp.part_index();
        total_cargo += veh->max_volume( p );
        free_cargo += veh->free_volume( p );
    }

    const int second_column = 33 + ( extraw / 4 );
    const int third_column = 65 + ( extraw / 2 );
    for( int i = 0; i < slots; i++ ) {
        if( i < stats_h ) {
            // First column
            x[i] = 1;
            y[i] = i;
            w[i] = second_column - 2;
        } else if( i < ( 2 * stats_h ) ) {
            // Second column
            x[i] = second_column;
            y[i] = i - stats_h;
            w[i] = third_column - second_column - 1;
        } else {
            // Third column
            x[i] = third_column;
            y[i] = i - 2 * stats_h;
            w[i] = extraw - third_column - 2;
        }
    }

    bool is_boat = !veh->floating.empty();
    bool is_ground = !veh->wheelcache.empty() || !is_boat;
    bool is_aircraft = veh->is_rotorcraft() && veh->is_flying_in_air();

    const auto vel_to_int = []( const double vel ) {
        return static_cast<int>( convert_velocity( vel, VU_VEHICLE ) );
    };

    int i = 0;
    if( is_aircraft ) {
        fold_and_print( w_stats, point( x[i], y[i] ), w[i], c_light_gray,
                        _( "Air Safe/Top Speed: <color_light_green>%3d</color>/<color_light_red>%3d</color> %s" ),
                        vel_to_int( veh->safe_rotor_velocity( false ) ),
                        vel_to_int( veh->max_rotor_velocity( false ) ),
                        velocity_units( VU_VEHICLE ) );
        i += 1;
        fold_and_print( w_stats, point( x[i], y[i] ), w[i], c_light_gray,
                        //~ /t means per turn
<<<<<<< HEAD
                        _( "Acceleration: <color_light_blue>%3d</color> %s/s" ),
                        vel_to_int( veh->ground_acceleration( false ) ),
                        velocity_units( VU_VEHICLE ) );
        i += 1;
    } else {
        i += 2;
    }
    if( is_boat ) {
        fold_and_print( w_stats, point( x[i], y[i] ), w[i], c_light_gray,
                        _( "Water Safe/Top Speed: <color_light_green>%3d</color>/<color_light_red>%3d</color> %s" ),
                        vel_to_int( veh->safe_water_velocity( false ) ),
                        vel_to_int( veh->max_water_velocity( false ) ),
                        velocity_units( VU_VEHICLE ) );
        i += 1;
        // TODO: extract accelerations units to its own function
        fold_and_print( w_stats, point( x[i], y[i] ), w[i], c_light_gray,
                        //~ /t means per turn
                        _( "Water Acceleration: <color_light_blue>%3d</color> %s/s" ),
                        vel_to_int( veh->water_acceleration( false ) ),
                        velocity_units( VU_VEHICLE ) );
        i += 1;
    } else {
        i += 2;
=======
                        _( "Air Acceleration: <color_light_blue>%3d</color> %s/t" ),
                        vel_to_int( veh->rotor_acceleration( false ) ),
                        velocity_units( VU_VEHICLE ) );
        i += 1;
    } else {
        if( is_ground ) {
            fold_and_print( w_stats, point( x[i], y[i] ), w[i], c_light_gray,
                            _( "Safe/Top Speed: <color_light_green>%3d</color>/<color_light_red>%3d</color> %s" ),
                            vel_to_int( veh->safe_ground_velocity( false ) ),
                            vel_to_int( veh->max_ground_velocity( false ) ),
                            velocity_units( VU_VEHICLE ) );
            i += 1;
            // TODO: extract accelerations units to its own function
            fold_and_print( w_stats, point( x[i], y[i] ), w[i], c_light_gray,
                            //~ /t means per turn
                            _( "Acceleration: <color_light_blue>%3d</color> %s/t" ),
                            vel_to_int( veh->ground_acceleration( false ) ),
                            velocity_units( VU_VEHICLE ) );
            i += 1;
        } else {
            i += 2;
        }
        if( is_boat ) {
            fold_and_print( w_stats, point( x[i], y[i] ), w[i], c_light_gray,
                            _( "Water Safe/Top Speed: <color_light_green>%3d</color>/<color_light_red>%3d</color> %s" ),
                            vel_to_int( veh->safe_water_velocity( false ) ),
                            vel_to_int( veh->max_water_velocity( false ) ),
                            velocity_units( VU_VEHICLE ) );
            i += 1;
            // TODO: extract accelerations units to its own function
            fold_and_print( w_stats, point( x[i], y[i] ), w[i], c_light_gray,
                            //~ /t means per turn
                            _( "Water Acceleration: <color_light_blue>%3d</color> %s/t" ),
                            vel_to_int( veh->water_acceleration( false ) ),
                            velocity_units( VU_VEHICLE ) );
            i += 1;
        } else {
            i += 2;
        }
>>>>>>> f397df1d
    }
    fold_and_print( w_stats, point( x[i], y[i] ), w[i], c_light_gray,
                    _( "Mass: <color_light_blue>%5.0f</color> %s" ),
                    convert_weight( veh->total_mass() ), weight_units() );
    i += 1;
    fold_and_print( w_stats, point( x[i], y[i] ), w[i], c_light_gray,
                    _( "Cargo Volume: <color_light_blue>%s</color> / <color_light_blue>%s</color> %s" ),
                    format_volume( total_cargo - free_cargo ),
                    format_volume( total_cargo ), volume_units_abbr() );
    i += 1;
    // Write the overall damage
    mvwprintz( w_stats, point( x[i], y[i] ), c_light_gray, _( "Status:" ) );
    x[i] += utf8_width( _( "Status:" ) ) + 1;
    fold_and_print( w_stats, point( x[i], y[i] ), w[i], total_durability_color, total_durability_text );
    i += 1;

    fold_and_print( w_stats, point( x[i], y[i] ), w[i], c_light_gray,
                    wheel_state_description( *veh ) );
    i += 1;

    //This lambda handles printing parts in the "Most damaged" and "Needs repair" cases
    //for the veh_interact ui
    const auto print_part = [&]( const std::string & str, int slot, vehicle_part * pt ) {
        mvwprintz( w_stats, point( x[slot], y[slot] ), c_light_gray, str );
        int iw = utf8_width( str ) + 1;
        return fold_and_print( w_stats, point( x[slot] + iw, y[slot] ), w[slot], c_light_gray, pt->name() );
    };

    vehicle_part *mostDamagedPart = get_most_damaged_part();
    vehicle_part *most_repairable = get_most_repariable_part();

    // Write the most damaged part
    if( mostDamagedPart ) {
        const std::string damaged_header = mostDamagedPart == most_repairable ?
                                           _( "Most damaged:" ) :
                                           _( "Most damaged (can't repair):" );
        i += print_part( damaged_header, i, mostDamagedPart );
    } else {
        i += 1;
    }

    // Write the part that needs repair the most.
    if( most_repairable && most_repairable != mostDamagedPart ) {
        const std::string needsRepair = _( "Needs repair:" );
        i += print_part( needsRepair, i, most_repairable );
    } else {
        i += 1;
    }

    fold_and_print( w_stats, point( x[i], y[i] ), w[i], c_light_gray,
                    _( "Air drag:       <color_light_blue>%5.2f</color>" ),
                    veh->coeff_air_drag() );
    i += 1;

    if( is_boat ) {
        fold_and_print( w_stats, point( x[i], y[i] ), w[i], c_light_gray,
                        _( "Water drag:     <color_light_blue>%5.2f</color>" ),
                        veh->coeff_water_drag() );
    }
    i += 1;

    if( is_ground ) {
        fold_and_print( w_stats, point( x[i], y[i] ), w[i], c_light_gray,
                        _( "Rolling drag:   <color_light_blue>%5.2f</color>" ),
                        veh->coeff_rolling_drag() );
    }
    i += 1;

    fold_and_print( w_stats, point( x[i], y[i] ), w[i], c_light_gray,
                    _( "Static drag:    <color_light_blue>%5d</color>" ),
                    veh->static_drag( false ) );
    i += 1;

    fold_and_print( w_stats, point( x[i], y[i] ), w[i], c_light_gray,
                    _( "Offroad:        <color_light_blue>%4d</color>%%" ),
                    static_cast<int>( veh->k_traction( veh->wheel_area() *
                                      veh->average_or_rating() ) * 100 ) );
    i += 1;

    if( is_boat ) {

        const double water_clearance = veh->water_hull_height() - veh->water_draft();
        std::string draft_string = water_clearance > 0 ?
                                   _( "Draft/Clearance:<color_light_blue>%4.2f</color>m/<color_light_blue>%4.2f</color>m" ) :
                                   _( "Draft/Clearance:<color_light_blue>%4.2f</color>m/<color_light_red>%4.2f</color>m" ) ;

        fold_and_print( w_stats, point( x[i], y[i] ), w[i], c_light_gray,
                        draft_string.c_str(),
                        veh->water_draft(), water_clearance );
        i += 1;
    }

    i = std::max( i, 2 * stats_h );

    // Print fuel percentage & type name only if it fits in the window, 10 is width of "E...F 100%"
    veh->print_fuel_indicators( w_stats, y[i], x[i], fuel_index, true,
                                ( x[ i ] + 10 < getmaxx( w_stats ) ),
                                ( x[ i ] + 10 < getmaxx( w_stats ) ) );

    wrefresh( w_stats );
}

void veh_interact::display_name()
{
    werase( w_name );
    // NOLINTNEXTLINE(cata-use-named-point-constants)
    mvwprintz( w_name, point( 1, 0 ), c_light_gray, _( "Name: " ) );

    mvwprintz( w_name, point( 1 + utf8_width( _( "Name: " ) ), 0 ),
               !veh->is_owned_by( g->u, true ) ? c_light_red : c_light_green,
               string_format( _( "%s (%s)" ), veh->name, veh->get_owner_name() ) );
    wrefresh( w_name );
}

/**
 * Prints the list of usable commands, and highlights the hotkeys used to activate them.
 */
void veh_interact::display_mode()
{
    werase( w_mode );

    size_t esc_pos = display_esc( w_mode );

    // broken indentation preserved to avoid breaking git history for large number of lines
    const std::array<std::string, 10> actions = { {
            { _( "<i>nstall" ) },
            { _( "<r>epair" ) },
            { _( "<m>end" ) },
            { _( "re<f>ill" ) },
            { _( "rem<o>ve" ) },
            { _( "<s>iphon" ) },
            { _( "unloa<d>" ) },
            { _( "cre<w>" ) },
            { _( "r<e>name" ) },
            { _( "l<a>bel" ) },
        }
    };

    const std::array<bool, std::tuple_size<decltype( actions )>::value> enabled = { {
            !cant_do( 'i' ),
            !cant_do( 'r' ),
            !cant_do( 'm' ),
            !cant_do( 'f' ),
            !cant_do( 'o' ),
            !cant_do( 's' ),
            !cant_do( 'd' ),
            !cant_do( 'w' ),
            true,          // 'rename' is always available
            !cant_do( 'a' ),
        }
    };

    int pos[std::tuple_size<decltype( actions )>::value + 1];
    pos[0] = 1;
    for( size_t i = 0; i < actions.size(); i++ ) {
        pos[i + 1] = pos[i] + utf8_width( actions[i] ) - 2;
    }
    int spacing = static_cast<int>( ( esc_pos - 1 - pos[actions.size()] ) / actions.size() );
    int shift = static_cast<int>( ( esc_pos - pos[actions.size()] - spacing *
                                    ( actions.size() - 1 ) ) / 2 ) - 1;
    for( size_t i = 0; i < actions.size(); i++ ) {
        shortcut_print( w_mode, point( pos[i] + spacing * i + shift, 0 ),
                        enabled[i] ? c_light_gray : c_dark_gray, enabled[i] ? c_light_green : c_green,
                        actions[i] );
    }

    wrefresh( w_mode );
}

size_t veh_interact::display_esc( const catacurses::window &win )
{
    std::string backstr = _( "<ESC>-back" );
    // right text align
    size_t pos = getmaxx( win ) - utf8_width( backstr ) + 2;
    shortcut_print( win, point( pos, 0 ), c_light_gray, c_light_green, backstr );
    wrefresh( win );
    return pos;
}

/**
 * Draws the list of parts that can be mounted in the selected square. Used
 * when installing new parts.
 * @param pos The current cursor position in the list.
 * @param list The list to display parts from.
 * @param header Number of lines occupied by the list header
 */
void veh_interact::display_list( size_t pos, const std::vector<const vpart_info *> &list,
                                 const int header )
{
    werase( w_list );
    int lines_per_page = page_size - header;
    size_t page = pos / lines_per_page;
    for( size_t i = page * lines_per_page; i < ( page + 1 ) * lines_per_page && i < list.size(); i++ ) {
        const vpart_info &info = *list[i];
        int y = i - page * lines_per_page + header;
        mvwputch( w_list, point( 1, y ), info.color, special_symbol( info.sym ) );
        nc_color col = can_potentially_install( info ) ? c_white : c_dark_gray;
        trim_and_print( w_list, point( 3, y ), getmaxx( w_list ) - 3, pos == i ? hilite( col ) : col,
                        info.name() );
    }
    wrefresh( w_list );
}

/**
 * Used when installing parts.
 * Opens up w_details containing info for part currently selected in w_list.
 */
void veh_interact::display_details( const vpart_info *part )
{

    // create details window first if required
    if( !w_details ) {

        // covers right part of w_name and w_stats in vertical/hybrid
        const int details_y = getbegy( w_name );
        const int details_x = getbegx( w_list );

        const int details_h = 7;
        const int details_w = getbegx( w_grid ) + getmaxx( w_grid ) - details_x;

        // clear rightmost blocks of w_stats to avoid overlap
        int stats_col_2 = 33;
        int stats_col_3 = 65 + ( ( TERMX - FULL_SCREEN_WIDTH ) / 4 );
        int clear_x = getmaxx( w_stats ) - details_w + 1 >= stats_col_3 ? stats_col_3 : stats_col_2;
        for( int i = 0; i < getmaxy( w_stats ); i++ ) {
            mvwhline( w_stats, point( clear_x, i ), ' ', getmaxx( w_stats ) - clear_x );
        }

        wrefresh( w_stats );

        w_details = catacurses::newwin( details_h, details_w, point( details_x, details_y ) );
    } else {
        werase( w_details );
    }

    wborder( w_details, LINE_XOXO, LINE_XOXO, LINE_OXOX, LINE_OXOX, LINE_OXXO, LINE_OOXX, LINE_XXOO,
             LINE_XOOX );

    if( part == nullptr ) {
        wrefresh( w_details );
        return;
    }
    int details_w = getmaxx( w_details );
    // displays data in two columns
    int column_width = details_w / 2;
    int col_1 = 2;
    int col_2 = col_1 + column_width;
    int line = 0;
    bool small_mode = column_width < 20;

    // line 0: part name
    fold_and_print( w_details, point( col_1, line ), details_w, c_light_green, part->name() );

    // line 1: (column 1) durability   (column 2) damage mod
    fold_and_print( w_details, point( col_1, line + 1 ), column_width, c_white,
                    "%s: <color_light_gray>%d</color>",
                    small_mode ? _( "Dur" ) : _( "Durability" ),
                    part->durability );
    fold_and_print( w_details, point( col_2, line + 1 ), column_width, c_white,
                    "%s: <color_light_gray>%d%%</color>",
                    small_mode ? _( "Dmg" ) : _( "Damage" ),
                    part->dmg_mod );

    // line 2: (column 1) weight   (column 2) folded volume (if applicable)
    fold_and_print( w_details, point( col_1, line + 2 ), column_width, c_white,
                    "%s: <color_light_gray>%.1f%s</color>",
                    small_mode ? _( "Wgt" ) : _( "Weight" ),
                    convert_weight( item::find_type( part->item )->weight ),
                    weight_units() );
    if( part->folded_volume != 0_ml ) {
        fold_and_print( w_details, point( col_2, line + 2 ), column_width, c_white,
                        "%s: <color_light_gray>%s %s</color>",
                        small_mode ? _( "FoldVol" ) : _( "Folded Volume" ),
                        format_volume( part->folded_volume ),
                        volume_units_abbr() );
    }

    // line 3: (column 1) size, bonus, wheel diameter (if applicable)    (column 2) epower, wheel width (if applicable)
    if( part->size > 0_ml && part->has_flag( VPFLAG_CARGO ) ) {
        fold_and_print( w_details, point( col_1, line + 3 ), column_width, c_white,
                        "%s: <color_light_gray>%s %s</color>",
                        small_mode ? _( "Cap" ) : _( "Capacity" ),
                        format_volume( part->size ), volume_units_abbr() );
    }

    if( part->bonus > 0 ) {
        std::string label;
        if( part->has_flag( VPFLAG_SEATBELT ) ) {
            label = small_mode ? _( "Str" ) : _( "Strength" );
        } else if( part->has_flag( "HORN" ) ) {
            label = _( "Noise" );
        } else if( part->has_flag( "MUFFLER" ) ) {
            label = small_mode ? _( "NoisRed" ) : _( "Noise Reduction" );
        } else if( part->has_flag( VPFLAG_EXTENDS_VISION ) ) {
            label = _( "Range" );
        } else if( part->has_flag( VPFLAG_LIGHT ) || part->has_flag( VPFLAG_CONE_LIGHT ) ||
                   part->has_flag( VPFLAG_WIDE_CONE_LIGHT ) ||
                   part->has_flag( VPFLAG_CIRCLE_LIGHT ) || part->has_flag( VPFLAG_DOME_LIGHT ) ||
                   part->has_flag( VPFLAG_AISLE_LIGHT ) || part->has_flag( VPFLAG_EVENTURN ) ||
                   part->has_flag( VPFLAG_ODDTURN ) || part->has_flag( VPFLAG_ATOMIC_LIGHT ) ) {
            label = _( "Light" );
        }

        if( !label.empty() ) {
            fold_and_print( w_details, point( col_1, line + 3 ), column_width, c_white,
                            "%s: <color_light_gray>%d</color>", label,
                            part->bonus );
        }
    }

    if( part->has_flag( VPFLAG_WHEEL ) ) {
        // Note: there is no guarantee that whl is non-empty!
        const cata::value_ptr<islot_wheel> &whl = item::find_type( part->item )->wheel;
        fold_and_print( w_details, point( col_1, line + 3 ), column_width, c_white,
                        "%s: <color_light_gray>%d\"</color>",
                        small_mode ? _( "Dia" ) : _( "Wheel Diameter" ),
                        whl ? whl->diameter : 0 );
        fold_and_print( w_details, point( col_2, line + 3 ), column_width, c_white,
                        "%s: <color_light_gray>%d\"</color>",
                        small_mode ? _( "Wdt" ) : _( "Wheel Width" ),
                        whl ? whl->width : 0 );
    }

    if( part->epower != 0 ) {
        fold_and_print( w_details, point( col_2, line + 3 ), column_width, c_white,
                        "%s: <color_light_gray>%+4d</color>",
                        small_mode ? _( "Epwr" ) : _( "Electric Power" ),
                        part->epower );
    }

    // line 4 [horizontal]: fuel_type (if applicable)
    // line 4 [vertical/hybrid]: (column 1) fuel_type (if applicable)    (column 2) power (if applicable)
    // line 5 [horizontal]: power (if applicable)
    if( part->fuel_type != "null" ) {
        fold_and_print( w_details, point( col_1, line + 4 ), column_width,
                        c_white, _( "Charge: <color_light_gray>%s</color>" ),
                        item::nname( part->fuel_type ) );
    }
    int part_consumption = part->energy_consumption;
    if( part_consumption != 0 ) {
        fold_and_print( w_details, point( col_2, line + 4 ), column_width, c_white,
                        _( "Drain: <color_light_gray>%+8d</color>" ), -part_consumption );
    }

    // line 5 [vertical/hybrid] flags
    std::vector<std::string> flags = { { "OPAQUE", "OPENABLE", "BOARDABLE" } };
    std::vector<std::string> flag_labels = { { _( "opaque" ), _( "openable" ), _( "boardable" ) } };
    std::string label;
    for( size_t i = 0; i < flags.size(); i++ ) {
        if( part->has_flag( flags[i] ) ) {
            label += ( label.empty() ? "" : " " ) + flag_labels[i];
        }
    }
    // 6 [horizontal]: (column 1) flags    (column 2) battery capacity (if applicable)
    fold_and_print( w_details, point( col_1, line + 5 ), details_w, c_yellow, label );

    if( part->fuel_type == "battery" && !part->has_flag( VPFLAG_ENGINE ) &&
        !part->has_flag( VPFLAG_ALTERNATOR ) ) {
        const cata::value_ptr<islot_magazine> &battery = item::find_type( part->item )->magazine;
        fold_and_print( w_details, point( col_2, line + 5 ), column_width, c_white,
                        "%s: <color_light_gray>%8d</color>",
                        small_mode ? _( "BatCap" ) : _( "Battery Capacity" ),
                        battery->capacity );
    } else {
        int part_power = part->power;
        if( part_power == 0 ) {
            part_power = item( part->item ).engine_displacement();
        }
        if( part_power != 0 ) {
            fold_and_print( w_details, point( col_2, line + 5 ), column_width, c_white,
                            _( "Power: <color_light_gray>%+8d</color>" ), part_power );
        }
    }

    wrefresh( w_details );
}

void veh_interact::count_durability()
{
    int qty = std::accumulate( veh->parts.begin(), veh->parts.end(), 0,
    []( int lhs, const vehicle_part & rhs ) {
        return lhs + std::max( rhs.base.damage(), 0 );
    } );

    int total = std::accumulate( veh->parts.begin(), veh->parts.end(), 0,
    []( int lhs, const vehicle_part & rhs ) {
        return lhs + rhs.base.max_damage();
    } );

    int pct = total ? 100 * qty / total : 0;

    if( pct < 5 ) {
        total_durability_text = _( "like new" );
        total_durability_color = c_light_green;

    } else if( pct < 33 ) {
        total_durability_text = _( "dented" );
        total_durability_color = c_yellow;

    } else if( pct < 66 ) {
        total_durability_text = _( "battered" );
        total_durability_color = c_magenta;

    } else if( pct < 100 ) {
        total_durability_text = _( "wrecked" );
        total_durability_color = c_red;

    } else {
        total_durability_text = _( "destroyed" );
        total_durability_color = c_dark_gray;
    }
}

void act_vehicle_siphon( vehicle *veh )
{
    std::vector<itype_id> fuels;
    bool has_liquid = false;
    for( const vpart_reference &vp : veh->get_any_parts( VPFLAG_FLUIDTANK ) ) {
        if( vp.part().get_base().contents_made_of( LIQUID ) ) {
            has_liquid = true;
            break;
        }
    }
    if( !has_liquid ) {
        add_msg( m_info, _( "The vehicle has no liquid fuel left to siphon." ) );
        return;
    }

    std::string title = _( "Select tank to siphon:" );
    auto sel = []( const vehicle_part & pt ) {
        return pt.is_tank() && pt.get_base().contents_made_of( LIQUID );
    };
    vehicle_part &tank = veh_interact::select_part( *veh, sel, title );
    if( tank ) {
        const item &base = tank.get_base();
        const int idx = veh->find_part( base );
        item liquid( base.contents.back() );
        const int liq_charges = liquid.charges;
        if( liquid_handler::handle_liquid( liquid, nullptr, 1, nullptr, veh, idx ) ) {
            veh->drain( idx, liq_charges - liquid.charges );
            veh->invalidate_mass();
        }
    }
}

void act_vehicle_unload_fuel( vehicle *veh )
{
    std::vector<itype_id> fuels;
    for( auto &e : veh->fuels_left() ) {
        const itype *type = item::find_type( e.first );

        if( e.first == fuel_type_battery || type->phase != SOLID ) {
            // This skips battery and plutonium cells
            continue;
        }
        fuels.push_back( e.first );
    }
    if( fuels.empty() ) {
        add_msg( m_info, _( "The vehicle has no solid fuel left to remove." ) );
        return;
    }
    itype_id fuel;
    if( fuels.size() > 1 ) {
        uilist smenu;
        smenu.text = _( "Remove what?" );
        for( auto &fuel : fuels ) {
            if( fuel == "plut_cell" && veh->fuel_left( fuel ) < PLUTONIUM_CHARGES ) {
                continue;
            }
            smenu.addentry( item::nname( fuel ) );
        }
        smenu.query();
        if( smenu.ret < 0 || static_cast<size_t>( smenu.ret ) >= fuels.size() ) {
            add_msg( m_info, _( "Never mind." ) );
            return;
        }
        fuel = fuels[smenu.ret];
    } else {
        fuel = fuels.front();
    }

    int qty = veh->fuel_left( fuel );
    if( fuel == "plut_cell" ) {
        if( qty / PLUTONIUM_CHARGES == 0 ) {
            add_msg( m_info, _( "The vehicle has no charged plutonium cells." ) );
            return;
        }
        item plutonium( fuel, calendar::turn, qty / PLUTONIUM_CHARGES );
        g->u.i_add( plutonium );
        veh->drain( fuel, qty - ( qty % PLUTONIUM_CHARGES ) );
    } else {
        item solid_fuel( fuel, calendar::turn, qty );
        g->u.i_add( solid_fuel );
        veh->drain( fuel, qty );
    }

}

/**
 * Called when the activity timer for installing parts, repairing, etc times
 * out and the action is complete.
 */
void veh_interact::complete_vehicle( player &p )
{
    if( p.activity.values.size() < 7 ) {
        debugmsg( "Invalid activity ACT_VEHICLE values:%d", p.activity.values.size() );
        return;
    }
    optional_vpart_position vp = g->m.veh_at( g->m.getlocal( tripoint( p.activity.values[0],
                                 p.activity.values[1], p.posz() ) ) );
    if( !vp ) {
        // so the vehicle could have lost some of its parts from other NPCS works during this player/NPCs activity.
        // check the vehicle points that were stored at beginning of activity.
        if( !p.activity.coord_set.empty() ) {
            for( const auto pt : p.activity.coord_set ) {
                vp = g->m.veh_at( g->m.getlocal( pt ) );
                if( vp ) {
                    break;
                }
            }
        }
        // check again, to see if it really is a case of vehicle gone missing.
        if( !vp ) {
            debugmsg( "Activity ACT_VEHICLE: vehicle not found" );
            return;
        }
    }
    vehicle *const veh = &vp->vehicle();

    int dx = p.activity.values[4];
    int dy = p.activity.values[5];
    int vehicle_part = p.activity.values[6];
    const vpart_id part_id( p.activity.str_values[0] );

    const vpart_info &vpinfo = part_id.obj();

    // cmd = Install Repair reFill remOve Siphon Unload reName relAbel
    switch( static_cast<char>( p.activity.index ) ) {
        case 'i': {
            const inventory &inv = p.crafting_inventory();

            const auto reqs = vpinfo.install_requirements();
            if( !reqs.can_make_with_inventory( inv, is_crafting_component ) ) {
                add_msg( m_info, _( "You don't meet the requirements to install the %s." ), vpinfo.name() );
                break;
            }

            // consume items extracting a match for the parts base item
            item base;
            for( const auto &e : reqs.get_components() ) {
                for( auto &obj : p.consume_items( e, 1, is_crafting_component ) ) {
                    if( obj.typeId() == vpinfo.item ) {
                        base = obj;
                    }
                }
            }
            if( base.is_null() ) {
                if( !p.has_trait( trait_DEBUG_HS ) ) {
                    add_msg( m_info, _( "Could not find base part in requirements for %s." ), vpinfo.name() );
                    break;
                } else {
                    base = item( vpinfo.item );
                }
            }

            for( const auto &e : reqs.get_tools() ) {
                p.consume_tools( e );
            }

            p.invalidate_crafting_inventory();

            int partnum = !base.is_null() ? veh->install_part( point( dx, dy ), part_id,
                          std::move( base ) ) : -1;
            if( partnum < 0 ) {
                debugmsg( "complete_vehicle install part fails dx=%d dy=%d id=%s", dx, dy, part_id.c_str() );
                break;
            }

            // Need map-relative coordinates to compare to output of look_around.
            // Need to call coord_translate() directly since it's a new part.
            const point q = veh->coord_translate( point( dx, dy ) );

            if( vpinfo.has_flag( VPFLAG_CONE_LIGHT ) ||
                vpinfo.has_flag( VPFLAG_WIDE_CONE_LIGHT ) ||
                vpinfo.has_flag( VPFLAG_HALF_CIRCLE_LIGHT ) ) {
                // Stash offset and set it to the location of the part so look_around will start there.
                const tripoint old_view_offset = p.view_offset;
                const tripoint offset = veh->global_pos3() + q;
                p.view_offset = offset - p.pos();

                point delta;
                do {
                    popup( _( "Press space, choose a facing direction for the new %s and confirm with enter." ),
                           vpinfo.name() );
                    const cata::optional<tripoint> chosen = g->look_around();
                    if( !chosen ) {
                        continue;
                    }
                    delta = ( *chosen - offset ).xy();
                    // atan2 only gives reasonable values when delta is not all zero
                } while( delta == point_zero );

                // Restore previous view offsets.
                p.view_offset = old_view_offset;

                int dir = static_cast<int>( atan2( static_cast<float>( delta.y ),
                                                   static_cast<float>( delta.x ) ) * 180.0 / M_PI );
                dir -= veh->face.dir();
                while( dir < 0 ) {
                    dir += 360;
                }
                while( dir > 360 ) {
                    dir -= 360;
                }

                veh->parts[partnum].direction = dir;
            }

            const tripoint vehp = veh->global_pos3() + tripoint( q, 0 );
            // TODO: allow boarding for non-players as well.
            player *const pl = g->critter_at<player>( vehp );
            if( vpinfo.has_flag( VPFLAG_BOARDABLE ) && pl ) {
                g->m.board_vehicle( vehp, pl );
            }

            p.add_msg_if_player( m_good, _( "You install a %1$s into the %2$s." ), veh->parts[ partnum ].name(),
                                 veh->name );

            for( const auto &sk : vpinfo.install_skills ) {
                p.practice( sk.first, veh_utils::calc_xp_gain( vpinfo, sk.first ) );
            }

            break;
        }

        case 'r': {
            veh_utils::repair_part( *veh, veh->parts[ vehicle_part ], p );
            break;
        }

        case 'f': {
            if( p.activity.targets.empty() || !p.activity.targets.front() ) {
                debugmsg( "Activity ACT_VEHICLE: missing refill source" );
                break;
            }

            auto &src = p.activity.targets.front();
            struct vehicle_part &pt = veh->parts[ vehicle_part ];
            std::list<item> &contents = src->contents;
            if( pt.is_tank() && src->is_container() && !contents.empty() ) {

                pt.base.fill_with( contents.front() );
                src->on_contents_changed();

                if( pt.ammo_remaining() != pt.ammo_capacity() ) {
                    //~ 1$s vehicle name, 2$s tank name
                    p.add_msg_if_player( m_good, _( "You refill the %1$s's %2$s." ), veh->name, pt.name() );
                } else {
                    //~ 1$s vehicle name, 2$s tank name
                    p.add_msg_if_player( m_good, _( "You completely refill the %1$s's %2$s." ), veh->name, pt.name() );
                }

                if( contents.front().charges == 0 ) {
                    contents.erase( contents.begin() );
                } else {
                    p.add_msg_if_player( m_good, _( "There's some left over!" ) );
                }

            } else if( pt.is_fuel_store() ) {
                auto qty = src->charges;
                pt.base.reload( p, std::move( src ), qty );

                //~ 1$s vehicle name, 2$s reactor name
                p.add_msg_if_player( m_good, _( "You refuel the %1$s's %2$s." ), veh->name, pt.name() );

            } else {
                debugmsg( "vehicle part is not reloadable" );
                break;
            }

            veh->invalidate_mass();
            break;
        }

        case 'o': {
            const inventory &inv = p.crafting_inventory();
            if( vehicle_part >= static_cast<int>( veh->parts.size() ) ) {
                vehicle_part = veh->get_next_shifted_index( vehicle_part, p );
                if( vehicle_part == -1 ) {
                    p.add_msg_if_player( m_info, _( "The %s has already been removed by someone else." ),
                                         vpinfo.name() );
                    return;
                }
            }
            const auto reqs = vpinfo.removal_requirements();
            if( !reqs.can_make_with_inventory( inv, is_crafting_component ) ) {
                add_msg( m_info, _( "You don't meet the requirements to remove the %s." ), vpinfo.name() );
                break;
            }

            for( const auto &e : reqs.get_components() ) {
                p.consume_items( e, 1, is_crafting_component );
            }
            for( const auto &e : reqs.get_tools() ) {
                p.consume_tools( e );
            }

            p.invalidate_crafting_inventory();

            // This will be a list of all the items which arise from this removal.
            std::list<item> resulting_items;

            // First we get all the contents of the part
            vehicle_stack contents = veh->get_items( vehicle_part );
            resulting_items.insert( resulting_items.end(), contents.begin(), contents.end() );
            contents.clear();

            // Power cables must remove parts from the target vehicle, too.
            if( veh->part_flag( vehicle_part, "POWER_TRANSFER" ) ) {
                veh->remove_remote_part( vehicle_part );
            }
            if( veh->is_towing() || veh->is_towed() ) {
                std::cout << "vehicle is towing/towed" << std::endl;
                vehicle *other_veh = veh->is_towing() ? veh->tow_data.get_towed() : veh->tow_data.get_towed_by();
                if( other_veh ) {
                    std::cout << "other veh exists" << std::endl;
                    other_veh->remove_part( other_veh->part_with_feature( other_veh->get_tow_part(), "TOW_CABLE",
                                            true ) );
                    other_veh->tow_data.clear_towing();
                }
                veh->tow_data.clear_towing();
            }
            bool broken = veh->parts[ vehicle_part ].is_broken();

            if( broken ) {
                p.add_msg_if_player( _( "You remove the broken %1$s from the %2$s." ),
                                     veh->parts[ vehicle_part ].name(), veh->name );
            } else {
                p.add_msg_if_player( _( "You remove the %1$s from the %2$s." ),
                                     veh->parts[ vehicle_part ].name(), veh->name );
            }

            if( !broken ) {
                resulting_items.push_back( veh->parts[vehicle_part].properties_to_item() );
                for( const auto &sk : vpinfo.install_skills ) {
                    // removal is half as educational as installation
                    p.practice( sk.first, veh_utils::calc_xp_gain( vpinfo, sk.first ) / 2 );
                }

            } else {
                auto pieces = veh->parts[vehicle_part].pieces_for_broken_part();
                resulting_items.insert( resulting_items.end(), pieces.begin(), pieces.end() );
            }

            if( veh->parts.size() < 2 ) {
                p.add_msg_if_player( _( "You completely dismantle the %s." ), veh->name );
                p.activity.set_to_null();
                g->m.destroy_vehicle( veh );
            } else {
                veh->remove_part( vehicle_part );
                veh->part_removal_cleanup();
            }
            // This will be part of an NPC "job" where they need to clean up the acitivty items afterwards
            if( p.is_npc() ) {
                for( item &it : resulting_items ) {
                    it.set_var( "activity_var", p.name );
                }
            }
            // Finally, put all the reults somewhere (we wanted to wait until this
            // point because we don't want to put them back into the vehicle part
            // that just got removed).
            put_into_vehicle_or_drop( p, item_drop_reason::deliberate, resulting_items );
            break;
        }
    }
    p.invalidate_crafting_inventory();
}<|MERGE_RESOLUTION|>--- conflicted
+++ resolved
@@ -2329,33 +2329,7 @@
                         velocity_units( VU_VEHICLE ) );
         i += 1;
         fold_and_print( w_stats, point( x[i], y[i] ), w[i], c_light_gray,
-                        //~ /t means per turn
-<<<<<<< HEAD
-                        _( "Acceleration: <color_light_blue>%3d</color> %s/s" ),
-                        vel_to_int( veh->ground_acceleration( false ) ),
-                        velocity_units( VU_VEHICLE ) );
-        i += 1;
-    } else {
-        i += 2;
-    }
-    if( is_boat ) {
-        fold_and_print( w_stats, point( x[i], y[i] ), w[i], c_light_gray,
-                        _( "Water Safe/Top Speed: <color_light_green>%3d</color>/<color_light_red>%3d</color> %s" ),
-                        vel_to_int( veh->safe_water_velocity( false ) ),
-                        vel_to_int( veh->max_water_velocity( false ) ),
-                        velocity_units( VU_VEHICLE ) );
-        i += 1;
-        // TODO: extract accelerations units to its own function
-        fold_and_print( w_stats, point( x[i], y[i] ), w[i], c_light_gray,
-                        //~ /t means per turn
-                        _( "Water Acceleration: <color_light_blue>%3d</color> %s/s" ),
-                        vel_to_int( veh->water_acceleration( false ) ),
-                        velocity_units( VU_VEHICLE ) );
-        i += 1;
-    } else {
-        i += 2;
-=======
-                        _( "Air Acceleration: <color_light_blue>%3d</color> %s/t" ),
+                        _( "Air Acceleration: <color_light_blue>%3d</color> %s/s" ),
                         vel_to_int( veh->rotor_acceleration( false ) ),
                         velocity_units( VU_VEHICLE ) );
         i += 1;
@@ -2370,7 +2344,7 @@
             // TODO: extract accelerations units to its own function
             fold_and_print( w_stats, point( x[i], y[i] ), w[i], c_light_gray,
                             //~ /t means per turn
-                            _( "Acceleration: <color_light_blue>%3d</color> %s/t" ),
+                            _( "Acceleration: <color_light_blue>%3d</color> %s/s" ),
                             vel_to_int( veh->ground_acceleration( false ) ),
                             velocity_units( VU_VEHICLE ) );
             i += 1;
@@ -2387,14 +2361,13 @@
             // TODO: extract accelerations units to its own function
             fold_and_print( w_stats, point( x[i], y[i] ), w[i], c_light_gray,
                             //~ /t means per turn
-                            _( "Water Acceleration: <color_light_blue>%3d</color> %s/t" ),
+                            _( "Water Acceleration: <color_light_blue>%3d</color> %s/s" ),
                             vel_to_int( veh->water_acceleration( false ) ),
                             velocity_units( VU_VEHICLE ) );
             i += 1;
         } else {
             i += 2;
         }
->>>>>>> f397df1d
     }
     fold_and_print( w_stats, point( x[i], y[i] ), w[i], c_light_gray,
                     _( "Mass: <color_light_blue>%5.0f</color> %s" ),
