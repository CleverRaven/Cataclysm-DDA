#include <string>
#include "veh_interact.h"
#include "veh_physics.h"
#include "vehicle.h"
#include "game.h"
#include "output.h"
#include "catacharset.h"
#include "crafting.h"
#include "options.h"
#include "debug.h"
#include <cmath>

#ifdef _MSC_VER
#include <math.h>
#define ISNAN _isnan
#else
#define ISNAN std::isnan
#endif

/**
 * Creates a blank veh_interact window.
 */
veh_interact::veh_interact ()
{
    cpart = -1;
    ddx = 0;
    ddy = 0;
    sel_cmd = ' ';
    sel_type = 0;
    sel_vpart_info = NULL;
    sel_vehicle_part = NULL;
    advanced_driving_stats = false;

    totalDurabilityColor = c_green;
    worstDurabilityColor = c_green;
    durabilityPercent = 100;
    mostDamagedPart = -1;
}

/**
 * Creates a veh_interact window based on the given parameters.
 * @param v The vehicle the player is interacting with.
 */
void veh_interact::exec(vehicle *v)
{
    veh = v;
    countDurability();
    cache_tool_availability();
    allocate_windows();
    do_main_loop();
    deallocate_windows();
}

void veh_interact::allocate_windows()
{
    // main window should also expand to use available display space.
    // expanding to evenly use up half of extra space, for now.
    const int extra_w = ((TERMX - FULL_SCREEN_WIDTH) / 4) * 2;
    const int extra_h = ((TERMY - FULL_SCREEN_HEIGHT) / 4) * 2;
    const int total_w = FULL_SCREEN_WIDTH + extra_w;
    const int total_h = FULL_SCREEN_HEIGHT + extra_h;

    // position of window within main display
    const int x0 = (TERMX - total_w) / 2;
    const int y0 = (TERMY - total_h) / 2;

    // border window
    WINDOW *w_border = newwin(total_h, total_w, y0, x0);
    draw_border(w_border);

    // grid window
    const int grid_w = total_w - 2; // exterior borders take 2
    const int grid_h = total_h - 2; // exterior borders take 2
    w_grid = newwin(grid_h, grid_w, y0 + 1, x0 + 1);

    // Define type of menu:
    std::string menu = OPTIONS["VEH_MENU_STYLE"].getValue();
    int dir = veh->face.dir();
    vertical_menu = (menu == "vertical") ||
                    (menu == "hybrid" && (((dir >= 45) && (dir <= 135)) || ((dir >= 225) && (dir <= 315))));

    int mode_x, mode_y, msg_x, msg_y, disp_x, disp_y, parts_x, parts_y;
    int stats_x, stats_y, list_x, list_y, name_x, name_y;

    if (vertical_menu) {
        //         Vertical menu:
        // +----------------------------+
        // |           w_mode           |
        // |           w_msg            |
        // +--------+---------+---------+
        // | w_disp | w_parts |  w_list |
        // +--------+---------+---------+
        // |          w_name            |
        // |          w_stats           |
        // +----------------------------+
        //
        // w_disp/w_parts/w_list expand to take up extra height.
        // w_disp, w_parts and w_list share extra width in a 2:1:1 ratio,
        // but w_parts and w_list start with more than w_disp.

        const int h1 = 4; // 4 lines for msg + mode
        const int h3 = 6; // 6 lines for name + stats

        mode_h = 1;
        mode_w = grid_w;
        msg_h = h1 - mode_h;
        msg_w = mode_w;

        name_h = 1;
        name_w = grid_w;
        stats_h = h3 - name_h;
        stats_w = grid_w;

        list_h = grid_h - h3 - h1 - 2; // interior borders take 2
        list_w = 32 + (extra_w / 4); // uses 1/4 of extra space
        parts_h = list_h;
        parts_w = 32 + (extra_w / 4); // uses 1/4 of extra space

        disp_h = list_h;
        disp_w = grid_w - list_w - parts_w - 2; // interior borders take 2

        mode_x = x0 + 1;
        mode_y = y0 + 1;
        msg_x = x0 + 1;
        msg_y = mode_y + mode_h;
        disp_x = x0 + 1;
        disp_y = y0 + 1 + msg_h + mode_h + 1;
        parts_x = disp_x + disp_w + 1;
        parts_y = disp_y;
        list_x = parts_x + parts_w + 1;
        list_y = disp_y;
        name_x = x0 + 1;
        name_y = disp_y + disp_h + 1;
        stats_x = x0 + 1;
        stats_y = name_y + name_h;

        // match grid lines
        mvwputch(w_border, h1 + 1, 0, BORDER_COLOR, LINE_XXXO); // |-
        mvwputch(w_border, h1 + 1, total_w - 1, BORDER_COLOR, LINE_XOXX); // -|
        mvwputch(w_border, h1 + 1 + disp_h + 1, 0, BORDER_COLOR, LINE_XXXO); // |-
        mvwputch(w_border, h1 + 1 + disp_h + 1, total_w - 1, BORDER_COLOR, LINE_XOXX); // -|
    } else {
        //        Horizontal menu:
        // +----------------------------+
        // |           w_name           |
        // +------------------+---------+
        // |      w_disp      |         |
        // +---------+--------+ w_stats |
        // | w_parts | w_list |         |
        // +---------+--------+---------+
        // |           w_mode           |
        // |           w_msg            |
        // +----------------------------+
        name_h  = 1;
        name_w  = grid_w;
        mode_h  = 1;
        mode_w  = grid_w;
        msg_h   = 3;
        msg_w   = grid_w;

        stats_h = grid_h - mode_h - msg_h - name_h - 2;
        stats_w = 26 + (extra_w / 4);

        disp_h = stats_h / 3;
        disp_w = grid_w - stats_w - 1;
        parts_h = stats_h - disp_h - 1;
        parts_w = disp_w / 2;
        list_h = parts_h;
        list_w = disp_w - parts_w - 1;

        name_y  = y0 + 1;
        name_x  = x0 + 1;
        disp_y  = name_y + name_h + 1;
        disp_x  = x0 + 1;
        parts_y = disp_y + disp_h + 1;
        parts_x = x0 + 1;
        list_y  = parts_y;
        list_x  = x0 + 1 + parts_w + 1;
        stats_y = disp_y;
        stats_x = x0 + 1 + disp_w + 1;
        mode_y  = name_y + name_h + 1 + stats_h + 1;
        mode_x  = x0 + 1;
        msg_y   = mode_y + mode_h;
        msg_x   = x0 + 1;

        // match grid lines
        mvwputch(w_border, name_h + 1, 0, BORDER_COLOR, LINE_XXXO); // |-
        mvwputch(w_border, name_h + 1 + disp_h + 1, 0, BORDER_COLOR, LINE_XXXO); // |-
        mvwputch(w_border, name_h + 1 + stats_h + 1, 0, BORDER_COLOR, LINE_XXXO); // |-
        mvwputch(w_border, name_h + 1, total_w - 1, BORDER_COLOR, LINE_XOXX); // -|
        mvwputch(w_border, name_h + 1 + stats_h + 1, total_w - 1, BORDER_COLOR, LINE_XOXX); // -|
    }

    // make the windows
    w_mode  = newwin(mode_h,  mode_w,  mode_y,  mode_x );
    w_msg   = newwin(msg_h,   msg_w,   msg_y,   msg_x  );
    w_disp  = newwin(disp_h,  disp_w,  disp_y,  disp_x );
    w_parts = newwin(parts_h, parts_w, parts_y, parts_x);
    w_list  = newwin(list_h,  list_w,  list_y,  list_x );
    w_stats = newwin(stats_h, stats_w, stats_y, stats_x);
    w_name  = newwin(name_h,  name_w,  name_y,  name_x );

    page_size = list_h;

    wrefresh(w_border);
    display_grid();
    display_name();
    display_stats();
}

void veh_interact::do_main_loop()
{
    display_grid();
    display_stats ();
    display_veh   ();
    move_cursor (0, 0); // display w_disp & w_parts
    bool finish = false;
    while (!finish) {
        char ch = input(); // See input.h
        int dx, dy;
        get_direction(dx, dy, ch);
        if (ch == KEY_ESCAPE || ch == 'q' ) {
            finish = true;
        } else {
            if (dx != -2 && (dx || dy)) {
                move_cursor(dx, dy);
            } else {
                task_reason reason = cant_do(ch);
                display_mode(ch);
                switch (ch) {
                case 'i':
                    do_install(reason);
                    break;
                case 'r':
                    do_repair(reason);
                    break;
                case 'f':
                    do_refill(reason);
                    break;
                case 'o':
                    do_remove(reason);
                    break;
                case 'e':
                    do_rename(reason);
                    break;
                case 's':
                    do_siphon(reason);
                    break;
                case 'c':
                    do_tirechange(reason);
                    break;
                case 'd':
                    do_drain(reason);
                    break;
                case 'a':
                    advanced_driving_stats = !advanced_driving_stats;
                    break;
                }
                if (sel_cmd != ' ') {
                    finish = true;
                }
                display_mode (' ');
            }
        }
    }
}

void veh_interact::deallocate_windows()
{
    werase(w_grid);
    werase(w_mode);
    werase(w_msg);
    werase(w_disp);
    werase(w_parts);
    werase(w_stats);
    werase(w_list);
    werase(w_name);
    delwin(w_grid);
    delwin(w_mode);
    delwin(w_msg);
    delwin(w_disp);
    delwin(w_parts);
    delwin(w_stats);
    delwin(w_list);
    delwin(w_name);
    erase();
}

void veh_interact::cache_tool_availability()
{
    crafting_inv = g->crafting_inventory(&g->u);

    int charges = dynamic_cast<it_tool *>(itypes["welder"])->charges_per_use;
    int charges_crude = dynamic_cast<it_tool *>(itypes["welder_crude"])->charges_per_use;
    has_wrench = crafting_inv.has_tools("wrench", 1) ||
                 crafting_inv.has_tools("toolset", 1);
    has_hacksaw = crafting_inv.has_tools("hacksaw", 1) ||
                  crafting_inv.has_tools("circsaw_off", 1) ||
                  crafting_inv.has_charges("circsaw_off", CIRC_SAW_USED) ||
                  crafting_inv.has_tools("toolset", 1);
    has_welder = (crafting_inv.has_tools("welder", 1) &&
                  crafting_inv.has_charges("welder", charges)) ||
                 (crafting_inv.has_tools("welder_crude", 1) &&
                  crafting_inv.has_charges("welder_crude", charges_crude)) ||
                 (crafting_inv.has_tools("toolset", 1) &&
                  crafting_inv.has_charges("toolset", charges / 20));
    has_goggles = (crafting_inv.has_tools("goggles_welding", 1) ||
                   g->u.has_bionic("bio_sunglasses") ||
                   g->u.is_wearing("goggles_welding") || g->u.is_wearing("rm13_armor_on"));
    has_duct_tape = (crafting_inv.has_charges("duct_tape", DUCT_TAPE_USED));
    has_jack = crafting_inv.has_tools("jack", 1);
    has_siphon = crafting_inv.has_tools("hose", 1);

    has_wheel = crafting_inv.has_components( "wheel", 1 ) ||
                crafting_inv.has_components( "wheel_wide", 1 ) ||
                crafting_inv.has_components( "wheel_armor", 1 ) ||
                crafting_inv.has_components( "wheel_bicycle", 1 ) ||
                crafting_inv.has_components( "wheel_motorbike", 1 ) ||
                crafting_inv.has_components( "wheel_small", 1 );
}

/**
 * Checks if the player is able to perform some command, and returns a nonzero
 * error code if they are unable to perform it. The return from this function
 * should be passed into the various do_whatever functions further down.
 * @param mode The command the player is trying to perform (ie 'r' for repair).
 * @return CAN_DO if the player has everything they need,
 *         INVALID_TARGET if the command can't target that square,
 *         LACK_TOOLS if the player lacks tools,
 *         NOT_FREE if something else obstructs the action,
 *         LACK_SKILL if the player's skill isn't high enough,
 *         LOW_MORALE if the player's morale is too low while trying to perform
 *             an action requiring a minimum morale,
 *         UNKNOWN_TASK if the requested operation is unrecognized.
 */
task_reason veh_interact::cant_do (char mode)
{
    bool enough_morale = true;
    bool valid_target = false;
    bool has_tools = false;
    bool part_free = true;
    bool has_skill = true;
    bool can_remove_wheel = has_wrench && has_jack && wheel;
    bool pass_checks = false; // Used in refill only

    switch (mode) {
    case 'i': // install mode
        enough_morale = g->u.morale_level() >= MIN_MORALE_CRAFT;
        valid_target = !can_mount.empty() && 0 == veh->tags.count("convertible");
        has_tools = has_wrench && ((has_welder && has_goggles) || has_duct_tape);
        break;
    case 'r': // repair mode
        enough_morale = g->u.morale_level() >= MIN_MORALE_CRAFT;
        valid_target = !need_repair.empty() && cpart >= 0;
        has_tools = (has_welder && has_goggles) || has_duct_tape;
        break;
    case 'f': // refill mode
        if (!ptanks.empty()) {
            std::vector<vehicle_part*>::iterator iter;
            for (iter = ptanks.begin(); iter != ptanks.end(); ) {
                if ((*iter)->hp > 0 &&
                    g->refill_vehicle_part(*veh, *iter, true)) {
                    pass_checks = true;
                    iter++;
                } else {
                    iter = ptanks.erase(iter);
                }
            }
            if(pass_checks)
                return CAN_DO;
        }

        // if refillable parts exist but can't be refilled for some reason.
        if (has_ptank)
            return CANT_REFILL;

        // No refillable parts here (valid_target = false)
        break;
    case 'o': // remove mode
        enough_morale = g->u.morale_level() >= MIN_MORALE_CRAFT;
        valid_target = cpart >= 0 && 0 == veh->tags.count("convertible");
        has_tools = (has_wrench && has_hacksaw) || can_remove_wheel;
        part_free = parts_here.size() > 1 || (cpart >= 0 && veh->can_unmount(cpart));
        has_skill = g->u.skillLevel("mechanics") >= 2 || can_remove_wheel;
        break;
    case 's': // siphon mode
        valid_target = veh->fuel_left("gasoline") > 0;
        has_tools = has_siphon;
        break;
    case 'c': // change tire
        valid_target = wheel != NULL;
        has_tools = has_wrench && has_jack && has_wheel;
        break;
    case 'd': // drain tank
        valid_target = veh->fuel_left("water") > 0;
        has_tools = has_siphon;
        break;
    default:
        return UNKNOWN_TASK;
    }

    if( !enough_morale ) {
        return LOW_MORALE;
    }
    if( !valid_target ) {
        return INVALID_TARGET;
    }
    if( !has_tools ) {
        return LACK_TOOLS;
    }
    if( !part_free ) {
        return NOT_FREE;
    }
    if( !has_skill ) {
        return LACK_SKILL;
    }
    return CAN_DO;
}

/**
 * Handles installing a new part.
 * @param reason INVALID_TARGET if the square can't have anything installed,
 *               LACK_TOOLS if the player is lacking tools,
 *               LOW_MORALE if the player's morale is too low.
 */
void veh_interact::do_install(task_reason reason)
{
    werase (w_msg);
    int msg_width = getmaxx(w_msg);
    switch (reason) {
    case LOW_MORALE:
        mvwprintz(w_msg, 0, 1, c_ltred, _("Your morale is too low to construct..."));
        wrefresh (w_msg);
        return;
    case INVALID_TARGET:
        mvwprintz(w_msg, 0, 1, c_ltred, _("Cannot install any part here."));
        wrefresh (w_msg);
        return;
    case LACK_TOOLS:
        fold_and_print(w_msg, 0, 1, msg_width - 2, c_ltgray,
                       _("You need a <color_%1$s>wrench</color> and either a <color_%2$s>powered welder and goggles</color> or <color_%3$s>duct tape</color> to install parts."),
                       has_wrench ? "ltgreen" : "red",
                       (has_welder && has_goggles) ? "ltgreen" : "red",
                       has_duct_tape ? "ltgreen" : "red");
        wrefresh (w_msg);
        return;
    default: break; // no reason, all is well
    }
    mvwprintz(w_mode, 0, 1, c_ltgray, _("Choose new part to install here:"));
    wrefresh (w_mode);
    int pos = 0;
    int engines = 0;
    int dif_eng = 0;
    for (size_t p = 0; p < veh->parts.size(); p++) {
        if (veh->part_flag (p, "ENGINE")) {
            engines++;
            dif_eng = dif_eng / 2 + 12;
        }
    }
    while (true) {
        sel_vpart_info = &(can_mount[pos]);
        display_list (pos, can_mount);
        itype_id itm = sel_vpart_info->item;
        bool has_comps = crafting_inv.has_components(itm, 1);
        bool has_skill = g->u.skillLevel("mechanics") >= sel_vpart_info->difficulty;
        bool has_tools = ((has_welder && has_goggles) || has_duct_tape) && has_wrench;
        bool eng = sel_vpart_info->has_flag("ENGINE");
        bool install_pedals = sel_vpart_info->has_flag("PEDALS");
        bool has_skill2 = !eng || (g->u.skillLevel("mechanics") >= dif_eng);
        std::string engine_string = "";
        if (engines && eng) { // already has engine
            engine_string = string_format(
                                _("  You also need level <color_%1$s>%2$d</color> skill in mechanics to install additional engines."),
                                has_skill2 ? "ltgreen" : "red",
                                dif_eng);
        }
        werase (w_msg);
        fold_and_print(w_msg, 0, 1, msg_width - 2, c_ltgray,
                       _("Needs <color_%1$s>%2$s</color>, a <color_%3$s>wrench</color>, either a <color_%4$s>powered welder</color> or <color_%5$s>duct tape</color>, and level <color_%6$s>%7$d</color> skill in mechanics.%8$s"),
                       has_comps ? "ltgreen" : "red",
                       itypes[itm]->name.c_str(),
                       has_wrench ? "ltgreen" : "red",
                       (has_welder && has_goggles) ? "ltgreen" : "red",
                       has_duct_tape ? "ltgreen" : "red",
                       has_skill ? "ltgreen" : "red",
                       sel_vpart_info->difficulty,
                       engine_string.c_str());
        wrefresh (w_msg);
        char ch = input();
        int dx, dy;
        get_direction (dx, dy, ch);
        if ((ch == '\n' || ch == ' ') && has_comps && has_tools && has_skill && has_skill2 &&
             !(veh->has_pedals && eng) && !(veh->has_pedals && install_pedals)) {
            sel_cmd = 'i';
            return;
        } else {
            if (ch == KEY_ESCAPE || ch == 'q' ) {
                werase (w_list);
                wrefresh (w_list);
                werase (w_msg);
                wrefresh(w_msg);
                break;
            }
        }
        //get_direction returns -2 on failure
        if(dx == -2 || dy == -2) {
            dx = dy = 0;
        }
        //input changes pgup and pgdn to these.
        if(ch == '<') {
            dx = -1;
        } else if(ch == '>') {
            dx = 1;
        }
        //if we move left/right scroll by page size
        if(dx != 0) {
            dy = dx * page_size;
        }
        if (dy != 0) {
            pos += dy;
            if (pos < 0) {
                pos = can_mount.size() - 1;
            } else if (pos >= (ssize_t)can_mount.size()) {
                pos = 0;
            }
        }
    }
}

/**
 * Handles repairing a vehicle part.
 * @param reason INVALID_TARGET if there's no damaged parts in the selected square,
 *               LACK_TOOLS if the player is lacking tools,
 *               LOW_MORALE if the player's morale is too low.
 */
void veh_interact::do_repair(task_reason reason)
{
    werase (w_msg);
    int msg_width = getmaxx(w_msg);
    switch (reason) {
    case LOW_MORALE:
        mvwprintz(w_msg, 0, 1, c_ltred, _("Your morale is too low to construct..."));
        wrefresh (w_msg);
        return;
    case INVALID_TARGET:
        if(mostDamagedPart != -1) {
            int p = mostDamagedPart; // for convenience

            int xOffset = veh->parts[p].mount_dy + ddy;
            int yOffset = -(veh->parts[p].mount_dx + ddx);

            move_cursor(xOffset, yOffset);
        } else {
            mvwprintz(w_msg, 0, 1, c_ltred, _("There are no damaged parts on this vehicle."));
            wrefresh (w_msg);
        }
        return;
    case LACK_TOOLS:
        fold_and_print(w_msg, 0, 1, msg_width - 2, c_ltgray,
                       _("You need a <color_%1$s>powered welder and welding goggles</color> or <color_%2$s>duct tape</color> to repair."),
                       (has_welder && has_goggles) ? "ltgreen" : "red",
                       has_duct_tape ? "ltgreen" : "red");
        wrefresh (w_msg);
        return;
    default: break; // no reason, all is well
    }
    mvwprintz(w_mode, 0, 1, c_ltgray, _("Choose a part here to repair:"));
    wrefresh (w_mode);
    int pos = 0;
    while (true) {
        sel_vehicle_part = &veh->parts[parts_here[need_repair[pos]]];
        werase (w_parts);
        veh->print_part_desc(w_parts, 0, parts_w, cpart, need_repair[pos]);
        wrefresh (w_parts);
        werase (w_msg);
        bool has_comps = true;
        int dif = vehicle_part_types[sel_vehicle_part->id].difficulty + ((sel_vehicle_part->hp <= 0) ? 0 : 2);
        bool has_skill = g->u.skillLevel("mechanics") >= dif;
        fold_and_print(w_msg, 0, 1, msg_width - 2, c_ltgray,
                       _("You need level <color_%1$s>%2$d</color> skill in mechanics."),
                       has_skill ? "ltgreen" : "red",
                       dif);
        if (sel_vehicle_part->hp <= 0) {
            itype_id itm = vehicle_part_types[sel_vehicle_part->id].item;
            has_comps = crafting_inv.has_components(itm, 1);
            fold_and_print(w_msg, 1, 1, msg_width - 2, c_ltgray,
                           _("You also need a <color_%1$s>wrench</color> and <color_%2$s>%3$s</color> to replace broken one."),
                           has_wrench ? "ltgreen" : "red",
                           has_comps ? "ltgreen" : "red",
                           itypes[itm]->name.c_str());
        }
        wrefresh (w_msg);
        char ch = input();
        int dx, dy;
        get_direction (dx, dy, ch);
        if ((ch == '\n' || ch == ' ') &&
            has_comps &&
            (sel_vehicle_part->hp > 0 || has_wrench) && has_skill) {
            sel_cmd = 'r';
            return;
        } else if (ch == KEY_ESCAPE || ch == 'q' ) {
            werase (w_parts);
            veh->print_part_desc (w_parts, 0, parts_w, cpart, -1);
            wrefresh (w_parts);
            werase (w_msg);
            break;
        }
        if (dy == -1 || dy == 1) {
            pos += dy;
            if(pos >= (ssize_t)need_repair.size()) {
                pos = 0;
            } else if(pos < 0) {
                pos = need_repair.size() - 1;
            }
        }
    }
}

/**
 * Handles refilling a vehicle's fuel tank.
 * @param reason INVALID_TARGET if there's no fuel tank in the spot,
 *               CANT_REFILL All tanks are broken or player has nothing to fill the tank with.
 */
void veh_interact::do_refill(task_reason reason)
{
    werase (w_msg);
    //int msg_width = getmaxx(w_msg);

    switch (reason) {
    case INVALID_TARGET:
        mvwprintz(w_msg, 0, 1, c_ltred, _("There's no refillable part here."));
        wrefresh (w_msg);
        return;
    case CANT_REFILL:
        mvwprintz(w_msg, 1, 1, c_ltred, _("There is no refillable part here."));
        mvwprintz(w_msg, 2, 1, c_white, _("The part is broken, or you don't have the "
                                          "proper fuel."));
        wrefresh (w_msg);
        return;
    default: break; // no reason, all is well
    }

    if (ptanks.empty()) {
        debugmsg("veh_interact::do_refill: Refillable parts list is empty.\n"
                 "veh_interact::cant_do() should control this before.");
        return;
    }
    // Now at least one of "fuel tank" is can be refilled.
    // If we have more that one tank we need to create choosing menu
    if (ptanks.size() > 1) {
        unsigned int pt_choise;
        unsigned int entry_num;
        uimenu fuel_choose;
        fuel_choose.text = _("What to refill:");
        for( entry_num = 0; entry_num < ptanks.size(); entry_num++) {
            fuel_choose.addentry(entry_num, true, -1, "%s -> %s",
                                 ammo_name(vehicle_part_types[ptanks[entry_num]->id].fuel_type).c_str(),
                                 vehicle_part_types[ptanks[entry_num]->id].name.c_str());
        }
        fuel_choose.addentry(entry_num, true, 'q', "Cancel");
        fuel_choose.query();
        pt_choise = fuel_choose.ret;
        if(pt_choise == entry_num) { // Select canceled
            return;
        }
        sel_vehicle_part = ptanks[pt_choise];
    } else {
        sel_vehicle_part = ptanks.front();
    }
    sel_cmd = 'f';
}

/**
 * Handles removing a part from the vehicle.
 * @param reason INVALID_TARGET if there are no parts to remove,
 *               LACK_TOOLS if the player is lacking tools,
 *               NOT_FREE if there's something attached that needs to be removed first,
 *               LACK_SKILL if the player's mechanics skill isn't high enough,
 *               LOW_MORALE if the player's morale is too low.
 */
void veh_interact::do_remove(task_reason reason)
{
    werase (w_msg);
    int msg_width = getmaxx(w_msg);
    bool can_hacksaw = has_wrench && has_hacksaw &&
                       g->u.skillLevel("mechanics") >= 2;
    switch (reason) {
    case LOW_MORALE:
        mvwprintz(w_msg, 0, 1, c_ltred, _("Your morale is too low to construct..."));
        wrefresh (w_msg);
        return;
    case INVALID_TARGET:
        mvwprintz(w_msg, 0, 1, c_ltred, _("No parts here."));
        wrefresh (w_msg);
        return;
    case LACK_TOOLS:
        fold_and_print(w_msg, 0, 1, msg_width - 2, c_ltgray,
                       _("You need a <color_%1$s>wrench</color> and a <color_%2$s>hacksaw or circular saw (off)</color> to remove parts."),
                       has_wrench ? "ltgreen" : "red",
                       has_hacksaw ? "ltgreen" : "red");
        if(wheel) {
            fold_and_print(w_msg, 1, 1, msg_width - 2, c_ltgray,
                           _("To remove a wheel you need a <color_%1$s>wrench</color> and a <color_%2$s>jack</color>."),
                           has_wrench ? "ltgreen" : "red",
                           has_jack ? "ltgreen" : "red");
        }
        wrefresh (w_msg);
        return;
    case NOT_FREE:
        mvwprintz(w_msg, 0, 1, c_ltred,
                  _("You cannot remove that part while something is attached to it."));
        wrefresh (w_msg);
        return;
    case LACK_SKILL:
        mvwprintz(w_msg, 0, 1, c_ltred, _("You need level 2 mechanics skill to remove parts."));
        wrefresh (w_msg);
        return;
    default: break; // no reason, all is well
    }
    mvwprintz(w_mode, 0, 1, c_ltgray, _("Choose a part here to remove:"));
    wrefresh (w_mode);
    int first = 0;
    int pos = first;
    while (true) {
        sel_vehicle_part = &veh->parts[parts_here[pos]];
        sel_vpart_info = &(vehicle_part_types[sel_vehicle_part->id]);
        bool is_wheel = sel_vpart_info->has_flag("WHEEL");
        werase (w_parts);
        veh->print_part_desc (w_parts, 0, parts_w, cpart, pos);
        wrefresh (w_parts);
        char ch = input();
        int dx, dy;
        get_direction (dx, dy, ch);
        if (ch == '\n' || ch == ' ') {
            if (veh->can_unmount(parts_here[pos])) {
                if (can_hacksaw || is_wheel) {
                    sel_cmd = 'o';
                    return;
                } else {
                    fold_and_print(w_msg, 0, 1, msg_width - 2, c_ltgray,
                                   _("You need a <color_%1$s>wrench</color> and a <color_%2$s>hacksaw or circular saw (off)</color> to remove parts."),
                                   has_wrench ? "ltgreen" : "red",
                                   has_hacksaw ? "ltgreen" : "red");
                    wrefresh (w_msg);
                    return;
                }
            } else {
                mvwprintz(w_msg, 0, 1, c_ltred,
                          _("You cannot remove that part while something is attached to it."));
                wrefresh (w_msg);
                return;
            }
        } else if (ch == KEY_ESCAPE || ch == 'q' ) {
            werase (w_parts);
            veh->print_part_desc (w_parts, 0, parts_w, cpart, -1);
            wrefresh (w_parts);
            werase (w_msg);
            break;
        }
        if (dy == -1 || dy == 1) {
            pos += dy;
            if (pos < first) {
                pos = parts_here.size() - 1;
            } else if (pos >= (ssize_t)parts_here.size()) {
                pos = first;
            }
        }
    }
}

/**
 * Handles siphoning gas.
 * @param reason INVALID_TARGET if the vehicle has no gas,
 *               NO_TOOLS if the player has no hose.
 */
void veh_interact::do_siphon(task_reason reason)
{
    werase (w_msg);
    int msg_width = getmaxx(w_msg);
    switch (reason) {
    case INVALID_TARGET:
        mvwprintz(w_msg, 0, 1, c_ltred, _("The vehicle has no gasoline to siphon."));
        wrefresh (w_msg);
        return;
    case LACK_TOOLS:
        fold_and_print(w_msg, 0, 1, msg_width - 2, c_ltgray,
                       _("You need a <color_red>hose</color> to siphon fuel."));
        wrefresh (w_msg);
        return;
    default: break; // no reason, all is well
    }
    sel_cmd = 's';
}

/**
 * Handles changing a tire.
 * @param reason INVALID_TARGET if there's no wheel in the selected square,
 *               LACK_TOOLS if the player is missing a tool.
 */
void veh_interact::do_tirechange(task_reason reason)
{
    werase( w_msg );
    int msg_width = getmaxx(w_msg);
    switch( reason ) {
    case INVALID_TARGET:
        mvwprintz(w_msg, 0, 1, c_ltred, _("There is no wheel to change here."));
        wrefresh (w_msg);
        return;
    case LACK_TOOLS:
        fold_and_print(w_msg, 0, 1, msg_width - 2, c_ltgray,
                       _("To change a wheel you need a <color_%1$s>wrench</color> and a <color_%2$s>jack</color>."),
                       has_wrench ? "ltgreen" : "red",
                       has_jack ? "ltgreen" : "red");
        wrefresh (w_msg);
        return;
    default: break; // no reason, all is well
    }
    mvwprintz(w_mode, 0, 1, c_ltgray, _("Choose wheel to use as replacement:"));
    wrefresh (w_mode);
    int pos = 0;
    while (true) {
        sel_vpart_info = &(wheel_types[pos]);
        bool is_wheel = sel_vpart_info->has_flag("WHEEL");
        display_list (pos, wheel_types);
        itype_id itm = sel_vpart_info->item;
        bool has_comps = crafting_inv.has_components(itm, 1);
        bool has_tools = has_jack && has_wrench;
        werase (w_msg);
        wrefresh (w_msg);
        char ch = input();
        int dx, dy;
        get_direction (dx, dy, ch);
        if ((ch == '\n' || ch == ' ') && has_comps && has_tools && is_wheel) {
            sel_cmd = 'c';
            return;
        } else {
            if (ch == KEY_ESCAPE || ch == 'q' ) {
                werase (w_list);
                wrefresh (w_list);
                werase (w_msg);
                break;
            }
        }
        if (dy == -1 || dy == 1) {
            pos += dy;
            if (pos < 0) {
                pos = wheel_types.size() - 1;
            } else if (pos >= (ssize_t)wheel_types.size()) {
                pos = 0;
            }
        }
    }
}

/**
 * Handles draining water from a vehicle.
 * @param reason INVALID_TARGET if the vehicle has no water,
 *               LACK_TOOLS if the player has no hose.
 */
void veh_interact::do_drain(task_reason reason)
{
    werase (w_msg);
    int msg_width = getmaxx(w_msg);
    switch (reason) {
    case INVALID_TARGET:
        mvwprintz(w_msg, 0, 1, c_ltred, _("The vehicle has no water to siphon.") );
        wrefresh (w_msg);
        return;
    case LACK_TOOLS:
        fold_and_print(w_msg, 0, 1, msg_width - 2, c_ltgray,
                       _("You need a <color_red>hose</color> to siphon water.") );
        wrefresh (w_msg);
        return;
    default: break; // no reason, all is well
    }
    sel_cmd = 'd';
}

/**
 * Handles renaming a vehicle.
 * @param reason Unused.
 */
void veh_interact::do_rename(task_reason reason)
{
    (void)reason; // unused
    std::string name = string_input_popup(_("Enter new vehicle name:"), 20);
    if(name.length() > 0) {
        (veh->name = name);
        if (veh->tracking_on) {
            g->cur_om->vehicles[veh->om_id].name = name;
        }
    }
    display_grid();
    display_name();
    display_stats();
    // refresh w_disp & w_part windows:
    move_cursor(0, 0);
}

/**
 * Returns the first part on the vehicle at the given position.
 * @param dx The x-coordinate, relative to the viewport's 0-point (?)
 * @param dy The y-coordinate, relative to the viewport's 0-point (?)
 * @return The first vehicle part at the specified coordinates.
 */
int veh_interact::part_at (int dx, int dy)
{
    int vdx = -ddx - dy;
    int vdy = dx - ddy;
    return veh->part_displayed_at(vdx, vdy);
}

/**
 * Checks to see if you can currently install this part at current position.
 * Affects coloring in display_list() and is also used to
 * sort can_mount so installable parts come first.
 */
bool veh_interact::can_currently_install(vpart_info *vpart)
{
    bool has_comps = crafting_inv.has_components(vpart->item, 1);
    bool has_skill = g->u.skillLevel("mechanics") >= vpart->difficulty;
    bool is_wheel = vpart->has_flag("WHEEL");
    return (has_comps && (has_skill || is_wheel));
}

/**
 * Moves the cursor on the vehicle editing window.
 * @param dx How far to move the cursor on the x-axis.
 * @param dy How far to move the cursor on the y-axis.
 */
void veh_interact::move_cursor (int dx, int dy)
{
    const int hw = getmaxx(w_disp) / 2;
    const int hh = getmaxy(w_disp) / 2;

    if (vertical_menu) {
        ddx += dy;
        ddy -= dx;
    } else {
        ddx -= dx;
        ddy -= dy;
    }
    display_veh();
    // Update the current active component index to the new position.
    cpart = part_at (0, 0);
    int vdx = -ddx;
    int vdy = -ddy;
    int vx, vy;
    veh->coord_translate (vdx, vdy, vx, vy);
    int vehx = veh->global_x() + vx;
    int vehy = veh->global_y() + vy;
    bool obstruct = g->m.move_cost_ter_furn (vehx, vehy) == 0;
    vehicle *oveh = g->m.veh_at (vehx, vehy);
    if (oveh && oveh != veh) {
        obstruct = true;
    }
    nc_color col = cpart >= 0 ? veh->part_color (cpart) : c_black;
    long sym = cpart >= 0 ? veh->part_sym( cpart ) : ' ';
    if( !vertical_menu ) {
        // Rotate the symbol if necessary.
        tileray tdir( 0 );
        sym = tdir.dir_symbol( sym );
    }
    mvwputch (w_disp, hh, hw, obstruct ? red_background(col) : hilite(col),
              special_symbol(sym));
    wrefresh (w_disp);
    werase (w_parts);
    veh->print_part_desc (w_parts, 0, parts_w, cpart, -1);
    wrefresh (w_parts);

    can_mount.clear();
    if (!obstruct) {
        int divider_index = 0;
        for (std::map<std::string, vpart_info>::iterator
             part_type_iterator = vehicle_part_types.begin();
             part_type_iterator != vehicle_part_types.end();
             ++part_type_iterator) {
            if (veh->can_mount(vdx, vdy, part_type_iterator->first)) {
                vpart_info *vpi = &part_type_iterator->second;
                if (can_currently_install(vpi)) {
                    can_mount.insert( can_mount.begin() + divider_index++, *vpi );
                } else {
                    can_mount.push_back( *vpi );
                }
            }
        }
    }

    //Only build the wheel list once
    if (wheel_types.empty()) {
        for (std::map<std::string, vpart_info>::iterator
             part_type_iterator = vehicle_part_types.begin();
             part_type_iterator != vehicle_part_types.end();
             ++part_type_iterator) {
            if (part_type_iterator->second.has_flag("WHEEL")) {
                wheel_types.push_back (part_type_iterator->second);
            }
        }
    }

    need_repair.clear();
    parts_here.clear();
    ptanks.clear();
    has_ptank = false;
    wheel = NULL;
    if (cpart >= 0) {
        parts_here = veh->parts_at_relative(veh->parts[cpart].mount_dx, veh->parts[cpart].mount_dy);
        for (size_t i = 0; i < parts_here.size(); i++) {
            int p = parts_here[i];
            if (veh->parts[p].hp < veh->part_info(p).durability) {
                need_repair.push_back (i);
            }
            if (veh->part_flag(p, "FUEL_TANK") && veh->parts[p].amount < veh->part_info(p).size) {
                ptanks.push_back(&veh->parts[p]);
                has_ptank = true;
            }
            if (veh->part_flag(p, "WHEEL")) {
                wheel = &veh->parts[p];
            }
        }
    }
    werase (w_msg);
    wrefresh (w_msg);
    display_mode (' ');
}

void veh_interact::display_grid()
{
    const int grid_w = getmaxx(w_grid);
    if (vertical_menu) {
        // Two lines dividing the three middle sections.
        for (int i = 1 + mode_h + msg_h; i < (1 + mode_h + msg_h + disp_h); ++i) {
            mvwputch(w_grid, i, disp_w, BORDER_COLOR, LINE_XOXO); // |
            mvwputch(w_grid, i, disp_w + 1 + parts_w, BORDER_COLOR, LINE_XOXO); // |
        }
        // Two lines dividing the vertical menu sections.
        for (int i = 0; i < grid_w; ++i) {
            mvwputch( w_grid, mode_h + msg_h, i, BORDER_COLOR, LINE_OXOX ); // -
            mvwputch( w_grid, mode_h + msg_h + 1 + disp_h, i, BORDER_COLOR, LINE_OXOX ); // -
        }
        // Fix up the line intersections.
        mvwputch(w_grid, mode_h + msg_h,              disp_w, BORDER_COLOR, LINE_OXXX);
        mvwputch(w_grid, mode_h + msg_h + 1 + disp_h, disp_w, BORDER_COLOR, LINE_XXOX); // _|_
        mvwputch(w_grid, mode_h + msg_h,              disp_w + 1 + parts_w, BORDER_COLOR, LINE_OXXX);
        mvwputch(w_grid, mode_h + msg_h + 1 + disp_h, disp_w + 1 + parts_w, BORDER_COLOR, LINE_XXOX); // _|_
    } else {
        // Vertical lines
        mvwvline(w_grid, name_h + 1, disp_w, LINE_XOXO, disp_h + 1 + parts_h);
        mvwvline(w_grid, name_h + 1 + disp_h + 1, parts_w, LINE_XOXO, (stats_h - disp_h - 1));
        // Two horizontal lines: one after name window, and another after parts window
        mvwhline(w_grid, name_h, 0, LINE_OXOX, grid_w);
        mvwhline(w_grid, name_h + 1 + stats_h, 0, LINE_OXOX, grid_w);
        // Horizontal line between vehicle/parts windows
        mvwhline(w_grid, name_h + 1 + disp_h, 0, LINE_OXOX, disp_w);
        // Fix up the line intersections.
        mvwputch(w_grid, name_h, disp_w, BORDER_COLOR, LINE_OXXX);
        mvwputch(w_grid, name_h + 1 + disp_h, parts_w, BORDER_COLOR, LINE_OXXX);
        mvwputch(w_grid, name_h + 1 + disp_h + parts_h + 1, parts_w, BORDER_COLOR, LINE_XXOX);
        mvwputch(w_grid, name_h + 1 + disp_h, disp_w, BORDER_COLOR, LINE_XOXX); // -|
        mvwputch(w_grid, name_h + 1 + stats_h, disp_w, BORDER_COLOR, LINE_XXOX );
    }
    wrefresh(w_grid);
}

/**
 * Draws the viewport with the vehicle.
 */
void veh_interact::display_veh ()
{
    werase(w_disp);
    const int hw = getmaxx(w_disp) / 2;
    const int hh = getmaxy(w_disp) / 2;
    //Iterate over structural parts so we only hit each square once
    std::vector<int> structural_parts = veh->all_parts_at_location("structure");
    int x, y;
    for (size_t i = 0; i < structural_parts.size(); i++) {
        const int p = structural_parts[i];
        long sym = veh->part_sym (p);
        nc_color col = veh->part_color (p);
        if (vertical_menu) {
            x =   veh->parts[p].mount_dy + ddy;
            y = -(veh->parts[p].mount_dx + ddx);
        } else {
            tileray tdir( 0 );
            sym = tdir.dir_symbol( sym );
            x = veh->parts[p].mount_dx + ddx;
            y = veh->parts[p].mount_dy + ddy;
        }
        if (x == 0 && y == 0) {
            col = hilite(col);
            cpart = p;
        }
        mvwputch (w_disp, hh + y, hw + x, col, special_symbol(sym));
    }
    if (!vertical_menu) {
        size_t len = utf8_width(_("FWD ->"));
        mvwprintz(w_disp, 0, disp_w - len, c_dkgray,  _("FWD ->"));
    }
    wrefresh (w_disp);
}


/**
 * Displays the vehicle's stats at the bottom of the window.
 */
void veh_interact::display_stats()
{
    const int extraw = ((TERMX - FULL_SCREEN_WIDTH) / 4) * 2; // see exec()
<<<<<<< HEAD
    int x[15], y[15], w[15]; // 3 columns * 5 rows = 15 slots
=======
    int x[15], y[15], w[15]; // 3 columns * 5 rows = 15 slots max
>>>>>>> 780f7202

    if (vertical_menu) {
        // Vertical menu
        const int second_column = 34 + (extraw / 4); // 29
        const int third_column = 63 + (extraw / 2);  // 56
        for (int i = 0; i < 15; i++) {
            if (i<5) { // First column
                x[i] = 1;
                y[i] = i;
                w[i] = second_column - 2;
            } else if (i<10) { // Second column
                x[i] = second_column;
                y[i] = i-5;
                w[i] = third_column - second_column - 1;
            } else { // Third column
                x[i] = third_column;
                y[i] = i-10;
                w[i] = extraw - third_column - 2;
            }
        }
    } else {
        for (int i = 0; i < 15; i++) {
            x[i] = 1;
            y[i] = i;
            w[i] = stats_w - 1;
        }
    }
    bool conf = veh->valid_wheel_config();
    std::string speed_units = OPTIONS["USE_METRIC_SPEEDS"].getValue();
//    float speed_factor = 0.01f;
    std::string accel_s = "0-60 mph:  ";
    double target_speed = 60.0 / 2.236; // m/s
    if (speed_units == "km/h") {
//        speed_factor /= 1.61f;
        accel_s = "0-100 km/h:";
        target_speed = 100.0 / 3.6; // m/s
    }

    veh_physics vp;
    vp.init( veh );
    int acc_time_cur = int(1000 * vp.calculate_movement(2.0, target_speed));
    int acc_time_max = int(1000 * vp.calculate_movement(3.0, target_speed));
    int eng_watt_max = veh->power_to_epower(vp.eng_pwr_max);
    int eng_watt_cur = veh->power_to_epower(vp.eng_pwr_cur);

    std::string weight_units = OPTIONS["USE_METRIC_WEIGHTS"].getValue();
    float weight_factor = 1.0f;
    if (weight_units == "lbs") {
        weight_factor *= 2.2f;
    }
<<<<<<< HEAD

    if (eng_watt_cur == eng_watt_max) {
        fold_and_print(w_stats, y[0], x[0], w[0], c_ltgray,
                       _("Engine:            <color_ltgreen>%5d</color> kW"),
                       eng_watt_max/1000);
    } else {
        fold_and_print(w_stats, y[0], x[0], w[0], c_ltgray,
                       _("Engine:     <color_red>%5d</color> /<color_ltgreen>%5d</color> kW"),
                       eng_watt_cur/1000, eng_watt_max/1000);
    }
    if (acc_time_cur == acc_time_max) {
        fold_and_print(w_stats, y[1], x[1], w[1], c_ltgray,
                       _("%s        <color_ltgreen>%5d</color> ms"),
                       accel_s.c_str(), acc_time_max);
    } else {
        fold_and_print(w_stats, y[1], x[1], w[1], c_ltgray,
                       _("%s <color_red>%5d</color> /<color_ltgreen>%5d</color> ms"),
                       accel_s.c_str(), acc_time_cur, acc_time_max);
    }
    fold_and_print(w_stats, y[2], x[2], w[2], c_ltgray,
                   _("Air drag:           <color_yellow>%4d</color>"),
                   int(veh->drag_coeff * 1000));
    fold_and_print(w_stats, y[3], x[3], w[3], c_ltgray,
                   _("Mass:              <color_ltblue>%5d</color> %s"),
                   int(veh->total_mass() * weight_factor), weight_units.c_str());
    // Write the overall damage
    mvwprintz(w_stats, y[4], x[4], c_ltgray, _("Status:   "));
    x[4] += utf8_width(_("Status:   ")) + 1;
    fold_and_print(w_stats, y[4], x[4], w[4], totalDurabilityColor, totalDurabilityText.c_str());
=======
    fold_and_print(w_stats, y[0], x[0], w[0], c_ltgray,
                   _("Safe speed:   <color_ltgreen>%3d</color> %s"),
                   int(veh->safe_velocity(false) * speed_factor), speed_units.c_str());
    fold_and_print(w_stats, y[1], x[1], w[1], c_ltgray,
                   _("Top speed:    <color_ltred>%3d</color> %s"),
                   int(veh->max_velocity(false) * speed_factor), speed_units.c_str());
    fold_and_print(w_stats, y[2], x[2], w[2], c_ltgray,
                   _("Acceleration: <color_ltblue>%3d</color> %s/t"),
                   int(veh->acceleration(false) * speed_factor), speed_units.c_str());
    fold_and_print(w_stats, y[3], x[3], w[3], c_ltgray,
                   _("Mass:       <color_ltblue>%5d</color> %s"),
                   int(veh->total_mass() * weight_factor), weight_units.c_str());

    // Write the overall damage
    mvwprintz(w_stats, y[4], x[4], c_ltgray, _("Status:  "));
    x[4] += utf8_width(_("Status: ")) + 1;
    fold_and_print(w_stats, y[4], x[4], w[4], totalDurabilityColor, totalDurabilityText);

>>>>>>> 780f7202
    if (conf) {
        fold_and_print(w_stats, y[5], x[5], w[5], c_ltgray,
                       _("Wheels:    <color_ltgreen>enough</color>"));
    } else {
        fold_and_print(w_stats, y[5], x[5], w[5], c_ltgray,
                       _("Wheels:      <color_ltred>lack</color>"));
    }

    // Write the most damaged part
    if (mostDamagedPart != -1) {
        std::string partName;
        mvwprintz(w_stats, y[6], x[6], c_ltgray, _("Most damaged: "));
        x[6] += utf8_width(_("Most damaged: ")) + 1;
        std::string partID = veh->parts[mostDamagedPart].id;
        vehicle_part part = veh->parts[mostDamagedPart];
        int damagepercent = 100 * part.hp / vehicle_part_types[part.id].durability;
        nc_color damagecolor = getDurabilityColor(damagepercent);
        partName = vehicle_part_types[partID].name;
<<<<<<< HEAD
        fold_and_print(w_stats, y[6], x[6], w[6], damagecolor, "%s", partName.c_str());
    }

=======
        fold_and_print(w_stats, y[6], x[6], w[6], damagecolor, partName);
    }

    fold_and_print(w_stats, y[7], x[7], w[7], c_ltgray,
                   _("K dynamics:   <color_ltblue>%3d</color>%%"),
                   int(veh->k_dynamics() * 100));
    fold_and_print(w_stats, y[8], x[8], w[8], c_ltgray,
                   _("K mass:       <color_ltblue>%3d</color>%%"),
                   int(veh->k_mass() * 100));
>>>>>>> 780f7202

    // "Fuel usage (safe): " is renamed to "Fuel usage: ".
    mvwprintz(w_stats, y[9], x[9], c_ltgray,  _("Fuel usage:     "));
    x[9] += utf8_width(_("Fuel usage:     "));
    ammotype fuel_types[3] = { "gasoline", "battery", "plasma" };
    nc_color fuel_colors[3] = { c_ltred, c_yellow, c_ltblue };
    bool first = true;
    int fuel_name_length = 0;
    for (int i = 0; i < 3; ++i) {
        int fuel_usage = veh->basic_consumption(fuel_types[i]);
        if (fuel_usage > 0) {
            fuel_name_length = std::max(fuel_name_length, utf8_width(ammo_name(fuel_types[i]).c_str()));
            fuel_usage = fuel_usage / 100;
            if (fuel_usage < 1) {
                fuel_usage = 1;
            }
            if (!first) {
                mvwprintz(w_stats, y[9], x[9]++, c_ltgray, "/");
            }
            mvwprintz(w_stats, y[9], x[9]++, fuel_colors[i], "%d", fuel_usage);
            if (fuel_usage > 9) {
                x[9]++;
            }
            if (fuel_usage > 99) {
                x[9]++;
            }
            first = false;
        }
        if (first) {
            mvwprintz(w_stats, y[9], x[9], c_ltgray, "-"); // no engines
        }
    }

    // Print fuel percentage & type name only if it fits in the window, 13 is width of "E...F 100% - "
    veh->print_fuel_indicator (w_stats, y[10], x[10], true,
                               (x[10] + 13 < stats_w),
                               (x[10] + 13 + fuel_name_length < stats_w));

    wrefresh(w_stats);
}

void veh_interact::display_name()
{
    werase(w_name);
    mvwprintz(w_name, 0, 1, c_ltgray, _("Name: "));
    mvwprintz(w_name, 0, 1 + utf8_width(_("Name: ")), c_ltgreen, veh->name.c_str());
    if (!vertical_menu) {
        display_esc(w_name);
    }
    wrefresh(w_name);
}

/**
 * Prints the list of usable commands, and highlights the hotkeys used to activate them.
 * @param mode What command we are currently using. ' ' for no command.
 */
void veh_interact::display_mode(char mode)
{
    werase (w_mode);

    size_t esc_pos;
    if (vertical_menu) {
        esc_pos = display_esc(w_mode);
    } else {
        esc_pos = getmaxx(w_mode);
    }

    if (mode == ' ') {
        std::vector<std::string> actions;
        actions.push_back(_("<i>nstall"));
        actions.push_back(_("<r>epair"));
        actions.push_back(_("re<f>ill"));
        actions.push_back(_("rem<o>ve"));
        actions.push_back(_("<s>iphon"));
        actions.push_back(_("<d>rain water"));
        actions.push_back(_("<c>hange tire"));
        actions.push_back(_("r<e>name"));

        bool enabled[8];
        enabled[0] = !cant_do('i');
        enabled[1] = !cant_do('r');
        enabled[2] = !cant_do('f');
        enabled[3] = !cant_do('o');
        enabled[4] = !cant_do('s');
        enabled[5] = !cant_do('d');
        enabled[6] = !cant_do('c');
        enabled[7] = true;          // 'rename' is always available

        int pos[9];
        pos[0] = 1;
        for (size_t i = 0; i < actions.size(); i++) {
            pos[i+1] = pos[i] + utf8_width(actions[i].c_str()) - 2;
        }
        int spacing = int((esc_pos - 1 - pos[actions.size()]) / actions.size());
        int shift = int((esc_pos - pos[actions.size()] - spacing * (actions.size() - 1)) / 2) - 1;
        for (size_t i = 0; i < actions.size(); i++) {
            shortcut_print(w_mode, 0, pos[i] + spacing * i + shift,
                           enabled[i]? c_ltgray : c_dkgray, enabled[i]? c_ltgreen : c_green,
                           actions[i]);
        }
    }
    wrefresh (w_mode);
}

size_t veh_interact::display_esc(WINDOW *win)
{
    std::string backstr = _("<ESC>-back");
    size_t pos = getmaxx(win) - utf8_width(backstr.c_str()) + 2;    // right text align
    shortcut_print(win, 0, pos, c_ltgray, c_ltgreen, backstr);
    wrefresh(win);
    return pos;
}

/**
 * Draws the list of parts that can be mounted in the selected square. Used
 * when installing new parts or changing tires.
 * @param pos The current cursor position in the list.
 * @param list The list to display parts from.
 */
void veh_interact::display_list(int pos, std::vector<vpart_info> list)
{
    werase (w_list);
    int page = pos / page_size;
    for (int i = page * page_size; i < (page + 1) * page_size && i < list.size(); i++) {
        int y = i - page * page_size;
        nc_color col = can_currently_install(&list[i]) ? c_white : c_dkgray;
        mvwprintz(w_list, y, 3, pos == i ? hilite (col) : col, list[i].name.c_str());
        mvwputch (w_list, y, 1, list[i].color, special_symbol(list[i].sym));
    }
    wrefresh (w_list);
}

void veh_interact::countDurability()
{
    int sum = 0; // sum of part HP
    int max = 0; // sum of part max HP, i.e. durability
    double mostDamaged = 1; // durability ratio of the most damaged part

    for (size_t it = 0; it < veh->parts.size(); it++) {
        if (veh->parts[it].removed) {
            continue;
        }
        vehicle_part part = veh->parts[it];
        int part_dur = vehicle_part_types[part.id].durability;

        sum += part.hp;
        max += part_dur;

        if(part.hp < part_dur) {
            double damageRatio = (double) part.hp / part_dur;
            if (!ISNAN(damageRatio) && (damageRatio < mostDamaged)) {
                mostDamaged = damageRatio;
                mostDamagedPart = it;
            }
        }
    }

    double totalDamagePercent = sum / (double)max;
    durabilityPercent = int(totalDamagePercent * 100);

    totalDurabilityColor = getDurabilityColor(durabilityPercent);
    totalDurabilityText = getDurabilityDescription(durabilityPercent);
}

nc_color veh_interact::getDurabilityColor(const int &dur)
{
    if (dur >= 95) {
        return c_green;
    }
    if (dur >= 66) {
        return c_ltgreen;
    }
    if (dur >= 33) {
        return c_yellow;
    }
    if (dur >= 10) {
        return c_ltred;
    }
    if (dur > 0) {
        return c_red;
    }
    if (dur == 0) {
        return c_dkgray;
    }

    return c_black_yellow;
}

std::string veh_interact::getDurabilityDescription(const int &dur)
{
    if (dur >= 95) {
        return std::string(_("like new"));
    }
    if (dur >= 66) {
        return std::string(_("dented"));
    }
    if (dur >= 33) {
        return std::string(_("battered"));
    }
    if (dur >= 10) {
        return std::string(_("wrecked"));
    }
    if (dur > 0) {
        return std::string(_("totaled"));
    }
    if (dur == 0) {
        return std::string(_("destroyed"));
    }

    return std::string(_("error"));
}

/**
 * Given a vpart id, gives the choice of inventory and nearby items to consume
 * for install/repair/etc. Doesn't use consume_items in crafting.cpp, as it got
 * into weird cases and doesn't consider properties like HP and bigness. The
 * item will be removed by this function.
 * @param vpid The id of the vpart type to look for.
 * @return The item that was consumed.
 */
item consume_vpart_item (std::string vpid)
{
    std::vector<bool> candidates;
    const itype_id itid = vehicle_part_types[vpid].item;
    inventory map_inv;
    map_inv.form_from_map( point(g->u.posx, g->u.posy), PICKUP_RANGE );

    if( g->u.has_amount( itid, 1 ) ) {
        candidates.push_back( true );
    }
    if( map_inv.has_components( itid, 1 ) ) {
        candidates.push_back( false );
    }

    // bug?
    if(candidates.empty()) {
        debugmsg("Part not found!");
        return item();
    }

    int selection;
    // no choice?
    if(candidates.size() == 1) {
        selection = 0;
    } else {
        // popup menu!?
        std::vector<std::string> options;
        for( size_t i = 0; i < candidates.size(); ++i ) {
            if( candidates[i] ) {
                // In inventory.
                options.push_back(vehicle_part_types[vpid].name);
            } else {
                // Nearby.
                options.push_back(vehicle_part_types[vpid].name + _(" (nearby)"));
            }
        }
        selection = menu_vec(false, _("Use which gizmo?"), options);
        selection -= 1;
    }
    std::list<item> item_used;
    //remove item from inventory. or map.
    if( candidates[selection] ) {
        item_used = g->u.use_amount( itid, 1 );
    } else {
        item_used = g->m.use_amount( point(g->u.posx, g->u.posy), PICKUP_RANGE, itid, 1 );
    }

    return item_used.front();
}

/**
 * Called when the activity timer for installing parts, repairing, etc times
 * out and the the action is complete.
 */
void complete_vehicle ()
{
    if (g->u.activity.values.size() < 8) {
        debugmsg ("Invalid activity ACT_VEHICLE values:%d", g->u.activity.values.size());
        return;
    }
    vehicle *veh = g->m.veh_at (g->u.activity.values[0], g->u.activity.values[1]);
    if (!veh) {
        debugmsg ("Activity ACT_VEHICLE: vehicle not found");
        return;
    }
    char cmd = (char) g->u.activity.index;
    int dx = g->u.activity.values[4];
    int dy = g->u.activity.values[5];
    int vehicle_part = g->u.activity.values[6];
    int type = g->u.activity.values[7];
    std::string part_id = g->u.activity.str_values[0];
    std::vector<component> tools;
    int welder_charges = dynamic_cast<it_tool *>(itypes["welder"])->charges_per_use;
    int welder_crude_charges = dynamic_cast<it_tool *>(itypes["welder_crude"])->charges_per_use;
    inventory crafting_inv = g->crafting_inventory(&g->u);
    const bool has_goggles = crafting_inv.has_tools("goggles_welding", 1) ||
                   g->u.has_bionic("bio_sunglasses") ||
                   g->u.is_wearing("goggles_welding") || g->u.is_wearing("rm13_armor_on");
    int partnum;
    item used_item;
    bool broken;
    int replaced_wheel;
    std::vector<int> parts;
    int dd = 2;
    long batterycharges; // Charges in a battery

    // For siphoning from adjacent vehicles
    int posx = 0;
    int posy = 0;
    std::map<point, vehicle*> foundv;
    vehicle * fillv = NULL;

    switch (cmd) {
    case 'i':
        if (has_goggles) {
            // Need welding goggles to use any of these tools,
            // without the goggles one _must_ use the duct tape
            tools.push_back(component("welder", welder_charges));
            tools.push_back(component("welder_crude", welder_crude_charges));
            tools.push_back(component("toolset", welder_charges / 20));
        }
        tools.push_back(component("duct_tape", DUCT_TAPE_USED));
        g->consume_tools(&g->u, tools, true);

        partnum = veh->install_part (dx, dy, part_id);
        if (partnum < 0) {
            debugmsg ("complete_vehicle install part fails dx=%d dy=%d id=%d", dx, dy, part_id.c_str());
            break;  // So we don't use the illegal partnum
        }
        used_item = consume_vpart_item (part_id);
        batterycharges = used_item.charges;
        veh->get_part_properties_from_item(partnum, used_item); //transfer damage, etc.

        if ( vehicle_part_types[part_id].has_flag("CONE_LIGHT") ) {
            veh->change_headlight_direction(partnum);
        }

        // Add charges if battery.
        if (used_item.typeId() == "storage_battery" || used_item.typeId() == "small_storage_battery" ||
            used_item.typeId() == "battery_motorbike" || used_item.typeId() == "battery_car" ||
            used_item.typeId() == "battery_truck") {
            veh->charge_battery(batterycharges);
        }

        g->add_msg (_("You install a %s into the %s."),
                    vehicle_part_types[part_id].name.c_str(), veh->name.c_str());
        g->u.practice (g->turn, "mechanics", vehicle_part_types[part_id].difficulty * 5 + 20);
        break;
    case 'r':
        if (veh->parts[vehicle_part].hp <= 0) {
            veh->break_part_into_pieces(vehicle_part, g->u.posx, g->u.posy);
            used_item = consume_vpart_item (veh->parts[vehicle_part].id);
            veh->parts[vehicle_part].bigness = used_item.bigness;
            tools.push_back(component("wrench", -1));
            g->consume_tools(&g->u, tools, true);
            tools.clear();
            dd = 0;
            veh->insides_dirty = true;
        }
        tools.push_back(component("welder", welder_charges));
        tools.push_back(component("welder_crude", welder_crude_charges));
        tools.push_back(component("duct_tape", DUCT_TAPE_USED));
        tools.push_back(component("toolset", welder_charges / 20));
        g->consume_tools(&g->u, tools, true);
        veh->parts[vehicle_part].hp = veh->part_info(vehicle_part).durability;
        g->add_msg (_("You repair the %s's %s."),
                    veh->name.c_str(), veh->part_info(vehicle_part).name.c_str());
        g->u.practice (g->turn, "mechanics", (veh->part_info(vehicle_part).difficulty + dd) * 5 + 20);
        break;
    case 'f':
        if (!g->pl_refill_vehicle(*veh, vehicle_part, true)) {
            debugmsg ("complete_vehicle refill broken");
        }
        g->pl_refill_vehicle(*veh, vehicle_part);
        break;
    case 'o':
        tools.push_back(component("hacksaw", -1));
        tools.push_back(component("circsaw_off", 20));
        g->consume_tools(&g->u, tools, true);
        // Dump contents of part at player's feet, if any.
        for (size_t i = 0; i < veh->parts[vehicle_part].items.size(); i++) {
            g->m.add_item_or_charges (g->u.posx, g->u.posy, veh->parts[vehicle_part].items[i]);
        }
        veh->parts[vehicle_part].items.clear();

        broken = veh->parts[vehicle_part].hp <= 0;
        if (!broken) {
            used_item = veh->item_from_part( vehicle_part );
            // Transfer fuel back to tank
            if (used_item.typeId() == "metal_tank") {
                ammotype desired_liquid = veh->part_info(vehicle_part).fuel_type;
                item liquid( itypes[default_ammo(desired_liquid)], g->turn );

                liquid.charges = veh->parts[vehicle_part].amount;
                veh->parts[vehicle_part].amount = 0;

                if(liquid.charges > 0) {
                    used_item.put_in(liquid);
                }
            }
            // Transfer power back to batteries.
            // TODO: Add new flag.
            if (used_item.typeId() == "storage_battery" || used_item.typeId() == "small_storage_battery" ||
                used_item.typeId() == "battery_motorbike" || used_item.typeId() == "battery_car" ||
                used_item.typeId() == "battery_truck") {
                used_item.charges = veh->parts[vehicle_part].amount;
                veh->parts[vehicle_part].amount = 0;
            }
            g->m.add_item_or_charges(g->u.posx, g->u.posy, used_item);
            if(type != SEL_JACK) { // Changing tires won't make you a car mechanic
                g->u.practice (g->turn, "mechanics", 2 * 5 + 20);
            }
        } else {
            veh->break_part_into_pieces(vehicle_part, g->u.posx, g->u.posy);
        }
        if (veh->parts.size() < 2) {
            g->add_msg (_("You completely dismantle the %s."), veh->name.c_str());
            g->u.activity.type = ACT_NULL;
            g->m.destroy_vehicle (veh);
        } else {
            if (broken) {
                g->add_msg(_("You remove the broken %s from the %s."),
                           veh->part_info(vehicle_part).name.c_str(),
                           veh->name.c_str());
            } else {
                g->add_msg(_("You remove the %s from the %s."),
                           veh->part_info(vehicle_part).name.c_str(),
                           veh->name.c_str());
            }
            veh->remove_part (vehicle_part);
            veh->part_removal_cleanup();
        }
        break;
    case 's':

        for (int x = g->u.posx-1; x < g->u.posx+2; x++) {
          for (int y = g->u.posy-1; y < g->u.posy+2; y++) {
            fillv = g->m.veh_at(x, y);
            if ( fillv != NULL &&
              fillv != veh &&
              foundv.find( point(fillv->posx, fillv->posy) ) == foundv.end() &&
              fillv->fuel_capacity("gasoline") > 0 ) {
                foundv[point(fillv->posx, fillv->posy)] = fillv;
            }
          }
        }
        fillv=NULL;
        if ( ! foundv.empty() ) {
            uimenu fmenu;
            fmenu.text = _("Fill what?");
            fmenu.addentry("Nearby vehicle (%d)",foundv.size());
            fmenu.addentry("Container");
            fmenu.addentry("Never mind");
            fmenu.query();
            if ( fmenu.ret == 0 ) {
                if ( foundv.size() > 1 ) {
                    if(g->choose_adjacent(_("Fill which vehicle?"), posx, posy)) {
                        fillv = g->m.veh_at(posx, posy);
                    } else {
                        break;
                    }
                } else {
                    fillv = foundv.begin()->second;

                }
            } else if ( fmenu.ret != 1 ) {
                break;
            }
        }
        if ( fillv != NULL ) {
            int want = fillv->fuel_capacity("gasoline")-fillv->fuel_left("gasoline");
            int got = veh->drain("gasoline", want);
            int amt=fillv->refill("gasoline",got);
            g->add_msg(_("Siphoned %d units of %s from the %s into the %s%s"), got,
               "gasoline", veh->name.c_str(), fillv->name.c_str(),
               (amt > 0 ? "." : ", draining the tank completely.") );
            g->u.moves -= 200;
        } else {
            g->u.siphon( veh, "gasoline" );
        }
        break;
    case 'c':
        parts = veh->parts_at_relative( dx, dy );
        if( parts.size() ) {
            item removed_wheel;
            replaced_wheel = veh->part_with_feature( parts[0], "WHEEL", false );
            if( replaced_wheel == -1 ) {
                debugmsg( "no wheel to remove when changing wheels." );
                return;
            }
            broken = veh->parts[replaced_wheel].hp <= 0;
            removed_wheel = veh->item_from_part( replaced_wheel );
            veh->remove_part( replaced_wheel );
            veh->part_removal_cleanup();
            g->add_msg( _("You replace one of the %s's tires with a %s."),
                        veh->name.c_str(), vehicle_part_types[part_id].name.c_str() );
            partnum = veh->install_part( dx, dy, part_id );
            if( partnum < 0 ) {
                debugmsg ("complete_vehicle tire change fails dx=%d dy=%d id=%d", dx, dy, part_id.c_str());
            }
            used_item = consume_vpart_item( part_id );
            veh->get_part_properties_from_item( partnum, used_item ); //transfer damage, etc.
            // Place the removed wheel on the map last so consume_vpart_item() doesn't pick it.
            if ( !broken ) {
                g->m.add_item_or_charges( g->u.posx, g->u.posy, removed_wheel );
            }
        }
        break;
    case 'd':
        g->u.siphon( veh, "water" );
        break;
    }
}<|MERGE_RESOLUTION|>--- conflicted
+++ resolved
@@ -1106,11 +1106,7 @@
 void veh_interact::display_stats()
 {
     const int extraw = ((TERMX - FULL_SCREEN_WIDTH) / 4) * 2; // see exec()
-<<<<<<< HEAD
-    int x[15], y[15], w[15]; // 3 columns * 5 rows = 15 slots
-=======
     int x[15], y[15], w[15]; // 3 columns * 5 rows = 15 slots max
->>>>>>> 780f7202
 
     if (vertical_menu) {
         // Vertical menu
@@ -1161,7 +1157,6 @@
     if (weight_units == "lbs") {
         weight_factor *= 2.2f;
     }
-<<<<<<< HEAD
 
     if (eng_watt_cur == eng_watt_max) {
         fold_and_print(w_stats, y[0], x[0], w[0], c_ltgray,
@@ -1191,26 +1186,6 @@
     mvwprintz(w_stats, y[4], x[4], c_ltgray, _("Status:   "));
     x[4] += utf8_width(_("Status:   ")) + 1;
     fold_and_print(w_stats, y[4], x[4], w[4], totalDurabilityColor, totalDurabilityText.c_str());
-=======
-    fold_and_print(w_stats, y[0], x[0], w[0], c_ltgray,
-                   _("Safe speed:   <color_ltgreen>%3d</color> %s"),
-                   int(veh->safe_velocity(false) * speed_factor), speed_units.c_str());
-    fold_and_print(w_stats, y[1], x[1], w[1], c_ltgray,
-                   _("Top speed:    <color_ltred>%3d</color> %s"),
-                   int(veh->max_velocity(false) * speed_factor), speed_units.c_str());
-    fold_and_print(w_stats, y[2], x[2], w[2], c_ltgray,
-                   _("Acceleration: <color_ltblue>%3d</color> %s/t"),
-                   int(veh->acceleration(false) * speed_factor), speed_units.c_str());
-    fold_and_print(w_stats, y[3], x[3], w[3], c_ltgray,
-                   _("Mass:       <color_ltblue>%5d</color> %s"),
-                   int(veh->total_mass() * weight_factor), weight_units.c_str());
-
-    // Write the overall damage
-    mvwprintz(w_stats, y[4], x[4], c_ltgray, _("Status:  "));
-    x[4] += utf8_width(_("Status: ")) + 1;
-    fold_and_print(w_stats, y[4], x[4], w[4], totalDurabilityColor, totalDurabilityText);
-
->>>>>>> 780f7202
     if (conf) {
         fold_and_print(w_stats, y[5], x[5], w[5], c_ltgray,
                        _("Wheels:    <color_ltgreen>enough</color>"));
@@ -1229,21 +1204,8 @@
         int damagepercent = 100 * part.hp / vehicle_part_types[part.id].durability;
         nc_color damagecolor = getDurabilityColor(damagepercent);
         partName = vehicle_part_types[partID].name;
-<<<<<<< HEAD
         fold_and_print(w_stats, y[6], x[6], w[6], damagecolor, "%s", partName.c_str());
     }
-
-=======
-        fold_and_print(w_stats, y[6], x[6], w[6], damagecolor, partName);
-    }
-
-    fold_and_print(w_stats, y[7], x[7], w[7], c_ltgray,
-                   _("K dynamics:   <color_ltblue>%3d</color>%%"),
-                   int(veh->k_dynamics() * 100));
-    fold_and_print(w_stats, y[8], x[8], w[8], c_ltgray,
-                   _("K mass:       <color_ltblue>%3d</color>%%"),
-                   int(veh->k_mass() * 100));
->>>>>>> 780f7202
 
     // "Fuel usage (safe): " is renamed to "Fuel usage: ".
     mvwprintz(w_stats, y[9], x[9], c_ltgray,  _("Fuel usage:     "));
